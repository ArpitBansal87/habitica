import gulp from 'gulp';
import eslint from 'gulp-eslint';

const SERVER_FILES = [
  './website/src/**/api-v3/**/*.js',
  './website/src/models/user.js',
  './website/src/models/task.js',
  './website/src/models/emailUnsubscription.js',
  './website/src/server.js',
];
const COMMON_FILES = [
  './common/script/**/*.js',
  // @TODO remove these negations as the files are converted over.
  '!./common/script/index.js',
  '!./common/script/content/index.js',
  '!./common/script/src/**/*.js',
  '!./common/script/public/**/*.js',
];
const TEST_FILES = [
  './test/**/*.js',
  // @TODO remove these negations as the test files are cleaned up.
  '!./test/api-legacy/**/*',
  '!./test/api/**/*',
  '!./test/common/simulations/**/*',
  '!./test/content/**/*',
  '!./test/e2e/**/*',
  '!./test/server_side/**/*',
  '!./test/spec/**/*',
];

let linter = (src, options) => {
  return gulp
    .src(src)
    .pipe(eslint(options))
    .pipe(eslint.format())
    .pipe(eslint.failAfterError());
};

// TODO lint client
// TDOO separate linting cong between
// TODO lint gulp tasks, tests, ...?
// TODO what about prefer-const rule?
// TODO remove estraverse dependency once https://github.com/adametry/gulp-eslint/issues/117 sorted out
gulp.task('lint:server', () => {
  return linter(SERVER_FILES);
});

gulp.task('lint:common', () => {
  return linter(COMMON_FILES);
});

gulp.task('lint:tests', () => {
<<<<<<< HEAD
  let options = {
    rules: {
      'one-var': 0,
      'max-nested-callbacks': 0,
      'no-unused-expressions': 0,
      'mocha/no-exclusive-tests': 2,
      'mocha/no-global-tests': 2,
      'mocha/handle-done-callback': 2,
    },
    globals: {
      'expect': true,
      '_': true,
      'sinon': true,
      'sandbox': true,
    },
    plugins: [ 'mocha' ],
  };

  return linter(TEST_FILES, options);
=======
  return linter(TEST_FILES);
>>>>>>> 730e5e34
});

gulp.task('lint', ['lint:server', 'lint:common', 'lint:tests']);

gulp.task('lint:watch', () => {
  gulp.watch([
    SERVER_FILES,
    COMMON_FILES,
    TEST_FILES,
  ], ['lint']);
});<|MERGE_RESOLUTION|>--- conflicted
+++ resolved
@@ -50,29 +50,7 @@
 });
 
 gulp.task('lint:tests', () => {
-<<<<<<< HEAD
-  let options = {
-    rules: {
-      'one-var': 0,
-      'max-nested-callbacks': 0,
-      'no-unused-expressions': 0,
-      'mocha/no-exclusive-tests': 2,
-      'mocha/no-global-tests': 2,
-      'mocha/handle-done-callback': 2,
-    },
-    globals: {
-      'expect': true,
-      '_': true,
-      'sinon': true,
-      'sandbox': true,
-    },
-    plugins: [ 'mocha' ],
-  };
-
-  return linter(TEST_FILES, options);
-=======
   return linter(TEST_FILES);
->>>>>>> 730e5e34
 });
 
 gulp.task('lint', ['lint:server', 'lint:common', 'lint:tests']);
