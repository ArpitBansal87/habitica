import {
  pipe,
  awaitPort,
  kill,
  runMochaTests,
}  from './taskHelper';
import { server as karma }        from 'karma';
import mongoose                   from 'mongoose';
import { exec }                   from 'child_process';
import psTree                     from 'ps-tree';
import gulp                       from 'gulp';
import Q                          from 'q';
import runSequence                from 'run-sequence';

const TEST_SERVER_PORT  = 3003
const TEST_DB           = 'habitrpg_test'
let server;

const TEST_DB_URI       = `mongodb://localhost/${TEST_DB}`

<<<<<<< HEAD
const API_V2_TEST_COMMAND = 'mocha test/api/v2 --recursive --compilers js:babel/register';
const API_V3_TEST_COMMAND = 'mocha test/api/v3 --recursive --compilers js:babel/register';
=======
const API_V2_TEST_COMMAND = 'mocha test/api/v2 --recursive';
>>>>>>> d1c1940b
const LEGACY_API_TEST_COMMAND = 'mocha test/api-legacy';
const COMMON_TEST_COMMAND = 'mocha test/common';
const CONTENT_TEST_COMMAND = 'mocha test/content';
const CONTENT_OPTIONS = {maxBuffer: 1024 * 500};
const KARMA_TEST_COMMAND = 'karma start';
const SERVER_SIDE_TEST_COMMAND = 'mocha test/server_side';

const ISTANBUL_TEST_COMMAND = `istanbul cover -i "website/src/**" --dir coverage/api ./node_modules/.bin/${LEGACY_API_TEST_COMMAND}`;

/* Helper methods for reporting test summary */
let testResults = [];
let testCount = (stdout, regexp) => {
  let match = stdout.match(regexp);
  return parseInt(match && match[1] || 0);
}

let testBin = (string) => {
  return `NODE_ENV=testing ./node_modules/.bin/${string}`;
};

gulp.task('test:prepare:mongo', (cb) => {
  mongoose.connect(TEST_DB_URI, (err) => {
    if (err) return cb(`Unable to connect to mongo database. Are you sure it's running? \n\n${err}`);
    mongoose.connection.db.dropDatabase();
    mongoose.connection.close();
    cb();
  });
});

gulp.task('test:prepare:server', ['test:prepare:mongo'], () => {
  if (!server) {
    server = exec(`NODE_ENV="TESTING" NODE_DB_URI="${TEST_DB_URI}" PORT="${TEST_SERVER_PORT}" node ./website/src/index.js`, (error, stdout, stderr) => {
      if (error) { throw `Problem with the server: ${error}`; }
      if (stderr) { console.error(stderr); }
    });
  }
});

gulp.task('test:prepare:build', (cb) => {
  exec(testBin('grunt build:test'), cb);
});

gulp.task('test:prepare:webdriver', (cb) => {
  exec('./node_modules/protractor/bin/webdriver-manager update', cb);
});

gulp.task('test:prepare', [
  'test:prepare:build',
  'test:prepare:mongo',
  'test:prepare:webdriver'
]);

gulp.task('test:common', ['test:prepare:build'], (cb) => {
  let runner = exec(
    testBin(COMMON_TEST_COMMAND),
    (err, stdout, stderr) => {
    	cb(err);
    }
  );
  pipe(runner);
});

gulp.task('test:common:clean', (cb) => {
  pipe(exec(testBin(COMMON_TEST_COMMAND), () => cb()));
});

gulp.task('test:common:watch', ['test:common:clean'], () => {
  gulp.watch(['common/script/**', 'test/common/**'], ['test:common:clean']);
});

gulp.task('test:common:safe', ['test:prepare:build'], (cb) => {
  let runner = exec(
    testBin(COMMON_TEST_COMMAND),
    (err, stdout, stderr) => {
      testResults.push({
        suite: 'Common Specs\t',
        pass: testCount(stdout, /(\d+) passing/),
        fail: testCount(stderr, /(\d+) failing/),
        pend: testCount(stdout, /(\d+) pending/)
      });
      cb();
    }
  );
  pipe(runner);
});

gulp.task('test:content', ['test:prepare:build'], (cb) => {
  let runner = exec(
    testBin(CONTENT_TEST_COMMAND),
    CONTENT_OPTIONS,
    (err, stdout, stderr) => {
    	cb(err);
    }
  );
  pipe(runner);
});

gulp.task('test:content:clean', (cb) => {
  pipe(exec(testBin(CONTENT_TEST_COMMAND), CONTENT_OPTIONS, () => cb()));
});

gulp.task('test:content:watch', ['test:content:clean'], () => {
  gulp.watch(['common/script/src/content/**', 'test/**'], ['test:content:clean']);
});

gulp.task('test:content:safe', ['test:prepare:build'], (cb) => {
  let runner = exec(
    testBin(CONTENT_TEST_COMMAND),
    CONTENT_OPTIONS,
    (err, stdout, stderr) => {
      testResults.push({
        suite: 'Content Specs\t',
        pass: testCount(stdout, /(\d+) passing/),
        fail: testCount(stderr, /(\d+) failing/),
        pend: testCount(stdout, /(\d+) pending/)
      });
      cb();
    }
  );
  pipe(runner);
});

gulp.task('test:server_side', ['test:prepare:build'], (cb) => {
  let runner = exec(
    testBin(SERVER_SIDE_TEST_COMMAND),
    (err, stdout, stderr) => {
    	cb(err);
    }
  );
  pipe(runner);
});

gulp.task('test:server_side:safe', ['test:prepare:build'], (cb) => {
  let runner = exec(
    testBin(SERVER_SIDE_TEST_COMMAND),
    (err, stdout, stderr) => {
      testResults.push({
        suite: 'Server Side Specs',
        pass: testCount(stdout, /(\d+) passing/),
        fail: testCount(stderr, /(\d+) failing/),
        pend: testCount(stdout, /(\d+) pending/)
      });
      cb();
    }
  );
  pipe(runner);
});

gulp.task('test:api-legacy', ['test:prepare:mongo'], (cb) => {
  let runner = exec(
    testBin(ISTANBUL_TEST_COMMAND),
    (err, stdout, stderr) => {
      cb(err);
    }
  );
  pipe(runner);
});

gulp.task('test:api-legacy:safe', ['test:prepare:mongo'], (cb) => {
  let runner = exec(
    testBin(ISTANBUL_TEST_COMMAND),
    (err, stdout, stderr) => {
      testResults.push({
        suite: 'API (legacy) Specs',
        pass: testCount(stdout, /(\d+) passing/),
        fail: testCount(stderr, /(\d+) failing/),
        pend: testCount(stdout, /(\d+) pending/)
      });
	  cb();
    }
  );
  pipe(runner);
});

gulp.task('test:api-legacy:clean', (cb) => {
  pipe(exec(testBin(LEGACY_API_TEST_COMMAND), () => cb()));
});

gulp.task('test:api-legacy:watch', [
  'test:prepare:mongo',
  'test:api-legacy:clean'
], () => {
  gulp.watch(['website/src/**', 'test/api-legacy/**'], ['test:api-legacy:clean']);
});

gulp.task('test:karma', ['test:prepare:build'], (cb) => {
  let runner = exec(
    testBin(`${KARMA_TEST_COMMAND} --single-run`),
    (err, stdout) => {
    	cb(err);
    }
  );
  pipe(runner);
});

gulp.task('test:karma:watch', ['test:prepare:build'], (cb) => {
  let runner = exec(
    testBin(KARMA_TEST_COMMAND),
    (err, stdout) => {
    	cb(err);
    }
  );
  pipe(runner);
});

gulp.task('test:karma:safe', ['test:prepare:build'], (cb) => {
  let runner = exec(
    testBin(`${KARMA_TEST_COMMAND} --single-run`),
    (err, stdout) => {
      testResults.push({
        suite: 'Karma Specs\t',
        pass: testCount(stdout, /(\d+) tests? completed/),
        fail: testCount(stdout, /(\d+) tests? failed/),
        pend: testCount(stdout, /(\d+) tests? skipped/)
      });
      cb();
    }
  );
  pipe(runner);
});

gulp.task('test:e2e', ['test:prepare', 'test:prepare:server'], (cb) => {
  let support = [
    'Xvfb :99 -screen 0 1024x768x24 -extension RANDR',
    './node_modules/protractor/bin/webdriver-manager start',
  ].map(exec);
  support.push(server);

  Q.all([
    awaitPort(TEST_SERVER_PORT),
    awaitPort(4444)
  ]).then(() => {
    let runner = exec(
      'DISPLAY=:99 NODE_ENV=testing ./node_modules/protractor/bin/protractor protractor.conf.js',
      (err, stdout, stderr) => {
        /*
         * Note: As it stands, protractor wont report pending specs
         */
        support.forEach(kill);
        cb(err);
      }
    );
    pipe(runner);
  });
});

gulp.task('test:e2e:safe', ['test:prepare', 'test:prepare:server'], (cb) => {
  let support = [
    'Xvfb :99 -screen 0 1024x768x24 -extension RANDR',
    './node_modules/protractor/bin/webdriver-manager start',
  ].map(exec);

  Q.all([
    awaitPort(TEST_SERVER_PORT),
    awaitPort(4444)
  ]).then(() => {
    let runner = exec(
      'DISPLAY=:99 NODE_ENV=testing ./node_modules/protractor/bin/protractor protractor.conf.js',
      (err, stdout, stderr) => {
        /*
         * Note: As it stands, protractor wont report pending specs
         */
        let match = stdout.match(/(\d+) tests?.*(\d) failures?/);
        testResults.push({
          suite: 'End-to-End Specs',
          pass: parseInt(match[1]) - parseInt(match[2]),
          fail: parseInt(match[2]),
          pend: 0
        });
        support.forEach(kill);
        cb();
      }
    );
    pipe(runner);
  });
});

gulp.task('test:api-v2', ['test:prepare:server'], (done) => {
  process.env.API_VERSION = 'v2';
  awaitPort(TEST_SERVER_PORT).then(() => {
    runMochaTests('./test/api/v2/**/*.js', server, done)
  });
});

gulp.task('test:api-v2:watch', ['test:prepare:server'], () => {
  process.env.RUN_INTEGRATION_TEST_FOREVER = true;
  gulp.watch(['website/src/**', 'test/api/v2/**'], ['test:api-v2']);
});

gulp.task('test:api-v2:safe', ['test:prepare:server'], (done) => {
  awaitPort(TEST_SERVER_PORT).then(() => {
    let runner = exec(
      testBin(API_V2_TEST_COMMAND),
      (err, stdout, stderr) => {
        testResults.push({
          suite: 'API V2 Specs\t',
          pass: testCount(stdout, /(\d+) passing/),
          fail: testCount(stderr, /(\d+) failing/),
          pend: testCount(stdout, /(\d+) pending/)
        });
        done();
      }
    );
    pipe(runner);
  });
});

gulp.task('test:api-v3', ['test:api-v3:unit', 'test:api-v3:integration']);

gulp.task('test:api-v3:watch', ['test:api-v3:unit:watch', 'test:api-v3:integration:watch']);

gulp.task('test:api-v3:unit', (done) => {
  runMochaTests('./test/api/v3/unit/**/*.js', null, done)
});

gulp.task('test:api-v3:unit:watch', () => {
  gulp.watch(['website/src/**', 'test/api/v3/unit/**'], ['test:api-v3:unit']);
});

gulp.task('test:api-v3:integration', ['test:prepare:server'], (done) => {
  process.env.API_VERSION = 'v3';
  awaitPort(TEST_SERVER_PORT).then(() => {
    runMochaTests('./test/api/v3/unit/**/*.js', server, done)
  });
});

gulp.task('test:api-v3:integration:watch', ['test:prepare:server'], () => {
  process.env.RUN_INTEGRATION_TEST_FOREVER = true;
  gulp.watch(['website/src/**', 'test/api/v3/integration/**'], ['test:api-v3:integration']);
});

gulp.task('test:api-v3:safe', ['test:prepare:server'], (done) => {
  awaitPort(TEST_SERVER_PORT).then(() => {
    let runner = exec(
      testBin(API_V3_TEST_COMMAND),
      (err, stdout, stderr) => {
        testResults.push({
          suite: 'API V3 Specs\t',
          pass: testCount(stdout, /(\d+) passing/),
          fail: testCount(stderr, /(\d+) failing/),
          pend: testCount(stdout, /(\d+) pending/)
        });
        done();
      }
    );
    pipe(runner);
  });
});

gulp.task('test:all', (done) => {
  runSequence(
  'lint',
<<<<<<< HEAD
  // 'test:e2e:safe',
  'test:common:safe',
  // 'test:content:safe',
  'test:server_side:safe',
  // 'test:karma:safe',
  // 'test:api-legacy:safe',
  // 'test:api-v2:safe',
  'test:api-v3:safe',
=======
  'test:e2e:safe',
  'test:common:safe',
  // 'test:content:safe',
  // 'test:server_side:safe',
  'test:karma:safe',
  'test:api-legacy:safe',
  'test:api-v2:safe',
>>>>>>> d1c1940b
  done);
});

gulp.task('test', ['test:all'], () => {
  let totals = [0,0,0];

  console.log('\n\x1b[36m\x1b[4mHabitica Test Summary\x1b[0m\n');
  testResults.forEach((s) => {
    totals[0] = totals[0] + s.pass;
    totals[1] = totals[1] + s.fail;
    totals[2] = totals[2] + s.pend;
    console.log(
      `\x1b[33m\x1b[4m${s.suite}\x1b[0m\t`,
      `\x1b[32mPassing: ${s.pass},\t`,
      `\x1b[31mFailed: ${s.fail},\t`,
      `\x1b[36mPending: ${s.pend}\t`
    );
  });

  console.log(
    '\n\x1b[33m\x1b[4mTotal:\x1b[0m\t\t\t',
    `\x1b[32mPassing: ${totals[0]},\t`,
    `\x1b[31mFailed: ${totals[1]},\t`,
    `\x1b[36mPending: ${totals[2]}\t`
  );

  if (totals[1] > 0) throw "ERROR: There are failing tests!"
  else {
    kill(server);
    console.log('\n\x1b[36mThanks for helping keep Habitica clean!\x1b[0m');
    process.exit();
  }
});<|MERGE_RESOLUTION|>--- conflicted
+++ resolved
@@ -18,12 +18,8 @@
 
 const TEST_DB_URI       = `mongodb://localhost/${TEST_DB}`
 
-<<<<<<< HEAD
-const API_V2_TEST_COMMAND = 'mocha test/api/v2 --recursive --compilers js:babel/register';
-const API_V3_TEST_COMMAND = 'mocha test/api/v3 --recursive --compilers js:babel/register';
-=======
 const API_V2_TEST_COMMAND = 'mocha test/api/v2 --recursive';
->>>>>>> d1c1940b
+const API_V3_TEST_COMMAND = 'mocha test/api/v3 --recursive';
 const LEGACY_API_TEST_COMMAND = 'mocha test/api-legacy';
 const COMMON_TEST_COMMAND = 'mocha test/common';
 const CONTENT_TEST_COMMAND = 'mocha test/content';
@@ -376,7 +372,6 @@
 gulp.task('test:all', (done) => {
   runSequence(
   'lint',
-<<<<<<< HEAD
   // 'test:e2e:safe',
   'test:common:safe',
   // 'test:content:safe',
@@ -385,15 +380,6 @@
   // 'test:api-legacy:safe',
   // 'test:api-v2:safe',
   'test:api-v3:safe',
-=======
-  'test:e2e:safe',
-  'test:common:safe',
-  // 'test:content:safe',
-  // 'test:server_side:safe',
-  'test:karma:safe',
-  'test:api-legacy:safe',
-  'test:api-v2:safe',
->>>>>>> d1c1940b
   done);
 });
 
