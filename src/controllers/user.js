--- conflicted
+++ resolved
@@ -15,11 +15,8 @@
 var logging = require('./../logging');
 var acceptablePUTPaths;
 var api = module.exports;
-<<<<<<< HEAD
 var qs = require('qs');
-=======
 var request = require('request');
->>>>>>> 9efaf39b
 
 // api.purchase // Shared.ops
 
