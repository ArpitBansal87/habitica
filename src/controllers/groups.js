--- conflicted
+++ resolved
@@ -292,16 +292,6 @@
 
   if(!message) return res.json(404, {err: "Message not found!"});
 
-<<<<<<< HEAD
-  if(user.contributor.admin)
-    message.flagCount = 0;
-  
-  group.markModified('chat');
-  group.save(function(err,_saved){
-    if(err) return next(err);
-    return res.send(204);
-  });
-=======
   if(user.contributor.admin){
     message.flagCount = 0;
 
@@ -314,7 +304,6 @@
     return res.json(401, {err: "Only an admin can clear the flag count!"})
   }
   
->>>>>>> 948d5762
 }
 
 api.seenMessage = function(req,res,next){
