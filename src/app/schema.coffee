content = require './content'
moment = require 'moment'
_ = require 'underscore'
lodash = require 'lodash'
derby = require 'derby'

userSchema =
  lastCron: 'new' #this will be replaced with `+new Date` on first run
  balance: 2
  stats: { money: 0, exp: 0, lvl: 1, hp: 50 }
  items: { itemsEnabled: false, armor: 0, weapon: 0 }
  notifications: { kickstarter: 'show' }
  preferences: { gender: 'm', armorSet: 'v1' }
  flags: { partyEnabled: false }
  party: []
  tasks: {}
  habitIds: []
  dailyIds: []
  todoIds: []
  rewardIds: []

module.exports.newUserObject = ->
  # deep clone, else further new users get duplicate objects
  newUser = require('lodash').cloneDeep userSchema
  for task in content.defaultTasks
    guid = task.id = require('racer').uuid()
    newUser.tasks[guid] = task
    switch task.type
      when 'habit' then newUser.habitIds.push guid
      when 'daily' then newUser.dailyIds.push guid
      when 'todo' then newUser.todoIds.push guid
      when 'reward' then newUser.rewardIds.push guid
  return newUser

module.exports.updateUser = (batch) ->
  user = batch.user

  batch.set('notifications.kickstarter', 'show') unless user.get('notifications.kickstarter')
  batch.set('party', []) unless !_.isEmpty(user.get('party'))

  # Preferences, including API key
  # Some side-stepping to avoid unecessary set (one day, model.update... one day..)
<<<<<<< HEAD
  prefs = _.clone(userObj.preferences)
  prefs = _.defaults prefs, { gender: 'm', armorSet: 'v1', api_token: derby.uuid() }
  user.set 'preferences', prefs unless _.isEqual(prefs, userObj.preferences)
=======
  currentPrefs = _.clone user.get('preferences')
  mergedPrefs = _.defaults currentPrefs, { gender: 'm', armorSet: 'v1', api_token: derby.uuid() }
  batch.set('preferences', mergedPrefs)
>>>>>>> c62b2d3e

  ## Task List Cleanup
  # FIXME temporary hack to fix lists (Need to figure out why these are happening)
  # FIXME consolidate these all under user.listIds so we can set them en-masse
  tasks = user.get('tasks')
  _.each ['habit','daily','todo','reward'], (type) ->
    path = "#{type}Ids"

    # 1. remove duplicates
    # 2. restore missing zombie tasks back into list
    taskIds =  _.pluck( _.where(tasks, {type:type}), 'id')
    union = _.union user.get(path), taskIds

    # 2. remove empty (grey) tasks
    preened = _.filter(union, (val) -> _.contains(taskIds, val))

    # There were indeed issues found, set the new list
    batch.set(path, preened) # if _.difference(preened, userObj[path]).length != 0

module.exports.BatchUpdate = BatchUpdate = (model) ->
  user = model.at("_user")
  transactionInProgress = false
  obj = {}
  updates = {}

  {
    user: user

    obj: -> obj

    startTransaction: ->
      # start a batch transaction - nothing between now and @commit() will be set immediately
      transactionInProgress = true
      model._dontPersist = true

      # Really strange, user.get() seems to only return attributes which have previously been accessed. So in
      # many cases, userObj.tasks.{taskId}.value is undefined - so we manually .get() each attribute here.
      # Additionally, for some reason after getting the user object, changing properies manually (userObj.stats.hp = 50)
      # seems to actually run user.set('stats.hp',50) which we don't want to do - so we deepClone here
      #_.each Object.keys(userSchema), (key) -> obj[key] = lodash.cloneDeep user.get(key)
      obj = model.get('users.'+user.get('id'), true)

    ###
      Handles updating the user model. If this is an en-mass operation (eg, server cron), changes are queued
      but not actually set to the model. It also modifies userObj in case you need to access properties manually later.
      If transaction not in progress, it just runs standard model.set()
    ###
    set: (path, val) ->
      updates[path] = val if transactionInProgress
      user.set(path, val)

    ###
      Hack to get around dom bindings being lost if parent objects are replaced whole-sale
      eg, user.set('stats', {hp:50, exp:10...}) will break dom bindings, but user.set('stats.hp',50) is ok
    ###
    setStats: (stats) ->
      stats ?= obj.stats
      that = @
      _.each Object.keys(stats), (key) -> that.set "stats.#{key}", stats[key]

#    queue: (path, val) ->
#      # Special function for setting object properties by string dot-notation. See http://stackoverflow.com/a/6394168/362790
#      arr = path.split('.')
#      arr.reduce (curr, next, index) ->
#         if (arr.length - 1) == index
#           curr[next] = val
#         curr[next]
#      , obj

    commit: ->
      model._dontPersist = false
      # some hackery in our own branched racer-db-mongo, see findAndModify of lefnire/racer-db-mongo#habitrpg index.js
      user.set "update__", updates
      transactionInProgress = false
      updates = {}
  }<|MERGE_RESOLUTION|>--- conflicted
+++ resolved
@@ -40,15 +40,9 @@
 
   # Preferences, including API key
   # Some side-stepping to avoid unecessary set (one day, model.update... one day..)
-<<<<<<< HEAD
-  prefs = _.clone(userObj.preferences)
-  prefs = _.defaults prefs, { gender: 'm', armorSet: 'v1', api_token: derby.uuid() }
-  user.set 'preferences', prefs unless _.isEqual(prefs, userObj.preferences)
-=======
   currentPrefs = _.clone user.get('preferences')
   mergedPrefs = _.defaults currentPrefs, { gender: 'm', armorSet: 'v1', api_token: derby.uuid() }
   batch.set('preferences', mergedPrefs)
->>>>>>> c62b2d3e
 
   ## Task List Cleanup
   # FIXME temporary hack to fix lists (Need to figure out why these are happening)
