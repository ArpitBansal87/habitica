express = require 'express'
router = new express.Router()

_ = require 'lodash'
algos = require 'habitrpg-shared/script/algos'
helpers = require 'habitrpg-shared/script/helpers'
validator = require 'derby-auth/node_modules/validator'
check = validator.check
sanitize = validator.sanitize
<<<<<<< HEAD
misc = require '../app/misc'
=======
utils = require 'derby-auth/utils'
>>>>>>> 36809005

NO_TOKEN_OR_UID = err: "You must include a token and uid (user id) in your request"
NO_USER_FOUND = err: "No user found."

# ---------- /api/v1 API ------------
# Every url added beneath router is prefaced by /api/v1

###
  v1 API. Requires api-v1-user (user id) and api-v1-key (api key) headers, Test with:
  $ cd node_modules/racer && npm install && cd ../..
  $ mocha test/api.mocha.coffee
###

###
  API Status
###
router.get '/status', (req, res) ->
  res.json status: 'up'

###
  beforeEach auth interceptor
###
auth = (req, res, next) ->
  uid = req.headers['x-api-user']
  token = req.headers['x-api-key']
  return res.json 401, NO_TOKEN_OR_UID unless uid || token

  model = req.getModel()
  query = model.query('users').withIdAndToken(uid, token)

  query.fetch (err, user) ->
    return res.json err: err if err
    req.user = user
    req.userObj = user.get()
    return res.json 401, NO_USER_FOUND if !req.userObj || _.isEmpty(req.userObj)
    req._isServer = true
    next()

###
  GET /user
###
router.get '/user', auth, (req, res) ->
  user = req.userObj

  user.stats.toNextLevel = algos.tnl user.stats.lvl
  user.stats.maxHealth = 50

  delete user.apiToken
  if user.auth
    delete user.auth.hashed_password
    delete user.auth.salt

  res.json user

###
  TODO POST /user
  when a put attempt didn't work, create a new one with POST
###

###
  PUT /user
###
router.put '/user', auth, (req, res) ->
  user = req.user
  partialUser = req.body.user

  # REVISIT is this the best way of handling protected v acceptable attr mass-setting? Possible pitfalls: (1) we have to remember
  # to update here when we add new schema attrs in the future, (2) developers can't assign random variables (which
  # is currently beneficial for Kevin & Paul). Pros: protects accidental or malicious user data corruption

  # TODO - this accounts for single-nested items (stats.hp, stats.exp) but will clobber any other depth.
  # See http://stackoverflow.com/a/6394168/362790 for when we need to cross that road

  acceptableAttrs = ['flags', 'history', 'items', 'preferences', 'profile', 'stats']
  user.set 'lastCron', partialUser.lastCron if partialUser.lastCron?
  _.each acceptableAttrs, (attr) ->
    _.each partialUser[attr], (val, key) -> user.set("#{attr}.#{key}", val);true

  updateTasks partialUser.tasks, req.user, req.getModel() if partialUser.tasks?

  userObj = user.get()
  userObj.tasks = _.toArray(userObj.tasks) # FIXME figure out how we're going to consistently handle this. should always be array
  res.json 201, userObj

###
  POST /user/auth
###
router.post '/user/auth', (req, res) ->
  username = req.body.username
  password = req.body.password
  return res.json 401, err: 'No username or password' unless username and password

  model = req.getModel()

  q = model.query("users").withUsername(username)
  q.fetch (err, result1) ->
    return res.json 401, { err } if err
    u1 = result1.get()
    return res.json 401, err: 'Username not found' unless u1 # user not found

    # We needed the whole user object first so we can get his salt to encrypt password comparison
    q = model.query("users").withLogin(username, utils.encryptPassword(password, u1.auth.local.salt))
    q.fetch (err, result2) ->
      return res.json 401, { err } if err

      # joshua tree?
      u2 = result2.get()
      return res.json 401, err: 'Incorrect password' unless u2

      res.json
        id: u2.id
        token: u2.apiToken

###
  GET /user/task/:id
###
router.get '/user/task/:id', auth, (req, res) ->
  task = req.userObj.tasks[req.params.id]
  return res.json 400, err: "No task found." if !task || _.isEmpty(task)

  res.json 200, task

###
  validate task
###
validateTask = (req, res, next) ->
  task = {}
  newTask = { type, text, notes, value, up, down, completed } = req.body

  # If we're updating, get the task from the user
  if req.method is 'PUT' or req.method is 'DELETE'
    task = req.userObj?.tasks[req.params.id]
    return res.json 400, err: "No task found." if !task || _.isEmpty(task)
    # Strip for now
    type = undefined
    delete newTask.type
  else if req.method is 'POST'
    newTask.value = sanitize(value).toInt()
    newTask.value = 0 if isNaN newTask.value
    unless /^(habit|todo|daily|reward)$/.test type
      return res.json 400, err: 'type must be habit, todo, daily, or reward'

  newTask.text = sanitize(text).xss() if typeof text is "string"
  newTask.notes = sanitize(notes).xss() if typeof notes is "string"

  switch type
    when 'habit'
      newTask.up = true unless typeof up is 'boolean'
      newTask.down = true unless typeof down is 'boolean'
    when 'daily', 'todo'
      newTask.completed = false unless typeof completed is 'boolean'

  _.extend task, newTask
  req.task = task
  next()

###
  PUT /user/task/:id
###
router.put '/user/task/:id', auth, validateTask, (req, res) ->
  req.user.set "tasks.#{req.task.id}", req.task

  res.json 200, req.task

###
  DELETE /user/task/:id
###
router.delete '/user/task/:id', auth, validateTask, (req, res) ->
  taskIds = req.user.get "#{req.task.type}Ids"

  req.user.del "tasks.#{req.task.id}"
  # Remove one id from array of typeIds
  req.user.remove "#{req.task.type}Ids", taskIds.indexOf(req.task.id), 1

  res.send 204

###
  POST /user/tasks
###
updateTasks = (tasks, user, model) ->
  for idx, task of tasks
    if task.id
      if task.del
        user.del "tasks.#{task.id}"
        if task.type # TODO we should enforce they pass in type, so we can properly remove from idList
          i = model.get("_#{task.type}List").indexOf(task.id)
          model.remove("_#{task.type}List", i, 1) # doens't work when task.type isn't passed up
        task = deleted: true
      else
        user.set "tasks.#{task.id}", task
    else
      type = task.type || 'habit'
      model.ref '_user', user
      model.refList "_#{type}List", "_user.tasks", "_user.#{type}Ids"
      model.at("_#{type}List").push task
    tasks[idx] = task
  return tasks

router.post '/user/tasks', auth, (req, res) ->
  tasks = updateTasks req.body, req.user, req.getModel()
  res.json 201, tasks


###
  POST /user/task/
###
router.post '/user/task', auth, validateTask, (req, res) ->
  task = req.task
  type = task.type

  model = req.getModel()
  model.ref '_user', req.user
  model.refList "_#{type}List", "_user.tasks", "_user.#{type}Ids"
  model.at("_#{type}List").push task

  res.json 201, task

###
  GET /user/tasks
###
router.get '/user/tasks', auth, (req, res) ->
  user = req.userObj
  return res.json 400, NO_USER_FOUND if !user || _.isEmpty(user)

  model = req.getModel()
  model.ref '_user', req.user
  tasks = []
  types = ['habit','todo','daily','reward']
  if /^(habit|todo|daily|reward)$/.test req.query.type
    types = [req.query.type]
  for type in types
    model.refList "_#{type}List", "_user.tasks", "_user.#{type}Ids"
    tasks = tasks.concat model.get("_#{type}List")

  res.json 200, tasks

###
  This is called form deprecated.coffee's score function, and the req.headers are setup properly to handle the login
###
scoreTask = (req, res, next) ->
  {taskId, direction} = req.params
  {title, service, icon, type} = req.body
  type ||= 'habit'

  # Send error responses for improper API call
  return res.send(500, ':taskId required') unless taskId
  return res.send(500, ":direction must be 'up' or 'down'") unless direction in ['up','down']

  model = req.getModel()
  {user, userObj} = req

  model.ref('_user', user)

  existingTask = model.at "_user.tasks.#{taskId}"
  # TODO add service & icon to task
  # If task exists, set it's compltion
  if existingTask.get()
    # Set completed if type is daily or todo
    existingTask.set 'completed', (direction is 'up') if /^(daily|todo)$/.test existingTask.get('type')
  else
    task =
      id: taskId
      type: type
      text: (title || taskId)
      value: 0
      notes: "This task was created by a third-party service. Feel free to edit, it won't harm the connection to that service. Additionally, multiple services may piggy-back off this task."

    switch type
      when 'habit'
        task.up = true
        task.down = true
      when 'daily', 'todo'
        task.completed = direction is 'up'

    model.refList "_#{type}List", "_user.tasks", "_user.#{type}Ids"
    model.at("_#{type}List").push task

  #FIXME
  delta = misc.score(model, taskId, direction)
  result = model.get '_user.stats'
  result.delta = delta
  res.json result

###
  POST /user/tasks/:taskId/:direction
###
router.post '/user/task/:taskId/:direction', auth, scoreTask
router.post '/user/tasks/:taskId/:direction', auth, scoreTask

module.exports = router
module.exports.auth = auth
module.exports.scoreTask = scoreTask # export so deprecated can call it<|MERGE_RESOLUTION|>--- conflicted
+++ resolved
@@ -7,11 +7,8 @@
 validator = require 'derby-auth/node_modules/validator'
 check = validator.check
 sanitize = validator.sanitize
-<<<<<<< HEAD
 misc = require '../app/misc'
-=======
 utils = require 'derby-auth/utils'
->>>>>>> 36809005
 
 NO_TOKEN_OR_UID = err: "You must include a token and uid (user id) in your request"
 NO_USER_FOUND = err: "No user found."
