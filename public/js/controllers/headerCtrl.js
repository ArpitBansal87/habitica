--- conflicted
+++ resolved
@@ -22,21 +22,15 @@
               case 'pets':
                 return member.items.pets.length;
                 break;
-<<<<<<< HEAD
               case 'name':
                 return member.profile.name;
                 break;
               case 'backgrounds':
                 return member.preferences.background;
                 break;
-=======
-              case 'username':
-                return member.profile.name;
-                break;
               case 'habitrpg_date_joined':
                 return member.auth.timestamps.created;
                 break
->>>>>>> 4af860ea
               default:
                 // party date joined
                 return true;
