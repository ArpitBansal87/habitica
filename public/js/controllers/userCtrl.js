"use strict";

habitrpg.controller("UserCtrl", ['$rootScope', '$scope', '$location', 'User', '$http', '$state', 'Guide', 'Shared',
  function($rootScope, $scope, $location, User, $http, $state, Guide, Shared) {
    $scope.profile = User.user;
    $scope.profile.petCount = Shared.countPets(null, $scope.profile.items.pets);
    $scope.hideUserAvatar = function() {
      $(".userAvatar").hide();
    };

    $scope.$watch('_editing.profile', function(value){
      if(value === true) $scope.editingProfile = angular.copy(User.user.profile);
    });

    $scope.allocate = function(stat){
      User.user.ops.allocate({query:{stat:stat}});
    }

    $scope.changeClass = function(klass){
      if (!klass) {
        if (!confirm(window.env.t('sureReset')))
          return;
        return User.user.ops.changeClass({});
      }

      User.user.ops.changeClass({query:{class:klass}});
      $scope.selectedClass = undefined;
      Shared.updateStore(User.user);
      $state.go('options.profile.stats');
      window.setTimeout(Guide.classesTour, 10);
    }

    $scope.save = function(){
      var values = {};
      _.each($scope.editingProfile, function(value, key){
        // Using toString because we need to compare two arrays (websites)
        var curVal = $scope.profile.profile[key];
        if(!curVal || $scope.editingProfile[key].toString() !== curVal.toString())
          values['profile.' + key] = value;
      });
      User.set(values);
      $scope._editing.profile = false;
    }

    /**
     * For gem-unlockable preferences, (a) if owned, select preference (b) else, purchase
     * @param path: User.preferences <-> User.purchased maps like User.preferences.skin=abc <-> User.purchased.skin.abc.
     *  Pass in this paramater as "skin.abc". Alternatively, pass as an array ["skin.abc", "skin.xyz"] to unlock sets
     */
    $scope.unlock = function(path){
      var fullSet = ~path.indexOf(',');
      var cost = fullSet ? 1.25 : 0.5; // 5G per set, 2G per individual

      if (fullSet) {
<<<<<<< HEAD
        if (confirm("Purchase for 5 Gems?") !== true) return;
        if (User.user.balance < cost) return $rootScope.openModal('buyGems');
      } else if (!User.user.fns.dotGet('purchased.' + path)) {
        if (confirm("Purchase for 2 Gems?") !== true) return;
        if (User.user.balance < cost) return $rootScope.openModal('buyGems');
=======
        if (confirm(window.env.t('purchaseFor5')) !== true) return;
        if (User.user.balance < cost) return $rootScope.modals.buyGems = true;
      } else if (!User.user.fns.dotGet('purchased.' + path)) {
        if (confirm(window.env.t('purchaseFor2')) !== true) return;
        if (User.user.balance < cost) return $rootScope.modals.buyGems = true;
>>>>>>> 90e9a1ae
      }
      User.user.ops.unlock({query:{path:path}})
    }

  }
]);<|MERGE_RESOLUTION|>--- conflicted
+++ resolved
@@ -52,19 +52,11 @@
       var cost = fullSet ? 1.25 : 0.5; // 5G per set, 2G per individual
 
       if (fullSet) {
-<<<<<<< HEAD
-        if (confirm("Purchase for 5 Gems?") !== true) return;
+        if (confirm(window.env.t('purchaseFor5')) !== true) return;
         if (User.user.balance < cost) return $rootScope.openModal('buyGems');
       } else if (!User.user.fns.dotGet('purchased.' + path)) {
-        if (confirm("Purchase for 2 Gems?") !== true) return;
+        if (confirm(window.env.t('purchaseFor2')) !== true) return;
         if (User.user.balance < cost) return $rootScope.openModal('buyGems');
-=======
-        if (confirm(window.env.t('purchaseFor5')) !== true) return;
-        if (User.user.balance < cost) return $rootScope.modals.buyGems = true;
-      } else if (!User.user.fns.dotGet('purchased.' + path)) {
-        if (confirm(window.env.t('purchaseFor2')) !== true) return;
-        if (User.user.balance < cost) return $rootScope.modals.buyGems = true;
->>>>>>> 90e9a1ae
       }
       User.user.ops.unlock({query:{path:path}})
     }
