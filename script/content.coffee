--- conflicted
+++ resolved
@@ -484,12 +484,8 @@
         bonus = user._statsComputed.int * user.fns.crit('per')
         bonus *= Math.ceil ((if target.value < 0 then 1 else target.value+1) *.075)
         user.stats.exp += diminishingReturns(bonus,75)
-<<<<<<< HEAD
         user.party.quest.progress.up ?= 0
         user.party.quest.progress.up += Math.ceil(user._statsComputed.int * .1)
-=======
-        user.party.quest.progress.up += diminishingReturns(bonus*.1,50,30)
->>>>>>> 436e8b56
 
     mpheal:
       text: t('spellWizardMPHealText')
@@ -531,17 +527,11 @@
       target: 'task'
       notes: t('spellWarriorSmashNotes')
       cast: (user, target) ->
-<<<<<<< HEAD
         bonus = user._statsComputed.str * user.fns.crit('con')
         target.value += diminishingReturns(bonus, 2.5, 35)
         user.party.quest.progress.up ?= 0
         user.party.quest.progress.up += diminishingReturns(bonus, 55, 70)
 
-
-=======
-        target.value += 2.5 * (user._statsComputed.str / (user._statsComputed.str + 50)) * user.fns.crit('con')
-        user.party.quest.progress.up += Math.ceil(user._statsComputed.str * .2)
->>>>>>> 436e8b56
     defensiveStance:
       text: t('spellWarriorDefensiveStanceText')
       mana: 25
@@ -809,18 +799,11 @@
   'Mammoth-Base':       'mammoth'
 
 api.specialMounts =
-<<<<<<< HEAD
   'BearCub-Polar':      'polarBear'
   'LionCub-Ethereal':   'etherealLion'
   'MantisShrimp-Base':  'mantisShrimp'
   'Turkey-Base':        'turkey'
-=======
-  'BearCub-Polar':	'polarBear'
-  'LionCub-Ethereal':	'etherealLion'
-  'MantisShrimp-Base':	'mantisShrimp'
-  'Turkey-Base': 'turkey'
-  'Mammoth-Base': 'mammoth'
->>>>>>> 436e8b56
+  'Mammoth-Base':       'mammoth'
 
 api.hatchingPotions =
   Base:             value: 2, text: t('hatchingPotionBase')
