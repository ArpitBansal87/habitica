{
  "name": "habitica",
<<<<<<< HEAD
  "version": "3.83.5",
=======
  "version": "3.83.0",
>>>>>>> c23062f8
  "dependencies": {
    "@gulp-sourcemaps/map-sources": {
      "version": "1.0.0",
      "from": "@gulp-sourcemaps/map-sources@>=1.0.0 <2.0.0",
      "resolved": "https://registry.npmjs.org/@gulp-sourcemaps/map-sources/-/map-sources-1.0.0.tgz"
    },
    "@slack/client": {
      "version": "3.9.0",
      "from": "@slack/client@>=3.8.1 <4.0.0",
      "resolved": "https://registry.npmjs.org/@slack/client/-/client-3.9.0.tgz"
    },
    "abbrev": {
      "version": "1.1.0",
      "from": "abbrev@>=1.0.0 <2.0.0",
      "resolved": "https://registry.npmjs.org/abbrev/-/abbrev-1.1.0.tgz"
    },
    "accepts": {
      "version": "1.3.3",
      "from": "accepts@>=1.3.2 <2.0.0",
      "resolved": "https://registry.npmjs.org/accepts/-/accepts-1.3.3.tgz"
    },
    "acorn": {
      "version": "4.0.11",
      "from": "acorn@>=4.0.3 <5.0.0",
      "resolved": "https://registry.npmjs.org/acorn/-/acorn-4.0.11.tgz"
    },
    "acorn-dynamic-import": {
      "version": "2.0.2",
      "from": "acorn-dynamic-import@>=2.0.0 <3.0.0",
      "resolved": "https://registry.npmjs.org/acorn-dynamic-import/-/acorn-dynamic-import-2.0.2.tgz"
    },
    "acorn-globals": {
      "version": "1.0.9",
      "from": "acorn-globals@>=1.0.3 <2.0.0",
      "resolved": "https://registry.npmjs.org/acorn-globals/-/acorn-globals-1.0.9.tgz",
      "dependencies": {
        "acorn": {
          "version": "2.7.0",
          "from": "acorn@>=2.1.0 <3.0.0",
          "resolved": "https://registry.npmjs.org/acorn/-/acorn-2.7.0.tgz"
        }
      }
    },
    "acorn-jsx": {
      "version": "3.0.1",
      "from": "acorn-jsx@>=3.0.0 <4.0.0",
      "resolved": "https://registry.npmjs.org/acorn-jsx/-/acorn-jsx-3.0.1.tgz",
      "dev": true,
      "dependencies": {
        "acorn": {
          "version": "3.3.0",
          "from": "acorn@>=3.0.4 <4.0.0",
          "resolved": "https://registry.npmjs.org/acorn/-/acorn-3.3.0.tgz",
          "dev": true
        }
      }
    },
    "addressparser": {
      "version": "1.0.1",
      "from": "addressparser@1.0.1",
      "resolved": "https://registry.npmjs.org/addressparser/-/addressparser-1.0.1.tgz"
    },
    "adm-zip": {
      "version": "0.4.7",
      "from": "adm-zip@>=0.4.7 <0.5.0",
      "resolved": "https://registry.npmjs.org/adm-zip/-/adm-zip-0.4.7.tgz",
      "dev": true
    },
    "after": {
      "version": "0.8.2",
      "from": "after@0.8.2",
      "resolved": "https://registry.npmjs.org/after/-/after-0.8.2.tgz",
      "dev": true
    },
    "agent-base": {
      "version": "2.0.1",
      "from": "agent-base@>=2.0.0 <3.0.0",
      "resolved": "https://registry.npmjs.org/agent-base/-/agent-base-2.0.1.tgz"
    },
    "ajv": {
      "version": "4.11.5",
      "from": "ajv@>=4.9.1 <5.0.0",
      "resolved": "https://registry.npmjs.org/ajv/-/ajv-4.11.5.tgz"
    },
    "ajv-keywords": {
      "version": "1.5.1",
      "from": "ajv-keywords@>=1.1.1 <2.0.0",
      "resolved": "https://registry.npmjs.org/ajv-keywords/-/ajv-keywords-1.5.1.tgz"
    },
    "align-text": {
      "version": "0.1.4",
      "from": "align-text@>=0.1.3 <0.2.0",
      "resolved": "https://registry.npmjs.org/align-text/-/align-text-0.1.4.tgz"
    },
    "alphanum-sort": {
      "version": "1.0.2",
      "from": "alphanum-sort@>=1.0.1 <2.0.0",
      "resolved": "https://registry.npmjs.org/alphanum-sort/-/alphanum-sort-1.0.2.tgz"
    },
    "alter": {
      "version": "0.2.0",
      "from": "alter@>=0.2.0 <0.3.0",
      "resolved": "https://registry.npmjs.org/alter/-/alter-0.2.0.tgz",
      "dev": true
    },
    "amazon-payments": {
      "version": "0.0.4",
      "from": "amazon-payments@0.0.4",
      "resolved": "https://registry.npmjs.org/amazon-payments/-/amazon-payments-0.0.4.tgz",
      "dependencies": {
        "asn1": {
          "version": "0.1.11",
          "from": "asn1@0.1.11",
          "resolved": "https://registry.npmjs.org/asn1/-/asn1-0.1.11.tgz",
          "optional": true
        },
        "assert-plus": {
          "version": "0.1.5",
          "from": "assert-plus@>=0.1.5 <0.2.0",
          "resolved": "https://registry.npmjs.org/assert-plus/-/assert-plus-0.1.5.tgz",
          "optional": true
        },
        "async": {
          "version": "0.9.2",
          "from": "async@>=0.9.0 <0.10.0",
          "resolved": "https://registry.npmjs.org/async/-/async-0.9.2.tgz",
          "optional": true
        },
        "aws-sign2": {
          "version": "0.5.0",
          "from": "aws-sign2@>=0.5.0 <0.6.0",
          "resolved": "https://registry.npmjs.org/aws-sign2/-/aws-sign2-0.5.0.tgz",
          "optional": true
        },
        "boom": {
          "version": "0.4.2",
          "from": "boom@>=0.4.0 <0.5.0",
          "resolved": "https://registry.npmjs.org/boom/-/boom-0.4.2.tgz"
        },
        "combined-stream": {
          "version": "0.0.7",
          "from": "combined-stream@>=0.0.4 <0.1.0",
          "resolved": "https://registry.npmjs.org/combined-stream/-/combined-stream-0.0.7.tgz",
          "optional": true
        },
        "cryptiles": {
          "version": "0.2.2",
          "from": "cryptiles@>=0.2.0 <0.3.0",
          "resolved": "https://registry.npmjs.org/cryptiles/-/cryptiles-0.2.2.tgz",
          "optional": true
        },
        "delayed-stream": {
          "version": "0.0.5",
          "from": "delayed-stream@0.0.5",
          "resolved": "https://registry.npmjs.org/delayed-stream/-/delayed-stream-0.0.5.tgz",
          "optional": true
        },
        "forever-agent": {
          "version": "0.5.2",
          "from": "forever-agent@>=0.5.0 <0.6.0",
          "resolved": "https://registry.npmjs.org/forever-agent/-/forever-agent-0.5.2.tgz"
        },
        "form-data": {
          "version": "0.1.4",
          "from": "form-data@>=0.1.0 <0.2.0",
          "resolved": "https://registry.npmjs.org/form-data/-/form-data-0.1.4.tgz",
          "optional": true
        },
        "hawk": {
          "version": "1.0.0",
          "from": "hawk@>=1.0.0 <1.1.0",
          "resolved": "https://registry.npmjs.org/hawk/-/hawk-1.0.0.tgz",
          "optional": true
        },
        "hoek": {
          "version": "0.9.1",
          "from": "hoek@>=0.9.0 <0.10.0",
          "resolved": "https://registry.npmjs.org/hoek/-/hoek-0.9.1.tgz"
        },
        "http-signature": {
          "version": "0.10.1",
          "from": "http-signature@>=0.10.0 <0.11.0",
          "resolved": "https://registry.npmjs.org/http-signature/-/http-signature-0.10.1.tgz",
          "optional": true
        },
        "node-uuid": {
          "version": "1.4.8",
          "from": "node-uuid@~1.4.0",
          "resolved": "https://registry.npmjs.org/node-uuid/-/node-uuid-1.4.8.tgz"
        },
        "oauth-sign": {
          "version": "0.3.0",
          "from": "oauth-sign@>=0.3.0 <0.4.0",
          "resolved": "https://registry.npmjs.org/oauth-sign/-/oauth-sign-0.3.0.tgz",
          "optional": true
        },
        "qs": {
          "version": "0.6.6",
          "from": "qs@0.6.6",
          "resolved": "https://registry.npmjs.org/qs/-/qs-0.6.6.tgz"
        },
        "request": {
          "version": "2.34.0",
          "from": "request@2.34.0",
          "resolved": "https://registry.npmjs.org/request/-/request-2.34.0.tgz"
        },
        "sntp": {
          "version": "0.2.4",
          "from": "sntp@>=0.2.0 <0.3.0",
          "resolved": "https://registry.npmjs.org/sntp/-/sntp-0.2.4.tgz",
          "optional": true
        },
        "tunnel-agent": {
          "version": "0.3.0",
          "from": "tunnel-agent@>=0.3.0 <0.4.0",
          "resolved": "https://registry.npmjs.org/tunnel-agent/-/tunnel-agent-0.3.0.tgz",
          "optional": true
        },
        "xml2js": {
          "version": "0.4.4",
          "from": "xml2js@0.4.4",
          "resolved": "https://registry.npmjs.org/xml2js/-/xml2js-0.4.4.tgz"
        }
      }
    },
    "amdefine": {
      "version": "1.0.1",
      "from": "amdefine@>=0.0.4",
      "resolved": "https://registry.npmjs.org/amdefine/-/amdefine-1.0.1.tgz"
    },
    "amplitude": {
      "version": "2.0.4",
      "from": "amplitude@>=2.0.3 <3.0.0",
      "resolved": "https://registry.npmjs.org/amplitude/-/amplitude-2.0.4.tgz",
      "dependencies": {
        "form-data": {
          "version": "1.0.0-rc4",
          "from": "form-data@1.0.0-rc4",
          "resolved": "https://registry.npmjs.org/form-data/-/form-data-1.0.0-rc4.tgz"
        },
        "mime": {
          "version": "1.3.4",
          "from": "mime@>=1.3.4 <2.0.0",
          "resolved": "https://registry.npmjs.org/mime/-/mime-1.3.4.tgz"
        },
        "superagent": {
          "version": "2.3.0",
          "from": "superagent@>=2.0.0 <3.0.0",
          "resolved": "https://registry.npmjs.org/superagent/-/superagent-2.3.0.tgz"
        }
      }
    },
    "ansi-escapes": {
      "version": "1.4.0",
      "from": "ansi-escapes@>=1.1.0 <2.0.0",
      "resolved": "https://registry.npmjs.org/ansi-escapes/-/ansi-escapes-1.4.0.tgz",
      "dev": true
    },
    "ansi-html": {
      "version": "0.0.7",
      "from": "ansi-html@0.0.7",
      "resolved": "https://registry.npmjs.org/ansi-html/-/ansi-html-0.0.7.tgz",
      "dev": true
    },
    "ansi-regex": {
      "version": "2.1.1",
      "from": "ansi-regex@>=2.0.0 <3.0.0",
      "resolved": "https://registry.npmjs.org/ansi-regex/-/ansi-regex-2.1.1.tgz"
    },
    "ansi-styles": {
      "version": "2.2.1",
      "from": "ansi-styles@>=2.2.1 <3.0.0",
      "resolved": "https://registry.npmjs.org/ansi-styles/-/ansi-styles-2.2.1.tgz"
    },
    "any-promise": {
      "version": "0.1.0",
      "from": "any-promise@>=0.1.0 <0.2.0",
      "resolved": "https://registry.npmjs.org/any-promise/-/any-promise-0.1.0.tgz"
    },
    "anymatch": {
      "version": "1.3.0",
      "from": "anymatch@>=1.3.0 <2.0.0",
      "resolved": "https://registry.npmjs.org/anymatch/-/anymatch-1.3.0.tgz"
    },
    "apidoc": {
      "version": "0.17.5",
      "from": "apidoc@>=0.17.5 <0.18.0",
      "resolved": "https://registry.npmjs.org/apidoc/-/apidoc-0.17.5.tgz"
    },
    "apidoc-core": {
      "version": "0.8.2",
      "from": "apidoc-core@>=0.8.1 <0.9.0",
      "resolved": "https://registry.npmjs.org/apidoc-core/-/apidoc-core-0.8.2.tgz",
      "dependencies": {
        "glob": {
          "version": "7.1.1",
          "from": "glob@>=7.1.1 <8.0.0",
          "resolved": "https://registry.npmjs.org/glob/-/glob-7.1.1.tgz"
        },
        "semver": {
          "version": "5.3.0",
          "from": "semver@>=5.3.0 <5.4.0",
          "resolved": "https://registry.npmjs.org/semver/-/semver-5.3.0.tgz"
        }
      }
    },
    "apn": {
      "version": "1.7.8",
      "from": "apn@>=1.7.6 <2.0.0",
      "resolved": "https://registry.npmjs.org/apn/-/apn-1.7.8.tgz"
    },
    "append-transform": {
      "version": "0.4.0",
      "from": "append-transform@>=0.4.0 <0.5.0",
      "resolved": "https://registry.npmjs.org/append-transform/-/append-transform-0.4.0.tgz",
      "dev": true
    },
    "aproba": {
      "version": "1.1.1",
      "from": "aproba@>=1.0.3 <2.0.0",
      "resolved": "https://registry.npmjs.org/aproba/-/aproba-1.1.1.tgz"
    },
    "archive-type": {
      "version": "3.2.0",
      "from": "archive-type@>=3.0.1 <4.0.0",
      "resolved": "https://registry.npmjs.org/archive-type/-/archive-type-3.2.0.tgz"
    },
    "archy": {
      "version": "0.0.2",
      "from": "archy@0.0.2",
      "resolved": "https://registry.npmjs.org/archy/-/archy-0.0.2.tgz"
    },
    "are-we-there-yet": {
      "version": "1.1.2",
      "from": "are-we-there-yet@>=1.1.2 <1.2.0",
      "resolved": "https://registry.npmjs.org/are-we-there-yet/-/are-we-there-yet-1.1.2.tgz"
    },
    "argparse": {
      "version": "1.0.9",
      "from": "argparse@>=1.0.7 <2.0.0",
      "resolved": "https://registry.npmjs.org/argparse/-/argparse-1.0.9.tgz"
    },
    "arr-diff": {
      "version": "2.0.0",
      "from": "arr-diff@>=2.0.0 <3.0.0",
      "resolved": "https://registry.npmjs.org/arr-diff/-/arr-diff-2.0.0.tgz"
    },
    "arr-flatten": {
      "version": "1.0.1",
      "from": "arr-flatten@>=1.0.1 <2.0.0",
      "resolved": "https://registry.npmjs.org/arr-flatten/-/arr-flatten-1.0.1.tgz"
    },
    "array-differ": {
      "version": "1.0.0",
      "from": "array-differ@>=1.0.0 <2.0.0",
      "resolved": "https://registry.npmjs.org/array-differ/-/array-differ-1.0.0.tgz"
    },
    "array-filter": {
      "version": "0.0.1",
      "from": "array-filter@>=0.0.0 <0.1.0",
      "resolved": "https://registry.npmjs.org/array-filter/-/array-filter-0.0.1.tgz"
    },
    "array-find-index": {
      "version": "1.0.2",
      "from": "array-find-index@>=1.0.1 <2.0.0",
      "resolved": "https://registry.npmjs.org/array-find-index/-/array-find-index-1.0.2.tgz"
    },
    "array-flatten": {
      "version": "1.1.1",
      "from": "array-flatten@1.1.1",
      "resolved": "https://registry.npmjs.org/array-flatten/-/array-flatten-1.1.1.tgz"
    },
    "array-map": {
      "version": "0.0.0",
      "from": "array-map@>=0.0.0 <0.1.0",
      "resolved": "https://registry.npmjs.org/array-map/-/array-map-0.0.0.tgz"
    },
    "array-reduce": {
      "version": "0.0.0",
      "from": "array-reduce@>=0.0.0 <0.1.0",
      "resolved": "https://registry.npmjs.org/array-reduce/-/array-reduce-0.0.0.tgz"
    },
    "array-slice": {
      "version": "0.2.3",
      "from": "array-slice@>=0.2.3 <0.3.0",
      "resolved": "https://registry.npmjs.org/array-slice/-/array-slice-0.2.3.tgz",
      "dev": true
    },
    "array-union": {
      "version": "1.0.2",
      "from": "array-union@>=1.0.1 <2.0.0",
      "resolved": "https://registry.npmjs.org/array-union/-/array-union-1.0.2.tgz"
    },
    "array-uniq": {
      "version": "1.0.3",
      "from": "array-uniq@>=1.0.2 <2.0.0",
      "resolved": "https://registry.npmjs.org/array-uniq/-/array-uniq-1.0.3.tgz"
    },
    "array-unique": {
      "version": "0.2.1",
      "from": "array-unique@>=0.2.1 <0.3.0",
      "resolved": "https://registry.npmjs.org/array-unique/-/array-unique-0.2.1.tgz"
    },
    "arraybuffer.slice": {
      "version": "0.0.6",
      "from": "arraybuffer.slice@0.0.6",
      "resolved": "https://registry.npmjs.org/arraybuffer.slice/-/arraybuffer.slice-0.0.6.tgz",
      "dev": true
    },
    "arrify": {
      "version": "1.0.1",
      "from": "arrify@>=1.0.0 <2.0.0",
      "resolved": "https://registry.npmjs.org/arrify/-/arrify-1.0.1.tgz"
    },
    "asap": {
      "version": "1.0.0",
      "from": "asap@>=1.0.0 <1.1.0",
      "resolved": "https://registry.npmjs.org/asap/-/asap-1.0.0.tgz"
    },
    "asn1": {
      "version": "0.2.3",
      "from": "asn1@>=0.2.3 <0.3.0",
      "resolved": "https://registry.npmjs.org/asn1/-/asn1-0.2.3.tgz"
    },
    "asn1.js": {
      "version": "4.9.1",
      "from": "asn1.js@>=4.0.0 <5.0.0",
      "resolved": "https://registry.npmjs.org/asn1.js/-/asn1.js-4.9.1.tgz"
    },
    "assert": {
      "version": "1.3.0",
      "from": "assert@>=1.3.0 <1.4.0",
      "resolved": "https://registry.npmjs.org/assert/-/assert-1.3.0.tgz"
    },
    "assert-plus": {
      "version": "0.2.0",
      "from": "assert-plus@>=0.2.0 <0.3.0",
      "resolved": "https://registry.npmjs.org/assert-plus/-/assert-plus-0.2.0.tgz"
    },
    "assertion-error": {
      "version": "1.0.2",
      "from": "assertion-error@>=1.0.1 <2.0.0",
      "resolved": "https://registry.npmjs.org/assertion-error/-/assertion-error-1.0.2.tgz",
      "dev": true
    },
    "ast-traverse": {
      "version": "0.1.1",
      "from": "ast-traverse@>=0.1.1 <0.2.0",
      "resolved": "https://registry.npmjs.org/ast-traverse/-/ast-traverse-0.1.1.tgz",
      "dev": true
    },
    "ast-types": {
      "version": "0.9.10",
      "from": "ast-types@>=0.0.0 <1.0.0",
      "resolved": "https://registry.npmjs.org/ast-types/-/ast-types-0.9.10.tgz",
      "dev": true
    },
    "astw": {
      "version": "2.2.0",
      "from": "astw@>=2.0.0 <3.0.0",
      "resolved": "https://registry.npmjs.org/astw/-/astw-2.2.0.tgz"
    },
    "async": {
      "version": "1.5.2",
      "from": "async@>=1.5.0 <2.0.0",
      "resolved": "https://registry.npmjs.org/async/-/async-1.5.2.tgz"
    },
    "async-each": {
      "version": "1.0.1",
      "from": "async-each@>=1.0.0 <2.0.0",
      "resolved": "https://registry.npmjs.org/async-each/-/async-each-1.0.1.tgz"
    },
    "async-each-series": {
      "version": "1.1.0",
      "from": "async-each-series@>=1.1.0 <2.0.0",
      "resolved": "https://registry.npmjs.org/async-each-series/-/async-each-series-1.1.0.tgz",
      "optional": true
    },
    "async-foreach": {
      "version": "0.1.3",
      "from": "async-foreach@>=0.1.3 <0.2.0",
      "resolved": "https://registry.npmjs.org/async-foreach/-/async-foreach-0.1.3.tgz"
    },
    "asynckit": {
      "version": "0.4.0",
      "from": "asynckit@>=0.4.0 <0.5.0",
      "resolved": "https://registry.npmjs.org/asynckit/-/asynckit-0.4.0.tgz"
    },
    "atob": {
      "version": "1.1.3",
      "from": "atob@>=1.1.0 <1.2.0",
      "resolved": "https://registry.npmjs.org/atob/-/atob-1.1.3.tgz"
    },
    "autoprefixer": {
      "version": "6.7.7",
      "from": "autoprefixer@>=6.4.0 <7.0.0",
      "resolved": "https://registry.npmjs.org/autoprefixer/-/autoprefixer-6.7.7.tgz"
    },
    "aws-sdk": {
<<<<<<< HEAD
      "version": "2.34.0",
      "from": "aws-sdk@>=2.0.25 <3.0.0",
      "resolved": "https://registry.npmjs.org/aws-sdk/-/aws-sdk-2.34.0.tgz",
=======
      "version": "2.35.0",
      "from": "aws-sdk@>=2.0.25 <3.0.0",
      "resolved": "https://registry.npmjs.org/aws-sdk/-/aws-sdk-2.35.0.tgz",
>>>>>>> c23062f8
      "dependencies": {
        "lodash": {
          "version": "3.5.0",
          "from": "lodash@>=3.5.0 <3.6.0",
          "resolved": "https://registry.npmjs.org/lodash/-/lodash-3.5.0.tgz"
        },
        "sax": {
          "version": "1.1.5",
          "from": "sax@1.1.5",
          "resolved": "https://registry.npmjs.org/sax/-/sax-1.1.5.tgz"
        },
        "uuid": {
          "version": "3.0.0",
          "from": "uuid@3.0.0",
          "resolved": "https://registry.npmjs.org/uuid/-/uuid-3.0.0.tgz"
        },
        "xml2js": {
          "version": "0.4.15",
          "from": "xml2js@0.4.15",
          "resolved": "https://registry.npmjs.org/xml2js/-/xml2js-0.4.15.tgz"
        },
        "xmlbuilder": {
          "version": "2.6.2",
          "from": "xmlbuilder@2.6.2",
          "resolved": "https://registry.npmjs.org/xmlbuilder/-/xmlbuilder-2.6.2.tgz"
        }
      }
    },
    "aws-sign2": {
      "version": "0.6.0",
      "from": "aws-sign2@>=0.6.0 <0.7.0",
      "resolved": "https://registry.npmjs.org/aws-sign2/-/aws-sign2-0.6.0.tgz"
    },
    "aws4": {
      "version": "1.6.0",
      "from": "aws4@>=1.2.1 <2.0.0",
      "resolved": "https://registry.npmjs.org/aws4/-/aws4-1.6.0.tgz"
    },
    "axios": {
      "version": "0.15.3",
      "from": "axios@>=0.15.3 <0.16.0",
      "resolved": "https://registry.npmjs.org/axios/-/axios-0.15.3.tgz"
    },
    "babel-code-frame": {
      "version": "6.22.0",
      "from": "babel-code-frame@>=6.22.0 <7.0.0",
      "resolved": "https://registry.npmjs.org/babel-code-frame/-/babel-code-frame-6.22.0.tgz"
    },
    "babel-core": {
      "version": "6.24.0",
      "from": "babel-core@>=6.0.0 <7.0.0",
      "resolved": "https://registry.npmjs.org/babel-core/-/babel-core-6.24.0.tgz"
    },
    "babel-generator": {
      "version": "6.24.0",
      "from": "babel-generator@>=6.24.0 <7.0.0",
      "resolved": "https://registry.npmjs.org/babel-generator/-/babel-generator-6.24.0.tgz"
    },
    "babel-helper-call-delegate": {
      "version": "6.22.0",
      "from": "babel-helper-call-delegate@>=6.22.0 <7.0.0",
      "resolved": "https://registry.npmjs.org/babel-helper-call-delegate/-/babel-helper-call-delegate-6.22.0.tgz"
    },
    "babel-helper-define-map": {
      "version": "6.23.0",
      "from": "babel-helper-define-map@>=6.23.0 <7.0.0",
      "resolved": "https://registry.npmjs.org/babel-helper-define-map/-/babel-helper-define-map-6.23.0.tgz"
    },
    "babel-helper-function-name": {
      "version": "6.23.0",
      "from": "babel-helper-function-name@>=6.22.0 <7.0.0",
      "resolved": "https://registry.npmjs.org/babel-helper-function-name/-/babel-helper-function-name-6.23.0.tgz"
    },
    "babel-helper-get-function-arity": {
      "version": "6.22.0",
      "from": "babel-helper-get-function-arity@>=6.22.0 <7.0.0",
      "resolved": "https://registry.npmjs.org/babel-helper-get-function-arity/-/babel-helper-get-function-arity-6.22.0.tgz"
    },
    "babel-helper-hoist-variables": {
      "version": "6.22.0",
      "from": "babel-helper-hoist-variables@>=6.22.0 <7.0.0",
      "resolved": "https://registry.npmjs.org/babel-helper-hoist-variables/-/babel-helper-hoist-variables-6.22.0.tgz"
    },
    "babel-helper-optimise-call-expression": {
      "version": "6.23.0",
      "from": "babel-helper-optimise-call-expression@>=6.23.0 <7.0.0",
      "resolved": "https://registry.npmjs.org/babel-helper-optimise-call-expression/-/babel-helper-optimise-call-expression-6.23.0.tgz"
    },
    "babel-helper-regex": {
      "version": "6.22.0",
      "from": "babel-helper-regex@>=6.22.0 <7.0.0",
      "resolved": "https://registry.npmjs.org/babel-helper-regex/-/babel-helper-regex-6.22.0.tgz"
    },
    "babel-helper-remap-async-to-generator": {
      "version": "6.22.0",
      "from": "babel-helper-remap-async-to-generator@>=6.22.0 <7.0.0",
      "resolved": "https://registry.npmjs.org/babel-helper-remap-async-to-generator/-/babel-helper-remap-async-to-generator-6.22.0.tgz"
    },
    "babel-helper-replace-supers": {
      "version": "6.23.0",
      "from": "babel-helper-replace-supers@>=6.23.0 <7.0.0",
      "resolved": "https://registry.npmjs.org/babel-helper-replace-supers/-/babel-helper-replace-supers-6.23.0.tgz"
    },
    "babel-helpers": {
      "version": "6.23.0",
      "from": "babel-helpers@>=6.23.0 <7.0.0",
      "resolved": "https://registry.npmjs.org/babel-helpers/-/babel-helpers-6.23.0.tgz"
    },
    "babel-loader": {
      "version": "6.4.1",
      "from": "babel-loader@>=6.0.0 <7.0.0",
      "resolved": "https://registry.npmjs.org/babel-loader/-/babel-loader-6.4.1.tgz"
    },
    "babel-messages": {
      "version": "6.23.0",
      "from": "babel-messages@>=6.23.0 <7.0.0",
      "resolved": "https://registry.npmjs.org/babel-messages/-/babel-messages-6.23.0.tgz"
    },
    "babel-plugin-check-es2015-constants": {
      "version": "6.22.0",
      "from": "babel-plugin-check-es2015-constants@>=6.22.0 <7.0.0",
      "resolved": "https://registry.npmjs.org/babel-plugin-check-es2015-constants/-/babel-plugin-check-es2015-constants-6.22.0.tgz"
    },
    "babel-plugin-istanbul": {
      "version": "4.1.1",
      "from": "babel-plugin-istanbul@>=4.0.0 <5.0.0",
      "resolved": "https://registry.npmjs.org/babel-plugin-istanbul/-/babel-plugin-istanbul-4.1.1.tgz",
      "dev": true,
      "dependencies": {
        "find-up": {
          "version": "2.1.0",
          "from": "find-up@>=2.1.0 <3.0.0",
          "resolved": "https://registry.npmjs.org/find-up/-/find-up-2.1.0.tgz",
          "dev": true
        }
      }
    },
    "babel-plugin-syntax-async-functions": {
      "version": "6.13.0",
      "from": "babel-plugin-syntax-async-functions@>=6.13.0 <7.0.0",
      "resolved": "https://registry.npmjs.org/babel-plugin-syntax-async-functions/-/babel-plugin-syntax-async-functions-6.13.0.tgz"
    },
    "babel-plugin-syntax-object-rest-spread": {
      "version": "6.13.0",
      "from": "babel-plugin-syntax-object-rest-spread@>=6.8.0 <7.0.0",
      "resolved": "https://registry.npmjs.org/babel-plugin-syntax-object-rest-spread/-/babel-plugin-syntax-object-rest-spread-6.13.0.tgz"
    },
    "babel-plugin-transform-async-to-module-method": {
      "version": "6.22.0",
      "from": "babel-plugin-transform-async-to-module-method@>=6.8.0 <7.0.0",
      "resolved": "https://registry.npmjs.org/babel-plugin-transform-async-to-module-method/-/babel-plugin-transform-async-to-module-method-6.22.0.tgz"
    },
    "babel-plugin-transform-es2015-arrow-functions": {
      "version": "6.22.0",
      "from": "babel-plugin-transform-es2015-arrow-functions@>=6.22.0 <7.0.0",
      "resolved": "https://registry.npmjs.org/babel-plugin-transform-es2015-arrow-functions/-/babel-plugin-transform-es2015-arrow-functions-6.22.0.tgz"
    },
    "babel-plugin-transform-es2015-block-scoped-functions": {
      "version": "6.22.0",
      "from": "babel-plugin-transform-es2015-block-scoped-functions@>=6.22.0 <7.0.0",
      "resolved": "https://registry.npmjs.org/babel-plugin-transform-es2015-block-scoped-functions/-/babel-plugin-transform-es2015-block-scoped-functions-6.22.0.tgz"
    },
    "babel-plugin-transform-es2015-block-scoping": {
      "version": "6.23.0",
      "from": "babel-plugin-transform-es2015-block-scoping@>=6.22.0 <7.0.0",
      "resolved": "https://registry.npmjs.org/babel-plugin-transform-es2015-block-scoping/-/babel-plugin-transform-es2015-block-scoping-6.23.0.tgz"
    },
    "babel-plugin-transform-es2015-classes": {
      "version": "6.23.0",
      "from": "babel-plugin-transform-es2015-classes@>=6.22.0 <7.0.0",
      "resolved": "https://registry.npmjs.org/babel-plugin-transform-es2015-classes/-/babel-plugin-transform-es2015-classes-6.23.0.tgz"
    },
    "babel-plugin-transform-es2015-computed-properties": {
      "version": "6.22.0",
      "from": "babel-plugin-transform-es2015-computed-properties@>=6.22.0 <7.0.0",
      "resolved": "https://registry.npmjs.org/babel-plugin-transform-es2015-computed-properties/-/babel-plugin-transform-es2015-computed-properties-6.22.0.tgz"
    },
    "babel-plugin-transform-es2015-destructuring": {
      "version": "6.23.0",
      "from": "babel-plugin-transform-es2015-destructuring@>=6.22.0 <7.0.0",
      "resolved": "https://registry.npmjs.org/babel-plugin-transform-es2015-destructuring/-/babel-plugin-transform-es2015-destructuring-6.23.0.tgz"
    },
    "babel-plugin-transform-es2015-duplicate-keys": {
      "version": "6.22.0",
      "from": "babel-plugin-transform-es2015-duplicate-keys@>=6.22.0 <7.0.0",
      "resolved": "https://registry.npmjs.org/babel-plugin-transform-es2015-duplicate-keys/-/babel-plugin-transform-es2015-duplicate-keys-6.22.0.tgz"
    },
    "babel-plugin-transform-es2015-for-of": {
      "version": "6.23.0",
      "from": "babel-plugin-transform-es2015-for-of@>=6.22.0 <7.0.0",
      "resolved": "https://registry.npmjs.org/babel-plugin-transform-es2015-for-of/-/babel-plugin-transform-es2015-for-of-6.23.0.tgz"
    },
    "babel-plugin-transform-es2015-function-name": {
      "version": "6.22.0",
      "from": "babel-plugin-transform-es2015-function-name@>=6.22.0 <7.0.0",
      "resolved": "https://registry.npmjs.org/babel-plugin-transform-es2015-function-name/-/babel-plugin-transform-es2015-function-name-6.22.0.tgz"
    },
    "babel-plugin-transform-es2015-literals": {
      "version": "6.22.0",
      "from": "babel-plugin-transform-es2015-literals@>=6.22.0 <7.0.0",
      "resolved": "https://registry.npmjs.org/babel-plugin-transform-es2015-literals/-/babel-plugin-transform-es2015-literals-6.22.0.tgz"
    },
    "babel-plugin-transform-es2015-modules-amd": {
      "version": "6.24.0",
      "from": "babel-plugin-transform-es2015-modules-amd@>=6.24.0 <7.0.0",
      "resolved": "https://registry.npmjs.org/babel-plugin-transform-es2015-modules-amd/-/babel-plugin-transform-es2015-modules-amd-6.24.0.tgz"
    },
    "babel-plugin-transform-es2015-modules-commonjs": {
      "version": "6.24.0",
      "from": "babel-plugin-transform-es2015-modules-commonjs@>=6.24.0 <7.0.0",
      "resolved": "https://registry.npmjs.org/babel-plugin-transform-es2015-modules-commonjs/-/babel-plugin-transform-es2015-modules-commonjs-6.24.0.tgz"
    },
    "babel-plugin-transform-es2015-modules-systemjs": {
      "version": "6.23.0",
      "from": "babel-plugin-transform-es2015-modules-systemjs@>=6.22.0 <7.0.0",
      "resolved": "https://registry.npmjs.org/babel-plugin-transform-es2015-modules-systemjs/-/babel-plugin-transform-es2015-modules-systemjs-6.23.0.tgz"
    },
    "babel-plugin-transform-es2015-modules-umd": {
      "version": "6.24.0",
      "from": "babel-plugin-transform-es2015-modules-umd@>=6.24.0 <7.0.0",
      "resolved": "https://registry.npmjs.org/babel-plugin-transform-es2015-modules-umd/-/babel-plugin-transform-es2015-modules-umd-6.24.0.tgz"
    },
    "babel-plugin-transform-es2015-object-super": {
      "version": "6.22.0",
      "from": "babel-plugin-transform-es2015-object-super@>=6.22.0 <7.0.0",
      "resolved": "https://registry.npmjs.org/babel-plugin-transform-es2015-object-super/-/babel-plugin-transform-es2015-object-super-6.22.0.tgz"
    },
    "babel-plugin-transform-es2015-parameters": {
      "version": "6.23.0",
      "from": "babel-plugin-transform-es2015-parameters@>=6.22.0 <7.0.0",
      "resolved": "https://registry.npmjs.org/babel-plugin-transform-es2015-parameters/-/babel-plugin-transform-es2015-parameters-6.23.0.tgz"
    },
    "babel-plugin-transform-es2015-shorthand-properties": {
      "version": "6.22.0",
      "from": "babel-plugin-transform-es2015-shorthand-properties@>=6.22.0 <7.0.0",
      "resolved": "https://registry.npmjs.org/babel-plugin-transform-es2015-shorthand-properties/-/babel-plugin-transform-es2015-shorthand-properties-6.22.0.tgz"
    },
    "babel-plugin-transform-es2015-spread": {
      "version": "6.22.0",
      "from": "babel-plugin-transform-es2015-spread@>=6.22.0 <7.0.0",
      "resolved": "https://registry.npmjs.org/babel-plugin-transform-es2015-spread/-/babel-plugin-transform-es2015-spread-6.22.0.tgz"
    },
    "babel-plugin-transform-es2015-sticky-regex": {
      "version": "6.22.0",
      "from": "babel-plugin-transform-es2015-sticky-regex@>=6.22.0 <7.0.0",
      "resolved": "https://registry.npmjs.org/babel-plugin-transform-es2015-sticky-regex/-/babel-plugin-transform-es2015-sticky-regex-6.22.0.tgz"
    },
    "babel-plugin-transform-es2015-template-literals": {
      "version": "6.22.0",
      "from": "babel-plugin-transform-es2015-template-literals@>=6.22.0 <7.0.0",
      "resolved": "https://registry.npmjs.org/babel-plugin-transform-es2015-template-literals/-/babel-plugin-transform-es2015-template-literals-6.22.0.tgz"
    },
    "babel-plugin-transform-es2015-typeof-symbol": {
      "version": "6.23.0",
      "from": "babel-plugin-transform-es2015-typeof-symbol@>=6.22.0 <7.0.0",
      "resolved": "https://registry.npmjs.org/babel-plugin-transform-es2015-typeof-symbol/-/babel-plugin-transform-es2015-typeof-symbol-6.23.0.tgz"
    },
    "babel-plugin-transform-es2015-unicode-regex": {
      "version": "6.22.0",
      "from": "babel-plugin-transform-es2015-unicode-regex@>=6.22.0 <7.0.0",
      "resolved": "https://registry.npmjs.org/babel-plugin-transform-es2015-unicode-regex/-/babel-plugin-transform-es2015-unicode-regex-6.22.0.tgz"
    },
    "babel-plugin-transform-object-rest-spread": {
      "version": "6.23.0",
      "from": "babel-plugin-transform-object-rest-spread@>=6.16.0 <7.0.0",
      "resolved": "https://registry.npmjs.org/babel-plugin-transform-object-rest-spread/-/babel-plugin-transform-object-rest-spread-6.23.0.tgz"
    },
    "babel-plugin-transform-regenerator": {
      "version": "6.22.0",
      "from": "babel-plugin-transform-regenerator@>=6.16.1 <7.0.0",
      "resolved": "https://registry.npmjs.org/babel-plugin-transform-regenerator/-/babel-plugin-transform-regenerator-6.22.0.tgz"
    },
    "babel-plugin-transform-strict-mode": {
      "version": "6.22.0",
      "from": "babel-plugin-transform-strict-mode@>=6.22.0 <7.0.0",
      "resolved": "https://registry.npmjs.org/babel-plugin-transform-strict-mode/-/babel-plugin-transform-strict-mode-6.22.0.tgz"
    },
    "babel-polyfill": {
      "version": "6.23.0",
      "from": "babel-polyfill@>=6.6.1 <7.0.0",
      "resolved": "https://registry.npmjs.org/babel-polyfill/-/babel-polyfill-6.23.0.tgz"
    },
    "babel-preset-es2015": {
      "version": "6.24.0",
      "from": "babel-preset-es2015@>=6.6.0 <7.0.0",
      "resolved": "https://registry.npmjs.org/babel-preset-es2015/-/babel-preset-es2015-6.24.0.tgz"
    },
    "babel-register": {
      "version": "6.24.0",
      "from": "babel-register@>=6.6.0 <7.0.0",
      "resolved": "https://registry.npmjs.org/babel-register/-/babel-register-6.24.0.tgz"
    },
    "babel-runtime": {
      "version": "6.23.0",
      "from": "babel-runtime@>=6.11.6 <7.0.0",
      "resolved": "https://registry.npmjs.org/babel-runtime/-/babel-runtime-6.23.0.tgz"
    },
    "babel-template": {
      "version": "6.23.0",
      "from": "babel-template@>=6.23.0 <7.0.0",
      "resolved": "https://registry.npmjs.org/babel-template/-/babel-template-6.23.0.tgz"
    },
    "babel-traverse": {
      "version": "6.23.1",
      "from": "babel-traverse@>=6.23.1 <7.0.0",
      "resolved": "https://registry.npmjs.org/babel-traverse/-/babel-traverse-6.23.1.tgz"
    },
    "babel-types": {
      "version": "6.23.0",
      "from": "babel-types@>=6.23.0 <7.0.0",
      "resolved": "https://registry.npmjs.org/babel-types/-/babel-types-6.23.0.tgz"
    },
    "babelify": {
      "version": "7.3.0",
      "from": "babelify@>=7.2.0 <8.0.0",
      "resolved": "https://registry.npmjs.org/babelify/-/babelify-7.3.0.tgz"
    },
    "babylon": {
      "version": "6.16.1",
      "from": "babylon@>=6.11.0 <7.0.0",
      "resolved": "https://registry.npmjs.org/babylon/-/babylon-6.16.1.tgz"
    },
    "backo2": {
      "version": "1.0.2",
      "from": "backo2@1.0.2",
      "resolved": "https://registry.npmjs.org/backo2/-/backo2-1.0.2.tgz",
      "dev": true
    },
    "balanced-match": {
      "version": "0.4.2",
      "from": "balanced-match@>=0.4.1 <0.5.0",
      "resolved": "https://registry.npmjs.org/balanced-match/-/balanced-match-0.4.2.tgz"
    },
    "base64-arraybuffer": {
      "version": "0.1.5",
      "from": "base64-arraybuffer@0.1.5",
      "resolved": "https://registry.npmjs.org/base64-arraybuffer/-/base64-arraybuffer-0.1.5.tgz",
      "dev": true
    },
    "base64-js": {
      "version": "1.2.0",
      "from": "base64-js@>=1.0.2 <2.0.0",
      "resolved": "https://registry.npmjs.org/base64-js/-/base64-js-1.2.0.tgz"
    },
    "base64-stream": {
      "version": "0.1.3",
      "from": "base64-stream@>=0.1.2 <0.2.0",
      "resolved": "https://registry.npmjs.org/base64-stream/-/base64-stream-0.1.3.tgz"
    },
    "base64id": {
      "version": "1.0.0",
      "from": "base64id@1.0.0",
      "resolved": "https://registry.npmjs.org/base64id/-/base64id-1.0.0.tgz",
      "dev": true
    },
    "basic-auth": {
      "version": "1.1.0",
      "from": "basic-auth@>=1.0.4 <2.0.0",
      "resolved": "https://registry.npmjs.org/basic-auth/-/basic-auth-1.1.0.tgz"
    },
    "bcrypt": {
      "version": "1.0.2",
      "from": "bcrypt@>=1.0.2 <2.0.0",
      "resolved": "https://registry.npmjs.org/bcrypt/-/bcrypt-1.0.2.tgz"
    },
    "bcrypt-pbkdf": {
      "version": "1.0.1",
      "from": "bcrypt-pbkdf@>=1.0.0 <2.0.0",
      "resolved": "https://registry.npmjs.org/bcrypt-pbkdf/-/bcrypt-pbkdf-1.0.1.tgz",
      "optional": true
    },
    "beeper": {
      "version": "1.1.1",
      "from": "beeper@>=1.0.0 <2.0.0",
      "resolved": "https://registry.npmjs.org/beeper/-/beeper-1.1.1.tgz"
    },
    "better-assert": {
      "version": "1.0.2",
      "from": "better-assert@>=1.0.0 <1.1.0",
      "resolved": "https://registry.npmjs.org/better-assert/-/better-assert-1.0.2.tgz",
      "dev": true
    },
    "big.js": {
      "version": "3.1.3",
      "from": "big.js@>=3.1.3 <4.0.0",
      "resolved": "https://registry.npmjs.org/big.js/-/big.js-3.1.3.tgz"
    },
    "bin-build": {
      "version": "2.2.0",
      "from": "bin-build@>=2.0.0 <3.0.0",
      "resolved": "https://registry.npmjs.org/bin-build/-/bin-build-2.2.0.tgz",
      "optional": true
    },
    "bin-check": {
      "version": "2.0.0",
      "from": "bin-check@>=2.0.0 <3.0.0",
      "resolved": "https://registry.npmjs.org/bin-check/-/bin-check-2.0.0.tgz",
      "optional": true
    },
    "bin-pack": {
      "version": "1.0.2",
      "from": "bin-pack@>=1.0.1 <1.1.0",
      "resolved": "https://registry.npmjs.org/bin-pack/-/bin-pack-1.0.2.tgz"
    },
    "bin-version": {
      "version": "1.0.4",
      "from": "bin-version@>=1.0.0 <2.0.0",
      "resolved": "https://registry.npmjs.org/bin-version/-/bin-version-1.0.4.tgz",
      "optional": true
    },
    "bin-version-check": {
      "version": "2.1.0",
      "from": "bin-version-check@>=2.1.0 <3.0.0",
      "resolved": "https://registry.npmjs.org/bin-version-check/-/bin-version-check-2.1.0.tgz",
      "optional": true,
      "dependencies": {
        "minimist": {
          "version": "1.2.0",
          "from": "minimist@>=1.1.0 <2.0.0",
          "resolved": "https://registry.npmjs.org/minimist/-/minimist-1.2.0.tgz",
          "optional": true
        },
        "semver": {
          "version": "4.3.6",
          "from": "semver@>=4.0.3 <5.0.0",
          "resolved": "https://registry.npmjs.org/semver/-/semver-4.3.6.tgz",
          "optional": true
        }
      }
    },
    "bin-wrapper": {
      "version": "3.0.2",
      "from": "bin-wrapper@>=3.0.0 <4.0.0",
      "resolved": "https://registry.npmjs.org/bin-wrapper/-/bin-wrapper-3.0.2.tgz",
      "optional": true
    },
    "binary": {
      "version": "0.3.0",
      "from": "binary@>=0.3.0 <0.4.0",
      "resolved": "https://registry.npmjs.org/binary/-/binary-0.3.0.tgz"
    },
    "binary-extensions": {
      "version": "1.8.0",
      "from": "binary-extensions@>=1.0.0 <2.0.0",
      "resolved": "https://registry.npmjs.org/binary-extensions/-/binary-extensions-1.8.0.tgz"
    },
    "bindings": {
      "version": "1.2.1",
      "from": "bindings@1.2.1",
      "resolved": "https://registry.npmjs.org/bindings/-/bindings-1.2.1.tgz"
    },
    "bl": {
      "version": "1.1.2",
      "from": "bl@>=1.1.2 <1.2.0",
      "resolved": "https://registry.npmjs.org/bl/-/bl-1.1.2.tgz"
    },
    "blob": {
      "version": "0.0.4",
      "from": "blob@0.0.4",
      "resolved": "https://registry.npmjs.org/blob/-/blob-0.0.4.tgz",
      "dev": true
    },
    "block-stream": {
      "version": "0.0.9",
      "from": "block-stream@*",
      "resolved": "https://registry.npmjs.org/block-stream/-/block-stream-0.0.9.tgz"
    },
    "bluebird": {
      "version": "3.5.0",
      "from": "bluebird@>=3.3.5 <4.0.0",
      "resolved": "https://registry.npmjs.org/bluebird/-/bluebird-3.5.0.tgz"
    },
    "bn.js": {
      "version": "4.11.6",
      "from": "bn.js@>=4.1.1 <5.0.0",
      "resolved": "https://registry.npmjs.org/bn.js/-/bn.js-4.11.6.tgz"
    },
    "body-parser": {
      "version": "1.17.1",
      "from": "body-parser@>=1.15.0 <2.0.0",
      "resolved": "https://registry.npmjs.org/body-parser/-/body-parser-1.17.1.tgz",
      "dependencies": {
        "debug": {
          "version": "2.6.1",
          "from": "debug@2.6.1",
          "resolved": "https://registry.npmjs.org/debug/-/debug-2.6.1.tgz"
        },
        "qs": {
          "version": "6.4.0",
          "from": "qs@6.4.0",
          "resolved": "https://registry.npmjs.org/qs/-/qs-6.4.0.tgz"
        }
      }
    },
    "boolbase": {
      "version": "1.0.0",
      "from": "boolbase@>=1.0.0 <1.1.0",
      "resolved": "https://registry.npmjs.org/boolbase/-/boolbase-1.0.0.tgz"
    },
    "boom": {
      "version": "2.10.1",
      "from": "boom@>=2.0.0 <3.0.0",
      "resolved": "https://registry.npmjs.org/boom/-/boom-2.10.1.tgz"
    },
    "bootstrap": {
      "version": "4.0.0-alpha.6",
      "from": "bootstrap@>=4.0.0-alpha.6 <5.0.0",
      "resolved": "https://registry.npmjs.org/bootstrap/-/bootstrap-4.0.0-alpha.6.tgz"
    },
    "bower": {
      "version": "1.3.12",
      "from": "bower@>=1.3.12 <1.4.0",
      "resolved": "https://registry.npmjs.org/bower/-/bower-1.3.12.tgz",
      "dependencies": {
        "abbrev": {
          "version": "1.0.9",
          "from": "abbrev@>=1.0.4 <1.1.0",
          "resolved": "https://registry.npmjs.org/abbrev/-/abbrev-1.0.9.tgz"
        },
        "ansi-regex": {
          "version": "0.2.1",
          "from": "ansi-regex@>=0.2.0 <0.3.0",
          "resolved": "https://registry.npmjs.org/ansi-regex/-/ansi-regex-0.2.1.tgz"
        },
        "ansi-styles": {
          "version": "1.1.0",
          "from": "ansi-styles@>=1.1.0 <2.0.0",
          "resolved": "https://registry.npmjs.org/ansi-styles/-/ansi-styles-1.1.0.tgz"
        },
        "asn1": {
          "version": "0.1.11",
          "from": "asn1@0.1.11",
          "resolved": "https://registry.npmjs.org/asn1/-/asn1-0.1.11.tgz",
          "optional": true
        },
        "assert-plus": {
          "version": "0.1.5",
          "from": "assert-plus@>=0.1.5 <0.2.0",
          "resolved": "https://registry.npmjs.org/assert-plus/-/assert-plus-0.1.5.tgz",
          "optional": true
        },
        "async": {
          "version": "0.9.2",
          "from": "async@>=0.9.0 <0.10.0",
          "resolved": "https://registry.npmjs.org/async/-/async-0.9.2.tgz",
          "optional": true
        },
        "aws-sign2": {
          "version": "0.5.0",
          "from": "aws-sign2@>=0.5.0 <0.6.0",
          "resolved": "https://registry.npmjs.org/aws-sign2/-/aws-sign2-0.5.0.tgz",
          "optional": true
        },
        "bl": {
          "version": "0.9.5",
          "from": "bl@>=0.9.0 <0.10.0",
          "resolved": "https://registry.npmjs.org/bl/-/bl-0.9.5.tgz"
        },
        "boom": {
          "version": "0.4.2",
          "from": "boom@>=0.4.0 <0.5.0",
          "resolved": "https://registry.npmjs.org/boom/-/boom-0.4.2.tgz"
        },
        "caseless": {
          "version": "0.6.0",
          "from": "caseless@>=0.6.0 <0.7.0",
          "resolved": "https://registry.npmjs.org/caseless/-/caseless-0.6.0.tgz"
        },
        "chalk": {
          "version": "0.5.0",
          "from": "chalk@0.5.0",
          "resolved": "https://registry.npmjs.org/chalk/-/chalk-0.5.0.tgz"
        },
        "combined-stream": {
          "version": "0.0.7",
          "from": "combined-stream@>=0.0.4 <0.1.0",
          "resolved": "https://registry.npmjs.org/combined-stream/-/combined-stream-0.0.7.tgz",
          "optional": true
        },
        "cryptiles": {
          "version": "0.2.2",
          "from": "cryptiles@>=0.2.0 <0.3.0",
          "resolved": "https://registry.npmjs.org/cryptiles/-/cryptiles-0.2.2.tgz",
          "optional": true
        },
        "delayed-stream": {
          "version": "0.0.5",
          "from": "delayed-stream@0.0.5",
          "resolved": "https://registry.npmjs.org/delayed-stream/-/delayed-stream-0.0.5.tgz",
          "optional": true
        },
        "forever-agent": {
          "version": "0.5.2",
          "from": "forever-agent@>=0.5.0 <0.6.0",
          "resolved": "https://registry.npmjs.org/forever-agent/-/forever-agent-0.5.2.tgz"
        },
        "form-data": {
          "version": "0.1.4",
          "from": "form-data@>=0.1.0 <0.2.0",
          "resolved": "https://registry.npmjs.org/form-data/-/form-data-0.1.4.tgz",
          "optional": true
        },
        "glob": {
          "version": "4.0.6",
          "from": "glob@>=4.0.2 <4.1.0",
          "resolved": "https://registry.npmjs.org/glob/-/glob-4.0.6.tgz"
        },
        "graceful-fs": {
          "version": "3.0.11",
          "from": "graceful-fs@>=3.0.1 <3.1.0",
          "resolved": "https://registry.npmjs.org/graceful-fs/-/graceful-fs-3.0.11.tgz"
        },
        "has-ansi": {
          "version": "0.1.0",
          "from": "has-ansi@>=0.1.0 <0.2.0",
          "resolved": "https://registry.npmjs.org/has-ansi/-/has-ansi-0.1.0.tgz"
        },
        "hawk": {
          "version": "1.1.1",
          "from": "hawk@1.1.1",
          "resolved": "https://registry.npmjs.org/hawk/-/hawk-1.1.1.tgz",
          "optional": true
        },
        "hoek": {
          "version": "0.9.1",
          "from": "hoek@>=0.9.0 <0.10.0",
          "resolved": "https://registry.npmjs.org/hoek/-/hoek-0.9.1.tgz"
        },
        "http-signature": {
          "version": "0.10.1",
          "from": "http-signature@>=0.10.0 <0.11.0",
          "resolved": "https://registry.npmjs.org/http-signature/-/http-signature-0.10.1.tgz",
          "optional": true
        },
        "isarray": {
          "version": "0.0.1",
          "from": "isarray@0.0.1",
          "resolved": "https://registry.npmjs.org/isarray/-/isarray-0.0.1.tgz"
        },
        "mime-types": {
          "version": "1.0.2",
          "from": "mime-types@>=1.0.1 <1.1.0",
          "resolved": "https://registry.npmjs.org/mime-types/-/mime-types-1.0.2.tgz"
        },
        "minimatch": {
          "version": "1.0.0",
          "from": "minimatch@>=1.0.0 <2.0.0",
          "resolved": "https://registry.npmjs.org/minimatch/-/minimatch-1.0.0.tgz"
        },
        "mkdirp": {
          "version": "0.5.0",
          "from": "mkdirp@0.5.0",
          "resolved": "https://registry.npmjs.org/mkdirp/-/mkdirp-0.5.0.tgz"
        },
        "node-uuid": {
          "version": "1.4.8",
          "from": "node-uuid@~1.4.0",
          "resolved": "https://registry.npmjs.org/node-uuid/-/node-uuid-1.4.8.tgz"
        },
        "oauth-sign": {
          "version": "0.4.0",
          "from": "oauth-sign@>=0.4.0 <0.5.0",
          "resolved": "https://registry.npmjs.org/oauth-sign/-/oauth-sign-0.4.0.tgz",
          "optional": true
        },
        "q": {
          "version": "1.0.1",
          "from": "q@>=1.0.1 <1.1.0",
          "resolved": "https://registry.npmjs.org/q/-/q-1.0.1.tgz"
        },
        "qs": {
          "version": "1.2.2",
          "from": "qs@>=1.2.0 <1.3.0",
          "resolved": "https://registry.npmjs.org/qs/-/qs-1.2.2.tgz"
        },
        "readable-stream": {
          "version": "1.0.34",
          "from": "readable-stream@>=1.0.26 <1.1.0",
          "resolved": "https://registry.npmjs.org/readable-stream/-/readable-stream-1.0.34.tgz"
        },
        "request": {
          "version": "2.42.0",
          "from": "request@>=2.42.0 <2.43.0",
          "resolved": "https://registry.npmjs.org/request/-/request-2.42.0.tgz"
        },
        "retry": {
          "version": "0.6.0",
          "from": "retry@0.6.0",
          "resolved": "https://registry.npmjs.org/retry/-/retry-0.6.0.tgz"
        },
        "rimraf": {
          "version": "2.2.8",
          "from": "rimraf@>=2.2.0 <2.3.0",
          "resolved": "https://registry.npmjs.org/rimraf/-/rimraf-2.2.8.tgz"
        },
        "semver": {
          "version": "2.3.2",
          "from": "semver@>=2.3.0 <2.4.0",
          "resolved": "https://registry.npmjs.org/semver/-/semver-2.3.2.tgz"
        },
        "sntp": {
          "version": "0.2.4",
          "from": "sntp@>=0.2.0 <0.3.0",
          "resolved": "https://registry.npmjs.org/sntp/-/sntp-0.2.4.tgz",
          "optional": true
        },
        "strip-ansi": {
          "version": "0.3.0",
          "from": "strip-ansi@>=0.3.0 <0.4.0",
          "resolved": "https://registry.npmjs.org/strip-ansi/-/strip-ansi-0.3.0.tgz"
        },
        "supports-color": {
          "version": "0.2.0",
          "from": "supports-color@>=0.2.0 <0.3.0",
          "resolved": "https://registry.npmjs.org/supports-color/-/supports-color-0.2.0.tgz"
        }
      }
    },
    "bower-config": {
      "version": "0.5.2",
      "from": "bower-config@>=0.5.2 <0.6.0",
      "resolved": "https://registry.npmjs.org/bower-config/-/bower-config-0.5.2.tgz",
      "dependencies": {
        "graceful-fs": {
          "version": "2.0.3",
          "from": "graceful-fs@>=2.0.0 <2.1.0",
          "resolved": "https://registry.npmjs.org/graceful-fs/-/graceful-fs-2.0.3.tgz"
        },
        "osenv": {
          "version": "0.0.3",
          "from": "osenv@0.0.3",
          "resolved": "https://registry.npmjs.org/osenv/-/osenv-0.0.3.tgz"
        }
      }
    },
    "bower-endpoint-parser": {
      "version": "0.2.2",
      "from": "bower-endpoint-parser@>=0.2.2 <0.3.0",
      "resolved": "https://registry.npmjs.org/bower-endpoint-parser/-/bower-endpoint-parser-0.2.2.tgz"
    },
    "bower-json": {
      "version": "0.4.0",
      "from": "bower-json@>=0.4.0 <0.5.0",
      "resolved": "https://registry.npmjs.org/bower-json/-/bower-json-0.4.0.tgz",
      "dependencies": {
        "deep-extend": {
          "version": "0.2.11",
          "from": "deep-extend@>=0.2.5 <0.3.0",
          "resolved": "https://registry.npmjs.org/deep-extend/-/deep-extend-0.2.11.tgz"
        },
        "graceful-fs": {
          "version": "2.0.3",
          "from": "graceful-fs@>=2.0.0 <2.1.0",
          "resolved": "https://registry.npmjs.org/graceful-fs/-/graceful-fs-2.0.3.tgz"
        }
      }
    },
    "bower-logger": {
      "version": "0.2.2",
      "from": "bower-logger@>=0.2.2 <0.3.0",
      "resolved": "https://registry.npmjs.org/bower-logger/-/bower-logger-0.2.2.tgz"
    },
    "bower-registry-client": {
      "version": "0.2.4",
      "from": "bower-registry-client@>=0.2.0 <0.3.0",
      "resolved": "https://registry.npmjs.org/bower-registry-client/-/bower-registry-client-0.2.4.tgz",
      "dependencies": {
        "asn1": {
          "version": "0.1.11",
          "from": "asn1@0.1.11",
          "resolved": "https://registry.npmjs.org/asn1/-/asn1-0.1.11.tgz"
        },
        "assert-plus": {
          "version": "0.1.5",
          "from": "assert-plus@>=0.1.5 <0.2.0",
          "resolved": "https://registry.npmjs.org/assert-plus/-/assert-plus-0.1.5.tgz"
        },
        "async": {
          "version": "0.2.10",
          "from": "async@>=0.2.8 <0.3.0",
          "resolved": "https://registry.npmjs.org/async/-/async-0.2.10.tgz"
        },
        "aws-sign2": {
          "version": "0.5.0",
          "from": "aws-sign2@>=0.5.0 <0.6.0",
          "resolved": "https://registry.npmjs.org/aws-sign2/-/aws-sign2-0.5.0.tgz"
        },
        "bl": {
          "version": "0.9.5",
          "from": "bl@>=0.9.0 <0.10.0",
          "resolved": "https://registry.npmjs.org/bl/-/bl-0.9.5.tgz"
        },
        "boom": {
          "version": "0.4.2",
          "from": "boom@>=0.4.0 <0.5.0",
          "resolved": "https://registry.npmjs.org/boom/-/boom-0.4.2.tgz"
        },
        "caseless": {
          "version": "0.8.0",
          "from": "caseless@>=0.8.0 <0.9.0",
          "resolved": "https://registry.npmjs.org/caseless/-/caseless-0.8.0.tgz"
        },
        "combined-stream": {
          "version": "0.0.7",
          "from": "combined-stream@>=0.0.5 <0.1.0",
          "resolved": "https://registry.npmjs.org/combined-stream/-/combined-stream-0.0.7.tgz"
        },
        "cryptiles": {
          "version": "0.2.2",
          "from": "cryptiles@>=0.2.0 <0.3.0",
          "resolved": "https://registry.npmjs.org/cryptiles/-/cryptiles-0.2.2.tgz"
        },
        "delayed-stream": {
          "version": "0.0.5",
          "from": "delayed-stream@0.0.5",
          "resolved": "https://registry.npmjs.org/delayed-stream/-/delayed-stream-0.0.5.tgz"
        },
        "forever-agent": {
          "version": "0.5.2",
          "from": "forever-agent@>=0.5.0 <0.6.0",
          "resolved": "https://registry.npmjs.org/forever-agent/-/forever-agent-0.5.2.tgz"
        },
        "form-data": {
          "version": "0.2.0",
          "from": "form-data@>=0.2.0 <0.3.0",
          "resolved": "https://registry.npmjs.org/form-data/-/form-data-0.2.0.tgz",
          "dependencies": {
            "async": {
              "version": "0.9.2",
              "from": "async@>=0.9.0 <0.10.0",
              "resolved": "https://registry.npmjs.org/async/-/async-0.9.2.tgz"
            },
            "mime-types": {
              "version": "2.0.14",
              "from": "mime-types@>=2.0.3 <2.1.0",
              "resolved": "https://registry.npmjs.org/mime-types/-/mime-types-2.0.14.tgz"
            }
          }
        },
        "graceful-fs": {
          "version": "2.0.3",
          "from": "graceful-fs@>=2.0.0 <2.1.0",
          "resolved": "https://registry.npmjs.org/graceful-fs/-/graceful-fs-2.0.3.tgz"
        },
        "hawk": {
          "version": "1.1.1",
          "from": "hawk@1.1.1",
          "resolved": "https://registry.npmjs.org/hawk/-/hawk-1.1.1.tgz"
        },
        "hoek": {
          "version": "0.9.1",
          "from": "hoek@>=0.9.0 <0.10.0",
          "resolved": "https://registry.npmjs.org/hoek/-/hoek-0.9.1.tgz"
        },
        "http-signature": {
          "version": "0.10.1",
          "from": "http-signature@>=0.10.0 <0.11.0",
          "resolved": "https://registry.npmjs.org/http-signature/-/http-signature-0.10.1.tgz"
        },
        "isarray": {
          "version": "0.0.1",
          "from": "isarray@0.0.1",
          "resolved": "https://registry.npmjs.org/isarray/-/isarray-0.0.1.tgz"
        },
        "lru-cache": {
          "version": "2.3.1",
          "from": "lru-cache@>=2.3.0 <2.4.0",
          "resolved": "https://registry.npmjs.org/lru-cache/-/lru-cache-2.3.1.tgz"
        },
        "mime-db": {
          "version": "1.12.0",
          "from": "mime-db@>=1.12.0 <1.13.0",
          "resolved": "https://registry.npmjs.org/mime-db/-/mime-db-1.12.0.tgz"
        },
        "mime-types": {
          "version": "1.0.2",
          "from": "mime-types@>=1.0.1 <1.1.0",
          "resolved": "https://registry.npmjs.org/mime-types/-/mime-types-1.0.2.tgz"
        },
        "mkdirp": {
          "version": "0.3.5",
          "from": "mkdirp@>=0.3.5 <0.4.0",
          "resolved": "https://registry.npmjs.org/mkdirp/-/mkdirp-0.3.5.tgz"
        },
        "node-uuid": {
          "version": "1.4.8",
          "from": "node-uuid@~1.4.0",
          "resolved": "https://registry.npmjs.org/node-uuid/-/node-uuid-1.4.8.tgz"
        },
        "oauth-sign": {
          "version": "0.5.0",
          "from": "oauth-sign@>=0.5.0 <0.6.0",
          "resolved": "https://registry.npmjs.org/oauth-sign/-/oauth-sign-0.5.0.tgz"
        },
        "qs": {
          "version": "2.3.3",
          "from": "qs@>=2.3.1 <2.4.0",
          "resolved": "https://registry.npmjs.org/qs/-/qs-2.3.3.tgz"
        },
        "readable-stream": {
          "version": "1.0.34",
          "from": "readable-stream@>=1.0.26 <1.1.0",
          "resolved": "https://registry.npmjs.org/readable-stream/-/readable-stream-1.0.34.tgz"
        },
        "request": {
          "version": "2.51.0",
          "from": "request@>=2.51.0 <2.52.0",
          "resolved": "https://registry.npmjs.org/request/-/request-2.51.0.tgz"
        },
        "rimraf": {
          "version": "2.2.8",
          "from": "rimraf@>=2.2.0 <2.3.0",
          "resolved": "https://registry.npmjs.org/rimraf/-/rimraf-2.2.8.tgz"
        },
        "sntp": {
          "version": "0.2.4",
          "from": "sntp@>=0.2.0 <0.3.0",
          "resolved": "https://registry.npmjs.org/sntp/-/sntp-0.2.4.tgz"
        }
      }
    },
    "brace-expansion": {
      "version": "1.1.6",
      "from": "brace-expansion@>=1.0.0 <2.0.0",
      "resolved": "https://registry.npmjs.org/brace-expansion/-/brace-expansion-1.1.6.tgz"
    },
    "braces": {
      "version": "1.8.5",
      "from": "braces@>=1.8.2 <2.0.0",
      "resolved": "https://registry.npmjs.org/braces/-/braces-1.8.5.tgz"
    },
    "breakable": {
      "version": "1.0.0",
      "from": "breakable@>=1.0.0 <1.1.0",
      "resolved": "https://registry.npmjs.org/breakable/-/breakable-1.0.0.tgz",
      "dev": true
    },
    "brorand": {
      "version": "1.1.0",
      "from": "brorand@>=1.0.1 <2.0.0",
      "resolved": "https://registry.npmjs.org/brorand/-/brorand-1.1.0.tgz"
    },
    "browser-pack": {
      "version": "6.0.2",
      "from": "browser-pack@>=6.0.1 <7.0.0",
      "resolved": "https://registry.npmjs.org/browser-pack/-/browser-pack-6.0.2.tgz"
    },
    "browser-resolve": {
      "version": "1.11.2",
      "from": "browser-resolve@>=1.11.0 <2.0.0",
      "resolved": "https://registry.npmjs.org/browser-resolve/-/browser-resolve-1.11.2.tgz",
      "dependencies": {
        "resolve": {
          "version": "1.1.7",
          "from": "resolve@1.1.7",
          "resolved": "https://registry.npmjs.org/resolve/-/resolve-1.1.7.tgz"
        }
      }
    },
    "browser-stdout": {
      "version": "1.3.0",
      "from": "browser-stdout@1.3.0",
      "resolved": "https://registry.npmjs.org/browser-stdout/-/browser-stdout-1.3.0.tgz"
    },
    "browserify": {
      "version": "12.0.2",
      "from": "browserify@>=12.0.1 <12.1.0",
      "resolved": "https://registry.npmjs.org/browserify/-/browserify-12.0.2.tgz",
      "dependencies": {
        "base64-js": {
          "version": "0.0.8",
          "from": "base64-js@0.0.8",
          "resolved": "https://registry.npmjs.org/base64-js/-/base64-js-0.0.8.tgz"
        },
        "buffer": {
          "version": "3.6.0",
          "from": "buffer@>=3.4.3 <4.0.0",
          "resolved": "https://registry.npmjs.org/buffer/-/buffer-3.6.0.tgz",
          "dependencies": {
            "isarray": {
              "version": "1.0.0",
              "from": "isarray@^1.0.0",
              "resolved": "https://registry.npmjs.org/isarray/-/isarray-1.0.0.tgz"
            }
          }
        },
        "crypto-browserify": {
          "version": "3.11.0",
          "from": "crypto-browserify@>=3.0.0 <4.0.0",
          "resolved": "https://registry.npmjs.org/crypto-browserify/-/crypto-browserify-3.11.0.tgz"
        },
        "glob": {
          "version": "5.0.15",
          "from": "glob@>=5.0.15 <6.0.0",
          "resolved": "https://registry.npmjs.org/glob/-/glob-5.0.15.tgz"
        },
        "isarray": {
          "version": "0.0.1",
          "from": "isarray@0.0.1",
          "resolved": "https://registry.npmjs.org/isarray/-/isarray-0.0.1.tgz"
        },
        "url": {
          "version": "0.11.0",
          "from": "url@>=0.11.0 <0.12.0",
          "resolved": "https://registry.npmjs.org/url/-/url-0.11.0.tgz",
          "dependencies": {
            "punycode": {
              "version": "1.3.2",
              "from": "punycode@1.3.2",
              "resolved": "https://registry.npmjs.org/punycode/-/punycode-1.3.2.tgz"
            }
          }
        }
      }
    },
    "browserify-aes": {
      "version": "1.0.6",
      "from": "browserify-aes@>=1.0.4 <2.0.0",
      "resolved": "https://registry.npmjs.org/browserify-aes/-/browserify-aes-1.0.6.tgz"
    },
    "browserify-cipher": {
      "version": "1.0.0",
      "from": "browserify-cipher@>=1.0.0 <2.0.0",
      "resolved": "https://registry.npmjs.org/browserify-cipher/-/browserify-cipher-1.0.0.tgz"
    },
    "browserify-des": {
      "version": "1.0.0",
      "from": "browserify-des@>=1.0.0 <2.0.0",
      "resolved": "https://registry.npmjs.org/browserify-des/-/browserify-des-1.0.0.tgz"
    },
    "browserify-rsa": {
      "version": "4.0.1",
      "from": "browserify-rsa@>=4.0.0 <5.0.0",
      "resolved": "https://registry.npmjs.org/browserify-rsa/-/browserify-rsa-4.0.1.tgz"
    },
    "browserify-sign": {
      "version": "4.0.4",
      "from": "browserify-sign@>=4.0.0 <5.0.0",
      "resolved": "https://registry.npmjs.org/browserify-sign/-/browserify-sign-4.0.4.tgz"
    },
    "browserify-zlib": {
      "version": "0.1.4",
      "from": "browserify-zlib@>=0.1.2 <0.2.0",
      "resolved": "https://registry.npmjs.org/browserify-zlib/-/browserify-zlib-0.1.4.tgz"
    },
    "browserslist": {
      "version": "1.7.7",
      "from": "browserslist@>=1.7.6 <2.0.0",
      "resolved": "https://registry.npmjs.org/browserslist/-/browserslist-1.7.7.tgz"
    },
    "bson": {
      "version": "1.0.4",
      "from": "bson@>=1.0.4 <1.1.0",
      "resolved": "https://registry.npmjs.org/bson/-/bson-1.0.4.tgz"
    },
    "buffer": {
      "version": "4.9.1",
      "from": "buffer@4.9.1",
      "resolved": "https://registry.npmjs.org/buffer/-/buffer-4.9.1.tgz"
    },
    "buffer-crc32": {
      "version": "0.2.13",
      "from": "buffer-crc32@>=0.2.3 <0.3.0",
      "resolved": "https://registry.npmjs.org/buffer-crc32/-/buffer-crc32-0.2.13.tgz"
    },
    "buffer-shims": {
      "version": "1.0.0",
      "from": "buffer-shims@>=1.0.0 <2.0.0",
      "resolved": "https://registry.npmjs.org/buffer-shims/-/buffer-shims-1.0.0.tgz"
    },
    "buffer-to-vinyl": {
      "version": "1.1.0",
      "from": "buffer-to-vinyl@>=1.0.0 <2.0.0",
      "resolved": "https://registry.npmjs.org/buffer-to-vinyl/-/buffer-to-vinyl-1.1.0.tgz",
      "dependencies": {
        "uuid": {
          "version": "2.0.3",
          "from": "uuid@>=2.0.1 <3.0.0",
          "resolved": "https://registry.npmjs.org/uuid/-/uuid-2.0.3.tgz"
        },
        "vinyl": {
          "version": "1.2.0",
          "from": "vinyl@>=1.0.0 <2.0.0",
          "resolved": "https://registry.npmjs.org/vinyl/-/vinyl-1.2.0.tgz"
        }
      }
    },
    "buffer-xor": {
      "version": "1.0.3",
      "from": "buffer-xor@>=1.0.2 <2.0.0",
      "resolved": "https://registry.npmjs.org/buffer-xor/-/buffer-xor-1.0.3.tgz"
    },
    "buffers": {
      "version": "0.1.1",
      "from": "buffers@>=0.1.1 <0.2.0",
      "resolved": "https://registry.npmjs.org/buffers/-/buffers-0.1.1.tgz"
    },
    "buildmail": {
      "version": "4.0.1",
      "from": "buildmail@4.0.1",
      "resolved": "https://registry.npmjs.org/buildmail/-/buildmail-4.0.1.tgz"
    },
    "builtin-modules": {
      "version": "1.1.1",
      "from": "builtin-modules@>=1.0.0 <2.0.0",
      "resolved": "https://registry.npmjs.org/builtin-modules/-/builtin-modules-1.1.1.tgz"
    },
    "builtin-status-codes": {
      "version": "3.0.0",
      "from": "builtin-status-codes@>=3.0.0 <4.0.0",
      "resolved": "https://registry.npmjs.org/builtin-status-codes/-/builtin-status-codes-3.0.0.tgz"
    },
    "byline": {
      "version": "4.2.2",
      "from": "byline@>=4.2.1 <5.0.0",
      "resolved": "https://registry.npmjs.org/byline/-/byline-4.2.2.tgz"
    },
    "bytes": {
      "version": "2.4.0",
      "from": "bytes@2.4.0",
      "resolved": "https://registry.npmjs.org/bytes/-/bytes-2.4.0.tgz"
    },
    "cached-path-relative": {
      "version": "1.0.1",
      "from": "cached-path-relative@>=1.0.0 <2.0.0",
      "resolved": "https://registry.npmjs.org/cached-path-relative/-/cached-path-relative-1.0.1.tgz"
    },
    "caller-path": {
      "version": "0.1.0",
      "from": "caller-path@>=0.1.0 <0.2.0",
      "resolved": "https://registry.npmjs.org/caller-path/-/caller-path-0.1.0.tgz",
      "dev": true
    },
    "callsite": {
      "version": "1.0.0",
      "from": "callsite@1.0.0",
      "resolved": "https://registry.npmjs.org/callsite/-/callsite-1.0.0.tgz",
      "dev": true
    },
    "callsites": {
      "version": "0.2.0",
      "from": "callsites@>=0.2.0 <0.3.0",
      "resolved": "https://registry.npmjs.org/callsites/-/callsites-0.2.0.tgz",
      "dev": true
    },
    "camel-case": {
      "version": "3.0.0",
      "from": "camel-case@>=3.0.0 <3.1.0",
      "resolved": "https://registry.npmjs.org/camel-case/-/camel-case-3.0.0.tgz"
    },
    "camelcase": {
      "version": "2.1.1",
      "from": "camelcase@>=2.0.0 <3.0.0",
      "resolved": "https://registry.npmjs.org/camelcase/-/camelcase-2.1.1.tgz"
    },
    "camelcase-keys": {
      "version": "2.1.0",
      "from": "camelcase-keys@>=2.0.0 <3.0.0",
      "resolved": "https://registry.npmjs.org/camelcase-keys/-/camelcase-keys-2.1.0.tgz"
    },
    "caniuse-api": {
      "version": "1.5.3",
      "from": "caniuse-api@>=1.5.2 <2.0.0",
      "resolved": "https://registry.npmjs.org/caniuse-api/-/caniuse-api-1.5.3.tgz",
      "dependencies": {
        "lodash.memoize": {
          "version": "4.1.2",
          "from": "lodash.memoize@>=4.1.0 <5.0.0",
          "resolved": "https://registry.npmjs.org/lodash.memoize/-/lodash.memoize-4.1.2.tgz"
        }
      }
    },
    "caniuse-db": {
      "version": "1.0.30000646",
      "from": "caniuse-db@>=1.0.30000634 <2.0.0",
      "resolved": "https://registry.npmjs.org/caniuse-db/-/caniuse-db-1.0.30000646.tgz"
    },
    "capture-stack-trace": {
      "version": "1.0.0",
      "from": "capture-stack-trace@>=1.0.0 <2.0.0",
      "resolved": "https://registry.npmjs.org/capture-stack-trace/-/capture-stack-trace-1.0.0.tgz"
    },
    "cardinal": {
      "version": "0.4.0",
      "from": "cardinal@0.4.0",
      "resolved": "https://registry.npmjs.org/cardinal/-/cardinal-0.4.0.tgz"
    },
    "caseless": {
      "version": "0.11.0",
      "from": "caseless@>=0.11.0 <0.12.0",
      "resolved": "https://registry.npmjs.org/caseless/-/caseless-0.11.0.tgz"
    },
    "caw": {
      "version": "1.2.0",
      "from": "caw@>=1.0.1 <2.0.0",
      "resolved": "https://registry.npmjs.org/caw/-/caw-1.2.0.tgz",
      "dependencies": {
        "object-assign": {
          "version": "3.0.0",
          "from": "object-assign@>=3.0.0 <4.0.0",
          "resolved": "https://registry.npmjs.org/object-assign/-/object-assign-3.0.0.tgz"
        }
      }
    },
    "center-align": {
      "version": "0.1.3",
      "from": "center-align@>=0.1.1 <0.2.0",
      "resolved": "https://registry.npmjs.org/center-align/-/center-align-0.1.3.tgz"
    },
    "chai": {
      "version": "3.5.0",
      "from": "chai@>=3.4.0 <4.0.0",
      "resolved": "https://registry.npmjs.org/chai/-/chai-3.5.0.tgz",
      "dev": true
    },
    "chai-as-promised": {
      "version": "5.3.0",
      "from": "chai-as-promised@>=5.1.0 <6.0.0",
      "resolved": "https://registry.npmjs.org/chai-as-promised/-/chai-as-promised-5.3.0.tgz",
      "dev": true
    },
    "chai-dom": {
      "version": "1.2.2",
      "from": "chai-dom@1.2.2",
      "resolved": "https://registry.npmjs.org/chai-dom/-/chai-dom-1.2.2.tgz",
      "dev": true
    },
    "chai-jquery": {
      "version": "2.0.0",
      "from": "chai-jquery@2.0.0",
      "resolved": "https://registry.npmjs.org/chai-jquery/-/chai-jquery-2.0.0.tgz",
      "dev": true
    },
    "chai-nightwatch": {
      "version": "0.1.1",
      "from": "chai-nightwatch@>=0.1.0 <0.2.0",
      "resolved": "https://registry.npmjs.org/chai-nightwatch/-/chai-nightwatch-0.1.1.tgz",
      "dev": true,
      "dependencies": {
        "assertion-error": {
          "version": "1.0.0",
          "from": "assertion-error@1.0.0",
          "resolved": "https://registry.npmjs.org/assertion-error/-/assertion-error-1.0.0.tgz",
          "dev": true
        }
      }
    },
    "chai-things": {
      "version": "0.2.0",
      "from": "chai-things@0.2.0",
      "resolved": "https://registry.npmjs.org/chai-things/-/chai-things-0.2.0.tgz",
      "dev": true
    },
    "chainsaw": {
      "version": "0.1.0",
      "from": "chainsaw@>=0.1.0 <0.2.0",
      "resolved": "https://registry.npmjs.org/chainsaw/-/chainsaw-0.1.0.tgz"
    },
    "chalk": {
      "version": "1.1.3",
      "from": "chalk@>=1.1.1 <2.0.0",
      "resolved": "https://registry.npmjs.org/chalk/-/chalk-1.1.3.tgz"
    },
    "character-parser": {
      "version": "1.2.1",
      "from": "character-parser@1.2.1",
      "resolved": "https://registry.npmjs.org/character-parser/-/character-parser-1.2.1.tgz"
    },
    "cheerio": {
      "version": "0.19.0",
      "from": "cheerio@>=0.19.0 <0.20.0",
      "resolved": "https://registry.npmjs.org/cheerio/-/cheerio-0.19.0.tgz",
      "dependencies": {
        "css-select": {
          "version": "1.0.0",
          "from": "css-select@>=1.0.0 <1.1.0",
          "resolved": "https://registry.npmjs.org/css-select/-/css-select-1.0.0.tgz"
        },
        "css-what": {
          "version": "1.0.0",
          "from": "css-what@>=1.0.0 <1.1.0",
          "resolved": "https://registry.npmjs.org/css-what/-/css-what-1.0.0.tgz"
        },
        "domhandler": {
          "version": "2.3.0",
          "from": "domhandler@>=2.3.0 <2.4.0",
          "resolved": "https://registry.npmjs.org/domhandler/-/domhandler-2.3.0.tgz"
        },
        "domutils": {
          "version": "1.4.3",
          "from": "domutils@>=1.4.0 <1.5.0",
          "resolved": "https://registry.npmjs.org/domutils/-/domutils-1.4.3.tgz"
        },
        "htmlparser2": {
          "version": "3.8.3",
          "from": "htmlparser2@>=3.8.1 <3.9.0",
          "resolved": "https://registry.npmjs.org/htmlparser2/-/htmlparser2-3.8.3.tgz",
          "dependencies": {
            "domutils": {
              "version": "1.5.1",
              "from": "domutils@1.5",
              "resolved": "https://registry.npmjs.org/domutils/-/domutils-1.5.1.tgz"
            },
            "entities": {
              "version": "1.0.0",
              "from": "entities@>=1.0.0 <1.1.0",
              "resolved": "https://registry.npmjs.org/entities/-/entities-1.0.0.tgz"
            }
          }
        },
        "isarray": {
          "version": "0.0.1",
          "from": "isarray@0.0.1",
          "resolved": "https://registry.npmjs.org/isarray/-/isarray-0.0.1.tgz"
        },
        "lodash": {
          "version": "3.10.1",
          "from": "lodash@>=3.2.0 <4.0.0",
          "resolved": "https://registry.npmjs.org/lodash/-/lodash-3.10.1.tgz"
        },
        "readable-stream": {
          "version": "1.1.14",
          "from": "readable-stream@>=1.1.0 <1.2.0",
          "resolved": "https://registry.npmjs.org/readable-stream/-/readable-stream-1.1.14.tgz"
        }
      }
    },
    "chmodr": {
      "version": "0.1.0",
      "from": "chmodr@0.1.0",
      "resolved": "https://registry.npmjs.org/chmodr/-/chmodr-0.1.0.tgz"
    },
    "chokidar": {
      "version": "1.6.1",
      "from": "chokidar@>=1.4.3 <2.0.0",
      "resolved": "https://registry.npmjs.org/chokidar/-/chokidar-1.6.1.tgz"
    },
    "chromedriver": {
      "version": "2.28.0",
      "from": "chromedriver@>=2.27.2 <3.0.0",
      "resolved": "https://registry.npmjs.org/chromedriver/-/chromedriver-2.28.0.tgz",
      "dev": true
    },
    "cipher-base": {
      "version": "1.0.3",
      "from": "cipher-base@>=1.0.0 <2.0.0",
      "resolved": "https://registry.npmjs.org/cipher-base/-/cipher-base-1.0.3.tgz"
    },
    "circular-json": {
      "version": "0.3.1",
      "from": "circular-json@>=0.3.1 <0.4.0",
      "resolved": "https://registry.npmjs.org/circular-json/-/circular-json-0.3.1.tgz",
      "dev": true
    },
    "clap": {
      "version": "1.1.3",
      "from": "clap@>=1.0.9 <2.0.0",
      "resolved": "https://registry.npmjs.org/clap/-/clap-1.1.3.tgz"
    },
    "clean-css": {
      "version": "2.2.23",
      "from": "clean-css@>=2.2.0 <2.3.0",
      "resolved": "https://registry.npmjs.org/clean-css/-/clean-css-2.2.23.tgz",
      "dependencies": {
        "commander": {
          "version": "2.2.0",
          "from": "commander@>=2.2.0 <2.3.0",
          "resolved": "https://registry.npmjs.org/commander/-/commander-2.2.0.tgz"
        }
      }
    },
    "cli-color": {
      "version": "0.3.3",
      "from": "cli-color@>=0.3.2 <0.4.0",
      "resolved": "https://registry.npmjs.org/cli-color/-/cli-color-0.3.3.tgz"
    },
    "cli-cursor": {
      "version": "2.1.0",
      "from": "cli-cursor@>=2.1.0 <3.0.0",
      "resolved": "https://registry.npmjs.org/cli-cursor/-/cli-cursor-2.1.0.tgz"
    },
    "cli-spinners": {
      "version": "1.0.0",
      "from": "cli-spinners@>=1.0.0 <2.0.0",
      "resolved": "https://registry.npmjs.org/cli-spinners/-/cli-spinners-1.0.0.tgz"
    },
    "cli-width": {
      "version": "2.1.0",
      "from": "cli-width@>=2.0.0 <3.0.0",
      "resolved": "https://registry.npmjs.org/cli-width/-/cli-width-2.1.0.tgz",
      "dev": true
    },
    "cliui": {
      "version": "2.1.0",
      "from": "cliui@>=2.1.0 <3.0.0",
      "resolved": "https://registry.npmjs.org/cliui/-/cliui-2.1.0.tgz",
      "dependencies": {
        "wordwrap": {
          "version": "0.0.2",
          "from": "wordwrap@0.0.2",
          "resolved": "https://registry.npmjs.org/wordwrap/-/wordwrap-0.0.2.tgz"
        }
      }
    },
    "clone": {
      "version": "1.0.2",
      "from": "clone@>=1.0.2 <2.0.0",
      "resolved": "https://registry.npmjs.org/clone/-/clone-1.0.2.tgz"
    },
    "clone-deep": {
      "version": "0.2.4",
      "from": "clone-deep@>=0.2.4 <0.3.0",
      "resolved": "https://registry.npmjs.org/clone-deep/-/clone-deep-0.2.4.tgz"
    },
    "clone-stats": {
      "version": "0.0.1",
      "from": "clone-stats@>=0.0.1 <0.0.2",
      "resolved": "https://registry.npmjs.org/clone-stats/-/clone-stats-0.0.1.tgz"
    },
    "co": {
      "version": "4.6.0",
      "from": "co@>=4.6.0 <5.0.0",
      "resolved": "https://registry.npmjs.org/co/-/co-4.6.0.tgz"
    },
    "coa": {
      "version": "1.0.1",
      "from": "coa@>=1.0.1 <1.1.0",
      "resolved": "https://registry.npmjs.org/coa/-/coa-1.0.1.tgz"
    },
    "code-point-at": {
      "version": "1.1.0",
      "from": "code-point-at@>=1.0.0 <2.0.0",
      "resolved": "https://registry.npmjs.org/code-point-at/-/code-point-at-1.1.0.tgz"
    },
    "coffee-script": {
      "version": "1.3.3",
      "from": "coffee-script@>=1.3.3 <1.4.0",
      "resolved": "https://registry.npmjs.org/coffee-script/-/coffee-script-1.3.3.tgz"
    },
    "color": {
      "version": "0.11.4",
      "from": "color@>=0.11.0 <0.12.0",
      "resolved": "https://registry.npmjs.org/color/-/color-0.11.4.tgz"
    },
    "color-convert": {
      "version": "1.9.0",
      "from": "color-convert@>=1.3.0 <2.0.0",
      "resolved": "https://registry.npmjs.org/color-convert/-/color-convert-1.9.0.tgz"
    },
    "color-name": {
      "version": "1.1.2",
      "from": "color-name@>=1.1.1 <2.0.0",
      "resolved": "https://registry.npmjs.org/color-name/-/color-name-1.1.2.tgz"
    },
    "color-string": {
      "version": "0.3.0",
      "from": "color-string@>=0.3.0 <0.4.0",
      "resolved": "https://registry.npmjs.org/color-string/-/color-string-0.3.0.tgz"
    },
    "colormin": {
      "version": "1.1.2",
      "from": "colormin@>=1.0.5 <2.0.0",
      "resolved": "https://registry.npmjs.org/colormin/-/colormin-1.1.2.tgz"
    },
    "colors": {
      "version": "1.0.3",
      "from": "colors@>=1.0.0 <1.1.0",
      "resolved": "https://registry.npmjs.org/colors/-/colors-1.0.3.tgz"
    },
    "combine-lists": {
      "version": "1.0.1",
      "from": "combine-lists@>=1.0.0 <2.0.0",
      "resolved": "https://registry.npmjs.org/combine-lists/-/combine-lists-1.0.1.tgz",
      "dev": true
    },
    "combine-source-map": {
      "version": "0.7.2",
      "from": "combine-source-map@>=0.7.1 <0.8.0",
      "resolved": "https://registry.npmjs.org/combine-source-map/-/combine-source-map-0.7.2.tgz",
      "dependencies": {
        "convert-source-map": {
          "version": "1.1.3",
          "from": "convert-source-map@>=1.1.0 <1.2.0",
          "resolved": "https://registry.npmjs.org/convert-source-map/-/convert-source-map-1.1.3.tgz"
        }
      }
    },
    "combined-stream": {
      "version": "1.0.5",
      "from": "combined-stream@>=1.0.5 <1.1.0",
      "resolved": "https://registry.npmjs.org/combined-stream/-/combined-stream-1.0.5.tgz"
    },
    "commander": {
      "version": "2.9.0",
      "from": "commander@>=2.9.0 <3.0.0",
      "resolved": "https://registry.npmjs.org/commander/-/commander-2.9.0.tgz"
    },
    "commondir": {
      "version": "1.0.1",
      "from": "commondir@>=1.0.1 <2.0.0",
      "resolved": "https://registry.npmjs.org/commondir/-/commondir-1.0.1.tgz"
    },
    "commoner": {
      "version": "0.10.8",
      "from": "commoner@>=0.10.3 <0.11.0",
      "resolved": "https://registry.npmjs.org/commoner/-/commoner-0.10.8.tgz",
      "dev": true,
      "dependencies": {
        "ast-types": {
          "version": "0.9.6",
          "from": "ast-types@0.9.6",
          "resolved": "https://registry.npmjs.org/ast-types/-/ast-types-0.9.6.tgz",
          "dev": true
        },
        "esprima": {
          "version": "3.1.3",
          "from": "esprima@>=3.1.0 <3.2.0",
          "resolved": "https://registry.npmjs.org/esprima/-/esprima-3.1.3.tgz",
          "dev": true
        },
        "glob": {
          "version": "5.0.15",
          "from": "glob@>=5.0.15 <6.0.0",
          "resolved": "https://registry.npmjs.org/glob/-/glob-5.0.15.tgz",
          "dev": true
        },
        "recast": {
          "version": "0.11.23",
          "from": "recast@>=0.11.17 <0.12.0",
          "resolved": "https://registry.npmjs.org/recast/-/recast-0.11.23.tgz",
          "dev": true
        }
      }
    },
    "component-bind": {
      "version": "1.0.0",
      "from": "component-bind@1.0.0",
      "resolved": "https://registry.npmjs.org/component-bind/-/component-bind-1.0.0.tgz",
      "dev": true
    },
    "component-emitter": {
      "version": "1.2.1",
      "from": "component-emitter@>=1.2.0 <2.0.0",
      "resolved": "https://registry.npmjs.org/component-emitter/-/component-emitter-1.2.1.tgz"
    },
    "component-inherit": {
      "version": "0.0.3",
      "from": "component-inherit@0.0.3",
      "resolved": "https://registry.npmjs.org/component-inherit/-/component-inherit-0.0.3.tgz",
      "dev": true
    },
    "compressible": {
      "version": "2.0.10",
      "from": "compressible@>=2.0.8 <2.1.0",
      "resolved": "https://registry.npmjs.org/compressible/-/compressible-2.0.10.tgz"
    },
    "compression": {
      "version": "1.6.2",
      "from": "compression@>=1.6.1 <2.0.0",
      "resolved": "https://registry.npmjs.org/compression/-/compression-1.6.2.tgz",
      "dependencies": {
        "bytes": {
          "version": "2.3.0",
          "from": "bytes@2.3.0",
          "resolved": "https://registry.npmjs.org/bytes/-/bytes-2.3.0.tgz"
        },
        "debug": {
          "version": "2.2.0",
          "from": "debug@>=2.2.0 <2.3.0",
          "resolved": "https://registry.npmjs.org/debug/-/debug-2.2.0.tgz"
        },
        "ms": {
          "version": "0.7.1",
          "from": "ms@0.7.1",
          "resolved": "https://registry.npmjs.org/ms/-/ms-0.7.1.tgz"
        }
      }
    },
    "concat-map": {
      "version": "0.0.1",
      "from": "concat-map@0.0.1",
      "resolved": "https://registry.npmjs.org/concat-map/-/concat-map-0.0.1.tgz"
    },
    "concat-stream": {
      "version": "1.5.2",
      "from": "concat-stream@>=1.5.1 <1.6.0",
      "resolved": "https://registry.npmjs.org/concat-stream/-/concat-stream-1.5.2.tgz"
    },
    "config-chain": {
      "version": "1.1.11",
      "from": "config-chain@>=1.1.8 <1.2.0",
      "resolved": "https://registry.npmjs.org/config-chain/-/config-chain-1.1.11.tgz"
    },
    "configstore": {
      "version": "0.3.2",
      "from": "configstore@>=0.3.1 <0.4.0",
      "resolved": "https://registry.npmjs.org/configstore/-/configstore-0.3.2.tgz",
      "dependencies": {
        "graceful-fs": {
          "version": "3.0.11",
          "from": "graceful-fs@>=3.0.1 <4.0.0",
          "resolved": "https://registry.npmjs.org/graceful-fs/-/graceful-fs-3.0.11.tgz"
        },
        "object-assign": {
          "version": "2.1.1",
          "from": "object-assign@>=2.0.0 <3.0.0",
          "resolved": "https://registry.npmjs.org/object-assign/-/object-assign-2.1.1.tgz"
        },
        "uuid": {
          "version": "2.0.3",
          "from": "uuid@>=2.0.1 <3.0.0",
          "resolved": "https://registry.npmjs.org/uuid/-/uuid-2.0.3.tgz"
        }
      }
    },
    "connect": {
      "version": "3.6.0",
      "from": "connect@>=3.6.0 <4.0.0",
      "resolved": "https://registry.npmjs.org/connect/-/connect-3.6.0.tgz",
      "dev": true,
      "dependencies": {
        "debug": {
          "version": "2.6.1",
          "from": "debug@2.6.1",
          "resolved": "https://registry.npmjs.org/debug/-/debug-2.6.1.tgz",
          "dev": true
        },
        "finalhandler": {
          "version": "1.0.0",
          "from": "finalhandler@1.0.0",
          "resolved": "https://registry.npmjs.org/finalhandler/-/finalhandler-1.0.0.tgz",
          "dev": true
        }
      }
    },
    "connect-history-api-fallback": {
      "version": "1.3.0",
      "from": "connect-history-api-fallback@>=1.1.0 <2.0.0",
      "resolved": "https://registry.npmjs.org/connect-history-api-fallback/-/connect-history-api-fallback-1.3.0.tgz",
      "dev": true
    },
    "connect-ratelimit": {
      "version": "0.0.7",
      "from": "connect-ratelimit@0.0.7",
      "resolved": "https://registry.npmjs.org/connect-ratelimit/-/connect-ratelimit-0.0.7.tgz"
    },
    "console-browserify": {
      "version": "1.1.0",
      "from": "console-browserify@>=1.1.0 <2.0.0",
      "resolved": "https://registry.npmjs.org/console-browserify/-/console-browserify-1.1.0.tgz"
    },
    "console-control-strings": {
      "version": "1.1.0",
      "from": "console-control-strings@>=1.1.0 <1.2.0",
      "resolved": "https://registry.npmjs.org/console-control-strings/-/console-control-strings-1.1.0.tgz"
    },
    "console-stream": {
      "version": "0.1.1",
      "from": "console-stream@>=0.1.1 <0.2.0",
      "resolved": "https://registry.npmjs.org/console-stream/-/console-stream-0.1.1.tgz",
      "optional": true
    },
    "consolidate": {
      "version": "0.14.5",
      "from": "consolidate@>=0.14.0 <0.15.0",
      "resolved": "https://registry.npmjs.org/consolidate/-/consolidate-0.14.5.tgz"
    },
    "constantinople": {
      "version": "3.0.2",
      "from": "constantinople@>=3.0.1 <3.1.0",
      "resolved": "https://registry.npmjs.org/constantinople/-/constantinople-3.0.2.tgz",
      "dependencies": {
        "acorn": {
          "version": "2.7.0",
          "from": "acorn@>=2.1.0 <3.0.0",
          "resolved": "https://registry.npmjs.org/acorn/-/acorn-2.7.0.tgz"
        }
      }
    },
    "constants-browserify": {
      "version": "1.0.0",
      "from": "constants-browserify@>=1.0.0 <1.1.0",
      "resolved": "https://registry.npmjs.org/constants-browserify/-/constants-browserify-1.0.0.tgz"
    },
    "content-disposition": {
      "version": "0.5.2",
      "from": "content-disposition@0.5.2",
      "resolved": "https://registry.npmjs.org/content-disposition/-/content-disposition-0.5.2.tgz"
    },
    "content-type": {
      "version": "1.0.2",
      "from": "content-type@>=1.0.2 <1.1.0",
      "resolved": "https://registry.npmjs.org/content-type/-/content-type-1.0.2.tgz"
    },
    "contentstream": {
      "version": "1.0.0",
      "from": "contentstream@>=1.0.0 <2.0.0",
      "resolved": "https://registry.npmjs.org/contentstream/-/contentstream-1.0.0.tgz",
      "dependencies": {
        "isarray": {
          "version": "0.0.1",
          "from": "isarray@0.0.1",
          "resolved": "https://registry.npmjs.org/isarray/-/isarray-0.0.1.tgz"
        },
        "readable-stream": {
          "version": "1.0.34",
          "from": "readable-stream@>=1.0.33-1 <1.1.0",
          "resolved": "https://registry.npmjs.org/readable-stream/-/readable-stream-1.0.34.tgz"
        }
      }
    },
    "convert-source-map": {
      "version": "1.5.0",
      "from": "convert-source-map@>=1.1.0 <2.0.0",
      "resolved": "https://registry.npmjs.org/convert-source-map/-/convert-source-map-1.5.0.tgz"
    },
    "cookie": {
      "version": "0.3.1",
      "from": "cookie@0.3.1",
      "resolved": "https://registry.npmjs.org/cookie/-/cookie-0.3.1.tgz"
    },
    "cookie-session": {
      "version": "1.2.0",
      "from": "cookie-session@>=1.2.0 <2.0.0",
      "resolved": "https://registry.npmjs.org/cookie-session/-/cookie-session-1.2.0.tgz",
      "dependencies": {
        "debug": {
          "version": "2.2.0",
          "from": "debug@>=2.2.0 <2.3.0",
          "resolved": "https://registry.npmjs.org/debug/-/debug-2.2.0.tgz"
        },
        "ms": {
          "version": "0.7.1",
          "from": "ms@0.7.1",
          "resolved": "https://registry.npmjs.org/ms/-/ms-0.7.1.tgz"
        }
      }
    },
    "cookie-signature": {
      "version": "1.0.6",
      "from": "cookie-signature@1.0.6",
      "resolved": "https://registry.npmjs.org/cookie-signature/-/cookie-signature-1.0.6.tgz"
    },
    "cookiejar": {
      "version": "2.1.0",
      "from": "cookiejar@>=2.0.6 <3.0.0",
      "resolved": "https://registry.npmjs.org/cookiejar/-/cookiejar-2.1.0.tgz"
    },
    "cookies": {
      "version": "0.5.0",
      "from": "cookies@0.5.0",
      "resolved": "https://registry.npmjs.org/cookies/-/cookies-0.5.0.tgz"
    },
    "core-js": {
      "version": "2.4.1",
      "from": "core-js@>=2.4.0 <3.0.0",
      "resolved": "https://registry.npmjs.org/core-js/-/core-js-2.4.1.tgz"
    },
    "core-util-is": {
      "version": "1.0.2",
      "from": "core-util-is@>=1.0.0 <1.1.0",
      "resolved": "https://registry.npmjs.org/core-util-is/-/core-util-is-1.0.2.tgz"
    },
    "cosmiconfig": {
      "version": "2.1.1",
      "from": "cosmiconfig@>=2.1.0 <3.0.0",
      "resolved": "https://registry.npmjs.org/cosmiconfig/-/cosmiconfig-2.1.1.tgz",
      "dependencies": {
        "minimist": {
          "version": "1.2.0",
          "from": "minimist@>=1.2.0 <2.0.0",
          "resolved": "https://registry.npmjs.org/minimist/-/minimist-1.2.0.tgz"
        }
      }
    },
    "coupon-code": {
      "version": "0.4.5",
      "from": "coupon-code@>=0.4.5 <0.5.0",
      "resolved": "https://registry.npmjs.org/coupon-code/-/coupon-code-0.4.5.tgz"
    },
    "coveralls": {
      "version": "2.13.0",
      "from": "coveralls@>=2.11.2 <3.0.0",
      "resolved": "https://registry.npmjs.org/coveralls/-/coveralls-2.13.0.tgz",
      "dev": true,
      "dependencies": {
        "esprima": {
          "version": "2.7.3",
          "from": "esprima@>=2.6.0 <3.0.0",
          "resolved": "https://registry.npmjs.org/esprima/-/esprima-2.7.3.tgz",
          "dev": true
        },
        "form-data": {
          "version": "2.1.2",
          "from": "form-data@>=2.1.1 <2.2.0",
          "resolved": "https://registry.npmjs.org/form-data/-/form-data-2.1.2.tgz",
          "dev": true
        },
        "js-yaml": {
          "version": "3.6.1",
          "from": "js-yaml@3.6.1",
          "resolved": "https://registry.npmjs.org/js-yaml/-/js-yaml-3.6.1.tgz",
          "dev": true
        },
        "minimist": {
          "version": "1.2.0",
          "from": "minimist@1.2.0",
          "resolved": "https://registry.npmjs.org/minimist/-/minimist-1.2.0.tgz",
          "dev": true
        },
        "qs": {
          "version": "6.3.2",
          "from": "qs@>=6.3.0 <6.4.0",
          "resolved": "https://registry.npmjs.org/qs/-/qs-6.3.2.tgz",
          "dev": true
        },
        "request": {
          "version": "2.79.0",
          "from": "request@2.79.0",
          "resolved": "https://registry.npmjs.org/request/-/request-2.79.0.tgz",
          "dev": true
        }
      }
    },
    "create-ecdh": {
      "version": "4.0.0",
      "from": "create-ecdh@>=4.0.0 <5.0.0",
      "resolved": "https://registry.npmjs.org/create-ecdh/-/create-ecdh-4.0.0.tgz"
    },
    "create-error-class": {
      "version": "3.0.2",
      "from": "create-error-class@>=3.0.0 <4.0.0",
      "resolved": "https://registry.npmjs.org/create-error-class/-/create-error-class-3.0.2.tgz"
    },
    "create-hash": {
      "version": "1.1.2",
      "from": "create-hash@>=1.1.0 <2.0.0",
      "resolved": "https://registry.npmjs.org/create-hash/-/create-hash-1.1.2.tgz"
    },
    "create-hmac": {
      "version": "1.1.4",
      "from": "create-hmac@>=1.1.0 <2.0.0",
      "resolved": "https://registry.npmjs.org/create-hmac/-/create-hmac-1.1.4.tgz"
    },
    "cross-env": {
      "version": "3.2.4",
      "from": "cross-env@>=3.1.4 <4.0.0",
      "resolved": "https://registry.npmjs.org/cross-env/-/cross-env-3.2.4.tgz",
      "dev": true,
      "dependencies": {
        "is-windows": {
          "version": "1.0.0",
          "from": "is-windows@>=1.0.0 <2.0.0",
          "resolved": "https://registry.npmjs.org/is-windows/-/is-windows-1.0.0.tgz",
          "dev": true
        }
      }
    },
    "cross-spawn": {
      "version": "5.1.0",
      "from": "cross-spawn@>=5.0.1 <6.0.0",
      "resolved": "https://registry.npmjs.org/cross-spawn/-/cross-spawn-5.1.0.tgz",
      "dev": true,
      "dependencies": {
        "lru-cache": {
          "version": "4.0.2",
          "from": "lru-cache@>=4.0.1 <5.0.0",
          "resolved": "https://registry.npmjs.org/lru-cache/-/lru-cache-4.0.2.tgz",
          "dev": true
        },
        "which": {
          "version": "1.2.14",
          "from": "which@>=1.2.9 <2.0.0",
          "resolved": "https://registry.npmjs.org/which/-/which-1.2.14.tgz",
          "dev": true
        }
      }
    },
    "cryptiles": {
      "version": "2.0.5",
      "from": "cryptiles@>=2.0.0 <3.0.0",
      "resolved": "https://registry.npmjs.org/cryptiles/-/cryptiles-2.0.5.tgz"
    },
    "crypto-browserify": {
      "version": "1.0.9",
      "from": "crypto-browserify@1.0.9",
      "resolved": "https://registry.npmjs.org/crypto-browserify/-/crypto-browserify-1.0.9.tgz"
    },
    "css": {
      "version": "2.2.1",
      "from": "css@>=2.0.0 <3.0.0",
      "resolved": "https://registry.npmjs.org/css/-/css-2.2.1.tgz",
      "dependencies": {
        "source-map": {
          "version": "0.1.43",
          "from": "source-map@>=0.1.38 <0.2.0",
          "resolved": "https://registry.npmjs.org/source-map/-/source-map-0.1.43.tgz"
        }
      }
    },
    "css-color-names": {
      "version": "0.0.4",
      "from": "css-color-names@0.0.4",
      "resolved": "https://registry.npmjs.org/css-color-names/-/css-color-names-0.0.4.tgz"
    },
    "css-loader": {
      "version": "0.26.4",
      "from": "css-loader@>=0.26.1 <0.27.0",
      "resolved": "https://registry.npmjs.org/css-loader/-/css-loader-0.26.4.tgz",
      "dependencies": {
        "loader-utils": {
          "version": "1.1.0",
          "from": "loader-utils@>=1.0.2 <2.0.0",
          "resolved": "https://registry.npmjs.org/loader-utils/-/loader-utils-1.1.0.tgz"
        }
      }
    },
    "css-parse": {
      "version": "1.7.0",
      "from": "css-parse@>=1.7.0 <1.8.0",
      "resolved": "https://registry.npmjs.org/css-parse/-/css-parse-1.7.0.tgz"
    },
    "css-select": {
      "version": "1.2.0",
      "from": "css-select@>=1.1.0 <2.0.0",
      "resolved": "https://registry.npmjs.org/css-select/-/css-select-1.2.0.tgz"
    },
    "css-selector-tokenizer": {
      "version": "0.7.0",
      "from": "css-selector-tokenizer@>=0.7.0 <0.8.0",
      "resolved": "https://registry.npmjs.org/css-selector-tokenizer/-/css-selector-tokenizer-0.7.0.tgz",
      "dependencies": {
        "regexpu-core": {
          "version": "1.0.0",
          "from": "regexpu-core@>=1.0.0 <2.0.0",
          "resolved": "https://registry.npmjs.org/regexpu-core/-/regexpu-core-1.0.0.tgz"
        }
      }
    },
    "css-stringify": {
      "version": "1.0.5",
      "from": "css-stringify@1.0.5",
      "resolved": "https://registry.npmjs.org/css-stringify/-/css-stringify-1.0.5.tgz"
    },
    "css-what": {
      "version": "2.1.0",
      "from": "css-what@>=2.1.0 <2.2.0",
      "resolved": "https://registry.npmjs.org/css-what/-/css-what-2.1.0.tgz"
    },
    "cssesc": {
      "version": "0.1.0",
      "from": "cssesc@>=0.1.0 <0.2.0",
      "resolved": "https://registry.npmjs.org/cssesc/-/cssesc-0.1.0.tgz"
    },
    "cssnano": {
      "version": "3.10.0",
      "from": "cssnano@>=2.6.1 <4.0.0",
      "resolved": "https://registry.npmjs.org/cssnano/-/cssnano-3.10.0.tgz"
    },
    "csso": {
      "version": "2.3.2",
      "from": "csso@>=2.3.1 <2.4.0",
      "resolved": "https://registry.npmjs.org/csso/-/csso-2.3.2.tgz"
    },
    "csv": {
      "version": "0.3.7",
      "from": "csv@>=0.3.6 <0.4.0",
      "resolved": "https://registry.npmjs.org/csv/-/csv-0.3.7.tgz",
      "dev": true
    },
    "csv-stringify": {
      "version": "1.0.4",
      "from": "csv-stringify@>=1.0.2 <2.0.0",
      "resolved": "https://registry.npmjs.org/csv-stringify/-/csv-stringify-1.0.4.tgz"
    },
    "ctype": {
      "version": "0.5.3",
      "from": "ctype@0.5.3",
      "resolved": "https://registry.npmjs.org/ctype/-/ctype-0.5.3.tgz"
    },
    "currently-unhandled": {
      "version": "0.4.1",
      "from": "currently-unhandled@>=0.4.1 <0.5.0",
      "resolved": "https://registry.npmjs.org/currently-unhandled/-/currently-unhandled-0.4.1.tgz"
    },
    "custom-event": {
      "version": "1.0.1",
      "from": "custom-event@>=1.0.0 <1.1.0",
      "resolved": "https://registry.npmjs.org/custom-event/-/custom-event-1.0.1.tgz",
      "dev": true
    },
    "cwait": {
      "version": "1.0.1",
      "from": "cwait@>=1.0.0 <2.0.0",
      "resolved": "https://registry.npmjs.org/cwait/-/cwait-1.0.1.tgz"
    },
    "cwise": {
      "version": "1.0.10",
      "from": "cwise@>=1.0.10 <2.0.0",
      "resolved": "https://registry.npmjs.org/cwise/-/cwise-1.0.10.tgz",
      "dependencies": {
        "uglify-js": {
<<<<<<< HEAD
          "version": "2.8.18",
          "from": "uglify-js@>=2.6.0 <3.0.0",
          "resolved": "https://registry.npmjs.org/uglify-js/-/uglify-js-2.8.18.tgz"
=======
          "version": "2.8.20",
          "from": "uglify-js@>=2.6.0 <3.0.0",
          "resolved": "https://registry.npmjs.org/uglify-js/-/uglify-js-2.8.20.tgz"
>>>>>>> c23062f8
        }
      }
    },
    "cwise-compiler": {
      "version": "1.1.2",
      "from": "cwise-compiler@>=1.1.2 <2.0.0",
      "resolved": "https://registry.npmjs.org/cwise-compiler/-/cwise-compiler-1.1.2.tgz"
    },
    "cwise-parser": {
      "version": "1.0.3",
      "from": "cwise-parser@>=1.0.0 <2.0.0",
      "resolved": "https://registry.npmjs.org/cwise-parser/-/cwise-parser-1.0.3.tgz"
    },
    "cycle": {
      "version": "1.0.3",
      "from": "cycle@>=1.0.0 <1.1.0",
      "resolved": "https://registry.npmjs.org/cycle/-/cycle-1.0.3.tgz"
    },
    "d": {
      "version": "0.1.1",
      "from": "d@>=0.1.1 <0.2.0",
      "resolved": "https://registry.npmjs.org/d/-/d-0.1.1.tgz"
    },
    "dashdash": {
      "version": "1.14.1",
      "from": "dashdash@>=1.12.0 <2.0.0",
      "resolved": "https://registry.npmjs.org/dashdash/-/dashdash-1.14.1.tgz",
      "dependencies": {
        "assert-plus": {
          "version": "1.0.0",
          "from": "assert-plus@>=1.0.0 <2.0.0",
          "resolved": "https://registry.npmjs.org/assert-plus/-/assert-plus-1.0.0.tgz"
        }
      }
    },
    "data-uri-to-buffer": {
      "version": "0.0.3",
      "from": "data-uri-to-buffer@0.0.3",
      "resolved": "https://registry.npmjs.org/data-uri-to-buffer/-/data-uri-to-buffer-0.0.3.tgz"
    },
    "date-now": {
      "version": "0.1.4",
      "from": "date-now@>=0.1.4 <0.2.0",
      "resolved": "https://registry.npmjs.org/date-now/-/date-now-0.1.4.tgz"
    },
    "dateformat": {
      "version": "1.0.2-1.2.3",
      "from": "dateformat@1.0.2-1.2.3",
      "resolved": "https://registry.npmjs.org/dateformat/-/dateformat-1.0.2-1.2.3.tgz"
    },
    "de-indent": {
      "version": "1.0.2",
      "from": "de-indent@>=1.0.2 <2.0.0",
      "resolved": "https://registry.npmjs.org/de-indent/-/de-indent-1.0.2.tgz"
    },
    "deap": {
      "version": "1.0.0",
      "from": "deap@>=1.0.0 <2.0.0",
      "resolved": "https://registry.npmjs.org/deap/-/deap-1.0.0.tgz"
    },
    "debug": {
      "version": "2.6.3",
      "from": "debug@>=2.0.0 <3.0.0",
      "resolved": "https://registry.npmjs.org/debug/-/debug-2.6.3.tgz"
    },
    "debug-fabulous": {
      "version": "0.0.4",
      "from": "debug-fabulous@>=0.0.0 <0.1.0",
      "resolved": "https://registry.npmjs.org/debug-fabulous/-/debug-fabulous-0.0.4.tgz",
      "dependencies": {
        "object-assign": {
          "version": "4.1.0",
          "from": "object-assign@4.1.0",
          "resolved": "https://registry.npmjs.org/object-assign/-/object-assign-4.1.0.tgz"
        }
      }
    },
    "decamelize": {
      "version": "1.2.0",
      "from": "decamelize@>=1.1.2 <2.0.0",
      "resolved": "https://registry.npmjs.org/decamelize/-/decamelize-1.2.0.tgz"
    },
    "decompress": {
      "version": "3.0.0",
      "from": "decompress@>=3.0.0 <4.0.0",
      "resolved": "https://registry.npmjs.org/decompress/-/decompress-3.0.0.tgz",
      "dependencies": {
        "glob": {
          "version": "5.0.15",
          "from": "glob@>=5.0.3 <6.0.0",
          "resolved": "https://registry.npmjs.org/glob/-/glob-5.0.15.tgz"
        },
        "glob-parent": {
          "version": "3.1.0",
          "from": "glob-parent@>=3.0.0 <4.0.0",
          "resolved": "https://registry.npmjs.org/glob-parent/-/glob-parent-3.1.0.tgz"
        },
        "glob-stream": {
          "version": "5.3.5",
          "from": "glob-stream@>=5.3.2 <6.0.0",
          "resolved": "https://registry.npmjs.org/glob-stream/-/glob-stream-5.3.5.tgz",
          "dependencies": {
            "readable-stream": {
              "version": "1.0.34",
              "from": "readable-stream@>=1.0.33-1 <1.1.0-0",
              "resolved": "https://registry.npmjs.org/readable-stream/-/readable-stream-1.0.34.tgz"
            },
            "through2": {
              "version": "0.6.5",
              "from": "through2@>=0.6.0 <0.7.0",
              "resolved": "https://registry.npmjs.org/through2/-/through2-0.6.5.tgz"
            }
          }
        },
        "gulp-sourcemaps": {
          "version": "1.6.0",
          "from": "gulp-sourcemaps@1.6.0",
          "resolved": "https://registry.npmjs.org/gulp-sourcemaps/-/gulp-sourcemaps-1.6.0.tgz"
        },
        "is-extglob": {
          "version": "2.1.1",
          "from": "is-extglob@>=2.1.0 <3.0.0",
          "resolved": "https://registry.npmjs.org/is-extglob/-/is-extglob-2.1.1.tgz"
        },
        "is-glob": {
          "version": "3.1.0",
          "from": "is-glob@>=3.1.0 <4.0.0",
          "resolved": "https://registry.npmjs.org/is-glob/-/is-glob-3.1.0.tgz"
        },
        "isarray": {
          "version": "0.0.1",
          "from": "isarray@0.0.1",
          "resolved": "https://registry.npmjs.org/isarray/-/isarray-0.0.1.tgz"
        },
        "ordered-read-streams": {
          "version": "0.3.0",
          "from": "ordered-read-streams@>=0.3.0 <0.4.0",
          "resolved": "https://registry.npmjs.org/ordered-read-streams/-/ordered-read-streams-0.3.0.tgz"
        },
        "unique-stream": {
          "version": "2.2.1",
          "from": "unique-stream@>=2.0.2 <3.0.0",
          "resolved": "https://registry.npmjs.org/unique-stream/-/unique-stream-2.2.1.tgz"
        },
        "vinyl": {
          "version": "1.2.0",
          "from": "vinyl@>=1.0.0 <2.0.0",
          "resolved": "https://registry.npmjs.org/vinyl/-/vinyl-1.2.0.tgz"
        },
        "vinyl-fs": {
          "version": "2.4.4",
          "from": "vinyl-fs@>=2.2.0 <3.0.0",
          "resolved": "https://registry.npmjs.org/vinyl-fs/-/vinyl-fs-2.4.4.tgz"
        }
      }
    },
    "decompress-tar": {
      "version": "3.1.0",
      "from": "decompress-tar@>=3.0.0 <4.0.0",
      "resolved": "https://registry.npmjs.org/decompress-tar/-/decompress-tar-3.1.0.tgz",
      "dependencies": {
        "clone": {
          "version": "0.2.0",
          "from": "clone@>=0.2.0 <0.3.0",
          "resolved": "https://registry.npmjs.org/clone/-/clone-0.2.0.tgz"
        },
        "isarray": {
          "version": "0.0.1",
          "from": "isarray@0.0.1",
          "resolved": "https://registry.npmjs.org/isarray/-/isarray-0.0.1.tgz"
        },
        "object-assign": {
          "version": "2.1.1",
          "from": "object-assign@>=2.0.0 <3.0.0",
          "resolved": "https://registry.npmjs.org/object-assign/-/object-assign-2.1.1.tgz"
        },
        "tar-stream": {
          "version": "1.5.2",
          "from": "tar-stream@>=1.1.1 <2.0.0",
          "resolved": "https://registry.npmjs.org/tar-stream/-/tar-stream-1.5.2.tgz"
        },
        "through2": {
          "version": "0.6.5",
          "from": "through2@>=0.6.1 <0.7.0",
          "resolved": "https://registry.npmjs.org/through2/-/through2-0.6.5.tgz",
          "dependencies": {
            "readable-stream": {
              "version": "1.0.34",
              "from": "readable-stream@>=1.0.33-1 <1.1.0-0",
              "resolved": "https://registry.npmjs.org/readable-stream/-/readable-stream-1.0.34.tgz"
            }
          }
        },
        "vinyl": {
          "version": "0.4.6",
          "from": "vinyl@>=0.4.3 <0.5.0",
          "resolved": "https://registry.npmjs.org/vinyl/-/vinyl-0.4.6.tgz"
        }
      }
    },
    "decompress-tarbz2": {
      "version": "3.1.0",
      "from": "decompress-tarbz2@>=3.0.0 <4.0.0",
      "resolved": "https://registry.npmjs.org/decompress-tarbz2/-/decompress-tarbz2-3.1.0.tgz",
      "dependencies": {
        "clone": {
          "version": "0.2.0",
          "from": "clone@>=0.2.0 <0.3.0",
          "resolved": "https://registry.npmjs.org/clone/-/clone-0.2.0.tgz"
        },
        "isarray": {
          "version": "0.0.1",
          "from": "isarray@0.0.1",
          "resolved": "https://registry.npmjs.org/isarray/-/isarray-0.0.1.tgz"
        },
        "object-assign": {
          "version": "2.1.1",
          "from": "object-assign@>=2.0.0 <3.0.0",
          "resolved": "https://registry.npmjs.org/object-assign/-/object-assign-2.1.1.tgz"
        },
        "tar-stream": {
          "version": "1.5.2",
          "from": "tar-stream@>=1.1.1 <2.0.0",
          "resolved": "https://registry.npmjs.org/tar-stream/-/tar-stream-1.5.2.tgz"
        },
        "through2": {
          "version": "0.6.5",
          "from": "through2@>=0.6.1 <0.7.0",
          "resolved": "https://registry.npmjs.org/through2/-/through2-0.6.5.tgz",
          "dependencies": {
            "readable-stream": {
              "version": "1.0.34",
              "from": "readable-stream@>=1.0.33-1 <1.1.0-0",
              "resolved": "https://registry.npmjs.org/readable-stream/-/readable-stream-1.0.34.tgz"
            }
          }
        },
        "vinyl": {
          "version": "0.4.6",
          "from": "vinyl@>=0.4.3 <0.5.0",
          "resolved": "https://registry.npmjs.org/vinyl/-/vinyl-0.4.6.tgz"
        }
      }
    },
    "decompress-targz": {
      "version": "3.1.0",
      "from": "decompress-targz@>=3.0.0 <4.0.0",
      "resolved": "https://registry.npmjs.org/decompress-targz/-/decompress-targz-3.1.0.tgz",
      "dependencies": {
        "clone": {
          "version": "0.2.0",
          "from": "clone@>=0.2.0 <0.3.0",
          "resolved": "https://registry.npmjs.org/clone/-/clone-0.2.0.tgz"
        },
        "isarray": {
          "version": "0.0.1",
          "from": "isarray@0.0.1",
          "resolved": "https://registry.npmjs.org/isarray/-/isarray-0.0.1.tgz"
        },
        "object-assign": {
          "version": "2.1.1",
          "from": "object-assign@>=2.0.0 <3.0.0",
          "resolved": "https://registry.npmjs.org/object-assign/-/object-assign-2.1.1.tgz"
        },
        "tar-stream": {
          "version": "1.5.2",
          "from": "tar-stream@>=1.1.1 <2.0.0",
          "resolved": "https://registry.npmjs.org/tar-stream/-/tar-stream-1.5.2.tgz"
        },
        "through2": {
          "version": "0.6.5",
          "from": "through2@>=0.6.1 <0.7.0",
          "resolved": "https://registry.npmjs.org/through2/-/through2-0.6.5.tgz",
          "dependencies": {
            "readable-stream": {
              "version": "1.0.34",
              "from": "readable-stream@>=1.0.33-1 <1.1.0-0",
              "resolved": "https://registry.npmjs.org/readable-stream/-/readable-stream-1.0.34.tgz"
            }
          }
        },
        "vinyl": {
          "version": "0.4.6",
          "from": "vinyl@>=0.4.3 <0.5.0",
          "resolved": "https://registry.npmjs.org/vinyl/-/vinyl-0.4.6.tgz"
        }
      }
    },
    "decompress-unzip": {
      "version": "3.4.0",
      "from": "decompress-unzip@>=3.0.0 <4.0.0",
      "resolved": "https://registry.npmjs.org/decompress-unzip/-/decompress-unzip-3.4.0.tgz",
      "dependencies": {
        "vinyl": {
          "version": "1.2.0",
          "from": "vinyl@>=1.0.0 <2.0.0",
          "resolved": "https://registry.npmjs.org/vinyl/-/vinyl-1.2.0.tgz"
        }
      }
    },
    "decompress-zip": {
      "version": "0.0.8",
      "from": "decompress-zip@0.0.8",
      "resolved": "https://registry.npmjs.org/decompress-zip/-/decompress-zip-0.0.8.tgz",
      "dependencies": {
        "graceful-fs": {
          "version": "3.0.11",
          "from": "graceful-fs@>=3.0.0 <3.1.0",
          "resolved": "https://registry.npmjs.org/graceful-fs/-/graceful-fs-3.0.11.tgz"
        },
        "isarray": {
          "version": "0.0.1",
          "from": "isarray@0.0.1",
          "resolved": "https://registry.npmjs.org/isarray/-/isarray-0.0.1.tgz"
        },
        "nopt": {
          "version": "2.2.1",
          "from": "nopt@>=2.2.0 <2.3.0",
          "resolved": "https://registry.npmjs.org/nopt/-/nopt-2.2.1.tgz"
        },
        "q": {
          "version": "1.0.1",
          "from": "q@>=1.0.0 <1.1.0",
          "resolved": "https://registry.npmjs.org/q/-/q-1.0.1.tgz"
        },
        "readable-stream": {
          "version": "1.1.14",
          "from": "readable-stream@>=1.1.8 <1.2.0",
          "resolved": "https://registry.npmjs.org/readable-stream/-/readable-stream-1.1.14.tgz"
        }
      }
    },
    "deep-diff": {
      "version": "0.1.7",
      "from": "deep-diff@>=0.1.4 <0.2.0",
      "resolved": "https://registry.npmjs.org/deep-diff/-/deep-diff-0.1.7.tgz",
      "dev": true
    },
    "deep-eql": {
      "version": "0.1.3",
      "from": "deep-eql@>=0.1.3 <0.2.0",
      "resolved": "https://registry.npmjs.org/deep-eql/-/deep-eql-0.1.3.tgz",
      "dev": true,
      "dependencies": {
        "type-detect": {
          "version": "0.1.1",
          "from": "type-detect@0.1.1",
          "resolved": "https://registry.npmjs.org/type-detect/-/type-detect-0.1.1.tgz",
          "dev": true
        }
      }
    },
    "deep-extend": {
      "version": "0.4.1",
      "from": "deep-extend@>=0.4.0 <0.5.0",
      "resolved": "https://registry.npmjs.org/deep-extend/-/deep-extend-0.4.1.tgz"
    },
    "deep-is": {
      "version": "0.1.3",
      "from": "deep-is@>=0.1.3 <0.2.0",
      "resolved": "https://registry.npmjs.org/deep-is/-/deep-is-0.1.3.tgz",
      "dev": true
    },
    "default-require-extensions": {
      "version": "1.0.0",
      "from": "default-require-extensions@>=1.0.0 <2.0.0",
      "resolved": "https://registry.npmjs.org/default-require-extensions/-/default-require-extensions-1.0.0.tgz",
      "dev": true
    },
    "defaults": {
      "version": "1.0.3",
      "from": "defaults@>=1.0.0 <2.0.0",
      "resolved": "https://registry.npmjs.org/defaults/-/defaults-1.0.3.tgz"
    },
    "defined": {
      "version": "1.0.0",
      "from": "defined@>=1.0.0 <2.0.0",
      "resolved": "https://registry.npmjs.org/defined/-/defined-1.0.0.tgz"
    },
    "defs": {
      "version": "1.1.1",
      "from": "defs@>=1.1.0 <1.2.0",
      "resolved": "https://registry.npmjs.org/defs/-/defs-1.1.1.tgz",
      "dev": true,
      "dependencies": {
        "camelcase": {
          "version": "1.2.1",
          "from": "camelcase@>=1.2.1 <2.0.0",
          "resolved": "https://registry.npmjs.org/camelcase/-/camelcase-1.2.1.tgz",
          "dev": true
        },
        "esprima-fb": {
          "version": "15001.1001.0-dev-harmony-fb",
          "from": "esprima-fb@~15001.1001.0-dev-harmony-fb",
          "resolved": "https://registry.npmjs.org/esprima-fb/-/esprima-fb-15001.1001.0-dev-harmony-fb.tgz",
          "dev": true
        },
        "window-size": {
          "version": "0.1.4",
          "from": "window-size@>=0.1.2 <0.2.0",
          "resolved": "https://registry.npmjs.org/window-size/-/window-size-0.1.4.tgz",
          "dev": true
        },
        "yargs": {
          "version": "3.27.0",
          "from": "yargs@>=3.27.0 <3.28.0",
          "resolved": "https://registry.npmjs.org/yargs/-/yargs-3.27.0.tgz",
          "dev": true
        }
      }
    },
    "degenerator": {
      "version": "1.0.4",
      "from": "degenerator@>=1.0.0 <1.1.0",
      "resolved": "https://registry.npmjs.org/degenerator/-/degenerator-1.0.4.tgz",
      "dev": true,
      "dependencies": {
        "esprima": {
          "version": "3.1.3",
          "from": "esprima@>=3.0.0 <4.0.0",
          "resolved": "https://registry.npmjs.org/esprima/-/esprima-3.1.3.tgz",
          "dev": true
        }
      }
    },
    "del": {
      "version": "2.2.2",
      "from": "del@>=2.0.2 <3.0.0",
      "resolved": "https://registry.npmjs.org/del/-/del-2.2.2.tgz",
      "dev": true,
      "dependencies": {
        "glob": {
          "version": "7.1.1",
          "from": "glob@>=7.0.3 <8.0.0",
          "resolved": "https://registry.npmjs.org/glob/-/glob-7.1.1.tgz",
          "dev": true
        },
        "globby": {
          "version": "5.0.0",
          "from": "globby@>=5.0.0 <6.0.0",
          "resolved": "https://registry.npmjs.org/globby/-/globby-5.0.0.tgz",
          "dev": true
        }
      }
    },
    "delayed-stream": {
      "version": "1.0.0",
      "from": "delayed-stream@>=1.0.0 <1.1.0",
      "resolved": "https://registry.npmjs.org/delayed-stream/-/delayed-stream-1.0.0.tgz"
    },
    "delegates": {
      "version": "1.0.0",
      "from": "delegates@>=1.0.0 <2.0.0",
      "resolved": "https://registry.npmjs.org/delegates/-/delegates-1.0.0.tgz"
    },
    "depd": {
      "version": "1.1.0",
      "from": "depd@>=1.1.0 <1.2.0",
      "resolved": "https://registry.npmjs.org/depd/-/depd-1.1.0.tgz"
    },
    "deprecated": {
      "version": "0.0.1",
      "from": "deprecated@>=0.0.1 <0.0.2",
      "resolved": "https://registry.npmjs.org/deprecated/-/deprecated-0.0.1.tgz"
    },
    "deps-sort": {
      "version": "2.0.0",
      "from": "deps-sort@>=2.0.0 <3.0.0",
      "resolved": "https://registry.npmjs.org/deps-sort/-/deps-sort-2.0.0.tgz"
    },
    "des.js": {
      "version": "1.0.0",
      "from": "des.js@>=1.0.0 <2.0.0",
      "resolved": "https://registry.npmjs.org/des.js/-/des.js-1.0.0.tgz"
    },
    "destroy": {
      "version": "1.0.4",
      "from": "destroy@>=1.0.4 <1.1.0",
      "resolved": "https://registry.npmjs.org/destroy/-/destroy-1.0.4.tgz"
    },
    "detect-file": {
      "version": "0.1.0",
      "from": "detect-file@>=0.1.0 <0.2.0",
      "resolved": "https://registry.npmjs.org/detect-file/-/detect-file-0.1.0.tgz"
    },
    "detect-indent": {
      "version": "4.0.0",
      "from": "detect-indent@>=4.0.0 <5.0.0",
      "resolved": "https://registry.npmjs.org/detect-indent/-/detect-indent-4.0.0.tgz"
    },
    "detect-newline": {
      "version": "2.1.0",
      "from": "detect-newline@>=2.0.0 <3.0.0",
      "resolved": "https://registry.npmjs.org/detect-newline/-/detect-newline-2.1.0.tgz"
    },
    "detective": {
      "version": "4.5.0",
      "from": "detective@>=4.0.0 <5.0.0",
      "resolved": "https://registry.npmjs.org/detective/-/detective-4.5.0.tgz"
    },
    "di": {
      "version": "0.0.1",
      "from": "di@>=0.0.1 <0.0.2",
      "resolved": "https://registry.npmjs.org/di/-/di-0.0.1.tgz",
      "dev": true
    },
    "diff": {
      "version": "1.4.0",
      "from": "diff@1.4.0",
      "resolved": "https://registry.npmjs.org/diff/-/diff-1.4.0.tgz"
    },
    "diffie-hellman": {
      "version": "5.0.2",
      "from": "diffie-hellman@>=5.0.0 <6.0.0",
      "resolved": "https://registry.npmjs.org/diffie-hellman/-/diffie-hellman-5.0.2.tgz"
    },
    "doctrine": {
      "version": "2.0.0",
      "from": "doctrine@>=2.0.0 <3.0.0",
      "resolved": "https://registry.npmjs.org/doctrine/-/doctrine-2.0.0.tgz",
      "dev": true
    },
    "doctypes": {
      "version": "1.1.0",
      "from": "doctypes@>=1.1.0 <2.0.0",
      "resolved": "https://registry.npmjs.org/doctypes/-/doctypes-1.1.0.tgz"
    },
    "dom-converter": {
      "version": "0.1.4",
      "from": "dom-converter@>=0.1.0 <0.2.0",
      "resolved": "https://registry.npmjs.org/dom-converter/-/dom-converter-0.1.4.tgz",
      "dependencies": {
        "utila": {
          "version": "0.3.3",
          "from": "utila@>=0.3.0 <0.4.0",
          "resolved": "https://registry.npmjs.org/utila/-/utila-0.3.3.tgz"
        }
      }
    },
    "dom-serialize": {
      "version": "2.2.1",
      "from": "dom-serialize@>=2.2.0 <3.0.0",
      "resolved": "https://registry.npmjs.org/dom-serialize/-/dom-serialize-2.2.1.tgz",
      "dev": true
    },
    "dom-serializer": {
      "version": "0.1.0",
      "from": "dom-serializer@>=0.0.0 <1.0.0",
      "resolved": "https://registry.npmjs.org/dom-serializer/-/dom-serializer-0.1.0.tgz",
      "dependencies": {
        "domelementtype": {
          "version": "1.1.3",
          "from": "domelementtype@>=1.1.1 <1.2.0",
          "resolved": "https://registry.npmjs.org/domelementtype/-/domelementtype-1.1.3.tgz"
        }
      }
    },
    "domain-browser": {
      "version": "1.1.7",
      "from": "domain-browser@>=1.1.0 <1.2.0",
      "resolved": "https://registry.npmjs.org/domain-browser/-/domain-browser-1.1.7.tgz"
    },
    "domain-middleware": {
      "version": "0.1.0",
      "from": "domain-middleware@>=0.1.0 <0.2.0",
      "resolved": "https://registry.npmjs.org/domain-middleware/-/domain-middleware-0.1.0.tgz"
    },
    "domelementtype": {
      "version": "1.3.0",
      "from": "domelementtype@>=1.0.0 <2.0.0",
      "resolved": "https://registry.npmjs.org/domelementtype/-/domelementtype-1.3.0.tgz"
    },
    "domhandler": {
      "version": "2.1.0",
      "from": "domhandler@>=2.1.0 <2.2.0",
      "resolved": "https://registry.npmjs.org/domhandler/-/domhandler-2.1.0.tgz"
    },
    "domutils": {
      "version": "1.5.1",
      "from": "domutils@1.5.1",
      "resolved": "https://registry.npmjs.org/domutils/-/domutils-1.5.1.tgz"
    },
    "download": {
      "version": "4.4.3",
      "from": "download@>=4.1.2 <5.0.0",
      "resolved": "https://registry.npmjs.org/download/-/download-4.4.3.tgz",
      "dependencies": {
        "glob": {
          "version": "5.0.15",
          "from": "glob@>=5.0.3 <6.0.0",
          "resolved": "https://registry.npmjs.org/glob/-/glob-5.0.15.tgz"
        },
        "glob-parent": {
          "version": "3.1.0",
          "from": "glob-parent@>=3.0.0 <4.0.0",
          "resolved": "https://registry.npmjs.org/glob-parent/-/glob-parent-3.1.0.tgz"
        },
        "glob-stream": {
          "version": "5.3.5",
          "from": "glob-stream@>=5.3.2 <6.0.0",
          "resolved": "https://registry.npmjs.org/glob-stream/-/glob-stream-5.3.5.tgz",
          "dependencies": {
            "readable-stream": {
              "version": "1.0.34",
              "from": "readable-stream@>=1.0.33-1 <1.1.0-0",
              "resolved": "https://registry.npmjs.org/readable-stream/-/readable-stream-1.0.34.tgz"
            },
            "through2": {
              "version": "0.6.5",
              "from": "through2@>=0.6.0 <0.7.0",
              "resolved": "https://registry.npmjs.org/through2/-/through2-0.6.5.tgz"
            }
          }
        },
        "got": {
          "version": "5.7.1",
          "from": "got@>=5.0.0 <6.0.0",
          "resolved": "https://registry.npmjs.org/got/-/got-5.7.1.tgz"
        },
        "gulp-sourcemaps": {
          "version": "1.6.0",
          "from": "gulp-sourcemaps@1.6.0",
          "resolved": "https://registry.npmjs.org/gulp-sourcemaps/-/gulp-sourcemaps-1.6.0.tgz"
        },
        "is-extglob": {
          "version": "2.1.1",
          "from": "is-extglob@>=2.1.0 <3.0.0",
          "resolved": "https://registry.npmjs.org/is-extglob/-/is-extglob-2.1.1.tgz"
        },
        "is-glob": {
          "version": "3.1.0",
          "from": "is-glob@>=3.1.0 <4.0.0",
          "resolved": "https://registry.npmjs.org/is-glob/-/is-glob-3.1.0.tgz"
        },
        "isarray": {
          "version": "0.0.1",
          "from": "isarray@0.0.1",
          "resolved": "https://registry.npmjs.org/isarray/-/isarray-0.0.1.tgz"
        },
        "ordered-read-streams": {
          "version": "0.3.0",
          "from": "ordered-read-streams@>=0.3.0 <0.4.0",
          "resolved": "https://registry.npmjs.org/ordered-read-streams/-/ordered-read-streams-0.3.0.tgz"
        },
        "timed-out": {
          "version": "3.1.3",
          "from": "timed-out@>=3.0.0 <4.0.0",
          "resolved": "https://registry.npmjs.org/timed-out/-/timed-out-3.1.3.tgz"
        },
        "unique-stream": {
          "version": "2.2.1",
          "from": "unique-stream@>=2.0.2 <3.0.0",
          "resolved": "https://registry.npmjs.org/unique-stream/-/unique-stream-2.2.1.tgz"
        },
        "unzip-response": {
          "version": "1.0.2",
          "from": "unzip-response@>=1.0.2 <2.0.0",
          "resolved": "https://registry.npmjs.org/unzip-response/-/unzip-response-1.0.2.tgz"
        },
        "vinyl": {
          "version": "1.2.0",
          "from": "vinyl@>=1.0.0 <2.0.0",
          "resolved": "https://registry.npmjs.org/vinyl/-/vinyl-1.2.0.tgz"
        },
        "vinyl-fs": {
          "version": "2.4.4",
          "from": "vinyl-fs@>=2.2.0 <3.0.0",
          "resolved": "https://registry.npmjs.org/vinyl-fs/-/vinyl-fs-2.4.4.tgz"
        }
      }
    },
    "duplexer": {
      "version": "0.1.1",
      "from": "duplexer@>=0.1.1 <0.2.0",
      "resolved": "https://registry.npmjs.org/duplexer/-/duplexer-0.1.1.tgz"
    },
    "duplexer2": {
      "version": "0.1.4",
      "from": "duplexer2@>=0.1.2 <0.2.0",
      "resolved": "https://registry.npmjs.org/duplexer2/-/duplexer2-0.1.4.tgz"
    },
    "duplexer3": {
      "version": "0.1.4",
      "from": "duplexer3@>=0.1.4 <0.2.0",
      "resolved": "https://registry.npmjs.org/duplexer3/-/duplexer3-0.1.4.tgz"
    },
    "duplexify": {
      "version": "3.5.0",
      "from": "duplexify@>=3.2.0 <4.0.0",
      "resolved": "https://registry.npmjs.org/duplexify/-/duplexify-3.5.0.tgz"
    },
    "each-async": {
      "version": "1.1.1",
      "from": "each-async@>=1.0.0 <2.0.0",
      "resolved": "https://registry.npmjs.org/each-async/-/each-async-1.1.1.tgz"
    },
    "easydate": {
      "version": "2.2.1",
      "from": "easydate@>=2.0.0 <3.0.0",
      "resolved": "https://registry.npmjs.org/easydate/-/easydate-2.2.1.tgz"
    },
    "ecc-jsbn": {
      "version": "0.1.1",
      "from": "ecc-jsbn@>=0.1.1 <0.2.0",
      "resolved": "https://registry.npmjs.org/ecc-jsbn/-/ecc-jsbn-0.1.1.tgz",
      "optional": true
    },
    "editorconfig": {
      "version": "0.13.2",
      "from": "editorconfig@>=0.13.2 <0.14.0",
      "resolved": "https://registry.npmjs.org/editorconfig/-/editorconfig-0.13.2.tgz",
      "dependencies": {
        "lru-cache": {
          "version": "3.2.0",
          "from": "lru-cache@>=3.2.0 <4.0.0",
          "resolved": "https://registry.npmjs.org/lru-cache/-/lru-cache-3.2.0.tgz"
        }
      }
    },
    "ee-first": {
      "version": "1.1.1",
      "from": "ee-first@1.1.1",
      "resolved": "https://registry.npmjs.org/ee-first/-/ee-first-1.1.1.tgz"
    },
    "ejs": {
      "version": "0.8.3",
      "from": "ejs@0.8.3",
      "resolved": "https://registry.npmjs.org/ejs/-/ejs-0.8.3.tgz",
      "dev": true
    },
    "electron-to-chromium": {
      "version": "1.3.2",
      "from": "electron-to-chromium@>=1.2.7 <2.0.0",
      "resolved": "https://registry.npmjs.org/electron-to-chromium/-/electron-to-chromium-1.3.2.tgz"
    },
    "elliptic": {
      "version": "6.4.0",
      "from": "elliptic@>=6.0.0 <7.0.0",
      "resolved": "https://registry.npmjs.org/elliptic/-/elliptic-6.4.0.tgz"
    },
    "emitter-component": {
      "version": "1.0.1",
      "from": "emitter-component@>=1.0.1 <1.1.0",
      "resolved": "https://registry.npmjs.org/emitter-component/-/emitter-component-1.0.1.tgz",
      "dev": true
    },
    "emojis-list": {
      "version": "2.1.0",
      "from": "emojis-list@>=2.0.0 <3.0.0",
      "resolved": "https://registry.npmjs.org/emojis-list/-/emojis-list-2.1.0.tgz"
    },
    "encodeurl": {
      "version": "1.0.1",
      "from": "encodeurl@>=1.0.1 <1.1.0",
      "resolved": "https://registry.npmjs.org/encodeurl/-/encodeurl-1.0.1.tgz"
    },
    "end-of-stream": {
      "version": "1.0.0",
      "from": "end-of-stream@>=1.0.0 <1.1.0",
      "resolved": "https://registry.npmjs.org/end-of-stream/-/end-of-stream-1.0.0.tgz",
      "dependencies": {
        "once": {
          "version": "1.3.3",
          "from": "once@>=1.3.0 <1.4.0",
          "resolved": "https://registry.npmjs.org/once/-/once-1.3.3.tgz"
        }
      }
    },
    "engine.io": {
      "version": "1.8.3",
      "from": "engine.io@1.8.3",
      "resolved": "https://registry.npmjs.org/engine.io/-/engine.io-1.8.3.tgz",
      "dev": true,
      "dependencies": {
        "debug": {
          "version": "2.3.3",
          "from": "debug@2.3.3",
          "resolved": "https://registry.npmjs.org/debug/-/debug-2.3.3.tgz",
          "dev": true
        },
        "ws": {
          "version": "1.1.2",
          "from": "ws@1.1.2",
          "resolved": "https://registry.npmjs.org/ws/-/ws-1.1.2.tgz",
          "dev": true
        }
      }
    },
    "engine.io-client": {
      "version": "1.8.3",
      "from": "engine.io-client@1.8.3",
      "resolved": "https://registry.npmjs.org/engine.io-client/-/engine.io-client-1.8.3.tgz",
      "dev": true,
      "dependencies": {
        "debug": {
          "version": "2.3.3",
          "from": "debug@2.3.3",
          "resolved": "https://registry.npmjs.org/debug/-/debug-2.3.3.tgz",
          "dev": true
        },
        "ws": {
          "version": "1.1.2",
          "from": "ws@1.1.2",
          "resolved": "https://registry.npmjs.org/ws/-/ws-1.1.2.tgz",
          "dev": true
        }
      }
    },
    "engine.io-parser": {
      "version": "1.3.2",
      "from": "engine.io-parser@1.3.2",
      "resolved": "https://registry.npmjs.org/engine.io-parser/-/engine.io-parser-1.3.2.tgz",
      "dev": true
    },
    "enhanced-resolve": {
      "version": "3.1.0",
      "from": "enhanced-resolve@>=3.0.0 <4.0.0",
      "resolved": "https://registry.npmjs.org/enhanced-resolve/-/enhanced-resolve-3.1.0.tgz"
    },
    "ent": {
      "version": "2.2.0",
      "from": "ent@>=2.2.0 <2.3.0",
      "resolved": "https://registry.npmjs.org/ent/-/ent-2.2.0.tgz",
      "dev": true
    },
    "entities": {
      "version": "1.1.1",
      "from": "entities@>=1.1.1 <1.2.0",
      "resolved": "https://registry.npmjs.org/entities/-/entities-1.1.1.tgz"
    },
    "errno": {
      "version": "0.1.4",
      "from": "errno@>=0.1.3 <0.2.0",
      "resolved": "https://registry.npmjs.org/errno/-/errno-0.1.4.tgz"
    },
    "error-ex": {
      "version": "1.3.1",
      "from": "error-ex@>=1.2.0 <2.0.0",
      "resolved": "https://registry.npmjs.org/error-ex/-/error-ex-1.3.1.tgz"
    },
    "es5-ext": {
      "version": "0.10.15",
      "from": "es5-ext@>=0.10.6 <0.11.0",
      "resolved": "https://registry.npmjs.org/es5-ext/-/es5-ext-0.10.15.tgz"
    },
    "es6-iterator": {
      "version": "2.0.1",
      "from": "es6-iterator@>=2.0.0 <3.0.0",
      "resolved": "https://registry.npmjs.org/es6-iterator/-/es6-iterator-2.0.1.tgz",
      "dependencies": {
        "d": {
          "version": "1.0.0",
          "from": "d@>=1.0.0 <2.0.0",
          "resolved": "https://registry.npmjs.org/d/-/d-1.0.0.tgz"
        }
      }
    },
    "es6-map": {
      "version": "0.1.5",
      "from": "es6-map@>=0.1.3 <0.2.0",
      "resolved": "https://registry.npmjs.org/es6-map/-/es6-map-0.1.5.tgz",
      "dev": true,
      "dependencies": {
        "d": {
          "version": "1.0.0",
          "from": "d@>=1.0.0 <2.0.0",
          "resolved": "https://registry.npmjs.org/d/-/d-1.0.0.tgz",
          "dev": true
        }
      }
    },
    "es6-promise": {
      "version": "3.3.1",
      "from": "es6-promise@>=3.0.2 <4.0.0",
      "resolved": "https://registry.npmjs.org/es6-promise/-/es6-promise-3.3.1.tgz"
    },
    "es6-set": {
      "version": "0.1.5",
      "from": "es6-set@>=0.1.5 <0.2.0",
      "resolved": "https://registry.npmjs.org/es6-set/-/es6-set-0.1.5.tgz",
      "dev": true,
      "dependencies": {
        "d": {
          "version": "1.0.0",
          "from": "d@>=1.0.0 <2.0.0",
          "resolved": "https://registry.npmjs.org/d/-/d-1.0.0.tgz",
          "dev": true
        }
      }
    },
    "es6-symbol": {
      "version": "3.1.1",
      "from": "es6-symbol@>=3.1.0 <3.2.0",
      "resolved": "https://registry.npmjs.org/es6-symbol/-/es6-symbol-3.1.1.tgz",
      "dependencies": {
        "d": {
          "version": "1.0.0",
          "from": "d@>=1.0.0 <2.0.0",
          "resolved": "https://registry.npmjs.org/d/-/d-1.0.0.tgz"
        }
      }
    },
    "es6-weak-map": {
      "version": "0.1.4",
      "from": "es6-weak-map@>=0.1.4 <0.2.0",
      "resolved": "https://registry.npmjs.org/es6-weak-map/-/es6-weak-map-0.1.4.tgz",
      "dependencies": {
        "es6-iterator": {
          "version": "0.1.3",
          "from": "es6-iterator@>=0.1.3 <0.2.0",
          "resolved": "https://registry.npmjs.org/es6-iterator/-/es6-iterator-0.1.3.tgz"
        },
        "es6-symbol": {
          "version": "2.0.1",
          "from": "es6-symbol@>=2.0.1 <2.1.0",
          "resolved": "https://registry.npmjs.org/es6-symbol/-/es6-symbol-2.0.1.tgz"
        }
      }
    },
    "escape-html": {
      "version": "1.0.3",
      "from": "escape-html@>=1.0.3 <1.1.0",
      "resolved": "https://registry.npmjs.org/escape-html/-/escape-html-1.0.3.tgz"
    },
    "escape-string-regexp": {
      "version": "1.0.5",
      "from": "escape-string-regexp@>=1.0.2 <2.0.0",
      "resolved": "https://registry.npmjs.org/escape-string-regexp/-/escape-string-regexp-1.0.5.tgz"
    },
    "escodegen": {
      "version": "1.3.3",
      "from": "escodegen@>=1.3.2 <1.4.0",
      "resolved": "https://registry.npmjs.org/escodegen/-/escodegen-1.3.3.tgz",
      "dependencies": {
        "esprima": {
          "version": "1.1.1",
          "from": "esprima@>=1.1.1 <1.2.0",
          "resolved": "https://registry.npmjs.org/esprima/-/esprima-1.1.1.tgz"
        },
        "estraverse": {
          "version": "1.5.1",
          "from": "estraverse@>=1.5.0 <1.6.0",
          "resolved": "https://registry.npmjs.org/estraverse/-/estraverse-1.5.1.tgz"
        },
        "esutils": {
          "version": "1.0.0",
          "from": "esutils@>=1.0.0 <1.1.0",
          "resolved": "https://registry.npmjs.org/esutils/-/esutils-1.0.0.tgz"
        },
        "source-map": {
          "version": "0.1.43",
          "from": "source-map@>=0.1.33 <0.2.0",
          "resolved": "https://registry.npmjs.org/source-map/-/source-map-0.1.43.tgz",
          "optional": true
        }
      }
    },
    "escope": {
      "version": "3.6.0",
      "from": "escope@>=3.6.0 <4.0.0",
      "resolved": "https://registry.npmjs.org/escope/-/escope-3.6.0.tgz",
      "dev": true,
      "dependencies": {
        "d": {
          "version": "1.0.0",
          "from": "d@>=1.0.0 <2.0.0",
          "resolved": "https://registry.npmjs.org/d/-/d-1.0.0.tgz",
          "dev": true
        },
        "es6-weak-map": {
          "version": "2.0.2",
          "from": "es6-weak-map@>=2.0.1 <3.0.0",
          "resolved": "https://registry.npmjs.org/es6-weak-map/-/es6-weak-map-2.0.2.tgz",
          "dev": true
        }
      }
    },
    "eslint": {
      "version": "3.18.0",
      "from": "eslint@>=3.0.0 <4.0.0",
      "resolved": "https://registry.npmjs.org/eslint/-/eslint-3.18.0.tgz",
      "dev": true,
      "dependencies": {
        "cli-cursor": {
          "version": "1.0.2",
          "from": "cli-cursor@>=1.0.1 <2.0.0",
          "resolved": "https://registry.npmjs.org/cli-cursor/-/cli-cursor-1.0.2.tgz",
          "dev": true
        },
        "glob": {
          "version": "7.1.1",
          "from": "glob@>=7.0.3 <8.0.0",
          "resolved": "https://registry.npmjs.org/glob/-/glob-7.1.1.tgz",
          "dev": true
        },
        "inquirer": {
          "version": "0.12.0",
          "from": "inquirer@>=0.12.0 <0.13.0",
          "resolved": "https://registry.npmjs.org/inquirer/-/inquirer-0.12.0.tgz",
          "dev": true
        },
        "mute-stream": {
          "version": "0.0.5",
          "from": "mute-stream@0.0.5",
          "resolved": "https://registry.npmjs.org/mute-stream/-/mute-stream-0.0.5.tgz",
          "dev": true
        },
        "readline2": {
          "version": "1.0.1",
          "from": "readline2@>=1.0.1 <2.0.0",
          "resolved": "https://registry.npmjs.org/readline2/-/readline2-1.0.1.tgz",
          "dev": true
        },
        "restore-cursor": {
          "version": "1.0.1",
          "from": "restore-cursor@>=1.0.1 <2.0.0",
          "resolved": "https://registry.npmjs.org/restore-cursor/-/restore-cursor-1.0.1.tgz",
          "dev": true
        },
        "strip-bom": {
          "version": "3.0.0",
          "from": "strip-bom@>=3.0.0 <4.0.0",
          "resolved": "https://registry.npmjs.org/strip-bom/-/strip-bom-3.0.0.tgz",
          "dev": true
        },
        "user-home": {
          "version": "2.0.0",
          "from": "user-home@>=2.0.0 <3.0.0",
          "resolved": "https://registry.npmjs.org/user-home/-/user-home-2.0.0.tgz",
          "dev": true
        }
      }
    },
    "eslint-config-habitrpg": {
      "version": "3.0.0",
      "from": "eslint-config-habitrpg@>=3.0.0 <4.0.0",
      "resolved": "https://registry.npmjs.org/eslint-config-habitrpg/-/eslint-config-habitrpg-3.0.0.tgz",
      "dev": true
    },
    "eslint-friendly-formatter": {
      "version": "2.0.7",
      "from": "eslint-friendly-formatter@>=2.0.5 <3.0.0",
      "resolved": "https://registry.npmjs.org/eslint-friendly-formatter/-/eslint-friendly-formatter-2.0.7.tgz",
      "dev": true,
      "dependencies": {
        "minimist": {
          "version": "1.2.0",
          "from": "minimist@>=1.2.0 <2.0.0",
          "resolved": "https://registry.npmjs.org/minimist/-/minimist-1.2.0.tgz",
          "dev": true
        }
      }
    },
    "eslint-loader": {
      "version": "1.7.1",
      "from": "eslint-loader@>=1.3.0 <2.0.0",
      "resolved": "https://registry.npmjs.org/eslint-loader/-/eslint-loader-1.7.1.tgz",
      "dev": true,
      "dependencies": {
        "loader-utils": {
          "version": "1.1.0",
          "from": "loader-utils@>=1.0.2 <2.0.0",
          "resolved": "https://registry.npmjs.org/loader-utils/-/loader-utils-1.1.0.tgz",
          "dev": true
        }
      }
    },
    "eslint-plugin-html": {
      "version": "2.0.1",
      "from": "eslint-plugin-html@>=2.0.0 <3.0.0",
      "resolved": "https://registry.npmjs.org/eslint-plugin-html/-/eslint-plugin-html-2.0.1.tgz",
      "dev": true,
      "dependencies": {
        "domhandler": {
          "version": "2.3.0",
          "from": "domhandler@>=2.3.0 <3.0.0",
          "resolved": "https://registry.npmjs.org/domhandler/-/domhandler-2.3.0.tgz",
          "dev": true
        },
        "htmlparser2": {
          "version": "3.9.2",
          "from": "htmlparser2@>=3.8.2 <4.0.0",
          "resolved": "https://registry.npmjs.org/htmlparser2/-/htmlparser2-3.9.2.tgz",
          "dev": true
        }
      }
    },
    "eslint-plugin-lodash": {
      "version": "2.4.0",
      "from": "eslint-plugin-lodash@>=2.3.5 <3.0.0",
      "resolved": "https://registry.npmjs.org/eslint-plugin-lodash/-/eslint-plugin-lodash-2.4.0.tgz",
      "dev": true,
      "optional": true
    },
    "eslint-plugin-mocha": {
      "version": "4.9.0",
      "from": "eslint-plugin-mocha@>=4.7.0 <5.0.0",
      "resolved": "https://registry.npmjs.org/eslint-plugin-mocha/-/eslint-plugin-mocha-4.9.0.tgz",
      "dev": true
    },
    "espree": {
      "version": "3.4.0",
      "from": "espree@>=3.4.0 <4.0.0",
      "resolved": "https://registry.npmjs.org/espree/-/espree-3.4.0.tgz",
      "dev": true,
      "dependencies": {
        "acorn": {
          "version": "4.0.4",
          "from": "acorn@4.0.4",
          "resolved": "https://registry.npmjs.org/acorn/-/acorn-4.0.4.tgz",
          "dev": true
        }
      }
    },
    "esprima": {
      "version": "1.0.4",
      "from": "esprima@>=1.0.4 <1.1.0",
      "resolved": "https://registry.npmjs.org/esprima/-/esprima-1.0.4.tgz"
    },
    "esquery": {
      "version": "1.0.0",
      "from": "esquery@>=1.0.0 <2.0.0",
      "resolved": "https://registry.npmjs.org/esquery/-/esquery-1.0.0.tgz",
      "dev": true
    },
    "esrecurse": {
      "version": "4.1.0",
      "from": "esrecurse@>=4.1.0 <5.0.0",
      "resolved": "https://registry.npmjs.org/esrecurse/-/esrecurse-4.1.0.tgz",
      "dev": true,
      "dependencies": {
        "estraverse": {
          "version": "4.1.1",
          "from": "estraverse@>=4.1.0 <4.2.0",
          "resolved": "https://registry.npmjs.org/estraverse/-/estraverse-4.1.1.tgz",
          "dev": true
        }
      }
    },
    "estraverse": {
      "version": "4.2.0",
      "from": "estraverse@>=4.1.1 <5.0.0",
      "resolved": "https://registry.npmjs.org/estraverse/-/estraverse-4.2.0.tgz"
    },
    "esutils": {
      "version": "2.0.2",
      "from": "esutils@>=2.0.2 <3.0.0",
      "resolved": "https://registry.npmjs.org/esutils/-/esutils-2.0.2.tgz"
    },
    "etag": {
      "version": "1.7.0",
      "from": "etag@>=1.7.0 <1.8.0",
      "resolved": "https://registry.npmjs.org/etag/-/etag-1.7.0.tgz"
    },
    "event-emitter": {
      "version": "0.3.5",
      "from": "event-emitter@>=0.3.4 <0.4.0",
      "resolved": "https://registry.npmjs.org/event-emitter/-/event-emitter-0.3.5.tgz",
      "dependencies": {
        "d": {
          "version": "1.0.0",
          "from": "d@>=1.0.0 <2.0.0",
          "resolved": "https://registry.npmjs.org/d/-/d-1.0.0.tgz"
        }
      }
    },
    "event-stream": {
      "version": "3.3.4",
      "from": "event-stream@>=3.2.1 <4.0.0",
      "resolved": "https://registry.npmjs.org/event-stream/-/event-stream-3.3.4.tgz"
    },
    "eventemitter2": {
      "version": "0.4.14",
      "from": "eventemitter2@>=0.4.13 <0.5.0",
      "resolved": "https://registry.npmjs.org/eventemitter2/-/eventemitter2-0.4.14.tgz"
    },
    "eventemitter3": {
      "version": "1.2.0",
      "from": "eventemitter3@>=1.1.1 <2.0.0",
      "resolved": "https://registry.npmjs.org/eventemitter3/-/eventemitter3-1.2.0.tgz"
    },
    "events": {
      "version": "1.1.1",
      "from": "events@>=1.1.0 <1.2.0",
      "resolved": "https://registry.npmjs.org/events/-/events-1.1.1.tgz"
    },
    "eventsource-polyfill": {
      "version": "0.9.6",
      "from": "eventsource-polyfill@>=0.9.6 <0.10.0",
      "resolved": "https://registry.npmjs.org/eventsource-polyfill/-/eventsource-polyfill-0.9.6.tgz",
      "dev": true
    },
    "evp_bytestokey": {
      "version": "1.0.0",
      "from": "evp_bytestokey@>=1.0.0 <2.0.0",
      "resolved": "https://registry.npmjs.org/evp_bytestokey/-/evp_bytestokey-1.0.0.tgz"
    },
    "exec-buffer": {
      "version": "2.0.1",
      "from": "exec-buffer@>=2.0.0 <3.0.0",
      "resolved": "https://registry.npmjs.org/exec-buffer/-/exec-buffer-2.0.1.tgz",
      "optional": true
    },
    "exec-series": {
      "version": "1.0.3",
      "from": "exec-series@>=1.0.0 <2.0.0",
      "resolved": "https://registry.npmjs.org/exec-series/-/exec-series-1.0.3.tgz",
      "optional": true
    },
    "executable": {
      "version": "1.1.0",
      "from": "executable@>=1.0.0 <2.0.0",
      "resolved": "https://registry.npmjs.org/executable/-/executable-1.1.0.tgz",
      "optional": true
    },
    "exit": {
      "version": "0.1.2",
      "from": "exit@>=0.1.1 <0.2.0",
      "resolved": "https://registry.npmjs.org/exit/-/exit-0.1.2.tgz"
    },
    "exit-hook": {
      "version": "1.1.1",
      "from": "exit-hook@>=1.0.0 <2.0.0",
      "resolved": "https://registry.npmjs.org/exit-hook/-/exit-hook-1.1.1.tgz",
      "dev": true
    },
    "expand-braces": {
      "version": "0.1.2",
      "from": "expand-braces@>=0.1.1 <0.2.0",
      "resolved": "https://registry.npmjs.org/expand-braces/-/expand-braces-0.1.2.tgz",
      "dev": true,
      "dependencies": {
        "braces": {
          "version": "0.1.5",
          "from": "braces@>=0.1.2 <0.2.0",
          "resolved": "https://registry.npmjs.org/braces/-/braces-0.1.5.tgz",
          "dev": true
        },
        "expand-range": {
          "version": "0.1.1",
          "from": "expand-range@>=0.1.0 <0.2.0",
          "resolved": "https://registry.npmjs.org/expand-range/-/expand-range-0.1.1.tgz",
          "dev": true
        },
        "is-number": {
          "version": "0.1.1",
          "from": "is-number@>=0.1.1 <0.2.0",
          "resolved": "https://registry.npmjs.org/is-number/-/is-number-0.1.1.tgz",
          "dev": true
        },
        "repeat-string": {
          "version": "0.2.2",
          "from": "repeat-string@>=0.2.2 <0.3.0",
          "resolved": "https://registry.npmjs.org/repeat-string/-/repeat-string-0.2.2.tgz",
          "dev": true
        }
      }
    },
    "expand-brackets": {
      "version": "0.1.5",
      "from": "expand-brackets@>=0.1.4 <0.2.0",
      "resolved": "https://registry.npmjs.org/expand-brackets/-/expand-brackets-0.1.5.tgz"
    },
    "expand-range": {
      "version": "1.8.2",
      "from": "expand-range@>=1.8.1 <2.0.0",
      "resolved": "https://registry.npmjs.org/expand-range/-/expand-range-1.8.2.tgz"
    },
    "expand-tilde": {
      "version": "1.2.2",
      "from": "expand-tilde@>=1.2.2 <2.0.0",
      "resolved": "https://registry.npmjs.org/expand-tilde/-/expand-tilde-1.2.2.tgz"
    },
    "expect.js": {
      "version": "0.2.0",
      "from": "expect.js@>=0.2.0 <0.3.0",
      "resolved": "https://registry.npmjs.org/expect.js/-/expect.js-0.2.0.tgz",
      "dev": true
    },
    "express": {
      "version": "4.14.1",
      "from": "express@>=4.14.0 <4.15.0",
      "resolved": "https://registry.npmjs.org/express/-/express-4.14.1.tgz",
      "dependencies": {
        "debug": {
          "version": "2.2.0",
          "from": "debug@>=2.2.0 <2.3.0",
          "resolved": "https://registry.npmjs.org/debug/-/debug-2.2.0.tgz"
        },
        "ms": {
          "version": "0.7.1",
          "from": "ms@0.7.1",
          "resolved": "https://registry.npmjs.org/ms/-/ms-0.7.1.tgz"
        },
        "qs": {
          "version": "6.2.0",
          "from": "qs@6.2.0",
          "resolved": "https://registry.npmjs.org/qs/-/qs-6.2.0.tgz"
        }
      }
    },
    "express-basic-auth": {
      "version": "1.0.1",
      "from": "express-basic-auth@>=1.0.1 <2.0.0",
      "resolved": "https://registry.npmjs.org/express-basic-auth/-/express-basic-auth-1.0.1.tgz"
    },
    "express-csv": {
      "version": "0.6.0",
      "from": "express-csv@>=0.6.0 <0.7.0",
      "resolved": "https://registry.npmjs.org/express-csv/-/express-csv-0.6.0.tgz"
    },
    "express-validator": {
      "version": "2.21.0",
      "from": "express-validator@>=2.18.0 <3.0.0",
      "resolved": "https://registry.npmjs.org/express-validator/-/express-validator-2.21.0.tgz",
      "dependencies": {
        "bluebird": {
          "version": "3.4.7",
          "from": "bluebird@>=3.4.0 <3.5.0",
          "resolved": "https://registry.npmjs.org/bluebird/-/bluebird-3.4.7.tgz"
        },
        "lodash": {
          "version": "4.16.6",
          "from": "lodash@>=4.16.0 <4.17.0",
          "resolved": "https://registry.npmjs.org/lodash/-/lodash-4.16.6.tgz"
        },
        "validator": {
          "version": "5.7.0",
          "from": "validator@>=5.7.0 <5.8.0",
          "resolved": "https://registry.npmjs.org/validator/-/validator-5.7.0.tgz"
        }
      }
    },
    "extend": {
      "version": "3.0.0",
      "from": "extend@>=3.0.0 <4.0.0",
      "resolved": "https://registry.npmjs.org/extend/-/extend-3.0.0.tgz"
    },
    "extend-shallow": {
      "version": "2.0.1",
      "from": "extend-shallow@>=2.0.1 <3.0.0",
      "resolved": "https://registry.npmjs.org/extend-shallow/-/extend-shallow-2.0.1.tgz"
    },
    "extglob": {
      "version": "0.3.2",
      "from": "extglob@>=0.3.1 <0.4.0",
      "resolved": "https://registry.npmjs.org/extglob/-/extglob-0.3.2.tgz"
    },
    "extract-text-webpack-plugin": {
      "version": "2.1.0",
      "from": "extract-text-webpack-plugin@>=2.0.0-rc.3 <3.0.0",
      "resolved": "https://registry.npmjs.org/extract-text-webpack-plugin/-/extract-text-webpack-plugin-2.1.0.tgz",
      "dependencies": {
        "async": {
          "version": "2.2.0",
          "from": "async@>=2.1.2 <3.0.0",
          "resolved": "https://registry.npmjs.org/async/-/async-2.2.0.tgz"
        },
        "loader-utils": {
          "version": "1.1.0",
          "from": "loader-utils@>=1.0.2 <2.0.0",
          "resolved": "https://registry.npmjs.org/loader-utils/-/loader-utils-1.1.0.tgz"
        }
      }
    },
    "extract-zip": {
      "version": "1.5.0",
      "from": "extract-zip@>=1.5.0 <1.6.0",
      "resolved": "https://registry.npmjs.org/extract-zip/-/extract-zip-1.5.0.tgz",
      "dependencies": {
        "concat-stream": {
          "version": "1.5.0",
          "from": "concat-stream@1.5.0",
          "resolved": "https://registry.npmjs.org/concat-stream/-/concat-stream-1.5.0.tgz"
        },
        "debug": {
          "version": "0.7.4",
          "from": "debug@0.7.4",
          "resolved": "https://registry.npmjs.org/debug/-/debug-0.7.4.tgz"
        },
        "mkdirp": {
          "version": "0.5.0",
          "from": "mkdirp@0.5.0",
          "resolved": "https://registry.npmjs.org/mkdirp/-/mkdirp-0.5.0.tgz"
        },
        "yauzl": {
          "version": "2.4.1",
          "from": "yauzl@2.4.1",
          "resolved": "https://registry.npmjs.org/yauzl/-/yauzl-2.4.1.tgz"
        }
      }
    },
    "extsprintf": {
      "version": "1.0.2",
      "from": "extsprintf@1.0.2",
      "resolved": "https://registry.npmjs.org/extsprintf/-/extsprintf-1.0.2.tgz"
    },
    "eyes": {
      "version": "0.1.8",
      "from": "eyes@>=0.1.0 <0.2.0",
      "resolved": "https://registry.npmjs.org/eyes/-/eyes-0.1.8.tgz"
    },
    "falafel": {
      "version": "1.2.0",
      "from": "falafel@>=1.0.0 <2.0.0",
      "resolved": "https://registry.npmjs.org/falafel/-/falafel-1.2.0.tgz",
      "dependencies": {
        "acorn": {
          "version": "1.2.2",
          "from": "acorn@>=1.0.3 <2.0.0",
          "resolved": "https://registry.npmjs.org/acorn/-/acorn-1.2.2.tgz"
        },
        "isarray": {
          "version": "0.0.1",
          "from": "isarray@0.0.1",
          "resolved": "https://registry.npmjs.org/isarray/-/isarray-0.0.1.tgz"
        }
      }
    },
    "fancy-log": {
      "version": "1.3.0",
      "from": "fancy-log@>=1.1.0 <2.0.0",
      "resolved": "https://registry.npmjs.org/fancy-log/-/fancy-log-1.3.0.tgz"
    },
    "fast-levenshtein": {
      "version": "2.0.6",
      "from": "fast-levenshtein@>=2.0.4 <2.1.0",
      "resolved": "https://registry.npmjs.org/fast-levenshtein/-/fast-levenshtein-2.0.6.tgz",
      "dev": true
    },
    "fastparse": {
      "version": "1.1.1",
      "from": "fastparse@>=1.1.1 <2.0.0",
      "resolved": "https://registry.npmjs.org/fastparse/-/fastparse-1.1.1.tgz"
    },
    "faye-websocket": {
      "version": "0.4.4",
      "from": "faye-websocket@>=0.4.3 <0.5.0",
      "resolved": "https://registry.npmjs.org/faye-websocket/-/faye-websocket-0.4.4.tgz"
    },
    "fd-slicer": {
      "version": "1.0.1",
      "from": "fd-slicer@>=1.0.1 <1.1.0",
      "resolved": "https://registry.npmjs.org/fd-slicer/-/fd-slicer-1.0.1.tgz"
    },
    "figures": {
      "version": "1.7.0",
      "from": "figures@>=1.3.2 <2.0.0",
      "resolved": "https://registry.npmjs.org/figures/-/figures-1.7.0.tgz"
    },
    "file-entry-cache": {
      "version": "2.0.0",
      "from": "file-entry-cache@>=2.0.0 <3.0.0",
      "resolved": "https://registry.npmjs.org/file-entry-cache/-/file-entry-cache-2.0.0.tgz",
      "dev": true
    },
    "file-loader": {
      "version": "0.10.1",
      "from": "file-loader@>=0.10.0 <0.11.0",
      "resolved": "https://registry.npmjs.org/file-loader/-/file-loader-0.10.1.tgz",
      "dependencies": {
        "loader-utils": {
          "version": "1.1.0",
          "from": "loader-utils@>=1.0.2 <2.0.0",
          "resolved": "https://registry.npmjs.org/loader-utils/-/loader-utils-1.1.0.tgz"
        }
      }
    },
    "file-type": {
      "version": "3.9.0",
      "from": "file-type@>=3.1.0 <4.0.0",
      "resolved": "https://registry.npmjs.org/file-type/-/file-type-3.9.0.tgz"
    },
    "file-uri-to-path": {
      "version": "0.0.2",
      "from": "file-uri-to-path@>=0.0.0 <1.0.0",
      "resolved": "https://registry.npmjs.org/file-uri-to-path/-/file-uri-to-path-0.0.2.tgz",
      "dev": true
    },
    "file-url": {
      "version": "2.0.2",
      "from": "file-url@>=2.0.0 <3.0.0",
      "resolved": "https://registry.npmjs.org/file-url/-/file-url-2.0.2.tgz"
    },
    "filename-regex": {
      "version": "2.0.0",
      "from": "filename-regex@>=2.0.0 <3.0.0",
      "resolved": "https://registry.npmjs.org/filename-regex/-/filename-regex-2.0.0.tgz"
    },
    "filename-reserved-regex": {
      "version": "1.0.0",
      "from": "filename-reserved-regex@>=1.0.0 <2.0.0",
      "resolved": "https://registry.npmjs.org/filename-reserved-regex/-/filename-reserved-regex-1.0.0.tgz"
    },
    "filenamify": {
      "version": "1.2.1",
      "from": "filenamify@>=1.0.1 <2.0.0",
      "resolved": "https://registry.npmjs.org/filenamify/-/filenamify-1.2.1.tgz"
    },
    "filenamify-url": {
      "version": "1.0.0",
      "from": "filenamify-url@>=1.0.0 <2.0.0",
      "resolved": "https://registry.npmjs.org/filenamify-url/-/filenamify-url-1.0.0.tgz"
    },
    "fileset": {
      "version": "2.0.3",
      "from": "fileset@>=2.0.2 <3.0.0",
      "resolved": "https://registry.npmjs.org/fileset/-/fileset-2.0.3.tgz",
      "dev": true,
      "dependencies": {
        "glob": {
          "version": "7.1.1",
          "from": "glob@>=7.0.3 <8.0.0",
          "resolved": "https://registry.npmjs.org/glob/-/glob-7.1.1.tgz",
          "dev": true
        }
      }
    },
    "filesize": {
      "version": "3.5.6",
      "from": "filesize@>=3.5.4 <4.0.0",
      "resolved": "https://registry.npmjs.org/filesize/-/filesize-3.5.6.tgz",
      "dev": true
    },
    "fill-range": {
      "version": "2.2.3",
      "from": "fill-range@>=2.1.0 <3.0.0",
      "resolved": "https://registry.npmjs.org/fill-range/-/fill-range-2.2.3.tgz"
    },
    "finalhandler": {
      "version": "0.5.1",
      "from": "finalhandler@0.5.1",
      "resolved": "https://registry.npmjs.org/finalhandler/-/finalhandler-0.5.1.tgz",
      "dependencies": {
        "debug": {
          "version": "2.2.0",
          "from": "debug@>=2.2.0 <2.3.0",
          "resolved": "https://registry.npmjs.org/debug/-/debug-2.2.0.tgz"
        },
        "ms": {
          "version": "0.7.1",
          "from": "ms@0.7.1",
          "resolved": "https://registry.npmjs.org/ms/-/ms-0.7.1.tgz"
        }
      }
    },
    "find-cache-dir": {
      "version": "0.1.1",
      "from": "find-cache-dir@>=0.1.1 <0.2.0",
      "resolved": "https://registry.npmjs.org/find-cache-dir/-/find-cache-dir-0.1.1.tgz"
    },
    "find-index": {
      "version": "0.1.1",
      "from": "find-index@>=0.1.1 <0.2.0",
      "resolved": "https://registry.npmjs.org/find-index/-/find-index-0.1.1.tgz"
    },
    "find-up": {
      "version": "1.1.2",
      "from": "find-up@>=1.0.0 <2.0.0",
      "resolved": "https://registry.npmjs.org/find-up/-/find-up-1.1.2.tgz"
    },
    "find-versions": {
      "version": "1.2.1",
      "from": "find-versions@>=1.0.0 <2.0.0",
      "resolved": "https://registry.npmjs.org/find-versions/-/find-versions-1.2.1.tgz",
      "optional": true
    },
    "findup-sync": {
      "version": "0.1.3",
      "from": "findup-sync@>=0.1.2 <0.2.0",
      "resolved": "https://registry.npmjs.org/findup-sync/-/findup-sync-0.1.3.tgz",
      "dependencies": {
        "glob": {
          "version": "3.2.11",
          "from": "glob@>=3.2.9 <3.3.0",
          "resolved": "https://registry.npmjs.org/glob/-/glob-3.2.11.tgz"
        },
        "lodash": {
          "version": "2.4.2",
          "from": "lodash@>=2.4.1 <2.5.0",
          "resolved": "https://registry.npmjs.org/lodash/-/lodash-2.4.2.tgz"
        },
        "minimatch": {
          "version": "0.3.0",
          "from": "minimatch@>=0.3.0 <0.4.0",
          "resolved": "https://registry.npmjs.org/minimatch/-/minimatch-0.3.0.tgz"
        }
      }
    },
    "fined": {
      "version": "1.0.2",
      "from": "fined@>=1.0.1 <2.0.0",
      "resolved": "https://registry.npmjs.org/fined/-/fined-1.0.2.tgz"
    },
    "first-chunk-stream": {
      "version": "1.0.0",
      "from": "first-chunk-stream@>=1.0.0 <2.0.0",
      "resolved": "https://registry.npmjs.org/first-chunk-stream/-/first-chunk-stream-1.0.0.tgz"
    },
    "flagged-respawn": {
      "version": "0.3.2",
      "from": "flagged-respawn@>=0.3.2 <0.4.0",
      "resolved": "https://registry.npmjs.org/flagged-respawn/-/flagged-respawn-0.3.2.tgz"
    },
    "flat-cache": {
      "version": "1.2.2",
      "from": "flat-cache@>=1.2.1 <2.0.0",
      "resolved": "https://registry.npmjs.org/flat-cache/-/flat-cache-1.2.2.tgz",
      "dev": true
    },
    "flatten": {
      "version": "1.0.2",
      "from": "flatten@>=1.0.2 <2.0.0",
      "resolved": "https://registry.npmjs.org/flatten/-/flatten-1.0.2.tgz"
    },
    "follow-redirects": {
      "version": "1.0.0",
      "from": "follow-redirects@1.0.0",
      "resolved": "https://registry.npmjs.org/follow-redirects/-/follow-redirects-1.0.0.tgz"
    },
    "for-in": {
      "version": "1.0.2",
      "from": "for-in@>=1.0.1 <2.0.0",
      "resolved": "https://registry.npmjs.org/for-in/-/for-in-1.0.2.tgz"
    },
    "for-own": {
      "version": "0.1.5",
      "from": "for-own@>=0.1.4 <0.2.0",
      "resolved": "https://registry.npmjs.org/for-own/-/for-own-0.1.5.tgz"
    },
    "foreach": {
      "version": "2.0.5",
      "from": "foreach@>=2.0.5 <3.0.0",
      "resolved": "https://registry.npmjs.org/foreach/-/foreach-2.0.5.tgz"
    },
    "forever-agent": {
      "version": "0.6.1",
      "from": "forever-agent@>=0.6.1 <0.7.0",
      "resolved": "https://registry.npmjs.org/forever-agent/-/forever-agent-0.6.1.tgz"
    },
    "form-data": {
      "version": "1.0.1",
      "from": "form-data@>=1.0.0-rc4 <1.1.0",
      "resolved": "https://registry.npmjs.org/form-data/-/form-data-1.0.1.tgz",
      "dependencies": {
        "async": {
          "version": "2.2.0",
          "from": "async@>=2.0.1 <3.0.0",
          "resolved": "https://registry.npmjs.org/async/-/async-2.2.0.tgz"
        }
      }
    },
    "formatio": {
      "version": "1.1.1",
      "from": "formatio@1.1.1",
      "resolved": "https://registry.npmjs.org/formatio/-/formatio-1.1.1.tgz",
      "dev": true
    },
    "formidable": {
      "version": "1.1.1",
      "from": "formidable@>=1.0.17 <2.0.0",
      "resolved": "https://registry.npmjs.org/formidable/-/formidable-1.1.1.tgz"
    },
    "forwarded": {
      "version": "0.1.0",
      "from": "forwarded@>=0.1.0 <0.2.0",
      "resolved": "https://registry.npmjs.org/forwarded/-/forwarded-0.1.0.tgz"
    },
    "fresh": {
      "version": "0.3.0",
      "from": "fresh@0.3.0",
      "resolved": "https://registry.npmjs.org/fresh/-/fresh-0.3.0.tgz"
    },
    "from": {
      "version": "0.1.7",
      "from": "from@>=0.0.0 <1.0.0",
      "resolved": "https://registry.npmjs.org/from/-/from-0.1.7.tgz"
    },
    "fs-exists-sync": {
      "version": "0.1.0",
      "from": "fs-exists-sync@>=0.1.0 <0.2.0",
      "resolved": "https://registry.npmjs.org/fs-exists-sync/-/fs-exists-sync-0.1.0.tgz"
    },
    "fs-extra": {
      "version": "2.0.0",
      "from": "fs-extra@>=2.0.0 <2.1.0",
      "resolved": "https://registry.npmjs.org/fs-extra/-/fs-extra-2.0.0.tgz"
    },
    "fs-write-stream-atomic": {
      "version": "1.0.10",
      "from": "fs-write-stream-atomic@>=1.0.2 <2.0.0",
      "resolved": "https://registry.npmjs.org/fs-write-stream-atomic/-/fs-write-stream-atomic-1.0.10.tgz"
    },
    "fs.realpath": {
      "version": "1.0.0",
      "from": "fs.realpath@>=1.0.0 <2.0.0",
      "resolved": "https://registry.npmjs.org/fs.realpath/-/fs.realpath-1.0.0.tgz"
    },
    "fstream": {
      "version": "1.0.11",
      "from": "fstream@>=1.0.2 <2.0.0",
      "resolved": "https://registry.npmjs.org/fstream/-/fstream-1.0.11.tgz"
    },
    "fstream-ignore": {
      "version": "1.0.5",
      "from": "fstream-ignore@>=1.0.5 <1.1.0",
      "resolved": "https://registry.npmjs.org/fstream-ignore/-/fstream-ignore-1.0.5.tgz"
    },
    "ftp": {
      "version": "0.3.10",
      "from": "ftp@>=0.3.5 <0.4.0",
      "resolved": "https://registry.npmjs.org/ftp/-/ftp-0.3.10.tgz",
      "dev": true,
      "dependencies": {
        "isarray": {
          "version": "0.0.1",
          "from": "isarray@0.0.1",
          "resolved": "https://registry.npmjs.org/isarray/-/isarray-0.0.1.tgz",
          "dev": true
        },
        "readable-stream": {
          "version": "1.1.14",
          "from": "readable-stream@>=1.1.0 <1.2.0",
          "resolved": "https://registry.npmjs.org/readable-stream/-/readable-stream-1.1.14.tgz",
          "dev": true
        }
      }
    },
    "function-bind": {
      "version": "1.1.0",
      "from": "function-bind@>=1.0.2 <2.0.0",
      "resolved": "https://registry.npmjs.org/function-bind/-/function-bind-1.1.0.tgz"
    },
    "gauge": {
      "version": "2.7.3",
      "from": "gauge@>=2.7.1 <2.8.0",
      "resolved": "https://registry.npmjs.org/gauge/-/gauge-2.7.3.tgz"
    },
    "gaze": {
      "version": "0.5.2",
      "from": "gaze@>=0.5.1 <0.6.0",
      "resolved": "https://registry.npmjs.org/gaze/-/gaze-0.5.2.tgz"
    },
    "generate-function": {
      "version": "2.0.0",
      "from": "generate-function@>=2.0.0 <3.0.0",
      "resolved": "https://registry.npmjs.org/generate-function/-/generate-function-2.0.0.tgz"
    },
    "generate-object-property": {
      "version": "1.2.0",
      "from": "generate-object-property@>=1.1.0 <2.0.0",
      "resolved": "https://registry.npmjs.org/generate-object-property/-/generate-object-property-1.2.0.tgz"
    },
    "get-caller-file": {
      "version": "1.0.2",
      "from": "get-caller-file@>=1.0.1 <2.0.0",
      "resolved": "https://registry.npmjs.org/get-caller-file/-/get-caller-file-1.0.2.tgz"
    },
    "get-pixels": {
      "version": "3.2.3",
      "from": "get-pixels@>=3.2.3 <3.3.0",
      "resolved": "https://registry.npmjs.org/get-pixels/-/get-pixels-3.2.3.tgz"
    },
    "get-proxy": {
      "version": "1.1.0",
      "from": "get-proxy@>=1.0.1 <2.0.0",
      "resolved": "https://registry.npmjs.org/get-proxy/-/get-proxy-1.1.0.tgz"
    },
    "get-res": {
      "version": "3.0.0",
      "from": "get-res@>=3.0.0 <4.0.0",
      "resolved": "https://registry.npmjs.org/get-res/-/get-res-3.0.0.tgz"
    },
    "get-stdin": {
      "version": "4.0.1",
      "from": "get-stdin@>=4.0.1 <5.0.0",
      "resolved": "https://registry.npmjs.org/get-stdin/-/get-stdin-4.0.1.tgz"
    },
    "get-stream": {
      "version": "3.0.0",
      "from": "get-stream@>=3.0.0 <4.0.0",
      "resolved": "https://registry.npmjs.org/get-stream/-/get-stream-3.0.0.tgz"
    },
    "get-uri": {
      "version": "1.1.0",
      "from": "get-uri@>=1.0.0 <2.0.0",
      "resolved": "https://registry.npmjs.org/get-uri/-/get-uri-1.1.0.tgz",
      "dev": true
    },
    "getobject": {
      "version": "0.1.0",
      "from": "getobject@>=0.1.0 <0.2.0",
      "resolved": "https://registry.npmjs.org/getobject/-/getobject-0.1.0.tgz"
    },
    "getpass": {
      "version": "0.1.6",
      "from": "getpass@>=0.1.1 <0.2.0",
      "resolved": "https://registry.npmjs.org/getpass/-/getpass-0.1.6.tgz",
      "dependencies": {
        "assert-plus": {
          "version": "1.0.0",
          "from": "assert-plus@>=1.0.0 <2.0.0",
          "resolved": "https://registry.npmjs.org/assert-plus/-/assert-plus-1.0.0.tgz"
        }
      }
    },
    "gif-encoder": {
      "version": "0.4.3",
      "from": "gif-encoder@>=0.4.1 <0.5.0",
      "resolved": "https://registry.npmjs.org/gif-encoder/-/gif-encoder-0.4.3.tgz",
      "dependencies": {
        "isarray": {
          "version": "0.0.1",
          "from": "isarray@0.0.1",
          "resolved": "https://registry.npmjs.org/isarray/-/isarray-0.0.1.tgz"
        },
        "readable-stream": {
          "version": "1.1.14",
          "from": "readable-stream@>=1.1.9 <1.2.0",
          "resolved": "https://registry.npmjs.org/readable-stream/-/readable-stream-1.1.14.tgz"
        }
      }
    },
    "gifsicle": {
      "version": "3.0.4",
      "from": "gifsicle@>=3.0.0 <4.0.0",
      "resolved": "https://registry.npmjs.org/gifsicle/-/gifsicle-3.0.4.tgz",
      "optional": true
    },
    "glob": {
      "version": "4.5.3",
      "from": "glob@>=4.3.5 <5.0.0",
      "resolved": "https://registry.npmjs.org/glob/-/glob-4.5.3.tgz",
      "dependencies": {
        "minimatch": {
          "version": "2.0.10",
          "from": "minimatch@>=2.0.1 <3.0.0",
          "resolved": "https://registry.npmjs.org/minimatch/-/minimatch-2.0.10.tgz"
        }
      }
    },
    "glob-base": {
      "version": "0.3.0",
      "from": "glob-base@>=0.3.0 <0.4.0",
      "resolved": "https://registry.npmjs.org/glob-base/-/glob-base-0.3.0.tgz"
    },
    "glob-parent": {
      "version": "2.0.0",
      "from": "glob-parent@>=2.0.0 <3.0.0",
      "resolved": "https://registry.npmjs.org/glob-parent/-/glob-parent-2.0.0.tgz"
    },
    "glob-stream": {
      "version": "3.1.18",
      "from": "glob-stream@>=3.1.5 <4.0.0",
      "resolved": "https://registry.npmjs.org/glob-stream/-/glob-stream-3.1.18.tgz",
      "dependencies": {
        "isarray": {
          "version": "0.0.1",
          "from": "isarray@0.0.1",
          "resolved": "https://registry.npmjs.org/isarray/-/isarray-0.0.1.tgz"
        },
        "minimatch": {
          "version": "2.0.10",
          "from": "minimatch@>=2.0.1 <3.0.0",
          "resolved": "https://registry.npmjs.org/minimatch/-/minimatch-2.0.10.tgz"
        },
        "readable-stream": {
          "version": "1.0.34",
          "from": "readable-stream@>=1.0.33-1 <1.1.0-0",
          "resolved": "https://registry.npmjs.org/readable-stream/-/readable-stream-1.0.34.tgz"
        },
        "through2": {
          "version": "0.6.5",
          "from": "through2@>=0.6.1 <0.7.0",
          "resolved": "https://registry.npmjs.org/through2/-/through2-0.6.5.tgz"
        }
      }
    },
    "glob-watcher": {
      "version": "0.0.6",
      "from": "glob-watcher@>=0.0.6 <0.0.7",
      "resolved": "https://registry.npmjs.org/glob-watcher/-/glob-watcher-0.0.6.tgz"
    },
    "glob2base": {
      "version": "0.0.12",
      "from": "glob2base@>=0.0.12 <0.0.13",
      "resolved": "https://registry.npmjs.org/glob2base/-/glob2base-0.0.12.tgz"
    },
    "global-modules": {
      "version": "0.2.3",
      "from": "global-modules@>=0.2.3 <0.3.0",
      "resolved": "https://registry.npmjs.org/global-modules/-/global-modules-0.2.3.tgz"
    },
    "global-prefix": {
      "version": "0.1.5",
      "from": "global-prefix@>=0.1.4 <0.2.0",
      "resolved": "https://registry.npmjs.org/global-prefix/-/global-prefix-0.1.5.tgz",
      "dependencies": {
        "which": {
          "version": "1.2.14",
          "from": "which@>=1.2.12 <2.0.0",
          "resolved": "https://registry.npmjs.org/which/-/which-1.2.14.tgz"
        }
      }
    },
    "globals": {
      "version": "9.17.0",
      "from": "globals@>=9.0.0 <10.0.0",
      "resolved": "https://registry.npmjs.org/globals/-/globals-9.17.0.tgz"
    },
    "globby": {
      "version": "6.1.0",
      "from": "globby@>=6.1.0 <7.0.0",
      "resolved": "https://registry.npmjs.org/globby/-/globby-6.1.0.tgz",
      "dependencies": {
        "glob": {
          "version": "7.1.1",
          "from": "glob@>=7.0.3 <8.0.0",
          "resolved": "https://registry.npmjs.org/glob/-/glob-7.1.1.tgz"
        }
      }
    },
    "globule": {
      "version": "0.1.0",
      "from": "globule@>=0.1.0 <0.2.0",
      "resolved": "https://registry.npmjs.org/globule/-/globule-0.1.0.tgz",
      "dependencies": {
        "glob": {
          "version": "3.1.21",
          "from": "glob@>=3.1.21 <3.2.0",
          "resolved": "https://registry.npmjs.org/glob/-/glob-3.1.21.tgz"
        },
        "graceful-fs": {
          "version": "1.2.3",
          "from": "graceful-fs@>=1.2.0 <1.3.0",
          "resolved": "https://registry.npmjs.org/graceful-fs/-/graceful-fs-1.2.3.tgz"
        },
        "inherits": {
          "version": "1.0.2",
          "from": "inherits@>=1.0.0 <2.0.0",
          "resolved": "https://registry.npmjs.org/inherits/-/inherits-1.0.2.tgz"
        },
        "lodash": {
          "version": "1.0.2",
          "from": "lodash@>=1.0.1 <1.1.0",
          "resolved": "https://registry.npmjs.org/lodash/-/lodash-1.0.2.tgz"
        },
        "minimatch": {
          "version": "0.2.14",
          "from": "minimatch@>=0.2.11 <0.3.0",
          "resolved": "https://registry.npmjs.org/minimatch/-/minimatch-0.2.14.tgz"
        }
      }
    },
    "glogg": {
      "version": "1.0.0",
      "from": "glogg@>=1.0.0 <2.0.0",
      "resolved": "https://registry.npmjs.org/glogg/-/glogg-1.0.0.tgz"
    },
    "got": {
      "version": "6.7.1",
      "from": "got@>=6.1.1 <7.0.0",
      "resolved": "https://registry.npmjs.org/got/-/got-6.7.1.tgz"
    },
    "graceful-fs": {
      "version": "4.1.11",
      "from": "graceful-fs@>=4.1.2 <5.0.0",
      "resolved": "https://registry.npmjs.org/graceful-fs/-/graceful-fs-4.1.11.tgz"
    },
    "graceful-readlink": {
      "version": "1.0.1",
      "from": "graceful-readlink@>=1.0.0",
      "resolved": "https://registry.npmjs.org/graceful-readlink/-/graceful-readlink-1.0.1.tgz"
    },
    "growl": {
      "version": "1.9.2",
      "from": "growl@1.9.2",
      "resolved": "https://registry.npmjs.org/growl/-/growl-1.9.2.tgz"
    },
    "grunt": {
      "version": "0.4.5",
      "from": "grunt@>=0.4.1 <0.5.0",
      "resolved": "https://registry.npmjs.org/grunt/-/grunt-0.4.5.tgz",
      "dependencies": {
        "argparse": {
          "version": "0.1.16",
          "from": "argparse@>=0.1.11 <0.2.0",
          "resolved": "https://registry.npmjs.org/argparse/-/argparse-0.1.16.tgz",
          "dependencies": {
            "underscore.string": {
              "version": "2.4.0",
              "from": "underscore.string@>=2.4.0 <2.5.0",
              "resolved": "https://registry.npmjs.org/underscore.string/-/underscore.string-2.4.0.tgz"
            }
          }
        },
        "async": {
          "version": "0.1.22",
          "from": "async@>=0.1.22 <0.2.0",
          "resolved": "https://registry.npmjs.org/async/-/async-0.1.22.tgz"
        },
        "colors": {
          "version": "0.6.2",
          "from": "colors@>=0.6.2 <0.7.0",
          "resolved": "https://registry.npmjs.org/colors/-/colors-0.6.2.tgz"
        },
        "glob": {
          "version": "3.1.21",
          "from": "glob@>=3.1.21 <3.2.0",
          "resolved": "https://registry.npmjs.org/glob/-/glob-3.1.21.tgz"
        },
        "graceful-fs": {
          "version": "1.2.3",
          "from": "graceful-fs@>=1.2.0 <1.3.0",
          "resolved": "https://registry.npmjs.org/graceful-fs/-/graceful-fs-1.2.3.tgz"
        },
        "iconv-lite": {
          "version": "0.2.11",
          "from": "iconv-lite@>=0.2.11 <0.3.0",
          "resolved": "https://registry.npmjs.org/iconv-lite/-/iconv-lite-0.2.11.tgz"
        },
        "inherits": {
          "version": "1.0.2",
          "from": "inherits@>=1.0.0 <2.0.0",
          "resolved": "https://registry.npmjs.org/inherits/-/inherits-1.0.2.tgz"
        },
        "js-yaml": {
          "version": "2.0.5",
          "from": "js-yaml@>=2.0.5 <2.1.0",
          "resolved": "https://registry.npmjs.org/js-yaml/-/js-yaml-2.0.5.tgz"
        },
        "lodash": {
          "version": "0.9.2",
          "from": "lodash@>=0.9.2 <0.10.0",
          "resolved": "https://registry.npmjs.org/lodash/-/lodash-0.9.2.tgz"
        },
        "minimatch": {
          "version": "0.2.14",
          "from": "minimatch@>=0.2.12 <0.3.0",
          "resolved": "https://registry.npmjs.org/minimatch/-/minimatch-0.2.14.tgz"
        },
        "nopt": {
          "version": "1.0.10",
          "from": "nopt@>=1.0.10 <1.1.0",
          "resolved": "https://registry.npmjs.org/nopt/-/nopt-1.0.10.tgz"
        },
        "rimraf": {
          "version": "2.2.8",
          "from": "rimraf@>=2.2.8 <2.3.0",
          "resolved": "https://registry.npmjs.org/rimraf/-/rimraf-2.2.8.tgz"
        },
        "underscore": {
          "version": "1.7.0",
          "from": "underscore@>=1.7.0 <1.8.0",
          "resolved": "https://registry.npmjs.org/underscore/-/underscore-1.7.0.tgz"
        }
      }
    },
    "grunt-cli": {
      "version": "0.1.13",
      "from": "grunt-cli@>=0.1.9 <0.2.0",
      "resolved": "https://registry.npmjs.org/grunt-cli/-/grunt-cli-0.1.13.tgz",
      "dependencies": {
        "nopt": {
          "version": "1.0.10",
          "from": "nopt@>=1.0.10 <1.1.0",
          "resolved": "https://registry.npmjs.org/nopt/-/nopt-1.0.10.tgz"
        },
        "resolve": {
          "version": "0.3.1",
          "from": "resolve@>=0.3.1 <0.4.0",
          "resolved": "https://registry.npmjs.org/resolve/-/resolve-0.3.1.tgz"
        }
      }
    },
    "grunt-contrib-clean": {
      "version": "0.6.0",
      "from": "grunt-contrib-clean@>=0.6.0 <0.7.0",
      "resolved": "https://registry.npmjs.org/grunt-contrib-clean/-/grunt-contrib-clean-0.6.0.tgz",
      "dependencies": {
        "rimraf": {
          "version": "2.2.8",
          "from": "rimraf@>=2.2.1 <2.3.0",
          "resolved": "https://registry.npmjs.org/rimraf/-/rimraf-2.2.8.tgz"
        }
      }
    },
    "grunt-contrib-copy": {
      "version": "0.6.0",
      "from": "grunt-contrib-copy@>=0.6.0 <0.7.0",
      "resolved": "https://registry.npmjs.org/grunt-contrib-copy/-/grunt-contrib-copy-0.6.0.tgz",
      "dependencies": {
        "ansi-regex": {
          "version": "0.2.1",
          "from": "ansi-regex@>=0.2.0 <0.3.0",
          "resolved": "https://registry.npmjs.org/ansi-regex/-/ansi-regex-0.2.1.tgz"
        },
        "ansi-styles": {
          "version": "1.1.0",
          "from": "ansi-styles@>=1.1.0 <2.0.0",
          "resolved": "https://registry.npmjs.org/ansi-styles/-/ansi-styles-1.1.0.tgz"
        },
        "chalk": {
          "version": "0.5.1",
          "from": "chalk@>=0.5.1 <0.6.0",
          "resolved": "https://registry.npmjs.org/chalk/-/chalk-0.5.1.tgz"
        },
        "has-ansi": {
          "version": "0.1.0",
          "from": "has-ansi@>=0.1.0 <0.2.0",
          "resolved": "https://registry.npmjs.org/has-ansi/-/has-ansi-0.1.0.tgz"
        },
        "strip-ansi": {
          "version": "0.3.0",
          "from": "strip-ansi@>=0.3.0 <0.4.0",
          "resolved": "https://registry.npmjs.org/strip-ansi/-/strip-ansi-0.3.0.tgz"
        },
        "supports-color": {
          "version": "0.2.0",
          "from": "supports-color@>=0.2.0 <0.3.0",
          "resolved": "https://registry.npmjs.org/supports-color/-/supports-color-0.2.0.tgz"
        }
      }
    },
    "grunt-contrib-cssmin": {
      "version": "0.10.0",
      "from": "grunt-contrib-cssmin@>=0.10.0 <0.11.0",
      "resolved": "https://registry.npmjs.org/grunt-contrib-cssmin/-/grunt-contrib-cssmin-0.10.0.tgz",
      "dependencies": {
        "ansi-styles": {
          "version": "1.0.0",
          "from": "ansi-styles@>=1.0.0 <1.1.0",
          "resolved": "https://registry.npmjs.org/ansi-styles/-/ansi-styles-1.0.0.tgz"
        },
        "chalk": {
          "version": "0.4.0",
          "from": "chalk@>=0.4.0 <0.5.0",
          "resolved": "https://registry.npmjs.org/chalk/-/chalk-0.4.0.tgz"
        },
        "strip-ansi": {
          "version": "0.1.1",
          "from": "strip-ansi@>=0.1.0 <0.2.0",
          "resolved": "https://registry.npmjs.org/strip-ansi/-/strip-ansi-0.1.1.tgz"
        }
      }
    },
    "grunt-contrib-stylus": {
      "version": "0.20.0",
      "from": "grunt-contrib-stylus@>=0.20.0 <0.21.0",
      "resolved": "https://registry.npmjs.org/grunt-contrib-stylus/-/grunt-contrib-stylus-0.20.0.tgz",
      "dependencies": {
        "ansi-regex": {
          "version": "0.2.1",
          "from": "ansi-regex@>=0.2.0 <0.3.0",
          "resolved": "https://registry.npmjs.org/ansi-regex/-/ansi-regex-0.2.1.tgz"
        },
        "ansi-styles": {
          "version": "1.1.0",
          "from": "ansi-styles@>=1.1.0 <2.0.0",
          "resolved": "https://registry.npmjs.org/ansi-styles/-/ansi-styles-1.1.0.tgz"
        },
        "async": {
          "version": "0.9.2",
          "from": "async@>=0.9.0 <0.10.0",
          "resolved": "https://registry.npmjs.org/async/-/async-0.9.2.tgz"
        },
        "chalk": {
          "version": "0.5.1",
          "from": "chalk@>=0.5.1 <0.6.0",
          "resolved": "https://registry.npmjs.org/chalk/-/chalk-0.5.1.tgz"
        },
        "glob": {
          "version": "3.2.11",
          "from": "glob@>=3.2.0 <3.3.0",
          "resolved": "https://registry.npmjs.org/glob/-/glob-3.2.11.tgz"
        },
        "has-ansi": {
          "version": "0.1.0",
          "from": "has-ansi@>=0.1.0 <0.2.0",
          "resolved": "https://registry.npmjs.org/has-ansi/-/has-ansi-0.1.0.tgz"
        },
        "lodash": {
          "version": "2.4.2",
          "from": "lodash@>=2.4.1 <2.5.0",
          "resolved": "https://registry.npmjs.org/lodash/-/lodash-2.4.2.tgz"
        },
        "minimatch": {
          "version": "0.3.0",
          "from": "minimatch@>=0.3.0 <0.4.0",
          "resolved": "https://registry.npmjs.org/minimatch/-/minimatch-0.3.0.tgz"
        },
        "mkdirp": {
          "version": "0.3.5",
          "from": "mkdirp@>=0.3.0 <0.4.0",
          "resolved": "https://registry.npmjs.org/mkdirp/-/mkdirp-0.3.5.tgz"
        },
        "nib": {
          "version": "1.0.4",
          "from": "nib@>=1.0.3 <1.1.0",
          "resolved": "https://registry.npmjs.org/nib/-/nib-1.0.4.tgz",
          "dependencies": {
            "stylus": {
              "version": "0.45.1",
              "from": "stylus@>=0.45.0 <0.46.0",
              "resolved": "https://registry.npmjs.org/stylus/-/stylus-0.45.1.tgz"
            }
          }
        },
        "sax": {
          "version": "0.5.8",
          "from": "sax@>=0.5.0 <0.6.0",
          "resolved": "https://registry.npmjs.org/sax/-/sax-0.5.8.tgz"
        },
        "strip-ansi": {
          "version": "0.3.0",
          "from": "strip-ansi@>=0.3.0 <0.4.0",
          "resolved": "https://registry.npmjs.org/strip-ansi/-/strip-ansi-0.3.0.tgz"
        },
        "supports-color": {
          "version": "0.2.0",
          "from": "supports-color@>=0.2.0 <0.3.0",
          "resolved": "https://registry.npmjs.org/supports-color/-/supports-color-0.2.0.tgz"
        }
      }
    },
    "grunt-contrib-uglify": {
      "version": "0.6.0",
      "from": "grunt-contrib-uglify@>=0.6.0 <0.7.0",
      "resolved": "https://registry.npmjs.org/grunt-contrib-uglify/-/grunt-contrib-uglify-0.6.0.tgz",
      "dependencies": {
        "ansi-regex": {
          "version": "0.2.1",
          "from": "ansi-regex@>=0.2.0 <0.3.0",
          "resolved": "https://registry.npmjs.org/ansi-regex/-/ansi-regex-0.2.1.tgz"
        },
        "ansi-styles": {
          "version": "1.1.0",
          "from": "ansi-styles@>=1.1.0 <2.0.0",
          "resolved": "https://registry.npmjs.org/ansi-styles/-/ansi-styles-1.1.0.tgz"
        },
        "chalk": {
          "version": "0.5.1",
          "from": "chalk@>=0.5.1 <0.6.0",
          "resolved": "https://registry.npmjs.org/chalk/-/chalk-0.5.1.tgz"
        },
        "gzip-size": {
          "version": "1.0.0",
          "from": "gzip-size@>=1.0.0 <2.0.0",
          "resolved": "https://registry.npmjs.org/gzip-size/-/gzip-size-1.0.0.tgz"
        },
        "has-ansi": {
          "version": "0.1.0",
          "from": "has-ansi@>=0.1.0 <0.2.0",
          "resolved": "https://registry.npmjs.org/has-ansi/-/has-ansi-0.1.0.tgz"
        },
        "lodash": {
          "version": "2.4.2",
          "from": "lodash@>=2.4.1 <3.0.0",
          "resolved": "https://registry.npmjs.org/lodash/-/lodash-2.4.2.tgz"
        },
        "maxmin": {
          "version": "1.1.0",
          "from": "maxmin@>=1.0.0 <2.0.0",
          "resolved": "https://registry.npmjs.org/maxmin/-/maxmin-1.1.0.tgz",
          "dependencies": {
            "ansi-regex": {
              "version": "2.1.1",
              "from": "ansi-regex@^2.0.0",
              "resolved": "https://registry.npmjs.org/ansi-regex/-/ansi-regex-2.1.1.tgz"
            },
            "ansi-styles": {
              "version": "2.2.1",
              "from": "ansi-styles@^2.2.1",
              "resolved": "https://registry.npmjs.org/ansi-styles/-/ansi-styles-2.2.1.tgz"
            },
            "chalk": {
              "version": "1.1.3",
              "from": "chalk@^1.0.0",
              "resolved": "https://registry.npmjs.org/chalk/-/chalk-1.1.3.tgz"
            },
            "has-ansi": {
              "version": "2.0.0",
              "from": "has-ansi@^2.0.0",
              "resolved": "https://registry.npmjs.org/has-ansi/-/has-ansi-2.0.0.tgz"
            },
            "strip-ansi": {
              "version": "3.0.1",
              "from": "strip-ansi@^3.0.0",
              "resolved": "https://registry.npmjs.org/strip-ansi/-/strip-ansi-3.0.1.tgz"
            },
            "supports-color": {
              "version": "2.0.0",
              "from": "supports-color@^2.0.0",
              "resolved": "https://registry.npmjs.org/supports-color/-/supports-color-2.0.0.tgz"
            }
          }
        },
        "pretty-bytes": {
          "version": "1.0.4",
          "from": "pretty-bytes@>=1.0.0 <2.0.0",
          "resolved": "https://registry.npmjs.org/pretty-bytes/-/pretty-bytes-1.0.4.tgz"
        },
        "strip-ansi": {
          "version": "0.3.0",
          "from": "strip-ansi@>=0.3.0 <0.4.0",
          "resolved": "https://registry.npmjs.org/strip-ansi/-/strip-ansi-0.3.0.tgz"
        },
        "supports-color": {
          "version": "0.2.0",
          "from": "supports-color@>=0.2.0 <0.3.0",
          "resolved": "https://registry.npmjs.org/supports-color/-/supports-color-0.2.0.tgz"
        },
        "uglify-js": {
<<<<<<< HEAD
          "version": "2.8.18",
          "from": "uglify-js@>=2.4.0 <3.0.0",
          "resolved": "https://registry.npmjs.org/uglify-js/-/uglify-js-2.8.18.tgz"
=======
          "version": "2.8.20",
          "from": "uglify-js@>=2.4.0 <3.0.0",
          "resolved": "https://registry.npmjs.org/uglify-js/-/uglify-js-2.8.20.tgz"
>>>>>>> c23062f8
        }
      }
    },
    "grunt-contrib-watch": {
      "version": "0.6.1",
      "from": "grunt-contrib-watch@>=0.6.1 <0.7.0",
      "resolved": "https://registry.npmjs.org/grunt-contrib-watch/-/grunt-contrib-watch-0.6.1.tgz",
      "dependencies": {
        "async": {
          "version": "0.2.10",
          "from": "async@>=0.2.9 <0.3.0",
          "resolved": "https://registry.npmjs.org/async/-/async-0.2.10.tgz"
        },
        "lodash": {
          "version": "2.4.2",
          "from": "lodash@>=2.4.1 <2.5.0",
          "resolved": "https://registry.npmjs.org/lodash/-/lodash-2.4.2.tgz"
        }
      }
    },
    "grunt-hashres": {
      "version": "0.4.2",
      "from": "habitrpg/grunt-hashres#v0.4.2",
      "resolved": "git://github.com/habitrpg/grunt-hashres.git#dc85db6d3002e29e1b7c5ee186b80d708d2f0e0b"
    },
    "grunt-karma": {
      "version": "0.12.2",
      "from": "grunt-karma@>=0.12.1 <0.13.0",
      "resolved": "https://registry.npmjs.org/grunt-karma/-/grunt-karma-0.12.2.tgz",
      "dev": true,
      "dependencies": {
        "lodash": {
          "version": "3.10.1",
          "from": "lodash@>=3.10.1 <4.0.0",
          "resolved": "https://registry.npmjs.org/lodash/-/lodash-3.10.1.tgz",
          "dev": true
        }
      }
    },
    "grunt-known-options": {
      "version": "1.1.0",
      "from": "grunt-known-options@>=1.1.0 <1.2.0",
      "resolved": "https://registry.npmjs.org/grunt-known-options/-/grunt-known-options-1.1.0.tgz"
    },
    "grunt-legacy-log": {
      "version": "0.1.3",
      "from": "grunt-legacy-log@>=0.1.0 <0.2.0",
      "resolved": "https://registry.npmjs.org/grunt-legacy-log/-/grunt-legacy-log-0.1.3.tgz",
      "dependencies": {
        "colors": {
          "version": "0.6.2",
          "from": "colors@>=0.6.2 <0.7.0",
          "resolved": "https://registry.npmjs.org/colors/-/colors-0.6.2.tgz"
        },
        "lodash": {
          "version": "2.4.2",
          "from": "lodash@>=2.4.1 <2.5.0",
          "resolved": "https://registry.npmjs.org/lodash/-/lodash-2.4.2.tgz"
        },
        "underscore.string": {
          "version": "2.3.3",
          "from": "underscore.string@>=2.3.3 <2.4.0",
          "resolved": "https://registry.npmjs.org/underscore.string/-/underscore.string-2.3.3.tgz"
        }
      }
    },
    "grunt-legacy-log-utils": {
      "version": "0.1.1",
      "from": "grunt-legacy-log-utils@>=0.1.1 <0.2.0",
      "resolved": "https://registry.npmjs.org/grunt-legacy-log-utils/-/grunt-legacy-log-utils-0.1.1.tgz",
      "dependencies": {
        "colors": {
          "version": "0.6.2",
          "from": "colors@>=0.6.2 <0.7.0",
          "resolved": "https://registry.npmjs.org/colors/-/colors-0.6.2.tgz"
        },
        "lodash": {
          "version": "2.4.2",
          "from": "lodash@>=2.4.1 <2.5.0",
          "resolved": "https://registry.npmjs.org/lodash/-/lodash-2.4.2.tgz"
        },
        "underscore.string": {
          "version": "2.3.3",
          "from": "underscore.string@>=2.3.3 <2.4.0",
          "resolved": "https://registry.npmjs.org/underscore.string/-/underscore.string-2.3.3.tgz"
        }
      }
    },
    "grunt-legacy-util": {
      "version": "0.2.0",
      "from": "grunt-legacy-util@>=0.2.0 <0.3.0",
      "resolved": "https://registry.npmjs.org/grunt-legacy-util/-/grunt-legacy-util-0.2.0.tgz",
      "dependencies": {
        "async": {
          "version": "0.1.22",
          "from": "async@>=0.1.22 <0.2.0",
          "resolved": "https://registry.npmjs.org/async/-/async-0.1.22.tgz"
        },
        "lodash": {
          "version": "0.9.2",
          "from": "lodash@>=0.9.2 <0.10.0",
          "resolved": "https://registry.npmjs.org/lodash/-/lodash-0.9.2.tgz"
        }
      }
    },
    "gulp": {
      "version": "3.9.1",
      "from": "gulp@>=3.9.0 <4.0.0",
      "resolved": "https://registry.npmjs.org/gulp/-/gulp-3.9.1.tgz",
      "dependencies": {
        "archy": {
          "version": "1.0.0",
          "from": "archy@>=1.0.0 <2.0.0",
          "resolved": "https://registry.npmjs.org/archy/-/archy-1.0.0.tgz"
        },
        "minimist": {
          "version": "1.2.0",
          "from": "minimist@>=1.1.0 <2.0.0",
          "resolved": "https://registry.npmjs.org/minimist/-/minimist-1.2.0.tgz"
        },
        "semver": {
          "version": "4.3.6",
          "from": "semver@>=4.1.0 <5.0.0",
          "resolved": "https://registry.npmjs.org/semver/-/semver-4.3.6.tgz"
        }
      }
    },
    "gulp-babel": {
      "version": "6.1.2",
      "from": "gulp-babel@>=6.1.2 <7.0.0",
      "resolved": "https://registry.npmjs.org/gulp-babel/-/gulp-babel-6.1.2.tgz"
    },
    "gulp-decompress": {
      "version": "1.2.0",
      "from": "gulp-decompress@>=1.2.0 <2.0.0",
      "resolved": "https://registry.npmjs.org/gulp-decompress/-/gulp-decompress-1.2.0.tgz"
    },
    "gulp-grunt": {
      "version": "0.5.5",
      "from": "gulp-grunt@>=0.5.2 <0.6.0",
      "resolved": "https://registry.npmjs.org/gulp-grunt/-/gulp-grunt-0.5.5.tgz",
      "dependencies": {
        "coffee-script": {
          "version": "1.10.0",
          "from": "coffee-script@>=1.10.0 <1.11.0",
          "resolved": "https://registry.npmjs.org/coffee-script/-/coffee-script-1.10.0.tgz"
        },
        "colors": {
          "version": "1.1.2",
          "from": "colors@>=1.1.2 <1.2.0",
          "resolved": "https://registry.npmjs.org/colors/-/colors-1.1.2.tgz"
        },
        "dateformat": {
          "version": "1.0.12",
          "from": "dateformat@>=1.0.12 <1.1.0",
          "resolved": "https://registry.npmjs.org/dateformat/-/dateformat-1.0.12.tgz"
        },
        "esprima": {
          "version": "2.7.3",
          "from": "esprima@>=2.6.0 <3.0.0",
          "resolved": "https://registry.npmjs.org/esprima/-/esprima-2.7.3.tgz"
        },
        "findup-sync": {
          "version": "0.3.0",
          "from": "findup-sync@>=0.3.0 <0.4.0",
          "resolved": "https://registry.npmjs.org/findup-sync/-/findup-sync-0.3.0.tgz",
          "dependencies": {
            "glob": {
              "version": "5.0.15",
              "from": "glob@>=5.0.0 <5.1.0",
              "resolved": "https://registry.npmjs.org/glob/-/glob-5.0.15.tgz"
            }
          }
        },
        "glob": {
          "version": "7.0.6",
          "from": "glob@>=7.0.0 <7.1.0",
          "resolved": "https://registry.npmjs.org/glob/-/glob-7.0.6.tgz"
        },
        "grunt": {
          "version": "1.0.1",
          "from": "grunt@>=1.0.1 <2.0.0",
          "resolved": "https://registry.npmjs.org/grunt/-/grunt-1.0.1.tgz",
          "dependencies": {
            "grunt-cli": {
              "version": "1.2.0",
              "from": "grunt-cli@>=1.2.0 <1.3.0",
              "resolved": "https://registry.npmjs.org/grunt-cli/-/grunt-cli-1.2.0.tgz"
            }
          }
        },
        "grunt-legacy-log": {
          "version": "1.0.0",
          "from": "grunt-legacy-log@>=1.0.0 <1.1.0",
          "resolved": "https://registry.npmjs.org/grunt-legacy-log/-/grunt-legacy-log-1.0.0.tgz"
        },
        "grunt-legacy-log-utils": {
          "version": "1.0.0",
          "from": "grunt-legacy-log-utils@>=1.0.0 <1.1.0",
          "resolved": "https://registry.npmjs.org/grunt-legacy-log-utils/-/grunt-legacy-log-utils-1.0.0.tgz",
          "dependencies": {
            "lodash": {
              "version": "4.3.0",
              "from": "lodash@>=4.3.0 <4.4.0",
              "resolved": "https://registry.npmjs.org/lodash/-/lodash-4.3.0.tgz"
            }
          }
        },
        "grunt-legacy-util": {
          "version": "1.0.0",
          "from": "grunt-legacy-util@>=1.0.0 <1.1.0",
          "resolved": "https://registry.npmjs.org/grunt-legacy-util/-/grunt-legacy-util-1.0.0.tgz",
          "dependencies": {
            "lodash": {
              "version": "4.3.0",
              "from": "lodash@>=4.3.0 <4.4.0",
              "resolved": "https://registry.npmjs.org/lodash/-/lodash-4.3.0.tgz"
            }
          }
        },
        "js-yaml": {
          "version": "3.5.5",
          "from": "js-yaml@>=3.5.2 <3.6.0",
          "resolved": "https://registry.npmjs.org/js-yaml/-/js-yaml-3.5.5.tgz"
        },
        "lodash": {
          "version": "3.10.1",
          "from": "lodash@>=3.10.1 <3.11.0",
          "resolved": "https://registry.npmjs.org/lodash/-/lodash-3.10.1.tgz"
        },
        "resolve": {
          "version": "1.1.7",
          "from": "resolve@>=1.1.0 <1.2.0",
          "resolved": "https://registry.npmjs.org/resolve/-/resolve-1.1.7.tgz"
        },
        "rimraf": {
          "version": "2.2.8",
          "from": "rimraf@>=2.2.8 <2.3.0",
          "resolved": "https://registry.npmjs.org/rimraf/-/rimraf-2.2.8.tgz"
        },
        "underscore.string": {
          "version": "3.2.3",
          "from": "underscore.string@>=3.2.3 <3.3.0",
          "resolved": "https://registry.npmjs.org/underscore.string/-/underscore.string-3.2.3.tgz"
        },
        "which": {
          "version": "1.2.14",
          "from": "which@>=1.2.1 <1.3.0",
          "resolved": "https://registry.npmjs.org/which/-/which-1.2.14.tgz"
        }
      }
    },
    "gulp-imagemin": {
      "version": "2.4.0",
      "from": "gulp-imagemin@>=2.4.0 <3.0.0",
      "resolved": "https://registry.npmjs.org/gulp-imagemin/-/gulp-imagemin-2.4.0.tgz",
      "dependencies": {
        "pretty-bytes": {
          "version": "2.0.1",
          "from": "pretty-bytes@>=2.0.1 <3.0.0",
          "resolved": "https://registry.npmjs.org/pretty-bytes/-/pretty-bytes-2.0.1.tgz"
        }
      }
    },
    "gulp-nodemon": {
      "version": "2.2.1",
      "from": "gulp-nodemon@>=2.0.4 <3.0.0",
      "resolved": "https://registry.npmjs.org/gulp-nodemon/-/gulp-nodemon-2.2.1.tgz"
    },
    "gulp-rename": {
      "version": "1.2.2",
      "from": "gulp-rename@>=1.2.0 <2.0.0",
      "resolved": "https://registry.npmjs.org/gulp-rename/-/gulp-rename-1.2.2.tgz"
    },
    "gulp-sourcemaps": {
      "version": "1.12.0",
      "from": "gulp-sourcemaps@>=1.6.0 <2.0.0",
      "resolved": "https://registry.npmjs.org/gulp-sourcemaps/-/gulp-sourcemaps-1.12.0.tgz",
      "dependencies": {
        "vinyl": {
          "version": "1.2.0",
          "from": "vinyl@>=1.0.0 <2.0.0",
          "resolved": "https://registry.npmjs.org/vinyl/-/vinyl-1.2.0.tgz"
        }
      }
    },
    "gulp-uglify": {
      "version": "1.5.4",
      "from": "gulp-uglify@>=1.4.2 <2.0.0",
      "resolved": "https://registry.npmjs.org/gulp-uglify/-/gulp-uglify-1.5.4.tgz",
      "dependencies": {
        "async": {
          "version": "0.2.10",
          "from": "async@>=0.2.6 <0.3.0",
          "resolved": "https://registry.npmjs.org/async/-/async-0.2.10.tgz"
        },
        "uglify-js": {
          "version": "2.6.4",
          "from": "uglify-js@2.6.4",
          "resolved": "https://registry.npmjs.org/uglify-js/-/uglify-js-2.6.4.tgz"
        }
      }
    },
    "gulp-util": {
      "version": "3.0.8",
      "from": "gulp-util@>=3.0.0 <4.0.0",
      "resolved": "https://registry.npmjs.org/gulp-util/-/gulp-util-3.0.8.tgz",
      "dependencies": {
        "dateformat": {
          "version": "2.0.0",
          "from": "dateformat@>=2.0.0 <3.0.0",
          "resolved": "https://registry.npmjs.org/dateformat/-/dateformat-2.0.0.tgz"
        },
        "minimist": {
          "version": "1.2.0",
          "from": "minimist@>=1.1.0 <2.0.0",
          "resolved": "https://registry.npmjs.org/minimist/-/minimist-1.2.0.tgz"
        },
        "object-assign": {
          "version": "3.0.0",
          "from": "object-assign@>=3.0.0 <4.0.0",
          "resolved": "https://registry.npmjs.org/object-assign/-/object-assign-3.0.0.tgz"
        }
      }
    },
    "gulp.spritesmith": {
      "version": "4.3.0",
      "from": "gulp.spritesmith@>=4.1.0 <5.0.0",
      "resolved": "https://registry.npmjs.org/gulp.spritesmith/-/gulp.spritesmith-4.3.0.tgz",
      "dependencies": {
        "ansi-regex": {
          "version": "0.2.1",
          "from": "ansi-regex@>=0.2.0 <0.3.0",
          "resolved": "https://registry.npmjs.org/ansi-regex/-/ansi-regex-0.2.1.tgz"
        },
        "ansi-styles": {
          "version": "1.1.0",
          "from": "ansi-styles@>=1.1.0 <2.0.0",
          "resolved": "https://registry.npmjs.org/ansi-styles/-/ansi-styles-1.1.0.tgz"
        },
        "async": {
          "version": "0.9.2",
          "from": "async@>=0.9.0 <0.10.0",
          "resolved": "https://registry.npmjs.org/async/-/async-0.9.2.tgz"
        },
        "chalk": {
          "version": "0.5.1",
          "from": "chalk@>=0.5.0 <0.6.0",
          "resolved": "https://registry.npmjs.org/chalk/-/chalk-0.5.1.tgz"
        },
        "dateformat": {
          "version": "1.0.12",
          "from": "dateformat@>=1.0.7-1.2.3 <2.0.0",
          "resolved": "https://registry.npmjs.org/dateformat/-/dateformat-1.0.12.tgz"
        },
        "gulp-util": {
          "version": "2.2.20",
          "from": "gulp-util@>=2.2.14 <2.3.0",
          "resolved": "https://registry.npmjs.org/gulp-util/-/gulp-util-2.2.20.tgz",
          "dependencies": {
            "through2": {
              "version": "0.5.1",
              "from": "through2@>=0.5.0 <0.6.0",
              "resolved": "https://registry.npmjs.org/through2/-/through2-0.5.1.tgz"
            }
          }
        },
        "has-ansi": {
          "version": "0.1.0",
          "from": "has-ansi@>=0.1.0 <0.2.0",
          "resolved": "https://registry.npmjs.org/has-ansi/-/has-ansi-0.1.0.tgz"
        },
        "isarray": {
          "version": "0.0.1",
          "from": "isarray@0.0.1",
          "resolved": "https://registry.npmjs.org/isarray/-/isarray-0.0.1.tgz"
        },
        "lodash._reinterpolate": {
          "version": "2.4.1",
          "from": "lodash._reinterpolate@>=2.4.1 <3.0.0",
          "resolved": "https://registry.npmjs.org/lodash._reinterpolate/-/lodash._reinterpolate-2.4.1.tgz"
        },
        "lodash.defaults": {
          "version": "2.4.1",
          "from": "lodash.defaults@>=2.4.1 <2.5.0",
          "resolved": "https://registry.npmjs.org/lodash.defaults/-/lodash.defaults-2.4.1.tgz"
        },
        "lodash.escape": {
          "version": "2.4.1",
          "from": "lodash.escape@>=2.4.1 <2.5.0",
          "resolved": "https://registry.npmjs.org/lodash.escape/-/lodash.escape-2.4.1.tgz"
        },
        "lodash.keys": {
          "version": "2.4.1",
          "from": "lodash.keys@>=2.4.1 <2.5.0",
          "resolved": "https://registry.npmjs.org/lodash.keys/-/lodash.keys-2.4.1.tgz"
        },
        "lodash.template": {
          "version": "2.4.1",
          "from": "lodash.template@>=2.4.1 <3.0.0",
          "resolved": "https://registry.npmjs.org/lodash.template/-/lodash.template-2.4.1.tgz"
        },
        "lodash.templatesettings": {
          "version": "2.4.1",
          "from": "lodash.templatesettings@>=2.4.1 <2.5.0",
          "resolved": "https://registry.npmjs.org/lodash.templatesettings/-/lodash.templatesettings-2.4.1.tgz"
        },
        "minimatch": {
          "version": "2.0.10",
          "from": "minimatch@>=2.0.4 <2.1.0",
          "resolved": "https://registry.npmjs.org/minimatch/-/minimatch-2.0.10.tgz"
        },
        "minimist": {
          "version": "0.2.0",
          "from": "minimist@>=0.2.0 <0.3.0",
          "resolved": "https://registry.npmjs.org/minimist/-/minimist-0.2.0.tgz"
        },
        "readable-stream": {
          "version": "1.0.34",
          "from": "readable-stream@>=1.0.17 <1.1.0",
          "resolved": "https://registry.npmjs.org/readable-stream/-/readable-stream-1.0.34.tgz"
        },
        "strip-ansi": {
          "version": "0.3.0",
          "from": "strip-ansi@>=0.3.0 <0.4.0",
          "resolved": "https://registry.npmjs.org/strip-ansi/-/strip-ansi-0.3.0.tgz"
        },
        "supports-color": {
          "version": "0.2.0",
          "from": "supports-color@>=0.2.0 <0.3.0",
          "resolved": "https://registry.npmjs.org/supports-color/-/supports-color-0.2.0.tgz"
        },
        "through2": {
          "version": "0.6.5",
          "from": "through2@>=0.6.1 <0.7.0",
          "resolved": "https://registry.npmjs.org/through2/-/through2-0.6.5.tgz",
          "dependencies": {
            "xtend": {
              "version": "4.0.1",
              "from": "xtend@>=4.0.0 <4.1.0-0",
              "resolved": "https://registry.npmjs.org/xtend/-/xtend-4.0.1.tgz"
            }
          }
        },
        "vinyl": {
          "version": "0.2.3",
          "from": "vinyl@>=0.2.1 <0.3.0",
          "resolved": "https://registry.npmjs.org/vinyl/-/vinyl-0.2.3.tgz"
        },
        "xtend": {
          "version": "3.0.0",
          "from": "xtend@>=3.0.0 <3.1.0",
          "resolved": "https://registry.npmjs.org/xtend/-/xtend-3.0.0.tgz"
        }
      }
    },
    "gulplog": {
      "version": "1.0.0",
      "from": "gulplog@>=1.0.0 <2.0.0",
      "resolved": "https://registry.npmjs.org/gulplog/-/gulplog-1.0.0.tgz"
    },
    "gzip-size": {
      "version": "0.2.0",
      "from": "gzip-size@>=0.2.0 <0.3.0",
      "resolved": "https://registry.npmjs.org/gzip-size/-/gzip-size-0.2.0.tgz"
    },
    "habitica-markdown": {
      "version": "1.3.0",
      "from": "habitica-markdown@>=1.3.0 <2.0.0",
      "resolved": "https://registry.npmjs.org/habitica-markdown/-/habitica-markdown-1.3.0.tgz",
      "dependencies": {
        "markdown-it": {
          "version": "8.0.0",
          "from": "markdown-it@8.0.0",
          "resolved": "https://registry.npmjs.org/markdown-it/-/markdown-it-8.0.0.tgz"
        }
      }
    },
    "habitica-markdown-emoji": {
      "version": "1.2.4",
      "from": "habitica-markdown-emoji@1.2.4",
      "resolved": "https://registry.npmjs.org/habitica-markdown-emoji/-/habitica-markdown-emoji-1.2.4.tgz"
    },
    "handlebars": {
      "version": "2.0.0",
      "from": "handlebars@>=2.0.0 <2.1.0",
      "resolved": "https://registry.npmjs.org/handlebars/-/handlebars-2.0.0.tgz",
      "dependencies": {
        "optimist": {
          "version": "0.3.7",
          "from": "optimist@>=0.3.0 <0.4.0",
          "resolved": "https://registry.npmjs.org/optimist/-/optimist-0.3.7.tgz"
        }
      }
    },
    "handlebars-layouts": {
      "version": "1.1.0",
      "from": "handlebars-layouts@>=1.1.0 <1.2.0",
      "resolved": "https://registry.npmjs.org/handlebars-layouts/-/handlebars-layouts-1.1.0.tgz"
    },
    "har-schema": {
      "version": "1.0.5",
      "from": "har-schema@>=1.0.5 <2.0.0",
      "resolved": "https://registry.npmjs.org/har-schema/-/har-schema-1.0.5.tgz"
    },
    "har-validator": {
      "version": "2.0.6",
      "from": "har-validator@>=2.0.6 <2.1.0",
      "resolved": "https://registry.npmjs.org/har-validator/-/har-validator-2.0.6.tgz"
    },
    "has": {
      "version": "1.0.1",
      "from": "has@>=1.0.0 <2.0.0",
      "resolved": "https://registry.npmjs.org/has/-/has-1.0.1.tgz"
    },
    "has-ansi": {
      "version": "2.0.0",
      "from": "has-ansi@>=2.0.0 <3.0.0",
      "resolved": "https://registry.npmjs.org/has-ansi/-/has-ansi-2.0.0.tgz"
    },
    "has-binary": {
      "version": "0.1.7",
      "from": "has-binary@0.1.7",
      "resolved": "https://registry.npmjs.org/has-binary/-/has-binary-0.1.7.tgz",
      "dev": true,
      "dependencies": {
        "isarray": {
          "version": "0.0.1",
          "from": "isarray@0.0.1",
          "resolved": "https://registry.npmjs.org/isarray/-/isarray-0.0.1.tgz",
          "dev": true
        }
      }
    },
    "has-color": {
      "version": "0.1.7",
      "from": "has-color@>=0.1.0 <0.2.0",
      "resolved": "https://registry.npmjs.org/has-color/-/has-color-0.1.7.tgz"
    },
    "has-cors": {
      "version": "1.1.0",
      "from": "has-cors@1.1.0",
      "resolved": "https://registry.npmjs.org/has-cors/-/has-cors-1.1.0.tgz",
      "dev": true
    },
    "has-flag": {
      "version": "1.0.0",
      "from": "has-flag@>=1.0.0 <2.0.0",
      "resolved": "https://registry.npmjs.org/has-flag/-/has-flag-1.0.0.tgz"
    },
    "has-gulplog": {
      "version": "0.1.0",
      "from": "has-gulplog@>=0.1.0 <0.2.0",
      "resolved": "https://registry.npmjs.org/has-gulplog/-/has-gulplog-0.1.0.tgz"
    },
    "has-unicode": {
      "version": "2.0.1",
      "from": "has-unicode@>=2.0.0 <3.0.0",
      "resolved": "https://registry.npmjs.org/has-unicode/-/has-unicode-2.0.1.tgz"
    },
    "hash-sum": {
      "version": "1.0.2",
      "from": "hash-sum@>=1.0.2 <2.0.0",
      "resolved": "https://registry.npmjs.org/hash-sum/-/hash-sum-1.0.2.tgz"
    },
    "hash.js": {
      "version": "1.0.3",
      "from": "hash.js@>=1.0.0 <2.0.0",
      "resolved": "https://registry.npmjs.org/hash.js/-/hash.js-1.0.3.tgz"
    },
    "hasha": {
      "version": "2.2.0",
      "from": "hasha@>=2.2.0 <2.3.0",
      "resolved": "https://registry.npmjs.org/hasha/-/hasha-2.2.0.tgz"
    },
    "hawk": {
      "version": "3.1.3",
      "from": "hawk@>=3.1.3 <3.2.0",
      "resolved": "https://registry.npmjs.org/hawk/-/hawk-3.1.3.tgz"
    },
    "he": {
      "version": "1.1.1",
      "from": "he@>=1.1.0 <1.2.0",
      "resolved": "https://registry.npmjs.org/he/-/he-1.1.1.tgz"
    },
    "hmac-drbg": {
      "version": "1.0.0",
      "from": "hmac-drbg@>=1.0.0 <2.0.0",
      "resolved": "https://registry.npmjs.org/hmac-drbg/-/hmac-drbg-1.0.0.tgz"
    },
    "hoek": {
      "version": "2.16.3",
      "from": "hoek@>=2.0.0 <3.0.0",
      "resolved": "https://registry.npmjs.org/hoek/-/hoek-2.16.3.tgz"
    },
    "home-or-tmp": {
      "version": "2.0.0",
      "from": "home-or-tmp@>=2.0.0 <3.0.0",
      "resolved": "https://registry.npmjs.org/home-or-tmp/-/home-or-tmp-2.0.0.tgz"
    },
    "homedir-polyfill": {
      "version": "1.0.1",
      "from": "homedir-polyfill@>=1.0.0 <2.0.0",
      "resolved": "https://registry.npmjs.org/homedir-polyfill/-/homedir-polyfill-1.0.1.tgz"
    },
    "hooker": {
      "version": "0.2.3",
      "from": "hooker@>=0.2.3 <0.3.0",
      "resolved": "https://registry.npmjs.org/hooker/-/hooker-0.2.3.tgz"
    },
    "hooks-fixed": {
      "version": "2.0.0",
      "from": "hooks-fixed@2.0.0",
      "resolved": "https://registry.npmjs.org/hooks-fixed/-/hooks-fixed-2.0.0.tgz"
    },
    "hosted-git-info": {
      "version": "2.4.1",
      "from": "hosted-git-info@>=2.1.4 <3.0.0",
      "resolved": "https://registry.npmjs.org/hosted-git-info/-/hosted-git-info-2.4.1.tgz"
    },
    "html-comment-regex": {
      "version": "1.1.1",
      "from": "html-comment-regex@>=1.1.0 <2.0.0",
      "resolved": "https://registry.npmjs.org/html-comment-regex/-/html-comment-regex-1.1.1.tgz"
    },
    "html-entities": {
      "version": "1.2.0",
      "from": "html-entities@>=1.2.0 <2.0.0",
      "resolved": "https://registry.npmjs.org/html-entities/-/html-entities-1.2.0.tgz",
      "dev": true
    },
    "html-minifier": {
      "version": "3.4.2",
      "from": "html-minifier@>=3.2.3 <4.0.0",
      "resolved": "https://registry.npmjs.org/html-minifier/-/html-minifier-3.4.2.tgz",
      "dependencies": {
        "clean-css": {
          "version": "4.0.10",
          "from": "clean-css@>=4.0.0 <4.1.0",
          "resolved": "https://registry.npmjs.org/clean-css/-/clean-css-4.0.10.tgz"
        },
        "uglify-js": {
<<<<<<< HEAD
          "version": "2.8.18",
          "from": "uglify-js@>=2.8.0 <2.9.0",
          "resolved": "https://registry.npmjs.org/uglify-js/-/uglify-js-2.8.18.tgz"
=======
          "version": "2.8.20",
          "from": "uglify-js@>=2.8.0 <2.9.0",
          "resolved": "https://registry.npmjs.org/uglify-js/-/uglify-js-2.8.20.tgz"
>>>>>>> c23062f8
        }
      }
    },
    "html-webpack-plugin": {
      "version": "2.28.0",
      "from": "html-webpack-plugin@>=2.8.1 <3.0.0",
      "resolved": "https://registry.npmjs.org/html-webpack-plugin/-/html-webpack-plugin-2.28.0.tgz"
    },
    "htmlescape": {
      "version": "1.1.1",
      "from": "htmlescape@>=1.1.0 <2.0.0",
      "resolved": "https://registry.npmjs.org/htmlescape/-/htmlescape-1.1.1.tgz"
    },
    "htmlparser2": {
      "version": "3.3.0",
      "from": "htmlparser2@>=3.3.0 <3.4.0",
      "resolved": "https://registry.npmjs.org/htmlparser2/-/htmlparser2-3.3.0.tgz",
      "dependencies": {
        "domutils": {
          "version": "1.1.6",
          "from": "domutils@>=1.1.0 <1.2.0",
          "resolved": "https://registry.npmjs.org/domutils/-/domutils-1.1.6.tgz"
        },
        "isarray": {
          "version": "0.0.1",
          "from": "isarray@0.0.1",
          "resolved": "https://registry.npmjs.org/isarray/-/isarray-0.0.1.tgz"
        },
        "readable-stream": {
          "version": "1.0.34",
          "from": "readable-stream@>=1.0.0 <1.1.0",
          "resolved": "https://registry.npmjs.org/readable-stream/-/readable-stream-1.0.34.tgz"
        }
      }
    },
    "http-errors": {
      "version": "1.6.1",
      "from": "http-errors@>=1.6.1 <1.7.0",
      "resolved": "https://registry.npmjs.org/http-errors/-/http-errors-1.6.1.tgz"
    },
    "http-proxy": {
      "version": "1.16.2",
      "from": "http-proxy@>=1.16.2 <2.0.0",
      "resolved": "https://registry.npmjs.org/http-proxy/-/http-proxy-1.16.2.tgz",
      "dev": true
    },
    "http-proxy-agent": {
      "version": "1.0.0",
      "from": "http-proxy-agent@>=1.0.0 <2.0.0",
      "resolved": "https://registry.npmjs.org/http-proxy-agent/-/http-proxy-agent-1.0.0.tgz",
      "dev": true
    },
    "http-proxy-middleware": {
      "version": "0.17.4",
      "from": "http-proxy-middleware@>=0.17.0 <0.18.0",
      "resolved": "https://registry.npmjs.org/http-proxy-middleware/-/http-proxy-middleware-0.17.4.tgz",
      "dev": true,
      "dependencies": {
        "is-extglob": {
          "version": "2.1.1",
          "from": "is-extglob@>=2.1.0 <3.0.0",
          "resolved": "https://registry.npmjs.org/is-extglob/-/is-extglob-2.1.1.tgz",
          "dev": true
        },
        "is-glob": {
          "version": "3.1.0",
          "from": "is-glob@>=3.1.0 <4.0.0",
          "resolved": "https://registry.npmjs.org/is-glob/-/is-glob-3.1.0.tgz",
          "dev": true
        }
      }
    },
    "http-signature": {
      "version": "1.1.1",
      "from": "http-signature@>=1.1.0 <1.2.0",
      "resolved": "https://registry.npmjs.org/http-signature/-/http-signature-1.1.1.tgz"
    },
    "httpntlm": {
      "version": "1.6.1",
      "from": "httpntlm@1.6.1",
      "resolved": "https://registry.npmjs.org/httpntlm/-/httpntlm-1.6.1.tgz",
      "dependencies": {
        "underscore": {
          "version": "1.7.0",
          "from": "underscore@>=1.7.0 <1.8.0",
          "resolved": "https://registry.npmjs.org/underscore/-/underscore-1.7.0.tgz"
        }
      }
    },
    "httpreq": {
      "version": "0.4.23",
      "from": "httpreq@>=0.4.22",
      "resolved": "https://registry.npmjs.org/httpreq/-/httpreq-0.4.23.tgz"
    },
    "https-browserify": {
      "version": "0.0.1",
      "from": "https-browserify@>=0.0.0 <0.1.0",
      "resolved": "https://registry.npmjs.org/https-browserify/-/https-browserify-0.0.1.tgz"
    },
    "https-proxy-agent": {
      "version": "1.0.0",
      "from": "https-proxy-agent@>=1.0.0 <2.0.0",
      "resolved": "https://registry.npmjs.org/https-proxy-agent/-/https-proxy-agent-1.0.0.tgz"
    },
    "humanize-url": {
      "version": "1.0.1",
      "from": "humanize-url@>=1.0.0 <2.0.0",
      "resolved": "https://registry.npmjs.org/humanize-url/-/humanize-url-1.0.1.tgz"
    },
    "iconv-lite": {
      "version": "0.4.15",
      "from": "iconv-lite@>=0.4.15 <0.5.0",
      "resolved": "https://registry.npmjs.org/iconv-lite/-/iconv-lite-0.4.15.tgz"
    },
    "icss-replace-symbols": {
      "version": "1.0.2",
      "from": "icss-replace-symbols@>=1.0.2 <2.0.0",
      "resolved": "https://registry.npmjs.org/icss-replace-symbols/-/icss-replace-symbols-1.0.2.tgz"
    },
    "ieee754": {
      "version": "1.1.8",
      "from": "ieee754@>=1.1.4 <2.0.0",
      "resolved": "https://registry.npmjs.org/ieee754/-/ieee754-1.1.8.tgz"
    },
    "iferr": {
      "version": "0.1.5",
      "from": "iferr@>=0.1.5 <0.2.0",
      "resolved": "https://registry.npmjs.org/iferr/-/iferr-0.1.5.tgz"
    },
    "ignore": {
      "version": "3.2.6",
      "from": "ignore@>=3.2.0 <4.0.0",
      "resolved": "https://registry.npmjs.org/ignore/-/ignore-3.2.6.tgz",
      "dev": true
    },
    "ignore-by-default": {
      "version": "1.0.1",
      "from": "ignore-by-default@>=1.0.0 <2.0.0",
      "resolved": "https://registry.npmjs.org/ignore-by-default/-/ignore-by-default-1.0.1.tgz"
    },
    "image-size": {
      "version": "0.3.5",
      "from": "image-size@>=0.3.2 <0.4.0",
      "resolved": "https://registry.npmjs.org/image-size/-/image-size-0.3.5.tgz"
    },
    "imagemin": {
      "version": "4.0.0",
      "from": "imagemin@>=4.0.0 <5.0.0",
      "resolved": "https://registry.npmjs.org/imagemin/-/imagemin-4.0.0.tgz",
      "dependencies": {
        "glob": {
          "version": "5.0.15",
          "from": "glob@>=5.0.3 <6.0.0",
          "resolved": "https://registry.npmjs.org/glob/-/glob-5.0.15.tgz"
        },
        "glob-parent": {
          "version": "3.1.0",
          "from": "glob-parent@>=3.0.0 <4.0.0",
          "resolved": "https://registry.npmjs.org/glob-parent/-/glob-parent-3.1.0.tgz"
        },
        "glob-stream": {
          "version": "5.3.5",
          "from": "glob-stream@>=5.3.2 <6.0.0",
          "resolved": "https://registry.npmjs.org/glob-stream/-/glob-stream-5.3.5.tgz",
          "dependencies": {
            "readable-stream": {
              "version": "1.0.34",
              "from": "readable-stream@>=1.0.33-1 <1.1.0-0",
              "resolved": "https://registry.npmjs.org/readable-stream/-/readable-stream-1.0.34.tgz"
            },
            "through2": {
              "version": "0.6.5",
              "from": "through2@>=0.6.0 <0.7.0",
              "resolved": "https://registry.npmjs.org/through2/-/through2-0.6.5.tgz"
            }
          }
        },
        "gulp-sourcemaps": {
          "version": "1.6.0",
          "from": "gulp-sourcemaps@1.6.0",
          "resolved": "https://registry.npmjs.org/gulp-sourcemaps/-/gulp-sourcemaps-1.6.0.tgz"
        },
        "is-extglob": {
          "version": "2.1.1",
          "from": "is-extglob@>=2.1.0 <3.0.0",
          "resolved": "https://registry.npmjs.org/is-extglob/-/is-extglob-2.1.1.tgz"
        },
        "is-glob": {
          "version": "3.1.0",
          "from": "is-glob@>=3.1.0 <4.0.0",
          "resolved": "https://registry.npmjs.org/is-glob/-/is-glob-3.1.0.tgz"
        },
        "isarray": {
          "version": "0.0.1",
          "from": "isarray@0.0.1",
          "resolved": "https://registry.npmjs.org/isarray/-/isarray-0.0.1.tgz"
        },
        "ordered-read-streams": {
          "version": "0.3.0",
          "from": "ordered-read-streams@>=0.3.0 <0.4.0",
          "resolved": "https://registry.npmjs.org/ordered-read-streams/-/ordered-read-streams-0.3.0.tgz"
        },
        "unique-stream": {
          "version": "2.2.1",
          "from": "unique-stream@>=2.0.2 <3.0.0",
          "resolved": "https://registry.npmjs.org/unique-stream/-/unique-stream-2.2.1.tgz"
        },
        "vinyl": {
          "version": "1.2.0",
          "from": "vinyl@>=1.0.0 <2.0.0",
          "resolved": "https://registry.npmjs.org/vinyl/-/vinyl-1.2.0.tgz"
        },
        "vinyl-fs": {
          "version": "2.4.4",
          "from": "vinyl-fs@>=2.1.1 <3.0.0",
          "resolved": "https://registry.npmjs.org/vinyl-fs/-/vinyl-fs-2.4.4.tgz"
        }
      }
    },
    "imagemin-gifsicle": {
      "version": "4.2.0",
      "from": "imagemin-gifsicle@>=4.0.0 <5.0.0",
      "resolved": "https://registry.npmjs.org/imagemin-gifsicle/-/imagemin-gifsicle-4.2.0.tgz",
      "optional": true,
      "dependencies": {
        "isarray": {
          "version": "0.0.1",
          "from": "isarray@0.0.1",
          "resolved": "https://registry.npmjs.org/isarray/-/isarray-0.0.1.tgz",
          "optional": true
        },
        "readable-stream": {
          "version": "1.0.34",
          "from": "readable-stream@>=1.0.33-1 <1.1.0-0",
          "resolved": "https://registry.npmjs.org/readable-stream/-/readable-stream-1.0.34.tgz",
          "optional": true
        },
        "through2": {
          "version": "0.6.5",
          "from": "through2@>=0.6.1 <0.7.0",
          "resolved": "https://registry.npmjs.org/through2/-/through2-0.6.5.tgz",
          "optional": true
        }
      }
    },
    "imagemin-jpegtran": {
      "version": "4.3.2",
      "from": "imagemin-jpegtran@>=4.0.0 <5.0.0",
      "resolved": "https://registry.npmjs.org/imagemin-jpegtran/-/imagemin-jpegtran-4.3.2.tgz",
      "optional": true
    },
    "imagemin-optipng": {
      "version": "4.3.0",
      "from": "imagemin-optipng@>=4.0.0 <5.0.0",
      "resolved": "https://registry.npmjs.org/imagemin-optipng/-/imagemin-optipng-4.3.0.tgz",
      "optional": true,
      "dependencies": {
        "isarray": {
          "version": "0.0.1",
          "from": "isarray@0.0.1",
          "resolved": "https://registry.npmjs.org/isarray/-/isarray-0.0.1.tgz",
          "optional": true
        },
        "readable-stream": {
          "version": "1.0.34",
          "from": "readable-stream@>=1.0.33-1 <1.1.0-0",
          "resolved": "https://registry.npmjs.org/readable-stream/-/readable-stream-1.0.34.tgz",
          "optional": true
        },
        "through2": {
          "version": "0.6.5",
          "from": "through2@>=0.6.1 <0.7.0",
          "resolved": "https://registry.npmjs.org/through2/-/through2-0.6.5.tgz",
          "optional": true
        }
      }
    },
    "imagemin-svgo": {
      "version": "4.2.1",
      "from": "imagemin-svgo@>=4.0.0 <5.0.0",
      "resolved": "https://registry.npmjs.org/imagemin-svgo/-/imagemin-svgo-4.2.1.tgz",
      "optional": true,
      "dependencies": {
        "colors": {
          "version": "1.1.2",
          "from": "colors@>=1.1.2 <1.2.0",
          "resolved": "https://registry.npmjs.org/colors/-/colors-1.1.2.tgz",
          "optional": true
        },
        "csso": {
          "version": "2.0.0",
          "from": "csso@>=2.0.0 <2.1.0",
          "resolved": "https://registry.npmjs.org/csso/-/csso-2.0.0.tgz",
          "optional": true
        },
        "esprima": {
          "version": "2.7.3",
          "from": "esprima@>=2.6.0 <3.0.0",
          "resolved": "https://registry.npmjs.org/esprima/-/esprima-2.7.3.tgz",
          "optional": true
        },
        "is-svg": {
          "version": "1.1.1",
          "from": "is-svg@>=1.0.0 <2.0.0",
          "resolved": "https://registry.npmjs.org/is-svg/-/is-svg-1.1.1.tgz",
          "optional": true
        },
        "js-yaml": {
          "version": "3.6.1",
          "from": "js-yaml@>=3.6.0 <3.7.0",
          "resolved": "https://registry.npmjs.org/js-yaml/-/js-yaml-3.6.1.tgz",
          "optional": true
        },
        "sax": {
          "version": "1.2.2",
          "from": "sax@>=1.2.1 <1.3.0",
          "resolved": "https://registry.npmjs.org/sax/-/sax-1.2.2.tgz",
          "optional": true
        },
        "svgo": {
          "version": "0.6.6",
          "from": "svgo@>=0.6.0 <0.7.0",
          "resolved": "https://registry.npmjs.org/svgo/-/svgo-0.6.6.tgz",
          "optional": true
        }
      }
    },
    "imurmurhash": {
      "version": "0.1.4",
      "from": "imurmurhash@>=0.1.4 <0.2.0",
      "resolved": "https://registry.npmjs.org/imurmurhash/-/imurmurhash-0.1.4.tgz"
    },
    "in-app-purchase": {
      "version": "1.3.0",
      "from": "in-app-purchase@>=1.1.6 <2.0.0",
      "resolved": "https://registry.npmjs.org/in-app-purchase/-/in-app-purchase-1.3.0.tgz",
      "dependencies": {
        "form-data": {
          "version": "2.1.2",
          "from": "form-data@>=2.1.1 <2.2.0",
          "resolved": "https://registry.npmjs.org/form-data/-/form-data-2.1.2.tgz"
        },
        "qs": {
          "version": "6.3.2",
          "from": "qs@>=6.3.0 <6.4.0",
          "resolved": "https://registry.npmjs.org/qs/-/qs-6.3.2.tgz"
        },
        "request": {
          "version": "2.79.0",
          "from": "request@2.79.0",
          "resolved": "https://registry.npmjs.org/request/-/request-2.79.0.tgz"
        }
      }
    },
    "in-publish": {
      "version": "2.0.0",
      "from": "in-publish@>=2.0.0 <3.0.0",
      "resolved": "https://registry.npmjs.org/in-publish/-/in-publish-2.0.0.tgz"
    },
    "indent-string": {
      "version": "2.1.0",
      "from": "indent-string@>=2.1.0 <3.0.0",
      "resolved": "https://registry.npmjs.org/indent-string/-/indent-string-2.1.0.tgz"
    },
    "indexes-of": {
      "version": "1.0.1",
      "from": "indexes-of@>=1.0.1 <2.0.0",
      "resolved": "https://registry.npmjs.org/indexes-of/-/indexes-of-1.0.1.tgz"
    },
    "indexof": {
      "version": "0.0.1",
      "from": "indexof@0.0.1",
      "resolved": "https://registry.npmjs.org/indexof/-/indexof-0.0.1.tgz"
    },
    "infinity-agent": {
      "version": "2.0.3",
      "from": "infinity-agent@>=2.0.0 <3.0.0",
      "resolved": "https://registry.npmjs.org/infinity-agent/-/infinity-agent-2.0.3.tgz"
    },
    "inflight": {
      "version": "1.0.6",
      "from": "inflight@>=1.0.4 <2.0.0",
      "resolved": "https://registry.npmjs.org/inflight/-/inflight-1.0.6.tgz"
    },
    "inherits": {
      "version": "2.0.3",
      "from": "inherits@>=2.0.1 <3.0.0",
      "resolved": "https://registry.npmjs.org/inherits/-/inherits-2.0.3.tgz"
    },
    "ini": {
      "version": "1.3.4",
      "from": "ini@>=1.3.0 <1.4.0",
      "resolved": "https://registry.npmjs.org/ini/-/ini-1.3.4.tgz"
    },
    "inject-loader": {
      "version": "3.0.0",
      "from": "inject-loader@>=3.0.0-beta4 <4.0.0",
      "resolved": "https://registry.npmjs.org/inject-loader/-/inject-loader-3.0.0.tgz",
      "dev": true
    },
    "inline-source-map": {
      "version": "0.6.2",
      "from": "inline-source-map@>=0.6.0 <0.7.0",
      "resolved": "https://registry.npmjs.org/inline-source-map/-/inline-source-map-0.6.2.tgz"
    },
    "inquirer": {
      "version": "0.7.1",
      "from": "inquirer@0.7.1",
      "resolved": "https://registry.npmjs.org/inquirer/-/inquirer-0.7.1.tgz",
      "dependencies": {
        "ansi-regex": {
          "version": "0.2.1",
          "from": "ansi-regex@>=0.2.0 <0.3.0",
          "resolved": "https://registry.npmjs.org/ansi-regex/-/ansi-regex-0.2.1.tgz"
        },
        "ansi-styles": {
          "version": "1.1.0",
          "from": "ansi-styles@>=1.1.0 <2.0.0",
          "resolved": "https://registry.npmjs.org/ansi-styles/-/ansi-styles-1.1.0.tgz"
        },
        "chalk": {
          "version": "0.5.1",
          "from": "chalk@>=0.5.0 <0.6.0",
          "resolved": "https://registry.npmjs.org/chalk/-/chalk-0.5.1.tgz"
        },
        "has-ansi": {
          "version": "0.1.0",
          "from": "has-ansi@>=0.1.0 <0.2.0",
          "resolved": "https://registry.npmjs.org/has-ansi/-/has-ansi-0.1.0.tgz"
        },
        "lodash": {
          "version": "2.4.2",
          "from": "lodash@>=2.4.1 <2.5.0",
          "resolved": "https://registry.npmjs.org/lodash/-/lodash-2.4.2.tgz"
        },
        "strip-ansi": {
          "version": "0.3.0",
          "from": "strip-ansi@>=0.3.0 <0.4.0",
          "resolved": "https://registry.npmjs.org/strip-ansi/-/strip-ansi-0.3.0.tgz"
        },
        "supports-color": {
          "version": "0.2.0",
          "from": "supports-color@>=0.2.0 <0.3.0",
          "resolved": "https://registry.npmjs.org/supports-color/-/supports-color-0.2.0.tgz"
        }
      }
    },
    "insert-module-globals": {
      "version": "7.0.1",
      "from": "insert-module-globals@>=7.0.0 <8.0.0",
      "resolved": "https://registry.npmjs.org/insert-module-globals/-/insert-module-globals-7.0.1.tgz"
    },
    "insight": {
      "version": "0.4.3",
      "from": "insight@0.4.3",
      "resolved": "https://registry.npmjs.org/insight/-/insight-0.4.3.tgz",
      "dependencies": {
        "ansi-regex": {
          "version": "0.2.1",
          "from": "ansi-regex@>=0.2.0 <0.3.0",
          "resolved": "https://registry.npmjs.org/ansi-regex/-/ansi-regex-0.2.1.tgz"
        },
        "ansi-styles": {
          "version": "1.1.0",
          "from": "ansi-styles@>=1.1.0 <2.0.0",
          "resolved": "https://registry.npmjs.org/ansi-styles/-/ansi-styles-1.1.0.tgz"
        },
        "async": {
          "version": "0.9.2",
          "from": "async@>=0.9.0 <0.10.0",
          "resolved": "https://registry.npmjs.org/async/-/async-0.9.2.tgz"
        },
        "chalk": {
          "version": "0.5.1",
          "from": "chalk@>=0.5.1 <0.6.0",
          "resolved": "https://registry.npmjs.org/chalk/-/chalk-0.5.1.tgz"
        },
        "has-ansi": {
          "version": "0.1.0",
          "from": "has-ansi@>=0.1.0 <0.2.0",
          "resolved": "https://registry.npmjs.org/has-ansi/-/has-ansi-0.1.0.tgz"
        },
        "inquirer": {
          "version": "0.6.0",
          "from": "inquirer@>=0.6.0 <0.7.0",
          "resolved": "https://registry.npmjs.org/inquirer/-/inquirer-0.6.0.tgz"
        },
        "lodash": {
          "version": "2.4.2",
          "from": "lodash@>=2.4.1 <2.5.0",
          "resolved": "https://registry.npmjs.org/lodash/-/lodash-2.4.2.tgz"
        },
        "object-assign": {
          "version": "1.0.0",
          "from": "object-assign@>=1.0.0 <2.0.0",
          "resolved": "https://registry.npmjs.org/object-assign/-/object-assign-1.0.0.tgz"
        },
        "strip-ansi": {
          "version": "0.3.0",
          "from": "strip-ansi@>=0.3.0 <0.4.0",
          "resolved": "https://registry.npmjs.org/strip-ansi/-/strip-ansi-0.3.0.tgz"
        },
        "supports-color": {
          "version": "0.2.0",
          "from": "supports-color@>=0.2.0 <0.3.0",
          "resolved": "https://registry.npmjs.org/supports-color/-/supports-color-0.2.0.tgz"
        },
        "tough-cookie": {
          "version": "0.12.1",
          "from": "tough-cookie@>=0.12.1 <0.13.0",
          "resolved": "https://registry.npmjs.org/tough-cookie/-/tough-cookie-0.12.1.tgz"
        }
      }
    },
    "interpret": {
      "version": "1.0.2",
      "from": "interpret@>=1.0.0 <2.0.0",
      "resolved": "https://registry.npmjs.org/interpret/-/interpret-1.0.2.tgz"
    },
    "intersect": {
      "version": "0.0.3",
      "from": "intersect@>=0.0.3 <0.1.0",
      "resolved": "https://registry.npmjs.org/intersect/-/intersect-0.0.3.tgz"
    },
    "invariant": {
      "version": "2.2.2",
      "from": "invariant@>=2.2.0 <3.0.0",
      "resolved": "https://registry.npmjs.org/invariant/-/invariant-2.2.2.tgz"
    },
    "invert-kv": {
      "version": "1.0.0",
      "from": "invert-kv@>=1.0.0 <2.0.0",
      "resolved": "https://registry.npmjs.org/invert-kv/-/invert-kv-1.0.0.tgz"
    },
    "iota-array": {
      "version": "1.0.0",
      "from": "iota-array@>=1.0.0 <2.0.0",
      "resolved": "https://registry.npmjs.org/iota-array/-/iota-array-1.0.0.tgz"
    },
    "ip": {
      "version": "1.1.5",
      "from": "ip@>=1.1.2 <2.0.0",
      "resolved": "https://registry.npmjs.org/ip/-/ip-1.1.5.tgz"
    },
    "ip-regex": {
      "version": "1.0.3",
      "from": "ip-regex@>=1.0.1 <2.0.0",
      "resolved": "https://registry.npmjs.org/ip-regex/-/ip-regex-1.0.3.tgz",
      "optional": true
    },
    "ipaddr.js": {
      "version": "1.3.0",
      "from": "ipaddr.js@1.3.0",
      "resolved": "https://registry.npmjs.org/ipaddr.js/-/ipaddr.js-1.3.0.tgz"
    },
    "irregular-plurals": {
      "version": "1.2.0",
      "from": "irregular-plurals@>=1.0.0 <2.0.0",
      "resolved": "https://registry.npmjs.org/irregular-plurals/-/irregular-plurals-1.2.0.tgz"
    },
    "is-absolute": {
      "version": "0.2.6",
      "from": "is-absolute@>=0.2.3 <0.3.0",
      "resolved": "https://registry.npmjs.org/is-absolute/-/is-absolute-0.2.6.tgz"
    },
    "is-absolute-url": {
      "version": "2.1.0",
      "from": "is-absolute-url@>=2.0.0 <3.0.0",
      "resolved": "https://registry.npmjs.org/is-absolute-url/-/is-absolute-url-2.1.0.tgz"
    },
    "is-arrayish": {
      "version": "0.2.1",
      "from": "is-arrayish@>=0.2.1 <0.3.0",
      "resolved": "https://registry.npmjs.org/is-arrayish/-/is-arrayish-0.2.1.tgz"
    },
    "is-binary-path": {
      "version": "1.0.1",
      "from": "is-binary-path@>=1.0.0 <2.0.0",
      "resolved": "https://registry.npmjs.org/is-binary-path/-/is-binary-path-1.0.1.tgz"
    },
    "is-buffer": {
      "version": "1.1.5",
      "from": "is-buffer@>=1.0.2 <2.0.0",
      "resolved": "https://registry.npmjs.org/is-buffer/-/is-buffer-1.1.5.tgz"
    },
    "is-builtin-module": {
      "version": "1.0.0",
      "from": "is-builtin-module@>=1.0.0 <2.0.0",
      "resolved": "https://registry.npmjs.org/is-builtin-module/-/is-builtin-module-1.0.0.tgz"
    },
    "is-bzip2": {
      "version": "1.0.0",
      "from": "is-bzip2@>=1.0.0 <2.0.0",
      "resolved": "https://registry.npmjs.org/is-bzip2/-/is-bzip2-1.0.0.tgz"
    },
    "is-dotfile": {
      "version": "1.0.2",
      "from": "is-dotfile@>=1.0.0 <2.0.0",
      "resolved": "https://registry.npmjs.org/is-dotfile/-/is-dotfile-1.0.2.tgz"
    },
    "is-equal-shallow": {
      "version": "0.1.3",
      "from": "is-equal-shallow@>=0.1.3 <0.2.0",
      "resolved": "https://registry.npmjs.org/is-equal-shallow/-/is-equal-shallow-0.1.3.tgz"
    },
    "is-expression": {
      "version": "3.0.0",
      "from": "is-expression@>=3.0.0 <4.0.0",
      "resolved": "https://registry.npmjs.org/is-expression/-/is-expression-3.0.0.tgz"
    },
    "is-extendable": {
      "version": "0.1.1",
      "from": "is-extendable@>=0.1.1 <0.2.0",
      "resolved": "https://registry.npmjs.org/is-extendable/-/is-extendable-0.1.1.tgz"
    },
    "is-extglob": {
      "version": "1.0.0",
      "from": "is-extglob@>=1.0.0 <2.0.0",
      "resolved": "https://registry.npmjs.org/is-extglob/-/is-extglob-1.0.0.tgz"
    },
    "is-finite": {
      "version": "1.0.2",
      "from": "is-finite@>=1.0.0 <2.0.0",
      "resolved": "https://registry.npmjs.org/is-finite/-/is-finite-1.0.2.tgz"
    },
    "is-fullwidth-code-point": {
      "version": "1.0.0",
      "from": "is-fullwidth-code-point@>=1.0.0 <2.0.0",
      "resolved": "https://registry.npmjs.org/is-fullwidth-code-point/-/is-fullwidth-code-point-1.0.0.tgz"
    },
    "is-gif": {
      "version": "1.0.0",
      "from": "is-gif@>=1.0.0 <2.0.0",
      "resolved": "https://registry.npmjs.org/is-gif/-/is-gif-1.0.0.tgz",
      "optional": true
    },
    "is-glob": {
      "version": "2.0.1",
      "from": "is-glob@>=2.0.1 <3.0.0",
      "resolved": "https://registry.npmjs.org/is-glob/-/is-glob-2.0.1.tgz"
    },
    "is-gzip": {
      "version": "1.0.0",
      "from": "is-gzip@>=1.0.0 <2.0.0",
      "resolved": "https://registry.npmjs.org/is-gzip/-/is-gzip-1.0.0.tgz"
    },
    "is-jpg": {
      "version": "1.0.0",
      "from": "is-jpg@>=1.0.0 <2.0.0",
      "resolved": "https://registry.npmjs.org/is-jpg/-/is-jpg-1.0.0.tgz",
      "optional": true
    },
    "is-my-json-valid": {
      "version": "2.16.0",
      "from": "is-my-json-valid@>=2.12.4 <3.0.0",
      "resolved": "https://registry.npmjs.org/is-my-json-valid/-/is-my-json-valid-2.16.0.tgz"
    },
    "is-natural-number": {
      "version": "2.1.1",
      "from": "is-natural-number@>=2.0.0 <3.0.0",
      "resolved": "https://registry.npmjs.org/is-natural-number/-/is-natural-number-2.1.1.tgz"
    },
    "is-npm": {
      "version": "1.0.0",
      "from": "is-npm@>=1.0.0 <2.0.0",
      "resolved": "https://registry.npmjs.org/is-npm/-/is-npm-1.0.0.tgz"
    },
    "is-number": {
      "version": "2.1.0",
      "from": "is-number@>=2.1.0 <3.0.0",
      "resolved": "https://registry.npmjs.org/is-number/-/is-number-2.1.0.tgz"
    },
    "is-obj": {
      "version": "1.0.1",
      "from": "is-obj@>=1.0.0 <2.0.0",
      "resolved": "https://registry.npmjs.org/is-obj/-/is-obj-1.0.1.tgz"
    },
    "is-path-cwd": {
      "version": "1.0.0",
      "from": "is-path-cwd@>=1.0.0 <2.0.0",
      "resolved": "https://registry.npmjs.org/is-path-cwd/-/is-path-cwd-1.0.0.tgz",
      "dev": true
    },
    "is-path-in-cwd": {
      "version": "1.0.0",
      "from": "is-path-in-cwd@>=1.0.0 <2.0.0",
      "resolved": "https://registry.npmjs.org/is-path-in-cwd/-/is-path-in-cwd-1.0.0.tgz",
      "dev": true
    },
    "is-path-inside": {
      "version": "1.0.0",
      "from": "is-path-inside@>=1.0.0 <2.0.0",
      "resolved": "https://registry.npmjs.org/is-path-inside/-/is-path-inside-1.0.0.tgz",
      "dev": true
    },
    "is-plain-obj": {
      "version": "1.1.0",
      "from": "is-plain-obj@>=1.0.0 <2.0.0",
      "resolved": "https://registry.npmjs.org/is-plain-obj/-/is-plain-obj-1.1.0.tgz"
    },
    "is-plain-object": {
      "version": "2.0.1",
      "from": "is-plain-object@>=2.0.1 <3.0.0",
      "resolved": "https://registry.npmjs.org/is-plain-object/-/is-plain-object-2.0.1.tgz",
      "dependencies": {
        "isobject": {
          "version": "1.0.2",
          "from": "isobject@>=1.0.0 <2.0.0",
          "resolved": "https://registry.npmjs.org/isobject/-/isobject-1.0.2.tgz"
        }
      }
    },
    "is-png": {
      "version": "1.0.0",
      "from": "is-png@>=1.0.0 <2.0.0",
      "resolved": "https://registry.npmjs.org/is-png/-/is-png-1.0.0.tgz",
      "optional": true
    },
    "is-posix-bracket": {
      "version": "0.1.1",
      "from": "is-posix-bracket@>=0.1.0 <0.2.0",
      "resolved": "https://registry.npmjs.org/is-posix-bracket/-/is-posix-bracket-0.1.1.tgz"
    },
    "is-primitive": {
      "version": "2.0.0",
      "from": "is-primitive@>=2.0.0 <3.0.0",
      "resolved": "https://registry.npmjs.org/is-primitive/-/is-primitive-2.0.0.tgz"
    },
    "is-promise": {
      "version": "2.1.0",
      "from": "is-promise@>=2.0.0 <3.0.0",
      "resolved": "https://registry.npmjs.org/is-promise/-/is-promise-2.1.0.tgz"
    },
    "is-property": {
      "version": "1.0.2",
      "from": "is-property@>=1.0.0 <2.0.0",
      "resolved": "https://registry.npmjs.org/is-property/-/is-property-1.0.2.tgz"
    },
    "is-redirect": {
      "version": "1.0.0",
      "from": "is-redirect@>=1.0.0 <2.0.0",
      "resolved": "https://registry.npmjs.org/is-redirect/-/is-redirect-1.0.0.tgz"
    },
    "is-regex": {
      "version": "1.0.4",
      "from": "is-regex@>=1.0.3 <2.0.0",
      "resolved": "https://registry.npmjs.org/is-regex/-/is-regex-1.0.4.tgz"
    },
    "is-relative": {
      "version": "0.2.1",
      "from": "is-relative@>=0.2.1 <0.3.0",
      "resolved": "https://registry.npmjs.org/is-relative/-/is-relative-0.2.1.tgz"
    },
    "is-resolvable": {
      "version": "1.0.0",
      "from": "is-resolvable@>=1.0.0 <2.0.0",
      "resolved": "https://registry.npmjs.org/is-resolvable/-/is-resolvable-1.0.0.tgz",
      "dev": true
    },
    "is-retry-allowed": {
      "version": "1.1.0",
      "from": "is-retry-allowed@>=1.0.0 <2.0.0",
      "resolved": "https://registry.npmjs.org/is-retry-allowed/-/is-retry-allowed-1.1.0.tgz"
    },
    "is-root": {
      "version": "1.0.0",
      "from": "is-root@>=1.0.0 <1.1.0",
      "resolved": "https://registry.npmjs.org/is-root/-/is-root-1.0.0.tgz"
    },
    "is-stream": {
      "version": "1.1.0",
      "from": "is-stream@>=1.0.0 <2.0.0",
      "resolved": "https://registry.npmjs.org/is-stream/-/is-stream-1.1.0.tgz"
    },
    "is-svg": {
      "version": "2.1.0",
      "from": "is-svg@>=2.0.0 <3.0.0",
      "resolved": "https://registry.npmjs.org/is-svg/-/is-svg-2.1.0.tgz"
    },
    "is-tar": {
      "version": "1.0.0",
      "from": "is-tar@>=1.0.0 <2.0.0",
      "resolved": "https://registry.npmjs.org/is-tar/-/is-tar-1.0.0.tgz"
    },
    "is-typedarray": {
      "version": "1.0.0",
      "from": "is-typedarray@>=1.0.0 <1.1.0",
      "resolved": "https://registry.npmjs.org/is-typedarray/-/is-typedarray-1.0.0.tgz"
    },
    "is-unc-path": {
      "version": "0.1.2",
      "from": "is-unc-path@>=0.1.1 <0.2.0",
      "resolved": "https://registry.npmjs.org/is-unc-path/-/is-unc-path-0.1.2.tgz"
    },
    "is-url": {
      "version": "1.2.2",
      "from": "is-url@>=1.2.0 <2.0.0",
      "resolved": "https://registry.npmjs.org/is-url/-/is-url-1.2.2.tgz"
    },
    "is-utf8": {
      "version": "0.2.1",
      "from": "is-utf8@>=0.2.0 <0.3.0",
      "resolved": "https://registry.npmjs.org/is-utf8/-/is-utf8-0.2.1.tgz"
    },
    "is-valid-glob": {
      "version": "0.3.0",
      "from": "is-valid-glob@>=0.3.0 <0.4.0",
      "resolved": "https://registry.npmjs.org/is-valid-glob/-/is-valid-glob-0.3.0.tgz"
    },
    "is-windows": {
      "version": "0.2.0",
      "from": "is-windows@>=0.2.0 <0.3.0",
      "resolved": "https://registry.npmjs.org/is-windows/-/is-windows-0.2.0.tgz"
    },
    "is-zip": {
      "version": "1.0.0",
      "from": "is-zip@>=1.0.0 <2.0.0",
      "resolved": "https://registry.npmjs.org/is-zip/-/is-zip-1.0.0.tgz"
    },
    "isarray": {
      "version": "1.0.0",
      "from": "isarray@>=1.0.0 <1.1.0",
      "resolved": "https://registry.npmjs.org/isarray/-/isarray-1.0.0.tgz"
    },
    "isbinaryfile": {
      "version": "3.0.2",
      "from": "isbinaryfile@>=3.0.0 <4.0.0",
      "resolved": "https://registry.npmjs.org/isbinaryfile/-/isbinaryfile-3.0.2.tgz",
      "dev": true
    },
    "isexe": {
      "version": "2.0.0",
      "from": "isexe@>=2.0.0 <3.0.0",
      "resolved": "https://registry.npmjs.org/isexe/-/isexe-2.0.0.tgz"
    },
    "isobject": {
      "version": "2.1.0",
      "from": "isobject@>=2.0.0 <3.0.0",
      "resolved": "https://registry.npmjs.org/isobject/-/isobject-2.1.0.tgz"
    },
    "isstream": {
      "version": "0.1.2",
      "from": "isstream@>=0.1.2 <0.2.0",
      "resolved": "https://registry.npmjs.org/isstream/-/isstream-0.1.2.tgz"
    },
    "istanbul": {
      "version": "1.1.0-alpha.1",
      "from": "istanbul@>=1.1.0-alpha.1 <2.0.0",
      "resolved": "https://registry.npmjs.org/istanbul/-/istanbul-1.1.0-alpha.1.tgz",
      "dev": true,
      "dependencies": {
        "abbrev": {
          "version": "1.0.9",
          "from": "abbrev@>=1.0.0 <1.1.0",
          "resolved": "https://registry.npmjs.org/abbrev/-/abbrev-1.0.9.tgz",
          "dev": true
        },
<<<<<<< HEAD
        "escodegen": {
          "version": "1.7.1",
          "from": "escodegen@>=1.7.0 <1.8.0",
          "resolved": "https://registry.npmjs.org/escodegen/-/escodegen-1.7.1.tgz",
          "dev": true,
          "dependencies": {
            "esprima": {
              "version": "1.2.5",
              "from": "esprima@>=1.2.2 <2.0.0",
              "resolved": "https://registry.npmjs.org/esprima/-/esprima-1.2.5.tgz",
              "dev": true
            }
          }
        },
        "esprima": {
          "version": "2.5.0",
          "from": "esprima@>=2.5.0 <2.6.0",
          "resolved": "https://registry.npmjs.org/esprima/-/esprima-2.5.0.tgz",
          "dev": true
        },
        "estraverse": {
          "version": "1.9.3",
          "from": "estraverse@>=1.9.1 <2.0.0",
          "resolved": "https://registry.npmjs.org/estraverse/-/estraverse-1.9.3.tgz",
          "dev": true
        },
        "fast-levenshtein": {
          "version": "1.0.7",
          "from": "fast-levenshtein@>=1.0.0 <1.1.0",
          "resolved": "https://registry.npmjs.org/fast-levenshtein/-/fast-levenshtein-1.0.7.tgz",
          "dev": true
        },
        "handlebars": {
          "version": "4.0.6",
          "from": "handlebars@>=4.0.1 <5.0.0",
          "resolved": "https://registry.npmjs.org/handlebars/-/handlebars-4.0.6.tgz",
          "dev": true,
          "dependencies": {
            "source-map": {
              "version": "0.4.4",
              "from": "source-map@>=0.4.4 <0.5.0",
              "resolved": "https://registry.npmjs.org/source-map/-/source-map-0.4.4.tgz",
              "dev": true
            }
          }
        },
        "levn": {
          "version": "0.2.5",
          "from": "levn@>=0.2.5 <0.3.0",
          "resolved": "https://registry.npmjs.org/levn/-/levn-0.2.5.tgz",
          "dev": true
        },
        "optionator": {
          "version": "0.5.0",
          "from": "optionator@>=0.5.0 <0.6.0",
          "resolved": "https://registry.npmjs.org/optionator/-/optionator-0.5.0.tgz",
          "dev": true,
          "dependencies": {
            "wordwrap": {
              "version": "0.0.3",
              "from": "wordwrap@~0.0.2",
              "resolved": "https://registry.npmjs.org/wordwrap/-/wordwrap-0.0.3.tgz",
              "dev": true
            }
          }
        },
        "resolve": {
          "version": "1.1.7",
          "from": "resolve@>=1.1.0 <1.2.0",
          "resolved": "https://registry.npmjs.org/resolve/-/resolve-1.1.7.tgz",
          "dev": true
        },
        "source-map": {
          "version": "0.2.0",
          "from": "source-map@>=0.2.0 <0.3.0",
          "resolved": "https://registry.npmjs.org/source-map/-/source-map-0.2.0.tgz",
          "dev": true,
          "optional": true
        },
        "supports-color": {
          "version": "3.2.3",
          "from": "supports-color@>=3.1.0 <4.0.0",
          "resolved": "https://registry.npmjs.org/supports-color/-/supports-color-3.2.3.tgz",
          "dev": true
        },
        "uglify-js": {
          "version": "2.8.18",
          "from": "uglify-js@>=2.6.0 <3.0.0",
          "resolved": "https://registry.npmjs.org/uglify-js/-/uglify-js-2.8.18.tgz",
          "dev": true,
          "optional": true,
          "dependencies": {
            "source-map": {
              "version": "0.5.6",
              "from": "source-map@~0.5.1",
              "resolved": "https://registry.npmjs.org/source-map/-/source-map-0.5.6.tgz",
              "dev": true,
              "optional": true
            }
          }
        },
=======
>>>>>>> c23062f8
        "which": {
          "version": "1.2.14",
          "from": "which@>=1.1.1 <2.0.0",
          "resolved": "https://registry.npmjs.org/which/-/which-1.2.14.tgz",
          "dev": true
        },
        "wordwrap": {
          "version": "1.0.0",
          "from": "wordwrap@>=1.0.0 <2.0.0",
          "resolved": "https://registry.npmjs.org/wordwrap/-/wordwrap-1.0.0.tgz",
          "dev": true
        }
      }
    },
    "istanbul-api": {
      "version": "1.1.7",
      "from": "istanbul-api@>=1.1.0-alpha <2.0.0",
      "resolved": "https://registry.npmjs.org/istanbul-api/-/istanbul-api-1.1.7.tgz",
      "dev": true,
      "dependencies": {
        "async": {
          "version": "2.2.0",
          "from": "async@>=2.1.4 <3.0.0",
          "resolved": "https://registry.npmjs.org/async/-/async-2.2.0.tgz",
          "dev": true
        }
      }
    },
    "istanbul-lib-coverage": {
      "version": "1.0.2",
      "from": "istanbul-lib-coverage@>=1.0.2 <2.0.0",
      "resolved": "https://registry.npmjs.org/istanbul-lib-coverage/-/istanbul-lib-coverage-1.0.2.tgz",
      "dev": true
    },
    "istanbul-lib-hook": {
      "version": "1.0.5",
      "from": "istanbul-lib-hook@>=1.0.5 <2.0.0",
      "resolved": "https://registry.npmjs.org/istanbul-lib-hook/-/istanbul-lib-hook-1.0.5.tgz",
      "dev": true
    },
    "istanbul-lib-instrument": {
      "version": "1.7.0",
      "from": "istanbul-lib-instrument@>=1.6.2 <2.0.0",
      "resolved": "https://registry.npmjs.org/istanbul-lib-instrument/-/istanbul-lib-instrument-1.7.0.tgz",
      "dev": true,
      "dependencies": {
        "semver": {
          "version": "5.3.0",
          "from": "semver@>=5.3.0 <6.0.0",
          "resolved": "https://registry.npmjs.org/semver/-/semver-5.3.0.tgz",
          "dev": true
        }
      }
    },
    "istanbul-lib-report": {
      "version": "1.0.0",
      "from": "istanbul-lib-report@>=1.0.0 <2.0.0",
      "resolved": "https://registry.npmjs.org/istanbul-lib-report/-/istanbul-lib-report-1.0.0.tgz",
      "dev": true,
      "dependencies": {
        "supports-color": {
          "version": "3.2.3",
          "from": "supports-color@>=3.1.2 <4.0.0",
          "resolved": "https://registry.npmjs.org/supports-color/-/supports-color-3.2.3.tgz",
          "dev": true
        }
      }
    },
    "istanbul-lib-source-maps": {
      "version": "1.1.1",
      "from": "istanbul-lib-source-maps@>=1.1.1 <2.0.0",
      "resolved": "https://registry.npmjs.org/istanbul-lib-source-maps/-/istanbul-lib-source-maps-1.1.1.tgz",
      "dev": true
    },
    "istanbul-reports": {
      "version": "1.0.2",
      "from": "istanbul-reports@>=1.0.2 <2.0.0",
      "resolved": "https://registry.npmjs.org/istanbul-reports/-/istanbul-reports-1.0.2.tgz",
      "dev": true,
      "dependencies": {
        "handlebars": {
          "version": "4.0.6",
          "from": "handlebars@>=4.0.3 <5.0.0",
          "resolved": "https://registry.npmjs.org/handlebars/-/handlebars-4.0.6.tgz",
          "dev": true
        },
        "source-map": {
          "version": "0.4.4",
          "from": "source-map@>=0.4.4 <0.5.0",
          "resolved": "https://registry.npmjs.org/source-map/-/source-map-0.4.4.tgz",
          "dev": true
        },
        "uglify-js": {
          "version": "2.8.20",
          "from": "uglify-js@>=2.6.0 <3.0.0",
          "resolved": "https://registry.npmjs.org/uglify-js/-/uglify-js-2.8.20.tgz",
          "dev": true,
          "optional": true,
          "dependencies": {
            "source-map": {
              "version": "0.5.6",
              "from": "source-map@~0.5.1",
              "resolved": "https://registry.npmjs.org/source-map/-/source-map-0.5.6.tgz",
              "dev": true,
              "optional": true
            }
          }
        }
      }
    },
    "jade": {
      "version": "1.11.0",
      "from": "jade@>=1.11.0 <1.12.0",
      "resolved": "https://registry.npmjs.org/jade/-/jade-1.11.0.tgz",
      "dependencies": {
        "clean-css": {
          "version": "3.4.25",
          "from": "clean-css@>=3.1.9 <4.0.0",
          "resolved": "https://registry.npmjs.org/clean-css/-/clean-css-3.4.25.tgz",
          "dependencies": {
            "commander": {
              "version": "2.8.1",
              "from": "commander@>=2.8.0 <2.9.0",
              "resolved": "https://registry.npmjs.org/commander/-/commander-2.8.1.tgz"
            }
          }
        },
        "commander": {
          "version": "2.6.0",
          "from": "commander@>=2.6.0 <2.7.0",
          "resolved": "https://registry.npmjs.org/commander/-/commander-2.6.0.tgz"
        },
        "source-map": {
          "version": "0.4.4",
          "from": "source-map@>=0.4.0 <0.5.0",
          "resolved": "https://registry.npmjs.org/source-map/-/source-map-0.4.4.tgz"
        },
        "uglify-js": {
<<<<<<< HEAD
          "version": "2.8.18",
          "from": "uglify-js@>=2.4.19 <3.0.0",
          "resolved": "https://registry.npmjs.org/uglify-js/-/uglify-js-2.8.18.tgz",
=======
          "version": "2.8.20",
          "from": "uglify-js@>=2.4.19 <3.0.0",
          "resolved": "https://registry.npmjs.org/uglify-js/-/uglify-js-2.8.20.tgz",
>>>>>>> c23062f8
          "dependencies": {
            "source-map": {
              "version": "0.5.6",
              "from": "source-map@~0.5.1",
              "resolved": "https://registry.npmjs.org/source-map/-/source-map-0.5.6.tgz"
            }
          }
        }
      }
    },
    "jasmine": {
      "version": "2.4.1",
      "from": "jasmine@2.4.1",
      "resolved": "https://registry.npmjs.org/jasmine/-/jasmine-2.4.1.tgz",
      "dev": true,
      "dependencies": {
        "glob": {
          "version": "3.2.11",
          "from": "glob@>=3.2.11 <4.0.0",
          "resolved": "https://registry.npmjs.org/glob/-/glob-3.2.11.tgz",
          "dev": true
        },
        "minimatch": {
          "version": "0.3.0",
          "from": "minimatch@>=0.3.0 <0.4.0",
          "resolved": "https://registry.npmjs.org/minimatch/-/minimatch-0.3.0.tgz",
          "dev": true
        }
      }
    },
    "jasmine-core": {
      "version": "2.4.1",
      "from": "jasmine-core@>=2.4.0 <2.5.0",
      "resolved": "https://registry.npmjs.org/jasmine-core/-/jasmine-core-2.4.1.tgz",
      "dev": true
    },
    "jasminewd2": {
      "version": "0.0.9",
      "from": "jasminewd2@0.0.9",
      "resolved": "https://registry.npmjs.org/jasminewd2/-/jasminewd2-0.0.9.tgz",
      "dev": true
    },
    "jmespath": {
      "version": "0.15.0",
      "from": "jmespath@0.15.0",
      "resolved": "https://registry.npmjs.org/jmespath/-/jmespath-0.15.0.tgz"
    },
    "jodid25519": {
      "version": "1.0.2",
      "from": "jodid25519@>=1.0.0 <2.0.0",
      "resolved": "https://registry.npmjs.org/jodid25519/-/jodid25519-1.0.2.tgz",
      "optional": true
    },
    "jpeg-js": {
      "version": "0.1.2",
      "from": "jpeg-js@>=0.1.1 <0.2.0",
      "resolved": "https://registry.npmjs.org/jpeg-js/-/jpeg-js-0.1.2.tgz"
    },
    "jpegtran-bin": {
      "version": "3.2.0",
      "from": "jpegtran-bin@>=3.0.0 <4.0.0",
      "resolved": "https://registry.npmjs.org/jpegtran-bin/-/jpegtran-bin-3.2.0.tgz",
      "optional": true
    },
    "jquery": {
      "version": "3.2.1",
      "from": "jquery@>=3.1.1 <4.0.0",
      "resolved": "https://registry.npmjs.org/jquery/-/jquery-3.2.1.tgz"
    },
    "js-base64": {
      "version": "2.1.9",
      "from": "js-base64@>=2.1.9 <3.0.0",
      "resolved": "https://registry.npmjs.org/js-base64/-/js-base64-2.1.9.tgz"
    },
    "js-beautify": {
      "version": "1.6.12",
      "from": "js-beautify@>=1.6.3 <2.0.0",
      "resolved": "https://registry.npmjs.org/js-beautify/-/js-beautify-1.6.12.tgz"
    },
    "js-stringify": {
      "version": "1.0.2",
      "from": "js-stringify@>=1.0.1 <2.0.0",
      "resolved": "https://registry.npmjs.org/js-stringify/-/js-stringify-1.0.2.tgz"
    },
    "js-tokens": {
      "version": "3.0.1",
      "from": "js-tokens@>=3.0.0 <4.0.0",
      "resolved": "https://registry.npmjs.org/js-tokens/-/js-tokens-3.0.1.tgz"
    },
    "js-yaml": {
      "version": "3.8.2",
      "from": "js-yaml@>=3.1.0 <4.0.0",
      "resolved": "https://registry.npmjs.org/js-yaml/-/js-yaml-3.8.2.tgz",
      "dependencies": {
        "esprima": {
          "version": "3.1.3",
          "from": "esprima@>=3.1.1 <4.0.0",
          "resolved": "https://registry.npmjs.org/esprima/-/esprima-3.1.3.tgz"
        }
      }
    },
    "js2xmlparser": {
      "version": "1.0.0",
      "from": "js2xmlparser@>=1.0.0 <1.1.0",
      "resolved": "https://registry.npmjs.org/js2xmlparser/-/js2xmlparser-1.0.0.tgz"
    },
    "jsbn": {
      "version": "0.1.1",
      "from": "jsbn@>=0.1.0 <0.2.0",
      "resolved": "https://registry.npmjs.org/jsbn/-/jsbn-0.1.1.tgz",
      "optional": true
    },
    "jsesc": {
      "version": "1.3.0",
      "from": "jsesc@>=1.3.0 <2.0.0",
      "resolved": "https://registry.npmjs.org/jsesc/-/jsesc-1.3.0.tgz"
    },
    "json-content-demux": {
      "version": "0.1.3",
      "from": "json-content-demux@>=0.1.2 <0.2.0",
      "resolved": "https://registry.npmjs.org/json-content-demux/-/json-content-demux-0.1.3.tgz"
    },
    "json-loader": {
      "version": "0.5.4",
      "from": "json-loader@>=0.5.4 <0.6.0",
      "resolved": "https://registry.npmjs.org/json-loader/-/json-loader-0.5.4.tgz"
    },
    "json-schema": {
      "version": "0.2.3",
      "from": "json-schema@0.2.3",
      "resolved": "https://registry.npmjs.org/json-schema/-/json-schema-0.2.3.tgz"
    },
    "json-stable-stringify": {
      "version": "1.0.1",
      "from": "json-stable-stringify@>=1.0.1 <2.0.0",
      "resolved": "https://registry.npmjs.org/json-stable-stringify/-/json-stable-stringify-1.0.1.tgz"
    },
    "json-stringify-safe": {
      "version": "5.0.1",
      "from": "json-stringify-safe@>=5.0.1 <5.1.0",
      "resolved": "https://registry.npmjs.org/json-stringify-safe/-/json-stringify-safe-5.0.1.tgz"
    },
    "json3": {
      "version": "3.3.2",
      "from": "json3@3.3.2",
      "resolved": "https://registry.npmjs.org/json3/-/json3-3.3.2.tgz"
    },
    "json5": {
      "version": "0.5.1",
      "from": "json5@>=0.5.0 <0.6.0",
      "resolved": "https://registry.npmjs.org/json5/-/json5-0.5.1.tgz"
    },
    "jsonfile": {
      "version": "2.4.0",
      "from": "jsonfile@>=2.1.0 <3.0.0",
      "resolved": "https://registry.npmjs.org/jsonfile/-/jsonfile-2.4.0.tgz"
    },
    "jsonify": {
      "version": "0.0.0",
      "from": "jsonify@>=0.0.0 <0.1.0",
      "resolved": "https://registry.npmjs.org/jsonify/-/jsonify-0.0.0.tgz"
    },
    "jsonparse": {
      "version": "1.3.0",
      "from": "jsonparse@>=1.2.0 <2.0.0",
      "resolved": "https://registry.npmjs.org/jsonparse/-/jsonparse-1.3.0.tgz"
    },
    "jsonpointer": {
      "version": "4.0.1",
      "from": "jsonpointer@>=4.0.0 <5.0.0",
      "resolved": "https://registry.npmjs.org/jsonpointer/-/jsonpointer-4.0.1.tgz"
    },
    "JSONStream": {
      "version": "1.3.1",
      "from": "JSONStream@>=1.0.3 <2.0.0",
      "resolved": "https://registry.npmjs.org/JSONStream/-/JSONStream-1.3.1.tgz"
    },
    "jsprim": {
      "version": "1.4.0",
      "from": "jsprim@>=1.2.2 <2.0.0",
      "resolved": "https://registry.npmjs.org/jsprim/-/jsprim-1.4.0.tgz",
      "dependencies": {
        "assert-plus": {
          "version": "1.0.0",
          "from": "assert-plus@1.0.0",
          "resolved": "https://registry.npmjs.org/assert-plus/-/assert-plus-1.0.0.tgz"
        }
      }
    },
    "jstransformer": {
      "version": "0.0.2",
      "from": "jstransformer@0.0.2",
      "resolved": "https://registry.npmjs.org/jstransformer/-/jstransformer-0.0.2.tgz"
    },
    "junk": {
      "version": "1.0.3",
      "from": "junk@>=1.0.0 <1.1.0",
      "resolved": "https://registry.npmjs.org/junk/-/junk-1.0.3.tgz"
    },
    "kareem": {
      "version": "1.2.1",
      "from": "kareem@1.2.1",
      "resolved": "https://registry.npmjs.org/kareem/-/kareem-1.2.1.tgz"
    },
    "karma": {
      "version": "1.5.0",
      "from": "karma@>=1.3.0 <2.0.0",
      "resolved": "https://registry.npmjs.org/karma/-/karma-1.5.0.tgz",
      "dev": true,
      "dependencies": {
        "colors": {
          "version": "1.1.2",
          "from": "colors@>=1.1.0 <2.0.0",
          "resolved": "https://registry.npmjs.org/colors/-/colors-1.1.2.tgz",
          "dev": true
        },
        "glob": {
          "version": "7.1.1",
          "from": "glob@>=7.1.1 <8.0.0",
          "resolved": "https://registry.npmjs.org/glob/-/glob-7.1.1.tgz",
          "dev": true
        },
        "lodash": {
          "version": "3.10.1",
          "from": "lodash@>=3.8.0 <4.0.0",
          "resolved": "https://registry.npmjs.org/lodash/-/lodash-3.10.1.tgz",
          "dev": true
        },
        "mime": {
          "version": "1.3.4",
          "from": "mime@>=1.3.4 <2.0.0",
          "resolved": "https://registry.npmjs.org/mime/-/mime-1.3.4.tgz",
          "dev": true
        },
        "tmp": {
          "version": "0.0.31",
          "from": "tmp@0.0.31",
          "resolved": "https://registry.npmjs.org/tmp/-/tmp-0.0.31.tgz",
          "dev": true
        }
      }
    },
    "karma-babel-preprocessor": {
      "version": "6.0.1",
      "from": "karma-babel-preprocessor@>=6.0.1 <7.0.0",
      "resolved": "https://registry.npmjs.org/karma-babel-preprocessor/-/karma-babel-preprocessor-6.0.1.tgz",
      "dev": true
    },
    "karma-chai-plugins": {
      "version": "0.6.1",
      "from": "karma-chai-plugins@>=0.6.0 <0.7.0",
      "resolved": "https://registry.npmjs.org/karma-chai-plugins/-/karma-chai-plugins-0.6.1.tgz",
      "dev": true,
      "dependencies": {
        "chai": {
          "version": "3.4.1",
          "from": "chai@3.4.1",
          "resolved": "https://registry.npmjs.org/chai/-/chai-3.4.1.tgz",
          "dev": true
        },
        "chai-as-promised": {
          "version": "5.1.0",
          "from": "chai-as-promised@5.1.0",
          "resolved": "https://registry.npmjs.org/chai-as-promised/-/chai-as-promised-5.1.0.tgz",
          "dev": true
        },
        "lolex": {
          "version": "1.3.2",
          "from": "lolex@1.3.2",
          "resolved": "https://registry.npmjs.org/lolex/-/lolex-1.3.2.tgz",
          "dev": true
        },
        "sinon": {
          "version": "1.17.2",
          "from": "sinon@1.17.2",
          "resolved": "https://registry.npmjs.org/sinon/-/sinon-1.17.2.tgz",
          "dev": true
        },
        "sinon-chai": {
          "version": "2.8.0",
          "from": "sinon-chai@2.8.0",
          "resolved": "https://registry.npmjs.org/sinon-chai/-/sinon-chai-2.8.0.tgz",
          "dev": true
        }
      }
    },
    "karma-coverage": {
      "version": "0.5.5",
      "from": "karma-coverage@>=0.5.3 <0.6.0",
      "resolved": "https://registry.npmjs.org/karma-coverage/-/karma-coverage-0.5.5.tgz",
      "dev": true,
      "dependencies": {
        "abbrev": {
          "version": "1.0.9",
          "from": "abbrev@>=1.0.0 <1.1.0",
          "resolved": "https://registry.npmjs.org/abbrev/-/abbrev-1.0.9.tgz",
          "dev": true
        },
        "dateformat": {
          "version": "1.0.12",
          "from": "dateformat@>=1.0.6 <2.0.0",
          "resolved": "https://registry.npmjs.org/dateformat/-/dateformat-1.0.12.tgz",
          "dev": true
        },
        "escodegen": {
          "version": "1.8.1",
          "from": "escodegen@>=1.8.0 <1.9.0",
          "resolved": "https://registry.npmjs.org/escodegen/-/escodegen-1.8.1.tgz",
          "dev": true,
          "dependencies": {
            "source-map": {
              "version": "0.2.0",
              "from": "source-map@>=0.2.0 <0.3.0",
              "resolved": "https://registry.npmjs.org/source-map/-/source-map-0.2.0.tgz",
              "dev": true,
              "optional": true
            }
          }
        },
        "esprima": {
          "version": "2.7.3",
          "from": "esprima@>=2.7.0 <2.8.0",
          "resolved": "https://registry.npmjs.org/esprima/-/esprima-2.7.3.tgz",
          "dev": true
        },
        "estraverse": {
          "version": "1.9.3",
          "from": "estraverse@>=1.9.1 <2.0.0",
          "resolved": "https://registry.npmjs.org/estraverse/-/estraverse-1.9.3.tgz",
          "dev": true
        },
        "glob": {
          "version": "5.0.15",
          "from": "glob@>=5.0.15 <6.0.0",
          "resolved": "https://registry.npmjs.org/glob/-/glob-5.0.15.tgz",
          "dev": true
        },
        "handlebars": {
          "version": "4.0.6",
          "from": "handlebars@>=4.0.1 <5.0.0",
          "resolved": "https://registry.npmjs.org/handlebars/-/handlebars-4.0.6.tgz",
          "dev": true,
          "dependencies": {
            "source-map": {
              "version": "0.4.4",
              "from": "source-map@>=0.4.4 <0.5.0",
              "resolved": "https://registry.npmjs.org/source-map/-/source-map-0.4.4.tgz",
              "dev": true
            }
          }
        },
        "istanbul": {
          "version": "0.4.5",
          "from": "istanbul@>=0.4.0 <0.5.0",
          "resolved": "https://registry.npmjs.org/istanbul/-/istanbul-0.4.5.tgz",
          "dev": true
        },
        "resolve": {
          "version": "1.1.7",
          "from": "resolve@>=1.1.0 <1.2.0",
          "resolved": "https://registry.npmjs.org/resolve/-/resolve-1.1.7.tgz",
          "dev": true
        },
        "supports-color": {
          "version": "3.2.3",
          "from": "supports-color@>=3.1.0 <4.0.0",
          "resolved": "https://registry.npmjs.org/supports-color/-/supports-color-3.2.3.tgz",
          "dev": true
        },
        "uglify-js": {
<<<<<<< HEAD
          "version": "2.8.18",
          "from": "uglify-js@>=2.6.0 <3.0.0",
          "resolved": "https://registry.npmjs.org/uglify-js/-/uglify-js-2.8.18.tgz",
=======
          "version": "2.8.20",
          "from": "uglify-js@>=2.6.0 <3.0.0",
          "resolved": "https://registry.npmjs.org/uglify-js/-/uglify-js-2.8.20.tgz",
>>>>>>> c23062f8
          "dev": true,
          "optional": true
        },
        "which": {
          "version": "1.2.14",
          "from": "which@>=1.1.1 <2.0.0",
          "resolved": "https://registry.npmjs.org/which/-/which-1.2.14.tgz",
          "dev": true
        },
        "wordwrap": {
          "version": "1.0.0",
          "from": "wordwrap@>=1.0.0 <2.0.0",
          "resolved": "https://registry.npmjs.org/wordwrap/-/wordwrap-1.0.0.tgz",
          "dev": true
        }
      }
    },
    "karma-mocha": {
      "version": "0.2.2",
      "from": "karma-mocha@>=0.2.0 <0.3.0",
      "resolved": "https://registry.npmjs.org/karma-mocha/-/karma-mocha-0.2.2.tgz",
      "dev": true
    },
    "karma-mocha-reporter": {
      "version": "1.3.0",
      "from": "karma-mocha-reporter@>=1.1.1 <2.0.0",
      "resolved": "https://registry.npmjs.org/karma-mocha-reporter/-/karma-mocha-reporter-1.3.0.tgz",
      "dev": true,
      "dependencies": {
        "chalk": {
          "version": "1.1.1",
          "from": "chalk@1.1.1",
          "resolved": "https://registry.npmjs.org/chalk/-/chalk-1.1.1.tgz",
          "dev": true
        }
      }
    },
    "karma-phantomjs-launcher": {
      "version": "1.0.4",
      "from": "karma-phantomjs-launcher@>=1.0.0 <2.0.0",
      "resolved": "https://registry.npmjs.org/karma-phantomjs-launcher/-/karma-phantomjs-launcher-1.0.4.tgz",
      "dev": true
    },
    "karma-sinon-chai": {
      "version": "1.2.4",
      "from": "karma-sinon-chai@>=1.2.0 <2.0.0",
      "resolved": "https://registry.npmjs.org/karma-sinon-chai/-/karma-sinon-chai-1.2.4.tgz",
      "dev": true
    },
    "karma-sinon-stub-promise": {
      "version": "1.0.0",
      "from": "karma-sinon-stub-promise@>=1.0.0 <2.0.0",
      "resolved": "https://registry.npmjs.org/karma-sinon-stub-promise/-/karma-sinon-stub-promise-1.0.0.tgz",
      "dev": true
    },
    "karma-sourcemap-loader": {
      "version": "0.3.7",
      "from": "karma-sourcemap-loader@>=0.3.7 <0.4.0",
      "resolved": "https://registry.npmjs.org/karma-sourcemap-loader/-/karma-sourcemap-loader-0.3.7.tgz",
      "dev": true
    },
    "karma-spec-reporter": {
      "version": "0.0.24",
      "from": "karma-spec-reporter@0.0.24",
      "resolved": "https://registry.npmjs.org/karma-spec-reporter/-/karma-spec-reporter-0.0.24.tgz",
      "dev": true,
      "dependencies": {
        "colors": {
          "version": "0.6.2",
          "from": "colors@>=0.6.0 <0.7.0",
          "resolved": "https://registry.npmjs.org/colors/-/colors-0.6.2.tgz",
          "dev": true
        }
      }
    },
    "karma-webpack": {
      "version": "2.0.3",
      "from": "karma-webpack@>=2.0.2 <3.0.0",
      "resolved": "https://registry.npmjs.org/karma-webpack/-/karma-webpack-2.0.3.tgz",
      "dev": true,
      "dependencies": {
        "async": {
          "version": "0.9.2",
          "from": "async@>=0.9.0 <0.10.0",
          "resolved": "https://registry.npmjs.org/async/-/async-0.9.2.tgz",
          "dev": true
        },
        "lodash": {
          "version": "3.10.1",
          "from": "lodash@>=3.8.0 <4.0.0",
          "resolved": "https://registry.npmjs.org/lodash/-/lodash-3.10.1.tgz",
          "dev": true
        },
        "source-map": {
          "version": "0.1.43",
          "from": "source-map@>=0.1.41 <0.2.0",
          "resolved": "https://registry.npmjs.org/source-map/-/source-map-0.1.43.tgz",
          "dev": true
        }
      }
    },
    "kew": {
      "version": "0.7.0",
      "from": "kew@>=0.7.0 <0.8.0",
      "resolved": "https://registry.npmjs.org/kew/-/kew-0.7.0.tgz"
    },
    "keygrip": {
      "version": "1.0.1",
      "from": "keygrip@>=1.0.0 <1.1.0",
      "resolved": "https://registry.npmjs.org/keygrip/-/keygrip-1.0.1.tgz"
    },
    "kind-of": {
      "version": "3.1.0",
      "from": "kind-of@>=3.0.2 <4.0.0",
      "resolved": "https://registry.npmjs.org/kind-of/-/kind-of-3.1.0.tgz"
    },
    "klaw": {
      "version": "1.3.1",
      "from": "klaw@>=1.0.0 <2.0.0",
      "resolved": "https://registry.npmjs.org/klaw/-/klaw-1.3.1.tgz"
    },
    "klaw-sync": {
      "version": "1.1.2",
      "from": "klaw-sync@>=1.0.2 <2.0.0",
      "resolved": "https://registry.npmjs.org/klaw-sync/-/klaw-sync-1.1.2.tgz"
    },
    "labeled-stream-splicer": {
      "version": "2.0.0",
      "from": "labeled-stream-splicer@>=2.0.0 <3.0.0",
      "resolved": "https://registry.npmjs.org/labeled-stream-splicer/-/labeled-stream-splicer-2.0.0.tgz",
      "dependencies": {
        "isarray": {
          "version": "0.0.1",
          "from": "isarray@>=0.0.1 <0.1.0",
          "resolved": "https://registry.npmjs.org/isarray/-/isarray-0.0.1.tgz"
        }
      }
    },
    "latest-version": {
      "version": "0.2.0",
      "from": "latest-version@>=0.2.0 <0.3.0",
      "resolved": "https://registry.npmjs.org/latest-version/-/latest-version-0.2.0.tgz"
    },
    "layout": {
      "version": "2.2.0",
      "from": "layout@>=2.2.0 <2.3.0",
      "resolved": "https://registry.npmjs.org/layout/-/layout-2.2.0.tgz"
    },
    "lazy-cache": {
      "version": "1.0.4",
      "from": "lazy-cache@>=1.0.3 <2.0.0",
      "resolved": "https://registry.npmjs.org/lazy-cache/-/lazy-cache-1.0.4.tgz"
    },
    "lazy-debug-legacy": {
      "version": "0.0.1",
      "from": "lazy-debug-legacy@>=0.0.0 <0.1.0",
      "resolved": "https://registry.npmjs.org/lazy-debug-legacy/-/lazy-debug-legacy-0.0.1.tgz"
    },
    "lazy-req": {
      "version": "1.1.0",
      "from": "lazy-req@>=1.0.0 <2.0.0",
      "resolved": "https://registry.npmjs.org/lazy-req/-/lazy-req-1.1.0.tgz",
      "optional": true
    },
    "lazystream": {
      "version": "1.0.0",
      "from": "lazystream@>=1.0.0 <2.0.0",
      "resolved": "https://registry.npmjs.org/lazystream/-/lazystream-1.0.0.tgz"
    },
    "lcid": {
      "version": "1.0.0",
      "from": "lcid@>=1.0.0 <2.0.0",
      "resolved": "https://registry.npmjs.org/lcid/-/lcid-1.0.0.tgz"
    },
    "lcov-parse": {
      "version": "0.0.10",
      "from": "lcov-parse@0.0.10",
      "resolved": "https://registry.npmjs.org/lcov-parse/-/lcov-parse-0.0.10.tgz",
      "dev": true
    },
    "lcov-result-merger": {
      "version": "1.2.0",
      "from": "lcov-result-merger@>=1.0.2 <2.0.0",
      "resolved": "https://registry.npmjs.org/lcov-result-merger/-/lcov-result-merger-1.2.0.tgz",
      "dev": true,
      "dependencies": {
        "glob": {
          "version": "5.0.15",
          "from": "glob@>=5.0.3 <6.0.0",
          "resolved": "https://registry.npmjs.org/glob/-/glob-5.0.15.tgz",
          "dev": true
        },
        "glob-parent": {
          "version": "3.1.0",
          "from": "glob-parent@>=3.0.0 <4.0.0",
          "resolved": "https://registry.npmjs.org/glob-parent/-/glob-parent-3.1.0.tgz",
          "dev": true
        },
        "glob-stream": {
          "version": "5.3.5",
          "from": "glob-stream@>=5.3.2 <6.0.0",
          "resolved": "https://registry.npmjs.org/glob-stream/-/glob-stream-5.3.5.tgz",
          "dev": true,
          "dependencies": {
            "readable-stream": {
              "version": "1.0.34",
              "from": "readable-stream@>=1.0.33-1 <1.1.0-0",
              "resolved": "https://registry.npmjs.org/readable-stream/-/readable-stream-1.0.34.tgz",
              "dev": true
            },
            "through2": {
              "version": "0.6.5",
              "from": "through2@>=0.6.0 <0.7.0",
              "resolved": "https://registry.npmjs.org/through2/-/through2-0.6.5.tgz",
              "dev": true
            }
          }
        },
        "gulp-sourcemaps": {
          "version": "1.6.0",
          "from": "gulp-sourcemaps@1.6.0",
          "resolved": "https://registry.npmjs.org/gulp-sourcemaps/-/gulp-sourcemaps-1.6.0.tgz",
          "dev": true
        },
        "is-extglob": {
          "version": "2.1.1",
          "from": "is-extglob@>=2.1.0 <3.0.0",
          "resolved": "https://registry.npmjs.org/is-extglob/-/is-extglob-2.1.1.tgz",
          "dev": true
        },
        "is-glob": {
          "version": "3.1.0",
          "from": "is-glob@>=3.1.0 <4.0.0",
          "resolved": "https://registry.npmjs.org/is-glob/-/is-glob-3.1.0.tgz",
          "dev": true
        },
        "isarray": {
          "version": "0.0.1",
          "from": "isarray@0.0.1",
          "resolved": "https://registry.npmjs.org/isarray/-/isarray-0.0.1.tgz",
          "dev": true
        },
        "ordered-read-streams": {
          "version": "0.3.0",
          "from": "ordered-read-streams@>=0.3.0 <0.4.0",
          "resolved": "https://registry.npmjs.org/ordered-read-streams/-/ordered-read-streams-0.3.0.tgz",
          "dev": true
        },
        "unique-stream": {
          "version": "2.2.1",
          "from": "unique-stream@>=2.0.2 <3.0.0",
          "resolved": "https://registry.npmjs.org/unique-stream/-/unique-stream-2.2.1.tgz",
          "dev": true
        },
        "vinyl": {
          "version": "1.2.0",
          "from": "vinyl@>=1.1.1 <2.0.0",
          "resolved": "https://registry.npmjs.org/vinyl/-/vinyl-1.2.0.tgz",
          "dev": true
        },
        "vinyl-fs": {
          "version": "2.4.4",
          "from": "vinyl-fs@>=2.4.3 <3.0.0",
          "resolved": "https://registry.npmjs.org/vinyl-fs/-/vinyl-fs-2.4.4.tgz",
          "dev": true
        }
      }
    },
    "levn": {
      "version": "0.3.0",
      "from": "levn@>=0.3.0 <0.4.0",
      "resolved": "https://registry.npmjs.org/levn/-/levn-0.3.0.tgz",
      "dev": true
    },
    "lexical-scope": {
      "version": "1.2.0",
      "from": "lexical-scope@>=1.2.0 <2.0.0",
      "resolved": "https://registry.npmjs.org/lexical-scope/-/lexical-scope-1.2.0.tgz"
    },
    "libbase64": {
      "version": "0.1.0",
      "from": "libbase64@0.1.0",
      "resolved": "https://registry.npmjs.org/libbase64/-/libbase64-0.1.0.tgz"
    },
    "libmime": {
      "version": "3.0.0",
      "from": "libmime@3.0.0",
      "resolved": "https://registry.npmjs.org/libmime/-/libmime-3.0.0.tgz"
    },
    "libqp": {
      "version": "1.1.0",
      "from": "libqp@1.1.0",
      "resolved": "https://registry.npmjs.org/libqp/-/libqp-1.1.0.tgz"
    },
    "liftoff": {
      "version": "2.3.0",
      "from": "liftoff@>=2.1.0 <3.0.0",
      "resolved": "https://registry.npmjs.org/liftoff/-/liftoff-2.3.0.tgz",
      "dependencies": {
        "findup-sync": {
          "version": "0.4.3",
          "from": "findup-sync@>=0.4.2 <0.5.0",
          "resolved": "https://registry.npmjs.org/findup-sync/-/findup-sync-0.4.3.tgz"
        }
      }
    },
    "linkify-it": {
      "version": "2.0.3",
      "from": "linkify-it@>=2.0.0 <3.0.0",
      "resolved": "https://registry.npmjs.org/linkify-it/-/linkify-it-2.0.3.tgz"
    },
    "load-json-file": {
      "version": "1.1.0",
      "from": "load-json-file@>=1.0.0 <2.0.0",
      "resolved": "https://registry.npmjs.org/load-json-file/-/load-json-file-1.1.0.tgz"
    },
    "loader-fs-cache": {
      "version": "1.0.1",
      "from": "loader-fs-cache@>=1.0.0 <2.0.0",
      "resolved": "https://registry.npmjs.org/loader-fs-cache/-/loader-fs-cache-1.0.1.tgz",
      "dev": true
    },
    "loader-runner": {
      "version": "2.3.0",
      "from": "loader-runner@>=2.3.0 <3.0.0",
      "resolved": "https://registry.npmjs.org/loader-runner/-/loader-runner-2.3.0.tgz"
    },
    "loader-utils": {
      "version": "0.2.17",
      "from": "loader-utils@>=0.2.16 <0.3.0",
      "resolved": "https://registry.npmjs.org/loader-utils/-/loader-utils-0.2.17.tgz"
    },
    "locate-path": {
      "version": "2.0.0",
      "from": "locate-path@>=2.0.0 <3.0.0",
      "resolved": "https://registry.npmjs.org/locate-path/-/locate-path-2.0.0.tgz",
      "dev": true,
      "dependencies": {
        "path-exists": {
          "version": "3.0.0",
          "from": "path-exists@>=3.0.0 <4.0.0",
          "resolved": "https://registry.npmjs.org/path-exists/-/path-exists-3.0.0.tgz",
          "dev": true
        }
      }
    },
    "lockfile": {
      "version": "1.0.3",
      "from": "lockfile@>=1.0.0 <1.1.0",
      "resolved": "https://registry.npmjs.org/lockfile/-/lockfile-1.0.3.tgz"
    },
    "lodash": {
      "version": "4.17.4",
      "from": "lodash@>=4.17.4 <5.0.0",
      "resolved": "https://registry.npmjs.org/lodash/-/lodash-4.17.4.tgz"
    },
    "lodash._arraycopy": {
      "version": "3.0.0",
      "from": "lodash._arraycopy@>=3.0.0 <4.0.0",
      "resolved": "https://registry.npmjs.org/lodash._arraycopy/-/lodash._arraycopy-3.0.0.tgz",
      "dev": true
    },
    "lodash._arrayeach": {
      "version": "3.0.0",
      "from": "lodash._arrayeach@>=3.0.0 <4.0.0",
      "resolved": "https://registry.npmjs.org/lodash._arrayeach/-/lodash._arrayeach-3.0.0.tgz",
      "dev": true
    },
    "lodash._baseassign": {
      "version": "3.2.0",
      "from": "lodash._baseassign@>=3.0.0 <4.0.0",
      "resolved": "https://registry.npmjs.org/lodash._baseassign/-/lodash._baseassign-3.2.0.tgz"
    },
    "lodash._baseclone": {
      "version": "3.3.0",
      "from": "lodash._baseclone@>=3.0.0 <4.0.0",
      "resolved": "https://registry.npmjs.org/lodash._baseclone/-/lodash._baseclone-3.3.0.tgz",
      "dev": true
    },
    "lodash._basecopy": {
      "version": "3.0.1",
      "from": "lodash._basecopy@>=3.0.0 <4.0.0",
      "resolved": "https://registry.npmjs.org/lodash._basecopy/-/lodash._basecopy-3.0.1.tgz"
    },
    "lodash._basecreate": {
      "version": "3.0.3",
      "from": "lodash._basecreate@>=3.0.0 <4.0.0",
      "resolved": "https://registry.npmjs.org/lodash._basecreate/-/lodash._basecreate-3.0.3.tgz"
    },
    "lodash._basefor": {
      "version": "3.0.3",
      "from": "lodash._basefor@>=3.0.0 <4.0.0",
      "resolved": "https://registry.npmjs.org/lodash._basefor/-/lodash._basefor-3.0.3.tgz",
      "dev": true
    },
    "lodash._basetostring": {
      "version": "3.0.1",
      "from": "lodash._basetostring@>=3.0.0 <4.0.0",
      "resolved": "https://registry.npmjs.org/lodash._basetostring/-/lodash._basetostring-3.0.1.tgz"
    },
    "lodash._basevalues": {
      "version": "3.0.0",
      "from": "lodash._basevalues@>=3.0.0 <4.0.0",
      "resolved": "https://registry.npmjs.org/lodash._basevalues/-/lodash._basevalues-3.0.0.tgz"
    },
    "lodash._bindcallback": {
      "version": "3.0.1",
      "from": "lodash._bindcallback@>=3.0.0 <4.0.0",
      "resolved": "https://registry.npmjs.org/lodash._bindcallback/-/lodash._bindcallback-3.0.1.tgz"
    },
    "lodash._createassigner": {
      "version": "3.1.1",
      "from": "lodash._createassigner@>=3.0.0 <4.0.0",
      "resolved": "https://registry.npmjs.org/lodash._createassigner/-/lodash._createassigner-3.1.1.tgz"
    },
    "lodash._escapehtmlchar": {
      "version": "2.4.1",
      "from": "lodash._escapehtmlchar@>=2.4.1 <2.5.0",
      "resolved": "https://registry.npmjs.org/lodash._escapehtmlchar/-/lodash._escapehtmlchar-2.4.1.tgz"
    },
    "lodash._escapestringchar": {
      "version": "2.4.1",
      "from": "lodash._escapestringchar@>=2.4.1 <2.5.0",
      "resolved": "https://registry.npmjs.org/lodash._escapestringchar/-/lodash._escapestringchar-2.4.1.tgz"
    },
    "lodash._getnative": {
      "version": "3.9.1",
      "from": "lodash._getnative@>=3.0.0 <4.0.0",
      "resolved": "https://registry.npmjs.org/lodash._getnative/-/lodash._getnative-3.9.1.tgz"
    },
    "lodash._htmlescapes": {
      "version": "2.4.1",
      "from": "lodash._htmlescapes@>=2.4.1 <2.5.0",
      "resolved": "https://registry.npmjs.org/lodash._htmlescapes/-/lodash._htmlescapes-2.4.1.tgz"
    },
    "lodash._isiterateecall": {
      "version": "3.0.9",
      "from": "lodash._isiterateecall@>=3.0.0 <4.0.0",
      "resolved": "https://registry.npmjs.org/lodash._isiterateecall/-/lodash._isiterateecall-3.0.9.tgz"
    },
    "lodash._isnative": {
      "version": "2.4.1",
      "from": "lodash._isnative@>=2.4.1 <2.5.0",
      "resolved": "https://registry.npmjs.org/lodash._isnative/-/lodash._isnative-2.4.1.tgz"
    },
    "lodash._objecttypes": {
      "version": "2.4.1",
      "from": "lodash._objecttypes@>=2.4.1 <2.5.0",
      "resolved": "https://registry.npmjs.org/lodash._objecttypes/-/lodash._objecttypes-2.4.1.tgz"
    },
    "lodash._reescape": {
      "version": "3.0.0",
      "from": "lodash._reescape@>=3.0.0 <4.0.0",
      "resolved": "https://registry.npmjs.org/lodash._reescape/-/lodash._reescape-3.0.0.tgz"
    },
    "lodash._reevaluate": {
      "version": "3.0.0",
      "from": "lodash._reevaluate@>=3.0.0 <4.0.0",
      "resolved": "https://registry.npmjs.org/lodash._reevaluate/-/lodash._reevaluate-3.0.0.tgz"
    },
    "lodash._reinterpolate": {
      "version": "3.0.0",
      "from": "lodash._reinterpolate@>=3.0.0 <4.0.0",
      "resolved": "https://registry.npmjs.org/lodash._reinterpolate/-/lodash._reinterpolate-3.0.0.tgz"
    },
    "lodash._reunescapedhtml": {
      "version": "2.4.1",
      "from": "lodash._reunescapedhtml@>=2.4.1 <2.5.0",
      "resolved": "https://registry.npmjs.org/lodash._reunescapedhtml/-/lodash._reunescapedhtml-2.4.1.tgz",
      "dependencies": {
        "lodash.keys": {
          "version": "2.4.1",
          "from": "lodash.keys@>=2.4.1 <2.5.0",
          "resolved": "https://registry.npmjs.org/lodash.keys/-/lodash.keys-2.4.1.tgz"
        }
      }
    },
    "lodash._root": {
      "version": "3.0.1",
      "from": "lodash._root@>=3.0.0 <4.0.0",
      "resolved": "https://registry.npmjs.org/lodash._root/-/lodash._root-3.0.1.tgz"
    },
    "lodash._shimkeys": {
      "version": "2.4.1",
      "from": "lodash._shimkeys@>=2.4.1 <2.5.0",
      "resolved": "https://registry.npmjs.org/lodash._shimkeys/-/lodash._shimkeys-2.4.1.tgz"
    },
    "lodash._stack": {
      "version": "4.1.3",
      "from": "lodash._stack@>=4.0.0 <5.0.0",
      "resolved": "https://registry.npmjs.org/lodash._stack/-/lodash._stack-4.1.3.tgz",
      "dev": true
    },
    "lodash.assign": {
      "version": "3.2.0",
      "from": "lodash.assign@>=3.0.0 <4.0.0",
      "resolved": "https://registry.npmjs.org/lodash.assign/-/lodash.assign-3.2.0.tgz"
    },
    "lodash.assignwith": {
      "version": "4.2.0",
      "from": "lodash.assignwith@>=4.0.7 <5.0.0",
      "resolved": "https://registry.npmjs.org/lodash.assignwith/-/lodash.assignwith-4.2.0.tgz"
    },
    "lodash.camelcase": {
      "version": "4.3.0",
      "from": "lodash.camelcase@>=4.3.0 <5.0.0",
      "resolved": "https://registry.npmjs.org/lodash.camelcase/-/lodash.camelcase-4.3.0.tgz"
    },
    "lodash.clone": {
      "version": "3.0.3",
      "from": "lodash.clone@3.0.3",
      "resolved": "https://registry.npmjs.org/lodash.clone/-/lodash.clone-3.0.3.tgz",
      "dev": true
    },
    "lodash.clonedeep": {
      "version": "4.5.0",
      "from": "lodash.clonedeep@>=4.3.2 <5.0.0",
      "resolved": "https://registry.npmjs.org/lodash.clonedeep/-/lodash.clonedeep-4.5.0.tgz"
    },
    "lodash.create": {
      "version": "3.1.1",
      "from": "lodash.create@3.1.1",
      "resolved": "https://registry.npmjs.org/lodash.create/-/lodash.create-3.1.1.tgz"
    },
    "lodash.debounce": {
      "version": "2.4.1",
      "from": "lodash.debounce@>=2.4.1 <3.0.0",
      "resolved": "https://registry.npmjs.org/lodash.debounce/-/lodash.debounce-2.4.1.tgz"
    },
    "lodash.defaults": {
      "version": "3.1.2",
      "from": "lodash.defaults@>=3.1.2 <4.0.0",
      "resolved": "https://registry.npmjs.org/lodash.defaults/-/lodash.defaults-3.1.2.tgz"
    },
    "lodash.defaultsdeep": {
      "version": "4.3.2",
      "from": "lodash.defaultsdeep@4.3.2",
      "resolved": "https://registry.npmjs.org/lodash.defaultsdeep/-/lodash.defaultsdeep-4.3.2.tgz",
      "dev": true,
      "dependencies": {
        "lodash._baseclone": {
          "version": "4.5.7",
          "from": "lodash._baseclone@>=4.0.0 <5.0.0",
          "resolved": "https://registry.npmjs.org/lodash._baseclone/-/lodash._baseclone-4.5.7.tgz",
          "dev": true
        }
      }
    },
    "lodash.escape": {
      "version": "3.2.0",
      "from": "lodash.escape@>=3.0.0 <4.0.0",
      "resolved": "https://registry.npmjs.org/lodash.escape/-/lodash.escape-3.2.0.tgz"
    },
    "lodash.get": {
      "version": "4.4.2",
      "from": "lodash.get@>=4.0.0 <5.0.0",
      "resolved": "https://registry.npmjs.org/lodash.get/-/lodash.get-4.4.2.tgz"
    },
    "lodash.isarguments": {
      "version": "3.1.0",
      "from": "lodash.isarguments@>=3.0.0 <4.0.0",
      "resolved": "https://registry.npmjs.org/lodash.isarguments/-/lodash.isarguments-3.1.0.tgz"
    },
    "lodash.isarray": {
      "version": "3.0.4",
      "from": "lodash.isarray@>=3.0.0 <4.0.0",
      "resolved": "https://registry.npmjs.org/lodash.isarray/-/lodash.isarray-3.0.4.tgz"
    },
    "lodash.isempty": {
      "version": "4.4.0",
      "from": "lodash.isempty@>=4.2.1 <5.0.0",
      "resolved": "https://registry.npmjs.org/lodash.isempty/-/lodash.isempty-4.4.0.tgz"
    },
    "lodash.isequal": {
      "version": "4.5.0",
      "from": "lodash.isequal@>=4.0.0 <5.0.0",
      "resolved": "https://registry.npmjs.org/lodash.isequal/-/lodash.isequal-4.5.0.tgz"
    },
    "lodash.isfunction": {
      "version": "2.4.1",
      "from": "lodash.isfunction@>=2.4.1 <2.5.0",
      "resolved": "https://registry.npmjs.org/lodash.isfunction/-/lodash.isfunction-2.4.1.tgz"
    },
    "lodash.isobject": {
      "version": "2.4.1",
      "from": "lodash.isobject@>=2.4.1 <2.5.0",
      "resolved": "https://registry.npmjs.org/lodash.isobject/-/lodash.isobject-2.4.1.tgz"
    },
    "lodash.isplainobject": {
      "version": "4.0.6",
      "from": "lodash.isplainobject@>=4.0.4 <5.0.0",
      "resolved": "https://registry.npmjs.org/lodash.isplainobject/-/lodash.isplainobject-4.0.6.tgz"
    },
    "lodash.isstring": {
      "version": "4.0.1",
      "from": "lodash.isstring@>=4.0.1 <5.0.0",
      "resolved": "https://registry.npmjs.org/lodash.isstring/-/lodash.isstring-4.0.1.tgz"
    },
    "lodash.keys": {
      "version": "3.1.2",
      "from": "lodash.keys@>=3.0.0 <4.0.0",
      "resolved": "https://registry.npmjs.org/lodash.keys/-/lodash.keys-3.1.2.tgz"
    },
    "lodash.keysin": {
      "version": "4.2.0",
      "from": "lodash.keysin@>=4.0.0 <5.0.0",
      "resolved": "https://registry.npmjs.org/lodash.keysin/-/lodash.keysin-4.2.0.tgz",
      "dev": true
    },
    "lodash.mapvalues": {
      "version": "4.6.0",
      "from": "lodash.mapvalues@>=4.4.0 <5.0.0",
      "resolved": "https://registry.npmjs.org/lodash.mapvalues/-/lodash.mapvalues-4.6.0.tgz"
    },
    "lodash.memoize": {
      "version": "3.0.4",
      "from": "lodash.memoize@>=3.0.3 <3.1.0",
      "resolved": "https://registry.npmjs.org/lodash.memoize/-/lodash.memoize-3.0.4.tgz"
    },
    "lodash.mergewith": {
      "version": "4.6.0",
      "from": "lodash.mergewith@>=4.6.0 <5.0.0",
      "resolved": "https://registry.npmjs.org/lodash.mergewith/-/lodash.mergewith-4.6.0.tgz"
    },
    "lodash.now": {
      "version": "2.4.1",
      "from": "lodash.now@>=2.4.1 <2.5.0",
      "resolved": "https://registry.npmjs.org/lodash.now/-/lodash.now-2.4.1.tgz"
    },
    "lodash.pick": {
      "version": "4.4.0",
      "from": "lodash.pick@>=4.2.1 <5.0.0",
      "resolved": "https://registry.npmjs.org/lodash.pick/-/lodash.pick-4.4.0.tgz"
    },
    "lodash.rest": {
      "version": "4.0.5",
      "from": "lodash.rest@>=4.0.0 <5.0.0",
      "resolved": "https://registry.npmjs.org/lodash.rest/-/lodash.rest-4.0.5.tgz",
      "dev": true
    },
    "lodash.restparam": {
      "version": "3.6.1",
      "from": "lodash.restparam@>=3.0.0 <4.0.0",
      "resolved": "https://registry.npmjs.org/lodash.restparam/-/lodash.restparam-3.6.1.tgz"
    },
    "lodash.tail": {
      "version": "4.1.1",
      "from": "lodash.tail@>=4.1.1 <5.0.0",
      "resolved": "https://registry.npmjs.org/lodash.tail/-/lodash.tail-4.1.1.tgz"
    },
    "lodash.template": {
      "version": "3.6.2",
      "from": "lodash.template@>=3.0.0 <4.0.0",
      "resolved": "https://registry.npmjs.org/lodash.template/-/lodash.template-3.6.2.tgz"
    },
    "lodash.templatesettings": {
      "version": "3.1.1",
      "from": "lodash.templatesettings@>=3.0.0 <4.0.0",
      "resolved": "https://registry.npmjs.org/lodash.templatesettings/-/lodash.templatesettings-3.1.1.tgz"
    },
    "lodash.uniq": {
      "version": "4.5.0",
      "from": "lodash.uniq@>=4.3.0 <5.0.0",
      "resolved": "https://registry.npmjs.org/lodash.uniq/-/lodash.uniq-4.5.0.tgz"
    },
    "lodash.values": {
      "version": "2.4.1",
      "from": "lodash.values@>=2.4.1 <2.5.0",
      "resolved": "https://registry.npmjs.org/lodash.values/-/lodash.values-2.4.1.tgz",
      "dependencies": {
        "lodash.keys": {
          "version": "2.4.1",
          "from": "lodash.keys@>=2.4.1 <2.5.0",
          "resolved": "https://registry.npmjs.org/lodash.keys/-/lodash.keys-2.4.1.tgz"
        }
      }
    },
    "log-driver": {
      "version": "1.2.5",
      "from": "log-driver@1.2.5",
      "resolved": "https://registry.npmjs.org/log-driver/-/log-driver-1.2.5.tgz",
      "dev": true
    },
    "log-symbols": {
      "version": "1.0.2",
      "from": "log-symbols@>=1.0.2 <2.0.0",
      "resolved": "https://registry.npmjs.org/log-symbols/-/log-symbols-1.0.2.tgz"
    },
    "log4js": {
      "version": "0.6.38",
      "from": "log4js@>=0.6.31 <0.7.0",
      "resolved": "https://registry.npmjs.org/log4js/-/log4js-0.6.38.tgz",
      "dev": true,
      "dependencies": {
        "isarray": {
          "version": "0.0.1",
          "from": "isarray@0.0.1",
          "resolved": "https://registry.npmjs.org/isarray/-/isarray-0.0.1.tgz",
          "dev": true
        },
        "readable-stream": {
          "version": "1.0.34",
          "from": "readable-stream@>=1.0.2 <1.1.0",
          "resolved": "https://registry.npmjs.org/readable-stream/-/readable-stream-1.0.34.tgz",
          "dev": true
        },
        "semver": {
          "version": "4.3.6",
          "from": "semver@>=4.3.3 <4.4.0",
          "resolved": "https://registry.npmjs.org/semver/-/semver-4.3.6.tgz",
          "dev": true
        }
      }
    },
    "logalot": {
      "version": "2.1.0",
      "from": "logalot@>=2.0.0 <3.0.0",
      "resolved": "https://registry.npmjs.org/logalot/-/logalot-2.1.0.tgz",
      "optional": true
    },
    "lolex": {
      "version": "1.6.0",
      "from": "lolex@>=1.4.0 <2.0.0",
      "resolved": "https://registry.npmjs.org/lolex/-/lolex-1.6.0.tgz",
      "dev": true
    },
    "longest": {
      "version": "1.0.1",
      "from": "longest@>=1.0.1 <2.0.0",
      "resolved": "https://registry.npmjs.org/longest/-/longest-1.0.1.tgz"
    },
    "loose-envify": {
      "version": "1.3.1",
      "from": "loose-envify@>=1.0.0 <2.0.0",
      "resolved": "https://registry.npmjs.org/loose-envify/-/loose-envify-1.3.1.tgz"
    },
    "loud-rejection": {
      "version": "1.6.0",
      "from": "loud-rejection@>=1.0.0 <2.0.0",
      "resolved": "https://registry.npmjs.org/loud-rejection/-/loud-rejection-1.6.0.tgz"
    },
    "lower-case": {
      "version": "1.1.4",
      "from": "lower-case@>=1.1.1 <2.0.0",
      "resolved": "https://registry.npmjs.org/lower-case/-/lower-case-1.1.4.tgz"
    },
    "lowercase-keys": {
      "version": "1.0.0",
      "from": "lowercase-keys@>=1.0.0 <2.0.0",
      "resolved": "https://registry.npmjs.org/lowercase-keys/-/lowercase-keys-1.0.0.tgz"
    },
    "lpad": {
      "version": "2.0.1",
      "from": "lpad@>=2.0.1 <3.0.0",
      "resolved": "https://registry.npmjs.org/lpad/-/lpad-2.0.1.tgz",
      "optional": true
    },
    "lpad-align": {
      "version": "1.1.0",
      "from": "lpad-align@>=1.0.1 <2.0.0",
      "resolved": "https://registry.npmjs.org/lpad-align/-/lpad-align-1.1.0.tgz",
      "optional": true
    },
    "lru-cache": {
      "version": "2.5.2",
      "from": "lru-cache@>=2.5.0 <2.6.0",
      "resolved": "https://registry.npmjs.org/lru-cache/-/lru-cache-2.5.2.tgz"
    },
    "lru-queue": {
      "version": "0.1.0",
      "from": "lru-queue@>=0.1.0 <0.2.0",
      "resolved": "https://registry.npmjs.org/lru-queue/-/lru-queue-0.1.0.tgz"
    },
    "macaddress": {
      "version": "0.2.8",
      "from": "macaddress@>=0.2.8 <0.3.0",
      "resolved": "https://registry.npmjs.org/macaddress/-/macaddress-0.2.8.tgz"
    },
    "mailcomposer": {
      "version": "4.0.1",
      "from": "mailcomposer@4.0.1",
      "resolved": "https://registry.npmjs.org/mailcomposer/-/mailcomposer-4.0.1.tgz"
    },
    "map-cache": {
      "version": "0.2.2",
      "from": "map-cache@>=0.2.0 <0.3.0",
      "resolved": "https://registry.npmjs.org/map-cache/-/map-cache-0.2.2.tgz"
    },
    "map-obj": {
      "version": "1.0.1",
      "from": "map-obj@>=1.0.1 <2.0.0",
      "resolved": "https://registry.npmjs.org/map-obj/-/map-obj-1.0.1.tgz"
    },
    "map-stream": {
      "version": "0.1.0",
      "from": "map-stream@>=0.1.0 <0.2.0",
      "resolved": "https://registry.npmjs.org/map-stream/-/map-stream-0.1.0.tgz"
    },
    "markdown-it": {
      "version": "8.3.1",
      "from": "markdown-it@>=8.2.2 <9.0.0",
      "resolved": "https://registry.npmjs.org/markdown-it/-/markdown-it-8.3.1.tgz"
    },
    "markdown-it-emoji": {
      "version": "1.3.0",
      "from": "markdown-it-emoji@>=1.1.1 <2.0.0",
      "resolved": "https://registry.npmjs.org/markdown-it-emoji/-/markdown-it-emoji-1.3.0.tgz"
    },
    "markdown-it-link-attributes": {
      "version": "1.0.0",
      "from": "markdown-it-link-attributes@1.0.0",
      "resolved": "https://registry.npmjs.org/markdown-it-link-attributes/-/markdown-it-link-attributes-1.0.0.tgz"
    },
    "markdown-it-linkify-images": {
      "version": "1.0.0",
      "from": "markdown-it-linkify-images@1.0.0",
      "resolved": "https://registry.npmjs.org/markdown-it-linkify-images/-/markdown-it-linkify-images-1.0.0.tgz"
    },
    "math-expression-evaluator": {
      "version": "1.2.16",
      "from": "math-expression-evaluator@>=1.2.14 <2.0.0",
      "resolved": "https://registry.npmjs.org/math-expression-evaluator/-/math-expression-evaluator-1.2.16.tgz"
    },
    "maxmin": {
      "version": "0.2.2",
      "from": "maxmin@>=0.2.0 <0.3.0",
      "resolved": "https://registry.npmjs.org/maxmin/-/maxmin-0.2.2.tgz",
      "dependencies": {
        "ansi-regex": {
          "version": "0.2.1",
          "from": "ansi-regex@>=0.2.0 <0.3.0",
          "resolved": "https://registry.npmjs.org/ansi-regex/-/ansi-regex-0.2.1.tgz"
        },
        "ansi-styles": {
          "version": "1.1.0",
          "from": "ansi-styles@>=1.1.0 <2.0.0",
          "resolved": "https://registry.npmjs.org/ansi-styles/-/ansi-styles-1.1.0.tgz"
        },
        "chalk": {
          "version": "0.5.1",
          "from": "chalk@>=0.5.0 <0.6.0",
          "resolved": "https://registry.npmjs.org/chalk/-/chalk-0.5.1.tgz"
        },
        "has-ansi": {
          "version": "0.1.0",
          "from": "has-ansi@>=0.1.0 <0.2.0",
          "resolved": "https://registry.npmjs.org/has-ansi/-/has-ansi-0.1.0.tgz"
        },
        "strip-ansi": {
          "version": "0.3.0",
          "from": "strip-ansi@>=0.3.0 <0.4.0",
          "resolved": "https://registry.npmjs.org/strip-ansi/-/strip-ansi-0.3.0.tgz"
        },
        "supports-color": {
          "version": "0.2.0",
          "from": "supports-color@>=0.2.0 <0.3.0",
          "resolved": "https://registry.npmjs.org/supports-color/-/supports-color-0.2.0.tgz"
        }
      }
    },
    "mdurl": {
      "version": "1.0.1",
      "from": "mdurl@>=1.0.1 <2.0.0",
      "resolved": "https://registry.npmjs.org/mdurl/-/mdurl-1.0.1.tgz"
    },
    "media-typer": {
      "version": "0.3.0",
      "from": "media-typer@0.3.0",
      "resolved": "https://registry.npmjs.org/media-typer/-/media-typer-0.3.0.tgz"
    },
    "mem": {
      "version": "1.1.0",
      "from": "mem@>=1.1.0 <2.0.0",
      "resolved": "https://registry.npmjs.org/mem/-/mem-1.1.0.tgz"
    },
    "memoizee": {
      "version": "0.3.10",
      "from": "memoizee@>=0.3.8 <0.4.0",
      "resolved": "https://registry.npmjs.org/memoizee/-/memoizee-0.3.10.tgz"
    },
    "memory-fs": {
      "version": "0.4.1",
      "from": "memory-fs@>=0.4.1 <0.5.0",
      "resolved": "https://registry.npmjs.org/memory-fs/-/memory-fs-0.4.1.tgz"
    },
    "meow": {
      "version": "3.7.0",
      "from": "meow@>=3.1.0 <4.0.0",
      "resolved": "https://registry.npmjs.org/meow/-/meow-3.7.0.tgz",
      "dependencies": {
        "minimist": {
          "version": "1.2.0",
          "from": "minimist@>=1.1.3 <2.0.0",
          "resolved": "https://registry.npmjs.org/minimist/-/minimist-1.2.0.tgz"
        }
      }
    },
    "merge-descriptors": {
      "version": "1.0.1",
      "from": "merge-descriptors@1.0.1",
      "resolved": "https://registry.npmjs.org/merge-descriptors/-/merge-descriptors-1.0.1.tgz"
    },
    "merge-stream": {
      "version": "1.0.1",
      "from": "merge-stream@>=1.0.0 <2.0.0",
      "resolved": "https://registry.npmjs.org/merge-stream/-/merge-stream-1.0.1.tgz"
    },
    "method-override": {
      "version": "2.3.8",
      "from": "method-override@>=2.3.5 <3.0.0",
      "resolved": "https://registry.npmjs.org/method-override/-/method-override-2.3.8.tgz"
    },
    "methods": {
      "version": "1.1.2",
      "from": "methods@>=1.1.1 <2.0.0",
      "resolved": "https://registry.npmjs.org/methods/-/methods-1.1.2.tgz"
    },
    "micromatch": {
      "version": "2.3.11",
      "from": "micromatch@>=2.3.11 <3.0.0",
      "resolved": "https://registry.npmjs.org/micromatch/-/micromatch-2.3.11.tgz"
    },
    "miller-rabin": {
      "version": "4.0.0",
      "from": "miller-rabin@>=4.0.0 <5.0.0",
      "resolved": "https://registry.npmjs.org/miller-rabin/-/miller-rabin-4.0.0.tgz"
    },
    "mime": {
      "version": "1.2.11",
      "from": "mime@>=1.2.9 <1.3.0",
      "resolved": "https://registry.npmjs.org/mime/-/mime-1.2.11.tgz"
    },
    "mime-db": {
      "version": "1.27.0",
      "from": "mime-db@>=1.27.0 <1.28.0",
      "resolved": "https://registry.npmjs.org/mime-db/-/mime-db-1.27.0.tgz"
    },
    "mime-types": {
      "version": "2.1.15",
      "from": "mime-types@>=2.1.7 <2.2.0",
      "resolved": "https://registry.npmjs.org/mime-types/-/mime-types-2.1.15.tgz"
    },
    "mimic-fn": {
      "version": "1.1.0",
      "from": "mimic-fn@>=1.0.0 <2.0.0",
      "resolved": "https://registry.npmjs.org/mimic-fn/-/mimic-fn-1.1.0.tgz"
    },
    "minimalistic-assert": {
      "version": "1.0.0",
      "from": "minimalistic-assert@>=1.0.0 <2.0.0",
      "resolved": "https://registry.npmjs.org/minimalistic-assert/-/minimalistic-assert-1.0.0.tgz"
    },
    "minimalistic-crypto-utils": {
      "version": "1.0.1",
      "from": "minimalistic-crypto-utils@>=1.0.0 <2.0.0",
      "resolved": "https://registry.npmjs.org/minimalistic-crypto-utils/-/minimalistic-crypto-utils-1.0.1.tgz"
    },
    "minimatch": {
      "version": "3.0.3",
      "from": "minimatch@>=3.0.2 <4.0.0",
      "resolved": "https://registry.npmjs.org/minimatch/-/minimatch-3.0.3.tgz"
    },
    "minimist": {
      "version": "0.0.8",
      "from": "minimist@0.0.8",
      "resolved": "https://registry.npmjs.org/minimist/-/minimist-0.0.8.tgz"
    },
    "mixin-object": {
      "version": "2.0.1",
      "from": "mixin-object@>=2.0.1 <3.0.0",
      "resolved": "https://registry.npmjs.org/mixin-object/-/mixin-object-2.0.1.tgz",
      "dependencies": {
        "for-in": {
          "version": "0.1.8",
          "from": "for-in@>=0.1.3 <0.2.0",
          "resolved": "https://registry.npmjs.org/for-in/-/for-in-0.1.8.tgz"
        }
      }
    },
    "mkdirp": {
      "version": "0.5.1",
      "from": "mkdirp@>=0.5.1 <0.6.0",
      "resolved": "https://registry.npmjs.org/mkdirp/-/mkdirp-0.5.1.tgz"
    },
    "mkpath": {
      "version": "0.1.0",
      "from": "mkpath@>=0.1.0 <0.2.0",
      "resolved": "https://registry.npmjs.org/mkpath/-/mkpath-0.1.0.tgz"
    },
    "mocha": {
      "version": "3.2.0",
      "from": "mocha@>=3.2.0 <4.0.0",
      "resolved": "https://registry.npmjs.org/mocha/-/mocha-3.2.0.tgz",
      "dependencies": {
        "debug": {
          "version": "2.2.0",
          "from": "debug@2.2.0",
          "resolved": "https://registry.npmjs.org/debug/-/debug-2.2.0.tgz"
        },
        "glob": {
          "version": "7.0.5",
          "from": "glob@7.0.5",
          "resolved": "https://registry.npmjs.org/glob/-/glob-7.0.5.tgz"
        },
        "ms": {
          "version": "0.7.1",
          "from": "ms@0.7.1",
          "resolved": "https://registry.npmjs.org/ms/-/ms-0.7.1.tgz"
        },
        "supports-color": {
          "version": "3.1.2",
          "from": "supports-color@3.1.2",
          "resolved": "https://registry.npmjs.org/supports-color/-/supports-color-3.1.2.tgz"
        }
      }
    },
    "mocha-nightwatch": {
      "version": "3.2.1",
      "from": "mocha-nightwatch@3.2.1",
      "resolved": "https://registry.npmjs.org/mocha-nightwatch/-/mocha-nightwatch-3.2.1.tgz",
      "dev": true,
      "dependencies": {
        "debug": {
          "version": "2.2.0",
          "from": "debug@2.2.0",
          "resolved": "https://registry.npmjs.org/debug/-/debug-2.2.0.tgz",
          "dev": true
        },
        "glob": {
          "version": "7.0.5",
          "from": "glob@7.0.5",
          "resolved": "https://registry.npmjs.org/glob/-/glob-7.0.5.tgz",
          "dev": true
        },
        "ms": {
          "version": "0.7.1",
          "from": "ms@0.7.1",
          "resolved": "https://registry.npmjs.org/ms/-/ms-0.7.1.tgz",
          "dev": true
        },
        "supports-color": {
          "version": "3.1.2",
          "from": "supports-color@3.1.2",
          "resolved": "https://registry.npmjs.org/supports-color/-/supports-color-3.1.2.tgz",
          "dev": true
        }
      }
    },
    "modify-filename": {
      "version": "1.1.0",
      "from": "modify-filename@>=1.1.0 <2.0.0",
      "resolved": "https://registry.npmjs.org/modify-filename/-/modify-filename-1.1.0.tgz"
    },
    "module-deps": {
      "version": "4.1.1",
      "from": "module-deps@>=4.0.2 <5.0.0",
      "resolved": "https://registry.npmjs.org/module-deps/-/module-deps-4.1.1.tgz"
    },
    "moment": {
      "version": "2.18.1",
      "from": "moment@>=2.13.0 <3.0.0",
      "resolved": "https://registry.npmjs.org/moment/-/moment-2.18.1.tgz"
    },
    "moment-recur": {
      "version": "1.0.6",
      "from": "habitrpg/moment-recur#v1.0.6",
      "resolved": "git://github.com/habitrpg/moment-recur.git#f147ef27bbc26ca67638385f3db4a44084c76626"
    },
    "mongodb": {
      "version": "2.2.25",
      "from": "mongodb@2.2.25",
      "resolved": "https://registry.npmjs.org/mongodb/-/mongodb-2.2.25.tgz",
      "dependencies": {
        "es6-promise": {
          "version": "3.2.1",
          "from": "es6-promise@3.2.1",
          "resolved": "https://registry.npmjs.org/es6-promise/-/es6-promise-3.2.1.tgz"
        },
        "readable-stream": {
          "version": "2.1.5",
          "from": "readable-stream@2.1.5",
          "resolved": "https://registry.npmjs.org/readable-stream/-/readable-stream-2.1.5.tgz"
        }
      }
    },
    "mongodb-core": {
      "version": "2.1.9",
      "from": "mongodb-core@2.1.9",
      "resolved": "https://registry.npmjs.org/mongodb-core/-/mongodb-core-2.1.9.tgz"
    },
    "mongoose": {
      "version": "4.9.2",
      "from": "mongoose@>=4.8.6 <5.0.0",
      "resolved": "https://registry.npmjs.org/mongoose/-/mongoose-4.9.2.tgz",
      "dependencies": {
        "async": {
          "version": "2.1.4",
          "from": "async@2.1.4",
          "resolved": "https://registry.npmjs.org/async/-/async-2.1.4.tgz"
        }
      }
    },
    "mongoose-id-autoinc": {
      "version": "2013.7.14-4",
      "from": "mongoose-id-autoinc@>=2013.7.14-4 <2013.8.0",
      "resolved": "https://registry.npmjs.org/mongoose-id-autoinc/-/mongoose-id-autoinc-2013.7.14-4.tgz"
    },
    "mongoskin": {
      "version": "2.1.0",
      "from": "mongoskin@>=2.1.0 <2.2.0",
      "resolved": "https://registry.npmjs.org/mongoskin/-/mongoskin-2.1.0.tgz",
      "dev": true
    },
    "monk": {
      "version": "4.0.0",
      "from": "monk@>=4.0.0 <5.0.0",
      "resolved": "https://registry.npmjs.org/monk/-/monk-4.0.0.tgz",
      "dev": true
    },
    "morgan": {
      "version": "1.8.1",
      "from": "morgan@>=1.7.0 <2.0.0",
      "resolved": "https://registry.npmjs.org/morgan/-/morgan-1.8.1.tgz",
      "dependencies": {
        "debug": {
          "version": "2.6.1",
          "from": "debug@2.6.1",
          "resolved": "https://registry.npmjs.org/debug/-/debug-2.6.1.tgz"
        }
      }
    },
    "mout": {
      "version": "0.9.1",
      "from": "mout@>=0.9.0 <0.10.0",
      "resolved": "https://registry.npmjs.org/mout/-/mout-0.9.1.tgz"
    },
    "mpath": {
      "version": "0.2.1",
      "from": "mpath@0.2.1",
      "resolved": "https://registry.npmjs.org/mpath/-/mpath-0.2.1.tgz"
    },
    "mpns": {
      "version": "2.1.0",
      "from": "mpns@>=2.1.0 <3.0.0",
      "resolved": "https://registry.npmjs.org/mpns/-/mpns-2.1.0.tgz"
    },
    "mpromise": {
      "version": "0.5.5",
      "from": "mpromise@0.5.5",
      "resolved": "https://registry.npmjs.org/mpromise/-/mpromise-0.5.5.tgz"
    },
    "mquery": {
      "version": "2.3.0",
      "from": "mquery@2.3.0",
      "resolved": "https://registry.npmjs.org/mquery/-/mquery-2.3.0.tgz",
      "dependencies": {
        "bluebird": {
          "version": "2.10.2",
          "from": "bluebird@2.10.2",
          "resolved": "https://registry.npmjs.org/bluebird/-/bluebird-2.10.2.tgz"
        },
        "debug": {
          "version": "2.2.0",
          "from": "debug@2.2.0",
          "resolved": "https://registry.npmjs.org/debug/-/debug-2.2.0.tgz"
        },
        "ms": {
          "version": "0.7.1",
          "from": "ms@0.7.1",
          "resolved": "https://registry.npmjs.org/ms/-/ms-0.7.1.tgz"
        },
        "sliced": {
          "version": "0.0.5",
          "from": "sliced@0.0.5",
          "resolved": "https://registry.npmjs.org/sliced/-/sliced-0.0.5.tgz"
        }
      }
    },
    "ms": {
      "version": "0.7.2",
      "from": "ms@0.7.2",
      "resolved": "https://registry.npmjs.org/ms/-/ms-0.7.2.tgz"
    },
    "multipipe": {
      "version": "0.1.2",
      "from": "multipipe@>=0.1.2 <0.2.0",
      "resolved": "https://registry.npmjs.org/multipipe/-/multipipe-0.1.2.tgz",
      "dependencies": {
        "duplexer2": {
          "version": "0.0.2",
          "from": "duplexer2@0.0.2",
          "resolved": "https://registry.npmjs.org/duplexer2/-/duplexer2-0.0.2.tgz"
        },
        "isarray": {
          "version": "0.0.1",
          "from": "isarray@0.0.1",
          "resolved": "https://registry.npmjs.org/isarray/-/isarray-0.0.1.tgz"
        },
        "readable-stream": {
          "version": "1.1.14",
          "from": "readable-stream@>=1.1.9 <1.2.0",
          "resolved": "https://registry.npmjs.org/readable-stream/-/readable-stream-1.1.14.tgz"
        }
      }
    },
    "muri": {
      "version": "1.2.1",
      "from": "muri@1.2.1",
      "resolved": "https://registry.npmjs.org/muri/-/muri-1.2.1.tgz"
    },
    "mute-stream": {
      "version": "0.0.4",
      "from": "mute-stream@0.0.4",
      "resolved": "https://registry.npmjs.org/mute-stream/-/mute-stream-0.0.4.tgz"
    },
    "nan": {
      "version": "2.5.0",
      "from": "nan@2.5.0",
      "resolved": "https://registry.npmjs.org/nan/-/nan-2.5.0.tgz"
    },
    "natives": {
      "version": "1.1.0",
      "from": "natives@>=1.1.0 <2.0.0",
      "resolved": "https://registry.npmjs.org/natives/-/natives-1.1.0.tgz"
    },
    "natural-compare": {
      "version": "1.4.0",
      "from": "natural-compare@>=1.4.0 <2.0.0",
      "resolved": "https://registry.npmjs.org/natural-compare/-/natural-compare-1.4.0.tgz",
      "dev": true
    },
    "ncname": {
      "version": "1.0.0",
      "from": "ncname@>=1.0.0 <1.1.0",
      "resolved": "https://registry.npmjs.org/ncname/-/ncname-1.0.0.tgz"
    },
    "nconf": {
      "version": "0.8.4",
      "from": "nconf@>=0.8.2 <0.9.0",
      "resolved": "https://registry.npmjs.org/nconf/-/nconf-0.8.4.tgz",
      "dependencies": {
        "cliui": {
          "version": "3.2.0",
          "from": "cliui@>=3.0.3 <4.0.0",
          "resolved": "https://registry.npmjs.org/cliui/-/cliui-3.2.0.tgz"
        },
        "window-size": {
          "version": "0.1.4",
          "from": "window-size@>=0.1.4 <0.2.0",
          "resolved": "https://registry.npmjs.org/window-size/-/window-size-0.1.4.tgz"
        },
        "yargs": {
          "version": "3.32.0",
          "from": "yargs@>=3.19.0 <4.0.0",
          "resolved": "https://registry.npmjs.org/yargs/-/yargs-3.32.0.tgz"
        }
      }
    },
    "ndarray": {
      "version": "1.0.18",
      "from": "ndarray@>=1.0.15 <1.1.0",
      "resolved": "https://registry.npmjs.org/ndarray/-/ndarray-1.0.18.tgz"
    },
    "ndarray-fill": {
      "version": "1.0.2",
      "from": "ndarray-fill@>=1.0.1 <1.1.0",
      "resolved": "https://registry.npmjs.org/ndarray-fill/-/ndarray-fill-1.0.2.tgz"
    },
    "ndarray-pack": {
      "version": "1.2.1",
      "from": "ndarray-pack@>=1.1.1 <2.0.0",
      "resolved": "https://registry.npmjs.org/ndarray-pack/-/ndarray-pack-1.2.1.tgz"
    },
    "negotiator": {
      "version": "0.6.1",
      "from": "negotiator@0.6.1",
      "resolved": "https://registry.npmjs.org/negotiator/-/negotiator-0.6.1.tgz"
    },
    "nested-error-stacks": {
      "version": "1.0.2",
      "from": "nested-error-stacks@>=1.0.0 <2.0.0",
      "resolved": "https://registry.npmjs.org/nested-error-stacks/-/nested-error-stacks-1.0.2.tgz"
    },
    "netmask": {
      "version": "1.0.6",
      "from": "netmask@>=1.0.4 <1.1.0",
      "resolved": "https://registry.npmjs.org/netmask/-/netmask-1.0.6.tgz",
      "dev": true
    },
    "new-from": {
      "version": "0.0.3",
      "from": "new-from@0.0.3",
      "resolved": "https://registry.npmjs.org/new-from/-/new-from-0.0.3.tgz",
      "dev": true,
      "dependencies": {
        "isarray": {
          "version": "0.0.1",
          "from": "isarray@0.0.1",
          "resolved": "https://registry.npmjs.org/isarray/-/isarray-0.0.1.tgz",
          "dev": true
        },
        "readable-stream": {
          "version": "1.1.14",
          "from": "readable-stream@>=1.1.8 <1.2.0",
          "resolved": "https://registry.npmjs.org/readable-stream/-/readable-stream-1.1.14.tgz",
          "dev": true
        }
      }
    },
    "next-tick": {
      "version": "0.2.2",
      "from": "next-tick@>=0.2.2 <0.3.0",
      "resolved": "https://registry.npmjs.org/next-tick/-/next-tick-0.2.2.tgz"
    },
    "nib": {
      "version": "1.1.2",
      "from": "nib@>=1.1.0 <2.0.0",
      "resolved": "https://registry.npmjs.org/nib/-/nib-1.1.2.tgz",
      "dependencies": {
        "glob": {
          "version": "7.0.6",
          "from": "glob@>=7.0.0 <7.1.0",
          "resolved": "https://registry.npmjs.org/glob/-/glob-7.0.6.tgz"
        },
        "sax": {
          "version": "0.5.8",
          "from": "sax@>=0.5.0 <0.6.0",
          "resolved": "https://registry.npmjs.org/sax/-/sax-0.5.8.tgz"
        },
        "source-map": {
          "version": "0.1.43",
          "from": "source-map@>=0.1.0 <0.2.0",
          "resolved": "https://registry.npmjs.org/source-map/-/source-map-0.1.43.tgz"
        },
        "stylus": {
          "version": "0.54.5",
          "from": "stylus@0.54.5",
          "resolved": "https://registry.npmjs.org/stylus/-/stylus-0.54.5.tgz"
        }
      }
    },
    "nightwatch": {
      "version": "0.9.14",
      "from": "nightwatch@>=0.9.12 <0.10.0",
      "resolved": "https://registry.npmjs.org/nightwatch/-/nightwatch-0.9.14.tgz",
      "dev": true,
      "dependencies": {
        "mkpath": {
          "version": "1.0.0",
          "from": "mkpath@1.0.0",
          "resolved": "https://registry.npmjs.org/mkpath/-/mkpath-1.0.0.tgz",
          "dev": true
        },
        "q": {
          "version": "1.4.1",
          "from": "q@1.4.1",
          "resolved": "https://registry.npmjs.org/q/-/q-1.4.1.tgz",
          "dev": true
        }
      }
    },
    "no-case": {
      "version": "2.3.1",
      "from": "no-case@>=2.2.0 <3.0.0",
      "resolved": "https://registry.npmjs.org/no-case/-/no-case-2.3.1.tgz"
    },
    "node-bitmap": {
      "version": "0.0.1",
      "from": "node-bitmap@0.0.1",
      "resolved": "https://registry.npmjs.org/node-bitmap/-/node-bitmap-0.0.1.tgz"
    },
    "node-forge": {
      "version": "0.6.49",
      "from": "node-forge@>=0.6.20 <0.7.0",
      "resolved": "https://registry.npmjs.org/node-forge/-/node-forge-0.6.49.tgz"
    },
    "node-gcm": {
      "version": "0.14.5",
      "from": "node-gcm@>=0.14.4 <0.15.0",
      "resolved": "https://registry.npmjs.org/node-gcm/-/node-gcm-0.14.5.tgz",
      "dependencies": {
        "caseless": {
          "version": "0.12.0",
          "from": "caseless@>=0.12.0 <0.13.0",
          "resolved": "https://registry.npmjs.org/caseless/-/caseless-0.12.0.tgz"
        },
        "debug": {
          "version": "0.8.1",
          "from": "debug@>=0.8.1 <0.9.0",
          "resolved": "https://registry.npmjs.org/debug/-/debug-0.8.1.tgz"
        },
        "form-data": {
          "version": "2.1.2",
          "from": "form-data@>=2.1.1 <2.2.0",
          "resolved": "https://registry.npmjs.org/form-data/-/form-data-2.1.2.tgz"
        },
        "har-validator": {
          "version": "4.2.1",
          "from": "har-validator@>=4.2.1 <4.3.0",
          "resolved": "https://registry.npmjs.org/har-validator/-/har-validator-4.2.1.tgz"
        },
        "lodash": {
          "version": "3.10.1",
          "from": "lodash@>=3.10.1 <4.0.0",
          "resolved": "https://registry.npmjs.org/lodash/-/lodash-3.10.1.tgz"
        },
        "qs": {
          "version": "6.4.0",
          "from": "qs@>=6.4.0 <6.5.0",
          "resolved": "https://registry.npmjs.org/qs/-/qs-6.4.0.tgz"
        },
        "request": {
          "version": "2.81.0",
          "from": "request@>=2.81.0 <3.0.0",
          "resolved": "https://registry.npmjs.org/request/-/request-2.81.0.tgz"
        },
        "tunnel-agent": {
          "version": "0.6.0",
          "from": "tunnel-agent@>=0.6.0 <0.7.0",
          "resolved": "https://registry.npmjs.org/tunnel-agent/-/tunnel-agent-0.6.0.tgz"
        }
      }
    },
    "node-gyp": {
      "version": "3.6.0",
      "from": "node-gyp@>=3.3.1 <4.0.0",
      "resolved": "https://registry.npmjs.org/node-gyp/-/node-gyp-3.6.0.tgz",
      "dependencies": {
        "glob": {
          "version": "7.1.1",
          "from": "glob@>=7.0.3 <8.0.0",
          "resolved": "https://registry.npmjs.org/glob/-/glob-7.1.1.tgz"
        },
        "semver": {
          "version": "5.3.0",
          "from": "semver@>=5.3.0 <5.4.0",
          "resolved": "https://registry.npmjs.org/semver/-/semver-5.3.0.tgz"
        }
      }
    },
    "node-libs-browser": {
      "version": "2.0.0",
      "from": "node-libs-browser@>=2.0.0 <3.0.0",
      "resolved": "https://registry.npmjs.org/node-libs-browser/-/node-libs-browser-2.0.0.tgz",
      "dependencies": {
        "crypto-browserify": {
          "version": "3.11.0",
          "from": "crypto-browserify@>=3.11.0 <4.0.0",
          "resolved": "https://registry.npmjs.org/crypto-browserify/-/crypto-browserify-3.11.0.tgz"
        },
        "os-browserify": {
          "version": "0.2.1",
          "from": "os-browserify@>=0.2.0 <0.3.0",
          "resolved": "https://registry.npmjs.org/os-browserify/-/os-browserify-0.2.1.tgz"
        },
        "timers-browserify": {
          "version": "2.0.2",
          "from": "timers-browserify@>=2.0.2 <3.0.0",
          "resolved": "https://registry.npmjs.org/timers-browserify/-/timers-browserify-2.0.2.tgz"
        },
        "url": {
          "version": "0.11.0",
          "from": "url@>=0.11.0 <0.12.0",
          "resolved": "https://registry.npmjs.org/url/-/url-0.11.0.tgz",
          "dependencies": {
            "punycode": {
              "version": "1.3.2",
              "from": "punycode@1.3.2",
              "resolved": "https://registry.npmjs.org/punycode/-/punycode-1.3.2.tgz"
            }
          }
        }
      }
    },
    "node-pre-gyp": {
      "version": "0.6.32",
      "from": "node-pre-gyp@0.6.32",
      "resolved": "https://registry.npmjs.org/node-pre-gyp/-/node-pre-gyp-0.6.32.tgz",
      "dependencies": {
        "caseless": {
          "version": "0.12.0",
          "from": "caseless@>=0.12.0 <0.13.0",
          "resolved": "https://registry.npmjs.org/caseless/-/caseless-0.12.0.tgz"
        },
        "form-data": {
          "version": "2.1.2",
          "from": "form-data@>=2.1.1 <2.2.0",
          "resolved": "https://registry.npmjs.org/form-data/-/form-data-2.1.2.tgz"
        },
        "glob": {
          "version": "7.1.1",
          "from": "glob@>=7.0.5 <8.0.0",
          "resolved": "https://registry.npmjs.org/glob/-/glob-7.1.1.tgz"
        },
        "har-validator": {
          "version": "4.2.1",
          "from": "har-validator@>=4.2.1 <4.3.0",
          "resolved": "https://registry.npmjs.org/har-validator/-/har-validator-4.2.1.tgz"
        },
        "qs": {
          "version": "6.4.0",
          "from": "qs@>=6.4.0 <6.5.0",
          "resolved": "https://registry.npmjs.org/qs/-/qs-6.4.0.tgz"
        },
        "request": {
          "version": "2.81.0",
          "from": "request@>=2.79.0 <3.0.0",
          "resolved": "https://registry.npmjs.org/request/-/request-2.81.0.tgz"
        },
        "rimraf": {
          "version": "2.5.4",
          "from": "rimraf@>=2.5.4 <2.6.0",
          "resolved": "https://registry.npmjs.org/rimraf/-/rimraf-2.5.4.tgz"
        },
        "semver": {
          "version": "5.3.0",
          "from": "semver@>=5.3.0 <5.4.0",
          "resolved": "https://registry.npmjs.org/semver/-/semver-5.3.0.tgz"
        },
        "tunnel-agent": {
          "version": "0.6.0",
          "from": "tunnel-agent@>=0.6.0 <0.7.0",
          "resolved": "https://registry.npmjs.org/tunnel-agent/-/tunnel-agent-0.6.0.tgz"
        }
      }
    },
    "node-sass": {
      "version": "4.5.2",
      "from": "node-sass@>=4.5.0 <5.0.0",
      "resolved": "https://registry.npmjs.org/node-sass/-/node-sass-4.5.2.tgz",
      "dependencies": {
        "caseless": {
          "version": "0.12.0",
          "from": "caseless@>=0.12.0 <0.13.0",
          "resolved": "https://registry.npmjs.org/caseless/-/caseless-0.12.0.tgz"
        },
        "cross-spawn": {
          "version": "3.0.1",
          "from": "cross-spawn@>=3.0.0 <4.0.0",
          "resolved": "https://registry.npmjs.org/cross-spawn/-/cross-spawn-3.0.1.tgz"
        },
        "form-data": {
          "version": "2.1.2",
          "from": "form-data@>=2.1.1 <2.2.0",
          "resolved": "https://registry.npmjs.org/form-data/-/form-data-2.1.2.tgz"
        },
        "gaze": {
          "version": "1.1.2",
          "from": "gaze@>=1.0.0 <2.0.0",
          "resolved": "https://registry.npmjs.org/gaze/-/gaze-1.1.2.tgz"
        },
        "glob": {
          "version": "7.1.1",
          "from": "glob@>=7.0.3 <8.0.0",
          "resolved": "https://registry.npmjs.org/glob/-/glob-7.1.1.tgz"
        },
        "globule": {
          "version": "1.1.0",
          "from": "globule@>=1.0.0 <2.0.0",
          "resolved": "https://registry.npmjs.org/globule/-/globule-1.1.0.tgz"
        },
        "har-validator": {
          "version": "4.2.1",
          "from": "har-validator@>=4.2.1 <4.3.0",
          "resolved": "https://registry.npmjs.org/har-validator/-/har-validator-4.2.1.tgz"
        },
        "lodash": {
          "version": "4.16.6",
          "from": "lodash@>=4.16.4 <4.17.0",
          "resolved": "https://registry.npmjs.org/lodash/-/lodash-4.16.6.tgz"
        },
        "lodash.assign": {
          "version": "4.2.0",
          "from": "lodash.assign@>=4.2.0 <5.0.0",
          "resolved": "https://registry.npmjs.org/lodash.assign/-/lodash.assign-4.2.0.tgz"
        },
        "lru-cache": {
          "version": "4.0.2",
          "from": "lru-cache@>=4.0.1 <5.0.0",
          "resolved": "https://registry.npmjs.org/lru-cache/-/lru-cache-4.0.2.tgz"
        },
        "qs": {
          "version": "6.4.0",
          "from": "qs@>=6.4.0 <6.5.0",
          "resolved": "https://registry.npmjs.org/qs/-/qs-6.4.0.tgz"
        },
        "request": {
          "version": "2.81.0",
          "from": "request@>=2.79.0 <3.0.0",
          "resolved": "https://registry.npmjs.org/request/-/request-2.81.0.tgz"
        },
        "tunnel-agent": {
          "version": "0.6.0",
          "from": "tunnel-agent@>=0.6.0 <0.7.0",
          "resolved": "https://registry.npmjs.org/tunnel-agent/-/tunnel-agent-0.6.0.tgz"
        },
        "which": {
          "version": "1.2.14",
          "from": "which@>=1.2.9 <2.0.0",
          "resolved": "https://registry.npmjs.org/which/-/which-1.2.14.tgz"
        }
      }
    },
    "node-status-codes": {
      "version": "1.0.0",
      "from": "node-status-codes@>=1.0.0 <2.0.0",
      "resolved": "https://registry.npmjs.org/node-status-codes/-/node-status-codes-1.0.0.tgz"
    },
    "nodemailer": {
      "version": "2.7.2",
      "from": "nodemailer@>=2.3.2 <3.0.0",
      "resolved": "https://registry.npmjs.org/nodemailer/-/nodemailer-2.7.2.tgz"
    },
    "nodemailer-direct-transport": {
      "version": "3.3.2",
      "from": "nodemailer-direct-transport@3.3.2",
      "resolved": "https://registry.npmjs.org/nodemailer-direct-transport/-/nodemailer-direct-transport-3.3.2.tgz"
    },
    "nodemailer-fetch": {
      "version": "1.6.0",
      "from": "nodemailer-fetch@1.6.0",
      "resolved": "https://registry.npmjs.org/nodemailer-fetch/-/nodemailer-fetch-1.6.0.tgz"
    },
    "nodemailer-shared": {
      "version": "1.1.0",
      "from": "nodemailer-shared@1.1.0",
      "resolved": "https://registry.npmjs.org/nodemailer-shared/-/nodemailer-shared-1.1.0.tgz"
    },
    "nodemailer-smtp-pool": {
      "version": "2.8.2",
      "from": "nodemailer-smtp-pool@2.8.2",
      "resolved": "https://registry.npmjs.org/nodemailer-smtp-pool/-/nodemailer-smtp-pool-2.8.2.tgz"
    },
    "nodemailer-smtp-transport": {
      "version": "2.7.2",
      "from": "nodemailer-smtp-transport@2.7.2",
      "resolved": "https://registry.npmjs.org/nodemailer-smtp-transport/-/nodemailer-smtp-transport-2.7.2.tgz"
    },
    "nodemailer-wellknown": {
      "version": "0.1.10",
      "from": "nodemailer-wellknown@0.1.10",
      "resolved": "https://registry.npmjs.org/nodemailer-wellknown/-/nodemailer-wellknown-0.1.10.tgz"
    },
    "nodemon": {
      "version": "1.11.0",
      "from": "nodemon@>=1.10.2 <2.0.0",
      "resolved": "https://registry.npmjs.org/nodemon/-/nodemon-1.11.0.tgz",
      "dependencies": {
        "configstore": {
          "version": "1.4.0",
          "from": "configstore@>=1.0.0 <2.0.0",
          "resolved": "https://registry.npmjs.org/configstore/-/configstore-1.4.0.tgz"
        },
        "got": {
          "version": "3.3.1",
          "from": "got@>=3.2.0 <4.0.0",
          "resolved": "https://registry.npmjs.org/got/-/got-3.3.1.tgz",
          "dependencies": {
            "object-assign": {
              "version": "3.0.0",
              "from": "object-assign@>=3.0.0 <4.0.0",
              "resolved": "https://registry.npmjs.org/object-assign/-/object-assign-3.0.0.tgz"
            }
          }
        },
        "latest-version": {
          "version": "1.0.1",
          "from": "latest-version@>=1.0.0 <2.0.0",
          "resolved": "https://registry.npmjs.org/latest-version/-/latest-version-1.0.1.tgz"
        },
        "nopt": {
          "version": "1.0.10",
          "from": "nopt@>=1.0.10 <1.1.0",
          "resolved": "https://registry.npmjs.org/nopt/-/nopt-1.0.10.tgz"
        },
        "package-json": {
          "version": "1.2.0",
          "from": "package-json@>=1.0.0 <2.0.0",
          "resolved": "https://registry.npmjs.org/package-json/-/package-json-1.2.0.tgz"
        },
        "registry-url": {
          "version": "3.1.0",
          "from": "registry-url@>=3.0.0 <4.0.0",
          "resolved": "https://registry.npmjs.org/registry-url/-/registry-url-3.1.0.tgz"
        },
        "repeating": {
          "version": "1.1.3",
          "from": "repeating@>=1.1.2 <2.0.0",
          "resolved": "https://registry.npmjs.org/repeating/-/repeating-1.1.3.tgz"
        },
        "semver-diff": {
          "version": "2.1.0",
          "from": "semver-diff@>=2.0.0 <3.0.0",
          "resolved": "https://registry.npmjs.org/semver-diff/-/semver-diff-2.1.0.tgz"
        },
        "string-length": {
          "version": "1.0.1",
          "from": "string-length@>=1.0.0 <2.0.0",
          "resolved": "https://registry.npmjs.org/string-length/-/string-length-1.0.1.tgz"
        },
        "timed-out": {
          "version": "2.0.0",
          "from": "timed-out@>=2.0.0 <3.0.0",
          "resolved": "https://registry.npmjs.org/timed-out/-/timed-out-2.0.0.tgz"
        },
        "touch": {
          "version": "1.0.0",
          "from": "touch@1.0.0",
          "resolved": "https://registry.npmjs.org/touch/-/touch-1.0.0.tgz"
        },
        "update-notifier": {
          "version": "0.5.0",
          "from": "update-notifier@0.5.0",
          "resolved": "https://registry.npmjs.org/update-notifier/-/update-notifier-0.5.0.tgz"
        },
        "uuid": {
          "version": "2.0.3",
          "from": "uuid@>=2.0.1 <3.0.0",
          "resolved": "https://registry.npmjs.org/uuid/-/uuid-2.0.3.tgz"
        },
        "xdg-basedir": {
          "version": "2.0.0",
          "from": "xdg-basedir@>=2.0.0 <3.0.0",
          "resolved": "https://registry.npmjs.org/xdg-basedir/-/xdg-basedir-2.0.0.tgz"
        }
      }
    },
    "nomnom": {
      "version": "1.8.1",
      "from": "nomnom@>=1.8.1 <1.9.0",
      "resolved": "https://registry.npmjs.org/nomnom/-/nomnom-1.8.1.tgz",
      "dependencies": {
        "ansi-styles": {
          "version": "1.0.0",
          "from": "ansi-styles@>=1.0.0 <1.1.0",
          "resolved": "https://registry.npmjs.org/ansi-styles/-/ansi-styles-1.0.0.tgz"
        },
        "chalk": {
          "version": "0.4.0",
          "from": "chalk@>=0.4.0 <0.5.0",
          "resolved": "https://registry.npmjs.org/chalk/-/chalk-0.4.0.tgz"
        },
        "strip-ansi": {
          "version": "0.1.1",
          "from": "strip-ansi@>=0.1.0 <0.2.0",
          "resolved": "https://registry.npmjs.org/strip-ansi/-/strip-ansi-0.1.1.tgz"
        }
      }
    },
    "nopt": {
      "version": "3.0.6",
      "from": "nopt@>=3.0.6 <3.1.0",
      "resolved": "https://registry.npmjs.org/nopt/-/nopt-3.0.6.tgz"
    },
    "noptify": {
      "version": "0.0.3",
      "from": "noptify@>=0.0.3 <0.1.0",
      "resolved": "https://registry.npmjs.org/noptify/-/noptify-0.0.3.tgz",
      "dependencies": {
        "nopt": {
          "version": "2.0.0",
          "from": "nopt@>=2.0.0 <2.1.0",
          "resolved": "https://registry.npmjs.org/nopt/-/nopt-2.0.0.tgz"
        }
      }
    },
    "normalize-package-data": {
      "version": "2.3.6",
      "from": "normalize-package-data@>=2.3.4 <3.0.0",
      "resolved": "https://registry.npmjs.org/normalize-package-data/-/normalize-package-data-2.3.6.tgz"
    },
    "normalize-path": {
      "version": "2.1.1",
      "from": "normalize-path@>=2.0.1 <3.0.0",
      "resolved": "https://registry.npmjs.org/normalize-path/-/normalize-path-2.1.1.tgz"
    },
    "normalize-range": {
      "version": "0.1.2",
      "from": "normalize-range@>=0.1.2 <0.2.0",
      "resolved": "https://registry.npmjs.org/normalize-range/-/normalize-range-0.1.2.tgz"
    },
    "normalize-url": {
      "version": "1.9.1",
      "from": "normalize-url@>=1.4.0 <2.0.0",
      "resolved": "https://registry.npmjs.org/normalize-url/-/normalize-url-1.9.1.tgz"
    },
    "npmconf": {
      "version": "2.1.2",
      "from": "npmconf@>=2.0.1 <3.0.0",
      "resolved": "https://registry.npmjs.org/npmconf/-/npmconf-2.1.2.tgz",
      "dependencies": {
        "once": {
          "version": "1.3.3",
          "from": "once@>=1.3.0 <1.4.0",
          "resolved": "https://registry.npmjs.org/once/-/once-1.3.3.tgz"
        },
        "semver": {
          "version": "4.3.6",
          "from": "semver@>=2.0.0 <3.0.0||>=3.0.0 <4.0.0||>=4.0.0 <5.0.0",
          "resolved": "https://registry.npmjs.org/semver/-/semver-4.3.6.tgz"
        },
        "uid-number": {
          "version": "0.0.5",
          "from": "uid-number@0.0.5",
          "resolved": "https://registry.npmjs.org/uid-number/-/uid-number-0.0.5.tgz"
        }
      }
    },
    "npmlog": {
      "version": "4.0.2",
      "from": "npmlog@>=4.0.1 <5.0.0",
      "resolved": "https://registry.npmjs.org/npmlog/-/npmlog-4.0.2.tgz"
    },
    "nth-check": {
      "version": "1.0.1",
      "from": "nth-check@>=1.0.1 <1.1.0",
      "resolved": "https://registry.npmjs.org/nth-check/-/nth-check-1.0.1.tgz"
    },
    "num2fraction": {
      "version": "1.2.2",
      "from": "num2fraction@>=1.2.2 <2.0.0",
      "resolved": "https://registry.npmjs.org/num2fraction/-/num2fraction-1.2.2.tgz"
    },
    "number-is-nan": {
      "version": "1.0.1",
      "from": "number-is-nan@>=1.0.0 <2.0.0",
      "resolved": "https://registry.npmjs.org/number-is-nan/-/number-is-nan-1.0.1.tgz"
    },
    "oauth": {
      "version": "0.9.15",
      "from": "oauth@>=0.9.0 <0.10.0",
      "resolved": "https://registry.npmjs.org/oauth/-/oauth-0.9.15.tgz"
    },
    "oauth-sign": {
      "version": "0.8.2",
      "from": "oauth-sign@>=0.8.1 <0.9.0",
      "resolved": "https://registry.npmjs.org/oauth-sign/-/oauth-sign-0.8.2.tgz"
    },
    "obj-extend": {
      "version": "0.1.0",
      "from": "obj-extend@>=0.1.0 <0.2.0",
      "resolved": "https://registry.npmjs.org/obj-extend/-/obj-extend-0.1.0.tgz"
    },
    "object-assign": {
      "version": "4.1.1",
      "from": "object-assign@>=4.0.1 <5.0.0",
      "resolved": "https://registry.npmjs.org/object-assign/-/object-assign-4.1.1.tgz"
    },
    "object-component": {
      "version": "0.0.3",
      "from": "object-component@0.0.3",
      "resolved": "https://registry.npmjs.org/object-component/-/object-component-0.0.3.tgz",
      "dev": true
    },
    "object-hash": {
      "version": "1.1.7",
      "from": "object-hash@>=1.1.4 <2.0.0",
      "resolved": "https://registry.npmjs.org/object-hash/-/object-hash-1.1.7.tgz",
      "dev": true
    },
    "object-inspect": {
      "version": "0.4.0",
      "from": "object-inspect@>=0.4.0 <0.5.0",
      "resolved": "https://registry.npmjs.org/object-inspect/-/object-inspect-0.4.0.tgz"
    },
    "object-keys": {
      "version": "1.0.11",
      "from": "object-keys@>=1.0.6 <2.0.0",
      "resolved": "https://registry.npmjs.org/object-keys/-/object-keys-1.0.11.tgz"
    },
    "object-path": {
      "version": "0.9.2",
      "from": "object-path@>=0.9.2 <0.10.0",
      "resolved": "https://registry.npmjs.org/object-path/-/object-path-0.9.2.tgz"
    },
    "object.omit": {
      "version": "2.0.1",
      "from": "object.omit@>=2.0.0 <3.0.0",
      "resolved": "https://registry.npmjs.org/object.omit/-/object.omit-2.0.1.tgz"
    },
    "omggif": {
      "version": "1.0.8",
      "from": "omggif@>=1.0.5 <2.0.0",
      "resolved": "https://registry.npmjs.org/omggif/-/omggif-1.0.8.tgz"
    },
    "on-finished": {
      "version": "2.3.0",
      "from": "on-finished@>=2.3.0 <2.4.0",
      "resolved": "https://registry.npmjs.org/on-finished/-/on-finished-2.3.0.tgz"
    },
    "on-headers": {
      "version": "1.0.1",
      "from": "on-headers@>=1.0.1 <1.1.0",
      "resolved": "https://registry.npmjs.org/on-headers/-/on-headers-1.0.1.tgz"
    },
    "once": {
      "version": "1.4.0",
      "from": "once@>=1.3.0 <2.0.0",
      "resolved": "https://registry.npmjs.org/once/-/once-1.4.0.tgz"
    },
    "onetime": {
      "version": "1.1.0",
      "from": "onetime@>=1.0.0 <2.0.0",
      "resolved": "https://registry.npmjs.org/onetime/-/onetime-1.1.0.tgz"
    },
    "opener": {
      "version": "1.4.3",
      "from": "opener@>=1.4.2 <2.0.0",
      "resolved": "https://registry.npmjs.org/opener/-/opener-1.4.3.tgz",
      "dev": true
    },
    "opn": {
      "version": "1.0.2",
      "from": "opn@>=1.0.0 <1.1.0",
      "resolved": "https://registry.npmjs.org/opn/-/opn-1.0.2.tgz"
    },
    "optimist": {
      "version": "0.6.1",
      "from": "optimist@>=0.6.0 <0.7.0",
      "resolved": "https://registry.npmjs.org/optimist/-/optimist-0.6.1.tgz"
    },
    "optional": {
      "version": "0.1.3",
      "from": "optional@>=0.1.0 <0.2.0",
      "resolved": "https://registry.npmjs.org/optional/-/optional-0.1.3.tgz"
    },
    "optionator": {
      "version": "0.8.2",
      "from": "optionator@>=0.8.2 <0.9.0",
      "resolved": "https://registry.npmjs.org/optionator/-/optionator-0.8.2.tgz",
      "dev": true,
      "dependencies": {
        "wordwrap": {
          "version": "1.0.0",
          "from": "wordwrap@>=1.0.0 <1.1.0",
          "resolved": "https://registry.npmjs.org/wordwrap/-/wordwrap-1.0.0.tgz",
          "dev": true
        }
      }
    },
    "options": {
      "version": "0.0.6",
      "from": "options@>=0.0.5",
      "resolved": "https://registry.npmjs.org/options/-/options-0.0.6.tgz"
    },
    "optipng-bin": {
      "version": "3.1.2",
      "from": "optipng-bin@>=3.0.0 <4.0.0",
      "resolved": "https://registry.npmjs.org/optipng-bin/-/optipng-bin-3.1.2.tgz",
      "optional": true
    },
    "ora": {
      "version": "1.2.0",
      "from": "ora@>=1.1.0 <2.0.0",
      "resolved": "https://registry.npmjs.org/ora/-/ora-1.2.0.tgz"
    },
    "orchestrator": {
      "version": "0.3.8",
      "from": "orchestrator@>=0.3.0 <0.4.0",
      "resolved": "https://registry.npmjs.org/orchestrator/-/orchestrator-0.3.8.tgz",
      "dependencies": {
        "end-of-stream": {
          "version": "0.1.5",
          "from": "end-of-stream@>=0.1.5 <0.2.0",
          "resolved": "https://registry.npmjs.org/end-of-stream/-/end-of-stream-0.1.5.tgz"
        },
        "once": {
          "version": "1.3.3",
          "from": "once@>=1.3.0 <1.4.0",
          "resolved": "https://registry.npmjs.org/once/-/once-1.3.3.tgz"
        }
      }
    },
    "ordered-read-streams": {
      "version": "0.1.0",
      "from": "ordered-read-streams@>=0.1.0 <0.2.0",
      "resolved": "https://registry.npmjs.org/ordered-read-streams/-/ordered-read-streams-0.1.0.tgz"
    },
    "os-browserify": {
      "version": "0.1.2",
      "from": "os-browserify@>=0.1.1 <0.2.0",
      "resolved": "https://registry.npmjs.org/os-browserify/-/os-browserify-0.1.2.tgz"
    },
    "os-filter-obj": {
      "version": "1.0.3",
      "from": "os-filter-obj@>=1.0.0 <2.0.0",
      "resolved": "https://registry.npmjs.org/os-filter-obj/-/os-filter-obj-1.0.3.tgz",
      "optional": true
    },
    "os-homedir": {
      "version": "1.0.2",
      "from": "os-homedir@>=1.0.0 <2.0.0",
      "resolved": "https://registry.npmjs.org/os-homedir/-/os-homedir-1.0.2.tgz"
    },
    "os-locale": {
      "version": "1.4.0",
      "from": "os-locale@>=1.4.0 <2.0.0",
      "resolved": "https://registry.npmjs.org/os-locale/-/os-locale-1.4.0.tgz"
    },
    "os-name": {
      "version": "1.0.3",
      "from": "os-name@>=1.0.0 <2.0.0",
      "resolved": "https://registry.npmjs.org/os-name/-/os-name-1.0.3.tgz"
    },
    "os-tmpdir": {
      "version": "1.0.2",
      "from": "os-tmpdir@>=1.0.1 <2.0.0",
      "resolved": "https://registry.npmjs.org/os-tmpdir/-/os-tmpdir-1.0.2.tgz"
    },
    "osenv": {
      "version": "0.1.0",
      "from": "osenv@0.1.0",
      "resolved": "https://registry.npmjs.org/osenv/-/osenv-0.1.0.tgz"
    },
    "osx-release": {
      "version": "1.1.0",
      "from": "osx-release@>=1.0.0 <2.0.0",
      "resolved": "https://registry.npmjs.org/osx-release/-/osx-release-1.1.0.tgz",
      "dependencies": {
        "minimist": {
          "version": "1.2.0",
          "from": "minimist@>=1.1.0 <2.0.0",
          "resolved": "https://registry.npmjs.org/minimist/-/minimist-1.2.0.tgz"
        }
      }
    },
    "p-limit": {
      "version": "1.1.0",
      "from": "p-limit@>=1.1.0 <2.0.0",
      "resolved": "https://registry.npmjs.org/p-limit/-/p-limit-1.1.0.tgz",
      "dev": true
    },
    "p-locate": {
      "version": "2.0.0",
      "from": "p-locate@>=2.0.0 <3.0.0",
      "resolved": "https://registry.npmjs.org/p-locate/-/p-locate-2.0.0.tgz",
      "dev": true
    },
    "p-throttler": {
      "version": "0.1.0",
      "from": "p-throttler@0.1.0",
      "resolved": "https://registry.npmjs.org/p-throttler/-/p-throttler-0.1.0.tgz",
      "dependencies": {
        "q": {
          "version": "0.9.7",
          "from": "q@>=0.9.2 <0.10.0",
          "resolved": "https://registry.npmjs.org/q/-/q-0.9.7.tgz"
        }
      }
    },
    "pac-proxy-agent": {
      "version": "1.0.0",
      "from": "pac-proxy-agent@>=1.0.0 <2.0.0",
      "resolved": "https://registry.npmjs.org/pac-proxy-agent/-/pac-proxy-agent-1.0.0.tgz",
      "dev": true
    },
    "pac-resolver": {
      "version": "1.2.6",
      "from": "pac-resolver@>=1.2.1 <1.3.0",
      "resolved": "https://registry.npmjs.org/pac-resolver/-/pac-resolver-1.2.6.tgz",
      "dev": true,
      "dependencies": {
        "co": {
          "version": "3.0.6",
          "from": "co@>=3.0.6 <3.1.0",
          "resolved": "https://registry.npmjs.org/co/-/co-3.0.6.tgz",
          "dev": true
        }
      }
    },
    "package-json": {
      "version": "0.2.0",
      "from": "package-json@>=0.2.0 <0.3.0",
      "resolved": "https://registry.npmjs.org/package-json/-/package-json-0.2.0.tgz",
      "dependencies": {
        "got": {
          "version": "0.3.0",
          "from": "got@>=0.3.0 <0.4.0",
          "resolved": "https://registry.npmjs.org/got/-/got-0.3.0.tgz"
        },
        "object-assign": {
          "version": "0.3.1",
          "from": "object-assign@>=0.3.0 <0.4.0",
          "resolved": "https://registry.npmjs.org/object-assign/-/object-assign-0.3.1.tgz"
        }
      }
    },
    "pageres": {
      "version": "4.4.0",
      "from": "pageres@>=4.1.1 <5.0.0",
      "resolved": "https://registry.npmjs.org/pageres/-/pageres-4.4.0.tgz",
      "dependencies": {
        "filename-reserved-regex": {
          "version": "2.0.0",
          "from": "filename-reserved-regex@>=2.0.0 <3.0.0",
          "resolved": "https://registry.npmjs.org/filename-reserved-regex/-/filename-reserved-regex-2.0.0.tgz"
        },
        "filenamify": {
          "version": "2.0.0",
          "from": "filenamify@>=2.0.0 <3.0.0",
          "resolved": "https://registry.npmjs.org/filenamify/-/filenamify-2.0.0.tgz"
        },
        "lodash.template": {
          "version": "4.4.0",
          "from": "lodash.template@>=4.0.1 <5.0.0",
          "resolved": "https://registry.npmjs.org/lodash.template/-/lodash.template-4.4.0.tgz"
        },
        "lodash.templatesettings": {
          "version": "4.1.0",
          "from": "lodash.templatesettings@>=4.0.0 <5.0.0",
          "resolved": "https://registry.npmjs.org/lodash.templatesettings/-/lodash.templatesettings-4.1.0.tgz"
        }
      }
    },
    "pako": {
      "version": "0.2.9",
      "from": "pako@>=0.2.0 <0.3.0",
      "resolved": "https://registry.npmjs.org/pako/-/pako-0.2.9.tgz"
    },
    "param-case": {
      "version": "2.1.1",
      "from": "param-case@>=2.1.0 <2.2.0",
      "resolved": "https://registry.npmjs.org/param-case/-/param-case-2.1.1.tgz"
    },
    "parents": {
      "version": "1.0.1",
      "from": "parents@>=1.0.1 <2.0.0",
      "resolved": "https://registry.npmjs.org/parents/-/parents-1.0.1.tgz"
    },
    "parse-asn1": {
      "version": "5.1.0",
      "from": "parse-asn1@>=5.0.0 <6.0.0",
      "resolved": "https://registry.npmjs.org/parse-asn1/-/parse-asn1-5.1.0.tgz"
    },
    "parse-cookie-phantomjs": {
      "version": "1.2.0",
      "from": "parse-cookie-phantomjs@>=1.0.0 <2.0.0",
      "resolved": "https://registry.npmjs.org/parse-cookie-phantomjs/-/parse-cookie-phantomjs-1.2.0.tgz"
    },
    "parse-data-uri": {
      "version": "0.2.0",
      "from": "parse-data-uri@>=0.2.0 <0.3.0",
      "resolved": "https://registry.npmjs.org/parse-data-uri/-/parse-data-uri-0.2.0.tgz"
    },
    "parse-filepath": {
      "version": "1.0.1",
      "from": "parse-filepath@>=1.0.1 <2.0.0",
      "resolved": "https://registry.npmjs.org/parse-filepath/-/parse-filepath-1.0.1.tgz"
    },
    "parse-glob": {
      "version": "3.0.4",
      "from": "parse-glob@>=3.0.4 <4.0.0",
      "resolved": "https://registry.npmjs.org/parse-glob/-/parse-glob-3.0.4.tgz"
    },
    "parse-json": {
      "version": "2.2.0",
      "from": "parse-json@>=2.2.0 <3.0.0",
      "resolved": "https://registry.npmjs.org/parse-json/-/parse-json-2.2.0.tgz"
    },
    "parse-passwd": {
      "version": "1.0.0",
      "from": "parse-passwd@>=1.0.0 <2.0.0",
      "resolved": "https://registry.npmjs.org/parse-passwd/-/parse-passwd-1.0.0.tgz"
    },
    "parsejson": {
      "version": "0.0.3",
      "from": "parsejson@0.0.3",
      "resolved": "https://registry.npmjs.org/parsejson/-/parsejson-0.0.3.tgz",
      "dev": true
    },
    "parseqs": {
      "version": "0.0.5",
      "from": "parseqs@0.0.5",
      "resolved": "https://registry.npmjs.org/parseqs/-/parseqs-0.0.5.tgz",
      "dev": true
    },
    "parseuri": {
      "version": "0.0.5",
      "from": "parseuri@0.0.5",
      "resolved": "https://registry.npmjs.org/parseuri/-/parseuri-0.0.5.tgz",
      "dev": true
    },
    "parseurl": {
      "version": "1.3.1",
      "from": "parseurl@>=1.3.1 <1.4.0",
      "resolved": "https://registry.npmjs.org/parseurl/-/parseurl-1.3.1.tgz"
    },
    "passport": {
      "version": "0.3.2",
      "from": "passport@>=0.3.2 <0.4.0",
      "resolved": "https://registry.npmjs.org/passport/-/passport-0.3.2.tgz"
    },
    "passport-facebook": {
      "version": "2.1.1",
      "from": "passport-facebook@>=2.0.0 <3.0.0",
      "resolved": "https://registry.npmjs.org/passport-facebook/-/passport-facebook-2.1.1.tgz"
    },
    "passport-google-oauth20": {
      "version": "1.0.0",
      "from": "passport-google-oauth20@1.0.0",
      "resolved": "https://registry.npmjs.org/passport-google-oauth20/-/passport-google-oauth20-1.0.0.tgz"
    },
    "passport-oauth2": {
      "version": "1.4.0",
      "from": "passport-oauth2@>=1.0.0 <2.0.0",
      "resolved": "https://registry.npmjs.org/passport-oauth2/-/passport-oauth2-1.4.0.tgz"
    },
    "passport-strategy": {
      "version": "1.0.0",
      "from": "passport-strategy@>=1.0.0 <2.0.0",
      "resolved": "https://registry.npmjs.org/passport-strategy/-/passport-strategy-1.0.0.tgz"
    },
    "path-browserify": {
      "version": "0.0.0",
      "from": "path-browserify@>=0.0.0 <0.1.0",
      "resolved": "https://registry.npmjs.org/path-browserify/-/path-browserify-0.0.0.tgz"
    },
    "path-dirname": {
      "version": "1.0.2",
      "from": "path-dirname@>=1.0.0 <2.0.0",
      "resolved": "https://registry.npmjs.org/path-dirname/-/path-dirname-1.0.2.tgz"
    },
    "path-exists": {
      "version": "2.1.0",
      "from": "path-exists@>=2.0.0 <3.0.0",
      "resolved": "https://registry.npmjs.org/path-exists/-/path-exists-2.1.0.tgz"
    },
    "path-is-absolute": {
      "version": "1.0.1",
      "from": "path-is-absolute@>=1.0.0 <2.0.0",
      "resolved": "https://registry.npmjs.org/path-is-absolute/-/path-is-absolute-1.0.1.tgz"
    },
    "path-is-inside": {
      "version": "1.0.2",
      "from": "path-is-inside@>=1.0.1 <2.0.0",
      "resolved": "https://registry.npmjs.org/path-is-inside/-/path-is-inside-1.0.2.tgz",
      "dev": true
    },
    "path-parse": {
      "version": "1.0.5",
      "from": "path-parse@>=1.0.5 <2.0.0",
      "resolved": "https://registry.npmjs.org/path-parse/-/path-parse-1.0.5.tgz"
    },
    "path-platform": {
      "version": "0.11.15",
      "from": "path-platform@>=0.11.15 <0.12.0",
      "resolved": "https://registry.npmjs.org/path-platform/-/path-platform-0.11.15.tgz"
    },
    "path-root": {
      "version": "0.1.1",
      "from": "path-root@>=0.1.1 <0.2.0",
      "resolved": "https://registry.npmjs.org/path-root/-/path-root-0.1.1.tgz"
    },
    "path-root-regex": {
      "version": "0.1.2",
      "from": "path-root-regex@>=0.1.0 <0.2.0",
      "resolved": "https://registry.npmjs.org/path-root-regex/-/path-root-regex-0.1.2.tgz"
    },
    "path-to-regexp": {
      "version": "0.1.7",
      "from": "path-to-regexp@0.1.7",
      "resolved": "https://registry.npmjs.org/path-to-regexp/-/path-to-regexp-0.1.7.tgz"
    },
    "path-type": {
      "version": "1.1.0",
      "from": "path-type@>=1.0.0 <2.0.0",
      "resolved": "https://registry.npmjs.org/path-type/-/path-type-1.1.0.tgz"
    },
    "pause": {
      "version": "0.0.1",
      "from": "pause@0.0.1",
      "resolved": "https://registry.npmjs.org/pause/-/pause-0.0.1.tgz"
    },
    "pause-stream": {
      "version": "0.0.11",
      "from": "pause-stream@0.0.11",
      "resolved": "https://registry.npmjs.org/pause-stream/-/pause-stream-0.0.11.tgz"
    },
    "paypal-ipn": {
      "version": "3.0.0",
      "from": "paypal-ipn@3.0.0",
      "resolved": "https://registry.npmjs.org/paypal-ipn/-/paypal-ipn-3.0.0.tgz"
    },
    "paypal-rest-sdk": {
      "version": "1.7.1",
      "from": "paypal-rest-sdk@>=1.2.1 <2.0.0",
      "resolved": "https://registry.npmjs.org/paypal-rest-sdk/-/paypal-rest-sdk-1.7.1.tgz",
      "dependencies": {
        "uuid": {
          "version": "2.0.3",
          "from": "uuid@>=2.0.1 <3.0.0",
          "resolved": "https://registry.npmjs.org/uuid/-/uuid-2.0.3.tgz"
        }
      }
    },
    "pbkdf2": {
      "version": "3.0.9",
      "from": "pbkdf2@>=3.0.3 <4.0.0",
      "resolved": "https://registry.npmjs.org/pbkdf2/-/pbkdf2-3.0.9.tgz"
    },
    "pend": {
      "version": "1.2.0",
      "from": "pend@>=1.2.0 <1.3.0",
      "resolved": "https://registry.npmjs.org/pend/-/pend-1.2.0.tgz"
    },
    "performance-now": {
      "version": "0.2.0",
      "from": "performance-now@>=0.2.0 <0.3.0",
      "resolved": "https://registry.npmjs.org/performance-now/-/performance-now-0.2.0.tgz"
    },
    "phantom-bridge": {
      "version": "2.0.1",
      "from": "phantom-bridge@>=2.0.0 <3.0.0",
      "resolved": "https://registry.npmjs.org/phantom-bridge/-/phantom-bridge-2.0.1.tgz"
    },
    "phantomjs-prebuilt": {
      "version": "2.1.14",
      "from": "phantomjs-prebuilt@>=2.1.3 <3.0.0",
      "resolved": "https://registry.npmjs.org/phantomjs-prebuilt/-/phantomjs-prebuilt-2.1.14.tgz",
      "dependencies": {
        "es6-promise": {
          "version": "4.0.5",
          "from": "es6-promise@>=4.0.3 <4.1.0",
          "resolved": "https://registry.npmjs.org/es6-promise/-/es6-promise-4.0.5.tgz"
        },
        "form-data": {
          "version": "2.1.2",
          "from": "form-data@>=2.1.1 <2.2.0",
          "resolved": "https://registry.npmjs.org/form-data/-/form-data-2.1.2.tgz"
        },
        "fs-extra": {
          "version": "1.0.0",
          "from": "fs-extra@>=1.0.0 <1.1.0",
          "resolved": "https://registry.npmjs.org/fs-extra/-/fs-extra-1.0.0.tgz"
        },
        "qs": {
          "version": "6.3.2",
          "from": "qs@>=6.3.0 <6.4.0",
          "resolved": "https://registry.npmjs.org/qs/-/qs-6.3.2.tgz"
        },
        "request": {
          "version": "2.79.0",
          "from": "request@>=2.79.0 <2.80.0",
          "resolved": "https://registry.npmjs.org/request/-/request-2.79.0.tgz"
        },
        "request-progress": {
          "version": "2.0.1",
          "from": "request-progress@>=2.0.1 <2.1.0",
          "resolved": "https://registry.npmjs.org/request-progress/-/request-progress-2.0.1.tgz"
        },
        "throttleit": {
          "version": "1.0.0",
          "from": "throttleit@>=1.0.0 <2.0.0",
          "resolved": "https://registry.npmjs.org/throttleit/-/throttleit-1.0.0.tgz"
        },
        "which": {
          "version": "1.2.14",
          "from": "which@>=1.2.10 <1.3.0",
          "resolved": "https://registry.npmjs.org/which/-/which-1.2.14.tgz"
        }
      }
    },
    "pify": {
      "version": "2.3.0",
      "from": "pify@>=2.0.0 <3.0.0",
      "resolved": "https://registry.npmjs.org/pify/-/pify-2.3.0.tgz"
    },
    "pinkie": {
      "version": "2.0.4",
      "from": "pinkie@>=2.0.0 <3.0.0",
      "resolved": "https://registry.npmjs.org/pinkie/-/pinkie-2.0.4.tgz"
    },
    "pinkie-promise": {
      "version": "2.0.1",
      "from": "pinkie-promise@>=2.0.0 <3.0.0",
      "resolved": "https://registry.npmjs.org/pinkie-promise/-/pinkie-promise-2.0.1.tgz"
    },
    "pipe-event": {
      "version": "0.1.0",
      "from": "pipe-event@>=0.1.0 <0.2.0",
      "resolved": "https://registry.npmjs.org/pipe-event/-/pipe-event-0.1.0.tgz"
    },
    "pixelsmith": {
      "version": "1.3.4",
      "from": "pixelsmith@>=1.3.4 <1.4.0",
      "resolved": "https://registry.npmjs.org/pixelsmith/-/pixelsmith-1.3.4.tgz",
      "dependencies": {
        "async": {
          "version": "0.9.2",
          "from": "async@>=0.9.0 <0.10.0",
          "resolved": "https://registry.npmjs.org/async/-/async-0.9.2.tgz"
        },
        "concat-stream": {
          "version": "1.4.10",
          "from": "concat-stream@>=1.4.6 <1.5.0",
          "resolved": "https://registry.npmjs.org/concat-stream/-/concat-stream-1.4.10.tgz"
        },
        "isarray": {
          "version": "0.0.1",
          "from": "isarray@0.0.1",
          "resolved": "https://registry.npmjs.org/isarray/-/isarray-0.0.1.tgz"
        },
        "readable-stream": {
          "version": "1.1.14",
          "from": "readable-stream@>=1.1.9 <1.2.0",
          "resolved": "https://registry.npmjs.org/readable-stream/-/readable-stream-1.1.14.tgz"
        }
      }
    },
    "pkg-dir": {
      "version": "1.0.0",
      "from": "pkg-dir@>=1.0.0 <2.0.0",
      "resolved": "https://registry.npmjs.org/pkg-dir/-/pkg-dir-1.0.0.tgz"
    },
    "pkginfo": {
      "version": "0.4.0",
      "from": "pkginfo@>=0.4.0 <0.5.0",
      "resolved": "https://registry.npmjs.org/pkginfo/-/pkginfo-0.4.0.tgz"
    },
    "plur": {
      "version": "2.1.2",
      "from": "plur@>=2.0.0 <3.0.0",
      "resolved": "https://registry.npmjs.org/plur/-/plur-2.1.2.tgz"
    },
    "pluralize": {
      "version": "1.2.1",
      "from": "pluralize@>=1.2.1 <2.0.0",
      "resolved": "https://registry.npmjs.org/pluralize/-/pluralize-1.2.1.tgz",
      "dev": true
    },
    "pngjs2": {
      "version": "1.2.0",
      "from": "pngjs2@>=1.0.0 <2.0.0",
      "resolved": "https://registry.npmjs.org/pngjs2/-/pngjs2-1.2.0.tgz"
    },
    "postcss": {
      "version": "5.2.16",
      "from": "postcss@>=5.2.16 <6.0.0",
      "resolved": "https://registry.npmjs.org/postcss/-/postcss-5.2.16.tgz",
      "dependencies": {
        "supports-color": {
          "version": "3.2.3",
          "from": "supports-color@>=3.2.3 <4.0.0",
          "resolved": "https://registry.npmjs.org/supports-color/-/supports-color-3.2.3.tgz"
        }
      }
    },
    "postcss-calc": {
      "version": "5.3.1",
      "from": "postcss-calc@>=5.2.0 <6.0.0",
      "resolved": "https://registry.npmjs.org/postcss-calc/-/postcss-calc-5.3.1.tgz"
    },
    "postcss-colormin": {
      "version": "2.2.2",
      "from": "postcss-colormin@>=2.1.8 <3.0.0",
      "resolved": "https://registry.npmjs.org/postcss-colormin/-/postcss-colormin-2.2.2.tgz"
    },
    "postcss-convert-values": {
      "version": "2.6.1",
      "from": "postcss-convert-values@>=2.3.4 <3.0.0",
      "resolved": "https://registry.npmjs.org/postcss-convert-values/-/postcss-convert-values-2.6.1.tgz"
    },
    "postcss-discard-comments": {
      "version": "2.0.4",
      "from": "postcss-discard-comments@>=2.0.4 <3.0.0",
      "resolved": "https://registry.npmjs.org/postcss-discard-comments/-/postcss-discard-comments-2.0.4.tgz"
    },
    "postcss-discard-duplicates": {
      "version": "2.1.0",
      "from": "postcss-discard-duplicates@>=2.0.1 <3.0.0",
      "resolved": "https://registry.npmjs.org/postcss-discard-duplicates/-/postcss-discard-duplicates-2.1.0.tgz"
    },
    "postcss-discard-empty": {
      "version": "2.1.0",
      "from": "postcss-discard-empty@>=2.0.1 <3.0.0",
      "resolved": "https://registry.npmjs.org/postcss-discard-empty/-/postcss-discard-empty-2.1.0.tgz"
    },
    "postcss-discard-overridden": {
      "version": "0.1.1",
      "from": "postcss-discard-overridden@>=0.1.1 <0.2.0",
      "resolved": "https://registry.npmjs.org/postcss-discard-overridden/-/postcss-discard-overridden-0.1.1.tgz"
    },
    "postcss-discard-unused": {
      "version": "2.2.3",
      "from": "postcss-discard-unused@>=2.2.1 <3.0.0",
      "resolved": "https://registry.npmjs.org/postcss-discard-unused/-/postcss-discard-unused-2.2.3.tgz"
    },
    "postcss-easy-import": {
      "version": "2.0.0",
      "from": "postcss-easy-import@>=2.0.0 <3.0.0",
      "resolved": "https://registry.npmjs.org/postcss-easy-import/-/postcss-easy-import-2.0.0.tgz",
      "dependencies": {
        "is-extglob": {
          "version": "2.1.1",
          "from": "is-extglob@>=2.1.0 <3.0.0",
          "resolved": "https://registry.npmjs.org/is-extglob/-/is-extglob-2.1.1.tgz"
        },
        "is-glob": {
          "version": "3.1.0",
          "from": "is-glob@>=3.1.0 <4.0.0",
          "resolved": "https://registry.npmjs.org/is-glob/-/is-glob-3.1.0.tgz"
        }
      }
    },
    "postcss-filter-plugins": {
      "version": "2.0.2",
      "from": "postcss-filter-plugins@>=2.0.0 <3.0.0",
      "resolved": "https://registry.npmjs.org/postcss-filter-plugins/-/postcss-filter-plugins-2.0.2.tgz"
    },
    "postcss-import": {
      "version": "9.1.0",
      "from": "postcss-import@>=9.1.0 <10.0.0",
      "resolved": "https://registry.npmjs.org/postcss-import/-/postcss-import-9.1.0.tgz"
    },
    "postcss-load-config": {
      "version": "1.2.0",
      "from": "postcss-load-config@>=1.1.0 <2.0.0",
      "resolved": "https://registry.npmjs.org/postcss-load-config/-/postcss-load-config-1.2.0.tgz"
    },
    "postcss-load-options": {
      "version": "1.2.0",
      "from": "postcss-load-options@>=1.2.0 <2.0.0",
      "resolved": "https://registry.npmjs.org/postcss-load-options/-/postcss-load-options-1.2.0.tgz"
    },
    "postcss-load-plugins": {
      "version": "2.3.0",
      "from": "postcss-load-plugins@>=2.3.0 <3.0.0",
      "resolved": "https://registry.npmjs.org/postcss-load-plugins/-/postcss-load-plugins-2.3.0.tgz"
    },
    "postcss-merge-idents": {
      "version": "2.1.7",
      "from": "postcss-merge-idents@>=2.1.5 <3.0.0",
      "resolved": "https://registry.npmjs.org/postcss-merge-idents/-/postcss-merge-idents-2.1.7.tgz"
    },
    "postcss-merge-longhand": {
      "version": "2.0.2",
      "from": "postcss-merge-longhand@>=2.0.1 <3.0.0",
      "resolved": "https://registry.npmjs.org/postcss-merge-longhand/-/postcss-merge-longhand-2.0.2.tgz"
    },
    "postcss-merge-rules": {
      "version": "2.1.2",
      "from": "postcss-merge-rules@>=2.0.3 <3.0.0",
      "resolved": "https://registry.npmjs.org/postcss-merge-rules/-/postcss-merge-rules-2.1.2.tgz"
    },
    "postcss-message-helpers": {
      "version": "2.0.0",
      "from": "postcss-message-helpers@>=2.0.0 <3.0.0",
      "resolved": "https://registry.npmjs.org/postcss-message-helpers/-/postcss-message-helpers-2.0.0.tgz"
    },
    "postcss-minify-font-values": {
      "version": "1.0.5",
      "from": "postcss-minify-font-values@>=1.0.2 <2.0.0",
      "resolved": "https://registry.npmjs.org/postcss-minify-font-values/-/postcss-minify-font-values-1.0.5.tgz"
    },
    "postcss-minify-gradients": {
      "version": "1.0.5",
      "from": "postcss-minify-gradients@>=1.0.1 <2.0.0",
      "resolved": "https://registry.npmjs.org/postcss-minify-gradients/-/postcss-minify-gradients-1.0.5.tgz"
    },
    "postcss-minify-params": {
      "version": "1.2.2",
      "from": "postcss-minify-params@>=1.0.4 <2.0.0",
      "resolved": "https://registry.npmjs.org/postcss-minify-params/-/postcss-minify-params-1.2.2.tgz"
    },
    "postcss-minify-selectors": {
      "version": "2.1.1",
      "from": "postcss-minify-selectors@>=2.0.4 <3.0.0",
      "resolved": "https://registry.npmjs.org/postcss-minify-selectors/-/postcss-minify-selectors-2.1.1.tgz"
    },
    "postcss-modules-extract-imports": {
      "version": "1.0.1",
      "from": "postcss-modules-extract-imports@>=1.0.0 <2.0.0",
      "resolved": "https://registry.npmjs.org/postcss-modules-extract-imports/-/postcss-modules-extract-imports-1.0.1.tgz"
    },
    "postcss-modules-local-by-default": {
      "version": "1.1.1",
      "from": "postcss-modules-local-by-default@>=1.0.1 <2.0.0",
      "resolved": "https://registry.npmjs.org/postcss-modules-local-by-default/-/postcss-modules-local-by-default-1.1.1.tgz",
      "dependencies": {
        "css-selector-tokenizer": {
          "version": "0.6.0",
          "from": "css-selector-tokenizer@>=0.6.0 <0.7.0",
          "resolved": "https://registry.npmjs.org/css-selector-tokenizer/-/css-selector-tokenizer-0.6.0.tgz"
        },
        "regexpu-core": {
          "version": "1.0.0",
          "from": "regexpu-core@>=1.0.0 <2.0.0",
          "resolved": "https://registry.npmjs.org/regexpu-core/-/regexpu-core-1.0.0.tgz"
        }
      }
    },
    "postcss-modules-scope": {
      "version": "1.0.2",
      "from": "postcss-modules-scope@>=1.0.0 <2.0.0",
      "resolved": "https://registry.npmjs.org/postcss-modules-scope/-/postcss-modules-scope-1.0.2.tgz",
      "dependencies": {
        "css-selector-tokenizer": {
          "version": "0.6.0",
          "from": "css-selector-tokenizer@>=0.6.0 <0.7.0",
          "resolved": "https://registry.npmjs.org/css-selector-tokenizer/-/css-selector-tokenizer-0.6.0.tgz"
        },
        "regexpu-core": {
          "version": "1.0.0",
          "from": "regexpu-core@>=1.0.0 <2.0.0",
          "resolved": "https://registry.npmjs.org/regexpu-core/-/regexpu-core-1.0.0.tgz"
        }
      }
    },
    "postcss-modules-values": {
      "version": "1.2.2",
      "from": "postcss-modules-values@>=1.1.0 <2.0.0",
      "resolved": "https://registry.npmjs.org/postcss-modules-values/-/postcss-modules-values-1.2.2.tgz"
    },
    "postcss-normalize-charset": {
      "version": "1.1.1",
      "from": "postcss-normalize-charset@>=1.1.0 <2.0.0",
      "resolved": "https://registry.npmjs.org/postcss-normalize-charset/-/postcss-normalize-charset-1.1.1.tgz"
    },
    "postcss-normalize-url": {
      "version": "3.0.8",
      "from": "postcss-normalize-url@>=3.0.7 <4.0.0",
      "resolved": "https://registry.npmjs.org/postcss-normalize-url/-/postcss-normalize-url-3.0.8.tgz"
    },
    "postcss-ordered-values": {
      "version": "2.2.3",
      "from": "postcss-ordered-values@>=2.1.0 <3.0.0",
      "resolved": "https://registry.npmjs.org/postcss-ordered-values/-/postcss-ordered-values-2.2.3.tgz"
    },
    "postcss-reduce-idents": {
      "version": "2.4.0",
      "from": "postcss-reduce-idents@>=2.2.2 <3.0.0",
      "resolved": "https://registry.npmjs.org/postcss-reduce-idents/-/postcss-reduce-idents-2.4.0.tgz"
    },
    "postcss-reduce-initial": {
      "version": "1.0.1",
      "from": "postcss-reduce-initial@>=1.0.0 <2.0.0",
      "resolved": "https://registry.npmjs.org/postcss-reduce-initial/-/postcss-reduce-initial-1.0.1.tgz"
    },
    "postcss-reduce-transforms": {
      "version": "1.0.4",
      "from": "postcss-reduce-transforms@>=1.0.3 <2.0.0",
      "resolved": "https://registry.npmjs.org/postcss-reduce-transforms/-/postcss-reduce-transforms-1.0.4.tgz"
    },
    "postcss-selector-parser": {
      "version": "2.2.3",
      "from": "postcss-selector-parser@>=2.2.2 <3.0.0",
      "resolved": "https://registry.npmjs.org/postcss-selector-parser/-/postcss-selector-parser-2.2.3.tgz"
    },
    "postcss-svgo": {
      "version": "2.1.6",
      "from": "postcss-svgo@>=2.1.1 <3.0.0",
      "resolved": "https://registry.npmjs.org/postcss-svgo/-/postcss-svgo-2.1.6.tgz"
    },
    "postcss-unique-selectors": {
      "version": "2.0.2",
      "from": "postcss-unique-selectors@>=2.0.2 <3.0.0",
      "resolved": "https://registry.npmjs.org/postcss-unique-selectors/-/postcss-unique-selectors-2.0.2.tgz"
    },
    "postcss-value-parser": {
      "version": "3.3.0",
      "from": "postcss-value-parser@>=3.2.3 <4.0.0",
      "resolved": "https://registry.npmjs.org/postcss-value-parser/-/postcss-value-parser-3.3.0.tgz"
    },
    "postcss-zindex": {
      "version": "2.2.0",
      "from": "postcss-zindex@>=2.0.1 <3.0.0",
      "resolved": "https://registry.npmjs.org/postcss-zindex/-/postcss-zindex-2.2.0.tgz"
    },
    "prelude-ls": {
      "version": "1.1.2",
      "from": "prelude-ls@>=1.1.2 <1.2.0",
      "resolved": "https://registry.npmjs.org/prelude-ls/-/prelude-ls-1.1.2.tgz",
      "dev": true
    },
    "prepend-http": {
      "version": "1.0.4",
      "from": "prepend-http@>=1.0.0 <2.0.0",
      "resolved": "https://registry.npmjs.org/prepend-http/-/prepend-http-1.0.4.tgz"
    },
    "preserve": {
      "version": "0.2.0",
      "from": "preserve@>=0.2.0 <0.3.0",
      "resolved": "https://registry.npmjs.org/preserve/-/preserve-0.2.0.tgz"
    },
    "pretty-bytes": {
      "version": "0.1.2",
      "from": "pretty-bytes@>=0.1.0 <0.2.0",
      "resolved": "https://registry.npmjs.org/pretty-bytes/-/pretty-bytes-0.1.2.tgz"
    },
    "pretty-data": {
      "version": "0.40.0",
      "from": "pretty-data@>=0.40.0 <0.41.0",
      "resolved": "https://registry.npmjs.org/pretty-data/-/pretty-data-0.40.0.tgz"
    },
    "pretty-error": {
      "version": "2.0.3",
      "from": "pretty-error@>=2.0.2 <3.0.0",
      "resolved": "https://registry.npmjs.org/pretty-error/-/pretty-error-2.0.3.tgz"
    },
    "pretty-hrtime": {
      "version": "1.0.3",
      "from": "pretty-hrtime@>=1.0.0 <2.0.0",
      "resolved": "https://registry.npmjs.org/pretty-hrtime/-/pretty-hrtime-1.0.3.tgz"
    },
    "private": {
      "version": "0.1.7",
      "from": "private@>=0.1.6 <0.2.0",
      "resolved": "https://registry.npmjs.org/private/-/private-0.1.7.tgz"
    },
    "process": {
      "version": "0.11.9",
      "from": "process@>=0.11.0 <0.12.0",
      "resolved": "https://registry.npmjs.org/process/-/process-0.11.9.tgz"
    },
    "process-nextick-args": {
      "version": "1.0.7",
      "from": "process-nextick-args@>=1.0.6 <1.1.0",
      "resolved": "https://registry.npmjs.org/process-nextick-args/-/process-nextick-args-1.0.7.tgz"
    },
    "progress": {
      "version": "1.1.8",
      "from": "progress@>=1.1.8 <1.2.0",
      "resolved": "https://registry.npmjs.org/progress/-/progress-1.1.8.tgz"
    },
    "promise": {
      "version": "6.1.0",
      "from": "promise@>=6.0.1 <7.0.0",
      "resolved": "https://registry.npmjs.org/promise/-/promise-6.1.0.tgz"
    },
    "promise-each": {
      "version": "2.2.0",
      "from": "promise-each@>=2.2.0 <3.0.0",
      "resolved": "https://registry.npmjs.org/promise-each/-/promise-each-2.2.0.tgz"
    },
    "promptly": {
      "version": "0.2.0",
      "from": "promptly@0.2.0",
      "resolved": "https://registry.npmjs.org/promptly/-/promptly-0.2.0.tgz"
    },
    "proto-list": {
      "version": "1.2.4",
      "from": "proto-list@>=1.2.1 <1.3.0",
      "resolved": "https://registry.npmjs.org/proto-list/-/proto-list-1.2.4.tgz"
    },
    "protocolify": {
      "version": "2.0.0",
      "from": "protocolify@>=2.0.0 <3.0.0",
      "resolved": "https://registry.npmjs.org/protocolify/-/protocolify-2.0.0.tgz"
    },
    "protractor": {
      "version": "3.3.0",
      "from": "protractor@>=3.1.1 <4.0.0",
      "resolved": "https://registry.npmjs.org/protractor/-/protractor-3.3.0.tgz",
      "dev": true,
      "dependencies": {
        "bl": {
          "version": "1.0.3",
          "from": "bl@>=1.0.0 <1.1.0",
          "resolved": "https://registry.npmjs.org/bl/-/bl-1.0.3.tgz",
          "dev": true
        },
        "glob": {
          "version": "6.0.4",
          "from": "glob@>=6.0.0 <6.1.0",
          "resolved": "https://registry.npmjs.org/glob/-/glob-6.0.4.tgz",
          "dev": true
        },
        "node-uuid": {
          "version": "1.4.8",
          "from": "node-uuid@~1.4.7",
          "resolved": "https://registry.npmjs.org/node-uuid/-/node-uuid-1.4.8.tgz",
          "dev": true
        },
        "q": {
          "version": "1.4.1",
          "from": "q@1.4.1",
          "resolved": "https://registry.npmjs.org/q/-/q-1.4.1.tgz",
          "dev": true
        },
        "qs": {
          "version": "5.2.1",
          "from": "qs@>=5.2.0 <5.3.0",
          "resolved": "https://registry.npmjs.org/qs/-/qs-5.2.1.tgz",
          "dev": true
        },
        "request": {
          "version": "2.67.0",
          "from": "request@>=2.67.0 <2.68.0",
          "resolved": "https://registry.npmjs.org/request/-/request-2.67.0.tgz",
          "dev": true
        },
        "tough-cookie": {
          "version": "2.2.2",
          "from": "tough-cookie@>=2.2.0 <2.3.0",
          "resolved": "https://registry.npmjs.org/tough-cookie/-/tough-cookie-2.2.2.tgz",
          "dev": true
        }
      }
    },
    "proxy-addr": {
      "version": "1.1.4",
      "from": "proxy-addr@>=1.1.3 <1.2.0",
      "resolved": "https://registry.npmjs.org/proxy-addr/-/proxy-addr-1.1.4.tgz"
    },
    "proxy-agent": {
      "version": "2.0.0",
      "from": "proxy-agent@2.0.0",
      "resolved": "https://registry.npmjs.org/proxy-agent/-/proxy-agent-2.0.0.tgz",
      "dev": true,
      "dependencies": {
        "lru-cache": {
          "version": "2.6.5",
          "from": "lru-cache@>=2.6.5 <2.7.0",
          "resolved": "https://registry.npmjs.org/lru-cache/-/lru-cache-2.6.5.tgz",
          "dev": true
        }
      }
    },
    "prr": {
      "version": "0.0.0",
      "from": "prr@>=0.0.0 <0.1.0",
      "resolved": "https://registry.npmjs.org/prr/-/prr-0.0.0.tgz"
    },
    "ps-tree": {
      "version": "1.1.0",
      "from": "ps-tree@>=1.0.0 <2.0.0",
      "resolved": "https://registry.npmjs.org/ps-tree/-/ps-tree-1.1.0.tgz"
    },
    "pseudomap": {
      "version": "1.0.2",
      "from": "pseudomap@>=1.0.1 <2.0.0",
      "resolved": "https://registry.npmjs.org/pseudomap/-/pseudomap-1.0.2.tgz"
    },
    "public-encrypt": {
      "version": "4.0.0",
      "from": "public-encrypt@>=4.0.0 <5.0.0",
      "resolved": "https://registry.npmjs.org/public-encrypt/-/public-encrypt-4.0.0.tgz"
    },
    "pug": {
      "version": "2.0.0-beta11",
      "from": "pug@>=2.0.0-beta11 <3.0.0",
      "resolved": "https://registry.npmjs.org/pug/-/pug-2.0.0-beta11.tgz"
    },
    "pug-attrs": {
      "version": "2.0.2",
      "from": "pug-attrs@>=2.0.2 <3.0.0",
      "resolved": "https://registry.npmjs.org/pug-attrs/-/pug-attrs-2.0.2.tgz"
    },
    "pug-code-gen": {
      "version": "1.1.1",
      "from": "pug-code-gen@>=1.1.1 <2.0.0",
      "resolved": "https://registry.npmjs.org/pug-code-gen/-/pug-code-gen-1.1.1.tgz",
      "dependencies": {
        "acorn": {
          "version": "3.3.0",
          "from": "acorn@>=3.1.0 <4.0.0",
          "resolved": "https://registry.npmjs.org/acorn/-/acorn-3.3.0.tgz"
        },
        "acorn-globals": {
          "version": "3.1.0",
          "from": "acorn-globals@>=3.0.0 <4.0.0",
          "resolved": "https://registry.npmjs.org/acorn-globals/-/acorn-globals-3.1.0.tgz",
          "dependencies": {
            "acorn": {
              "version": "4.0.11",
              "from": "acorn@^4.0.4",
              "resolved": "https://registry.npmjs.org/acorn/-/acorn-4.0.11.tgz"
            }
          }
        },
        "with": {
          "version": "5.1.1",
          "from": "with@>=5.0.0 <6.0.0",
          "resolved": "https://registry.npmjs.org/with/-/with-5.1.1.tgz"
        }
      }
    },
    "pug-error": {
      "version": "1.3.2",
      "from": "pug-error@>=1.3.2 <2.0.0",
      "resolved": "https://registry.npmjs.org/pug-error/-/pug-error-1.3.2.tgz"
    },
    "pug-filters": {
      "version": "2.1.1",
      "from": "pug-filters@>=2.1.1 <3.0.0",
      "resolved": "https://registry.npmjs.org/pug-filters/-/pug-filters-2.1.1.tgz",
      "dependencies": {
        "asap": {
          "version": "2.0.5",
          "from": "asap@>=2.0.3 <2.1.0",
          "resolved": "https://registry.npmjs.org/asap/-/asap-2.0.5.tgz"
        },
        "clean-css": {
          "version": "3.4.25",
          "from": "clean-css@>=3.3.0 <4.0.0",
          "resolved": "https://registry.npmjs.org/clean-css/-/clean-css-3.4.25.tgz"
        },
        "commander": {
          "version": "2.8.1",
          "from": "commander@>=2.8.0 <2.9.0",
          "resolved": "https://registry.npmjs.org/commander/-/commander-2.8.1.tgz"
        },
        "jstransformer": {
          "version": "1.0.0",
          "from": "jstransformer@1.0.0",
          "resolved": "https://registry.npmjs.org/jstransformer/-/jstransformer-1.0.0.tgz"
        },
        "promise": {
          "version": "7.1.1",
          "from": "promise@>=7.0.1 <8.0.0",
          "resolved": "https://registry.npmjs.org/promise/-/promise-7.1.1.tgz"
        },
        "source-map": {
          "version": "0.4.4",
          "from": "source-map@>=0.4.0 <0.5.0",
          "resolved": "https://registry.npmjs.org/source-map/-/source-map-0.4.4.tgz"
        },
        "uglify-js": {
<<<<<<< HEAD
          "version": "2.8.18",
          "from": "uglify-js@>=2.6.1 <3.0.0",
          "resolved": "https://registry.npmjs.org/uglify-js/-/uglify-js-2.8.18.tgz",
=======
          "version": "2.8.20",
          "from": "uglify-js@>=2.6.1 <3.0.0",
          "resolved": "https://registry.npmjs.org/uglify-js/-/uglify-js-2.8.20.tgz",
>>>>>>> c23062f8
          "dependencies": {
            "source-map": {
              "version": "0.5.6",
              "from": "source-map@~0.5.1",
              "resolved": "https://registry.npmjs.org/source-map/-/source-map-0.5.6.tgz"
            }
          }
        }
      }
    },
    "pug-lexer": {
      "version": "3.0.0",
      "from": "pug-lexer@>=3.0.0 <4.0.0",
      "resolved": "https://registry.npmjs.org/pug-lexer/-/pug-lexer-3.0.0.tgz",
      "dependencies": {
        "character-parser": {
          "version": "2.2.0",
          "from": "character-parser@>=2.1.1 <3.0.0",
          "resolved": "https://registry.npmjs.org/character-parser/-/character-parser-2.2.0.tgz"
        }
      }
    },
    "pug-linker": {
      "version": "2.0.2",
      "from": "pug-linker@>=2.0.2 <3.0.0",
      "resolved": "https://registry.npmjs.org/pug-linker/-/pug-linker-2.0.2.tgz"
    },
    "pug-load": {
      "version": "2.0.5",
      "from": "pug-load@>=2.0.5 <3.0.0",
      "resolved": "https://registry.npmjs.org/pug-load/-/pug-load-2.0.5.tgz"
    },
    "pug-parser": {
      "version": "2.0.2",
      "from": "pug-parser@>=2.0.2 <3.0.0",
      "resolved": "https://registry.npmjs.org/pug-parser/-/pug-parser-2.0.2.tgz"
    },
    "pug-runtime": {
      "version": "2.0.3",
      "from": "pug-runtime@>=2.0.3 <3.0.0",
      "resolved": "https://registry.npmjs.org/pug-runtime/-/pug-runtime-2.0.3.tgz"
    },
    "pug-strip-comments": {
      "version": "1.0.2",
      "from": "pug-strip-comments@>=1.0.2 <2.0.0",
      "resolved": "https://registry.npmjs.org/pug-strip-comments/-/pug-strip-comments-1.0.2.tgz"
    },
    "pug-walk": {
      "version": "1.1.1",
      "from": "pug-walk@>=1.1.1 <2.0.0",
      "resolved": "https://registry.npmjs.org/pug-walk/-/pug-walk-1.1.1.tgz"
    },
    "pump": {
      "version": "0.3.5",
      "from": "pump@>=0.3.5 <0.4.0",
      "resolved": "https://registry.npmjs.org/pump/-/pump-0.3.5.tgz",
      "dependencies": {
        "once": {
          "version": "1.2.0",
          "from": "once@>=1.2.0 <1.3.0",
          "resolved": "https://registry.npmjs.org/once/-/once-1.2.0.tgz"
        }
      }
    },
    "punycode": {
      "version": "1.4.1",
      "from": "punycode@>=1.4.1 <2.0.0",
      "resolved": "https://registry.npmjs.org/punycode/-/punycode-1.4.1.tgz"
    },
    "push-notify": {
      "version": "1.2.0",
      "from": "habitrpg/push-notify#v1.2.0",
      "resolved": "git://github.com/habitrpg/push-notify.git#6bc2b5fdb1bdc9649b9ec1964d79ca50187fc8a9"
    },
    "pusher": {
      "version": "1.5.1",
      "from": "pusher@>=1.3.0 <2.0.0",
      "resolved": "https://registry.npmjs.org/pusher/-/pusher-1.5.1.tgz"
    },
    "q": {
      "version": "1.5.0",
      "from": "q@>=1.4.1 <2.0.0",
      "resolved": "https://registry.npmjs.org/q/-/q-1.5.0.tgz"
    },
    "qjobs": {
      "version": "1.1.5",
      "from": "qjobs@>=1.1.4 <2.0.0",
      "resolved": "https://registry.npmjs.org/qjobs/-/qjobs-1.1.5.tgz",
      "dev": true
    },
    "qs": {
      "version": "6.2.3",
      "from": "qs@>=6.2.0 <6.3.0",
      "resolved": "https://registry.npmjs.org/qs/-/qs-6.2.3.tgz"
    },
    "query-string": {
      "version": "4.3.2",
      "from": "query-string@>=4.1.0 <5.0.0",
      "resolved": "https://registry.npmjs.org/query-string/-/query-string-4.3.2.tgz"
    },
    "querystring": {
      "version": "0.2.0",
      "from": "querystring@0.2.0",
      "resolved": "https://registry.npmjs.org/querystring/-/querystring-0.2.0.tgz"
    },
    "querystring-es3": {
      "version": "0.2.1",
      "from": "querystring-es3@>=0.2.0 <0.3.0",
      "resolved": "https://registry.npmjs.org/querystring-es3/-/querystring-es3-0.2.1.tgz"
    },
    "quote-stream": {
      "version": "0.0.0",
      "from": "quote-stream@>=0.0.0 <0.1.0",
      "resolved": "https://registry.npmjs.org/quote-stream/-/quote-stream-0.0.0.tgz",
      "dependencies": {
        "isarray": {
          "version": "0.0.1",
          "from": "isarray@0.0.1",
          "resolved": "https://registry.npmjs.org/isarray/-/isarray-0.0.1.tgz"
        },
        "object-keys": {
          "version": "0.4.0",
          "from": "object-keys@>=0.4.0 <0.5.0",
          "resolved": "https://registry.npmjs.org/object-keys/-/object-keys-0.4.0.tgz"
        },
        "readable-stream": {
          "version": "1.0.34",
          "from": "readable-stream@>=1.0.17 <1.1.0",
          "resolved": "https://registry.npmjs.org/readable-stream/-/readable-stream-1.0.34.tgz"
        },
        "through2": {
          "version": "0.4.2",
          "from": "through2@>=0.4.1 <0.5.0",
          "resolved": "https://registry.npmjs.org/through2/-/through2-0.4.2.tgz"
        },
        "xtend": {
          "version": "2.1.2",
          "from": "xtend@>=2.1.1 <2.2.0",
          "resolved": "https://registry.npmjs.org/xtend/-/xtend-2.1.2.tgz"
        }
      }
    },
    "ramda": {
      "version": "0.23.0",
      "from": "ramda@>=0.23.0 <0.24.0",
      "resolved": "https://registry.npmjs.org/ramda/-/ramda-0.23.0.tgz",
      "dev": true
    },
    "randomatic": {
      "version": "1.1.6",
      "from": "randomatic@>=1.1.3 <2.0.0",
      "resolved": "https://registry.npmjs.org/randomatic/-/randomatic-1.1.6.tgz"
    },
    "randombytes": {
      "version": "2.0.3",
      "from": "randombytes@>=2.0.0 <3.0.0",
      "resolved": "https://registry.npmjs.org/randombytes/-/randombytes-2.0.3.tgz"
    },
    "range-parser": {
      "version": "1.2.0",
      "from": "range-parser@>=1.2.0 <1.3.0",
      "resolved": "https://registry.npmjs.org/range-parser/-/range-parser-1.2.0.tgz"
    },
    "raw-body": {
      "version": "2.2.0",
      "from": "raw-body@>=2.2.0 <2.3.0",
      "resolved": "https://registry.npmjs.org/raw-body/-/raw-body-2.2.0.tgz"
    },
    "rc": {
      "version": "1.1.7",
      "from": "rc@>=1.1.6 <1.2.0",
      "resolved": "https://registry.npmjs.org/rc/-/rc-1.1.7.tgz",
      "dependencies": {
        "minimist": {
          "version": "1.2.0",
          "from": "minimist@>=1.2.0 <2.0.0",
          "resolved": "https://registry.npmjs.org/minimist/-/minimist-1.2.0.tgz"
        }
      }
    },
    "read": {
      "version": "1.0.7",
      "from": "read@>=1.0.4 <1.1.0",
      "resolved": "https://registry.npmjs.org/read/-/read-1.0.7.tgz"
    },
    "read-all-stream": {
      "version": "3.1.0",
      "from": "read-all-stream@>=3.0.0 <4.0.0",
      "resolved": "https://registry.npmjs.org/read-all-stream/-/read-all-stream-3.1.0.tgz"
    },
    "read-cache": {
      "version": "1.0.0",
      "from": "read-cache@>=1.0.0 <2.0.0",
      "resolved": "https://registry.npmjs.org/read-cache/-/read-cache-1.0.0.tgz"
    },
    "read-only-stream": {
      "version": "2.0.0",
      "from": "read-only-stream@>=2.0.0 <3.0.0",
      "resolved": "https://registry.npmjs.org/read-only-stream/-/read-only-stream-2.0.0.tgz"
    },
    "read-pkg": {
      "version": "1.1.0",
      "from": "read-pkg@>=1.0.0 <2.0.0",
      "resolved": "https://registry.npmjs.org/read-pkg/-/read-pkg-1.1.0.tgz"
    },
    "read-pkg-up": {
      "version": "1.0.1",
      "from": "read-pkg-up@>=1.0.1 <2.0.0",
      "resolved": "https://registry.npmjs.org/read-pkg-up/-/read-pkg-up-1.0.1.tgz"
    },
    "readable-stream": {
      "version": "2.0.6",
      "from": "readable-stream@>=2.0.5 <2.1.0",
      "resolved": "https://registry.npmjs.org/readable-stream/-/readable-stream-2.0.6.tgz"
    },
    "readdirp": {
      "version": "2.1.0",
      "from": "readdirp@>=2.0.0 <3.0.0",
      "resolved": "https://registry.npmjs.org/readdirp/-/readdirp-2.1.0.tgz"
    },
    "readline2": {
      "version": "0.1.1",
      "from": "readline2@>=0.1.0 <0.2.0",
      "resolved": "https://registry.npmjs.org/readline2/-/readline2-0.1.1.tgz",
      "dependencies": {
        "ansi-regex": {
          "version": "1.1.1",
          "from": "ansi-regex@>=1.0.0 <2.0.0",
          "resolved": "https://registry.npmjs.org/ansi-regex/-/ansi-regex-1.1.1.tgz"
        },
        "strip-ansi": {
          "version": "2.0.1",
          "from": "strip-ansi@>=2.0.1 <3.0.0",
          "resolved": "https://registry.npmjs.org/strip-ansi/-/strip-ansi-2.0.1.tgz"
        }
      }
    },
    "recast": {
      "version": "0.10.33",
      "from": "recast@0.10.33",
      "resolved": "https://registry.npmjs.org/recast/-/recast-0.10.33.tgz",
      "dev": true,
      "dependencies": {
        "ast-types": {
          "version": "0.8.12",
          "from": "ast-types@0.8.12",
          "resolved": "https://registry.npmjs.org/ast-types/-/ast-types-0.8.12.tgz",
          "dev": true
        },
        "esprima-fb": {
          "version": "15001.1001.0-dev-harmony-fb",
          "from": "esprima-fb@~15001.1001.0-dev-harmony-fb",
          "resolved": "https://registry.npmjs.org/esprima-fb/-/esprima-fb-15001.1001.0-dev-harmony-fb.tgz",
          "dev": true
        }
      }
    },
    "rechoir": {
      "version": "0.6.2",
      "from": "rechoir@>=0.6.2 <0.7.0",
      "resolved": "https://registry.npmjs.org/rechoir/-/rechoir-0.6.2.tgz"
    },
    "redent": {
      "version": "1.0.0",
      "from": "redent@>=1.0.0 <2.0.0",
      "resolved": "https://registry.npmjs.org/redent/-/redent-1.0.0.tgz"
    },
    "redeyed": {
      "version": "0.4.4",
      "from": "redeyed@>=0.4.0 <0.5.0",
      "resolved": "https://registry.npmjs.org/redeyed/-/redeyed-0.4.4.tgz"
    },
    "reduce-css-calc": {
      "version": "1.3.0",
      "from": "reduce-css-calc@>=1.2.6 <2.0.0",
      "resolved": "https://registry.npmjs.org/reduce-css-calc/-/reduce-css-calc-1.3.0.tgz"
    },
    "reduce-function-call": {
      "version": "1.0.2",
      "from": "reduce-function-call@>=1.0.1 <2.0.0",
      "resolved": "https://registry.npmjs.org/reduce-function-call/-/reduce-function-call-1.0.2.tgz"
    },
    "regenerate": {
      "version": "1.3.2",
      "from": "regenerate@>=1.2.1 <2.0.0",
      "resolved": "https://registry.npmjs.org/regenerate/-/regenerate-1.3.2.tgz"
    },
    "regenerator": {
      "version": "0.8.46",
      "from": "regenerator@>=0.8.13 <0.9.0",
      "resolved": "https://registry.npmjs.org/regenerator/-/regenerator-0.8.46.tgz",
      "dev": true,
      "dependencies": {
        "esprima-fb": {
          "version": "15001.1001.0-dev-harmony-fb",
          "from": "esprima-fb@>=15001.1001.0-dev-harmony-fb <15001.1002.0",
          "resolved": "https://registry.npmjs.org/esprima-fb/-/esprima-fb-15001.1001.0-dev-harmony-fb.tgz",
          "dev": true
        },
        "regenerator-runtime": {
          "version": "0.9.6",
          "from": "regenerator-runtime@>=0.9.5 <0.10.0",
          "resolved": "https://registry.npmjs.org/regenerator-runtime/-/regenerator-runtime-0.9.6.tgz",
          "dev": true
        }
      }
    },
    "regenerator-runtime": {
      "version": "0.10.3",
      "from": "regenerator-runtime@>=0.10.0 <0.11.0",
      "resolved": "https://registry.npmjs.org/regenerator-runtime/-/regenerator-runtime-0.10.3.tgz"
    },
    "regenerator-transform": {
      "version": "0.9.8",
      "from": "regenerator-transform@0.9.8",
      "resolved": "https://registry.npmjs.org/regenerator-transform/-/regenerator-transform-0.9.8.tgz"
    },
    "regex-cache": {
      "version": "0.4.3",
      "from": "regex-cache@>=0.4.2 <0.5.0",
      "resolved": "https://registry.npmjs.org/regex-cache/-/regex-cache-0.4.3.tgz"
    },
    "regexp-clone": {
      "version": "0.0.1",
      "from": "regexp-clone@0.0.1",
      "resolved": "https://registry.npmjs.org/regexp-clone/-/regexp-clone-0.0.1.tgz"
    },
    "regexpu-core": {
      "version": "2.0.0",
      "from": "regexpu-core@>=2.0.0 <3.0.0",
      "resolved": "https://registry.npmjs.org/regexpu-core/-/regexpu-core-2.0.0.tgz"
    },
    "registry-url": {
      "version": "0.1.1",
      "from": "registry-url@>=0.1.0 <0.2.0",
      "resolved": "https://registry.npmjs.org/registry-url/-/registry-url-0.1.1.tgz"
    },
    "regjsgen": {
      "version": "0.2.0",
      "from": "regjsgen@>=0.2.0 <0.3.0",
      "resolved": "https://registry.npmjs.org/regjsgen/-/regjsgen-0.2.0.tgz"
    },
    "regjsparser": {
      "version": "0.1.5",
      "from": "regjsparser@>=0.1.4 <0.2.0",
      "resolved": "https://registry.npmjs.org/regjsparser/-/regjsparser-0.1.5.tgz",
      "dependencies": {
        "jsesc": {
          "version": "0.5.0",
          "from": "jsesc@>=0.5.0 <0.6.0",
          "resolved": "https://registry.npmjs.org/jsesc/-/jsesc-0.5.0.tgz"
        }
      }
    },
    "relateurl": {
      "version": "0.2.7",
      "from": "relateurl@>=0.2.0 <0.3.0",
      "resolved": "https://registry.npmjs.org/relateurl/-/relateurl-0.2.7.tgz"
    },
    "remove-trailing-separator": {
      "version": "1.0.1",
      "from": "remove-trailing-separator@>=1.0.1 <2.0.0",
      "resolved": "https://registry.npmjs.org/remove-trailing-separator/-/remove-trailing-separator-1.0.1.tgz"
    },
    "renderkid": {
      "version": "2.0.1",
      "from": "renderkid@>=2.0.1 <3.0.0",
      "resolved": "https://registry.npmjs.org/renderkid/-/renderkid-2.0.1.tgz",
      "dependencies": {
        "utila": {
          "version": "0.3.3",
          "from": "utila@>=0.3.0 <0.4.0",
          "resolved": "https://registry.npmjs.org/utila/-/utila-0.3.3.tgz"
        }
      }
    },
    "repeat-element": {
      "version": "1.1.2",
      "from": "repeat-element@>=1.1.2 <2.0.0",
      "resolved": "https://registry.npmjs.org/repeat-element/-/repeat-element-1.1.2.tgz"
    },
    "repeat-string": {
      "version": "1.6.1",
      "from": "repeat-string@>=1.5.2 <2.0.0",
      "resolved": "https://registry.npmjs.org/repeat-string/-/repeat-string-1.6.1.tgz"
    },
    "repeating": {
      "version": "2.0.1",
      "from": "repeating@>=2.0.0 <3.0.0",
      "resolved": "https://registry.npmjs.org/repeating/-/repeating-2.0.1.tgz"
    },
    "replace-ext": {
      "version": "0.0.1",
      "from": "replace-ext@0.0.1",
      "resolved": "https://registry.npmjs.org/replace-ext/-/replace-ext-0.0.1.tgz"
    },
    "request": {
      "version": "2.74.0",
      "from": "request@>=2.74.0 <2.75.0",
      "resolved": "https://registry.npmjs.org/request/-/request-2.74.0.tgz",
      "dependencies": {
        "node-uuid": {
          "version": "1.4.8",
          "from": "node-uuid@>=1.4.7 <1.5.0",
          "resolved": "https://registry.npmjs.org/node-uuid/-/node-uuid-1.4.8.tgz"
        }
      }
    },
    "request-progress": {
      "version": "0.3.0",
      "from": "request-progress@0.3.0",
      "resolved": "https://registry.npmjs.org/request-progress/-/request-progress-0.3.0.tgz"
    },
    "request-replay": {
      "version": "0.2.0",
      "from": "request-replay@>=0.2.0 <0.3.0",
      "resolved": "https://registry.npmjs.org/request-replay/-/request-replay-0.2.0.tgz",
      "dependencies": {
        "retry": {
          "version": "0.6.1",
          "from": "retry@>=0.6.0 <0.7.0",
          "resolved": "https://registry.npmjs.org/retry/-/retry-0.6.1.tgz"
        }
      }
    },
    "require_optional": {
      "version": "1.0.0",
      "from": "require_optional@>=1.0.0 <1.1.0",
      "resolved": "https://registry.npmjs.org/require_optional/-/require_optional-1.0.0.tgz",
      "dependencies": {
        "semver": {
          "version": "5.3.0",
          "from": "semver@>=5.1.0 <6.0.0",
          "resolved": "https://registry.npmjs.org/semver/-/semver-5.3.0.tgz"
        }
      }
    },
    "require-again": {
      "version": "2.0.0",
      "from": "require-again@>=2.0.0 <3.0.0",
      "resolved": "https://registry.npmjs.org/require-again/-/require-again-2.0.0.tgz",
      "dev": true
    },
    "require-directory": {
      "version": "2.1.1",
      "from": "require-directory@>=2.1.1 <3.0.0",
      "resolved": "https://registry.npmjs.org/require-directory/-/require-directory-2.1.1.tgz"
    },
    "require-from-string": {
      "version": "1.2.1",
      "from": "require-from-string@>=1.1.0 <2.0.0",
      "resolved": "https://registry.npmjs.org/require-from-string/-/require-from-string-1.2.1.tgz"
    },
    "require-main-filename": {
      "version": "1.0.1",
      "from": "require-main-filename@>=1.0.1 <2.0.0",
      "resolved": "https://registry.npmjs.org/require-main-filename/-/require-main-filename-1.0.1.tgz"
    },
    "require-uncached": {
      "version": "1.0.3",
      "from": "require-uncached@>=1.0.2 <2.0.0",
      "resolved": "https://registry.npmjs.org/require-uncached/-/require-uncached-1.0.3.tgz",
      "dev": true,
      "dependencies": {
        "resolve-from": {
          "version": "1.0.1",
          "from": "resolve-from@>=1.0.0 <2.0.0",
          "resolved": "https://registry.npmjs.org/resolve-from/-/resolve-from-1.0.1.tgz",
          "dev": true
        }
      }
    },
    "requires-port": {
      "version": "1.0.0",
      "from": "requires-port@>=1.0.0 <2.0.0",
      "resolved": "https://registry.npmjs.org/requires-port/-/requires-port-1.0.0.tgz",
      "dev": true
    },
    "resolve": {
      "version": "1.3.2",
      "from": "resolve@>=1.1.4 <2.0.0",
      "resolved": "https://registry.npmjs.org/resolve/-/resolve-1.3.2.tgz"
    },
    "resolve-dir": {
      "version": "0.1.1",
      "from": "resolve-dir@>=0.1.0 <0.2.0",
      "resolved": "https://registry.npmjs.org/resolve-dir/-/resolve-dir-0.1.1.tgz"
    },
    "resolve-from": {
      "version": "2.0.0",
      "from": "resolve-from@>=2.0.0 <3.0.0",
      "resolved": "https://registry.npmjs.org/resolve-from/-/resolve-from-2.0.0.tgz"
    },
    "resolve-url": {
      "version": "0.2.1",
      "from": "resolve-url@>=0.2.1 <0.3.0",
      "resolved": "https://registry.npmjs.org/resolve-url/-/resolve-url-0.2.1.tgz"
    },
    "restore-cursor": {
      "version": "2.0.0",
      "from": "restore-cursor@>=2.0.0 <3.0.0",
      "resolved": "https://registry.npmjs.org/restore-cursor/-/restore-cursor-2.0.0.tgz",
      "dependencies": {
        "onetime": {
          "version": "2.0.1",
          "from": "onetime@>=2.0.0 <3.0.0",
          "resolved": "https://registry.npmjs.org/onetime/-/onetime-2.0.1.tgz"
        }
      }
    },
    "retry": {
      "version": "0.9.0",
      "from": "retry@>=0.9.0 <0.10.0",
      "resolved": "https://registry.npmjs.org/retry/-/retry-0.9.0.tgz"
    },
    "rewire": {
      "version": "2.5.2",
      "from": "rewire@>=2.3.3 <3.0.0",
      "resolved": "https://registry.npmjs.org/rewire/-/rewire-2.5.2.tgz",
      "dev": true
    },
    "right-align": {
      "version": "0.1.3",
      "from": "right-align@>=0.1.1 <0.2.0",
      "resolved": "https://registry.npmjs.org/right-align/-/right-align-0.1.3.tgz"
    },
    "rimraf": {
      "version": "2.6.1",
      "from": "rimraf@>=2.4.3 <3.0.0",
      "resolved": "https://registry.npmjs.org/rimraf/-/rimraf-2.6.1.tgz",
      "dependencies": {
        "glob": {
          "version": "7.1.1",
          "from": "glob@>=7.0.5 <8.0.0",
          "resolved": "https://registry.npmjs.org/glob/-/glob-7.1.1.tgz"
        }
      }
    },
    "ripemd160": {
      "version": "1.0.1",
      "from": "ripemd160@>=1.0.0 <2.0.0",
      "resolved": "https://registry.npmjs.org/ripemd160/-/ripemd160-1.0.1.tgz"
    },
    "run-async": {
      "version": "0.1.0",
      "from": "run-async@>=0.1.0 <0.2.0",
      "resolved": "https://registry.npmjs.org/run-async/-/run-async-0.1.0.tgz",
      "dev": true
    },
    "run-sequence": {
      "version": "1.2.2",
      "from": "run-sequence@>=1.1.4 <2.0.0",
      "resolved": "https://registry.npmjs.org/run-sequence/-/run-sequence-1.2.2.tgz"
    },
    "rx": {
      "version": "2.5.3",
      "from": "rx@>=2.2.27 <3.0.0",
      "resolved": "https://registry.npmjs.org/rx/-/rx-2.5.3.tgz"
    },
    "rx-lite": {
      "version": "3.1.2",
      "from": "rx-lite@>=3.1.2 <4.0.0",
      "resolved": "https://registry.npmjs.org/rx-lite/-/rx-lite-3.1.2.tgz",
      "dev": true
    },
    "s3-upload-stream": {
      "version": "1.0.7",
      "from": "s3-upload-stream@>=1.0.6 <2.0.0",
      "resolved": "https://registry.npmjs.org/s3-upload-stream/-/s3-upload-stream-1.0.7.tgz"
    },
    "safe-buffer": {
      "version": "5.0.1",
      "from": "safe-buffer@>=5.0.1 <6.0.0",
      "resolved": "https://registry.npmjs.org/safe-buffer/-/safe-buffer-5.0.1.tgz"
    },
    "samsam": {
      "version": "1.1.2",
      "from": "samsam@1.1.2",
      "resolved": "https://registry.npmjs.org/samsam/-/samsam-1.1.2.tgz",
      "dev": true
    },
    "sass-graph": {
      "version": "2.1.2",
      "from": "sass-graph@>=2.1.1 <3.0.0",
      "resolved": "https://registry.npmjs.org/sass-graph/-/sass-graph-2.1.2.tgz",
      "dependencies": {
        "cliui": {
          "version": "3.2.0",
          "from": "cliui@>=3.2.0 <4.0.0",
          "resolved": "https://registry.npmjs.org/cliui/-/cliui-3.2.0.tgz"
        },
        "glob": {
          "version": "7.1.1",
          "from": "glob@>=7.0.0 <8.0.0",
          "resolved": "https://registry.npmjs.org/glob/-/glob-7.1.1.tgz"
        },
        "lodash.assign": {
          "version": "4.2.0",
          "from": "lodash.assign@>=4.0.3 <5.0.0",
          "resolved": "https://registry.npmjs.org/lodash.assign/-/lodash.assign-4.2.0.tgz"
        },
        "window-size": {
          "version": "0.2.0",
          "from": "window-size@>=0.2.0 <0.3.0",
          "resolved": "https://registry.npmjs.org/window-size/-/window-size-0.2.0.tgz"
        },
        "yargs": {
          "version": "4.8.1",
          "from": "yargs@>=4.7.1 <5.0.0",
          "resolved": "https://registry.npmjs.org/yargs/-/yargs-4.8.1.tgz"
        }
      }
    },
    "sass-loader": {
      "version": "6.0.3",
      "from": "sass-loader@>=6.0.2 <7.0.0",
      "resolved": "https://registry.npmjs.org/sass-loader/-/sass-loader-6.0.3.tgz",
      "dependencies": {
        "async": {
          "version": "2.2.0",
          "from": "async@>=2.1.5 <3.0.0",
          "resolved": "https://registry.npmjs.org/async/-/async-2.2.0.tgz"
        },
        "loader-utils": {
          "version": "1.1.0",
          "from": "loader-utils@>=1.0.1 <2.0.0",
          "resolved": "https://registry.npmjs.org/loader-utils/-/loader-utils-1.1.0.tgz"
        }
      }
    },
    "saucelabs": {
      "version": "1.0.1",
      "from": "saucelabs@>=1.0.1 <1.1.0",
      "resolved": "https://registry.npmjs.org/saucelabs/-/saucelabs-1.0.1.tgz",
      "dev": true
    },
    "save-pixels": {
      "version": "2.2.1",
      "from": "save-pixels@>=2.2.0 <2.3.0",
      "resolved": "https://registry.npmjs.org/save-pixels/-/save-pixels-2.2.1.tgz",
      "dependencies": {
        "jpeg-js": {
          "version": "0.0.4",
          "from": "jpeg-js@0.0.4",
          "resolved": "https://registry.npmjs.org/jpeg-js/-/jpeg-js-0.0.4.tgz"
        }
      }
    },
    "sax": {
      "version": "0.6.1",
      "from": "sax@>=0.6.0 <0.7.0",
      "resolved": "https://registry.npmjs.org/sax/-/sax-0.6.1.tgz"
    },
    "screenshot-stream": {
      "version": "4.1.0",
      "from": "screenshot-stream@>=4.1.0 <5.0.0",
      "resolved": "https://registry.npmjs.org/screenshot-stream/-/screenshot-stream-4.1.0.tgz"
    },
    "secure-keys": {
      "version": "1.0.0",
      "from": "secure-keys@>=1.0.0 <2.0.0",
      "resolved": "https://registry.npmjs.org/secure-keys/-/secure-keys-1.0.0.tgz"
    },
    "seek-bzip": {
      "version": "1.0.5",
      "from": "seek-bzip@>=1.0.3 <2.0.0",
      "resolved": "https://registry.npmjs.org/seek-bzip/-/seek-bzip-1.0.5.tgz",
      "dependencies": {
        "commander": {
          "version": "2.8.1",
          "from": "commander@>=2.8.1 <2.9.0",
          "resolved": "https://registry.npmjs.org/commander/-/commander-2.8.1.tgz"
        }
      }
    },
    "selenium-server": {
      "version": "3.3.1",
      "from": "selenium-server@>=3.0.1 <4.0.0",
      "resolved": "https://registry.npmjs.org/selenium-server/-/selenium-server-3.3.1.tgz",
      "dev": true
    },
    "selenium-webdriver": {
      "version": "2.52.0",
      "from": "selenium-webdriver@2.52.0",
      "resolved": "https://registry.npmjs.org/selenium-webdriver/-/selenium-webdriver-2.52.0.tgz",
      "dev": true,
      "dependencies": {
        "adm-zip": {
          "version": "0.4.4",
          "from": "adm-zip@0.4.4",
          "resolved": "https://registry.npmjs.org/adm-zip/-/adm-zip-0.4.4.tgz",
          "dev": true
        },
        "tmp": {
          "version": "0.0.24",
          "from": "tmp@0.0.24",
          "resolved": "https://registry.npmjs.org/tmp/-/tmp-0.0.24.tgz",
          "dev": true
        },
        "xml2js": {
          "version": "0.4.4",
          "from": "xml2js@0.4.4",
          "resolved": "https://registry.npmjs.org/xml2js/-/xml2js-0.4.4.tgz",
          "dev": true
        }
      }
    },
    "semver": {
      "version": "5.0.3",
      "from": "semver@>=5.0.1 <5.1.0",
      "resolved": "https://registry.npmjs.org/semver/-/semver-5.0.3.tgz"
    },
    "semver-diff": {
      "version": "0.1.0",
      "from": "semver-diff@>=0.1.0 <0.2.0",
      "resolved": "https://registry.npmjs.org/semver-diff/-/semver-diff-0.1.0.tgz",
      "dependencies": {
        "semver": {
          "version": "2.3.2",
          "from": "semver@>=2.2.1 <3.0.0",
          "resolved": "https://registry.npmjs.org/semver/-/semver-2.3.2.tgz"
        }
      }
    },
    "semver-regex": {
      "version": "1.0.0",
      "from": "semver-regex@>=1.0.0 <2.0.0",
      "resolved": "https://registry.npmjs.org/semver-regex/-/semver-regex-1.0.0.tgz",
      "optional": true
    },
    "semver-truncate": {
      "version": "1.1.2",
      "from": "semver-truncate@>=1.0.0 <2.0.0",
      "resolved": "https://registry.npmjs.org/semver-truncate/-/semver-truncate-1.1.2.tgz",
      "optional": true,
      "dependencies": {
        "semver": {
          "version": "5.3.0",
          "from": "semver@>=5.3.0 <6.0.0",
          "resolved": "https://registry.npmjs.org/semver/-/semver-5.3.0.tgz",
          "optional": true
        }
      }
    },
    "send": {
      "version": "0.14.2",
      "from": "send@0.14.2",
      "resolved": "https://registry.npmjs.org/send/-/send-0.14.2.tgz",
      "dependencies": {
        "debug": {
          "version": "2.2.0",
          "from": "debug@>=2.2.0 <2.3.0",
          "resolved": "https://registry.npmjs.org/debug/-/debug-2.2.0.tgz",
          "dependencies": {
            "ms": {
              "version": "0.7.1",
              "from": "ms@0.7.1",
              "resolved": "https://registry.npmjs.org/ms/-/ms-0.7.1.tgz"
            }
          }
        },
        "http-errors": {
          "version": "1.5.1",
          "from": "http-errors@>=1.5.1 <1.6.0",
          "resolved": "https://registry.npmjs.org/http-errors/-/http-errors-1.5.1.tgz"
        },
        "mime": {
          "version": "1.3.4",
          "from": "mime@1.3.4",
          "resolved": "https://registry.npmjs.org/mime/-/mime-1.3.4.tgz"
        },
        "setprototypeof": {
          "version": "1.0.2",
          "from": "setprototypeof@1.0.2",
          "resolved": "https://registry.npmjs.org/setprototypeof/-/setprototypeof-1.0.2.tgz"
        }
      }
    },
    "sequencify": {
      "version": "0.0.7",
      "from": "sequencify@>=0.0.7 <0.1.0",
      "resolved": "https://registry.npmjs.org/sequencify/-/sequencify-0.0.7.tgz"
    },
    "serve-favicon": {
      "version": "2.4.2",
      "from": "serve-favicon@>=2.3.0 <3.0.0",
      "resolved": "https://registry.npmjs.org/serve-favicon/-/serve-favicon-2.4.2.tgz",
      "dependencies": {
        "etag": {
          "version": "1.8.0",
          "from": "etag@>=1.8.0 <1.9.0",
          "resolved": "https://registry.npmjs.org/etag/-/etag-1.8.0.tgz"
        },
        "fresh": {
          "version": "0.5.0",
          "from": "fresh@0.5.0",
          "resolved": "https://registry.npmjs.org/fresh/-/fresh-0.5.0.tgz"
        },
        "ms": {
          "version": "1.0.0",
          "from": "ms@1.0.0",
          "resolved": "https://registry.npmjs.org/ms/-/ms-1.0.0.tgz"
        }
      }
    },
    "serve-static": {
      "version": "1.11.2",
      "from": "serve-static@>=1.11.2 <1.12.0",
      "resolved": "https://registry.npmjs.org/serve-static/-/serve-static-1.11.2.tgz"
    },
    "set-blocking": {
      "version": "2.0.0",
      "from": "set-blocking@>=2.0.0 <2.1.0",
      "resolved": "https://registry.npmjs.org/set-blocking/-/set-blocking-2.0.0.tgz"
    },
    "set-immediate-shim": {
      "version": "1.0.1",
      "from": "set-immediate-shim@>=1.0.0 <2.0.0",
      "resolved": "https://registry.npmjs.org/set-immediate-shim/-/set-immediate-shim-1.0.1.tgz"
    },
    "setimmediate": {
      "version": "1.0.5",
      "from": "setimmediate@>=1.0.4 <2.0.0",
      "resolved": "https://registry.npmjs.org/setimmediate/-/setimmediate-1.0.5.tgz"
    },
    "setprototypeof": {
      "version": "1.0.3",
      "from": "setprototypeof@1.0.3",
      "resolved": "https://registry.npmjs.org/setprototypeof/-/setprototypeof-1.0.3.tgz"
    },
    "sha.js": {
      "version": "2.4.8",
      "from": "sha.js@>=2.3.6 <3.0.0",
      "resolved": "https://registry.npmjs.org/sha.js/-/sha.js-2.4.8.tgz"
    },
    "shallow-clone": {
      "version": "0.1.2",
      "from": "shallow-clone@>=0.1.2 <0.2.0",
      "resolved": "https://registry.npmjs.org/shallow-clone/-/shallow-clone-0.1.2.tgz",
      "dependencies": {
        "kind-of": {
          "version": "2.0.1",
          "from": "kind-of@>=2.0.1 <3.0.0",
          "resolved": "https://registry.npmjs.org/kind-of/-/kind-of-2.0.1.tgz"
        },
        "lazy-cache": {
          "version": "0.2.7",
          "from": "lazy-cache@>=0.2.3 <0.3.0",
          "resolved": "https://registry.npmjs.org/lazy-cache/-/lazy-cache-0.2.7.tgz"
        }
      }
    },
    "shallow-copy": {
      "version": "0.0.1",
      "from": "shallow-copy@>=0.0.1 <0.1.0",
      "resolved": "https://registry.npmjs.org/shallow-copy/-/shallow-copy-0.0.1.tgz"
    },
    "shasum": {
      "version": "1.0.2",
      "from": "shasum@>=1.0.0 <2.0.0",
      "resolved": "https://registry.npmjs.org/shasum/-/shasum-1.0.2.tgz",
      "dependencies": {
        "json-stable-stringify": {
          "version": "0.0.1",
          "from": "json-stable-stringify@>=0.0.0 <0.1.0",
          "resolved": "https://registry.npmjs.org/json-stable-stringify/-/json-stable-stringify-0.0.1.tgz"
        }
      }
    },
    "shebang-command": {
      "version": "1.2.0",
      "from": "shebang-command@>=1.2.0 <2.0.0",
      "resolved": "https://registry.npmjs.org/shebang-command/-/shebang-command-1.2.0.tgz",
      "dev": true
    },
    "shebang-regex": {
      "version": "1.0.0",
      "from": "shebang-regex@>=1.0.0 <2.0.0",
      "resolved": "https://registry.npmjs.org/shebang-regex/-/shebang-regex-1.0.0.tgz",
      "dev": true
    },
    "shell-quote": {
      "version": "1.4.3",
      "from": "shell-quote@>=1.4.1 <1.5.0",
      "resolved": "https://registry.npmjs.org/shell-quote/-/shell-quote-1.4.3.tgz"
    },
    "shelljs": {
      "version": "0.7.7",
      "from": "shelljs@>=0.7.6 <0.8.0",
      "resolved": "https://registry.npmjs.org/shelljs/-/shelljs-0.7.7.tgz",
      "dependencies": {
        "glob": {
          "version": "7.1.1",
          "from": "glob@>=7.0.0 <8.0.0",
          "resolved": "https://registry.npmjs.org/glob/-/glob-7.1.1.tgz"
        }
      }
    },
    "sigmund": {
      "version": "1.0.1",
      "from": "sigmund@>=1.0.0 <1.1.0",
      "resolved": "https://registry.npmjs.org/sigmund/-/sigmund-1.0.1.tgz"
    },
    "signal-exit": {
      "version": "3.0.2",
      "from": "signal-exit@>=3.0.0 <4.0.0",
      "resolved": "https://registry.npmjs.org/signal-exit/-/signal-exit-3.0.2.tgz"
    },
    "simple-fmt": {
      "version": "0.1.0",
      "from": "simple-fmt@>=0.1.0 <0.2.0",
      "resolved": "https://registry.npmjs.org/simple-fmt/-/simple-fmt-0.1.0.tgz",
      "dev": true
    },
    "simple-is": {
      "version": "0.2.0",
      "from": "simple-is@>=0.2.0 <0.3.0",
      "resolved": "https://registry.npmjs.org/simple-is/-/simple-is-0.2.0.tgz",
      "dev": true
    },
    "sinon": {
      "version": "1.17.7",
      "from": "sinon@>=1.17.2 <2.0.0",
      "resolved": "https://registry.npmjs.org/sinon/-/sinon-1.17.7.tgz",
      "dev": true,
      "dependencies": {
        "lolex": {
          "version": "1.3.2",
          "from": "lolex@1.3.2",
          "resolved": "https://registry.npmjs.org/lolex/-/lolex-1.3.2.tgz",
          "dev": true
        }
      }
    },
    "sinon-chai": {
      "version": "2.9.0",
      "from": "sinon-chai@>=2.8.0 <3.0.0",
      "resolved": "https://registry.npmjs.org/sinon-chai/-/sinon-chai-2.9.0.tgz",
      "dev": true
    },
    "sinon-stub-promise": {
      "version": "4.0.0",
      "from": "sinon-stub-promise@>=4.0.0 <5.0.0",
      "resolved": "https://registry.npmjs.org/sinon-stub-promise/-/sinon-stub-promise-4.0.0.tgz",
      "dev": true
    },
    "slash": {
      "version": "1.0.0",
      "from": "slash@>=1.0.0 <2.0.0",
      "resolved": "https://registry.npmjs.org/slash/-/slash-1.0.0.tgz"
    },
    "slice-ansi": {
      "version": "0.0.4",
      "from": "slice-ansi@0.0.4",
      "resolved": "https://registry.npmjs.org/slice-ansi/-/slice-ansi-0.0.4.tgz",
      "dev": true
    },
    "sliced": {
      "version": "1.0.1",
      "from": "sliced@1.0.1",
      "resolved": "https://registry.npmjs.org/sliced/-/sliced-1.0.1.tgz"
    },
    "slide": {
      "version": "1.1.6",
      "from": "slide@>=1.1.5 <2.0.0",
      "resolved": "https://registry.npmjs.org/slide/-/slide-1.1.6.tgz"
    },
    "smart-buffer": {
      "version": "1.1.15",
      "from": "smart-buffer@>=1.0.4 <2.0.0",
      "resolved": "https://registry.npmjs.org/smart-buffer/-/smart-buffer-1.1.15.tgz"
    },
    "smtp-connection": {
      "version": "2.12.0",
      "from": "smtp-connection@2.12.0",
      "resolved": "https://registry.npmjs.org/smtp-connection/-/smtp-connection-2.12.0.tgz"
    },
    "sntp": {
      "version": "1.0.9",
      "from": "sntp@>=1.0.0 <2.0.0",
      "resolved": "https://registry.npmjs.org/sntp/-/sntp-1.0.9.tgz"
    },
    "socket.io": {
      "version": "1.7.3",
      "from": "socket.io@1.7.3",
      "resolved": "https://registry.npmjs.org/socket.io/-/socket.io-1.7.3.tgz",
      "dev": true,
      "dependencies": {
        "debug": {
          "version": "2.3.3",
          "from": "debug@2.3.3",
          "resolved": "https://registry.npmjs.org/debug/-/debug-2.3.3.tgz",
          "dev": true
        },
        "object-assign": {
          "version": "4.1.0",
          "from": "object-assign@4.1.0",
          "resolved": "https://registry.npmjs.org/object-assign/-/object-assign-4.1.0.tgz",
          "dev": true
        }
      }
    },
    "socket.io-adapter": {
      "version": "0.5.0",
      "from": "socket.io-adapter@0.5.0",
      "resolved": "https://registry.npmjs.org/socket.io-adapter/-/socket.io-adapter-0.5.0.tgz",
      "dev": true,
      "dependencies": {
        "debug": {
          "version": "2.3.3",
          "from": "debug@2.3.3",
          "resolved": "https://registry.npmjs.org/debug/-/debug-2.3.3.tgz",
          "dev": true
        }
      }
    },
    "socket.io-client": {
      "version": "1.7.3",
      "from": "socket.io-client@1.7.3",
      "resolved": "https://registry.npmjs.org/socket.io-client/-/socket.io-client-1.7.3.tgz",
      "dev": true,
      "dependencies": {
        "debug": {
          "version": "2.3.3",
          "from": "debug@2.3.3",
          "resolved": "https://registry.npmjs.org/debug/-/debug-2.3.3.tgz",
          "dev": true
        }
      }
    },
    "socket.io-parser": {
      "version": "2.3.1",
      "from": "socket.io-parser@2.3.1",
      "resolved": "https://registry.npmjs.org/socket.io-parser/-/socket.io-parser-2.3.1.tgz",
      "dev": true,
      "dependencies": {
        "component-emitter": {
          "version": "1.1.2",
          "from": "component-emitter@1.1.2",
          "resolved": "https://registry.npmjs.org/component-emitter/-/component-emitter-1.1.2.tgz",
          "dev": true
        },
        "debug": {
          "version": "2.2.0",
          "from": "debug@2.2.0",
          "resolved": "https://registry.npmjs.org/debug/-/debug-2.2.0.tgz",
          "dev": true
        },
        "isarray": {
          "version": "0.0.1",
          "from": "isarray@0.0.1",
          "resolved": "https://registry.npmjs.org/isarray/-/isarray-0.0.1.tgz",
          "dev": true
        },
        "ms": {
          "version": "0.7.1",
          "from": "ms@0.7.1",
          "resolved": "https://registry.npmjs.org/ms/-/ms-0.7.1.tgz",
          "dev": true
        }
      }
    },
    "socks": {
      "version": "1.1.9",
      "from": "socks@1.1.9",
      "resolved": "https://registry.npmjs.org/socks/-/socks-1.1.9.tgz"
    },
    "socks-proxy-agent": {
      "version": "2.0.0",
      "from": "socks-proxy-agent@>=2.0.0 <3.0.0",
      "resolved": "https://registry.npmjs.org/socks-proxy-agent/-/socks-proxy-agent-2.0.0.tgz",
      "dev": true
    },
    "sort-keys": {
      "version": "1.1.2",
      "from": "sort-keys@>=1.0.0 <2.0.0",
      "resolved": "https://registry.npmjs.org/sort-keys/-/sort-keys-1.1.2.tgz"
    },
    "source-list-map": {
      "version": "0.1.8",
      "from": "source-list-map@>=0.1.7 <0.2.0",
      "resolved": "https://registry.npmjs.org/source-list-map/-/source-list-map-0.1.8.tgz"
    },
    "source-map": {
      "version": "0.5.6",
      "from": "source-map@>=0.5.6 <0.6.0",
      "resolved": "https://registry.npmjs.org/source-map/-/source-map-0.5.6.tgz"
    },
    "source-map-resolve": {
      "version": "0.3.1",
      "from": "source-map-resolve@>=0.3.0 <0.4.0",
      "resolved": "https://registry.npmjs.org/source-map-resolve/-/source-map-resolve-0.3.1.tgz"
    },
    "source-map-support": {
      "version": "0.4.14",
      "from": "source-map-support@>=0.4.2 <0.5.0",
      "resolved": "https://registry.npmjs.org/source-map-support/-/source-map-support-0.4.14.tgz"
    },
    "source-map-url": {
      "version": "0.3.0",
      "from": "source-map-url@>=0.3.0 <0.4.0",
      "resolved": "https://registry.npmjs.org/source-map-url/-/source-map-url-0.3.0.tgz"
    },
    "sparkles": {
      "version": "1.0.0",
      "from": "sparkles@>=1.0.0 <2.0.0",
      "resolved": "https://registry.npmjs.org/sparkles/-/sparkles-1.0.0.tgz"
    },
    "spdx-correct": {
      "version": "1.0.2",
      "from": "spdx-correct@>=1.0.0 <1.1.0",
      "resolved": "https://registry.npmjs.org/spdx-correct/-/spdx-correct-1.0.2.tgz"
    },
    "spdx-expression-parse": {
      "version": "1.0.4",
      "from": "spdx-expression-parse@>=1.0.0 <1.1.0",
      "resolved": "https://registry.npmjs.org/spdx-expression-parse/-/spdx-expression-parse-1.0.4.tgz"
    },
    "spdx-license-ids": {
      "version": "1.2.2",
      "from": "spdx-license-ids@>=1.0.2 <2.0.0",
      "resolved": "https://registry.npmjs.org/spdx-license-ids/-/spdx-license-ids-1.2.2.tgz"
    },
    "split": {
      "version": "0.3.3",
      "from": "split@>=0.3.0 <0.4.0",
      "resolved": "https://registry.npmjs.org/split/-/split-0.3.3.tgz"
    },
    "sprintf-js": {
      "version": "1.0.3",
      "from": "sprintf-js@>=1.0.2 <1.1.0",
      "resolved": "https://registry.npmjs.org/sprintf-js/-/sprintf-js-1.0.3.tgz"
    },
    "spritesheet-templates": {
      "version": "10.0.1",
      "from": "spritesheet-templates@>=10.0.0 <10.1.0",
      "resolved": "https://registry.npmjs.org/spritesheet-templates/-/spritesheet-templates-10.0.1.tgz",
      "dependencies": {
        "handlebars": {
          "version": "3.0.3",
          "from": "handlebars@>=3.0.0 <3.1.0",
          "resolved": "https://registry.npmjs.org/handlebars/-/handlebars-3.0.3.tgz"
        },
        "source-map": {
          "version": "0.1.43",
          "from": "source-map@>=0.1.40 <0.2.0",
          "resolved": "https://registry.npmjs.org/source-map/-/source-map-0.1.43.tgz"
        },
        "underscore": {
          "version": "1.4.4",
          "from": "underscore@>=1.4.2 <1.5.0",
          "resolved": "https://registry.npmjs.org/underscore/-/underscore-1.4.4.tgz"
        },
        "underscore.string": {
          "version": "3.0.3",
          "from": "underscore.string@>=3.0.3 <3.1.0",
          "resolved": "https://registry.npmjs.org/underscore.string/-/underscore.string-3.0.3.tgz"
        }
      }
    },
    "spritesmith": {
      "version": "1.5.0",
      "from": "spritesmith@>=1.5.0 <1.6.0",
      "resolved": "https://registry.npmjs.org/spritesmith/-/spritesmith-1.5.0.tgz",
      "dependencies": {
        "async": {
          "version": "0.2.10",
          "from": "async@>=0.2.6 <0.3.0",
          "resolved": "https://registry.npmjs.org/async/-/async-0.2.10.tgz"
        }
      }
    },
    "squeak": {
      "version": "1.3.0",
      "from": "squeak@>=1.0.0 <2.0.0",
      "resolved": "https://registry.npmjs.org/squeak/-/squeak-1.3.0.tgz",
      "optional": true
    },
    "sshpk": {
      "version": "1.11.0",
      "from": "sshpk@>=1.7.0 <2.0.0",
      "resolved": "https://registry.npmjs.org/sshpk/-/sshpk-1.11.0.tgz",
      "dependencies": {
        "assert-plus": {
          "version": "1.0.0",
          "from": "assert-plus@>=1.0.0 <2.0.0",
          "resolved": "https://registry.npmjs.org/assert-plus/-/assert-plus-1.0.0.tgz"
        }
      }
    },
    "stable": {
      "version": "0.1.6",
      "from": "stable@>=0.1.3 <0.2.0",
      "resolved": "https://registry.npmjs.org/stable/-/stable-0.1.6.tgz",
      "dev": true
    },
    "stack-trace": {
      "version": "0.0.9",
      "from": "stack-trace@>=0.0.0 <0.1.0",
      "resolved": "https://registry.npmjs.org/stack-trace/-/stack-trace-0.0.9.tgz"
    },
    "stat-mode": {
      "version": "0.2.2",
      "from": "stat-mode@>=0.2.0 <0.3.0",
      "resolved": "https://registry.npmjs.org/stat-mode/-/stat-mode-0.2.2.tgz"
    },
    "static-eval": {
      "version": "0.2.4",
      "from": "static-eval@>=0.2.0 <0.3.0",
      "resolved": "https://registry.npmjs.org/static-eval/-/static-eval-0.2.4.tgz",
      "dependencies": {
        "escodegen": {
          "version": "0.0.28",
          "from": "escodegen@>=0.0.24 <0.1.0",
          "resolved": "https://registry.npmjs.org/escodegen/-/escodegen-0.0.28.tgz"
        },
        "estraverse": {
          "version": "1.3.2",
          "from": "estraverse@>=1.3.0 <1.4.0",
          "resolved": "https://registry.npmjs.org/estraverse/-/estraverse-1.3.2.tgz"
        }
      }
    },
    "static-module": {
      "version": "1.3.1",
      "from": "static-module@>=1.0.0 <2.0.0",
      "resolved": "https://registry.npmjs.org/static-module/-/static-module-1.3.1.tgz",
      "dependencies": {
        "concat-stream": {
          "version": "1.4.10",
          "from": "concat-stream@>=1.4.5 <1.5.0",
          "resolved": "https://registry.npmjs.org/concat-stream/-/concat-stream-1.4.10.tgz",
          "dependencies": {
            "readable-stream": {
              "version": "1.1.14",
              "from": "readable-stream@>=1.1.9 <1.2.0",
              "resolved": "https://registry.npmjs.org/readable-stream/-/readable-stream-1.1.14.tgz"
            }
          }
        },
        "duplexer2": {
          "version": "0.0.2",
          "from": "duplexer2@>=0.0.2 <0.1.0",
          "resolved": "https://registry.npmjs.org/duplexer2/-/duplexer2-0.0.2.tgz",
          "dependencies": {
            "readable-stream": {
              "version": "1.1.14",
              "from": "readable-stream@>=1.1.9 <1.2.0",
              "resolved": "https://registry.npmjs.org/readable-stream/-/readable-stream-1.1.14.tgz"
            }
          }
        },
        "isarray": {
          "version": "0.0.1",
          "from": "isarray@0.0.1",
          "resolved": "https://registry.npmjs.org/isarray/-/isarray-0.0.1.tgz"
        },
        "object-keys": {
          "version": "0.4.0",
          "from": "object-keys@>=0.4.0 <0.5.0",
          "resolved": "https://registry.npmjs.org/object-keys/-/object-keys-0.4.0.tgz"
        },
        "readable-stream": {
          "version": "1.0.34",
          "from": "readable-stream@>=1.0.27-1 <1.1.0",
          "resolved": "https://registry.npmjs.org/readable-stream/-/readable-stream-1.0.34.tgz"
        },
        "through2": {
          "version": "0.4.2",
          "from": "through2@>=0.4.1 <0.5.0",
          "resolved": "https://registry.npmjs.org/through2/-/through2-0.4.2.tgz"
        },
        "xtend": {
          "version": "2.1.2",
          "from": "xtend@>=2.1.1 <2.2.0",
          "resolved": "https://registry.npmjs.org/xtend/-/xtend-2.1.2.tgz"
        }
      }
    },
    "statuses": {
      "version": "1.3.1",
      "from": "statuses@>=1.3.1 <2.0.0",
      "resolved": "https://registry.npmjs.org/statuses/-/statuses-1.3.1.tgz"
    },
    "stdout-stream": {
      "version": "1.4.0",
      "from": "stdout-stream@>=1.4.0 <2.0.0",
      "resolved": "https://registry.npmjs.org/stdout-stream/-/stdout-stream-1.4.0.tgz"
    },
    "stream-browserify": {
      "version": "2.0.1",
      "from": "stream-browserify@>=2.0.0 <3.0.0",
      "resolved": "https://registry.npmjs.org/stream-browserify/-/stream-browserify-2.0.1.tgz"
    },
    "stream-combiner": {
      "version": "0.0.4",
      "from": "stream-combiner@>=0.0.4 <0.1.0",
      "resolved": "https://registry.npmjs.org/stream-combiner/-/stream-combiner-0.0.4.tgz"
    },
    "stream-combiner2": {
      "version": "1.1.1",
      "from": "stream-combiner2@>=1.1.1 <2.0.0",
      "resolved": "https://registry.npmjs.org/stream-combiner2/-/stream-combiner2-1.1.1.tgz"
    },
    "stream-consume": {
      "version": "0.1.0",
      "from": "stream-consume@>=0.1.0 <0.2.0",
      "resolved": "https://registry.npmjs.org/stream-consume/-/stream-consume-0.1.0.tgz"
    },
    "stream-http": {
      "version": "2.6.3",
      "from": "stream-http@>=2.0.0 <3.0.0",
      "resolved": "https://registry.npmjs.org/stream-http/-/stream-http-2.6.3.tgz",
      "dependencies": {
        "readable-stream": {
          "version": "2.2.6",
          "from": "readable-stream@>=2.1.0 <3.0.0",
          "resolved": "https://registry.npmjs.org/readable-stream/-/readable-stream-2.2.6.tgz"
        }
      }
    },
    "stream-shift": {
      "version": "1.0.0",
      "from": "stream-shift@>=1.0.0 <2.0.0",
      "resolved": "https://registry.npmjs.org/stream-shift/-/stream-shift-1.0.0.tgz"
    },
    "stream-splicer": {
      "version": "2.0.0",
      "from": "stream-splicer@>=2.0.0 <3.0.0",
      "resolved": "https://registry.npmjs.org/stream-splicer/-/stream-splicer-2.0.0.tgz"
    },
    "stream-to": {
      "version": "0.2.2",
      "from": "stream-to@>=0.2.0 <0.3.0",
      "resolved": "https://registry.npmjs.org/stream-to/-/stream-to-0.2.2.tgz",
      "dev": true
    },
    "stream-to-buffer": {
      "version": "0.1.0",
      "from": "stream-to-buffer@0.1.0",
      "resolved": "https://registry.npmjs.org/stream-to-buffer/-/stream-to-buffer-0.1.0.tgz",
      "dev": true
    },
    "strict-uri-encode": {
      "version": "1.1.0",
      "from": "strict-uri-encode@>=1.0.0 <2.0.0",
      "resolved": "https://registry.npmjs.org/strict-uri-encode/-/strict-uri-encode-1.1.0.tgz"
    },
    "string_decoder": {
      "version": "0.10.31",
      "from": "string_decoder@>=0.10.0 <0.11.0",
      "resolved": "https://registry.npmjs.org/string_decoder/-/string_decoder-0.10.31.tgz"
    },
    "string-length": {
      "version": "0.1.2",
      "from": "string-length@>=0.1.2 <0.2.0",
      "resolved": "https://registry.npmjs.org/string-length/-/string-length-0.1.2.tgz",
      "dependencies": {
        "ansi-regex": {
          "version": "0.1.0",
          "from": "ansi-regex@>=0.1.0 <0.2.0",
          "resolved": "https://registry.npmjs.org/ansi-regex/-/ansi-regex-0.1.0.tgz"
        },
        "strip-ansi": {
          "version": "0.2.2",
          "from": "strip-ansi@>=0.2.1 <0.3.0",
          "resolved": "https://registry.npmjs.org/strip-ansi/-/strip-ansi-0.2.2.tgz"
        }
      }
    },
    "string-width": {
      "version": "1.0.2",
      "from": "string-width@>=1.0.1 <2.0.0",
      "resolved": "https://registry.npmjs.org/string-width/-/string-width-1.0.2.tgz"
    },
    "stringify-object": {
      "version": "1.0.1",
      "from": "stringify-object@>=1.0.0 <1.1.0",
      "resolved": "https://registry.npmjs.org/stringify-object/-/stringify-object-1.0.1.tgz"
    },
    "stringmap": {
      "version": "0.2.2",
      "from": "stringmap@>=0.2.2 <0.3.0",
      "resolved": "https://registry.npmjs.org/stringmap/-/stringmap-0.2.2.tgz",
      "dev": true
    },
    "stringset": {
      "version": "0.2.1",
      "from": "stringset@>=0.2.1 <0.3.0",
      "resolved": "https://registry.npmjs.org/stringset/-/stringset-0.2.1.tgz",
      "dev": true
    },
    "stringstream": {
      "version": "0.0.5",
      "from": "stringstream@>=0.0.4 <0.1.0",
      "resolved": "https://registry.npmjs.org/stringstream/-/stringstream-0.0.5.tgz"
    },
    "strip-ansi": {
      "version": "3.0.1",
      "from": "strip-ansi@>=3.0.0 <4.0.0",
      "resolved": "https://registry.npmjs.org/strip-ansi/-/strip-ansi-3.0.1.tgz"
    },
    "strip-bom": {
      "version": "2.0.0",
      "from": "strip-bom@>=2.0.0 <3.0.0",
      "resolved": "https://registry.npmjs.org/strip-bom/-/strip-bom-2.0.0.tgz"
    },
    "strip-bom-stream": {
      "version": "1.0.0",
      "from": "strip-bom-stream@>=1.0.0 <2.0.0",
      "resolved": "https://registry.npmjs.org/strip-bom-stream/-/strip-bom-stream-1.0.0.tgz"
    },
    "strip-dirs": {
      "version": "1.1.1",
      "from": "strip-dirs@>=1.0.0 <2.0.0",
      "resolved": "https://registry.npmjs.org/strip-dirs/-/strip-dirs-1.1.1.tgz",
      "dependencies": {
        "is-absolute": {
          "version": "0.1.7",
          "from": "is-absolute@>=0.1.5 <0.2.0",
          "resolved": "https://registry.npmjs.org/is-absolute/-/is-absolute-0.1.7.tgz"
        },
        "is-relative": {
          "version": "0.1.3",
          "from": "is-relative@>=0.1.0 <0.2.0",
          "resolved": "https://registry.npmjs.org/is-relative/-/is-relative-0.1.3.tgz"
        },
        "minimist": {
          "version": "1.2.0",
          "from": "minimist@>=1.1.0 <2.0.0",
          "resolved": "https://registry.npmjs.org/minimist/-/minimist-1.2.0.tgz"
        }
      }
    },
    "strip-indent": {
      "version": "1.0.1",
      "from": "strip-indent@>=1.0.1 <2.0.0",
      "resolved": "https://registry.npmjs.org/strip-indent/-/strip-indent-1.0.1.tgz"
    },
    "strip-json-comments": {
      "version": "2.0.1",
      "from": "strip-json-comments@>=2.0.1 <2.1.0",
      "resolved": "https://registry.npmjs.org/strip-json-comments/-/strip-json-comments-2.0.1.tgz"
    },
    "strip-outer": {
      "version": "1.0.0",
      "from": "strip-outer@>=1.0.0 <2.0.0",
      "resolved": "https://registry.npmjs.org/strip-outer/-/strip-outer-1.0.0.tgz"
    },
    "strip-url-auth": {
      "version": "1.0.1",
      "from": "strip-url-auth@>=1.0.0 <2.0.0",
      "resolved": "https://registry.npmjs.org/strip-url-auth/-/strip-url-auth-1.0.1.tgz"
    },
    "stripe": {
      "version": "4.16.1",
      "from": "stripe@>=4.2.0 <5.0.0",
      "resolved": "https://registry.npmjs.org/stripe/-/stripe-4.16.1.tgz",
      "dependencies": {
        "bluebird": {
          "version": "2.11.0",
          "from": "bluebird@>=2.10.2 <3.0.0",
          "resolved": "https://registry.npmjs.org/bluebird/-/bluebird-2.11.0.tgz"
        },
        "qs": {
          "version": "6.0.4",
          "from": "qs@>=6.0.4 <6.1.0",
          "resolved": "https://registry.npmjs.org/qs/-/qs-6.0.4.tgz"
        }
      }
    },
    "stylus": {
      "version": "0.49.3",
      "from": "stylus@>=0.49.0 <0.50.0",
      "resolved": "https://registry.npmjs.org/stylus/-/stylus-0.49.3.tgz",
      "dependencies": {
        "glob": {
          "version": "3.2.11",
          "from": "glob@>=3.2.0 <3.3.0",
          "resolved": "https://registry.npmjs.org/glob/-/glob-3.2.11.tgz"
        },
        "minimatch": {
          "version": "0.3.0",
          "from": "minimatch@>=0.3.0 <0.4.0",
          "resolved": "https://registry.npmjs.org/minimatch/-/minimatch-0.3.0.tgz"
        },
        "mkdirp": {
          "version": "0.3.5",
          "from": "mkdirp@>=0.3.0 <0.4.0",
          "resolved": "https://registry.npmjs.org/mkdirp/-/mkdirp-0.3.5.tgz"
        },
        "sax": {
          "version": "0.5.8",
          "from": "sax@>=0.5.0 <0.6.0",
          "resolved": "https://registry.npmjs.org/sax/-/sax-0.5.8.tgz"
        },
        "source-map": {
          "version": "0.1.43",
          "from": "source-map@>=0.1.0 <0.2.0",
          "resolved": "https://registry.npmjs.org/source-map/-/source-map-0.1.43.tgz"
        }
      }
    },
    "subarg": {
      "version": "1.0.0",
      "from": "subarg@>=1.0.0 <2.0.0",
      "resolved": "https://registry.npmjs.org/subarg/-/subarg-1.0.0.tgz",
      "dependencies": {
        "minimist": {
          "version": "1.2.0",
          "from": "minimist@>=1.1.0 <2.0.0",
          "resolved": "https://registry.npmjs.org/minimist/-/minimist-1.2.0.tgz"
        }
      }
    },
    "sum-up": {
      "version": "1.0.3",
      "from": "sum-up@>=1.0.1 <2.0.0",
      "resolved": "https://registry.npmjs.org/sum-up/-/sum-up-1.0.3.tgz"
    },
    "superagent": {
      "version": "3.5.2",
      "from": "superagent@>=3.4.3 <4.0.0",
      "resolved": "https://registry.npmjs.org/superagent/-/superagent-3.5.2.tgz",
      "dependencies": {
        "form-data": {
          "version": "2.1.2",
          "from": "form-data@>=2.1.1 <3.0.0",
          "resolved": "https://registry.npmjs.org/form-data/-/form-data-2.1.2.tgz"
        },
        "mime": {
          "version": "1.3.4",
          "from": "mime@>=1.3.4 <2.0.0",
          "resolved": "https://registry.npmjs.org/mime/-/mime-1.3.4.tgz"
        }
      }
    },
    "superagent-defaults": {
      "version": "0.1.14",
      "from": "superagent-defaults@>=0.1.13 <0.2.0",
      "resolved": "https://registry.npmjs.org/superagent-defaults/-/superagent-defaults-0.1.14.tgz",
      "dev": true
    },
    "supports-color": {
      "version": "2.0.0",
      "from": "supports-color@>=2.0.0 <3.0.0",
      "resolved": "https://registry.npmjs.org/supports-color/-/supports-color-2.0.0.tgz"
    },
    "svgo": {
      "version": "0.7.2",
      "from": "svgo@>=0.7.0 <0.8.0",
      "resolved": "https://registry.npmjs.org/svgo/-/svgo-0.7.2.tgz",
      "dependencies": {
        "colors": {
          "version": "1.1.2",
          "from": "colors@>=1.1.2 <1.2.0",
          "resolved": "https://registry.npmjs.org/colors/-/colors-1.1.2.tgz"
        },
        "esprima": {
          "version": "2.7.3",
          "from": "esprima@>=2.6.0 <3.0.0",
          "resolved": "https://registry.npmjs.org/esprima/-/esprima-2.7.3.tgz"
        },
        "js-yaml": {
          "version": "3.7.0",
          "from": "js-yaml@>=3.7.0 <3.8.0",
          "resolved": "https://registry.npmjs.org/js-yaml/-/js-yaml-3.7.0.tgz"
        },
        "sax": {
          "version": "1.2.2",
          "from": "sax@>=1.2.1 <1.3.0",
          "resolved": "https://registry.npmjs.org/sax/-/sax-1.2.2.tgz"
        }
      }
    },
    "syntax-error": {
      "version": "1.3.0",
      "from": "syntax-error@>=1.1.1 <2.0.0",
      "resolved": "https://registry.npmjs.org/syntax-error/-/syntax-error-1.3.0.tgz"
    },
    "table": {
      "version": "3.8.3",
      "from": "table@>=3.7.8 <4.0.0",
      "resolved": "https://registry.npmjs.org/table/-/table-3.8.3.tgz",
      "dev": true,
      "dependencies": {
        "is-fullwidth-code-point": {
          "version": "2.0.0",
          "from": "is-fullwidth-code-point@>=2.0.0 <3.0.0",
          "resolved": "https://registry.npmjs.org/is-fullwidth-code-point/-/is-fullwidth-code-point-2.0.0.tgz",
          "dev": true
        },
        "string-width": {
          "version": "2.0.0",
          "from": "string-width@>=2.0.0 <3.0.0",
          "resolved": "https://registry.npmjs.org/string-width/-/string-width-2.0.0.tgz",
          "dev": true
        }
      }
    },
    "tapable": {
      "version": "0.2.6",
      "from": "tapable@>=0.2.5 <0.3.0",
      "resolved": "https://registry.npmjs.org/tapable/-/tapable-0.2.6.tgz"
    },
    "tar": {
      "version": "2.2.1",
      "from": "tar@>=2.2.1 <2.3.0",
      "resolved": "https://registry.npmjs.org/tar/-/tar-2.2.1.tgz"
    },
    "tar-fs": {
      "version": "0.5.2",
      "from": "tar-fs@0.5.2",
      "resolved": "https://registry.npmjs.org/tar-fs/-/tar-fs-0.5.2.tgz"
    },
    "tar-pack": {
      "version": "3.3.0",
      "from": "tar-pack@>=3.3.0 <3.4.0",
      "resolved": "https://registry.npmjs.org/tar-pack/-/tar-pack-3.3.0.tgz",
      "dependencies": {
        "debug": {
          "version": "2.2.0",
          "from": "debug@>=2.2.0 <2.3.0",
          "resolved": "https://registry.npmjs.org/debug/-/debug-2.2.0.tgz"
        },
        "glob": {
          "version": "7.1.1",
          "from": "glob@>=7.0.5 <8.0.0",
          "resolved": "https://registry.npmjs.org/glob/-/glob-7.1.1.tgz"
        },
        "ms": {
          "version": "0.7.1",
          "from": "ms@0.7.1",
          "resolved": "https://registry.npmjs.org/ms/-/ms-0.7.1.tgz"
        },
        "once": {
          "version": "1.3.3",
          "from": "once@>=1.3.3 <1.4.0",
          "resolved": "https://registry.npmjs.org/once/-/once-1.3.3.tgz"
        },
        "readable-stream": {
          "version": "2.1.5",
          "from": "readable-stream@>=2.1.4 <2.2.0",
          "resolved": "https://registry.npmjs.org/readable-stream/-/readable-stream-2.1.5.tgz"
        },
        "rimraf": {
          "version": "2.5.4",
          "from": "rimraf@>=2.5.1 <2.6.0",
          "resolved": "https://registry.npmjs.org/rimraf/-/rimraf-2.5.4.tgz"
        }
      }
    },
    "tar-stream": {
      "version": "0.4.7",
      "from": "tar-stream@>=0.4.6 <0.5.0",
      "resolved": "https://registry.npmjs.org/tar-stream/-/tar-stream-0.4.7.tgz",
      "dependencies": {
        "bl": {
          "version": "0.9.5",
          "from": "bl@>=0.9.0 <0.10.0",
          "resolved": "https://registry.npmjs.org/bl/-/bl-0.9.5.tgz",
          "dependencies": {
            "readable-stream": {
              "version": "1.0.34",
              "from": "readable-stream@>=1.0.26 <1.1.0",
              "resolved": "https://registry.npmjs.org/readable-stream/-/readable-stream-1.0.34.tgz"
            }
          }
        },
        "isarray": {
          "version": "0.0.1",
          "from": "isarray@0.0.1",
          "resolved": "https://registry.npmjs.org/isarray/-/isarray-0.0.1.tgz"
        },
        "readable-stream": {
          "version": "1.1.14",
          "from": "readable-stream@>=1.0.27-1 <2.0.0",
          "resolved": "https://registry.npmjs.org/readable-stream/-/readable-stream-1.1.14.tgz"
        }
      }
    },
    "tempfile": {
      "version": "1.1.1",
      "from": "tempfile@>=1.0.0 <2.0.0",
      "resolved": "https://registry.npmjs.org/tempfile/-/tempfile-1.1.1.tgz",
      "dependencies": {
        "uuid": {
          "version": "2.0.3",
          "from": "uuid@>=2.0.1 <3.0.0",
          "resolved": "https://registry.npmjs.org/uuid/-/uuid-2.0.3.tgz"
        }
      }
    },
    "test-exclude": {
      "version": "4.0.3",
      "from": "test-exclude@>=4.0.3 <5.0.0",
      "resolved": "https://registry.npmjs.org/test-exclude/-/test-exclude-4.0.3.tgz",
      "dev": true
    },
    "tether": {
      "version": "1.4.0",
      "from": "tether@>=1.4.0 <2.0.0",
      "resolved": "https://registry.npmjs.org/tether/-/tether-1.4.0.tgz"
    },
    "text-table": {
      "version": "0.2.0",
      "from": "text-table@>=0.2.0 <0.3.0",
      "resolved": "https://registry.npmjs.org/text-table/-/text-table-0.2.0.tgz",
      "dev": true
    },
    "throttleit": {
      "version": "0.0.2",
      "from": "throttleit@>=0.0.2 <0.1.0",
      "resolved": "https://registry.npmjs.org/throttleit/-/throttleit-0.0.2.tgz"
    },
    "through": {
      "version": "2.3.8",
      "from": "through@>=2.3.4 <2.4.0",
      "resolved": "https://registry.npmjs.org/through/-/through-2.3.8.tgz"
    },
    "through2": {
      "version": "2.0.3",
      "from": "through2@>=2.0.0 <3.0.0",
      "resolved": "https://registry.npmjs.org/through2/-/through2-2.0.3.tgz",
      "dependencies": {
        "readable-stream": {
          "version": "2.2.6",
          "from": "readable-stream@>=2.1.5 <3.0.0",
          "resolved": "https://registry.npmjs.org/readable-stream/-/readable-stream-2.2.6.tgz"
        }
      }
    },
    "through2-concurrent": {
      "version": "1.1.1",
      "from": "through2-concurrent@>=1.1.0 <2.0.0",
      "resolved": "https://registry.npmjs.org/through2-concurrent/-/through2-concurrent-1.1.1.tgz"
    },
    "through2-filter": {
      "version": "2.0.0",
      "from": "through2-filter@>=2.0.0 <3.0.0",
      "resolved": "https://registry.npmjs.org/through2-filter/-/through2-filter-2.0.0.tgz"
    },
    "thunkify": {
      "version": "2.1.2",
      "from": "thunkify@>=2.1.1 <2.2.0",
      "resolved": "https://registry.npmjs.org/thunkify/-/thunkify-2.1.2.tgz",
      "dev": true
    },
    "tildify": {
      "version": "1.2.0",
      "from": "tildify@>=1.0.0 <2.0.0",
      "resolved": "https://registry.npmjs.org/tildify/-/tildify-1.2.0.tgz"
    },
    "time-stamp": {
      "version": "1.0.1",
      "from": "time-stamp@>=1.0.0 <2.0.0",
      "resolved": "https://registry.npmjs.org/time-stamp/-/time-stamp-1.0.1.tgz"
    },
    "timed-out": {
      "version": "4.0.1",
      "from": "timed-out@>=4.0.0 <5.0.0",
      "resolved": "https://registry.npmjs.org/timed-out/-/timed-out-4.0.1.tgz"
    },
    "timers-browserify": {
      "version": "1.4.2",
      "from": "timers-browserify@>=1.0.1 <2.0.0",
      "resolved": "https://registry.npmjs.org/timers-browserify/-/timers-browserify-1.4.2.tgz"
    },
    "timers-ext": {
      "version": "0.1.1",
      "from": "timers-ext@>=0.1.0 <0.2.0",
      "resolved": "https://registry.npmjs.org/timers-ext/-/timers-ext-0.1.1.tgz",
      "dependencies": {
        "next-tick": {
          "version": "1.0.0",
          "from": "next-tick@>=1.0.0 <2.0.0",
          "resolved": "https://registry.npmjs.org/next-tick/-/next-tick-1.0.0.tgz"
        }
      }
    },
    "tiny-lr-fork": {
      "version": "0.0.5",
      "from": "tiny-lr-fork@0.0.5",
      "resolved": "https://registry.npmjs.org/tiny-lr-fork/-/tiny-lr-fork-0.0.5.tgz",
      "dependencies": {
        "debug": {
          "version": "0.7.4",
          "from": "debug@>=0.7.0 <0.8.0",
          "resolved": "https://registry.npmjs.org/debug/-/debug-0.7.4.tgz"
        },
        "qs": {
          "version": "0.5.6",
          "from": "qs@>=0.5.2 <0.6.0",
          "resolved": "https://registry.npmjs.org/qs/-/qs-0.5.6.tgz"
        }
      }
    },
    "tmp": {
      "version": "0.0.23",
      "from": "tmp@0.0.23",
      "resolved": "https://registry.npmjs.org/tmp/-/tmp-0.0.23.tgz"
    },
    "to-absolute-glob": {
      "version": "0.1.1",
      "from": "to-absolute-glob@>=0.1.1 <0.2.0",
      "resolved": "https://registry.npmjs.org/to-absolute-glob/-/to-absolute-glob-0.1.1.tgz"
    },
    "to-array": {
      "version": "0.1.4",
      "from": "to-array@0.1.4",
      "resolved": "https://registry.npmjs.org/to-array/-/to-array-0.1.4.tgz",
      "dev": true
    },
    "to-arraybuffer": {
      "version": "1.0.1",
      "from": "to-arraybuffer@>=1.0.0 <2.0.0",
      "resolved": "https://registry.npmjs.org/to-arraybuffer/-/to-arraybuffer-1.0.1.tgz"
    },
    "to-fast-properties": {
      "version": "1.0.2",
      "from": "to-fast-properties@>=1.0.1 <2.0.0",
      "resolved": "https://registry.npmjs.org/to-fast-properties/-/to-fast-properties-1.0.2.tgz"
    },
    "token-stream": {
      "version": "0.0.1",
      "from": "token-stream@0.0.1",
      "resolved": "https://registry.npmjs.org/token-stream/-/token-stream-0.0.1.tgz"
    },
    "toposort": {
      "version": "1.0.3",
      "from": "toposort@>=1.0.0 <2.0.0",
      "resolved": "https://registry.npmjs.org/toposort/-/toposort-1.0.3.tgz"
    },
    "touch": {
      "version": "0.0.2",
      "from": "touch@0.0.2",
      "resolved": "https://registry.npmjs.org/touch/-/touch-0.0.2.tgz",
      "dependencies": {
        "nopt": {
          "version": "1.0.10",
          "from": "nopt@>=1.0.10 <1.1.0",
          "resolved": "https://registry.npmjs.org/nopt/-/nopt-1.0.10.tgz"
        }
      }
    },
    "tough-cookie": {
      "version": "2.3.2",
      "from": "tough-cookie@>=2.3.0 <2.4.0",
      "resolved": "https://registry.npmjs.org/tough-cookie/-/tough-cookie-2.3.2.tgz"
    },
    "transformers": {
      "version": "2.1.0",
      "from": "transformers@2.1.0",
      "resolved": "https://registry.npmjs.org/transformers/-/transformers-2.1.0.tgz",
      "dependencies": {
        "css": {
          "version": "1.0.8",
          "from": "css@>=1.0.8 <1.1.0",
          "resolved": "https://registry.npmjs.org/css/-/css-1.0.8.tgz"
        },
        "css-parse": {
          "version": "1.0.4",
          "from": "css-parse@1.0.4",
          "resolved": "https://registry.npmjs.org/css-parse/-/css-parse-1.0.4.tgz"
        },
        "is-promise": {
          "version": "1.0.1",
          "from": "is-promise@>=1.0.0 <2.0.0",
          "resolved": "https://registry.npmjs.org/is-promise/-/is-promise-1.0.1.tgz"
        },
        "optimist": {
          "version": "0.3.7",
          "from": "optimist@>=0.3.5 <0.4.0",
          "resolved": "https://registry.npmjs.org/optimist/-/optimist-0.3.7.tgz"
        },
        "promise": {
          "version": "2.0.0",
          "from": "promise@>=2.0.0 <2.1.0",
          "resolved": "https://registry.npmjs.org/promise/-/promise-2.0.0.tgz"
        },
        "source-map": {
          "version": "0.1.43",
          "from": "source-map@>=0.1.7 <0.2.0",
          "resolved": "https://registry.npmjs.org/source-map/-/source-map-0.1.43.tgz"
        },
        "uglify-js": {
          "version": "2.2.5",
          "from": "uglify-js@>=2.2.5 <2.3.0",
          "resolved": "https://registry.npmjs.org/uglify-js/-/uglify-js-2.2.5.tgz"
        }
      }
    },
    "traverse": {
      "version": "0.3.9",
      "from": "traverse@>=0.3.0 <0.4.0",
      "resolved": "https://registry.npmjs.org/traverse/-/traverse-0.3.9.tgz"
    },
    "trim-newlines": {
      "version": "1.0.0",
      "from": "trim-newlines@>=1.0.0 <2.0.0",
      "resolved": "https://registry.npmjs.org/trim-newlines/-/trim-newlines-1.0.0.tgz"
    },
    "trim-repeated": {
      "version": "1.0.0",
      "from": "trim-repeated@>=1.0.0 <2.0.0",
      "resolved": "https://registry.npmjs.org/trim-repeated/-/trim-repeated-1.0.0.tgz"
    },
    "trim-right": {
      "version": "1.0.1",
      "from": "trim-right@>=1.0.1 <2.0.0",
      "resolved": "https://registry.npmjs.org/trim-right/-/trim-right-1.0.1.tgz"
    },
    "tryit": {
      "version": "1.0.3",
      "from": "tryit@>=1.0.1 <2.0.0",
      "resolved": "https://registry.npmjs.org/tryit/-/tryit-1.0.3.tgz",
      "dev": true
    },
    "tryor": {
      "version": "0.1.2",
      "from": "tryor@>=0.1.2 <0.2.0",
      "resolved": "https://registry.npmjs.org/tryor/-/tryor-0.1.2.tgz",
      "dev": true
    },
    "tty-browserify": {
      "version": "0.0.0",
      "from": "tty-browserify@>=0.0.0 <0.1.0",
      "resolved": "https://registry.npmjs.org/tty-browserify/-/tty-browserify-0.0.0.tgz"
    },
    "tunnel-agent": {
      "version": "0.4.3",
      "from": "tunnel-agent@>=0.4.1 <0.5.0",
      "resolved": "https://registry.npmjs.org/tunnel-agent/-/tunnel-agent-0.4.3.tgz"
    },
    "tweetnacl": {
      "version": "0.14.5",
      "from": "tweetnacl@>=0.14.0 <0.15.0",
      "resolved": "https://registry.npmjs.org/tweetnacl/-/tweetnacl-0.14.5.tgz",
      "optional": true
    },
    "type-check": {
      "version": "0.3.2",
      "from": "type-check@>=0.3.2 <0.4.0",
      "resolved": "https://registry.npmjs.org/type-check/-/type-check-0.3.2.tgz",
      "dev": true
    },
    "type-detect": {
      "version": "1.0.0",
      "from": "type-detect@>=1.0.0 <2.0.0",
      "resolved": "https://registry.npmjs.org/type-detect/-/type-detect-1.0.0.tgz",
      "dev": true
    },
    "type-is": {
      "version": "1.6.14",
      "from": "type-is@>=1.6.14 <1.7.0",
      "resolved": "https://registry.npmjs.org/type-is/-/type-is-1.6.14.tgz"
    },
    "typedarray": {
      "version": "0.0.6",
      "from": "typedarray@>=0.0.5 <0.1.0",
      "resolved": "https://registry.npmjs.org/typedarray/-/typedarray-0.0.6.tgz"
    },
    "uc.micro": {
      "version": "1.0.3",
      "from": "uc.micro@>=1.0.3 <2.0.0",
      "resolved": "https://registry.npmjs.org/uc.micro/-/uc.micro-1.0.3.tgz"
    },
    "uglify-js": {
      "version": "2.3.6",
      "from": "uglify-js@>=2.3.0 <2.4.0",
      "resolved": "https://registry.npmjs.org/uglify-js/-/uglify-js-2.3.6.tgz",
      "optional": true,
      "dependencies": {
        "async": {
          "version": "0.2.10",
          "from": "async@>=0.2.6 <0.3.0",
          "resolved": "https://registry.npmjs.org/async/-/async-0.2.10.tgz",
          "optional": true
        },
        "optimist": {
          "version": "0.3.7",
          "from": "optimist@>=0.3.5 <0.4.0",
          "resolved": "https://registry.npmjs.org/optimist/-/optimist-0.3.7.tgz",
          "optional": true
        },
        "source-map": {
          "version": "0.1.43",
          "from": "source-map@>=0.1.7 <0.2.0",
          "resolved": "https://registry.npmjs.org/source-map/-/source-map-0.1.43.tgz",
          "optional": true
        }
      }
    },
    "uglify-save-license": {
      "version": "0.4.1",
      "from": "uglify-save-license@>=0.4.1 <0.5.0",
      "resolved": "https://registry.npmjs.org/uglify-save-license/-/uglify-save-license-0.4.1.tgz"
    },
    "uglify-to-browserify": {
      "version": "1.0.2",
      "from": "uglify-to-browserify@>=1.0.0 <1.1.0",
      "resolved": "https://registry.npmjs.org/uglify-to-browserify/-/uglify-to-browserify-1.0.2.tgz"
    },
    "uid-number": {
      "version": "0.0.6",
      "from": "uid-number@>=0.0.6 <0.1.0",
      "resolved": "https://registry.npmjs.org/uid-number/-/uid-number-0.0.6.tgz"
    },
    "uid2": {
      "version": "0.0.3",
      "from": "uid2@>=0.0.0 <0.1.0",
      "resolved": "https://registry.npmjs.org/uid2/-/uid2-0.0.3.tgz"
    },
    "ultron": {
      "version": "1.0.2",
      "from": "ultron@>=1.0.0 <1.1.0",
      "resolved": "https://registry.npmjs.org/ultron/-/ultron-1.0.2.tgz"
    },
    "umd": {
      "version": "3.0.1",
      "from": "umd@>=3.0.0 <4.0.0",
      "resolved": "https://registry.npmjs.org/umd/-/umd-3.0.1.tgz"
    },
    "unc-path-regex": {
      "version": "0.1.2",
      "from": "unc-path-regex@>=0.1.0 <0.2.0",
      "resolved": "https://registry.npmjs.org/unc-path-regex/-/unc-path-regex-0.1.2.tgz"
    },
    "undefsafe": {
      "version": "0.0.3",
      "from": "undefsafe@0.0.3",
      "resolved": "https://registry.npmjs.org/undefsafe/-/undefsafe-0.0.3.tgz"
    },
    "underscore": {
      "version": "1.6.0",
      "from": "underscore@>=1.6.0 <1.7.0",
      "resolved": "https://registry.npmjs.org/underscore/-/underscore-1.6.0.tgz"
    },
    "underscore.string": {
      "version": "2.2.1",
      "from": "underscore.string@>=2.2.1 <2.3.0",
      "resolved": "https://registry.npmjs.org/underscore.string/-/underscore.string-2.2.1.tgz"
    },
    "uniq": {
      "version": "1.0.1",
      "from": "uniq@>=1.0.1 <2.0.0",
      "resolved": "https://registry.npmjs.org/uniq/-/uniq-1.0.1.tgz"
    },
    "uniqid": {
      "version": "4.1.1",
      "from": "uniqid@>=4.0.0 <5.0.0",
      "resolved": "https://registry.npmjs.org/uniqid/-/uniqid-4.1.1.tgz"
    },
    "uniqs": {
      "version": "2.0.0",
      "from": "uniqs@>=2.0.0 <3.0.0",
      "resolved": "https://registry.npmjs.org/uniqs/-/uniqs-2.0.0.tgz"
    },
    "unique-stream": {
      "version": "1.0.0",
      "from": "unique-stream@>=1.0.0 <2.0.0",
      "resolved": "https://registry.npmjs.org/unique-stream/-/unique-stream-1.0.0.tgz"
    },
    "universal-analytics": {
      "version": "0.3.11",
      "from": "universal-analytics@>=0.3.2 <0.4.0",
      "resolved": "https://registry.npmjs.org/universal-analytics/-/universal-analytics-0.3.11.tgz",
      "dependencies": {
        "async": {
          "version": "0.2.10",
          "from": "async@>=0.2.0 <0.3.0",
          "resolved": "https://registry.npmjs.org/async/-/async-0.2.10.tgz"
        },
        "node-uuid": {
          "version": "1.4.8",
          "from": "node-uuid@1.x",
          "resolved": "https://registry.npmjs.org/node-uuid/-/node-uuid-1.4.8.tgz"
        }
      }
    },
    "unpipe": {
      "version": "1.0.0",
      "from": "unpipe@1.0.0",
      "resolved": "https://registry.npmjs.org/unpipe/-/unpipe-1.0.0.tgz"
    },
    "unused-filename": {
      "version": "0.1.0",
      "from": "unused-filename@>=0.1.0 <0.2.0",
      "resolved": "https://registry.npmjs.org/unused-filename/-/unused-filename-0.1.0.tgz",
      "dependencies": {
        "path-exists": {
          "version": "3.0.0",
          "from": "path-exists@>=3.0.0 <4.0.0",
          "resolved": "https://registry.npmjs.org/path-exists/-/path-exists-3.0.0.tgz"
        }
      }
    },
    "unzip-response": {
      "version": "2.0.1",
      "from": "unzip-response@>=2.0.1 <3.0.0",
      "resolved": "https://registry.npmjs.org/unzip-response/-/unzip-response-2.0.1.tgz"
    },
    "update-notifier": {
      "version": "0.2.0",
      "from": "update-notifier@0.2.0",
      "resolved": "https://registry.npmjs.org/update-notifier/-/update-notifier-0.2.0.tgz",
      "dependencies": {
        "ansi-regex": {
          "version": "0.2.1",
          "from": "ansi-regex@>=0.2.0 <0.3.0",
          "resolved": "https://registry.npmjs.org/ansi-regex/-/ansi-regex-0.2.1.tgz"
        },
        "ansi-styles": {
          "version": "1.1.0",
          "from": "ansi-styles@>=1.1.0 <2.0.0",
          "resolved": "https://registry.npmjs.org/ansi-styles/-/ansi-styles-1.1.0.tgz"
        },
        "chalk": {
          "version": "0.5.1",
          "from": "chalk@>=0.5.0 <0.6.0",
          "resolved": "https://registry.npmjs.org/chalk/-/chalk-0.5.1.tgz"
        },
        "has-ansi": {
          "version": "0.1.0",
          "from": "has-ansi@>=0.1.0 <0.2.0",
          "resolved": "https://registry.npmjs.org/has-ansi/-/has-ansi-0.1.0.tgz"
        },
        "strip-ansi": {
          "version": "0.3.0",
          "from": "strip-ansi@>=0.3.0 <0.4.0",
          "resolved": "https://registry.npmjs.org/strip-ansi/-/strip-ansi-0.3.0.tgz"
        },
        "supports-color": {
          "version": "0.2.0",
          "from": "supports-color@>=0.2.0 <0.3.0",
          "resolved": "https://registry.npmjs.org/supports-color/-/supports-color-0.2.0.tgz"
        }
      }
    },
    "upper-case": {
      "version": "1.1.3",
      "from": "upper-case@>=1.1.1 <2.0.0",
      "resolved": "https://registry.npmjs.org/upper-case/-/upper-case-1.1.3.tgz"
    },
    "uri-path": {
      "version": "0.0.2",
      "from": "uri-path@0.0.2",
      "resolved": "https://registry.npmjs.org/uri-path/-/uri-path-0.0.2.tgz"
    },
    "urix": {
      "version": "0.1.0",
      "from": "urix@>=0.1.0 <0.2.0",
      "resolved": "https://registry.npmjs.org/urix/-/urix-0.1.0.tgz"
    },
    "url": {
      "version": "0.10.3",
      "from": "url@0.10.3",
      "resolved": "https://registry.npmjs.org/url/-/url-0.10.3.tgz",
      "dependencies": {
        "punycode": {
          "version": "1.3.2",
          "from": "punycode@1.3.2",
          "resolved": "https://registry.npmjs.org/punycode/-/punycode-1.3.2.tgz"
        }
      }
    },
    "url-join": {
      "version": "0.0.1",
      "from": "url-join@0.0.1",
      "resolved": "https://registry.npmjs.org/url-join/-/url-join-0.0.1.tgz"
    },
    "url-loader": {
      "version": "0.5.8",
      "from": "url-loader@>=0.5.7 <0.6.0",
      "resolved": "https://registry.npmjs.org/url-loader/-/url-loader-0.5.8.tgz",
      "dependencies": {
        "loader-utils": {
          "version": "1.1.0",
          "from": "loader-utils@>=1.0.2 <2.0.0",
          "resolved": "https://registry.npmjs.org/loader-utils/-/loader-utils-1.1.0.tgz"
        },
        "mime": {
          "version": "1.3.4",
          "from": "mime@>=1.3.0 <1.4.0",
          "resolved": "https://registry.npmjs.org/mime/-/mime-1.3.4.tgz"
        }
      }
    },
    "url-parse-lax": {
      "version": "1.0.0",
      "from": "url-parse-lax@>=1.0.0 <2.0.0",
      "resolved": "https://registry.npmjs.org/url-parse-lax/-/url-parse-lax-1.0.0.tgz"
    },
    "url-regex": {
      "version": "3.2.0",
      "from": "url-regex@>=3.0.0 <4.0.0",
      "resolved": "https://registry.npmjs.org/url-regex/-/url-regex-3.2.0.tgz",
      "optional": true
    },
    "url2": {
      "version": "1.0.4",
      "from": "url2@>=1.0.4 <1.1.0",
      "resolved": "https://registry.npmjs.org/url2/-/url2-1.0.4.tgz",
      "dependencies": {
        "punycode": {
          "version": "1.3.2",
          "from": "punycode@1.3.2",
          "resolved": "https://registry.npmjs.org/punycode/-/punycode-1.3.2.tgz"
        },
        "url": {
          "version": "0.10.2",
          "from": "url@0.10.2",
          "resolved": "https://registry.npmjs.org/url/-/url-0.10.2.tgz"
        }
      }
    },
    "user-home": {
      "version": "1.1.1",
      "from": "user-home@>=1.0.0 <2.0.0",
      "resolved": "https://registry.npmjs.org/user-home/-/user-home-1.1.1.tgz"
    },
    "useragent": {
      "version": "2.1.13",
      "from": "useragent@>=2.1.9 <3.0.0",
      "resolved": "https://registry.npmjs.org/useragent/-/useragent-2.1.13.tgz",
      "dependencies": {
        "lru-cache": {
          "version": "2.2.4",
          "from": "lru-cache@>=2.2.0 <2.3.0",
          "resolved": "https://registry.npmjs.org/lru-cache/-/lru-cache-2.2.4.tgz"
        }
      }
    },
    "util": {
      "version": "0.10.3",
      "from": "util@>=0.10.1 <0.11.0",
      "resolved": "https://registry.npmjs.org/util/-/util-0.10.3.tgz",
      "dependencies": {
        "inherits": {
          "version": "2.0.1",
          "from": "inherits@2.0.1",
          "resolved": "https://registry.npmjs.org/inherits/-/inherits-2.0.1.tgz"
        }
      }
    },
    "util-deprecate": {
      "version": "1.0.2",
      "from": "util-deprecate@>=1.0.1 <1.1.0",
      "resolved": "https://registry.npmjs.org/util-deprecate/-/util-deprecate-1.0.2.tgz"
    },
    "utila": {
      "version": "0.4.0",
      "from": "utila@>=0.4.0 <0.5.0",
      "resolved": "https://registry.npmjs.org/utila/-/utila-0.4.0.tgz"
    },
    "utils-merge": {
      "version": "1.0.0",
      "from": "utils-merge@1.0.0",
      "resolved": "https://registry.npmjs.org/utils-merge/-/utils-merge-1.0.0.tgz"
    },
    "uuid": {
      "version": "3.0.1",
      "from": "uuid@>=3.0.1 <4.0.0",
      "resolved": "https://registry.npmjs.org/uuid/-/uuid-3.0.1.tgz"
    },
    "v8flags": {
      "version": "2.0.11",
      "from": "v8flags@>=2.0.2 <3.0.0",
      "resolved": "https://registry.npmjs.org/v8flags/-/v8flags-2.0.11.tgz"
    },
    "vali-date": {
      "version": "1.0.0",
      "from": "vali-date@>=1.0.0 <2.0.0",
      "resolved": "https://registry.npmjs.org/vali-date/-/vali-date-1.0.0.tgz"
    },
    "validate-npm-package-license": {
      "version": "3.0.1",
      "from": "validate-npm-package-license@>=3.0.1 <4.0.0",
      "resolved": "https://registry.npmjs.org/validate-npm-package-license/-/validate-npm-package-license-3.0.1.tgz"
    },
    "validator": {
      "version": "4.9.0",
      "from": "validator@>=4.9.0 <5.0.0",
      "resolved": "https://registry.npmjs.org/validator/-/validator-4.9.0.tgz"
    },
    "vary": {
      "version": "1.1.1",
      "from": "vary@>=1.1.0 <1.2.0",
      "resolved": "https://registry.npmjs.org/vary/-/vary-1.1.1.tgz"
    },
    "vendors": {
      "version": "1.0.1",
      "from": "vendors@>=1.0.0 <2.0.0",
      "resolved": "https://registry.npmjs.org/vendors/-/vendors-1.0.1.tgz"
    },
    "verror": {
      "version": "1.3.6",
      "from": "verror@1.3.6",
      "resolved": "https://registry.npmjs.org/verror/-/verror-1.3.6.tgz"
    },
    "viewport-list": {
      "version": "5.1.1",
      "from": "viewport-list@>=5.0.1 <6.0.0",
      "resolved": "https://registry.npmjs.org/viewport-list/-/viewport-list-5.1.1.tgz"
    },
    "vinyl": {
      "version": "0.5.3",
      "from": "vinyl@>=0.5.0 <0.6.0",
      "resolved": "https://registry.npmjs.org/vinyl/-/vinyl-0.5.3.tgz"
    },
    "vinyl-assign": {
      "version": "1.2.1",
      "from": "vinyl-assign@>=1.0.1 <2.0.0",
      "resolved": "https://registry.npmjs.org/vinyl-assign/-/vinyl-assign-1.2.1.tgz"
    },
    "vinyl-buffer": {
      "version": "1.0.0",
      "from": "vinyl-buffer@>=1.0.0 <2.0.0",
      "resolved": "https://registry.npmjs.org/vinyl-buffer/-/vinyl-buffer-1.0.0.tgz",
      "dependencies": {
        "bl": {
          "version": "0.9.5",
          "from": "bl@>=0.9.1 <0.10.0",
          "resolved": "https://registry.npmjs.org/bl/-/bl-0.9.5.tgz"
        },
        "isarray": {
          "version": "0.0.1",
          "from": "isarray@0.0.1",
          "resolved": "https://registry.npmjs.org/isarray/-/isarray-0.0.1.tgz"
        },
        "readable-stream": {
          "version": "1.0.34",
          "from": "readable-stream@>=1.0.26 <1.1.0",
          "resolved": "https://registry.npmjs.org/readable-stream/-/readable-stream-1.0.34.tgz"
        },
        "through2": {
          "version": "0.6.5",
          "from": "through2@>=0.6.1 <0.7.0",
          "resolved": "https://registry.npmjs.org/through2/-/through2-0.6.5.tgz"
        }
      }
    },
    "vinyl-fs": {
      "version": "0.3.14",
      "from": "vinyl-fs@>=0.3.0 <0.4.0",
      "resolved": "https://registry.npmjs.org/vinyl-fs/-/vinyl-fs-0.3.14.tgz",
      "dependencies": {
        "clone": {
          "version": "0.2.0",
          "from": "clone@>=0.2.0 <0.3.0",
          "resolved": "https://registry.npmjs.org/clone/-/clone-0.2.0.tgz"
        },
        "graceful-fs": {
          "version": "3.0.11",
          "from": "graceful-fs@>=3.0.0 <4.0.0",
          "resolved": "https://registry.npmjs.org/graceful-fs/-/graceful-fs-3.0.11.tgz"
        },
        "isarray": {
          "version": "0.0.1",
          "from": "isarray@0.0.1",
          "resolved": "https://registry.npmjs.org/isarray/-/isarray-0.0.1.tgz"
        },
        "readable-stream": {
          "version": "1.0.34",
          "from": "readable-stream@>=1.0.33-1 <1.1.0-0",
          "resolved": "https://registry.npmjs.org/readable-stream/-/readable-stream-1.0.34.tgz"
        },
        "strip-bom": {
          "version": "1.0.0",
          "from": "strip-bom@>=1.0.0 <2.0.0",
          "resolved": "https://registry.npmjs.org/strip-bom/-/strip-bom-1.0.0.tgz"
        },
        "through2": {
          "version": "0.6.5",
          "from": "through2@>=0.6.1 <0.7.0",
          "resolved": "https://registry.npmjs.org/through2/-/through2-0.6.5.tgz"
        },
        "vinyl": {
          "version": "0.4.6",
          "from": "vinyl@>=0.4.0 <0.5.0",
          "resolved": "https://registry.npmjs.org/vinyl/-/vinyl-0.4.6.tgz"
        }
      }
    },
    "vinyl-source-stream": {
      "version": "1.1.0",
      "from": "vinyl-source-stream@>=1.1.0 <2.0.0",
      "resolved": "https://registry.npmjs.org/vinyl-source-stream/-/vinyl-source-stream-1.1.0.tgz",
      "dependencies": {
        "clone": {
          "version": "0.2.0",
          "from": "clone@>=0.2.0 <0.3.0",
          "resolved": "https://registry.npmjs.org/clone/-/clone-0.2.0.tgz"
        },
        "isarray": {
          "version": "0.0.1",
          "from": "isarray@0.0.1",
          "resolved": "https://registry.npmjs.org/isarray/-/isarray-0.0.1.tgz"
        },
        "readable-stream": {
          "version": "1.0.34",
          "from": "readable-stream@>=1.0.33-1 <1.1.0-0",
          "resolved": "https://registry.npmjs.org/readable-stream/-/readable-stream-1.0.34.tgz"
        },
        "through2": {
          "version": "0.6.5",
          "from": "through2@>=0.6.1 <0.7.0",
          "resolved": "https://registry.npmjs.org/through2/-/through2-0.6.5.tgz"
        },
        "vinyl": {
          "version": "0.4.6",
          "from": "vinyl@>=0.4.3 <0.5.0",
          "resolved": "https://registry.npmjs.org/vinyl/-/vinyl-0.4.6.tgz"
        }
      }
    },
    "vinyl-sourcemaps-apply": {
      "version": "0.2.1",
      "from": "vinyl-sourcemaps-apply@>=0.2.0 <0.3.0",
      "resolved": "https://registry.npmjs.org/vinyl-sourcemaps-apply/-/vinyl-sourcemaps-apply-0.2.1.tgz"
    },
    "vinyl-transform": {
      "version": "1.0.0",
      "from": "vinyl-transform@>=1.0.0 <2.0.0",
      "resolved": "https://registry.npmjs.org/vinyl-transform/-/vinyl-transform-1.0.0.tgz",
      "dev": true,
      "dependencies": {
        "bl": {
          "version": "0.7.0",
          "from": "bl@>=0.7.0 <0.8.0",
          "resolved": "https://registry.npmjs.org/bl/-/bl-0.7.0.tgz",
          "dev": true
        },
        "isarray": {
          "version": "0.0.1",
          "from": "isarray@0.0.1",
          "resolved": "https://registry.npmjs.org/isarray/-/isarray-0.0.1.tgz",
          "dev": true
        },
        "object-keys": {
          "version": "0.4.0",
          "from": "object-keys@>=0.4.0 <0.5.0",
          "resolved": "https://registry.npmjs.org/object-keys/-/object-keys-0.4.0.tgz",
          "dev": true
        },
        "readable-stream": {
          "version": "1.0.34",
          "from": "readable-stream@>=1.0.2 <1.1.0",
          "resolved": "https://registry.npmjs.org/readable-stream/-/readable-stream-1.0.34.tgz",
          "dev": true
        },
        "through2": {
          "version": "0.4.2",
          "from": "through2@>=0.4.1 <0.5.0",
          "resolved": "https://registry.npmjs.org/through2/-/through2-0.4.2.tgz",
          "dev": true
        },
        "xtend": {
          "version": "2.1.2",
          "from": "xtend@>=2.1.1 <2.2.0",
          "resolved": "https://registry.npmjs.org/xtend/-/xtend-2.1.2.tgz",
          "dev": true
        }
      }
    },
    "vm-browserify": {
      "version": "0.0.4",
      "from": "vm-browserify@>=0.0.1 <0.1.0",
      "resolved": "https://registry.npmjs.org/vm-browserify/-/vm-browserify-0.0.4.tgz"
    },
    "void-elements": {
      "version": "2.0.1",
      "from": "void-elements@>=2.0.1 <2.1.0",
      "resolved": "https://registry.npmjs.org/void-elements/-/void-elements-2.0.1.tgz"
    },
    "vue": {
      "version": "2.2.6",
      "from": "vue@>=2.1.0 <3.0.0",
      "resolved": "https://registry.npmjs.org/vue/-/vue-2.2.6.tgz"
    },
    "vue-hot-reload-api": {
      "version": "2.0.11",
      "from": "vue-hot-reload-api@>=2.0.11 <3.0.0",
      "resolved": "https://registry.npmjs.org/vue-hot-reload-api/-/vue-hot-reload-api-2.0.11.tgz"
    },
    "vue-loader": {
      "version": "11.3.4",
      "from": "vue-loader@>=11.0.0 <12.0.0",
      "resolved": "https://registry.npmjs.org/vue-loader/-/vue-loader-11.3.4.tgz",
      "dependencies": {
        "loader-utils": {
          "version": "1.1.0",
          "from": "loader-utils@>=1.1.0 <2.0.0",
          "resolved": "https://registry.npmjs.org/loader-utils/-/loader-utils-1.1.0.tgz"
        },
        "lru-cache": {
          "version": "4.0.2",
          "from": "lru-cache@>=4.0.1 <5.0.0",
          "resolved": "https://registry.npmjs.org/lru-cache/-/lru-cache-4.0.2.tgz"
        }
      }
    },
    "vue-mugen-scroll": {
      "version": "0.2.2",
      "from": "vue-mugen-scroll@>=0.2.1 <0.3.0",
      "resolved": "https://registry.npmjs.org/vue-mugen-scroll/-/vue-mugen-scroll-0.2.2.tgz",
      "dependencies": {
        "throttleit": {
          "version": "1.0.0",
          "from": "throttleit@>=1.0.0 <2.0.0",
          "resolved": "https://registry.npmjs.org/throttleit/-/throttleit-1.0.0.tgz"
        }
      }
    },
    "vue-router": {
      "version": "2.3.1",
      "from": "vue-router@>=2.0.0-rc.5 <3.0.0",
      "resolved": "https://registry.npmjs.org/vue-router/-/vue-router-2.3.1.tgz"
    },
    "vue-style-loader": {
      "version": "2.0.5",
      "from": "vue-style-loader@>=2.0.0 <3.0.0",
      "resolved": "https://registry.npmjs.org/vue-style-loader/-/vue-style-loader-2.0.5.tgz",
      "dependencies": {
        "loader-utils": {
          "version": "1.1.0",
          "from": "loader-utils@>=1.0.2 <2.0.0",
          "resolved": "https://registry.npmjs.org/loader-utils/-/loader-utils-1.1.0.tgz"
        }
      }
    },
    "vue-template-compiler": {
      "version": "2.2.6",
      "from": "vue-template-compiler@>=2.1.10 <3.0.0",
      "resolved": "https://registry.npmjs.org/vue-template-compiler/-/vue-template-compiler-2.2.6.tgz"
    },
    "vue-template-es2015-compiler": {
      "version": "1.5.1",
      "from": "vue-template-es2015-compiler@>=1.2.2 <2.0.0",
      "resolved": "https://registry.npmjs.org/vue-template-es2015-compiler/-/vue-template-es2015-compiler-1.5.1.tgz"
    },
    "w3counter": {
      "version": "3.0.1",
      "from": "w3counter@>=3.0.1 <4.0.0",
      "resolved": "https://registry.npmjs.org/w3counter/-/w3counter-3.0.1.tgz"
    },
    "ware": {
      "version": "1.3.0",
      "from": "ware@>=1.2.0 <2.0.0",
      "resolved": "https://registry.npmjs.org/ware/-/ware-1.3.0.tgz"
    },
    "watchpack": {
      "version": "1.3.1",
      "from": "watchpack@>=1.3.1 <2.0.0",
      "resolved": "https://registry.npmjs.org/watchpack/-/watchpack-1.3.1.tgz",
      "dependencies": {
        "async": {
          "version": "2.2.0",
          "from": "async@>=2.1.2 <3.0.0",
          "resolved": "https://registry.npmjs.org/async/-/async-2.2.0.tgz"
        }
      }
    },
    "webpack": {
      "version": "2.3.2",
      "from": "webpack@>=2.2.1 <3.0.0",
      "resolved": "https://registry.npmjs.org/webpack/-/webpack-2.3.2.tgz",
      "dependencies": {
        "async": {
          "version": "2.2.0",
          "from": "async@>=2.1.2 <3.0.0",
          "resolved": "https://registry.npmjs.org/async/-/async-2.2.0.tgz"
        },
        "camelcase": {
          "version": "1.2.1",
          "from": "camelcase@>=1.0.2 <2.0.0",
          "resolved": "https://registry.npmjs.org/camelcase/-/camelcase-1.2.1.tgz"
        },
        "source-list-map": {
          "version": "1.1.1",
          "from": "source-list-map@>=1.1.1 <2.0.0",
          "resolved": "https://registry.npmjs.org/source-list-map/-/source-list-map-1.1.1.tgz"
        },
        "supports-color": {
          "version": "3.2.3",
          "from": "supports-color@>=3.1.0 <4.0.0",
          "resolved": "https://registry.npmjs.org/supports-color/-/supports-color-3.2.3.tgz"
        },
        "uglify-js": {
<<<<<<< HEAD
          "version": "2.8.18",
          "from": "uglify-js@>=2.8.5 <3.0.0",
          "resolved": "https://registry.npmjs.org/uglify-js/-/uglify-js-2.8.18.tgz",
=======
          "version": "2.8.20",
          "from": "uglify-js@>=2.8.5 <3.0.0",
          "resolved": "https://registry.npmjs.org/uglify-js/-/uglify-js-2.8.20.tgz",
>>>>>>> c23062f8
          "dependencies": {
            "yargs": {
              "version": "3.10.0",
              "from": "yargs@~3.10.0",
              "resolved": "https://registry.npmjs.org/yargs/-/yargs-3.10.0.tgz"
            }
          }
        },
        "webpack-sources": {
          "version": "0.2.3",
          "from": "webpack-sources@>=0.2.3 <0.3.0",
          "resolved": "https://registry.npmjs.org/webpack-sources/-/webpack-sources-0.2.3.tgz"
        },
        "yargs": {
          "version": "6.6.0",
          "from": "yargs@>=6.0.0 <7.0.0",
          "resolved": "https://registry.npmjs.org/yargs/-/yargs-6.6.0.tgz",
          "dependencies": {
            "camelcase": {
              "version": "3.0.0",
              "from": "camelcase@>=3.0.0 <4.0.0",
              "resolved": "https://registry.npmjs.org/camelcase/-/camelcase-3.0.0.tgz"
            },
            "cliui": {
              "version": "3.2.0",
              "from": "cliui@>=3.2.0 <4.0.0",
              "resolved": "https://registry.npmjs.org/cliui/-/cliui-3.2.0.tgz"
            }
          }
        },
        "yargs-parser": {
          "version": "4.2.1",
          "from": "yargs-parser@>=4.2.0 <5.0.0",
          "resolved": "https://registry.npmjs.org/yargs-parser/-/yargs-parser-4.2.1.tgz",
          "dependencies": {
            "camelcase": {
              "version": "3.0.0",
              "from": "camelcase@>=3.0.0 <4.0.0",
              "resolved": "https://registry.npmjs.org/camelcase/-/camelcase-3.0.0.tgz"
            }
          }
        }
      }
    },
    "webpack-bundle-analyzer": {
      "version": "2.3.1",
      "from": "webpack-bundle-analyzer@>=2.2.1 <3.0.0",
      "resolved": "https://registry.npmjs.org/webpack-bundle-analyzer/-/webpack-bundle-analyzer-2.3.1.tgz",
      "dev": true,
      "dependencies": {
        "ejs": {
          "version": "2.5.6",
          "from": "ejs@>=2.5.5 <3.0.0",
          "resolved": "https://registry.npmjs.org/ejs/-/ejs-2.5.6.tgz",
          "dev": true
        },
        "gzip-size": {
          "version": "3.0.0",
          "from": "gzip-size@>=3.0.0 <4.0.0",
          "resolved": "https://registry.npmjs.org/gzip-size/-/gzip-size-3.0.0.tgz",
          "dev": true
        }
      }
    },
    "webpack-dev-middleware": {
      "version": "1.10.1",
      "from": "webpack-dev-middleware@>=1.10.0 <2.0.0",
      "resolved": "https://registry.npmjs.org/webpack-dev-middleware/-/webpack-dev-middleware-1.10.1.tgz",
      "dev": true,
      "dependencies": {
        "mime": {
          "version": "1.3.4",
          "from": "mime@>=1.3.4 <2.0.0",
          "resolved": "https://registry.npmjs.org/mime/-/mime-1.3.4.tgz",
          "dev": true
        }
      }
    },
    "webpack-hot-middleware": {
      "version": "2.17.1",
      "from": "webpack-hot-middleware@>=2.6.1 <3.0.0",
      "resolved": "https://registry.npmjs.org/webpack-hot-middleware/-/webpack-hot-middleware-2.17.1.tgz",
      "dev": true
    },
    "webpack-merge": {
      "version": "2.6.1",
      "from": "webpack-merge@>=2.6.1 <3.0.0",
      "resolved": "https://registry.npmjs.org/webpack-merge/-/webpack-merge-2.6.1.tgz"
    },
    "webpack-sources": {
      "version": "0.1.5",
      "from": "webpack-sources@>=0.1.0 <0.2.0",
      "resolved": "https://registry.npmjs.org/webpack-sources/-/webpack-sources-0.1.5.tgz"
    },
    "whet.extend": {
      "version": "0.9.9",
      "from": "whet.extend@>=0.9.9 <0.10.0",
      "resolved": "https://registry.npmjs.org/whet.extend/-/whet.extend-0.9.9.tgz"
    },
    "which": {
      "version": "1.0.9",
      "from": "which@>=1.0.5 <1.1.0",
      "resolved": "https://registry.npmjs.org/which/-/which-1.0.9.tgz"
    },
    "which-module": {
      "version": "1.0.0",
      "from": "which-module@>=1.0.0 <2.0.0",
      "resolved": "https://registry.npmjs.org/which-module/-/which-module-1.0.0.tgz"
    },
    "wide-align": {
      "version": "1.1.0",
      "from": "wide-align@>=1.1.0 <2.0.0",
      "resolved": "https://registry.npmjs.org/wide-align/-/wide-align-1.1.0.tgz"
    },
    "win-release": {
      "version": "1.1.1",
      "from": "win-release@>=1.0.0 <2.0.0",
      "resolved": "https://registry.npmjs.org/win-release/-/win-release-1.1.1.tgz"
    },
    "window-size": {
      "version": "0.1.0",
      "from": "window-size@0.1.0",
      "resolved": "https://registry.npmjs.org/window-size/-/window-size-0.1.0.tgz"
    },
    "winston": {
      "version": "2.3.1",
      "from": "winston@>=2.1.0 <3.0.0",
      "resolved": "https://registry.npmjs.org/winston/-/winston-2.3.1.tgz",
      "dependencies": {
        "async": {
          "version": "1.0.0",
          "from": "async@>=1.0.0 <1.1.0",
          "resolved": "https://registry.npmjs.org/async/-/async-1.0.0.tgz"
        }
      }
    },
    "with": {
      "version": "4.0.3",
      "from": "with@>=4.0.0 <4.1.0",
      "resolved": "https://registry.npmjs.org/with/-/with-4.0.3.tgz",
      "dependencies": {
        "acorn": {
          "version": "1.2.2",
          "from": "acorn@>=1.0.1 <2.0.0",
          "resolved": "https://registry.npmjs.org/acorn/-/acorn-1.2.2.tgz"
        }
      }
    },
    "wns": {
      "version": "0.5.3",
      "from": "wns@>=0.5.3 <0.6.0",
      "resolved": "https://registry.npmjs.org/wns/-/wns-0.5.3.tgz"
    },
    "wordwrap": {
      "version": "0.0.3",
      "from": "wordwrap@>=0.0.2 <0.1.0",
      "resolved": "https://registry.npmjs.org/wordwrap/-/wordwrap-0.0.3.tgz"
    },
    "wrap-ansi": {
      "version": "2.1.0",
      "from": "wrap-ansi@>=2.0.0 <3.0.0",
      "resolved": "https://registry.npmjs.org/wrap-ansi/-/wrap-ansi-2.1.0.tgz"
    },
    "wrap-fn": {
      "version": "0.1.5",
      "from": "wrap-fn@>=0.1.0 <0.2.0",
      "resolved": "https://registry.npmjs.org/wrap-fn/-/wrap-fn-0.1.5.tgz",
      "dependencies": {
        "co": {
          "version": "3.1.0",
          "from": "co@3.1.0",
          "resolved": "https://registry.npmjs.org/co/-/co-3.1.0.tgz"
        }
      }
    },
    "wrappy": {
      "version": "1.0.2",
      "from": "wrappy@>=1.0.0 <2.0.0",
      "resolved": "https://registry.npmjs.org/wrappy/-/wrappy-1.0.2.tgz"
    },
    "wrench": {
      "version": "1.4.4",
      "from": "wrench@>=1.4.2 <1.5.0",
      "resolved": "https://registry.npmjs.org/wrench/-/wrench-1.4.4.tgz"
    },
    "write": {
      "version": "0.2.1",
      "from": "write@>=0.2.1 <0.3.0",
      "resolved": "https://registry.npmjs.org/write/-/write-0.2.1.tgz",
      "dev": true
    },
    "write-file-atomic": {
      "version": "1.3.1",
      "from": "write-file-atomic@>=1.1.2 <2.0.0",
      "resolved": "https://registry.npmjs.org/write-file-atomic/-/write-file-atomic-1.3.1.tgz"
    },
    "ws": {
      "version": "1.1.4",
      "from": "ws@>=1.0.1 <2.0.0",
      "resolved": "https://registry.npmjs.org/ws/-/ws-1.1.4.tgz"
    },
    "wtf-8": {
      "version": "1.0.0",
      "from": "wtf-8@1.0.0",
      "resolved": "https://registry.npmjs.org/wtf-8/-/wtf-8-1.0.0.tgz",
      "dev": true
    },
    "xdg-basedir": {
      "version": "1.0.1",
      "from": "xdg-basedir@>=1.0.0 <2.0.0",
      "resolved": "https://registry.npmjs.org/xdg-basedir/-/xdg-basedir-1.0.1.tgz"
    },
    "xml-char-classes": {
      "version": "1.0.0",
      "from": "xml-char-classes@>=1.0.0 <2.0.0",
      "resolved": "https://registry.npmjs.org/xml-char-classes/-/xml-char-classes-1.0.0.tgz"
    },
    "xml-crypto": {
      "version": "0.8.2",
      "from": "xml-crypto@0.8.2",
      "resolved": "https://registry.npmjs.org/xml-crypto/-/xml-crypto-0.8.2.tgz"
    },
    "xml2js": {
      "version": "0.4.17",
      "from": "xml2js@>=0.4.4 <0.5.0",
      "resolved": "https://registry.npmjs.org/xml2js/-/xml2js-0.4.17.tgz",
      "dependencies": {
        "xmlbuilder": {
          "version": "4.2.1",
          "from": "xmlbuilder@>=4.1.0 <5.0.0",
          "resolved": "https://registry.npmjs.org/xmlbuilder/-/xmlbuilder-4.2.1.tgz"
        }
      }
    },
    "xmlbuilder": {
      "version": "8.2.2",
      "from": "xmlbuilder@>=1.0.0",
      "resolved": "https://registry.npmjs.org/xmlbuilder/-/xmlbuilder-8.2.2.tgz"
    },
    "xmldom": {
      "version": "0.1.19",
      "from": "xmldom@0.1.19",
      "resolved": "https://registry.npmjs.org/xmldom/-/xmldom-0.1.19.tgz"
    },
    "xmlhttprequest-ssl": {
      "version": "1.5.3",
      "from": "xmlhttprequest-ssl@1.5.3",
      "resolved": "https://registry.npmjs.org/xmlhttprequest-ssl/-/xmlhttprequest-ssl-1.5.3.tgz",
      "dev": true
    },
    "xpath.js": {
      "version": "1.0.7",
      "from": "xpath.js@>=0.0.3",
      "resolved": "https://registry.npmjs.org/xpath.js/-/xpath.js-1.0.7.tgz"
    },
    "xregexp": {
      "version": "2.0.0",
      "from": "xregexp@2.0.0",
      "resolved": "https://registry.npmjs.org/xregexp/-/xregexp-2.0.0.tgz",
      "dev": true
    },
    "xtend": {
      "version": "4.0.1",
      "from": "xtend@>=4.0.0 <5.0.0",
      "resolved": "https://registry.npmjs.org/xtend/-/xtend-4.0.1.tgz"
    },
    "y18n": {
      "version": "3.2.1",
      "from": "y18n@>=3.2.0 <4.0.0",
      "resolved": "https://registry.npmjs.org/y18n/-/y18n-3.2.1.tgz"
    },
    "yallist": {
      "version": "2.1.2",
      "from": "yallist@>=2.0.0 <3.0.0",
      "resolved": "https://registry.npmjs.org/yallist/-/yallist-2.1.2.tgz"
    },
    "yargs": {
      "version": "3.10.0",
      "from": "yargs@>=3.10.0 <3.11.0",
      "resolved": "https://registry.npmjs.org/yargs/-/yargs-3.10.0.tgz",
      "dependencies": {
        "camelcase": {
          "version": "1.2.1",
          "from": "camelcase@>=1.0.2 <2.0.0",
          "resolved": "https://registry.npmjs.org/camelcase/-/camelcase-1.2.1.tgz"
        }
      }
    },
    "yargs-parser": {
      "version": "2.4.1",
      "from": "yargs-parser@>=2.4.1 <3.0.0",
      "resolved": "https://registry.npmjs.org/yargs-parser/-/yargs-parser-2.4.1.tgz",
      "dependencies": {
        "camelcase": {
          "version": "3.0.0",
          "from": "camelcase@>=3.0.0 <4.0.0",
          "resolved": "https://registry.npmjs.org/camelcase/-/camelcase-3.0.0.tgz"
        },
        "lodash.assign": {
          "version": "4.2.0",
          "from": "lodash.assign@>=4.0.6 <5.0.0",
          "resolved": "https://registry.npmjs.org/lodash.assign/-/lodash.assign-4.2.0.tgz"
        }
      }
    },
    "yauzl": {
      "version": "2.7.0",
      "from": "yauzl@>=2.2.1 <3.0.0",
      "resolved": "https://registry.npmjs.org/yauzl/-/yauzl-2.7.0.tgz"
    },
    "yeast": {
      "version": "0.1.2",
      "from": "yeast@0.1.2",
      "resolved": "https://registry.npmjs.org/yeast/-/yeast-0.1.2.tgz",
      "dev": true
    }
  }
}<|MERGE_RESOLUTION|>--- conflicted
+++ resolved
@@ -1,10 +1,6 @@
 {
   "name": "habitica",
-<<<<<<< HEAD
   "version": "3.83.5",
-=======
-  "version": "3.83.0",
->>>>>>> c23062f8
   "dependencies": {
     "@gulp-sourcemaps/map-sources": {
       "version": "1.0.0",
@@ -504,15 +500,9 @@
       "resolved": "https://registry.npmjs.org/autoprefixer/-/autoprefixer-6.7.7.tgz"
     },
     "aws-sdk": {
-<<<<<<< HEAD
-      "version": "2.34.0",
-      "from": "aws-sdk@>=2.0.25 <3.0.0",
-      "resolved": "https://registry.npmjs.org/aws-sdk/-/aws-sdk-2.34.0.tgz",
-=======
       "version": "2.35.0",
       "from": "aws-sdk@>=2.0.25 <3.0.0",
       "resolved": "https://registry.npmjs.org/aws-sdk/-/aws-sdk-2.35.0.tgz",
->>>>>>> c23062f8
       "dependencies": {
         "lodash": {
           "version": "3.5.0",
@@ -2515,15 +2505,9 @@
       "resolved": "https://registry.npmjs.org/cwise/-/cwise-1.0.10.tgz",
       "dependencies": {
         "uglify-js": {
-<<<<<<< HEAD
-          "version": "2.8.18",
-          "from": "uglify-js@>=2.6.0 <3.0.0",
-          "resolved": "https://registry.npmjs.org/uglify-js/-/uglify-js-2.8.18.tgz"
-=======
           "version": "2.8.20",
           "from": "uglify-js@>=2.6.0 <3.0.0",
           "resolved": "https://registry.npmjs.org/uglify-js/-/uglify-js-2.8.20.tgz"
->>>>>>> c23062f8
         }
       }
     },
@@ -4837,15 +4821,9 @@
           "resolved": "https://registry.npmjs.org/supports-color/-/supports-color-0.2.0.tgz"
         },
         "uglify-js": {
-<<<<<<< HEAD
-          "version": "2.8.18",
-          "from": "uglify-js@>=2.4.0 <3.0.0",
-          "resolved": "https://registry.npmjs.org/uglify-js/-/uglify-js-2.8.18.tgz"
-=======
           "version": "2.8.20",
           "from": "uglify-js@>=2.4.0 <3.0.0",
           "resolved": "https://registry.npmjs.org/uglify-js/-/uglify-js-2.8.20.tgz"
->>>>>>> c23062f8
         }
       }
     },
@@ -5488,15 +5466,9 @@
           "resolved": "https://registry.npmjs.org/clean-css/-/clean-css-4.0.10.tgz"
         },
         "uglify-js": {
-<<<<<<< HEAD
-          "version": "2.8.18",
-          "from": "uglify-js@>=2.8.0 <2.9.0",
-          "resolved": "https://registry.npmjs.org/uglify-js/-/uglify-js-2.8.18.tgz"
-=======
           "version": "2.8.20",
           "from": "uglify-js@>=2.8.0 <2.9.0",
           "resolved": "https://registry.npmjs.org/uglify-js/-/uglify-js-2.8.20.tgz"
->>>>>>> c23062f8
         }
       }
     },
@@ -6354,7 +6326,6 @@
           "resolved": "https://registry.npmjs.org/abbrev/-/abbrev-1.0.9.tgz",
           "dev": true
         },
-<<<<<<< HEAD
         "escodegen": {
           "version": "1.7.1",
           "from": "escodegen@>=1.7.0 <1.8.0",
@@ -6456,8 +6427,6 @@
             }
           }
         },
-=======
->>>>>>> c23062f8
         "which": {
           "version": "1.2.14",
           "from": "which@>=1.1.1 <2.0.0",
@@ -6596,15 +6565,9 @@
           "resolved": "https://registry.npmjs.org/source-map/-/source-map-0.4.4.tgz"
         },
         "uglify-js": {
-<<<<<<< HEAD
-          "version": "2.8.18",
-          "from": "uglify-js@>=2.4.19 <3.0.0",
-          "resolved": "https://registry.npmjs.org/uglify-js/-/uglify-js-2.8.18.tgz",
-=======
           "version": "2.8.20",
           "from": "uglify-js@>=2.4.19 <3.0.0",
           "resolved": "https://registry.npmjs.org/uglify-js/-/uglify-js-2.8.20.tgz",
->>>>>>> c23062f8
           "dependencies": {
             "source-map": {
               "version": "0.5.6",
@@ -6975,15 +6938,9 @@
           "dev": true
         },
         "uglify-js": {
-<<<<<<< HEAD
-          "version": "2.8.18",
-          "from": "uglify-js@>=2.6.0 <3.0.0",
-          "resolved": "https://registry.npmjs.org/uglify-js/-/uglify-js-2.8.18.tgz",
-=======
           "version": "2.8.20",
           "from": "uglify-js@>=2.6.0 <3.0.0",
           "resolved": "https://registry.npmjs.org/uglify-js/-/uglify-js-2.8.20.tgz",
->>>>>>> c23062f8
           "dev": true,
           "optional": true
         },
@@ -9902,15 +9859,9 @@
           "resolved": "https://registry.npmjs.org/source-map/-/source-map-0.4.4.tgz"
         },
         "uglify-js": {
-<<<<<<< HEAD
-          "version": "2.8.18",
-          "from": "uglify-js@>=2.6.1 <3.0.0",
-          "resolved": "https://registry.npmjs.org/uglify-js/-/uglify-js-2.8.18.tgz",
-=======
           "version": "2.8.20",
           "from": "uglify-js@>=2.6.1 <3.0.0",
           "resolved": "https://registry.npmjs.org/uglify-js/-/uglify-js-2.8.20.tgz",
->>>>>>> c23062f8
           "dependencies": {
             "source-map": {
               "version": "0.5.6",
@@ -12500,15 +12451,9 @@
           "resolved": "https://registry.npmjs.org/supports-color/-/supports-color-3.2.3.tgz"
         },
         "uglify-js": {
-<<<<<<< HEAD
-          "version": "2.8.18",
-          "from": "uglify-js@>=2.8.5 <3.0.0",
-          "resolved": "https://registry.npmjs.org/uglify-js/-/uglify-js-2.8.18.tgz",
-=======
           "version": "2.8.20",
           "from": "uglify-js@>=2.8.5 <3.0.0",
           "resolved": "https://registry.npmjs.org/uglify-js/-/uglify-js-2.8.20.tgz",
->>>>>>> c23062f8
           "dependencies": {
             "yargs": {
               "version": "3.10.0",
