{
  "name": "habitica",
<<<<<<< HEAD
  "version": "3.84.0",
=======
  "version": "3.84.1",
>>>>>>> 91b6d3db
  "dependencies": {
    "@gulp-sourcemaps/map-sources": {
      "version": "1.0.0",
      "from": "@gulp-sourcemaps/map-sources@>=1.0.0 <2.0.0",
      "resolved": "https://registry.npmjs.org/@gulp-sourcemaps/map-sources/-/map-sources-1.0.0.tgz"
    },
    "@slack/client": {
      "version": "3.9.0",
      "from": "@slack/client@>=3.8.1 <4.0.0",
      "resolved": "https://registry.npmjs.org/@slack/client/-/client-3.9.0.tgz"
    },
    "abbrev": {
      "version": "1.1.0",
      "from": "abbrev@>=1.0.0 <2.0.0",
      "resolved": "https://registry.npmjs.org/abbrev/-/abbrev-1.1.0.tgz"
    },
    "accepts": {
      "version": "1.3.3",
      "from": "accepts@>=1.3.2 <2.0.0",
      "resolved": "https://registry.npmjs.org/accepts/-/accepts-1.3.3.tgz"
    },
    "acorn": {
      "version": "4.0.11",
      "from": "acorn@>=4.0.3 <5.0.0",
      "resolved": "https://registry.npmjs.org/acorn/-/acorn-4.0.11.tgz"
    },
    "acorn-dynamic-import": {
      "version": "2.0.2",
      "from": "acorn-dynamic-import@>=2.0.0 <3.0.0",
      "resolved": "https://registry.npmjs.org/acorn-dynamic-import/-/acorn-dynamic-import-2.0.2.tgz"
    },
    "acorn-globals": {
      "version": "1.0.9",
      "from": "acorn-globals@>=1.0.3 <2.0.0",
      "resolved": "https://registry.npmjs.org/acorn-globals/-/acorn-globals-1.0.9.tgz",
      "dependencies": {
        "acorn": {
          "version": "2.7.0",
          "from": "acorn@>=2.1.0 <3.0.0",
          "resolved": "https://registry.npmjs.org/acorn/-/acorn-2.7.0.tgz"
        }
      }
    },
    "acorn-jsx": {
      "version": "3.0.1",
      "from": "acorn-jsx@>=3.0.0 <4.0.0",
      "resolved": "https://registry.npmjs.org/acorn-jsx/-/acorn-jsx-3.0.1.tgz",
      "dev": true,
      "dependencies": {
        "acorn": {
          "version": "3.3.0",
          "from": "acorn@>=3.0.4 <4.0.0",
          "resolved": "https://registry.npmjs.org/acorn/-/acorn-3.3.0.tgz",
          "dev": true
        }
      }
    },
    "addressparser": {
      "version": "1.0.1",
      "from": "addressparser@1.0.1",
      "resolved": "https://registry.npmjs.org/addressparser/-/addressparser-1.0.1.tgz"
    },
    "adm-zip": {
      "version": "0.4.7",
      "from": "adm-zip@>=0.4.7 <0.5.0",
      "resolved": "https://registry.npmjs.org/adm-zip/-/adm-zip-0.4.7.tgz",
      "dev": true
    },
    "after": {
      "version": "0.8.2",
      "from": "after@0.8.2",
      "resolved": "https://registry.npmjs.org/after/-/after-0.8.2.tgz",
      "dev": true
    },
    "agent-base": {
      "version": "2.0.1",
      "from": "agent-base@>=2.0.0 <3.0.0",
      "resolved": "https://registry.npmjs.org/agent-base/-/agent-base-2.0.1.tgz"
    },
    "ajv": {
      "version": "4.11.5",
      "from": "ajv@>=4.9.1 <5.0.0",
      "resolved": "https://registry.npmjs.org/ajv/-/ajv-4.11.5.tgz"
    },
    "ajv-keywords": {
      "version": "1.5.1",
      "from": "ajv-keywords@>=1.1.1 <2.0.0",
      "resolved": "https://registry.npmjs.org/ajv-keywords/-/ajv-keywords-1.5.1.tgz"
    },
    "align-text": {
      "version": "0.1.4",
      "from": "align-text@>=0.1.3 <0.2.0",
      "resolved": "https://registry.npmjs.org/align-text/-/align-text-0.1.4.tgz"
    },
    "alphanum-sort": {
      "version": "1.0.2",
      "from": "alphanum-sort@>=1.0.1 <2.0.0",
      "resolved": "https://registry.npmjs.org/alphanum-sort/-/alphanum-sort-1.0.2.tgz"
    },
    "alter": {
      "version": "0.2.0",
      "from": "alter@>=0.2.0 <0.3.0",
      "resolved": "https://registry.npmjs.org/alter/-/alter-0.2.0.tgz",
      "dev": true
    },
    "amazon-payments": {
      "version": "0.0.4",
      "from": "amazon-payments@0.0.4",
      "resolved": "https://registry.npmjs.org/amazon-payments/-/amazon-payments-0.0.4.tgz",
      "dependencies": {
        "asn1": {
          "version": "0.1.11",
          "from": "asn1@0.1.11",
          "resolved": "https://registry.npmjs.org/asn1/-/asn1-0.1.11.tgz",
          "optional": true
        },
        "assert-plus": {
          "version": "0.1.5",
          "from": "assert-plus@>=0.1.5 <0.2.0",
          "resolved": "https://registry.npmjs.org/assert-plus/-/assert-plus-0.1.5.tgz",
          "optional": true
        },
        "async": {
          "version": "0.9.2",
          "from": "async@>=0.9.0 <0.10.0",
          "resolved": "https://registry.npmjs.org/async/-/async-0.9.2.tgz",
          "optional": true
        },
        "aws-sign2": {
          "version": "0.5.0",
          "from": "aws-sign2@>=0.5.0 <0.6.0",
          "resolved": "https://registry.npmjs.org/aws-sign2/-/aws-sign2-0.5.0.tgz",
          "optional": true
        },
        "boom": {
          "version": "0.4.2",
          "from": "boom@>=0.4.0 <0.5.0",
          "resolved": "https://registry.npmjs.org/boom/-/boom-0.4.2.tgz"
        },
        "combined-stream": {
          "version": "0.0.7",
          "from": "combined-stream@>=0.0.4 <0.1.0",
          "resolved": "https://registry.npmjs.org/combined-stream/-/combined-stream-0.0.7.tgz",
          "optional": true
        },
        "cryptiles": {
          "version": "0.2.2",
          "from": "cryptiles@>=0.2.0 <0.3.0",
          "resolved": "https://registry.npmjs.org/cryptiles/-/cryptiles-0.2.2.tgz",
          "optional": true
        },
        "delayed-stream": {
          "version": "0.0.5",
          "from": "delayed-stream@0.0.5",
          "resolved": "https://registry.npmjs.org/delayed-stream/-/delayed-stream-0.0.5.tgz",
          "optional": true
        },
        "forever-agent": {
          "version": "0.5.2",
          "from": "forever-agent@>=0.5.0 <0.6.0",
          "resolved": "https://registry.npmjs.org/forever-agent/-/forever-agent-0.5.2.tgz"
        },
        "form-data": {
          "version": "0.1.4",
          "from": "form-data@>=0.1.0 <0.2.0",
          "resolved": "https://registry.npmjs.org/form-data/-/form-data-0.1.4.tgz",
          "optional": true
        },
        "hawk": {
          "version": "1.0.0",
          "from": "hawk@>=1.0.0 <1.1.0",
          "resolved": "https://registry.npmjs.org/hawk/-/hawk-1.0.0.tgz",
          "optional": true
        },
        "hoek": {
          "version": "0.9.1",
          "from": "hoek@>=0.9.0 <0.10.0",
          "resolved": "https://registry.npmjs.org/hoek/-/hoek-0.9.1.tgz"
        },
        "http-signature": {
          "version": "0.10.1",
          "from": "http-signature@>=0.10.0 <0.11.0",
          "resolved": "https://registry.npmjs.org/http-signature/-/http-signature-0.10.1.tgz",
          "optional": true
        },
        "node-uuid": {
          "version": "1.4.8",
          "from": "node-uuid@~1.4.0",
          "resolved": "https://registry.npmjs.org/node-uuid/-/node-uuid-1.4.8.tgz"
        },
        "oauth-sign": {
          "version": "0.3.0",
          "from": "oauth-sign@>=0.3.0 <0.4.0",
          "resolved": "https://registry.npmjs.org/oauth-sign/-/oauth-sign-0.3.0.tgz",
          "optional": true
        },
        "qs": {
          "version": "0.6.6",
          "from": "qs@0.6.6",
          "resolved": "https://registry.npmjs.org/qs/-/qs-0.6.6.tgz"
        },
        "request": {
          "version": "2.34.0",
          "from": "request@2.34.0",
          "resolved": "https://registry.npmjs.org/request/-/request-2.34.0.tgz"
        },
        "sntp": {
          "version": "0.2.4",
          "from": "sntp@>=0.2.0 <0.3.0",
          "resolved": "https://registry.npmjs.org/sntp/-/sntp-0.2.4.tgz",
          "optional": true
        },
        "tunnel-agent": {
          "version": "0.3.0",
          "from": "tunnel-agent@>=0.3.0 <0.4.0",
          "resolved": "https://registry.npmjs.org/tunnel-agent/-/tunnel-agent-0.3.0.tgz",
          "optional": true
        },
        "xml2js": {
          "version": "0.4.4",
          "from": "xml2js@0.4.4",
          "resolved": "https://registry.npmjs.org/xml2js/-/xml2js-0.4.4.tgz"
        }
      }
    },
    "amdefine": {
      "version": "1.0.1",
      "from": "amdefine@>=0.0.4",
      "resolved": "https://registry.npmjs.org/amdefine/-/amdefine-1.0.1.tgz"
    },
    "amplitude": {
      "version": "2.0.4",
      "from": "amplitude@>=2.0.3 <3.0.0",
      "resolved": "https://registry.npmjs.org/amplitude/-/amplitude-2.0.4.tgz",
      "dependencies": {
        "form-data": {
          "version": "1.0.0-rc4",
          "from": "form-data@1.0.0-rc4",
          "resolved": "https://registry.npmjs.org/form-data/-/form-data-1.0.0-rc4.tgz"
        },
        "mime": {
          "version": "1.3.4",
          "from": "mime@>=1.3.4 <2.0.0",
          "resolved": "https://registry.npmjs.org/mime/-/mime-1.3.4.tgz"
        },
        "superagent": {
          "version": "2.3.0",
          "from": "superagent@>=2.0.0 <3.0.0",
          "resolved": "https://registry.npmjs.org/superagent/-/superagent-2.3.0.tgz"
        }
      }
    },
    "ansi-escapes": {
      "version": "1.4.0",
      "from": "ansi-escapes@>=1.1.0 <2.0.0",
      "resolved": "https://registry.npmjs.org/ansi-escapes/-/ansi-escapes-1.4.0.tgz",
      "dev": true
    },
    "ansi-html": {
      "version": "0.0.7",
      "from": "ansi-html@0.0.7",
      "resolved": "https://registry.npmjs.org/ansi-html/-/ansi-html-0.0.7.tgz",
      "dev": true
    },
    "ansi-regex": {
      "version": "2.1.1",
      "from": "ansi-regex@>=2.0.0 <3.0.0",
      "resolved": "https://registry.npmjs.org/ansi-regex/-/ansi-regex-2.1.1.tgz"
    },
    "ansi-styles": {
      "version": "2.2.1",
      "from": "ansi-styles@>=2.2.1 <3.0.0",
      "resolved": "https://registry.npmjs.org/ansi-styles/-/ansi-styles-2.2.1.tgz"
    },
    "any-promise": {
      "version": "0.1.0",
      "from": "any-promise@>=0.1.0 <0.2.0",
      "resolved": "https://registry.npmjs.org/any-promise/-/any-promise-0.1.0.tgz"
    },
    "anymatch": {
      "version": "1.3.0",
      "from": "anymatch@>=1.3.0 <2.0.0",
      "resolved": "https://registry.npmjs.org/anymatch/-/anymatch-1.3.0.tgz"
    },
    "apidoc": {
      "version": "0.17.5",
      "from": "apidoc@>=0.17.5 <0.18.0",
      "resolved": "https://registry.npmjs.org/apidoc/-/apidoc-0.17.5.tgz"
    },
    "apidoc-core": {
      "version": "0.8.2",
      "from": "apidoc-core@>=0.8.1 <0.9.0",
      "resolved": "https://registry.npmjs.org/apidoc-core/-/apidoc-core-0.8.2.tgz",
      "dependencies": {
        "glob": {
          "version": "7.1.1",
          "from": "glob@>=7.1.1 <8.0.0",
          "resolved": "https://registry.npmjs.org/glob/-/glob-7.1.1.tgz"
        },
        "semver": {
          "version": "5.3.0",
          "from": "semver@>=5.3.0 <5.4.0",
          "resolved": "https://registry.npmjs.org/semver/-/semver-5.3.0.tgz"
        }
      }
    },
    "apn": {
      "version": "1.7.8",
      "from": "apn@>=1.7.6 <2.0.0",
      "resolved": "https://registry.npmjs.org/apn/-/apn-1.7.8.tgz"
    },
    "append-transform": {
      "version": "0.4.0",
      "from": "append-transform@>=0.4.0 <0.5.0",
      "resolved": "https://registry.npmjs.org/append-transform/-/append-transform-0.4.0.tgz",
      "dev": true
    },
    "aproba": {
      "version": "1.1.1",
      "from": "aproba@>=1.0.3 <2.0.0",
      "resolved": "https://registry.npmjs.org/aproba/-/aproba-1.1.1.tgz"
    },
    "archive-type": {
      "version": "3.2.0",
      "from": "archive-type@>=3.0.1 <4.0.0",
      "resolved": "https://registry.npmjs.org/archive-type/-/archive-type-3.2.0.tgz"
    },
    "archy": {
      "version": "0.0.2",
      "from": "archy@0.0.2",
      "resolved": "https://registry.npmjs.org/archy/-/archy-0.0.2.tgz"
    },
    "are-we-there-yet": {
      "version": "1.1.2",
      "from": "are-we-there-yet@>=1.1.2 <1.2.0",
      "resolved": "https://registry.npmjs.org/are-we-there-yet/-/are-we-there-yet-1.1.2.tgz"
    },
    "argparse": {
      "version": "1.0.9",
      "from": "argparse@>=1.0.7 <2.0.0",
      "resolved": "https://registry.npmjs.org/argparse/-/argparse-1.0.9.tgz"
    },
    "arr-diff": {
      "version": "2.0.0",
      "from": "arr-diff@>=2.0.0 <3.0.0",
      "resolved": "https://registry.npmjs.org/arr-diff/-/arr-diff-2.0.0.tgz"
    },
    "arr-flatten": {
      "version": "1.0.1",
      "from": "arr-flatten@>=1.0.1 <2.0.0",
      "resolved": "https://registry.npmjs.org/arr-flatten/-/arr-flatten-1.0.1.tgz"
    },
    "array-differ": {
      "version": "1.0.0",
      "from": "array-differ@>=1.0.0 <2.0.0",
      "resolved": "https://registry.npmjs.org/array-differ/-/array-differ-1.0.0.tgz"
    },
    "array-filter": {
      "version": "0.0.1",
      "from": "array-filter@>=0.0.0 <0.1.0",
      "resolved": "https://registry.npmjs.org/array-filter/-/array-filter-0.0.1.tgz"
    },
    "array-find-index": {
      "version": "1.0.2",
      "from": "array-find-index@>=1.0.1 <2.0.0",
      "resolved": "https://registry.npmjs.org/array-find-index/-/array-find-index-1.0.2.tgz"
    },
    "array-flatten": {
      "version": "1.1.1",
      "from": "array-flatten@1.1.1",
      "resolved": "https://registry.npmjs.org/array-flatten/-/array-flatten-1.1.1.tgz"
    },
    "array-map": {
      "version": "0.0.0",
      "from": "array-map@>=0.0.0 <0.1.0",
      "resolved": "https://registry.npmjs.org/array-map/-/array-map-0.0.0.tgz"
    },
    "array-reduce": {
      "version": "0.0.0",
      "from": "array-reduce@>=0.0.0 <0.1.0",
      "resolved": "https://registry.npmjs.org/array-reduce/-/array-reduce-0.0.0.tgz"
    },
    "array-slice": {
      "version": "0.2.3",
      "from": "array-slice@>=0.2.3 <0.3.0",
      "resolved": "https://registry.npmjs.org/array-slice/-/array-slice-0.2.3.tgz",
      "dev": true
    },
    "array-union": {
      "version": "1.0.2",
      "from": "array-union@>=1.0.1 <2.0.0",
      "resolved": "https://registry.npmjs.org/array-union/-/array-union-1.0.2.tgz"
    },
    "array-uniq": {
      "version": "1.0.3",
      "from": "array-uniq@>=1.0.2 <2.0.0",
      "resolved": "https://registry.npmjs.org/array-uniq/-/array-uniq-1.0.3.tgz"
    },
    "array-unique": {
      "version": "0.2.1",
      "from": "array-unique@>=0.2.1 <0.3.0",
      "resolved": "https://registry.npmjs.org/array-unique/-/array-unique-0.2.1.tgz"
    },
    "arraybuffer.slice": {
      "version": "0.0.6",
      "from": "arraybuffer.slice@0.0.6",
      "resolved": "https://registry.npmjs.org/arraybuffer.slice/-/arraybuffer.slice-0.0.6.tgz",
      "dev": true
    },
    "arrify": {
      "version": "1.0.1",
      "from": "arrify@>=1.0.0 <2.0.0",
      "resolved": "https://registry.npmjs.org/arrify/-/arrify-1.0.1.tgz"
    },
    "asap": {
      "version": "1.0.0",
      "from": "asap@>=1.0.0 <1.1.0",
      "resolved": "https://registry.npmjs.org/asap/-/asap-1.0.0.tgz"
    },
    "asn1": {
      "version": "0.2.3",
      "from": "asn1@>=0.2.3 <0.3.0",
      "resolved": "https://registry.npmjs.org/asn1/-/asn1-0.2.3.tgz"
    },
    "asn1.js": {
      "version": "4.9.1",
      "from": "asn1.js@>=4.0.0 <5.0.0",
      "resolved": "https://registry.npmjs.org/asn1.js/-/asn1.js-4.9.1.tgz"
    },
    "assert": {
      "version": "1.3.0",
      "from": "assert@>=1.3.0 <1.4.0",
      "resolved": "https://registry.npmjs.org/assert/-/assert-1.3.0.tgz"
    },
    "assert-plus": {
      "version": "0.2.0",
      "from": "assert-plus@>=0.2.0 <0.3.0",
      "resolved": "https://registry.npmjs.org/assert-plus/-/assert-plus-0.2.0.tgz"
    },
    "assertion-error": {
      "version": "1.0.2",
      "from": "assertion-error@>=1.0.1 <2.0.0",
      "resolved": "https://registry.npmjs.org/assertion-error/-/assertion-error-1.0.2.tgz",
      "dev": true
    },
    "ast-traverse": {
      "version": "0.1.1",
      "from": "ast-traverse@>=0.1.1 <0.2.0",
      "resolved": "https://registry.npmjs.org/ast-traverse/-/ast-traverse-0.1.1.tgz",
      "dev": true
    },
    "ast-types": {
      "version": "0.9.10",
      "from": "ast-types@>=0.0.0 <1.0.0",
      "resolved": "https://registry.npmjs.org/ast-types/-/ast-types-0.9.10.tgz",
      "dev": true
    },
    "astw": {
      "version": "2.2.0",
      "from": "astw@>=2.0.0 <3.0.0",
      "resolved": "https://registry.npmjs.org/astw/-/astw-2.2.0.tgz"
    },
    "async": {
      "version": "1.5.2",
      "from": "async@>=1.5.0 <2.0.0",
      "resolved": "https://registry.npmjs.org/async/-/async-1.5.2.tgz"
    },
    "async-each": {
      "version": "1.0.1",
      "from": "async-each@>=1.0.0 <2.0.0",
      "resolved": "https://registry.npmjs.org/async-each/-/async-each-1.0.1.tgz"
    },
    "async-each-series": {
      "version": "1.1.0",
      "from": "async-each-series@>=1.1.0 <2.0.0",
      "resolved": "https://registry.npmjs.org/async-each-series/-/async-each-series-1.1.0.tgz",
      "optional": true
    },
    "async-foreach": {
      "version": "0.1.3",
      "from": "async-foreach@>=0.1.3 <0.2.0",
      "resolved": "https://registry.npmjs.org/async-foreach/-/async-foreach-0.1.3.tgz"
    },
    "asynckit": {
      "version": "0.4.0",
      "from": "asynckit@>=0.4.0 <0.5.0",
      "resolved": "https://registry.npmjs.org/asynckit/-/asynckit-0.4.0.tgz"
    },
    "atob": {
      "version": "1.1.3",
      "from": "atob@>=1.1.0 <1.2.0",
      "resolved": "https://registry.npmjs.org/atob/-/atob-1.1.3.tgz"
    },
    "autoprefixer": {
      "version": "6.7.7",
      "from": "autoprefixer@>=6.4.0 <7.0.0",
      "resolved": "https://registry.npmjs.org/autoprefixer/-/autoprefixer-6.7.7.tgz"
    },
    "aws-sdk": {
      "version": "2.35.0",
      "from": "aws-sdk@>=2.0.25 <3.0.0",
      "resolved": "https://registry.npmjs.org/aws-sdk/-/aws-sdk-2.35.0.tgz",
      "dependencies": {
        "lodash": {
          "version": "3.5.0",
          "from": "lodash@>=3.5.0 <3.6.0",
          "resolved": "https://registry.npmjs.org/lodash/-/lodash-3.5.0.tgz"
        },
        "sax": {
          "version": "1.1.5",
          "from": "sax@1.1.5",
          "resolved": "https://registry.npmjs.org/sax/-/sax-1.1.5.tgz"
        },
        "uuid": {
          "version": "3.0.0",
          "from": "uuid@3.0.0",
          "resolved": "https://registry.npmjs.org/uuid/-/uuid-3.0.0.tgz"
        },
        "xml2js": {
          "version": "0.4.15",
          "from": "xml2js@0.4.15",
          "resolved": "https://registry.npmjs.org/xml2js/-/xml2js-0.4.15.tgz"
        },
        "xmlbuilder": {
          "version": "2.6.2",
          "from": "xmlbuilder@2.6.2",
          "resolved": "https://registry.npmjs.org/xmlbuilder/-/xmlbuilder-2.6.2.tgz"
        }
      }
    },
    "aws-sign2": {
      "version": "0.6.0",
      "from": "aws-sign2@>=0.6.0 <0.7.0",
      "resolved": "https://registry.npmjs.org/aws-sign2/-/aws-sign2-0.6.0.tgz"
    },
    "aws4": {
      "version": "1.6.0",
      "from": "aws4@>=1.2.1 <2.0.0",
      "resolved": "https://registry.npmjs.org/aws4/-/aws4-1.6.0.tgz"
    },
    "axios": {
      "version": "0.15.3",
      "from": "axios@>=0.15.3 <0.16.0",
      "resolved": "https://registry.npmjs.org/axios/-/axios-0.15.3.tgz"
    },
    "babel-code-frame": {
      "version": "6.22.0",
      "from": "babel-code-frame@>=6.22.0 <7.0.0",
      "resolved": "https://registry.npmjs.org/babel-code-frame/-/babel-code-frame-6.22.0.tgz"
    },
    "babel-core": {
      "version": "6.24.0",
      "from": "babel-core@>=6.0.0 <7.0.0",
      "resolved": "https://registry.npmjs.org/babel-core/-/babel-core-6.24.0.tgz"
    },
    "babel-generator": {
      "version": "6.24.0",
      "from": "babel-generator@>=6.24.0 <7.0.0",
      "resolved": "https://registry.npmjs.org/babel-generator/-/babel-generator-6.24.0.tgz"
    },
    "babel-helper-call-delegate": {
      "version": "6.22.0",
      "from": "babel-helper-call-delegate@>=6.22.0 <7.0.0",
      "resolved": "https://registry.npmjs.org/babel-helper-call-delegate/-/babel-helper-call-delegate-6.22.0.tgz"
    },
    "babel-helper-define-map": {
      "version": "6.23.0",
      "from": "babel-helper-define-map@>=6.23.0 <7.0.0",
      "resolved": "https://registry.npmjs.org/babel-helper-define-map/-/babel-helper-define-map-6.23.0.tgz"
    },
    "babel-helper-function-name": {
      "version": "6.23.0",
      "from": "babel-helper-function-name@>=6.22.0 <7.0.0",
      "resolved": "https://registry.npmjs.org/babel-helper-function-name/-/babel-helper-function-name-6.23.0.tgz"
    },
    "babel-helper-get-function-arity": {
      "version": "6.22.0",
      "from": "babel-helper-get-function-arity@>=6.22.0 <7.0.0",
      "resolved": "https://registry.npmjs.org/babel-helper-get-function-arity/-/babel-helper-get-function-arity-6.22.0.tgz"
    },
    "babel-helper-hoist-variables": {
      "version": "6.22.0",
      "from": "babel-helper-hoist-variables@>=6.22.0 <7.0.0",
      "resolved": "https://registry.npmjs.org/babel-helper-hoist-variables/-/babel-helper-hoist-variables-6.22.0.tgz"
    },
    "babel-helper-optimise-call-expression": {
      "version": "6.23.0",
      "from": "babel-helper-optimise-call-expression@>=6.23.0 <7.0.0",
      "resolved": "https://registry.npmjs.org/babel-helper-optimise-call-expression/-/babel-helper-optimise-call-expression-6.23.0.tgz"
    },
    "babel-helper-regex": {
      "version": "6.22.0",
      "from": "babel-helper-regex@>=6.22.0 <7.0.0",
      "resolved": "https://registry.npmjs.org/babel-helper-regex/-/babel-helper-regex-6.22.0.tgz"
    },
    "babel-helper-remap-async-to-generator": {
      "version": "6.22.0",
      "from": "babel-helper-remap-async-to-generator@>=6.22.0 <7.0.0",
      "resolved": "https://registry.npmjs.org/babel-helper-remap-async-to-generator/-/babel-helper-remap-async-to-generator-6.22.0.tgz"
    },
    "babel-helper-replace-supers": {
      "version": "6.23.0",
      "from": "babel-helper-replace-supers@>=6.23.0 <7.0.0",
      "resolved": "https://registry.npmjs.org/babel-helper-replace-supers/-/babel-helper-replace-supers-6.23.0.tgz"
    },
    "babel-helpers": {
      "version": "6.23.0",
      "from": "babel-helpers@>=6.23.0 <7.0.0",
      "resolved": "https://registry.npmjs.org/babel-helpers/-/babel-helpers-6.23.0.tgz"
    },
    "babel-loader": {
      "version": "6.4.1",
      "from": "babel-loader@>=6.0.0 <7.0.0",
      "resolved": "https://registry.npmjs.org/babel-loader/-/babel-loader-6.4.1.tgz"
    },
    "babel-messages": {
      "version": "6.23.0",
      "from": "babel-messages@>=6.23.0 <7.0.0",
      "resolved": "https://registry.npmjs.org/babel-messages/-/babel-messages-6.23.0.tgz"
    },
    "babel-plugin-check-es2015-constants": {
      "version": "6.22.0",
      "from": "babel-plugin-check-es2015-constants@>=6.22.0 <7.0.0",
      "resolved": "https://registry.npmjs.org/babel-plugin-check-es2015-constants/-/babel-plugin-check-es2015-constants-6.22.0.tgz"
    },
    "babel-plugin-istanbul": {
      "version": "4.1.1",
      "from": "babel-plugin-istanbul@>=4.0.0 <5.0.0",
      "resolved": "https://registry.npmjs.org/babel-plugin-istanbul/-/babel-plugin-istanbul-4.1.1.tgz",
      "dev": true,
      "dependencies": {
        "find-up": {
          "version": "2.1.0",
          "from": "find-up@>=2.1.0 <3.0.0",
          "resolved": "https://registry.npmjs.org/find-up/-/find-up-2.1.0.tgz",
          "dev": true
        }
      }
    },
    "babel-plugin-syntax-async-functions": {
      "version": "6.13.0",
      "from": "babel-plugin-syntax-async-functions@>=6.13.0 <7.0.0",
      "resolved": "https://registry.npmjs.org/babel-plugin-syntax-async-functions/-/babel-plugin-syntax-async-functions-6.13.0.tgz"
    },
    "babel-plugin-syntax-object-rest-spread": {
      "version": "6.13.0",
      "from": "babel-plugin-syntax-object-rest-spread@>=6.8.0 <7.0.0",
      "resolved": "https://registry.npmjs.org/babel-plugin-syntax-object-rest-spread/-/babel-plugin-syntax-object-rest-spread-6.13.0.tgz"
    },
    "babel-plugin-transform-async-to-module-method": {
      "version": "6.22.0",
      "from": "babel-plugin-transform-async-to-module-method@>=6.8.0 <7.0.0",
      "resolved": "https://registry.npmjs.org/babel-plugin-transform-async-to-module-method/-/babel-plugin-transform-async-to-module-method-6.22.0.tgz"
    },
    "babel-plugin-transform-es2015-arrow-functions": {
      "version": "6.22.0",
      "from": "babel-plugin-transform-es2015-arrow-functions@>=6.22.0 <7.0.0",
      "resolved": "https://registry.npmjs.org/babel-plugin-transform-es2015-arrow-functions/-/babel-plugin-transform-es2015-arrow-functions-6.22.0.tgz"
    },
    "babel-plugin-transform-es2015-block-scoped-functions": {
      "version": "6.22.0",
      "from": "babel-plugin-transform-es2015-block-scoped-functions@>=6.22.0 <7.0.0",
      "resolved": "https://registry.npmjs.org/babel-plugin-transform-es2015-block-scoped-functions/-/babel-plugin-transform-es2015-block-scoped-functions-6.22.0.tgz"
    },
    "babel-plugin-transform-es2015-block-scoping": {
      "version": "6.23.0",
      "from": "babel-plugin-transform-es2015-block-scoping@>=6.22.0 <7.0.0",
      "resolved": "https://registry.npmjs.org/babel-plugin-transform-es2015-block-scoping/-/babel-plugin-transform-es2015-block-scoping-6.23.0.tgz"
    },
    "babel-plugin-transform-es2015-classes": {
      "version": "6.23.0",
      "from": "babel-plugin-transform-es2015-classes@>=6.22.0 <7.0.0",
      "resolved": "https://registry.npmjs.org/babel-plugin-transform-es2015-classes/-/babel-plugin-transform-es2015-classes-6.23.0.tgz"
    },
    "babel-plugin-transform-es2015-computed-properties": {
      "version": "6.22.0",
      "from": "babel-plugin-transform-es2015-computed-properties@>=6.22.0 <7.0.0",
      "resolved": "https://registry.npmjs.org/babel-plugin-transform-es2015-computed-properties/-/babel-plugin-transform-es2015-computed-properties-6.22.0.tgz"
    },
    "babel-plugin-transform-es2015-destructuring": {
      "version": "6.23.0",
      "from": "babel-plugin-transform-es2015-destructuring@>=6.22.0 <7.0.0",
      "resolved": "https://registry.npmjs.org/babel-plugin-transform-es2015-destructuring/-/babel-plugin-transform-es2015-destructuring-6.23.0.tgz"
    },
    "babel-plugin-transform-es2015-duplicate-keys": {
      "version": "6.22.0",
      "from": "babel-plugin-transform-es2015-duplicate-keys@>=6.22.0 <7.0.0",
      "resolved": "https://registry.npmjs.org/babel-plugin-transform-es2015-duplicate-keys/-/babel-plugin-transform-es2015-duplicate-keys-6.22.0.tgz"
    },
    "babel-plugin-transform-es2015-for-of": {
      "version": "6.23.0",
      "from": "babel-plugin-transform-es2015-for-of@>=6.22.0 <7.0.0",
      "resolved": "https://registry.npmjs.org/babel-plugin-transform-es2015-for-of/-/babel-plugin-transform-es2015-for-of-6.23.0.tgz"
    },
    "babel-plugin-transform-es2015-function-name": {
      "version": "6.22.0",
      "from": "babel-plugin-transform-es2015-function-name@>=6.22.0 <7.0.0",
      "resolved": "https://registry.npmjs.org/babel-plugin-transform-es2015-function-name/-/babel-plugin-transform-es2015-function-name-6.22.0.tgz"
    },
    "babel-plugin-transform-es2015-literals": {
      "version": "6.22.0",
      "from": "babel-plugin-transform-es2015-literals@>=6.22.0 <7.0.0",
      "resolved": "https://registry.npmjs.org/babel-plugin-transform-es2015-literals/-/babel-plugin-transform-es2015-literals-6.22.0.tgz"
    },
    "babel-plugin-transform-es2015-modules-amd": {
      "version": "6.24.0",
      "from": "babel-plugin-transform-es2015-modules-amd@>=6.24.0 <7.0.0",
      "resolved": "https://registry.npmjs.org/babel-plugin-transform-es2015-modules-amd/-/babel-plugin-transform-es2015-modules-amd-6.24.0.tgz"
    },
    "babel-plugin-transform-es2015-modules-commonjs": {
      "version": "6.24.0",
      "from": "babel-plugin-transform-es2015-modules-commonjs@>=6.24.0 <7.0.0",
      "resolved": "https://registry.npmjs.org/babel-plugin-transform-es2015-modules-commonjs/-/babel-plugin-transform-es2015-modules-commonjs-6.24.0.tgz"
    },
    "babel-plugin-transform-es2015-modules-systemjs": {
      "version": "6.23.0",
      "from": "babel-plugin-transform-es2015-modules-systemjs@>=6.22.0 <7.0.0",
      "resolved": "https://registry.npmjs.org/babel-plugin-transform-es2015-modules-systemjs/-/babel-plugin-transform-es2015-modules-systemjs-6.23.0.tgz"
    },
    "babel-plugin-transform-es2015-modules-umd": {
      "version": "6.24.0",
      "from": "babel-plugin-transform-es2015-modules-umd@>=6.24.0 <7.0.0",
      "resolved": "https://registry.npmjs.org/babel-plugin-transform-es2015-modules-umd/-/babel-plugin-transform-es2015-modules-umd-6.24.0.tgz"
    },
    "babel-plugin-transform-es2015-object-super": {
      "version": "6.22.0",
      "from": "babel-plugin-transform-es2015-object-super@>=6.22.0 <7.0.0",
      "resolved": "https://registry.npmjs.org/babel-plugin-transform-es2015-object-super/-/babel-plugin-transform-es2015-object-super-6.22.0.tgz"
    },
    "babel-plugin-transform-es2015-parameters": {
      "version": "6.23.0",
      "from": "babel-plugin-transform-es2015-parameters@>=6.22.0 <7.0.0",
      "resolved": "https://registry.npmjs.org/babel-plugin-transform-es2015-parameters/-/babel-plugin-transform-es2015-parameters-6.23.0.tgz"
    },
    "babel-plugin-transform-es2015-shorthand-properties": {
      "version": "6.22.0",
      "from": "babel-plugin-transform-es2015-shorthand-properties@>=6.22.0 <7.0.0",
      "resolved": "https://registry.npmjs.org/babel-plugin-transform-es2015-shorthand-properties/-/babel-plugin-transform-es2015-shorthand-properties-6.22.0.tgz"
    },
    "babel-plugin-transform-es2015-spread": {
      "version": "6.22.0",
      "from": "babel-plugin-transform-es2015-spread@>=6.22.0 <7.0.0",
      "resolved": "https://registry.npmjs.org/babel-plugin-transform-es2015-spread/-/babel-plugin-transform-es2015-spread-6.22.0.tgz"
    },
    "babel-plugin-transform-es2015-sticky-regex": {
      "version": "6.22.0",
      "from": "babel-plugin-transform-es2015-sticky-regex@>=6.22.0 <7.0.0",
      "resolved": "https://registry.npmjs.org/babel-plugin-transform-es2015-sticky-regex/-/babel-plugin-transform-es2015-sticky-regex-6.22.0.tgz"
    },
    "babel-plugin-transform-es2015-template-literals": {
      "version": "6.22.0",
      "from": "babel-plugin-transform-es2015-template-literals@>=6.22.0 <7.0.0",
      "resolved": "https://registry.npmjs.org/babel-plugin-transform-es2015-template-literals/-/babel-plugin-transform-es2015-template-literals-6.22.0.tgz"
    },
    "babel-plugin-transform-es2015-typeof-symbol": {
      "version": "6.23.0",
      "from": "babel-plugin-transform-es2015-typeof-symbol@>=6.22.0 <7.0.0",
      "resolved": "https://registry.npmjs.org/babel-plugin-transform-es2015-typeof-symbol/-/babel-plugin-transform-es2015-typeof-symbol-6.23.0.tgz"
    },
    "babel-plugin-transform-es2015-unicode-regex": {
      "version": "6.22.0",
      "from": "babel-plugin-transform-es2015-unicode-regex@>=6.22.0 <7.0.0",
      "resolved": "https://registry.npmjs.org/babel-plugin-transform-es2015-unicode-regex/-/babel-plugin-transform-es2015-unicode-regex-6.22.0.tgz"
    },
    "babel-plugin-transform-object-rest-spread": {
      "version": "6.23.0",
      "from": "babel-plugin-transform-object-rest-spread@>=6.16.0 <7.0.0",
      "resolved": "https://registry.npmjs.org/babel-plugin-transform-object-rest-spread/-/babel-plugin-transform-object-rest-spread-6.23.0.tgz"
    },
    "babel-plugin-transform-regenerator": {
      "version": "6.22.0",
      "from": "babel-plugin-transform-regenerator@>=6.16.1 <7.0.0",
      "resolved": "https://registry.npmjs.org/babel-plugin-transform-regenerator/-/babel-plugin-transform-regenerator-6.22.0.tgz"
    },
    "babel-plugin-transform-strict-mode": {
      "version": "6.22.0",
      "from": "babel-plugin-transform-strict-mode@>=6.22.0 <7.0.0",
      "resolved": "https://registry.npmjs.org/babel-plugin-transform-strict-mode/-/babel-plugin-transform-strict-mode-6.22.0.tgz"
    },
    "babel-polyfill": {
      "version": "6.23.0",
      "from": "babel-polyfill@>=6.6.1 <7.0.0",
      "resolved": "https://registry.npmjs.org/babel-polyfill/-/babel-polyfill-6.23.0.tgz"
    },
    "babel-preset-es2015": {
      "version": "6.24.0",
      "from": "babel-preset-es2015@>=6.6.0 <7.0.0",
      "resolved": "https://registry.npmjs.org/babel-preset-es2015/-/babel-preset-es2015-6.24.0.tgz"
    },
    "babel-register": {
      "version": "6.24.0",
      "from": "babel-register@>=6.6.0 <7.0.0",
      "resolved": "https://registry.npmjs.org/babel-register/-/babel-register-6.24.0.tgz"
    },
    "babel-runtime": {
      "version": "6.23.0",
      "from": "babel-runtime@>=6.11.6 <7.0.0",
      "resolved": "https://registry.npmjs.org/babel-runtime/-/babel-runtime-6.23.0.tgz"
    },
    "babel-template": {
      "version": "6.23.0",
      "from": "babel-template@>=6.23.0 <7.0.0",
      "resolved": "https://registry.npmjs.org/babel-template/-/babel-template-6.23.0.tgz"
    },
    "babel-traverse": {
      "version": "6.23.1",
      "from": "babel-traverse@>=6.23.1 <7.0.0",
      "resolved": "https://registry.npmjs.org/babel-traverse/-/babel-traverse-6.23.1.tgz"
    },
    "babel-types": {
      "version": "6.23.0",
      "from": "babel-types@>=6.23.0 <7.0.0",
      "resolved": "https://registry.npmjs.org/babel-types/-/babel-types-6.23.0.tgz"
    },
    "babelify": {
      "version": "7.3.0",
      "from": "babelify@>=7.2.0 <8.0.0",
      "resolved": "https://registry.npmjs.org/babelify/-/babelify-7.3.0.tgz"
    },
    "babylon": {
      "version": "6.16.1",
      "from": "babylon@>=6.11.0 <7.0.0",
      "resolved": "https://registry.npmjs.org/babylon/-/babylon-6.16.1.tgz"
    },
    "backo2": {
      "version": "1.0.2",
      "from": "backo2@1.0.2",
      "resolved": "https://registry.npmjs.org/backo2/-/backo2-1.0.2.tgz",
      "dev": true
    },
    "balanced-match": {
      "version": "0.4.2",
      "from": "balanced-match@>=0.4.1 <0.5.0",
      "resolved": "https://registry.npmjs.org/balanced-match/-/balanced-match-0.4.2.tgz"
    },
    "base64-arraybuffer": {
      "version": "0.1.5",
      "from": "base64-arraybuffer@0.1.5",
      "resolved": "https://registry.npmjs.org/base64-arraybuffer/-/base64-arraybuffer-0.1.5.tgz",
      "dev": true
    },
    "base64-js": {
      "version": "1.2.0",
      "from": "base64-js@>=1.0.2 <2.0.0",
      "resolved": "https://registry.npmjs.org/base64-js/-/base64-js-1.2.0.tgz"
    },
    "base64-stream": {
      "version": "0.1.3",
      "from": "base64-stream@>=0.1.2 <0.2.0",
      "resolved": "https://registry.npmjs.org/base64-stream/-/base64-stream-0.1.3.tgz"
    },
    "base64id": {
      "version": "1.0.0",
      "from": "base64id@1.0.0",
      "resolved": "https://registry.npmjs.org/base64id/-/base64id-1.0.0.tgz",
      "dev": true
    },
    "basic-auth": {
      "version": "1.1.0",
      "from": "basic-auth@>=1.0.4 <2.0.0",
      "resolved": "https://registry.npmjs.org/basic-auth/-/basic-auth-1.1.0.tgz"
    },
    "bcrypt": {
      "version": "1.0.2",
      "from": "bcrypt@>=1.0.2 <2.0.0",
      "resolved": "https://registry.npmjs.org/bcrypt/-/bcrypt-1.0.2.tgz"
    },
    "bcrypt-pbkdf": {
      "version": "1.0.1",
      "from": "bcrypt-pbkdf@>=1.0.0 <2.0.0",
      "resolved": "https://registry.npmjs.org/bcrypt-pbkdf/-/bcrypt-pbkdf-1.0.1.tgz",
      "optional": true
    },
    "beeper": {
      "version": "1.1.1",
      "from": "beeper@>=1.0.0 <2.0.0",
      "resolved": "https://registry.npmjs.org/beeper/-/beeper-1.1.1.tgz"
    },
    "better-assert": {
      "version": "1.0.2",
      "from": "better-assert@>=1.0.0 <1.1.0",
      "resolved": "https://registry.npmjs.org/better-assert/-/better-assert-1.0.2.tgz",
      "dev": true
    },
    "big.js": {
      "version": "3.1.3",
      "from": "big.js@>=3.1.3 <4.0.0",
      "resolved": "https://registry.npmjs.org/big.js/-/big.js-3.1.3.tgz"
    },
    "bin-build": {
      "version": "2.2.0",
      "from": "bin-build@>=2.0.0 <3.0.0",
      "resolved": "https://registry.npmjs.org/bin-build/-/bin-build-2.2.0.tgz",
      "optional": true
    },
    "bin-check": {
      "version": "2.0.0",
      "from": "bin-check@>=2.0.0 <3.0.0",
      "resolved": "https://registry.npmjs.org/bin-check/-/bin-check-2.0.0.tgz",
      "optional": true
    },
    "bin-pack": {
      "version": "1.0.2",
      "from": "bin-pack@>=1.0.1 <1.1.0",
      "resolved": "https://registry.npmjs.org/bin-pack/-/bin-pack-1.0.2.tgz"
    },
    "bin-version": {
      "version": "1.0.4",
      "from": "bin-version@>=1.0.0 <2.0.0",
      "resolved": "https://registry.npmjs.org/bin-version/-/bin-version-1.0.4.tgz",
      "optional": true
    },
    "bin-version-check": {
      "version": "2.1.0",
      "from": "bin-version-check@>=2.1.0 <3.0.0",
      "resolved": "https://registry.npmjs.org/bin-version-check/-/bin-version-check-2.1.0.tgz",
      "optional": true,
      "dependencies": {
        "minimist": {
          "version": "1.2.0",
          "from": "minimist@>=1.1.0 <2.0.0",
          "resolved": "https://registry.npmjs.org/minimist/-/minimist-1.2.0.tgz",
          "optional": true
        },
        "semver": {
          "version": "4.3.6",
          "from": "semver@>=4.0.3 <5.0.0",
          "resolved": "https://registry.npmjs.org/semver/-/semver-4.3.6.tgz",
          "optional": true
        }
      }
    },
    "bin-wrapper": {
      "version": "3.0.2",
      "from": "bin-wrapper@>=3.0.0 <4.0.0",
      "resolved": "https://registry.npmjs.org/bin-wrapper/-/bin-wrapper-3.0.2.tgz",
      "optional": true
    },
    "binary": {
      "version": "0.3.0",
      "from": "binary@>=0.3.0 <0.4.0",
      "resolved": "https://registry.npmjs.org/binary/-/binary-0.3.0.tgz"
    },
    "binary-extensions": {
      "version": "1.8.0",
      "from": "binary-extensions@>=1.0.0 <2.0.0",
      "resolved": "https://registry.npmjs.org/binary-extensions/-/binary-extensions-1.8.0.tgz"
    },
    "bindings": {
      "version": "1.2.1",
      "from": "bindings@1.2.1",
      "resolved": "https://registry.npmjs.org/bindings/-/bindings-1.2.1.tgz"
    },
    "bl": {
      "version": "1.1.2",
      "from": "bl@>=1.1.2 <1.2.0",
      "resolved": "https://registry.npmjs.org/bl/-/bl-1.1.2.tgz"
    },
    "blob": {
      "version": "0.0.4",
      "from": "blob@0.0.4",
      "resolved": "https://registry.npmjs.org/blob/-/blob-0.0.4.tgz",
      "dev": true
    },
    "block-stream": {
      "version": "0.0.9",
      "from": "block-stream@*",
      "resolved": "https://registry.npmjs.org/block-stream/-/block-stream-0.0.9.tgz"
    },
    "bluebird": {
      "version": "3.5.0",
      "from": "bluebird@>=3.3.5 <4.0.0",
      "resolved": "https://registry.npmjs.org/bluebird/-/bluebird-3.5.0.tgz"
    },
    "bn.js": {
      "version": "4.11.6",
      "from": "bn.js@>=4.1.1 <5.0.0",
      "resolved": "https://registry.npmjs.org/bn.js/-/bn.js-4.11.6.tgz"
    },
    "body-parser": {
      "version": "1.17.1",
      "from": "body-parser@>=1.15.0 <2.0.0",
      "resolved": "https://registry.npmjs.org/body-parser/-/body-parser-1.17.1.tgz",
      "dependencies": {
        "debug": {
          "version": "2.6.1",
          "from": "debug@2.6.1",
          "resolved": "https://registry.npmjs.org/debug/-/debug-2.6.1.tgz"
        },
        "qs": {
          "version": "6.4.0",
          "from": "qs@6.4.0",
          "resolved": "https://registry.npmjs.org/qs/-/qs-6.4.0.tgz"
        }
      }
    },
    "boolbase": {
      "version": "1.0.0",
      "from": "boolbase@>=1.0.0 <1.1.0",
      "resolved": "https://registry.npmjs.org/boolbase/-/boolbase-1.0.0.tgz"
    },
    "boom": {
      "version": "2.10.1",
      "from": "boom@>=2.0.0 <3.0.0",
      "resolved": "https://registry.npmjs.org/boom/-/boom-2.10.1.tgz"
    },
    "bootstrap": {
      "version": "4.0.0-alpha.6",
      "from": "bootstrap@>=4.0.0-alpha.6 <5.0.0",
      "resolved": "https://registry.npmjs.org/bootstrap/-/bootstrap-4.0.0-alpha.6.tgz"
    },
    "bower": {
      "version": "1.3.12",
      "from": "bower@>=1.3.12 <1.4.0",
      "resolved": "https://registry.npmjs.org/bower/-/bower-1.3.12.tgz",
      "dependencies": {
        "abbrev": {
          "version": "1.0.9",
          "from": "abbrev@>=1.0.4 <1.1.0",
          "resolved": "https://registry.npmjs.org/abbrev/-/abbrev-1.0.9.tgz"
        },
        "ansi-regex": {
          "version": "0.2.1",
          "from": "ansi-regex@>=0.2.0 <0.3.0",
          "resolved": "https://registry.npmjs.org/ansi-regex/-/ansi-regex-0.2.1.tgz"
        },
        "ansi-styles": {
          "version": "1.1.0",
          "from": "ansi-styles@>=1.1.0 <2.0.0",
          "resolved": "https://registry.npmjs.org/ansi-styles/-/ansi-styles-1.1.0.tgz"
        },
        "asn1": {
          "version": "0.1.11",
          "from": "asn1@0.1.11",
          "resolved": "https://registry.npmjs.org/asn1/-/asn1-0.1.11.tgz",
          "optional": true
        },
        "assert-plus": {
          "version": "0.1.5",
          "from": "assert-plus@>=0.1.5 <0.2.0",
          "resolved": "https://registry.npmjs.org/assert-plus/-/assert-plus-0.1.5.tgz",
          "optional": true
        },
        "async": {
          "version": "0.9.2",
          "from": "async@>=0.9.0 <0.10.0",
          "resolved": "https://registry.npmjs.org/async/-/async-0.9.2.tgz",
          "optional": true
        },
        "aws-sign2": {
          "version": "0.5.0",
          "from": "aws-sign2@>=0.5.0 <0.6.0",
          "resolved": "https://registry.npmjs.org/aws-sign2/-/aws-sign2-0.5.0.tgz",
          "optional": true
        },
        "bl": {
          "version": "0.9.5",
          "from": "bl@>=0.9.0 <0.10.0",
          "resolved": "https://registry.npmjs.org/bl/-/bl-0.9.5.tgz"
        },
        "boom": {
          "version": "0.4.2",
          "from": "boom@>=0.4.0 <0.5.0",
          "resolved": "https://registry.npmjs.org/boom/-/boom-0.4.2.tgz"
        },
        "caseless": {
          "version": "0.6.0",
          "from": "caseless@>=0.6.0 <0.7.0",
          "resolved": "https://registry.npmjs.org/caseless/-/caseless-0.6.0.tgz"
        },
        "chalk": {
          "version": "0.5.0",
          "from": "chalk@0.5.0",
          "resolved": "https://registry.npmjs.org/chalk/-/chalk-0.5.0.tgz"
        },
        "combined-stream": {
          "version": "0.0.7",
          "from": "combined-stream@>=0.0.4 <0.1.0",
          "resolved": "https://registry.npmjs.org/combined-stream/-/combined-stream-0.0.7.tgz",
          "optional": true
        },
        "cryptiles": {
          "version": "0.2.2",
          "from": "cryptiles@>=0.2.0 <0.3.0",
          "resolved": "https://registry.npmjs.org/cryptiles/-/cryptiles-0.2.2.tgz",
          "optional": true
        },
        "delayed-stream": {
          "version": "0.0.5",
          "from": "delayed-stream@0.0.5",
          "resolved": "https://registry.npmjs.org/delayed-stream/-/delayed-stream-0.0.5.tgz",
          "optional": true
        },
        "forever-agent": {
          "version": "0.5.2",
          "from": "forever-agent@>=0.5.0 <0.6.0",
          "resolved": "https://registry.npmjs.org/forever-agent/-/forever-agent-0.5.2.tgz"
        },
        "form-data": {
          "version": "0.1.4",
          "from": "form-data@>=0.1.0 <0.2.0",
          "resolved": "https://registry.npmjs.org/form-data/-/form-data-0.1.4.tgz",
          "optional": true
        },
        "glob": {
          "version": "4.0.6",
          "from": "glob@>=4.0.2 <4.1.0",
          "resolved": "https://registry.npmjs.org/glob/-/glob-4.0.6.tgz"
        },
        "graceful-fs": {
          "version": "3.0.11",
          "from": "graceful-fs@>=3.0.1 <3.1.0",
          "resolved": "https://registry.npmjs.org/graceful-fs/-/graceful-fs-3.0.11.tgz"
        },
        "has-ansi": {
          "version": "0.1.0",
          "from": "has-ansi@>=0.1.0 <0.2.0",
          "resolved": "https://registry.npmjs.org/has-ansi/-/has-ansi-0.1.0.tgz"
        },
        "hawk": {
          "version": "1.1.1",
          "from": "hawk@1.1.1",
          "resolved": "https://registry.npmjs.org/hawk/-/hawk-1.1.1.tgz",
          "optional": true
        },
        "hoek": {
          "version": "0.9.1",
          "from": "hoek@>=0.9.0 <0.10.0",
          "resolved": "https://registry.npmjs.org/hoek/-/hoek-0.9.1.tgz"
        },
        "http-signature": {
          "version": "0.10.1",
          "from": "http-signature@>=0.10.0 <0.11.0",
          "resolved": "https://registry.npmjs.org/http-signature/-/http-signature-0.10.1.tgz",
          "optional": true
        },
        "isarray": {
          "version": "0.0.1",
          "from": "isarray@0.0.1",
          "resolved": "https://registry.npmjs.org/isarray/-/isarray-0.0.1.tgz"
        },
        "mime-types": {
          "version": "1.0.2",
          "from": "mime-types@>=1.0.1 <1.1.0",
          "resolved": "https://registry.npmjs.org/mime-types/-/mime-types-1.0.2.tgz"
        },
        "minimatch": {
          "version": "1.0.0",
          "from": "minimatch@>=1.0.0 <2.0.0",
          "resolved": "https://registry.npmjs.org/minimatch/-/minimatch-1.0.0.tgz"
        },
        "mkdirp": {
          "version": "0.5.0",
          "from": "mkdirp@0.5.0",
          "resolved": "https://registry.npmjs.org/mkdirp/-/mkdirp-0.5.0.tgz"
        },
        "node-uuid": {
          "version": "1.4.8",
          "from": "node-uuid@~1.4.0",
          "resolved": "https://registry.npmjs.org/node-uuid/-/node-uuid-1.4.8.tgz"
        },
        "oauth-sign": {
          "version": "0.4.0",
          "from": "oauth-sign@>=0.4.0 <0.5.0",
          "resolved": "https://registry.npmjs.org/oauth-sign/-/oauth-sign-0.4.0.tgz",
          "optional": true
        },
        "q": {
          "version": "1.0.1",
          "from": "q@>=1.0.1 <1.1.0",
          "resolved": "https://registry.npmjs.org/q/-/q-1.0.1.tgz"
        },
        "qs": {
          "version": "1.2.2",
          "from": "qs@>=1.2.0 <1.3.0",
          "resolved": "https://registry.npmjs.org/qs/-/qs-1.2.2.tgz"
        },
        "readable-stream": {
          "version": "1.0.34",
          "from": "readable-stream@>=1.0.26 <1.1.0",
          "resolved": "https://registry.npmjs.org/readable-stream/-/readable-stream-1.0.34.tgz"
        },
        "request": {
          "version": "2.42.0",
          "from": "request@>=2.42.0 <2.43.0",
          "resolved": "https://registry.npmjs.org/request/-/request-2.42.0.tgz"
        },
        "retry": {
          "version": "0.6.0",
          "from": "retry@0.6.0",
          "resolved": "https://registry.npmjs.org/retry/-/retry-0.6.0.tgz"
        },
        "rimraf": {
          "version": "2.2.8",
          "from": "rimraf@>=2.2.0 <2.3.0",
          "resolved": "https://registry.npmjs.org/rimraf/-/rimraf-2.2.8.tgz"
        },
        "semver": {
          "version": "2.3.2",
          "from": "semver@>=2.3.0 <2.4.0",
          "resolved": "https://registry.npmjs.org/semver/-/semver-2.3.2.tgz"
        },
        "sntp": {
          "version": "0.2.4",
          "from": "sntp@>=0.2.0 <0.3.0",
          "resolved": "https://registry.npmjs.org/sntp/-/sntp-0.2.4.tgz",
          "optional": true
        },
        "strip-ansi": {
          "version": "0.3.0",
          "from": "strip-ansi@>=0.3.0 <0.4.0",
          "resolved": "https://registry.npmjs.org/strip-ansi/-/strip-ansi-0.3.0.tgz"
        },
        "supports-color": {
          "version": "0.2.0",
          "from": "supports-color@>=0.2.0 <0.3.0",
          "resolved": "https://registry.npmjs.org/supports-color/-/supports-color-0.2.0.tgz"
        }
      }
    },
    "bower-config": {
      "version": "0.5.2",
      "from": "bower-config@>=0.5.2 <0.6.0",
      "resolved": "https://registry.npmjs.org/bower-config/-/bower-config-0.5.2.tgz",
      "dependencies": {
        "graceful-fs": {
          "version": "2.0.3",
          "from": "graceful-fs@>=2.0.0 <2.1.0",
          "resolved": "https://registry.npmjs.org/graceful-fs/-/graceful-fs-2.0.3.tgz"
        },
        "osenv": {
          "version": "0.0.3",
          "from": "osenv@0.0.3",
          "resolved": "https://registry.npmjs.org/osenv/-/osenv-0.0.3.tgz"
        }
      }
    },
    "bower-endpoint-parser": {
      "version": "0.2.2",
      "from": "bower-endpoint-parser@>=0.2.2 <0.3.0",
      "resolved": "https://registry.npmjs.org/bower-endpoint-parser/-/bower-endpoint-parser-0.2.2.tgz"
    },
    "bower-json": {
      "version": "0.4.0",
      "from": "bower-json@>=0.4.0 <0.5.0",
      "resolved": "https://registry.npmjs.org/bower-json/-/bower-json-0.4.0.tgz",
      "dependencies": {
        "deep-extend": {
          "version": "0.2.11",
          "from": "deep-extend@>=0.2.5 <0.3.0",
          "resolved": "https://registry.npmjs.org/deep-extend/-/deep-extend-0.2.11.tgz"
        },
        "graceful-fs": {
          "version": "2.0.3",
          "from": "graceful-fs@>=2.0.0 <2.1.0",
          "resolved": "https://registry.npmjs.org/graceful-fs/-/graceful-fs-2.0.3.tgz"
        }
      }
    },
    "bower-logger": {
      "version": "0.2.2",
      "from": "bower-logger@>=0.2.2 <0.3.0",
      "resolved": "https://registry.npmjs.org/bower-logger/-/bower-logger-0.2.2.tgz"
    },
    "bower-registry-client": {
      "version": "0.2.4",
      "from": "bower-registry-client@>=0.2.0 <0.3.0",
      "resolved": "https://registry.npmjs.org/bower-registry-client/-/bower-registry-client-0.2.4.tgz",
      "dependencies": {
        "asn1": {
          "version": "0.1.11",
          "from": "asn1@0.1.11",
          "resolved": "https://registry.npmjs.org/asn1/-/asn1-0.1.11.tgz"
        },
        "assert-plus": {
          "version": "0.1.5",
          "from": "assert-plus@>=0.1.5 <0.2.0",
          "resolved": "https://registry.npmjs.org/assert-plus/-/assert-plus-0.1.5.tgz"
        },
        "async": {
          "version": "0.2.10",
          "from": "async@>=0.2.8 <0.3.0",
          "resolved": "https://registry.npmjs.org/async/-/async-0.2.10.tgz"
        },
        "aws-sign2": {
          "version": "0.5.0",
          "from": "aws-sign2@>=0.5.0 <0.6.0",
          "resolved": "https://registry.npmjs.org/aws-sign2/-/aws-sign2-0.5.0.tgz"
        },
        "bl": {
          "version": "0.9.5",
          "from": "bl@>=0.9.0 <0.10.0",
          "resolved": "https://registry.npmjs.org/bl/-/bl-0.9.5.tgz"
        },
        "boom": {
          "version": "0.4.2",
          "from": "boom@>=0.4.0 <0.5.0",
          "resolved": "https://registry.npmjs.org/boom/-/boom-0.4.2.tgz"
        },
        "caseless": {
          "version": "0.8.0",
          "from": "caseless@>=0.8.0 <0.9.0",
          "resolved": "https://registry.npmjs.org/caseless/-/caseless-0.8.0.tgz"
        },
        "combined-stream": {
          "version": "0.0.7",
          "from": "combined-stream@>=0.0.5 <0.1.0",
          "resolved": "https://registry.npmjs.org/combined-stream/-/combined-stream-0.0.7.tgz"
        },
        "cryptiles": {
          "version": "0.2.2",
          "from": "cryptiles@>=0.2.0 <0.3.0",
          "resolved": "https://registry.npmjs.org/cryptiles/-/cryptiles-0.2.2.tgz"
        },
        "delayed-stream": {
          "version": "0.0.5",
          "from": "delayed-stream@0.0.5",
          "resolved": "https://registry.npmjs.org/delayed-stream/-/delayed-stream-0.0.5.tgz"
        },
        "forever-agent": {
          "version": "0.5.2",
          "from": "forever-agent@>=0.5.0 <0.6.0",
          "resolved": "https://registry.npmjs.org/forever-agent/-/forever-agent-0.5.2.tgz"
        },
        "form-data": {
          "version": "0.2.0",
          "from": "form-data@>=0.2.0 <0.3.0",
          "resolved": "https://registry.npmjs.org/form-data/-/form-data-0.2.0.tgz",
          "dependencies": {
            "async": {
              "version": "0.9.2",
              "from": "async@>=0.9.0 <0.10.0",
              "resolved": "https://registry.npmjs.org/async/-/async-0.9.2.tgz"
            },
            "mime-types": {
              "version": "2.0.14",
              "from": "mime-types@>=2.0.3 <2.1.0",
              "resolved": "https://registry.npmjs.org/mime-types/-/mime-types-2.0.14.tgz"
            }
          }
        },
        "graceful-fs": {
          "version": "2.0.3",
          "from": "graceful-fs@>=2.0.0 <2.1.0",
          "resolved": "https://registry.npmjs.org/graceful-fs/-/graceful-fs-2.0.3.tgz"
        },
        "hawk": {
          "version": "1.1.1",
          "from": "hawk@1.1.1",
          "resolved": "https://registry.npmjs.org/hawk/-/hawk-1.1.1.tgz"
        },
        "hoek": {
          "version": "0.9.1",
          "from": "hoek@>=0.9.0 <0.10.0",
          "resolved": "https://registry.npmjs.org/hoek/-/hoek-0.9.1.tgz"
        },
        "http-signature": {
          "version": "0.10.1",
          "from": "http-signature@>=0.10.0 <0.11.0",
          "resolved": "https://registry.npmjs.org/http-signature/-/http-signature-0.10.1.tgz"
        },
        "isarray": {
          "version": "0.0.1",
          "from": "isarray@0.0.1",
          "resolved": "https://registry.npmjs.org/isarray/-/isarray-0.0.1.tgz"
        },
        "lru-cache": {
          "version": "2.3.1",
          "from": "lru-cache@>=2.3.0 <2.4.0",
          "resolved": "https://registry.npmjs.org/lru-cache/-/lru-cache-2.3.1.tgz"
        },
        "mime-db": {
          "version": "1.12.0",
          "from": "mime-db@>=1.12.0 <1.13.0",
          "resolved": "https://registry.npmjs.org/mime-db/-/mime-db-1.12.0.tgz"
        },
        "mime-types": {
          "version": "1.0.2",
          "from": "mime-types@>=1.0.1 <1.1.0",
          "resolved": "https://registry.npmjs.org/mime-types/-/mime-types-1.0.2.tgz"
        },
        "mkdirp": {
          "version": "0.3.5",
          "from": "mkdirp@>=0.3.5 <0.4.0",
          "resolved": "https://registry.npmjs.org/mkdirp/-/mkdirp-0.3.5.tgz"
        },
        "node-uuid": {
          "version": "1.4.8",
          "from": "node-uuid@~1.4.0",
          "resolved": "https://registry.npmjs.org/node-uuid/-/node-uuid-1.4.8.tgz"
        },
        "oauth-sign": {
          "version": "0.5.0",
          "from": "oauth-sign@>=0.5.0 <0.6.0",
          "resolved": "https://registry.npmjs.org/oauth-sign/-/oauth-sign-0.5.0.tgz"
        },
        "qs": {
          "version": "2.3.3",
          "from": "qs@>=2.3.1 <2.4.0",
          "resolved": "https://registry.npmjs.org/qs/-/qs-2.3.3.tgz"
        },
        "readable-stream": {
          "version": "1.0.34",
          "from": "readable-stream@>=1.0.26 <1.1.0",
          "resolved": "https://registry.npmjs.org/readable-stream/-/readable-stream-1.0.34.tgz"
        },
        "request": {
          "version": "2.51.0",
          "from": "request@>=2.51.0 <2.52.0",
          "resolved": "https://registry.npmjs.org/request/-/request-2.51.0.tgz"
        },
        "rimraf": {
          "version": "2.2.8",
          "from": "rimraf@>=2.2.0 <2.3.0",
          "resolved": "https://registry.npmjs.org/rimraf/-/rimraf-2.2.8.tgz"
        },
        "sntp": {
          "version": "0.2.4",
          "from": "sntp@>=0.2.0 <0.3.0",
          "resolved": "https://registry.npmjs.org/sntp/-/sntp-0.2.4.tgz"
        }
      }
    },
    "brace-expansion": {
      "version": "1.1.6",
      "from": "brace-expansion@>=1.0.0 <2.0.0",
      "resolved": "https://registry.npmjs.org/brace-expansion/-/brace-expansion-1.1.6.tgz"
    },
    "braces": {
      "version": "1.8.5",
      "from": "braces@>=1.8.2 <2.0.0",
      "resolved": "https://registry.npmjs.org/braces/-/braces-1.8.5.tgz"
    },
    "breakable": {
      "version": "1.0.0",
      "from": "breakable@>=1.0.0 <1.1.0",
      "resolved": "https://registry.npmjs.org/breakable/-/breakable-1.0.0.tgz",
      "dev": true
    },
    "brorand": {
      "version": "1.1.0",
      "from": "brorand@>=1.0.1 <2.0.0",
      "resolved": "https://registry.npmjs.org/brorand/-/brorand-1.1.0.tgz"
    },
    "browser-pack": {
      "version": "6.0.2",
      "from": "browser-pack@>=6.0.1 <7.0.0",
      "resolved": "https://registry.npmjs.org/browser-pack/-/browser-pack-6.0.2.tgz"
    },
    "browser-resolve": {
      "version": "1.11.2",
      "from": "browser-resolve@>=1.11.0 <2.0.0",
      "resolved": "https://registry.npmjs.org/browser-resolve/-/browser-resolve-1.11.2.tgz",
      "dependencies": {
        "resolve": {
          "version": "1.1.7",
          "from": "resolve@1.1.7",
          "resolved": "https://registry.npmjs.org/resolve/-/resolve-1.1.7.tgz"
        }
      }
    },
    "browser-stdout": {
      "version": "1.3.0",
      "from": "browser-stdout@1.3.0",
      "resolved": "https://registry.npmjs.org/browser-stdout/-/browser-stdout-1.3.0.tgz"
    },
    "browserify": {
      "version": "12.0.2",
      "from": "browserify@>=12.0.1 <12.1.0",
      "resolved": "https://registry.npmjs.org/browserify/-/browserify-12.0.2.tgz",
      "dependencies": {
        "base64-js": {
          "version": "0.0.8",
          "from": "base64-js@0.0.8",
          "resolved": "https://registry.npmjs.org/base64-js/-/base64-js-0.0.8.tgz"
        },
        "buffer": {
          "version": "3.6.0",
          "from": "buffer@>=3.4.3 <4.0.0",
          "resolved": "https://registry.npmjs.org/buffer/-/buffer-3.6.0.tgz",
          "dependencies": {
            "isarray": {
              "version": "1.0.0",
              "from": "isarray@^1.0.0",
              "resolved": "https://registry.npmjs.org/isarray/-/isarray-1.0.0.tgz"
            }
          }
        },
        "crypto-browserify": {
          "version": "3.11.0",
          "from": "crypto-browserify@>=3.0.0 <4.0.0",
          "resolved": "https://registry.npmjs.org/crypto-browserify/-/crypto-browserify-3.11.0.tgz"
        },
        "glob": {
          "version": "5.0.15",
          "from": "glob@>=5.0.15 <6.0.0",
          "resolved": "https://registry.npmjs.org/glob/-/glob-5.0.15.tgz"
        },
        "isarray": {
          "version": "0.0.1",
          "from": "isarray@0.0.1",
          "resolved": "https://registry.npmjs.org/isarray/-/isarray-0.0.1.tgz"
        },
        "url": {
          "version": "0.11.0",
          "from": "url@>=0.11.0 <0.12.0",
          "resolved": "https://registry.npmjs.org/url/-/url-0.11.0.tgz",
          "dependencies": {
            "punycode": {
              "version": "1.3.2",
              "from": "punycode@1.3.2",
              "resolved": "https://registry.npmjs.org/punycode/-/punycode-1.3.2.tgz"
            }
          }
        }
      }
    },
    "browserify-aes": {
      "version": "1.0.6",
      "from": "browserify-aes@>=1.0.4 <2.0.0",
      "resolved": "https://registry.npmjs.org/browserify-aes/-/browserify-aes-1.0.6.tgz"
    },
    "browserify-cipher": {
      "version": "1.0.0",
      "from": "browserify-cipher@>=1.0.0 <2.0.0",
      "resolved": "https://registry.npmjs.org/browserify-cipher/-/browserify-cipher-1.0.0.tgz"
    },
    "browserify-des": {
      "version": "1.0.0",
      "from": "browserify-des@>=1.0.0 <2.0.0",
      "resolved": "https://registry.npmjs.org/browserify-des/-/browserify-des-1.0.0.tgz"
    },
    "browserify-rsa": {
      "version": "4.0.1",
      "from": "browserify-rsa@>=4.0.0 <5.0.0",
      "resolved": "https://registry.npmjs.org/browserify-rsa/-/browserify-rsa-4.0.1.tgz"
    },
    "browserify-sign": {
      "version": "4.0.4",
      "from": "browserify-sign@>=4.0.0 <5.0.0",
      "resolved": "https://registry.npmjs.org/browserify-sign/-/browserify-sign-4.0.4.tgz"
    },
    "browserify-zlib": {
      "version": "0.1.4",
      "from": "browserify-zlib@>=0.1.2 <0.2.0",
      "resolved": "https://registry.npmjs.org/browserify-zlib/-/browserify-zlib-0.1.4.tgz"
    },
    "browserslist": {
      "version": "1.7.7",
      "from": "browserslist@>=1.7.6 <2.0.0",
      "resolved": "https://registry.npmjs.org/browserslist/-/browserslist-1.7.7.tgz"
    },
    "bson": {
      "version": "1.0.4",
      "from": "bson@>=1.0.4 <1.1.0",
      "resolved": "https://registry.npmjs.org/bson/-/bson-1.0.4.tgz"
    },
    "buffer": {
      "version": "4.9.1",
      "from": "buffer@4.9.1",
      "resolved": "https://registry.npmjs.org/buffer/-/buffer-4.9.1.tgz"
    },
    "buffer-crc32": {
      "version": "0.2.13",
      "from": "buffer-crc32@>=0.2.3 <0.3.0",
      "resolved": "https://registry.npmjs.org/buffer-crc32/-/buffer-crc32-0.2.13.tgz"
    },
    "buffer-shims": {
      "version": "1.0.0",
      "from": "buffer-shims@>=1.0.0 <2.0.0",
      "resolved": "https://registry.npmjs.org/buffer-shims/-/buffer-shims-1.0.0.tgz"
    },
    "buffer-to-vinyl": {
      "version": "1.1.0",
      "from": "buffer-to-vinyl@>=1.0.0 <2.0.0",
      "resolved": "https://registry.npmjs.org/buffer-to-vinyl/-/buffer-to-vinyl-1.1.0.tgz",
      "dependencies": {
        "uuid": {
          "version": "2.0.3",
          "from": "uuid@>=2.0.1 <3.0.0",
          "resolved": "https://registry.npmjs.org/uuid/-/uuid-2.0.3.tgz"
        },
        "vinyl": {
          "version": "1.2.0",
          "from": "vinyl@>=1.0.0 <2.0.0",
          "resolved": "https://registry.npmjs.org/vinyl/-/vinyl-1.2.0.tgz"
        }
      }
    },
    "buffer-xor": {
      "version": "1.0.3",
      "from": "buffer-xor@>=1.0.2 <2.0.0",
      "resolved": "https://registry.npmjs.org/buffer-xor/-/buffer-xor-1.0.3.tgz"
    },
    "buffers": {
      "version": "0.1.1",
      "from": "buffers@>=0.1.1 <0.2.0",
      "resolved": "https://registry.npmjs.org/buffers/-/buffers-0.1.1.tgz"
    },
    "buildmail": {
      "version": "4.0.1",
      "from": "buildmail@4.0.1",
      "resolved": "https://registry.npmjs.org/buildmail/-/buildmail-4.0.1.tgz"
    },
    "builtin-modules": {
      "version": "1.1.1",
      "from": "builtin-modules@>=1.0.0 <2.0.0",
      "resolved": "https://registry.npmjs.org/builtin-modules/-/builtin-modules-1.1.1.tgz"
    },
    "builtin-status-codes": {
      "version": "3.0.0",
      "from": "builtin-status-codes@>=3.0.0 <4.0.0",
      "resolved": "https://registry.npmjs.org/builtin-status-codes/-/builtin-status-codes-3.0.0.tgz"
    },
    "byline": {
      "version": "4.2.2",
      "from": "byline@>=4.2.1 <5.0.0",
      "resolved": "https://registry.npmjs.org/byline/-/byline-4.2.2.tgz"
    },
    "bytes": {
      "version": "2.4.0",
      "from": "bytes@2.4.0",
      "resolved": "https://registry.npmjs.org/bytes/-/bytes-2.4.0.tgz"
    },
    "cached-path-relative": {
      "version": "1.0.1",
      "from": "cached-path-relative@>=1.0.0 <2.0.0",
      "resolved": "https://registry.npmjs.org/cached-path-relative/-/cached-path-relative-1.0.1.tgz"
    },
    "caller-path": {
      "version": "0.1.0",
      "from": "caller-path@>=0.1.0 <0.2.0",
      "resolved": "https://registry.npmjs.org/caller-path/-/caller-path-0.1.0.tgz",
      "dev": true
    },
    "callsite": {
      "version": "1.0.0",
      "from": "callsite@1.0.0",
      "resolved": "https://registry.npmjs.org/callsite/-/callsite-1.0.0.tgz",
      "dev": true
    },
    "callsites": {
      "version": "0.2.0",
      "from": "callsites@>=0.2.0 <0.3.0",
      "resolved": "https://registry.npmjs.org/callsites/-/callsites-0.2.0.tgz",
      "dev": true
    },
    "camel-case": {
      "version": "3.0.0",
      "from": "camel-case@>=3.0.0 <3.1.0",
      "resolved": "https://registry.npmjs.org/camel-case/-/camel-case-3.0.0.tgz"
    },
    "camelcase": {
      "version": "2.1.1",
      "from": "camelcase@>=2.0.0 <3.0.0",
      "resolved": "https://registry.npmjs.org/camelcase/-/camelcase-2.1.1.tgz"
    },
    "camelcase-keys": {
      "version": "2.1.0",
      "from": "camelcase-keys@>=2.0.0 <3.0.0",
      "resolved": "https://registry.npmjs.org/camelcase-keys/-/camelcase-keys-2.1.0.tgz"
    },
    "caniuse-api": {
      "version": "1.5.3",
      "from": "caniuse-api@>=1.5.2 <2.0.0",
      "resolved": "https://registry.npmjs.org/caniuse-api/-/caniuse-api-1.5.3.tgz",
      "dependencies": {
        "lodash.memoize": {
          "version": "4.1.2",
          "from": "lodash.memoize@>=4.1.0 <5.0.0",
          "resolved": "https://registry.npmjs.org/lodash.memoize/-/lodash.memoize-4.1.2.tgz"
        }
      }
    },
    "caniuse-db": {
      "version": "1.0.30000646",
      "from": "caniuse-db@>=1.0.30000634 <2.0.0",
      "resolved": "https://registry.npmjs.org/caniuse-db/-/caniuse-db-1.0.30000646.tgz"
    },
    "capture-stack-trace": {
      "version": "1.0.0",
      "from": "capture-stack-trace@>=1.0.0 <2.0.0",
      "resolved": "https://registry.npmjs.org/capture-stack-trace/-/capture-stack-trace-1.0.0.tgz"
    },
    "cardinal": {
      "version": "0.4.0",
      "from": "cardinal@0.4.0",
      "resolved": "https://registry.npmjs.org/cardinal/-/cardinal-0.4.0.tgz"
    },
    "caseless": {
      "version": "0.11.0",
      "from": "caseless@>=0.11.0 <0.12.0",
      "resolved": "https://registry.npmjs.org/caseless/-/caseless-0.11.0.tgz"
    },
    "caw": {
      "version": "1.2.0",
      "from": "caw@>=1.0.1 <2.0.0",
      "resolved": "https://registry.npmjs.org/caw/-/caw-1.2.0.tgz",
      "dependencies": {
        "object-assign": {
          "version": "3.0.0",
          "from": "object-assign@>=3.0.0 <4.0.0",
          "resolved": "https://registry.npmjs.org/object-assign/-/object-assign-3.0.0.tgz"
        }
      }
    },
    "center-align": {
      "version": "0.1.3",
      "from": "center-align@>=0.1.1 <0.2.0",
      "resolved": "https://registry.npmjs.org/center-align/-/center-align-0.1.3.tgz"
    },
    "chai": {
      "version": "3.5.0",
      "from": "chai@>=3.4.0 <4.0.0",
      "resolved": "https://registry.npmjs.org/chai/-/chai-3.5.0.tgz",
      "dev": true
    },
    "chai-as-promised": {
      "version": "5.3.0",
      "from": "chai-as-promised@>=5.1.0 <6.0.0",
      "resolved": "https://registry.npmjs.org/chai-as-promised/-/chai-as-promised-5.3.0.tgz",
      "dev": true
    },
    "chai-dom": {
      "version": "1.2.2",
      "from": "chai-dom@1.2.2",
      "resolved": "https://registry.npmjs.org/chai-dom/-/chai-dom-1.2.2.tgz",
      "dev": true
    },
    "chai-jquery": {
      "version": "2.0.0",
      "from": "chai-jquery@2.0.0",
      "resolved": "https://registry.npmjs.org/chai-jquery/-/chai-jquery-2.0.0.tgz",
      "dev": true
    },
    "chai-nightwatch": {
      "version": "0.1.1",
      "from": "chai-nightwatch@>=0.1.0 <0.2.0",
      "resolved": "https://registry.npmjs.org/chai-nightwatch/-/chai-nightwatch-0.1.1.tgz",
      "dev": true,
      "dependencies": {
        "assertion-error": {
          "version": "1.0.0",
          "from": "assertion-error@1.0.0",
          "resolved": "https://registry.npmjs.org/assertion-error/-/assertion-error-1.0.0.tgz",
          "dev": true
        }
      }
    },
    "chai-things": {
      "version": "0.2.0",
      "from": "chai-things@0.2.0",
      "resolved": "https://registry.npmjs.org/chai-things/-/chai-things-0.2.0.tgz",
      "dev": true
    },
    "chainsaw": {
      "version": "0.1.0",
      "from": "chainsaw@>=0.1.0 <0.2.0",
      "resolved": "https://registry.npmjs.org/chainsaw/-/chainsaw-0.1.0.tgz"
    },
    "chalk": {
      "version": "1.1.3",
      "from": "chalk@>=1.1.1 <2.0.0",
      "resolved": "https://registry.npmjs.org/chalk/-/chalk-1.1.3.tgz"
    },
    "character-parser": {
      "version": "1.2.1",
      "from": "character-parser@1.2.1",
      "resolved": "https://registry.npmjs.org/character-parser/-/character-parser-1.2.1.tgz"
    },
    "cheerio": {
      "version": "0.19.0",
      "from": "cheerio@>=0.19.0 <0.20.0",
      "resolved": "https://registry.npmjs.org/cheerio/-/cheerio-0.19.0.tgz",
      "dependencies": {
        "css-select": {
          "version": "1.0.0",
          "from": "css-select@>=1.0.0 <1.1.0",
          "resolved": "https://registry.npmjs.org/css-select/-/css-select-1.0.0.tgz"
        },
        "css-what": {
          "version": "1.0.0",
          "from": "css-what@>=1.0.0 <1.1.0",
          "resolved": "https://registry.npmjs.org/css-what/-/css-what-1.0.0.tgz"
        },
        "domhandler": {
          "version": "2.3.0",
          "from": "domhandler@>=2.3.0 <2.4.0",
          "resolved": "https://registry.npmjs.org/domhandler/-/domhandler-2.3.0.tgz"
        },
        "domutils": {
          "version": "1.4.3",
          "from": "domutils@>=1.4.0 <1.5.0",
          "resolved": "https://registry.npmjs.org/domutils/-/domutils-1.4.3.tgz"
        },
        "htmlparser2": {
          "version": "3.8.3",
          "from": "htmlparser2@>=3.8.1 <3.9.0",
          "resolved": "https://registry.npmjs.org/htmlparser2/-/htmlparser2-3.8.3.tgz",
          "dependencies": {
            "domutils": {
              "version": "1.5.1",
              "from": "domutils@1.5",
              "resolved": "https://registry.npmjs.org/domutils/-/domutils-1.5.1.tgz"
            },
            "entities": {
              "version": "1.0.0",
              "from": "entities@>=1.0.0 <1.1.0",
              "resolved": "https://registry.npmjs.org/entities/-/entities-1.0.0.tgz"
            }
          }
        },
        "isarray": {
          "version": "0.0.1",
          "from": "isarray@0.0.1",
          "resolved": "https://registry.npmjs.org/isarray/-/isarray-0.0.1.tgz"
        },
        "lodash": {
          "version": "3.10.1",
          "from": "lodash@>=3.2.0 <4.0.0",
          "resolved": "https://registry.npmjs.org/lodash/-/lodash-3.10.1.tgz"
        },
        "readable-stream": {
          "version": "1.1.14",
          "from": "readable-stream@>=1.1.0 <1.2.0",
          "resolved": "https://registry.npmjs.org/readable-stream/-/readable-stream-1.1.14.tgz"
        }
      }
    },
    "chmodr": {
      "version": "0.1.0",
      "from": "chmodr@0.1.0",
      "resolved": "https://registry.npmjs.org/chmodr/-/chmodr-0.1.0.tgz"
    },
    "chokidar": {
      "version": "1.6.1",
      "from": "chokidar@>=1.4.3 <2.0.0",
      "resolved": "https://registry.npmjs.org/chokidar/-/chokidar-1.6.1.tgz"
    },
    "chromedriver": {
      "version": "2.28.0",
      "from": "chromedriver@>=2.27.2 <3.0.0",
      "resolved": "https://registry.npmjs.org/chromedriver/-/chromedriver-2.28.0.tgz",
      "dev": true
    },
    "cipher-base": {
      "version": "1.0.3",
      "from": "cipher-base@>=1.0.0 <2.0.0",
      "resolved": "https://registry.npmjs.org/cipher-base/-/cipher-base-1.0.3.tgz"
    },
    "circular-json": {
      "version": "0.3.1",
      "from": "circular-json@>=0.3.1 <0.4.0",
      "resolved": "https://registry.npmjs.org/circular-json/-/circular-json-0.3.1.tgz",
      "dev": true
    },
    "clap": {
      "version": "1.1.3",
      "from": "clap@>=1.0.9 <2.0.0",
      "resolved": "https://registry.npmjs.org/clap/-/clap-1.1.3.tgz"
    },
    "clean-css": {
      "version": "2.2.23",
      "from": "clean-css@>=2.2.0 <2.3.0",
      "resolved": "https://registry.npmjs.org/clean-css/-/clean-css-2.2.23.tgz",
      "dependencies": {
        "commander": {
          "version": "2.2.0",
          "from": "commander@>=2.2.0 <2.3.0",
          "resolved": "https://registry.npmjs.org/commander/-/commander-2.2.0.tgz"
        }
      }
    },
    "cli-color": {
      "version": "0.3.3",
      "from": "cli-color@>=0.3.2 <0.4.0",
      "resolved": "https://registry.npmjs.org/cli-color/-/cli-color-0.3.3.tgz"
    },
    "cli-cursor": {
      "version": "2.1.0",
      "from": "cli-cursor@>=2.1.0 <3.0.0",
      "resolved": "https://registry.npmjs.org/cli-cursor/-/cli-cursor-2.1.0.tgz"
    },
    "cli-spinners": {
      "version": "1.0.0",
      "from": "cli-spinners@>=1.0.0 <2.0.0",
      "resolved": "https://registry.npmjs.org/cli-spinners/-/cli-spinners-1.0.0.tgz"
    },
    "cli-width": {
      "version": "2.1.0",
      "from": "cli-width@>=2.0.0 <3.0.0",
      "resolved": "https://registry.npmjs.org/cli-width/-/cli-width-2.1.0.tgz",
      "dev": true
    },
    "cliui": {
      "version": "2.1.0",
      "from": "cliui@>=2.1.0 <3.0.0",
      "resolved": "https://registry.npmjs.org/cliui/-/cliui-2.1.0.tgz",
      "dependencies": {
        "wordwrap": {
          "version": "0.0.2",
          "from": "wordwrap@0.0.2",
          "resolved": "https://registry.npmjs.org/wordwrap/-/wordwrap-0.0.2.tgz"
        }
      }
    },
    "clone": {
      "version": "1.0.2",
      "from": "clone@>=1.0.2 <2.0.0",
      "resolved": "https://registry.npmjs.org/clone/-/clone-1.0.2.tgz"
    },
    "clone-deep": {
      "version": "0.2.4",
      "from": "clone-deep@>=0.2.4 <0.3.0",
      "resolved": "https://registry.npmjs.org/clone-deep/-/clone-deep-0.2.4.tgz"
    },
    "clone-stats": {
      "version": "0.0.1",
      "from": "clone-stats@>=0.0.1 <0.0.2",
      "resolved": "https://registry.npmjs.org/clone-stats/-/clone-stats-0.0.1.tgz"
    },
    "co": {
      "version": "4.6.0",
      "from": "co@>=4.6.0 <5.0.0",
      "resolved": "https://registry.npmjs.org/co/-/co-4.6.0.tgz"
    },
    "coa": {
      "version": "1.0.1",
      "from": "coa@>=1.0.1 <1.1.0",
      "resolved": "https://registry.npmjs.org/coa/-/coa-1.0.1.tgz"
    },
    "code-point-at": {
      "version": "1.1.0",
      "from": "code-point-at@>=1.0.0 <2.0.0",
      "resolved": "https://registry.npmjs.org/code-point-at/-/code-point-at-1.1.0.tgz"
    },
    "coffee-script": {
      "version": "1.3.3",
      "from": "coffee-script@>=1.3.3 <1.4.0",
      "resolved": "https://registry.npmjs.org/coffee-script/-/coffee-script-1.3.3.tgz"
    },
    "color": {
      "version": "0.11.4",
      "from": "color@>=0.11.0 <0.12.0",
      "resolved": "https://registry.npmjs.org/color/-/color-0.11.4.tgz"
    },
    "color-convert": {
      "version": "1.9.0",
      "from": "color-convert@>=1.3.0 <2.0.0",
      "resolved": "https://registry.npmjs.org/color-convert/-/color-convert-1.9.0.tgz"
    },
    "color-name": {
      "version": "1.1.2",
      "from": "color-name@>=1.1.1 <2.0.0",
      "resolved": "https://registry.npmjs.org/color-name/-/color-name-1.1.2.tgz"
    },
    "color-string": {
      "version": "0.3.0",
      "from": "color-string@>=0.3.0 <0.4.0",
      "resolved": "https://registry.npmjs.org/color-string/-/color-string-0.3.0.tgz"
    },
    "colormin": {
      "version": "1.1.2",
      "from": "colormin@>=1.0.5 <2.0.0",
      "resolved": "https://registry.npmjs.org/colormin/-/colormin-1.1.2.tgz"
    },
    "colors": {
      "version": "1.0.3",
      "from": "colors@>=1.0.0 <1.1.0",
      "resolved": "https://registry.npmjs.org/colors/-/colors-1.0.3.tgz"
    },
    "combine-lists": {
      "version": "1.0.1",
      "from": "combine-lists@>=1.0.0 <2.0.0",
      "resolved": "https://registry.npmjs.org/combine-lists/-/combine-lists-1.0.1.tgz",
      "dev": true
    },
    "combine-source-map": {
      "version": "0.7.2",
      "from": "combine-source-map@>=0.7.1 <0.8.0",
      "resolved": "https://registry.npmjs.org/combine-source-map/-/combine-source-map-0.7.2.tgz",
      "dependencies": {
        "convert-source-map": {
          "version": "1.1.3",
          "from": "convert-source-map@>=1.1.0 <1.2.0",
          "resolved": "https://registry.npmjs.org/convert-source-map/-/convert-source-map-1.1.3.tgz"
        }
      }
    },
    "combined-stream": {
      "version": "1.0.5",
      "from": "combined-stream@>=1.0.5 <1.1.0",
      "resolved": "https://registry.npmjs.org/combined-stream/-/combined-stream-1.0.5.tgz"
    },
    "commander": {
      "version": "2.9.0",
      "from": "commander@>=2.9.0 <3.0.0",
      "resolved": "https://registry.npmjs.org/commander/-/commander-2.9.0.tgz"
    },
    "commondir": {
      "version": "1.0.1",
      "from": "commondir@>=1.0.1 <2.0.0",
      "resolved": "https://registry.npmjs.org/commondir/-/commondir-1.0.1.tgz"
    },
    "commoner": {
      "version": "0.10.8",
      "from": "commoner@>=0.10.3 <0.11.0",
      "resolved": "https://registry.npmjs.org/commoner/-/commoner-0.10.8.tgz",
      "dev": true,
      "dependencies": {
        "ast-types": {
          "version": "0.9.6",
          "from": "ast-types@0.9.6",
          "resolved": "https://registry.npmjs.org/ast-types/-/ast-types-0.9.6.tgz",
          "dev": true
        },
        "esprima": {
          "version": "3.1.3",
          "from": "esprima@>=3.1.0 <3.2.0",
          "resolved": "https://registry.npmjs.org/esprima/-/esprima-3.1.3.tgz",
          "dev": true
        },
        "glob": {
          "version": "5.0.15",
          "from": "glob@>=5.0.15 <6.0.0",
          "resolved": "https://registry.npmjs.org/glob/-/glob-5.0.15.tgz",
          "dev": true
        },
        "recast": {
          "version": "0.11.23",
          "from": "recast@>=0.11.17 <0.12.0",
          "resolved": "https://registry.npmjs.org/recast/-/recast-0.11.23.tgz",
          "dev": true
        }
      }
    },
    "component-bind": {
      "version": "1.0.0",
      "from": "component-bind@1.0.0",
      "resolved": "https://registry.npmjs.org/component-bind/-/component-bind-1.0.0.tgz",
      "dev": true
    },
    "component-emitter": {
      "version": "1.2.1",
      "from": "component-emitter@>=1.2.0 <2.0.0",
      "resolved": "https://registry.npmjs.org/component-emitter/-/component-emitter-1.2.1.tgz"
    },
    "component-inherit": {
      "version": "0.0.3",
      "from": "component-inherit@0.0.3",
      "resolved": "https://registry.npmjs.org/component-inherit/-/component-inherit-0.0.3.tgz",
      "dev": true
    },
    "compressible": {
      "version": "2.0.10",
      "from": "compressible@>=2.0.8 <2.1.0",
      "resolved": "https://registry.npmjs.org/compressible/-/compressible-2.0.10.tgz"
    },
    "compression": {
      "version": "1.6.2",
      "from": "compression@>=1.6.1 <2.0.0",
      "resolved": "https://registry.npmjs.org/compression/-/compression-1.6.2.tgz",
      "dependencies": {
        "bytes": {
          "version": "2.3.0",
          "from": "bytes@2.3.0",
          "resolved": "https://registry.npmjs.org/bytes/-/bytes-2.3.0.tgz"
        },
        "debug": {
          "version": "2.2.0",
          "from": "debug@>=2.2.0 <2.3.0",
          "resolved": "https://registry.npmjs.org/debug/-/debug-2.2.0.tgz"
        },
        "ms": {
          "version": "0.7.1",
          "from": "ms@0.7.1",
          "resolved": "https://registry.npmjs.org/ms/-/ms-0.7.1.tgz"
        }
      }
    },
    "concat-map": {
      "version": "0.0.1",
      "from": "concat-map@0.0.1",
      "resolved": "https://registry.npmjs.org/concat-map/-/concat-map-0.0.1.tgz"
    },
    "concat-stream": {
      "version": "1.5.2",
      "from": "concat-stream@>=1.5.1 <1.6.0",
      "resolved": "https://registry.npmjs.org/concat-stream/-/concat-stream-1.5.2.tgz"
    },
    "config-chain": {
      "version": "1.1.11",
      "from": "config-chain@>=1.1.8 <1.2.0",
      "resolved": "https://registry.npmjs.org/config-chain/-/config-chain-1.1.11.tgz"
    },
    "configstore": {
      "version": "0.3.2",
      "from": "configstore@>=0.3.1 <0.4.0",
      "resolved": "https://registry.npmjs.org/configstore/-/configstore-0.3.2.tgz",
      "dependencies": {
        "graceful-fs": {
          "version": "3.0.11",
          "from": "graceful-fs@>=3.0.1 <4.0.0",
          "resolved": "https://registry.npmjs.org/graceful-fs/-/graceful-fs-3.0.11.tgz"
        },
        "object-assign": {
          "version": "2.1.1",
          "from": "object-assign@>=2.0.0 <3.0.0",
          "resolved": "https://registry.npmjs.org/object-assign/-/object-assign-2.1.1.tgz"
        },
        "uuid": {
          "version": "2.0.3",
          "from": "uuid@>=2.0.1 <3.0.0",
          "resolved": "https://registry.npmjs.org/uuid/-/uuid-2.0.3.tgz"
        }
      }
    },
    "connect": {
      "version": "3.6.0",
      "from": "connect@>=3.6.0 <4.0.0",
      "resolved": "https://registry.npmjs.org/connect/-/connect-3.6.0.tgz",
      "dev": true,
      "dependencies": {
        "debug": {
          "version": "2.6.1",
          "from": "debug@2.6.1",
          "resolved": "https://registry.npmjs.org/debug/-/debug-2.6.1.tgz",
          "dev": true
        },
        "finalhandler": {
          "version": "1.0.0",
          "from": "finalhandler@1.0.0",
          "resolved": "https://registry.npmjs.org/finalhandler/-/finalhandler-1.0.0.tgz",
          "dev": true
        }
      }
    },
    "connect-history-api-fallback": {
      "version": "1.3.0",
      "from": "connect-history-api-fallback@>=1.1.0 <2.0.0",
      "resolved": "https://registry.npmjs.org/connect-history-api-fallback/-/connect-history-api-fallback-1.3.0.tgz",
      "dev": true
    },
    "connect-ratelimit": {
      "version": "0.0.7",
      "from": "connect-ratelimit@0.0.7",
      "resolved": "https://registry.npmjs.org/connect-ratelimit/-/connect-ratelimit-0.0.7.tgz"
    },
    "console-browserify": {
      "version": "1.1.0",
      "from": "console-browserify@>=1.1.0 <2.0.0",
      "resolved": "https://registry.npmjs.org/console-browserify/-/console-browserify-1.1.0.tgz"
    },
    "console-control-strings": {
      "version": "1.1.0",
      "from": "console-control-strings@>=1.1.0 <1.2.0",
      "resolved": "https://registry.npmjs.org/console-control-strings/-/console-control-strings-1.1.0.tgz"
    },
    "console-stream": {
      "version": "0.1.1",
      "from": "console-stream@>=0.1.1 <0.2.0",
      "resolved": "https://registry.npmjs.org/console-stream/-/console-stream-0.1.1.tgz",
      "optional": true
    },
    "consolidate": {
      "version": "0.14.5",
      "from": "consolidate@>=0.14.0 <0.15.0",
      "resolved": "https://registry.npmjs.org/consolidate/-/consolidate-0.14.5.tgz"
    },
    "constantinople": {
      "version": "3.0.2",
      "from": "constantinople@>=3.0.1 <3.1.0",
      "resolved": "https://registry.npmjs.org/constantinople/-/constantinople-3.0.2.tgz",
      "dependencies": {
        "acorn": {
          "version": "2.7.0",
          "from": "acorn@>=2.1.0 <3.0.0",
          "resolved": "https://registry.npmjs.org/acorn/-/acorn-2.7.0.tgz"
        }
      }
    },
    "constants-browserify": {
      "version": "1.0.0",
      "from": "constants-browserify@>=1.0.0 <1.1.0",
      "resolved": "https://registry.npmjs.org/constants-browserify/-/constants-browserify-1.0.0.tgz"
    },
    "content-disposition": {
      "version": "0.5.2",
      "from": "content-disposition@0.5.2",
      "resolved": "https://registry.npmjs.org/content-disposition/-/content-disposition-0.5.2.tgz"
    },
    "content-type": {
      "version": "1.0.2",
      "from": "content-type@>=1.0.2 <1.1.0",
      "resolved": "https://registry.npmjs.org/content-type/-/content-type-1.0.2.tgz"
    },
    "contentstream": {
      "version": "1.0.0",
      "from": "contentstream@>=1.0.0 <2.0.0",
      "resolved": "https://registry.npmjs.org/contentstream/-/contentstream-1.0.0.tgz",
      "dependencies": {
        "isarray": {
          "version": "0.0.1",
          "from": "isarray@0.0.1",
          "resolved": "https://registry.npmjs.org/isarray/-/isarray-0.0.1.tgz"
        },
        "readable-stream": {
          "version": "1.0.34",
          "from": "readable-stream@>=1.0.33-1 <1.1.0",
          "resolved": "https://registry.npmjs.org/readable-stream/-/readable-stream-1.0.34.tgz"
        }
      }
    },
    "convert-source-map": {
      "version": "1.5.0",
      "from": "convert-source-map@>=1.1.0 <2.0.0",
      "resolved": "https://registry.npmjs.org/convert-source-map/-/convert-source-map-1.5.0.tgz"
    },
    "cookie": {
      "version": "0.3.1",
      "from": "cookie@0.3.1",
      "resolved": "https://registry.npmjs.org/cookie/-/cookie-0.3.1.tgz"
    },
    "cookie-session": {
      "version": "1.2.0",
      "from": "cookie-session@>=1.2.0 <2.0.0",
      "resolved": "https://registry.npmjs.org/cookie-session/-/cookie-session-1.2.0.tgz",
      "dependencies": {
        "debug": {
          "version": "2.2.0",
          "from": "debug@>=2.2.0 <2.3.0",
          "resolved": "https://registry.npmjs.org/debug/-/debug-2.2.0.tgz"
        },
        "ms": {
          "version": "0.7.1",
          "from": "ms@0.7.1",
          "resolved": "https://registry.npmjs.org/ms/-/ms-0.7.1.tgz"
        }
      }
    },
    "cookie-signature": {
      "version": "1.0.6",
      "from": "cookie-signature@1.0.6",
      "resolved": "https://registry.npmjs.org/cookie-signature/-/cookie-signature-1.0.6.tgz"
    },
    "cookiejar": {
      "version": "2.1.0",
      "from": "cookiejar@>=2.0.6 <3.0.0",
      "resolved": "https://registry.npmjs.org/cookiejar/-/cookiejar-2.1.0.tgz"
    },
    "cookies": {
      "version": "0.5.0",
      "from": "cookies@0.5.0",
      "resolved": "https://registry.npmjs.org/cookies/-/cookies-0.5.0.tgz"
    },
    "core-js": {
      "version": "2.4.1",
      "from": "core-js@>=2.4.0 <3.0.0",
      "resolved": "https://registry.npmjs.org/core-js/-/core-js-2.4.1.tgz"
    },
    "core-util-is": {
      "version": "1.0.2",
      "from": "core-util-is@>=1.0.0 <1.1.0",
      "resolved": "https://registry.npmjs.org/core-util-is/-/core-util-is-1.0.2.tgz"
    },
    "cosmiconfig": {
      "version": "2.1.1",
      "from": "cosmiconfig@>=2.1.0 <3.0.0",
      "resolved": "https://registry.npmjs.org/cosmiconfig/-/cosmiconfig-2.1.1.tgz",
      "dependencies": {
        "minimist": {
          "version": "1.2.0",
          "from": "minimist@>=1.2.0 <2.0.0",
          "resolved": "https://registry.npmjs.org/minimist/-/minimist-1.2.0.tgz"
        }
      }
    },
    "coupon-code": {
      "version": "0.4.5",
      "from": "coupon-code@>=0.4.5 <0.5.0",
      "resolved": "https://registry.npmjs.org/coupon-code/-/coupon-code-0.4.5.tgz"
    },
    "coveralls": {
      "version": "2.13.0",
      "from": "coveralls@>=2.11.2 <3.0.0",
      "resolved": "https://registry.npmjs.org/coveralls/-/coveralls-2.13.0.tgz",
      "dev": true,
      "dependencies": {
        "esprima": {
          "version": "2.7.3",
          "from": "esprima@>=2.6.0 <3.0.0",
          "resolved": "https://registry.npmjs.org/esprima/-/esprima-2.7.3.tgz",
          "dev": true
        },
        "form-data": {
          "version": "2.1.2",
          "from": "form-data@>=2.1.1 <2.2.0",
          "resolved": "https://registry.npmjs.org/form-data/-/form-data-2.1.2.tgz",
          "dev": true
        },
        "js-yaml": {
          "version": "3.6.1",
          "from": "js-yaml@3.6.1",
          "resolved": "https://registry.npmjs.org/js-yaml/-/js-yaml-3.6.1.tgz",
          "dev": true
        },
        "minimist": {
          "version": "1.2.0",
          "from": "minimist@1.2.0",
          "resolved": "https://registry.npmjs.org/minimist/-/minimist-1.2.0.tgz",
          "dev": true
        },
        "qs": {
          "version": "6.3.2",
          "from": "qs@>=6.3.0 <6.4.0",
          "resolved": "https://registry.npmjs.org/qs/-/qs-6.3.2.tgz",
          "dev": true
        },
        "request": {
          "version": "2.79.0",
          "from": "request@2.79.0",
          "resolved": "https://registry.npmjs.org/request/-/request-2.79.0.tgz",
          "dev": true
        }
      }
    },
    "create-ecdh": {
      "version": "4.0.0",
      "from": "create-ecdh@>=4.0.0 <5.0.0",
      "resolved": "https://registry.npmjs.org/create-ecdh/-/create-ecdh-4.0.0.tgz"
    },
    "create-error-class": {
      "version": "3.0.2",
      "from": "create-error-class@>=3.0.0 <4.0.0",
      "resolved": "https://registry.npmjs.org/create-error-class/-/create-error-class-3.0.2.tgz"
    },
    "create-hash": {
      "version": "1.1.2",
      "from": "create-hash@>=1.1.0 <2.0.0",
      "resolved": "https://registry.npmjs.org/create-hash/-/create-hash-1.1.2.tgz"
    },
    "create-hmac": {
      "version": "1.1.4",
      "from": "create-hmac@>=1.1.0 <2.0.0",
      "resolved": "https://registry.npmjs.org/create-hmac/-/create-hmac-1.1.4.tgz"
    },
    "cross-env": {
      "version": "3.2.4",
      "from": "cross-env@>=3.1.4 <4.0.0",
      "resolved": "https://registry.npmjs.org/cross-env/-/cross-env-3.2.4.tgz",
      "dev": true,
      "dependencies": {
        "is-windows": {
          "version": "1.0.0",
          "from": "is-windows@>=1.0.0 <2.0.0",
          "resolved": "https://registry.npmjs.org/is-windows/-/is-windows-1.0.0.tgz",
          "dev": true
        }
      }
    },
    "cross-spawn": {
      "version": "5.1.0",
      "from": "cross-spawn@>=5.0.1 <6.0.0",
      "resolved": "https://registry.npmjs.org/cross-spawn/-/cross-spawn-5.1.0.tgz",
      "dev": true,
      "dependencies": {
        "lru-cache": {
          "version": "4.0.2",
          "from": "lru-cache@>=4.0.1 <5.0.0",
          "resolved": "https://registry.npmjs.org/lru-cache/-/lru-cache-4.0.2.tgz",
          "dev": true
        },
        "which": {
          "version": "1.2.14",
          "from": "which@>=1.2.9 <2.0.0",
          "resolved": "https://registry.npmjs.org/which/-/which-1.2.14.tgz",
          "dev": true
        }
      }
    },
    "cryptiles": {
      "version": "2.0.5",
      "from": "cryptiles@>=2.0.0 <3.0.0",
      "resolved": "https://registry.npmjs.org/cryptiles/-/cryptiles-2.0.5.tgz"
    },
    "crypto-browserify": {
      "version": "1.0.9",
      "from": "crypto-browserify@1.0.9",
      "resolved": "https://registry.npmjs.org/crypto-browserify/-/crypto-browserify-1.0.9.tgz"
    },
    "css": {
      "version": "2.2.1",
      "from": "css@>=2.0.0 <3.0.0",
      "resolved": "https://registry.npmjs.org/css/-/css-2.2.1.tgz",
      "dependencies": {
        "source-map": {
          "version": "0.1.43",
          "from": "source-map@>=0.1.38 <0.2.0",
          "resolved": "https://registry.npmjs.org/source-map/-/source-map-0.1.43.tgz"
        }
      }
    },
    "css-color-names": {
      "version": "0.0.4",
      "from": "css-color-names@0.0.4",
      "resolved": "https://registry.npmjs.org/css-color-names/-/css-color-names-0.0.4.tgz"
    },
    "css-loader": {
      "version": "0.26.4",
      "from": "css-loader@>=0.26.1 <0.27.0",
      "resolved": "https://registry.npmjs.org/css-loader/-/css-loader-0.26.4.tgz",
      "dependencies": {
        "loader-utils": {
          "version": "1.1.0",
          "from": "loader-utils@>=1.0.2 <2.0.0",
          "resolved": "https://registry.npmjs.org/loader-utils/-/loader-utils-1.1.0.tgz"
        }
      }
    },
    "css-parse": {
      "version": "1.7.0",
      "from": "css-parse@>=1.7.0 <1.8.0",
      "resolved": "https://registry.npmjs.org/css-parse/-/css-parse-1.7.0.tgz"
    },
    "css-select": {
      "version": "1.2.0",
      "from": "css-select@>=1.1.0 <2.0.0",
      "resolved": "https://registry.npmjs.org/css-select/-/css-select-1.2.0.tgz"
    },
    "css-selector-tokenizer": {
      "version": "0.7.0",
      "from": "css-selector-tokenizer@>=0.7.0 <0.8.0",
      "resolved": "https://registry.npmjs.org/css-selector-tokenizer/-/css-selector-tokenizer-0.7.0.tgz",
      "dependencies": {
        "regexpu-core": {
          "version": "1.0.0",
          "from": "regexpu-core@>=1.0.0 <2.0.0",
          "resolved": "https://registry.npmjs.org/regexpu-core/-/regexpu-core-1.0.0.tgz"
        }
      }
    },
    "css-stringify": {
      "version": "1.0.5",
      "from": "css-stringify@1.0.5",
      "resolved": "https://registry.npmjs.org/css-stringify/-/css-stringify-1.0.5.tgz"
    },
    "css-what": {
      "version": "2.1.0",
      "from": "css-what@>=2.1.0 <2.2.0",
      "resolved": "https://registry.npmjs.org/css-what/-/css-what-2.1.0.tgz"
    },
    "cssesc": {
      "version": "0.1.0",
      "from": "cssesc@>=0.1.0 <0.2.0",
      "resolved": "https://registry.npmjs.org/cssesc/-/cssesc-0.1.0.tgz"
    },
    "cssnano": {
      "version": "3.10.0",
      "from": "cssnano@>=2.6.1 <4.0.0",
      "resolved": "https://registry.npmjs.org/cssnano/-/cssnano-3.10.0.tgz"
    },
    "csso": {
      "version": "2.3.2",
      "from": "csso@>=2.3.1 <2.4.0",
      "resolved": "https://registry.npmjs.org/csso/-/csso-2.3.2.tgz"
    },
    "csv": {
      "version": "0.3.7",
      "from": "csv@>=0.3.6 <0.4.0",
      "resolved": "https://registry.npmjs.org/csv/-/csv-0.3.7.tgz",
      "dev": true
    },
    "csv-stringify": {
      "version": "1.0.4",
      "from": "csv-stringify@>=1.0.2 <2.0.0",
      "resolved": "https://registry.npmjs.org/csv-stringify/-/csv-stringify-1.0.4.tgz"
    },
    "ctype": {
      "version": "0.5.3",
      "from": "ctype@0.5.3",
      "resolved": "https://registry.npmjs.org/ctype/-/ctype-0.5.3.tgz"
    },
    "currently-unhandled": {
      "version": "0.4.1",
      "from": "currently-unhandled@>=0.4.1 <0.5.0",
      "resolved": "https://registry.npmjs.org/currently-unhandled/-/currently-unhandled-0.4.1.tgz"
    },
    "custom-event": {
      "version": "1.0.1",
      "from": "custom-event@>=1.0.0 <1.1.0",
      "resolved": "https://registry.npmjs.org/custom-event/-/custom-event-1.0.1.tgz",
      "dev": true
    },
    "cwait": {
      "version": "1.0.1",
      "from": "cwait@>=1.0.0 <2.0.0",
      "resolved": "https://registry.npmjs.org/cwait/-/cwait-1.0.1.tgz"
    },
    "cwise": {
      "version": "1.0.10",
      "from": "cwise@>=1.0.10 <2.0.0",
      "resolved": "https://registry.npmjs.org/cwise/-/cwise-1.0.10.tgz",
      "dependencies": {
        "uglify-js": {
          "version": "2.8.20",
          "from": "uglify-js@>=2.6.0 <3.0.0",
          "resolved": "https://registry.npmjs.org/uglify-js/-/uglify-js-2.8.20.tgz"
        }
      }
    },
    "cwise-compiler": {
      "version": "1.1.2",
      "from": "cwise-compiler@>=1.1.2 <2.0.0",
      "resolved": "https://registry.npmjs.org/cwise-compiler/-/cwise-compiler-1.1.2.tgz"
    },
    "cwise-parser": {
      "version": "1.0.3",
      "from": "cwise-parser@>=1.0.0 <2.0.0",
      "resolved": "https://registry.npmjs.org/cwise-parser/-/cwise-parser-1.0.3.tgz"
    },
    "cycle": {
      "version": "1.0.3",
      "from": "cycle@>=1.0.0 <1.1.0",
      "resolved": "https://registry.npmjs.org/cycle/-/cycle-1.0.3.tgz"
    },
    "d": {
      "version": "0.1.1",
      "from": "d@>=0.1.1 <0.2.0",
      "resolved": "https://registry.npmjs.org/d/-/d-0.1.1.tgz"
    },
    "dashdash": {
      "version": "1.14.1",
      "from": "dashdash@>=1.12.0 <2.0.0",
      "resolved": "https://registry.npmjs.org/dashdash/-/dashdash-1.14.1.tgz",
      "dependencies": {
        "assert-plus": {
          "version": "1.0.0",
          "from": "assert-plus@>=1.0.0 <2.0.0",
          "resolved": "https://registry.npmjs.org/assert-plus/-/assert-plus-1.0.0.tgz"
        }
      }
    },
    "data-uri-to-buffer": {
      "version": "0.0.3",
      "from": "data-uri-to-buffer@0.0.3",
      "resolved": "https://registry.npmjs.org/data-uri-to-buffer/-/data-uri-to-buffer-0.0.3.tgz"
    },
    "date-now": {
      "version": "0.1.4",
      "from": "date-now@>=0.1.4 <0.2.0",
      "resolved": "https://registry.npmjs.org/date-now/-/date-now-0.1.4.tgz"
    },
    "dateformat": {
      "version": "1.0.2-1.2.3",
      "from": "dateformat@1.0.2-1.2.3",
      "resolved": "https://registry.npmjs.org/dateformat/-/dateformat-1.0.2-1.2.3.tgz"
    },
    "de-indent": {
      "version": "1.0.2",
      "from": "de-indent@>=1.0.2 <2.0.0",
      "resolved": "https://registry.npmjs.org/de-indent/-/de-indent-1.0.2.tgz"
    },
    "deap": {
      "version": "1.0.0",
      "from": "deap@>=1.0.0 <2.0.0",
      "resolved": "https://registry.npmjs.org/deap/-/deap-1.0.0.tgz"
    },
    "debug": {
      "version": "2.6.3",
      "from": "debug@>=2.0.0 <3.0.0",
      "resolved": "https://registry.npmjs.org/debug/-/debug-2.6.3.tgz"
    },
    "debug-fabulous": {
      "version": "0.0.4",
      "from": "debug-fabulous@>=0.0.0 <0.1.0",
      "resolved": "https://registry.npmjs.org/debug-fabulous/-/debug-fabulous-0.0.4.tgz",
      "dependencies": {
        "object-assign": {
          "version": "4.1.0",
          "from": "object-assign@4.1.0",
          "resolved": "https://registry.npmjs.org/object-assign/-/object-assign-4.1.0.tgz"
        }
      }
    },
    "decamelize": {
      "version": "1.2.0",
      "from": "decamelize@>=1.1.2 <2.0.0",
      "resolved": "https://registry.npmjs.org/decamelize/-/decamelize-1.2.0.tgz"
    },
    "decompress": {
      "version": "3.0.0",
      "from": "decompress@>=3.0.0 <4.0.0",
      "resolved": "https://registry.npmjs.org/decompress/-/decompress-3.0.0.tgz",
      "dependencies": {
        "glob": {
          "version": "5.0.15",
          "from": "glob@>=5.0.3 <6.0.0",
          "resolved": "https://registry.npmjs.org/glob/-/glob-5.0.15.tgz"
        },
        "glob-parent": {
          "version": "3.1.0",
          "from": "glob-parent@>=3.0.0 <4.0.0",
          "resolved": "https://registry.npmjs.org/glob-parent/-/glob-parent-3.1.0.tgz"
        },
        "glob-stream": {
          "version": "5.3.5",
          "from": "glob-stream@>=5.3.2 <6.0.0",
          "resolved": "https://registry.npmjs.org/glob-stream/-/glob-stream-5.3.5.tgz",
          "dependencies": {
            "readable-stream": {
              "version": "1.0.34",
              "from": "readable-stream@>=1.0.33-1 <1.1.0-0",
              "resolved": "https://registry.npmjs.org/readable-stream/-/readable-stream-1.0.34.tgz"
            },
            "through2": {
              "version": "0.6.5",
              "from": "through2@>=0.6.0 <0.7.0",
              "resolved": "https://registry.npmjs.org/through2/-/through2-0.6.5.tgz"
            }
          }
        },
        "gulp-sourcemaps": {
          "version": "1.6.0",
          "from": "gulp-sourcemaps@1.6.0",
          "resolved": "https://registry.npmjs.org/gulp-sourcemaps/-/gulp-sourcemaps-1.6.0.tgz"
        },
        "is-extglob": {
          "version": "2.1.1",
          "from": "is-extglob@>=2.1.0 <3.0.0",
          "resolved": "https://registry.npmjs.org/is-extglob/-/is-extglob-2.1.1.tgz"
        },
        "is-glob": {
          "version": "3.1.0",
          "from": "is-glob@>=3.1.0 <4.0.0",
          "resolved": "https://registry.npmjs.org/is-glob/-/is-glob-3.1.0.tgz"
        },
        "isarray": {
          "version": "0.0.1",
          "from": "isarray@0.0.1",
          "resolved": "https://registry.npmjs.org/isarray/-/isarray-0.0.1.tgz"
        },
        "ordered-read-streams": {
          "version": "0.3.0",
          "from": "ordered-read-streams@>=0.3.0 <0.4.0",
          "resolved": "https://registry.npmjs.org/ordered-read-streams/-/ordered-read-streams-0.3.0.tgz"
        },
        "unique-stream": {
          "version": "2.2.1",
          "from": "unique-stream@>=2.0.2 <3.0.0",
          "resolved": "https://registry.npmjs.org/unique-stream/-/unique-stream-2.2.1.tgz"
        },
        "vinyl": {
          "version": "1.2.0",
          "from": "vinyl@>=1.0.0 <2.0.0",
          "resolved": "https://registry.npmjs.org/vinyl/-/vinyl-1.2.0.tgz"
        },
        "vinyl-fs": {
          "version": "2.4.4",
          "from": "vinyl-fs@>=2.2.0 <3.0.0",
          "resolved": "https://registry.npmjs.org/vinyl-fs/-/vinyl-fs-2.4.4.tgz"
        }
      }
    },
    "decompress-tar": {
      "version": "3.1.0",
      "from": "decompress-tar@>=3.0.0 <4.0.0",
      "resolved": "https://registry.npmjs.org/decompress-tar/-/decompress-tar-3.1.0.tgz",
      "dependencies": {
        "clone": {
          "version": "0.2.0",
          "from": "clone@>=0.2.0 <0.3.0",
          "resolved": "https://registry.npmjs.org/clone/-/clone-0.2.0.tgz"
        },
        "isarray": {
          "version": "0.0.1",
          "from": "isarray@0.0.1",
          "resolved": "https://registry.npmjs.org/isarray/-/isarray-0.0.1.tgz"
        },
        "object-assign": {
          "version": "2.1.1",
          "from": "object-assign@>=2.0.0 <3.0.0",
          "resolved": "https://registry.npmjs.org/object-assign/-/object-assign-2.1.1.tgz"
        },
        "tar-stream": {
          "version": "1.5.2",
          "from": "tar-stream@>=1.1.1 <2.0.0",
          "resolved": "https://registry.npmjs.org/tar-stream/-/tar-stream-1.5.2.tgz"
        },
        "through2": {
          "version": "0.6.5",
          "from": "through2@>=0.6.1 <0.7.0",
          "resolved": "https://registry.npmjs.org/through2/-/through2-0.6.5.tgz",
          "dependencies": {
            "readable-stream": {
              "version": "1.0.34",
              "from": "readable-stream@>=1.0.33-1 <1.1.0-0",
              "resolved": "https://registry.npmjs.org/readable-stream/-/readable-stream-1.0.34.tgz"
            }
          }
        },
        "vinyl": {
          "version": "0.4.6",
          "from": "vinyl@>=0.4.3 <0.5.0",
          "resolved": "https://registry.npmjs.org/vinyl/-/vinyl-0.4.6.tgz"
        }
      }
    },
    "decompress-tarbz2": {
      "version": "3.1.0",
      "from": "decompress-tarbz2@>=3.0.0 <4.0.0",
      "resolved": "https://registry.npmjs.org/decompress-tarbz2/-/decompress-tarbz2-3.1.0.tgz",
      "dependencies": {
        "clone": {
          "version": "0.2.0",
          "from": "clone@>=0.2.0 <0.3.0",
          "resolved": "https://registry.npmjs.org/clone/-/clone-0.2.0.tgz"
        },
        "isarray": {
          "version": "0.0.1",
          "from": "isarray@0.0.1",
          "resolved": "https://registry.npmjs.org/isarray/-/isarray-0.0.1.tgz"
        },
        "object-assign": {
          "version": "2.1.1",
          "from": "object-assign@>=2.0.0 <3.0.0",
          "resolved": "https://registry.npmjs.org/object-assign/-/object-assign-2.1.1.tgz"
        },
        "tar-stream": {
          "version": "1.5.2",
          "from": "tar-stream@>=1.1.1 <2.0.0",
          "resolved": "https://registry.npmjs.org/tar-stream/-/tar-stream-1.5.2.tgz"
        },
        "through2": {
          "version": "0.6.5",
          "from": "through2@>=0.6.1 <0.7.0",
          "resolved": "https://registry.npmjs.org/through2/-/through2-0.6.5.tgz",
          "dependencies": {
            "readable-stream": {
              "version": "1.0.34",
              "from": "readable-stream@>=1.0.33-1 <1.1.0-0",
              "resolved": "https://registry.npmjs.org/readable-stream/-/readable-stream-1.0.34.tgz"
            }
          }
        },
        "vinyl": {
          "version": "0.4.6",
          "from": "vinyl@>=0.4.3 <0.5.0",
          "resolved": "https://registry.npmjs.org/vinyl/-/vinyl-0.4.6.tgz"
        }
      }
    },
    "decompress-targz": {
      "version": "3.1.0",
      "from": "decompress-targz@>=3.0.0 <4.0.0",
      "resolved": "https://registry.npmjs.org/decompress-targz/-/decompress-targz-3.1.0.tgz",
      "dependencies": {
        "clone": {
          "version": "0.2.0",
          "from": "clone@>=0.2.0 <0.3.0",
          "resolved": "https://registry.npmjs.org/clone/-/clone-0.2.0.tgz"
        },
        "isarray": {
          "version": "0.0.1",
          "from": "isarray@0.0.1",
          "resolved": "https://registry.npmjs.org/isarray/-/isarray-0.0.1.tgz"
        },
        "object-assign": {
          "version": "2.1.1",
          "from": "object-assign@>=2.0.0 <3.0.0",
          "resolved": "https://registry.npmjs.org/object-assign/-/object-assign-2.1.1.tgz"
        },
        "tar-stream": {
          "version": "1.5.2",
          "from": "tar-stream@>=1.1.1 <2.0.0",
          "resolved": "https://registry.npmjs.org/tar-stream/-/tar-stream-1.5.2.tgz"
        },
        "through2": {
          "version": "0.6.5",
          "from": "through2@>=0.6.1 <0.7.0",
          "resolved": "https://registry.npmjs.org/through2/-/through2-0.6.5.tgz",
          "dependencies": {
            "readable-stream": {
              "version": "1.0.34",
              "from": "readable-stream@>=1.0.33-1 <1.1.0-0",
              "resolved": "https://registry.npmjs.org/readable-stream/-/readable-stream-1.0.34.tgz"
            }
          }
        },
        "vinyl": {
          "version": "0.4.6",
          "from": "vinyl@>=0.4.3 <0.5.0",
          "resolved": "https://registry.npmjs.org/vinyl/-/vinyl-0.4.6.tgz"
        }
      }
    },
    "decompress-unzip": {
      "version": "3.4.0",
      "from": "decompress-unzip@>=3.0.0 <4.0.0",
      "resolved": "https://registry.npmjs.org/decompress-unzip/-/decompress-unzip-3.4.0.tgz",
      "dependencies": {
        "vinyl": {
          "version": "1.2.0",
          "from": "vinyl@>=1.0.0 <2.0.0",
          "resolved": "https://registry.npmjs.org/vinyl/-/vinyl-1.2.0.tgz"
        }
      }
    },
    "decompress-zip": {
      "version": "0.0.8",
      "from": "decompress-zip@0.0.8",
      "resolved": "https://registry.npmjs.org/decompress-zip/-/decompress-zip-0.0.8.tgz",
      "dependencies": {
        "graceful-fs": {
          "version": "3.0.11",
          "from": "graceful-fs@>=3.0.0 <3.1.0",
          "resolved": "https://registry.npmjs.org/graceful-fs/-/graceful-fs-3.0.11.tgz"
        },
        "isarray": {
          "version": "0.0.1",
          "from": "isarray@0.0.1",
          "resolved": "https://registry.npmjs.org/isarray/-/isarray-0.0.1.tgz"
        },
        "nopt": {
          "version": "2.2.1",
          "from": "nopt@>=2.2.0 <2.3.0",
          "resolved": "https://registry.npmjs.org/nopt/-/nopt-2.2.1.tgz"
        },
        "q": {
          "version": "1.0.1",
          "from": "q@>=1.0.0 <1.1.0",
          "resolved": "https://registry.npmjs.org/q/-/q-1.0.1.tgz"
        },
        "readable-stream": {
          "version": "1.1.14",
          "from": "readable-stream@>=1.1.8 <1.2.0",
          "resolved": "https://registry.npmjs.org/readable-stream/-/readable-stream-1.1.14.tgz"
        }
      }
    },
    "deep-diff": {
      "version": "0.1.7",
      "from": "deep-diff@>=0.1.4 <0.2.0",
      "resolved": "https://registry.npmjs.org/deep-diff/-/deep-diff-0.1.7.tgz",
      "dev": true
    },
    "deep-eql": {
      "version": "0.1.3",
      "from": "deep-eql@>=0.1.3 <0.2.0",
      "resolved": "https://registry.npmjs.org/deep-eql/-/deep-eql-0.1.3.tgz",
      "dev": true,
      "dependencies": {
        "type-detect": {
          "version": "0.1.1",
          "from": "type-detect@0.1.1",
          "resolved": "https://registry.npmjs.org/type-detect/-/type-detect-0.1.1.tgz",
          "dev": true
        }
      }
    },
    "deep-extend": {
      "version": "0.4.1",
      "from": "deep-extend@>=0.4.0 <0.5.0",
      "resolved": "https://registry.npmjs.org/deep-extend/-/deep-extend-0.4.1.tgz"
    },
    "deep-is": {
      "version": "0.1.3",
      "from": "deep-is@>=0.1.3 <0.2.0",
      "resolved": "https://registry.npmjs.org/deep-is/-/deep-is-0.1.3.tgz",
      "dev": true
    },
    "default-require-extensions": {
      "version": "1.0.0",
      "from": "default-require-extensions@>=1.0.0 <2.0.0",
      "resolved": "https://registry.npmjs.org/default-require-extensions/-/default-require-extensions-1.0.0.tgz",
      "dev": true
    },
    "defaults": {
      "version": "1.0.3",
      "from": "defaults@>=1.0.0 <2.0.0",
      "resolved": "https://registry.npmjs.org/defaults/-/defaults-1.0.3.tgz"
    },
    "defined": {
      "version": "1.0.0",
      "from": "defined@>=1.0.0 <2.0.0",
      "resolved": "https://registry.npmjs.org/defined/-/defined-1.0.0.tgz"
    },
    "defs": {
      "version": "1.1.1",
      "from": "defs@>=1.1.0 <1.2.0",
      "resolved": "https://registry.npmjs.org/defs/-/defs-1.1.1.tgz",
      "dev": true,
      "dependencies": {
        "camelcase": {
          "version": "1.2.1",
          "from": "camelcase@>=1.2.1 <2.0.0",
          "resolved": "https://registry.npmjs.org/camelcase/-/camelcase-1.2.1.tgz",
          "dev": true
        },
        "esprima-fb": {
          "version": "15001.1001.0-dev-harmony-fb",
          "from": "esprima-fb@~15001.1001.0-dev-harmony-fb",
          "resolved": "https://registry.npmjs.org/esprima-fb/-/esprima-fb-15001.1001.0-dev-harmony-fb.tgz",
          "dev": true
        },
        "window-size": {
          "version": "0.1.4",
          "from": "window-size@>=0.1.2 <0.2.0",
          "resolved": "https://registry.npmjs.org/window-size/-/window-size-0.1.4.tgz",
          "dev": true
        },
        "yargs": {
          "version": "3.27.0",
          "from": "yargs@>=3.27.0 <3.28.0",
          "resolved": "https://registry.npmjs.org/yargs/-/yargs-3.27.0.tgz",
          "dev": true
        }
      }
    },
    "degenerator": {
      "version": "1.0.4",
      "from": "degenerator@>=1.0.0 <1.1.0",
      "resolved": "https://registry.npmjs.org/degenerator/-/degenerator-1.0.4.tgz",
      "dev": true,
      "dependencies": {
        "esprima": {
          "version": "3.1.3",
          "from": "esprima@>=3.0.0 <4.0.0",
          "resolved": "https://registry.npmjs.org/esprima/-/esprima-3.1.3.tgz",
          "dev": true
        }
      }
    },
    "del": {
      "version": "2.2.2",
      "from": "del@>=2.0.2 <3.0.0",
      "resolved": "https://registry.npmjs.org/del/-/del-2.2.2.tgz",
      "dev": true,
      "dependencies": {
        "glob": {
          "version": "7.1.1",
          "from": "glob@>=7.0.3 <8.0.0",
          "resolved": "https://registry.npmjs.org/glob/-/glob-7.1.1.tgz",
          "dev": true
        },
        "globby": {
          "version": "5.0.0",
          "from": "globby@>=5.0.0 <6.0.0",
          "resolved": "https://registry.npmjs.org/globby/-/globby-5.0.0.tgz",
          "dev": true
        }
      }
    },
    "delayed-stream": {
      "version": "1.0.0",
      "from": "delayed-stream@>=1.0.0 <1.1.0",
      "resolved": "https://registry.npmjs.org/delayed-stream/-/delayed-stream-1.0.0.tgz"
    },
    "delegates": {
      "version": "1.0.0",
      "from": "delegates@>=1.0.0 <2.0.0",
      "resolved": "https://registry.npmjs.org/delegates/-/delegates-1.0.0.tgz"
    },
    "depd": {
      "version": "1.1.0",
      "from": "depd@>=1.1.0 <1.2.0",
      "resolved": "https://registry.npmjs.org/depd/-/depd-1.1.0.tgz"
    },
    "deprecated": {
      "version": "0.0.1",
      "from": "deprecated@>=0.0.1 <0.0.2",
      "resolved": "https://registry.npmjs.org/deprecated/-/deprecated-0.0.1.tgz"
    },
    "deps-sort": {
      "version": "2.0.0",
      "from": "deps-sort@>=2.0.0 <3.0.0",
      "resolved": "https://registry.npmjs.org/deps-sort/-/deps-sort-2.0.0.tgz"
    },
    "des.js": {
      "version": "1.0.0",
      "from": "des.js@>=1.0.0 <2.0.0",
      "resolved": "https://registry.npmjs.org/des.js/-/des.js-1.0.0.tgz"
    },
    "destroy": {
      "version": "1.0.4",
      "from": "destroy@>=1.0.4 <1.1.0",
      "resolved": "https://registry.npmjs.org/destroy/-/destroy-1.0.4.tgz"
    },
    "detect-file": {
      "version": "0.1.0",
      "from": "detect-file@>=0.1.0 <0.2.0",
      "resolved": "https://registry.npmjs.org/detect-file/-/detect-file-0.1.0.tgz"
    },
    "detect-indent": {
      "version": "4.0.0",
      "from": "detect-indent@>=4.0.0 <5.0.0",
      "resolved": "https://registry.npmjs.org/detect-indent/-/detect-indent-4.0.0.tgz"
    },
    "detect-newline": {
      "version": "2.1.0",
      "from": "detect-newline@>=2.0.0 <3.0.0",
      "resolved": "https://registry.npmjs.org/detect-newline/-/detect-newline-2.1.0.tgz"
    },
    "detective": {
      "version": "4.5.0",
      "from": "detective@>=4.0.0 <5.0.0",
      "resolved": "https://registry.npmjs.org/detective/-/detective-4.5.0.tgz"
    },
    "di": {
      "version": "0.0.1",
      "from": "di@>=0.0.1 <0.0.2",
      "resolved": "https://registry.npmjs.org/di/-/di-0.0.1.tgz",
      "dev": true
    },
    "diff": {
      "version": "1.4.0",
      "from": "diff@1.4.0",
      "resolved": "https://registry.npmjs.org/diff/-/diff-1.4.0.tgz"
    },
    "diffie-hellman": {
      "version": "5.0.2",
      "from": "diffie-hellman@>=5.0.0 <6.0.0",
      "resolved": "https://registry.npmjs.org/diffie-hellman/-/diffie-hellman-5.0.2.tgz"
    },
    "doctrine": {
      "version": "2.0.0",
      "from": "doctrine@>=2.0.0 <3.0.0",
      "resolved": "https://registry.npmjs.org/doctrine/-/doctrine-2.0.0.tgz",
      "dev": true
    },
    "doctypes": {
      "version": "1.1.0",
      "from": "doctypes@>=1.1.0 <2.0.0",
      "resolved": "https://registry.npmjs.org/doctypes/-/doctypes-1.1.0.tgz"
    },
    "dom-converter": {
      "version": "0.1.4",
      "from": "dom-converter@>=0.1.0 <0.2.0",
      "resolved": "https://registry.npmjs.org/dom-converter/-/dom-converter-0.1.4.tgz",
      "dependencies": {
        "utila": {
          "version": "0.3.3",
          "from": "utila@>=0.3.0 <0.4.0",
          "resolved": "https://registry.npmjs.org/utila/-/utila-0.3.3.tgz"
        }
      }
    },
    "dom-serialize": {
      "version": "2.2.1",
      "from": "dom-serialize@>=2.2.0 <3.0.0",
      "resolved": "https://registry.npmjs.org/dom-serialize/-/dom-serialize-2.2.1.tgz",
      "dev": true
    },
    "dom-serializer": {
      "version": "0.1.0",
      "from": "dom-serializer@>=0.0.0 <1.0.0",
      "resolved": "https://registry.npmjs.org/dom-serializer/-/dom-serializer-0.1.0.tgz",
      "dependencies": {
        "domelementtype": {
          "version": "1.1.3",
          "from": "domelementtype@>=1.1.1 <1.2.0",
          "resolved": "https://registry.npmjs.org/domelementtype/-/domelementtype-1.1.3.tgz"
        }
      }
    },
    "domain-browser": {
      "version": "1.1.7",
      "from": "domain-browser@>=1.1.0 <1.2.0",
      "resolved": "https://registry.npmjs.org/domain-browser/-/domain-browser-1.1.7.tgz"
    },
    "domain-middleware": {
      "version": "0.1.0",
      "from": "domain-middleware@>=0.1.0 <0.2.0",
      "resolved": "https://registry.npmjs.org/domain-middleware/-/domain-middleware-0.1.0.tgz"
    },
    "domelementtype": {
      "version": "1.3.0",
      "from": "domelementtype@>=1.0.0 <2.0.0",
      "resolved": "https://registry.npmjs.org/domelementtype/-/domelementtype-1.3.0.tgz"
    },
    "domhandler": {
      "version": "2.1.0",
      "from": "domhandler@>=2.1.0 <2.2.0",
      "resolved": "https://registry.npmjs.org/domhandler/-/domhandler-2.1.0.tgz"
    },
    "domutils": {
      "version": "1.5.1",
      "from": "domutils@1.5.1",
      "resolved": "https://registry.npmjs.org/domutils/-/domutils-1.5.1.tgz"
    },
    "download": {
      "version": "4.4.3",
      "from": "download@>=4.1.2 <5.0.0",
      "resolved": "https://registry.npmjs.org/download/-/download-4.4.3.tgz",
      "dependencies": {
        "glob": {
          "version": "5.0.15",
          "from": "glob@>=5.0.3 <6.0.0",
          "resolved": "https://registry.npmjs.org/glob/-/glob-5.0.15.tgz"
        },
        "glob-parent": {
          "version": "3.1.0",
          "from": "glob-parent@>=3.0.0 <4.0.0",
          "resolved": "https://registry.npmjs.org/glob-parent/-/glob-parent-3.1.0.tgz"
        },
        "glob-stream": {
          "version": "5.3.5",
          "from": "glob-stream@>=5.3.2 <6.0.0",
          "resolved": "https://registry.npmjs.org/glob-stream/-/glob-stream-5.3.5.tgz",
          "dependencies": {
            "readable-stream": {
              "version": "1.0.34",
              "from": "readable-stream@>=1.0.33-1 <1.1.0-0",
              "resolved": "https://registry.npmjs.org/readable-stream/-/readable-stream-1.0.34.tgz"
            },
            "through2": {
              "version": "0.6.5",
              "from": "through2@>=0.6.0 <0.7.0",
              "resolved": "https://registry.npmjs.org/through2/-/through2-0.6.5.tgz"
            }
          }
        },
        "got": {
          "version": "5.7.1",
          "from": "got@>=5.0.0 <6.0.0",
          "resolved": "https://registry.npmjs.org/got/-/got-5.7.1.tgz"
        },
        "gulp-sourcemaps": {
          "version": "1.6.0",
          "from": "gulp-sourcemaps@1.6.0",
          "resolved": "https://registry.npmjs.org/gulp-sourcemaps/-/gulp-sourcemaps-1.6.0.tgz"
        },
        "is-extglob": {
          "version": "2.1.1",
          "from": "is-extglob@>=2.1.0 <3.0.0",
          "resolved": "https://registry.npmjs.org/is-extglob/-/is-extglob-2.1.1.tgz"
        },
        "is-glob": {
          "version": "3.1.0",
          "from": "is-glob@>=3.1.0 <4.0.0",
          "resolved": "https://registry.npmjs.org/is-glob/-/is-glob-3.1.0.tgz"
        },
        "isarray": {
          "version": "0.0.1",
          "from": "isarray@0.0.1",
          "resolved": "https://registry.npmjs.org/isarray/-/isarray-0.0.1.tgz"
        },
        "ordered-read-streams": {
          "version": "0.3.0",
          "from": "ordered-read-streams@>=0.3.0 <0.4.0",
          "resolved": "https://registry.npmjs.org/ordered-read-streams/-/ordered-read-streams-0.3.0.tgz"
        },
        "timed-out": {
          "version": "3.1.3",
          "from": "timed-out@>=3.0.0 <4.0.0",
          "resolved": "https://registry.npmjs.org/timed-out/-/timed-out-3.1.3.tgz"
        },
        "unique-stream": {
          "version": "2.2.1",
          "from": "unique-stream@>=2.0.2 <3.0.0",
          "resolved": "https://registry.npmjs.org/unique-stream/-/unique-stream-2.2.1.tgz"
        },
        "unzip-response": {
          "version": "1.0.2",
          "from": "unzip-response@>=1.0.2 <2.0.0",
          "resolved": "https://registry.npmjs.org/unzip-response/-/unzip-response-1.0.2.tgz"
        },
        "vinyl": {
          "version": "1.2.0",
          "from": "vinyl@>=1.0.0 <2.0.0",
          "resolved": "https://registry.npmjs.org/vinyl/-/vinyl-1.2.0.tgz"
        },
        "vinyl-fs": {
          "version": "2.4.4",
          "from": "vinyl-fs@>=2.2.0 <3.0.0",
          "resolved": "https://registry.npmjs.org/vinyl-fs/-/vinyl-fs-2.4.4.tgz"
        }
      }
    },
    "duplexer": {
      "version": "0.1.1",
      "from": "duplexer@>=0.1.1 <0.2.0",
      "resolved": "https://registry.npmjs.org/duplexer/-/duplexer-0.1.1.tgz"
    },
    "duplexer2": {
      "version": "0.1.4",
      "from": "duplexer2@>=0.1.2 <0.2.0",
      "resolved": "https://registry.npmjs.org/duplexer2/-/duplexer2-0.1.4.tgz"
    },
    "duplexer3": {
      "version": "0.1.4",
      "from": "duplexer3@>=0.1.4 <0.2.0",
      "resolved": "https://registry.npmjs.org/duplexer3/-/duplexer3-0.1.4.tgz"
    },
    "duplexify": {
      "version": "3.5.0",
      "from": "duplexify@>=3.2.0 <4.0.0",
      "resolved": "https://registry.npmjs.org/duplexify/-/duplexify-3.5.0.tgz"
    },
    "each-async": {
      "version": "1.1.1",
      "from": "each-async@>=1.0.0 <2.0.0",
      "resolved": "https://registry.npmjs.org/each-async/-/each-async-1.1.1.tgz"
    },
    "easydate": {
      "version": "2.2.1",
      "from": "easydate@>=2.0.0 <3.0.0",
      "resolved": "https://registry.npmjs.org/easydate/-/easydate-2.2.1.tgz"
    },
    "ecc-jsbn": {
      "version": "0.1.1",
      "from": "ecc-jsbn@>=0.1.1 <0.2.0",
      "resolved": "https://registry.npmjs.org/ecc-jsbn/-/ecc-jsbn-0.1.1.tgz",
      "optional": true
    },
    "editorconfig": {
      "version": "0.13.2",
      "from": "editorconfig@>=0.13.2 <0.14.0",
      "resolved": "https://registry.npmjs.org/editorconfig/-/editorconfig-0.13.2.tgz",
      "dependencies": {
        "lru-cache": {
          "version": "3.2.0",
          "from": "lru-cache@>=3.2.0 <4.0.0",
          "resolved": "https://registry.npmjs.org/lru-cache/-/lru-cache-3.2.0.tgz"
        }
      }
    },
    "ee-first": {
      "version": "1.1.1",
      "from": "ee-first@1.1.1",
      "resolved": "https://registry.npmjs.org/ee-first/-/ee-first-1.1.1.tgz"
    },
    "ejs": {
      "version": "0.8.3",
      "from": "ejs@0.8.3",
      "resolved": "https://registry.npmjs.org/ejs/-/ejs-0.8.3.tgz",
      "dev": true
    },
    "electron-to-chromium": {
      "version": "1.3.2",
      "from": "electron-to-chromium@>=1.2.7 <2.0.0",
      "resolved": "https://registry.npmjs.org/electron-to-chromium/-/electron-to-chromium-1.3.2.tgz"
    },
    "elliptic": {
      "version": "6.4.0",
      "from": "elliptic@>=6.0.0 <7.0.0",
      "resolved": "https://registry.npmjs.org/elliptic/-/elliptic-6.4.0.tgz"
    },
    "emitter-component": {
      "version": "1.0.1",
      "from": "emitter-component@>=1.0.1 <1.1.0",
      "resolved": "https://registry.npmjs.org/emitter-component/-/emitter-component-1.0.1.tgz",
      "dev": true
    },
    "emojis-list": {
      "version": "2.1.0",
      "from": "emojis-list@>=2.0.0 <3.0.0",
      "resolved": "https://registry.npmjs.org/emojis-list/-/emojis-list-2.1.0.tgz"
    },
    "encodeurl": {
      "version": "1.0.1",
      "from": "encodeurl@>=1.0.1 <1.1.0",
      "resolved": "https://registry.npmjs.org/encodeurl/-/encodeurl-1.0.1.tgz"
    },
    "end-of-stream": {
      "version": "1.0.0",
      "from": "end-of-stream@>=1.0.0 <1.1.0",
      "resolved": "https://registry.npmjs.org/end-of-stream/-/end-of-stream-1.0.0.tgz",
      "dependencies": {
        "once": {
          "version": "1.3.3",
          "from": "once@>=1.3.0 <1.4.0",
          "resolved": "https://registry.npmjs.org/once/-/once-1.3.3.tgz"
        }
      }
    },
    "engine.io": {
      "version": "1.8.3",
      "from": "engine.io@1.8.3",
      "resolved": "https://registry.npmjs.org/engine.io/-/engine.io-1.8.3.tgz",
      "dev": true,
      "dependencies": {
        "debug": {
          "version": "2.3.3",
          "from": "debug@2.3.3",
          "resolved": "https://registry.npmjs.org/debug/-/debug-2.3.3.tgz",
          "dev": true
        },
        "ws": {
          "version": "1.1.2",
          "from": "ws@1.1.2",
          "resolved": "https://registry.npmjs.org/ws/-/ws-1.1.2.tgz",
          "dev": true
        }
      }
    },
    "engine.io-client": {
      "version": "1.8.3",
      "from": "engine.io-client@1.8.3",
      "resolved": "https://registry.npmjs.org/engine.io-client/-/engine.io-client-1.8.3.tgz",
      "dev": true,
      "dependencies": {
        "debug": {
          "version": "2.3.3",
          "from": "debug@2.3.3",
          "resolved": "https://registry.npmjs.org/debug/-/debug-2.3.3.tgz",
          "dev": true
        },
        "ws": {
          "version": "1.1.2",
          "from": "ws@1.1.2",
          "resolved": "https://registry.npmjs.org/ws/-/ws-1.1.2.tgz",
          "dev": true
        }
      }
    },
    "engine.io-parser": {
      "version": "1.3.2",
      "from": "engine.io-parser@1.3.2",
      "resolved": "https://registry.npmjs.org/engine.io-parser/-/engine.io-parser-1.3.2.tgz",
      "dev": true
    },
    "enhanced-resolve": {
      "version": "3.1.0",
      "from": "enhanced-resolve@>=3.0.0 <4.0.0",
      "resolved": "https://registry.npmjs.org/enhanced-resolve/-/enhanced-resolve-3.1.0.tgz"
    },
    "ent": {
      "version": "2.2.0",
      "from": "ent@>=2.2.0 <2.3.0",
      "resolved": "https://registry.npmjs.org/ent/-/ent-2.2.0.tgz",
      "dev": true
    },
    "entities": {
      "version": "1.1.1",
      "from": "entities@>=1.1.1 <1.2.0",
      "resolved": "https://registry.npmjs.org/entities/-/entities-1.1.1.tgz"
    },
    "errno": {
      "version": "0.1.4",
      "from": "errno@>=0.1.3 <0.2.0",
      "resolved": "https://registry.npmjs.org/errno/-/errno-0.1.4.tgz"
    },
    "error-ex": {
      "version": "1.3.1",
      "from": "error-ex@>=1.2.0 <2.0.0",
      "resolved": "https://registry.npmjs.org/error-ex/-/error-ex-1.3.1.tgz"
    },
    "es5-ext": {
      "version": "0.10.15",
      "from": "es5-ext@>=0.10.6 <0.11.0",
      "resolved": "https://registry.npmjs.org/es5-ext/-/es5-ext-0.10.15.tgz"
    },
    "es6-iterator": {
      "version": "2.0.1",
      "from": "es6-iterator@>=2.0.0 <3.0.0",
      "resolved": "https://registry.npmjs.org/es6-iterator/-/es6-iterator-2.0.1.tgz",
      "dependencies": {
        "d": {
          "version": "1.0.0",
          "from": "d@>=1.0.0 <2.0.0",
          "resolved": "https://registry.npmjs.org/d/-/d-1.0.0.tgz"
        }
      }
    },
    "es6-map": {
      "version": "0.1.5",
      "from": "es6-map@>=0.1.3 <0.2.0",
      "resolved": "https://registry.npmjs.org/es6-map/-/es6-map-0.1.5.tgz",
      "dev": true,
      "dependencies": {
        "d": {
          "version": "1.0.0",
          "from": "d@>=1.0.0 <2.0.0",
          "resolved": "https://registry.npmjs.org/d/-/d-1.0.0.tgz",
          "dev": true
        }
      }
    },
    "es6-promise": {
      "version": "3.3.1",
      "from": "es6-promise@>=3.0.2 <4.0.0",
      "resolved": "https://registry.npmjs.org/es6-promise/-/es6-promise-3.3.1.tgz"
    },
    "es6-set": {
      "version": "0.1.5",
      "from": "es6-set@>=0.1.5 <0.2.0",
      "resolved": "https://registry.npmjs.org/es6-set/-/es6-set-0.1.5.tgz",
      "dev": true,
      "dependencies": {
        "d": {
          "version": "1.0.0",
          "from": "d@>=1.0.0 <2.0.0",
          "resolved": "https://registry.npmjs.org/d/-/d-1.0.0.tgz",
          "dev": true
        }
      }
    },
    "es6-symbol": {
      "version": "3.1.1",
      "from": "es6-symbol@>=3.1.0 <3.2.0",
      "resolved": "https://registry.npmjs.org/es6-symbol/-/es6-symbol-3.1.1.tgz",
      "dependencies": {
        "d": {
          "version": "1.0.0",
          "from": "d@>=1.0.0 <2.0.0",
          "resolved": "https://registry.npmjs.org/d/-/d-1.0.0.tgz"
        }
      }
    },
    "es6-weak-map": {
      "version": "0.1.4",
      "from": "es6-weak-map@>=0.1.4 <0.2.0",
      "resolved": "https://registry.npmjs.org/es6-weak-map/-/es6-weak-map-0.1.4.tgz",
      "dependencies": {
        "es6-iterator": {
          "version": "0.1.3",
          "from": "es6-iterator@>=0.1.3 <0.2.0",
          "resolved": "https://registry.npmjs.org/es6-iterator/-/es6-iterator-0.1.3.tgz"
        },
        "es6-symbol": {
          "version": "2.0.1",
          "from": "es6-symbol@>=2.0.1 <2.1.0",
          "resolved": "https://registry.npmjs.org/es6-symbol/-/es6-symbol-2.0.1.tgz"
        }
      }
    },
    "escape-html": {
      "version": "1.0.3",
      "from": "escape-html@>=1.0.3 <1.1.0",
      "resolved": "https://registry.npmjs.org/escape-html/-/escape-html-1.0.3.tgz"
    },
    "escape-string-regexp": {
      "version": "1.0.5",
      "from": "escape-string-regexp@>=1.0.2 <2.0.0",
      "resolved": "https://registry.npmjs.org/escape-string-regexp/-/escape-string-regexp-1.0.5.tgz"
    },
    "escodegen": {
      "version": "1.3.3",
      "from": "escodegen@>=1.3.2 <1.4.0",
      "resolved": "https://registry.npmjs.org/escodegen/-/escodegen-1.3.3.tgz",
      "dependencies": {
        "esprima": {
          "version": "1.1.1",
          "from": "esprima@>=1.1.1 <1.2.0",
          "resolved": "https://registry.npmjs.org/esprima/-/esprima-1.1.1.tgz"
        },
        "estraverse": {
          "version": "1.5.1",
          "from": "estraverse@>=1.5.0 <1.6.0",
          "resolved": "https://registry.npmjs.org/estraverse/-/estraverse-1.5.1.tgz"
        },
        "esutils": {
          "version": "1.0.0",
          "from": "esutils@>=1.0.0 <1.1.0",
          "resolved": "https://registry.npmjs.org/esutils/-/esutils-1.0.0.tgz"
        },
        "source-map": {
          "version": "0.1.43",
          "from": "source-map@>=0.1.33 <0.2.0",
          "resolved": "https://registry.npmjs.org/source-map/-/source-map-0.1.43.tgz",
          "optional": true
        }
      }
    },
    "escope": {
      "version": "3.6.0",
      "from": "escope@>=3.6.0 <4.0.0",
      "resolved": "https://registry.npmjs.org/escope/-/escope-3.6.0.tgz",
      "dev": true,
      "dependencies": {
        "d": {
          "version": "1.0.0",
          "from": "d@>=1.0.0 <2.0.0",
          "resolved": "https://registry.npmjs.org/d/-/d-1.0.0.tgz",
          "dev": true
        },
        "es6-weak-map": {
          "version": "2.0.2",
          "from": "es6-weak-map@>=2.0.1 <3.0.0",
          "resolved": "https://registry.npmjs.org/es6-weak-map/-/es6-weak-map-2.0.2.tgz",
          "dev": true
        }
      }
    },
    "eslint": {
      "version": "3.18.0",
      "from": "eslint@>=3.0.0 <4.0.0",
      "resolved": "https://registry.npmjs.org/eslint/-/eslint-3.18.0.tgz",
      "dev": true,
      "dependencies": {
        "cli-cursor": {
          "version": "1.0.2",
          "from": "cli-cursor@>=1.0.1 <2.0.0",
          "resolved": "https://registry.npmjs.org/cli-cursor/-/cli-cursor-1.0.2.tgz",
          "dev": true
        },
        "glob": {
          "version": "7.1.1",
          "from": "glob@>=7.0.3 <8.0.0",
          "resolved": "https://registry.npmjs.org/glob/-/glob-7.1.1.tgz",
          "dev": true
        },
        "inquirer": {
          "version": "0.12.0",
          "from": "inquirer@>=0.12.0 <0.13.0",
          "resolved": "https://registry.npmjs.org/inquirer/-/inquirer-0.12.0.tgz",
          "dev": true
        },
        "mute-stream": {
          "version": "0.0.5",
          "from": "mute-stream@0.0.5",
          "resolved": "https://registry.npmjs.org/mute-stream/-/mute-stream-0.0.5.tgz",
          "dev": true
        },
        "readline2": {
          "version": "1.0.1",
          "from": "readline2@>=1.0.1 <2.0.0",
          "resolved": "https://registry.npmjs.org/readline2/-/readline2-1.0.1.tgz",
          "dev": true
        },
        "restore-cursor": {
          "version": "1.0.1",
          "from": "restore-cursor@>=1.0.1 <2.0.0",
          "resolved": "https://registry.npmjs.org/restore-cursor/-/restore-cursor-1.0.1.tgz",
          "dev": true
        },
        "strip-bom": {
          "version": "3.0.0",
          "from": "strip-bom@>=3.0.0 <4.0.0",
          "resolved": "https://registry.npmjs.org/strip-bom/-/strip-bom-3.0.0.tgz",
          "dev": true
        },
        "user-home": {
          "version": "2.0.0",
          "from": "user-home@>=2.0.0 <3.0.0",
          "resolved": "https://registry.npmjs.org/user-home/-/user-home-2.0.0.tgz",
          "dev": true
        }
      }
    },
    "eslint-config-habitrpg": {
      "version": "3.0.0",
      "from": "eslint-config-habitrpg@>=3.0.0 <4.0.0",
      "resolved": "https://registry.npmjs.org/eslint-config-habitrpg/-/eslint-config-habitrpg-3.0.0.tgz",
      "dev": true
    },
    "eslint-friendly-formatter": {
      "version": "2.0.7",
      "from": "eslint-friendly-formatter@>=2.0.5 <3.0.0",
      "resolved": "https://registry.npmjs.org/eslint-friendly-formatter/-/eslint-friendly-formatter-2.0.7.tgz",
      "dev": true,
      "dependencies": {
        "minimist": {
          "version": "1.2.0",
          "from": "minimist@>=1.2.0 <2.0.0",
          "resolved": "https://registry.npmjs.org/minimist/-/minimist-1.2.0.tgz",
          "dev": true
        }
      }
    },
    "eslint-loader": {
      "version": "1.7.1",
      "from": "eslint-loader@>=1.3.0 <2.0.0",
      "resolved": "https://registry.npmjs.org/eslint-loader/-/eslint-loader-1.7.1.tgz",
      "dev": true,
      "dependencies": {
        "loader-utils": {
          "version": "1.1.0",
          "from": "loader-utils@>=1.0.2 <2.0.0",
          "resolved": "https://registry.npmjs.org/loader-utils/-/loader-utils-1.1.0.tgz",
          "dev": true
        }
      }
    },
    "eslint-plugin-html": {
      "version": "2.0.1",
      "from": "eslint-plugin-html@>=2.0.0 <3.0.0",
      "resolved": "https://registry.npmjs.org/eslint-plugin-html/-/eslint-plugin-html-2.0.1.tgz",
      "dev": true,
      "dependencies": {
        "domhandler": {
          "version": "2.3.0",
          "from": "domhandler@>=2.3.0 <3.0.0",
          "resolved": "https://registry.npmjs.org/domhandler/-/domhandler-2.3.0.tgz",
          "dev": true
        },
        "htmlparser2": {
          "version": "3.9.2",
          "from": "htmlparser2@>=3.8.2 <4.0.0",
          "resolved": "https://registry.npmjs.org/htmlparser2/-/htmlparser2-3.9.2.tgz",
          "dev": true
        }
      }
    },
    "eslint-plugin-lodash": {
      "version": "2.4.0",
      "from": "eslint-plugin-lodash@>=2.3.5 <3.0.0",
      "resolved": "https://registry.npmjs.org/eslint-plugin-lodash/-/eslint-plugin-lodash-2.4.0.tgz",
      "dev": true,
      "optional": true
    },
    "eslint-plugin-mocha": {
      "version": "4.9.0",
      "from": "eslint-plugin-mocha@>=4.7.0 <5.0.0",
      "resolved": "https://registry.npmjs.org/eslint-plugin-mocha/-/eslint-plugin-mocha-4.9.0.tgz",
      "dev": true
    },
    "espree": {
      "version": "3.4.0",
      "from": "espree@>=3.4.0 <4.0.0",
      "resolved": "https://registry.npmjs.org/espree/-/espree-3.4.0.tgz",
      "dev": true,
      "dependencies": {
        "acorn": {
          "version": "4.0.4",
          "from": "acorn@4.0.4",
          "resolved": "https://registry.npmjs.org/acorn/-/acorn-4.0.4.tgz",
          "dev": true
        }
      }
    },
    "esprima": {
      "version": "1.0.4",
      "from": "esprima@>=1.0.4 <1.1.0",
      "resolved": "https://registry.npmjs.org/esprima/-/esprima-1.0.4.tgz"
    },
    "esquery": {
      "version": "1.0.0",
      "from": "esquery@>=1.0.0 <2.0.0",
      "resolved": "https://registry.npmjs.org/esquery/-/esquery-1.0.0.tgz",
      "dev": true
    },
    "esrecurse": {
      "version": "4.1.0",
      "from": "esrecurse@>=4.1.0 <5.0.0",
      "resolved": "https://registry.npmjs.org/esrecurse/-/esrecurse-4.1.0.tgz",
      "dev": true,
      "dependencies": {
        "estraverse": {
          "version": "4.1.1",
          "from": "estraverse@>=4.1.0 <4.2.0",
          "resolved": "https://registry.npmjs.org/estraverse/-/estraverse-4.1.1.tgz",
          "dev": true
        }
      }
    },
    "estraverse": {
      "version": "4.2.0",
      "from": "estraverse@>=4.1.1 <5.0.0",
      "resolved": "https://registry.npmjs.org/estraverse/-/estraverse-4.2.0.tgz"
    },
    "esutils": {
      "version": "2.0.2",
      "from": "esutils@>=2.0.2 <3.0.0",
      "resolved": "https://registry.npmjs.org/esutils/-/esutils-2.0.2.tgz"
    },
    "etag": {
      "version": "1.7.0",
      "from": "etag@>=1.7.0 <1.8.0",
      "resolved": "https://registry.npmjs.org/etag/-/etag-1.7.0.tgz"
    },
    "event-emitter": {
      "version": "0.3.5",
      "from": "event-emitter@>=0.3.4 <0.4.0",
      "resolved": "https://registry.npmjs.org/event-emitter/-/event-emitter-0.3.5.tgz",
      "dependencies": {
        "d": {
          "version": "1.0.0",
          "from": "d@>=1.0.0 <2.0.0",
          "resolved": "https://registry.npmjs.org/d/-/d-1.0.0.tgz"
        }
      }
    },
    "event-stream": {
      "version": "3.3.4",
      "from": "event-stream@>=3.2.1 <4.0.0",
      "resolved": "https://registry.npmjs.org/event-stream/-/event-stream-3.3.4.tgz"
    },
    "eventemitter2": {
      "version": "0.4.14",
      "from": "eventemitter2@>=0.4.13 <0.5.0",
      "resolved": "https://registry.npmjs.org/eventemitter2/-/eventemitter2-0.4.14.tgz"
    },
    "eventemitter3": {
      "version": "1.2.0",
      "from": "eventemitter3@>=1.1.1 <2.0.0",
      "resolved": "https://registry.npmjs.org/eventemitter3/-/eventemitter3-1.2.0.tgz"
    },
    "events": {
      "version": "1.1.1",
      "from": "events@>=1.1.0 <1.2.0",
      "resolved": "https://registry.npmjs.org/events/-/events-1.1.1.tgz"
    },
    "eventsource-polyfill": {
      "version": "0.9.6",
      "from": "eventsource-polyfill@>=0.9.6 <0.10.0",
      "resolved": "https://registry.npmjs.org/eventsource-polyfill/-/eventsource-polyfill-0.9.6.tgz",
      "dev": true
    },
    "evp_bytestokey": {
      "version": "1.0.0",
      "from": "evp_bytestokey@>=1.0.0 <2.0.0",
      "resolved": "https://registry.npmjs.org/evp_bytestokey/-/evp_bytestokey-1.0.0.tgz"
    },
    "exec-buffer": {
      "version": "2.0.1",
      "from": "exec-buffer@>=2.0.0 <3.0.0",
      "resolved": "https://registry.npmjs.org/exec-buffer/-/exec-buffer-2.0.1.tgz",
      "optional": true
    },
    "exec-series": {
      "version": "1.0.3",
      "from": "exec-series@>=1.0.0 <2.0.0",
      "resolved": "https://registry.npmjs.org/exec-series/-/exec-series-1.0.3.tgz",
      "optional": true
    },
    "executable": {
      "version": "1.1.0",
      "from": "executable@>=1.0.0 <2.0.0",
      "resolved": "https://registry.npmjs.org/executable/-/executable-1.1.0.tgz",
      "optional": true
    },
    "exit": {
      "version": "0.1.2",
      "from": "exit@>=0.1.1 <0.2.0",
      "resolved": "https://registry.npmjs.org/exit/-/exit-0.1.2.tgz"
    },
    "exit-hook": {
      "version": "1.1.1",
      "from": "exit-hook@>=1.0.0 <2.0.0",
      "resolved": "https://registry.npmjs.org/exit-hook/-/exit-hook-1.1.1.tgz",
      "dev": true
    },
    "expand-braces": {
      "version": "0.1.2",
      "from": "expand-braces@>=0.1.1 <0.2.0",
      "resolved": "https://registry.npmjs.org/expand-braces/-/expand-braces-0.1.2.tgz",
      "dev": true,
      "dependencies": {
        "braces": {
          "version": "0.1.5",
          "from": "braces@>=0.1.2 <0.2.0",
          "resolved": "https://registry.npmjs.org/braces/-/braces-0.1.5.tgz",
          "dev": true
        },
        "expand-range": {
          "version": "0.1.1",
          "from": "expand-range@>=0.1.0 <0.2.0",
          "resolved": "https://registry.npmjs.org/expand-range/-/expand-range-0.1.1.tgz",
          "dev": true
        },
        "is-number": {
          "version": "0.1.1",
          "from": "is-number@>=0.1.1 <0.2.0",
          "resolved": "https://registry.npmjs.org/is-number/-/is-number-0.1.1.tgz",
          "dev": true
        },
        "repeat-string": {
          "version": "0.2.2",
          "from": "repeat-string@>=0.2.2 <0.3.0",
          "resolved": "https://registry.npmjs.org/repeat-string/-/repeat-string-0.2.2.tgz",
          "dev": true
        }
      }
    },
    "expand-brackets": {
      "version": "0.1.5",
      "from": "expand-brackets@>=0.1.4 <0.2.0",
      "resolved": "https://registry.npmjs.org/expand-brackets/-/expand-brackets-0.1.5.tgz"
    },
    "expand-range": {
      "version": "1.8.2",
      "from": "expand-range@>=1.8.1 <2.0.0",
      "resolved": "https://registry.npmjs.org/expand-range/-/expand-range-1.8.2.tgz"
    },
    "expand-tilde": {
      "version": "1.2.2",
      "from": "expand-tilde@>=1.2.2 <2.0.0",
      "resolved": "https://registry.npmjs.org/expand-tilde/-/expand-tilde-1.2.2.tgz"
    },
    "expect.js": {
      "version": "0.2.0",
      "from": "expect.js@>=0.2.0 <0.3.0",
      "resolved": "https://registry.npmjs.org/expect.js/-/expect.js-0.2.0.tgz",
      "dev": true
    },
    "express": {
      "version": "4.14.1",
      "from": "express@>=4.14.0 <4.15.0",
      "resolved": "https://registry.npmjs.org/express/-/express-4.14.1.tgz",
      "dependencies": {
        "debug": {
          "version": "2.2.0",
          "from": "debug@>=2.2.0 <2.3.0",
          "resolved": "https://registry.npmjs.org/debug/-/debug-2.2.0.tgz"
        },
        "ms": {
          "version": "0.7.1",
          "from": "ms@0.7.1",
          "resolved": "https://registry.npmjs.org/ms/-/ms-0.7.1.tgz"
        },
        "qs": {
          "version": "6.2.0",
          "from": "qs@6.2.0",
          "resolved": "https://registry.npmjs.org/qs/-/qs-6.2.0.tgz"
        }
      }
    },
    "express-basic-auth": {
      "version": "1.0.1",
      "from": "express-basic-auth@>=1.0.1 <2.0.0",
      "resolved": "https://registry.npmjs.org/express-basic-auth/-/express-basic-auth-1.0.1.tgz"
    },
    "express-csv": {
      "version": "0.6.0",
      "from": "express-csv@>=0.6.0 <0.7.0",
      "resolved": "https://registry.npmjs.org/express-csv/-/express-csv-0.6.0.tgz"
    },
    "express-validator": {
      "version": "2.21.0",
      "from": "express-validator@>=2.18.0 <3.0.0",
      "resolved": "https://registry.npmjs.org/express-validator/-/express-validator-2.21.0.tgz",
      "dependencies": {
        "bluebird": {
          "version": "3.4.7",
          "from": "bluebird@>=3.4.0 <3.5.0",
          "resolved": "https://registry.npmjs.org/bluebird/-/bluebird-3.4.7.tgz"
        },
        "lodash": {
          "version": "4.16.6",
          "from": "lodash@>=4.16.0 <4.17.0",
          "resolved": "https://registry.npmjs.org/lodash/-/lodash-4.16.6.tgz"
        },
        "validator": {
          "version": "5.7.0",
          "from": "validator@>=5.7.0 <5.8.0",
          "resolved": "https://registry.npmjs.org/validator/-/validator-5.7.0.tgz"
        }
      }
    },
    "extend": {
      "version": "3.0.0",
      "from": "extend@>=3.0.0 <4.0.0",
      "resolved": "https://registry.npmjs.org/extend/-/extend-3.0.0.tgz"
    },
    "extend-shallow": {
      "version": "2.0.1",
      "from": "extend-shallow@>=2.0.1 <3.0.0",
      "resolved": "https://registry.npmjs.org/extend-shallow/-/extend-shallow-2.0.1.tgz"
    },
    "extglob": {
      "version": "0.3.2",
      "from": "extglob@>=0.3.1 <0.4.0",
      "resolved": "https://registry.npmjs.org/extglob/-/extglob-0.3.2.tgz"
    },
    "extract-text-webpack-plugin": {
      "version": "2.1.0",
      "from": "extract-text-webpack-plugin@>=2.0.0-rc.3 <3.0.0",
      "resolved": "https://registry.npmjs.org/extract-text-webpack-plugin/-/extract-text-webpack-plugin-2.1.0.tgz",
      "dependencies": {
        "async": {
          "version": "2.2.0",
          "from": "async@>=2.1.2 <3.0.0",
          "resolved": "https://registry.npmjs.org/async/-/async-2.2.0.tgz"
        },
        "loader-utils": {
          "version": "1.1.0",
          "from": "loader-utils@>=1.0.2 <2.0.0",
          "resolved": "https://registry.npmjs.org/loader-utils/-/loader-utils-1.1.0.tgz"
        }
      }
    },
    "extract-zip": {
      "version": "1.5.0",
      "from": "extract-zip@>=1.5.0 <1.6.0",
      "resolved": "https://registry.npmjs.org/extract-zip/-/extract-zip-1.5.0.tgz",
      "dependencies": {
        "concat-stream": {
          "version": "1.5.0",
          "from": "concat-stream@1.5.0",
          "resolved": "https://registry.npmjs.org/concat-stream/-/concat-stream-1.5.0.tgz"
        },
        "debug": {
          "version": "0.7.4",
          "from": "debug@0.7.4",
          "resolved": "https://registry.npmjs.org/debug/-/debug-0.7.4.tgz"
        },
        "mkdirp": {
          "version": "0.5.0",
          "from": "mkdirp@0.5.0",
          "resolved": "https://registry.npmjs.org/mkdirp/-/mkdirp-0.5.0.tgz"
        },
        "yauzl": {
          "version": "2.4.1",
          "from": "yauzl@2.4.1",
          "resolved": "https://registry.npmjs.org/yauzl/-/yauzl-2.4.1.tgz"
        }
      }
    },
    "extsprintf": {
      "version": "1.0.2",
      "from": "extsprintf@1.0.2",
      "resolved": "https://registry.npmjs.org/extsprintf/-/extsprintf-1.0.2.tgz"
    },
    "eyes": {
      "version": "0.1.8",
      "from": "eyes@>=0.1.0 <0.2.0",
      "resolved": "https://registry.npmjs.org/eyes/-/eyes-0.1.8.tgz"
    },
    "falafel": {
      "version": "1.2.0",
      "from": "falafel@>=1.0.0 <2.0.0",
      "resolved": "https://registry.npmjs.org/falafel/-/falafel-1.2.0.tgz",
      "dependencies": {
        "acorn": {
          "version": "1.2.2",
          "from": "acorn@>=1.0.3 <2.0.0",
          "resolved": "https://registry.npmjs.org/acorn/-/acorn-1.2.2.tgz"
        },
        "isarray": {
          "version": "0.0.1",
          "from": "isarray@0.0.1",
          "resolved": "https://registry.npmjs.org/isarray/-/isarray-0.0.1.tgz"
        }
      }
    },
    "fancy-log": {
      "version": "1.3.0",
      "from": "fancy-log@>=1.1.0 <2.0.0",
      "resolved": "https://registry.npmjs.org/fancy-log/-/fancy-log-1.3.0.tgz"
    },
    "fast-levenshtein": {
      "version": "2.0.6",
      "from": "fast-levenshtein@>=2.0.4 <2.1.0",
      "resolved": "https://registry.npmjs.org/fast-levenshtein/-/fast-levenshtein-2.0.6.tgz",
      "dev": true
    },
    "fastparse": {
      "version": "1.1.1",
      "from": "fastparse@>=1.1.1 <2.0.0",
      "resolved": "https://registry.npmjs.org/fastparse/-/fastparse-1.1.1.tgz"
    },
    "faye-websocket": {
      "version": "0.4.4",
      "from": "faye-websocket@>=0.4.3 <0.5.0",
      "resolved": "https://registry.npmjs.org/faye-websocket/-/faye-websocket-0.4.4.tgz"
    },
    "fd-slicer": {
      "version": "1.0.1",
      "from": "fd-slicer@>=1.0.1 <1.1.0",
      "resolved": "https://registry.npmjs.org/fd-slicer/-/fd-slicer-1.0.1.tgz"
    },
    "figures": {
      "version": "1.7.0",
      "from": "figures@>=1.3.2 <2.0.0",
      "resolved": "https://registry.npmjs.org/figures/-/figures-1.7.0.tgz"
    },
    "file-entry-cache": {
      "version": "2.0.0",
      "from": "file-entry-cache@>=2.0.0 <3.0.0",
      "resolved": "https://registry.npmjs.org/file-entry-cache/-/file-entry-cache-2.0.0.tgz",
      "dev": true
    },
    "file-loader": {
      "version": "0.10.1",
      "from": "file-loader@>=0.10.0 <0.11.0",
      "resolved": "https://registry.npmjs.org/file-loader/-/file-loader-0.10.1.tgz",
      "dependencies": {
        "loader-utils": {
          "version": "1.1.0",
          "from": "loader-utils@>=1.0.2 <2.0.0",
          "resolved": "https://registry.npmjs.org/loader-utils/-/loader-utils-1.1.0.tgz"
        }
      }
    },
    "file-type": {
      "version": "3.9.0",
      "from": "file-type@>=3.1.0 <4.0.0",
      "resolved": "https://registry.npmjs.org/file-type/-/file-type-3.9.0.tgz"
    },
    "file-uri-to-path": {
      "version": "0.0.2",
      "from": "file-uri-to-path@>=0.0.0 <1.0.0",
      "resolved": "https://registry.npmjs.org/file-uri-to-path/-/file-uri-to-path-0.0.2.tgz",
      "dev": true
    },
    "file-url": {
      "version": "2.0.2",
      "from": "file-url@>=2.0.0 <3.0.0",
      "resolved": "https://registry.npmjs.org/file-url/-/file-url-2.0.2.tgz"
    },
    "filename-regex": {
      "version": "2.0.0",
      "from": "filename-regex@>=2.0.0 <3.0.0",
      "resolved": "https://registry.npmjs.org/filename-regex/-/filename-regex-2.0.0.tgz"
    },
    "filename-reserved-regex": {
      "version": "1.0.0",
      "from": "filename-reserved-regex@>=1.0.0 <2.0.0",
      "resolved": "https://registry.npmjs.org/filename-reserved-regex/-/filename-reserved-regex-1.0.0.tgz"
    },
    "filenamify": {
      "version": "1.2.1",
      "from": "filenamify@>=1.0.1 <2.0.0",
      "resolved": "https://registry.npmjs.org/filenamify/-/filenamify-1.2.1.tgz"
    },
    "filenamify-url": {
      "version": "1.0.0",
      "from": "filenamify-url@>=1.0.0 <2.0.0",
      "resolved": "https://registry.npmjs.org/filenamify-url/-/filenamify-url-1.0.0.tgz"
    },
    "fileset": {
      "version": "2.0.3",
      "from": "fileset@>=2.0.2 <3.0.0",
      "resolved": "https://registry.npmjs.org/fileset/-/fileset-2.0.3.tgz",
      "dev": true,
      "dependencies": {
        "glob": {
          "version": "7.1.1",
          "from": "glob@>=7.0.3 <8.0.0",
          "resolved": "https://registry.npmjs.org/glob/-/glob-7.1.1.tgz",
          "dev": true
        }
      }
    },
    "filesize": {
      "version": "3.5.6",
      "from": "filesize@>=3.5.4 <4.0.0",
      "resolved": "https://registry.npmjs.org/filesize/-/filesize-3.5.6.tgz",
      "dev": true
    },
    "fill-range": {
      "version": "2.2.3",
      "from": "fill-range@>=2.1.0 <3.0.0",
      "resolved": "https://registry.npmjs.org/fill-range/-/fill-range-2.2.3.tgz"
    },
    "finalhandler": {
      "version": "0.5.1",
      "from": "finalhandler@0.5.1",
      "resolved": "https://registry.npmjs.org/finalhandler/-/finalhandler-0.5.1.tgz",
      "dependencies": {
        "debug": {
          "version": "2.2.0",
          "from": "debug@>=2.2.0 <2.3.0",
          "resolved": "https://registry.npmjs.org/debug/-/debug-2.2.0.tgz"
        },
        "ms": {
          "version": "0.7.1",
          "from": "ms@0.7.1",
          "resolved": "https://registry.npmjs.org/ms/-/ms-0.7.1.tgz"
        }
      }
    },
    "find-cache-dir": {
      "version": "0.1.1",
      "from": "find-cache-dir@>=0.1.1 <0.2.0",
      "resolved": "https://registry.npmjs.org/find-cache-dir/-/find-cache-dir-0.1.1.tgz"
    },
    "find-index": {
      "version": "0.1.1",
      "from": "find-index@>=0.1.1 <0.2.0",
      "resolved": "https://registry.npmjs.org/find-index/-/find-index-0.1.1.tgz"
    },
    "find-up": {
      "version": "1.1.2",
      "from": "find-up@>=1.0.0 <2.0.0",
      "resolved": "https://registry.npmjs.org/find-up/-/find-up-1.1.2.tgz"
    },
    "find-versions": {
      "version": "1.2.1",
      "from": "find-versions@>=1.0.0 <2.0.0",
      "resolved": "https://registry.npmjs.org/find-versions/-/find-versions-1.2.1.tgz",
      "optional": true
    },
    "findup-sync": {
      "version": "0.1.3",
      "from": "findup-sync@>=0.1.2 <0.2.0",
      "resolved": "https://registry.npmjs.org/findup-sync/-/findup-sync-0.1.3.tgz",
      "dependencies": {
        "glob": {
          "version": "3.2.11",
          "from": "glob@>=3.2.9 <3.3.0",
          "resolved": "https://registry.npmjs.org/glob/-/glob-3.2.11.tgz"
        },
        "lodash": {
          "version": "2.4.2",
          "from": "lodash@>=2.4.1 <2.5.0",
          "resolved": "https://registry.npmjs.org/lodash/-/lodash-2.4.2.tgz"
        },
        "minimatch": {
          "version": "0.3.0",
          "from": "minimatch@>=0.3.0 <0.4.0",
          "resolved": "https://registry.npmjs.org/minimatch/-/minimatch-0.3.0.tgz"
        }
      }
    },
    "fined": {
      "version": "1.0.2",
      "from": "fined@>=1.0.1 <2.0.0",
      "resolved": "https://registry.npmjs.org/fined/-/fined-1.0.2.tgz"
    },
    "first-chunk-stream": {
      "version": "1.0.0",
      "from": "first-chunk-stream@>=1.0.0 <2.0.0",
      "resolved": "https://registry.npmjs.org/first-chunk-stream/-/first-chunk-stream-1.0.0.tgz"
    },
    "flagged-respawn": {
      "version": "0.3.2",
      "from": "flagged-respawn@>=0.3.2 <0.4.0",
      "resolved": "https://registry.npmjs.org/flagged-respawn/-/flagged-respawn-0.3.2.tgz"
    },
    "flat-cache": {
      "version": "1.2.2",
      "from": "flat-cache@>=1.2.1 <2.0.0",
      "resolved": "https://registry.npmjs.org/flat-cache/-/flat-cache-1.2.2.tgz",
      "dev": true
    },
    "flatten": {
      "version": "1.0.2",
      "from": "flatten@>=1.0.2 <2.0.0",
      "resolved": "https://registry.npmjs.org/flatten/-/flatten-1.0.2.tgz"
    },
    "follow-redirects": {
      "version": "1.0.0",
      "from": "follow-redirects@1.0.0",
      "resolved": "https://registry.npmjs.org/follow-redirects/-/follow-redirects-1.0.0.tgz"
    },
    "for-in": {
      "version": "1.0.2",
      "from": "for-in@>=1.0.1 <2.0.0",
      "resolved": "https://registry.npmjs.org/for-in/-/for-in-1.0.2.tgz"
    },
    "for-own": {
      "version": "0.1.5",
      "from": "for-own@>=0.1.4 <0.2.0",
      "resolved": "https://registry.npmjs.org/for-own/-/for-own-0.1.5.tgz"
    },
    "foreach": {
      "version": "2.0.5",
      "from": "foreach@>=2.0.5 <3.0.0",
      "resolved": "https://registry.npmjs.org/foreach/-/foreach-2.0.5.tgz"
    },
    "forever-agent": {
      "version": "0.6.1",
      "from": "forever-agent@>=0.6.1 <0.7.0",
      "resolved": "https://registry.npmjs.org/forever-agent/-/forever-agent-0.6.1.tgz"
    },
    "form-data": {
      "version": "1.0.1",
      "from": "form-data@>=1.0.0-rc4 <1.1.0",
      "resolved": "https://registry.npmjs.org/form-data/-/form-data-1.0.1.tgz",
      "dependencies": {
        "async": {
          "version": "2.2.0",
          "from": "async@>=2.0.1 <3.0.0",
          "resolved": "https://registry.npmjs.org/async/-/async-2.2.0.tgz"
        }
      }
    },
    "formatio": {
      "version": "1.1.1",
      "from": "formatio@1.1.1",
      "resolved": "https://registry.npmjs.org/formatio/-/formatio-1.1.1.tgz",
      "dev": true
    },
    "formidable": {
      "version": "1.1.1",
      "from": "formidable@>=1.0.17 <2.0.0",
      "resolved": "https://registry.npmjs.org/formidable/-/formidable-1.1.1.tgz"
    },
    "forwarded": {
      "version": "0.1.0",
      "from": "forwarded@>=0.1.0 <0.2.0",
      "resolved": "https://registry.npmjs.org/forwarded/-/forwarded-0.1.0.tgz"
    },
    "fresh": {
      "version": "0.3.0",
      "from": "fresh@0.3.0",
      "resolved": "https://registry.npmjs.org/fresh/-/fresh-0.3.0.tgz"
    },
    "from": {
      "version": "0.1.7",
      "from": "from@>=0.0.0 <1.0.0",
      "resolved": "https://registry.npmjs.org/from/-/from-0.1.7.tgz"
    },
    "fs-exists-sync": {
      "version": "0.1.0",
      "from": "fs-exists-sync@>=0.1.0 <0.2.0",
      "resolved": "https://registry.npmjs.org/fs-exists-sync/-/fs-exists-sync-0.1.0.tgz"
    },
    "fs-extra": {
      "version": "2.0.0",
      "from": "fs-extra@>=2.0.0 <2.1.0",
      "resolved": "https://registry.npmjs.org/fs-extra/-/fs-extra-2.0.0.tgz"
    },
    "fs-write-stream-atomic": {
      "version": "1.0.10",
      "from": "fs-write-stream-atomic@>=1.0.2 <2.0.0",
      "resolved": "https://registry.npmjs.org/fs-write-stream-atomic/-/fs-write-stream-atomic-1.0.10.tgz"
    },
    "fs.realpath": {
      "version": "1.0.0",
      "from": "fs.realpath@>=1.0.0 <2.0.0",
      "resolved": "https://registry.npmjs.org/fs.realpath/-/fs.realpath-1.0.0.tgz"
    },
    "fstream": {
      "version": "1.0.11",
      "from": "fstream@>=1.0.2 <2.0.0",
      "resolved": "https://registry.npmjs.org/fstream/-/fstream-1.0.11.tgz"
    },
    "fstream-ignore": {
      "version": "1.0.5",
      "from": "fstream-ignore@>=1.0.5 <1.1.0",
      "resolved": "https://registry.npmjs.org/fstream-ignore/-/fstream-ignore-1.0.5.tgz"
    },
    "ftp": {
      "version": "0.3.10",
      "from": "ftp@>=0.3.5 <0.4.0",
      "resolved": "https://registry.npmjs.org/ftp/-/ftp-0.3.10.tgz",
      "dev": true,
      "dependencies": {
        "isarray": {
          "version": "0.0.1",
          "from": "isarray@0.0.1",
          "resolved": "https://registry.npmjs.org/isarray/-/isarray-0.0.1.tgz",
          "dev": true
        },
        "readable-stream": {
          "version": "1.1.14",
          "from": "readable-stream@>=1.1.0 <1.2.0",
          "resolved": "https://registry.npmjs.org/readable-stream/-/readable-stream-1.1.14.tgz",
          "dev": true
        }
      }
    },
    "function-bind": {
      "version": "1.1.0",
      "from": "function-bind@>=1.0.2 <2.0.0",
      "resolved": "https://registry.npmjs.org/function-bind/-/function-bind-1.1.0.tgz"
    },
    "gauge": {
      "version": "2.7.3",
      "from": "gauge@>=2.7.1 <2.8.0",
      "resolved": "https://registry.npmjs.org/gauge/-/gauge-2.7.3.tgz"
    },
    "gaze": {
      "version": "0.5.2",
      "from": "gaze@>=0.5.1 <0.6.0",
      "resolved": "https://registry.npmjs.org/gaze/-/gaze-0.5.2.tgz"
    },
    "generate-function": {
      "version": "2.0.0",
      "from": "generate-function@>=2.0.0 <3.0.0",
      "resolved": "https://registry.npmjs.org/generate-function/-/generate-function-2.0.0.tgz"
    },
    "generate-object-property": {
      "version": "1.2.0",
      "from": "generate-object-property@>=1.1.0 <2.0.0",
      "resolved": "https://registry.npmjs.org/generate-object-property/-/generate-object-property-1.2.0.tgz"
    },
    "get-caller-file": {
      "version": "1.0.2",
      "from": "get-caller-file@>=1.0.1 <2.0.0",
      "resolved": "https://registry.npmjs.org/get-caller-file/-/get-caller-file-1.0.2.tgz"
    },
    "get-pixels": {
      "version": "3.2.3",
      "from": "get-pixels@>=3.2.3 <3.3.0",
      "resolved": "https://registry.npmjs.org/get-pixels/-/get-pixels-3.2.3.tgz"
    },
    "get-proxy": {
      "version": "1.1.0",
      "from": "get-proxy@>=1.0.1 <2.0.0",
      "resolved": "https://registry.npmjs.org/get-proxy/-/get-proxy-1.1.0.tgz"
    },
    "get-res": {
      "version": "3.0.0",
      "from": "get-res@>=3.0.0 <4.0.0",
      "resolved": "https://registry.npmjs.org/get-res/-/get-res-3.0.0.tgz"
    },
    "get-stdin": {
      "version": "4.0.1",
      "from": "get-stdin@>=4.0.1 <5.0.0",
      "resolved": "https://registry.npmjs.org/get-stdin/-/get-stdin-4.0.1.tgz"
    },
    "get-stream": {
      "version": "3.0.0",
      "from": "get-stream@>=3.0.0 <4.0.0",
      "resolved": "https://registry.npmjs.org/get-stream/-/get-stream-3.0.0.tgz"
    },
    "get-uri": {
      "version": "1.1.0",
      "from": "get-uri@>=1.0.0 <2.0.0",
      "resolved": "https://registry.npmjs.org/get-uri/-/get-uri-1.1.0.tgz",
      "dev": true
    },
    "getobject": {
      "version": "0.1.0",
      "from": "getobject@>=0.1.0 <0.2.0",
      "resolved": "https://registry.npmjs.org/getobject/-/getobject-0.1.0.tgz"
    },
    "getpass": {
      "version": "0.1.6",
      "from": "getpass@>=0.1.1 <0.2.0",
      "resolved": "https://registry.npmjs.org/getpass/-/getpass-0.1.6.tgz",
      "dependencies": {
        "assert-plus": {
          "version": "1.0.0",
          "from": "assert-plus@>=1.0.0 <2.0.0",
          "resolved": "https://registry.npmjs.org/assert-plus/-/assert-plus-1.0.0.tgz"
        }
      }
    },
    "gif-encoder": {
      "version": "0.4.3",
      "from": "gif-encoder@>=0.4.1 <0.5.0",
      "resolved": "https://registry.npmjs.org/gif-encoder/-/gif-encoder-0.4.3.tgz",
      "dependencies": {
        "isarray": {
          "version": "0.0.1",
          "from": "isarray@0.0.1",
          "resolved": "https://registry.npmjs.org/isarray/-/isarray-0.0.1.tgz"
        },
        "readable-stream": {
          "version": "1.1.14",
          "from": "readable-stream@>=1.1.9 <1.2.0",
          "resolved": "https://registry.npmjs.org/readable-stream/-/readable-stream-1.1.14.tgz"
        }
      }
    },
    "gifsicle": {
      "version": "3.0.4",
      "from": "gifsicle@>=3.0.0 <4.0.0",
      "resolved": "https://registry.npmjs.org/gifsicle/-/gifsicle-3.0.4.tgz",
      "optional": true
    },
    "glob": {
      "version": "4.5.3",
      "from": "glob@>=4.3.5 <5.0.0",
      "resolved": "https://registry.npmjs.org/glob/-/glob-4.5.3.tgz",
      "dependencies": {
        "minimatch": {
          "version": "2.0.10",
          "from": "minimatch@>=2.0.1 <3.0.0",
          "resolved": "https://registry.npmjs.org/minimatch/-/minimatch-2.0.10.tgz"
        }
      }
    },
    "glob-base": {
      "version": "0.3.0",
      "from": "glob-base@>=0.3.0 <0.4.0",
      "resolved": "https://registry.npmjs.org/glob-base/-/glob-base-0.3.0.tgz"
    },
    "glob-parent": {
      "version": "2.0.0",
      "from": "glob-parent@>=2.0.0 <3.0.0",
      "resolved": "https://registry.npmjs.org/glob-parent/-/glob-parent-2.0.0.tgz"
    },
    "glob-stream": {
      "version": "3.1.18",
      "from": "glob-stream@>=3.1.5 <4.0.0",
      "resolved": "https://registry.npmjs.org/glob-stream/-/glob-stream-3.1.18.tgz",
      "dependencies": {
        "isarray": {
          "version": "0.0.1",
          "from": "isarray@0.0.1",
          "resolved": "https://registry.npmjs.org/isarray/-/isarray-0.0.1.tgz"
        },
        "minimatch": {
          "version": "2.0.10",
          "from": "minimatch@>=2.0.1 <3.0.0",
          "resolved": "https://registry.npmjs.org/minimatch/-/minimatch-2.0.10.tgz"
        },
        "readable-stream": {
          "version": "1.0.34",
          "from": "readable-stream@>=1.0.33-1 <1.1.0-0",
          "resolved": "https://registry.npmjs.org/readable-stream/-/readable-stream-1.0.34.tgz"
        },
        "through2": {
          "version": "0.6.5",
          "from": "through2@>=0.6.1 <0.7.0",
          "resolved": "https://registry.npmjs.org/through2/-/through2-0.6.5.tgz"
        }
      }
    },
    "glob-watcher": {
      "version": "0.0.6",
      "from": "glob-watcher@>=0.0.6 <0.0.7",
      "resolved": "https://registry.npmjs.org/glob-watcher/-/glob-watcher-0.0.6.tgz"
    },
    "glob2base": {
      "version": "0.0.12",
      "from": "glob2base@>=0.0.12 <0.0.13",
      "resolved": "https://registry.npmjs.org/glob2base/-/glob2base-0.0.12.tgz"
    },
    "global-modules": {
      "version": "0.2.3",
      "from": "global-modules@>=0.2.3 <0.3.0",
      "resolved": "https://registry.npmjs.org/global-modules/-/global-modules-0.2.3.tgz"
    },
    "global-prefix": {
      "version": "0.1.5",
      "from": "global-prefix@>=0.1.4 <0.2.0",
      "resolved": "https://registry.npmjs.org/global-prefix/-/global-prefix-0.1.5.tgz",
      "dependencies": {
        "which": {
          "version": "1.2.14",
          "from": "which@>=1.2.12 <2.0.0",
          "resolved": "https://registry.npmjs.org/which/-/which-1.2.14.tgz"
        }
      }
    },
    "globals": {
      "version": "9.17.0",
      "from": "globals@>=9.0.0 <10.0.0",
      "resolved": "https://registry.npmjs.org/globals/-/globals-9.17.0.tgz"
    },
    "globby": {
      "version": "6.1.0",
      "from": "globby@>=6.1.0 <7.0.0",
      "resolved": "https://registry.npmjs.org/globby/-/globby-6.1.0.tgz",
      "dependencies": {
        "glob": {
          "version": "7.1.1",
          "from": "glob@>=7.0.3 <8.0.0",
          "resolved": "https://registry.npmjs.org/glob/-/glob-7.1.1.tgz"
        }
      }
    },
    "globule": {
      "version": "0.1.0",
      "from": "globule@>=0.1.0 <0.2.0",
      "resolved": "https://registry.npmjs.org/globule/-/globule-0.1.0.tgz",
      "dependencies": {
        "glob": {
          "version": "3.1.21",
          "from": "glob@>=3.1.21 <3.2.0",
          "resolved": "https://registry.npmjs.org/glob/-/glob-3.1.21.tgz"
        },
        "graceful-fs": {
          "version": "1.2.3",
          "from": "graceful-fs@>=1.2.0 <1.3.0",
          "resolved": "https://registry.npmjs.org/graceful-fs/-/graceful-fs-1.2.3.tgz"
        },
        "inherits": {
          "version": "1.0.2",
          "from": "inherits@>=1.0.0 <2.0.0",
          "resolved": "https://registry.npmjs.org/inherits/-/inherits-1.0.2.tgz"
        },
        "lodash": {
          "version": "1.0.2",
          "from": "lodash@>=1.0.1 <1.1.0",
          "resolved": "https://registry.npmjs.org/lodash/-/lodash-1.0.2.tgz"
        },
        "minimatch": {
          "version": "0.2.14",
          "from": "minimatch@>=0.2.11 <0.3.0",
          "resolved": "https://registry.npmjs.org/minimatch/-/minimatch-0.2.14.tgz"
        }
      }
    },
    "glogg": {
      "version": "1.0.0",
      "from": "glogg@>=1.0.0 <2.0.0",
      "resolved": "https://registry.npmjs.org/glogg/-/glogg-1.0.0.tgz"
    },
    "got": {
      "version": "6.7.1",
      "from": "got@>=6.1.1 <7.0.0",
      "resolved": "https://registry.npmjs.org/got/-/got-6.7.1.tgz"
    },
    "graceful-fs": {
      "version": "4.1.11",
      "from": "graceful-fs@>=4.1.2 <5.0.0",
      "resolved": "https://registry.npmjs.org/graceful-fs/-/graceful-fs-4.1.11.tgz"
    },
    "graceful-readlink": {
      "version": "1.0.1",
      "from": "graceful-readlink@>=1.0.0",
      "resolved": "https://registry.npmjs.org/graceful-readlink/-/graceful-readlink-1.0.1.tgz"
    },
    "growl": {
      "version": "1.9.2",
      "from": "growl@1.9.2",
      "resolved": "https://registry.npmjs.org/growl/-/growl-1.9.2.tgz"
    },
    "grunt": {
      "version": "0.4.5",
      "from": "grunt@>=0.4.1 <0.5.0",
      "resolved": "https://registry.npmjs.org/grunt/-/grunt-0.4.5.tgz",
      "dependencies": {
        "argparse": {
          "version": "0.1.16",
          "from": "argparse@>=0.1.11 <0.2.0",
          "resolved": "https://registry.npmjs.org/argparse/-/argparse-0.1.16.tgz",
          "dependencies": {
            "underscore.string": {
              "version": "2.4.0",
              "from": "underscore.string@>=2.4.0 <2.5.0",
              "resolved": "https://registry.npmjs.org/underscore.string/-/underscore.string-2.4.0.tgz"
            }
          }
        },
        "async": {
          "version": "0.1.22",
          "from": "async@>=0.1.22 <0.2.0",
          "resolved": "https://registry.npmjs.org/async/-/async-0.1.22.tgz"
        },
        "colors": {
          "version": "0.6.2",
          "from": "colors@>=0.6.2 <0.7.0",
          "resolved": "https://registry.npmjs.org/colors/-/colors-0.6.2.tgz"
        },
        "glob": {
          "version": "3.1.21",
          "from": "glob@>=3.1.21 <3.2.0",
          "resolved": "https://registry.npmjs.org/glob/-/glob-3.1.21.tgz"
        },
        "graceful-fs": {
          "version": "1.2.3",
          "from": "graceful-fs@>=1.2.0 <1.3.0",
          "resolved": "https://registry.npmjs.org/graceful-fs/-/graceful-fs-1.2.3.tgz"
        },
        "iconv-lite": {
          "version": "0.2.11",
          "from": "iconv-lite@>=0.2.11 <0.3.0",
          "resolved": "https://registry.npmjs.org/iconv-lite/-/iconv-lite-0.2.11.tgz"
        },
        "inherits": {
          "version": "1.0.2",
          "from": "inherits@>=1.0.0 <2.0.0",
          "resolved": "https://registry.npmjs.org/inherits/-/inherits-1.0.2.tgz"
        },
        "js-yaml": {
          "version": "2.0.5",
          "from": "js-yaml@>=2.0.5 <2.1.0",
          "resolved": "https://registry.npmjs.org/js-yaml/-/js-yaml-2.0.5.tgz"
        },
        "lodash": {
          "version": "0.9.2",
          "from": "lodash@>=0.9.2 <0.10.0",
          "resolved": "https://registry.npmjs.org/lodash/-/lodash-0.9.2.tgz"
        },
        "minimatch": {
          "version": "0.2.14",
          "from": "minimatch@>=0.2.12 <0.3.0",
          "resolved": "https://registry.npmjs.org/minimatch/-/minimatch-0.2.14.tgz"
        },
        "nopt": {
          "version": "1.0.10",
          "from": "nopt@>=1.0.10 <1.1.0",
          "resolved": "https://registry.npmjs.org/nopt/-/nopt-1.0.10.tgz"
        },
        "rimraf": {
          "version": "2.2.8",
          "from": "rimraf@>=2.2.8 <2.3.0",
          "resolved": "https://registry.npmjs.org/rimraf/-/rimraf-2.2.8.tgz"
        },
        "underscore": {
          "version": "1.7.0",
          "from": "underscore@>=1.7.0 <1.8.0",
          "resolved": "https://registry.npmjs.org/underscore/-/underscore-1.7.0.tgz"
        }
      }
    },
    "grunt-cli": {
      "version": "0.1.13",
      "from": "grunt-cli@>=0.1.9 <0.2.0",
      "resolved": "https://registry.npmjs.org/grunt-cli/-/grunt-cli-0.1.13.tgz",
      "dependencies": {
        "nopt": {
          "version": "1.0.10",
          "from": "nopt@>=1.0.10 <1.1.0",
          "resolved": "https://registry.npmjs.org/nopt/-/nopt-1.0.10.tgz"
        },
        "resolve": {
          "version": "0.3.1",
          "from": "resolve@>=0.3.1 <0.4.0",
          "resolved": "https://registry.npmjs.org/resolve/-/resolve-0.3.1.tgz"
        }
      }
    },
    "grunt-contrib-clean": {
      "version": "0.6.0",
      "from": "grunt-contrib-clean@>=0.6.0 <0.7.0",
      "resolved": "https://registry.npmjs.org/grunt-contrib-clean/-/grunt-contrib-clean-0.6.0.tgz",
      "dependencies": {
        "rimraf": {
          "version": "2.2.8",
          "from": "rimraf@>=2.2.1 <2.3.0",
          "resolved": "https://registry.npmjs.org/rimraf/-/rimraf-2.2.8.tgz"
        }
      }
    },
    "grunt-contrib-copy": {
      "version": "0.6.0",
      "from": "grunt-contrib-copy@>=0.6.0 <0.7.0",
      "resolved": "https://registry.npmjs.org/grunt-contrib-copy/-/grunt-contrib-copy-0.6.0.tgz",
      "dependencies": {
        "ansi-regex": {
          "version": "0.2.1",
          "from": "ansi-regex@>=0.2.0 <0.3.0",
          "resolved": "https://registry.npmjs.org/ansi-regex/-/ansi-regex-0.2.1.tgz"
        },
        "ansi-styles": {
          "version": "1.1.0",
          "from": "ansi-styles@>=1.1.0 <2.0.0",
          "resolved": "https://registry.npmjs.org/ansi-styles/-/ansi-styles-1.1.0.tgz"
        },
        "chalk": {
          "version": "0.5.1",
          "from": "chalk@>=0.5.1 <0.6.0",
          "resolved": "https://registry.npmjs.org/chalk/-/chalk-0.5.1.tgz"
        },
        "has-ansi": {
          "version": "0.1.0",
          "from": "has-ansi@>=0.1.0 <0.2.0",
          "resolved": "https://registry.npmjs.org/has-ansi/-/has-ansi-0.1.0.tgz"
        },
        "strip-ansi": {
          "version": "0.3.0",
          "from": "strip-ansi@>=0.3.0 <0.4.0",
          "resolved": "https://registry.npmjs.org/strip-ansi/-/strip-ansi-0.3.0.tgz"
        },
        "supports-color": {
          "version": "0.2.0",
          "from": "supports-color@>=0.2.0 <0.3.0",
          "resolved": "https://registry.npmjs.org/supports-color/-/supports-color-0.2.0.tgz"
        }
      }
    },
    "grunt-contrib-cssmin": {
      "version": "0.10.0",
      "from": "grunt-contrib-cssmin@>=0.10.0 <0.11.0",
      "resolved": "https://registry.npmjs.org/grunt-contrib-cssmin/-/grunt-contrib-cssmin-0.10.0.tgz",
      "dependencies": {
        "ansi-styles": {
          "version": "1.0.0",
          "from": "ansi-styles@>=1.0.0 <1.1.0",
          "resolved": "https://registry.npmjs.org/ansi-styles/-/ansi-styles-1.0.0.tgz"
        },
        "chalk": {
          "version": "0.4.0",
          "from": "chalk@>=0.4.0 <0.5.0",
          "resolved": "https://registry.npmjs.org/chalk/-/chalk-0.4.0.tgz"
        },
        "strip-ansi": {
          "version": "0.1.1",
          "from": "strip-ansi@>=0.1.0 <0.2.0",
          "resolved": "https://registry.npmjs.org/strip-ansi/-/strip-ansi-0.1.1.tgz"
        }
      }
    },
    "grunt-contrib-stylus": {
      "version": "0.20.0",
      "from": "grunt-contrib-stylus@>=0.20.0 <0.21.0",
      "resolved": "https://registry.npmjs.org/grunt-contrib-stylus/-/grunt-contrib-stylus-0.20.0.tgz",
      "dependencies": {
        "ansi-regex": {
          "version": "0.2.1",
          "from": "ansi-regex@>=0.2.0 <0.3.0",
          "resolved": "https://registry.npmjs.org/ansi-regex/-/ansi-regex-0.2.1.tgz"
        },
        "ansi-styles": {
          "version": "1.1.0",
          "from": "ansi-styles@>=1.1.0 <2.0.0",
          "resolved": "https://registry.npmjs.org/ansi-styles/-/ansi-styles-1.1.0.tgz"
        },
        "async": {
          "version": "0.9.2",
          "from": "async@>=0.9.0 <0.10.0",
          "resolved": "https://registry.npmjs.org/async/-/async-0.9.2.tgz"
        },
        "chalk": {
          "version": "0.5.1",
          "from": "chalk@>=0.5.1 <0.6.0",
          "resolved": "https://registry.npmjs.org/chalk/-/chalk-0.5.1.tgz"
        },
        "glob": {
          "version": "3.2.11",
          "from": "glob@>=3.2.0 <3.3.0",
          "resolved": "https://registry.npmjs.org/glob/-/glob-3.2.11.tgz"
        },
        "has-ansi": {
          "version": "0.1.0",
          "from": "has-ansi@>=0.1.0 <0.2.0",
          "resolved": "https://registry.npmjs.org/has-ansi/-/has-ansi-0.1.0.tgz"
        },
        "lodash": {
          "version": "2.4.2",
          "from": "lodash@>=2.4.1 <2.5.0",
          "resolved": "https://registry.npmjs.org/lodash/-/lodash-2.4.2.tgz"
        },
        "minimatch": {
          "version": "0.3.0",
          "from": "minimatch@>=0.3.0 <0.4.0",
          "resolved": "https://registry.npmjs.org/minimatch/-/minimatch-0.3.0.tgz"
        },
        "mkdirp": {
          "version": "0.3.5",
          "from": "mkdirp@>=0.3.0 <0.4.0",
          "resolved": "https://registry.npmjs.org/mkdirp/-/mkdirp-0.3.5.tgz"
        },
        "nib": {
          "version": "1.0.4",
          "from": "nib@>=1.0.3 <1.1.0",
          "resolved": "https://registry.npmjs.org/nib/-/nib-1.0.4.tgz",
          "dependencies": {
            "stylus": {
              "version": "0.45.1",
              "from": "stylus@>=0.45.0 <0.46.0",
              "resolved": "https://registry.npmjs.org/stylus/-/stylus-0.45.1.tgz"
            }
          }
        },
        "sax": {
          "version": "0.5.8",
          "from": "sax@>=0.5.0 <0.6.0",
          "resolved": "https://registry.npmjs.org/sax/-/sax-0.5.8.tgz"
        },
        "strip-ansi": {
          "version": "0.3.0",
          "from": "strip-ansi@>=0.3.0 <0.4.0",
          "resolved": "https://registry.npmjs.org/strip-ansi/-/strip-ansi-0.3.0.tgz"
        },
        "supports-color": {
          "version": "0.2.0",
          "from": "supports-color@>=0.2.0 <0.3.0",
          "resolved": "https://registry.npmjs.org/supports-color/-/supports-color-0.2.0.tgz"
        }
      }
    },
    "grunt-contrib-uglify": {
      "version": "0.6.0",
      "from": "grunt-contrib-uglify@>=0.6.0 <0.7.0",
      "resolved": "https://registry.npmjs.org/grunt-contrib-uglify/-/grunt-contrib-uglify-0.6.0.tgz",
      "dependencies": {
        "ansi-regex": {
          "version": "0.2.1",
          "from": "ansi-regex@>=0.2.0 <0.3.0",
          "resolved": "https://registry.npmjs.org/ansi-regex/-/ansi-regex-0.2.1.tgz"
        },
        "ansi-styles": {
          "version": "1.1.0",
          "from": "ansi-styles@>=1.1.0 <2.0.0",
          "resolved": "https://registry.npmjs.org/ansi-styles/-/ansi-styles-1.1.0.tgz"
        },
        "chalk": {
          "version": "0.5.1",
          "from": "chalk@>=0.5.1 <0.6.0",
          "resolved": "https://registry.npmjs.org/chalk/-/chalk-0.5.1.tgz"
        },
        "gzip-size": {
          "version": "1.0.0",
          "from": "gzip-size@>=1.0.0 <2.0.0",
          "resolved": "https://registry.npmjs.org/gzip-size/-/gzip-size-1.0.0.tgz"
        },
        "has-ansi": {
          "version": "0.1.0",
          "from": "has-ansi@>=0.1.0 <0.2.0",
          "resolved": "https://registry.npmjs.org/has-ansi/-/has-ansi-0.1.0.tgz"
        },
        "lodash": {
          "version": "2.4.2",
          "from": "lodash@>=2.4.1 <3.0.0",
          "resolved": "https://registry.npmjs.org/lodash/-/lodash-2.4.2.tgz"
        },
        "maxmin": {
          "version": "1.1.0",
          "from": "maxmin@>=1.0.0 <2.0.0",
          "resolved": "https://registry.npmjs.org/maxmin/-/maxmin-1.1.0.tgz",
          "dependencies": {
            "ansi-regex": {
              "version": "2.1.1",
              "from": "ansi-regex@^2.0.0",
              "resolved": "https://registry.npmjs.org/ansi-regex/-/ansi-regex-2.1.1.tgz"
            },
            "ansi-styles": {
              "version": "2.2.1",
              "from": "ansi-styles@^2.2.1",
              "resolved": "https://registry.npmjs.org/ansi-styles/-/ansi-styles-2.2.1.tgz"
            },
            "chalk": {
              "version": "1.1.3",
              "from": "chalk@^1.0.0",
              "resolved": "https://registry.npmjs.org/chalk/-/chalk-1.1.3.tgz"
            },
            "has-ansi": {
              "version": "2.0.0",
              "from": "has-ansi@^2.0.0",
              "resolved": "https://registry.npmjs.org/has-ansi/-/has-ansi-2.0.0.tgz"
            },
            "strip-ansi": {
              "version": "3.0.1",
              "from": "strip-ansi@^3.0.0",
              "resolved": "https://registry.npmjs.org/strip-ansi/-/strip-ansi-3.0.1.tgz"
            },
            "supports-color": {
              "version": "2.0.0",
              "from": "supports-color@^2.0.0",
              "resolved": "https://registry.npmjs.org/supports-color/-/supports-color-2.0.0.tgz"
            }
          }
        },
        "pretty-bytes": {
          "version": "1.0.4",
          "from": "pretty-bytes@>=1.0.0 <2.0.0",
          "resolved": "https://registry.npmjs.org/pretty-bytes/-/pretty-bytes-1.0.4.tgz"
        },
        "strip-ansi": {
          "version": "0.3.0",
          "from": "strip-ansi@>=0.3.0 <0.4.0",
          "resolved": "https://registry.npmjs.org/strip-ansi/-/strip-ansi-0.3.0.tgz"
        },
        "supports-color": {
          "version": "0.2.0",
          "from": "supports-color@>=0.2.0 <0.3.0",
          "resolved": "https://registry.npmjs.org/supports-color/-/supports-color-0.2.0.tgz"
        },
        "uglify-js": {
          "version": "2.8.20",
          "from": "uglify-js@>=2.4.0 <3.0.0",
          "resolved": "https://registry.npmjs.org/uglify-js/-/uglify-js-2.8.20.tgz"
        }
      }
    },
    "grunt-contrib-watch": {
      "version": "0.6.1",
      "from": "grunt-contrib-watch@>=0.6.1 <0.7.0",
      "resolved": "https://registry.npmjs.org/grunt-contrib-watch/-/grunt-contrib-watch-0.6.1.tgz",
      "dependencies": {
        "async": {
          "version": "0.2.10",
          "from": "async@>=0.2.9 <0.3.0",
          "resolved": "https://registry.npmjs.org/async/-/async-0.2.10.tgz"
        },
        "lodash": {
          "version": "2.4.2",
          "from": "lodash@>=2.4.1 <2.5.0",
          "resolved": "https://registry.npmjs.org/lodash/-/lodash-2.4.2.tgz"
        }
      }
    },
    "grunt-hashres": {
      "version": "0.4.2",
      "from": "habitrpg/grunt-hashres#v0.4.2",
      "resolved": "git://github.com/habitrpg/grunt-hashres.git#dc85db6d3002e29e1b7c5ee186b80d708d2f0e0b"
    },
    "grunt-karma": {
      "version": "0.12.2",
      "from": "grunt-karma@>=0.12.1 <0.13.0",
      "resolved": "https://registry.npmjs.org/grunt-karma/-/grunt-karma-0.12.2.tgz",
      "dev": true,
      "dependencies": {
        "lodash": {
          "version": "3.10.1",
          "from": "lodash@>=3.10.1 <4.0.0",
          "resolved": "https://registry.npmjs.org/lodash/-/lodash-3.10.1.tgz",
          "dev": true
        }
      }
    },
    "grunt-known-options": {
      "version": "1.1.0",
      "from": "grunt-known-options@>=1.1.0 <1.2.0",
      "resolved": "https://registry.npmjs.org/grunt-known-options/-/grunt-known-options-1.1.0.tgz"
    },
    "grunt-legacy-log": {
      "version": "0.1.3",
      "from": "grunt-legacy-log@>=0.1.0 <0.2.0",
      "resolved": "https://registry.npmjs.org/grunt-legacy-log/-/grunt-legacy-log-0.1.3.tgz",
      "dependencies": {
        "colors": {
          "version": "0.6.2",
          "from": "colors@>=0.6.2 <0.7.0",
          "resolved": "https://registry.npmjs.org/colors/-/colors-0.6.2.tgz"
        },
        "lodash": {
          "version": "2.4.2",
          "from": "lodash@>=2.4.1 <2.5.0",
          "resolved": "https://registry.npmjs.org/lodash/-/lodash-2.4.2.tgz"
        },
        "underscore.string": {
          "version": "2.3.3",
          "from": "underscore.string@>=2.3.3 <2.4.0",
          "resolved": "https://registry.npmjs.org/underscore.string/-/underscore.string-2.3.3.tgz"
        }
      }
    },
    "grunt-legacy-log-utils": {
      "version": "0.1.1",
      "from": "grunt-legacy-log-utils@>=0.1.1 <0.2.0",
      "resolved": "https://registry.npmjs.org/grunt-legacy-log-utils/-/grunt-legacy-log-utils-0.1.1.tgz",
      "dependencies": {
        "colors": {
          "version": "0.6.2",
          "from": "colors@>=0.6.2 <0.7.0",
          "resolved": "https://registry.npmjs.org/colors/-/colors-0.6.2.tgz"
        },
        "lodash": {
          "version": "2.4.2",
          "from": "lodash@>=2.4.1 <2.5.0",
          "resolved": "https://registry.npmjs.org/lodash/-/lodash-2.4.2.tgz"
        },
        "underscore.string": {
          "version": "2.3.3",
          "from": "underscore.string@>=2.3.3 <2.4.0",
          "resolved": "https://registry.npmjs.org/underscore.string/-/underscore.string-2.3.3.tgz"
        }
      }
    },
    "grunt-legacy-util": {
      "version": "0.2.0",
      "from": "grunt-legacy-util@>=0.2.0 <0.3.0",
      "resolved": "https://registry.npmjs.org/grunt-legacy-util/-/grunt-legacy-util-0.2.0.tgz",
      "dependencies": {
        "async": {
          "version": "0.1.22",
          "from": "async@>=0.1.22 <0.2.0",
          "resolved": "https://registry.npmjs.org/async/-/async-0.1.22.tgz"
        },
        "lodash": {
          "version": "0.9.2",
          "from": "lodash@>=0.9.2 <0.10.0",
          "resolved": "https://registry.npmjs.org/lodash/-/lodash-0.9.2.tgz"
        }
      }
    },
    "gulp": {
      "version": "3.9.1",
      "from": "gulp@>=3.9.0 <4.0.0",
      "resolved": "https://registry.npmjs.org/gulp/-/gulp-3.9.1.tgz",
      "dependencies": {
        "archy": {
          "version": "1.0.0",
          "from": "archy@>=1.0.0 <2.0.0",
          "resolved": "https://registry.npmjs.org/archy/-/archy-1.0.0.tgz"
        },
        "minimist": {
          "version": "1.2.0",
          "from": "minimist@>=1.1.0 <2.0.0",
          "resolved": "https://registry.npmjs.org/minimist/-/minimist-1.2.0.tgz"
        },
        "semver": {
          "version": "4.3.6",
          "from": "semver@>=4.1.0 <5.0.0",
          "resolved": "https://registry.npmjs.org/semver/-/semver-4.3.6.tgz"
        }
      }
    },
    "gulp-babel": {
      "version": "6.1.2",
      "from": "gulp-babel@>=6.1.2 <7.0.0",
      "resolved": "https://registry.npmjs.org/gulp-babel/-/gulp-babel-6.1.2.tgz"
    },
    "gulp-decompress": {
      "version": "1.2.0",
      "from": "gulp-decompress@>=1.2.0 <2.0.0",
      "resolved": "https://registry.npmjs.org/gulp-decompress/-/gulp-decompress-1.2.0.tgz"
    },
    "gulp-grunt": {
      "version": "0.5.5",
      "from": "gulp-grunt@>=0.5.2 <0.6.0",
      "resolved": "https://registry.npmjs.org/gulp-grunt/-/gulp-grunt-0.5.5.tgz",
      "dependencies": {
        "coffee-script": {
          "version": "1.10.0",
          "from": "coffee-script@>=1.10.0 <1.11.0",
          "resolved": "https://registry.npmjs.org/coffee-script/-/coffee-script-1.10.0.tgz"
        },
        "colors": {
          "version": "1.1.2",
          "from": "colors@>=1.1.2 <1.2.0",
          "resolved": "https://registry.npmjs.org/colors/-/colors-1.1.2.tgz"
        },
        "dateformat": {
          "version": "1.0.12",
          "from": "dateformat@>=1.0.12 <1.1.0",
          "resolved": "https://registry.npmjs.org/dateformat/-/dateformat-1.0.12.tgz"
        },
        "esprima": {
          "version": "2.7.3",
          "from": "esprima@>=2.6.0 <3.0.0",
          "resolved": "https://registry.npmjs.org/esprima/-/esprima-2.7.3.tgz"
        },
        "findup-sync": {
          "version": "0.3.0",
          "from": "findup-sync@>=0.3.0 <0.4.0",
          "resolved": "https://registry.npmjs.org/findup-sync/-/findup-sync-0.3.0.tgz",
          "dependencies": {
            "glob": {
              "version": "5.0.15",
              "from": "glob@>=5.0.0 <5.1.0",
              "resolved": "https://registry.npmjs.org/glob/-/glob-5.0.15.tgz"
            }
          }
        },
        "glob": {
          "version": "7.0.6",
          "from": "glob@>=7.0.0 <7.1.0",
          "resolved": "https://registry.npmjs.org/glob/-/glob-7.0.6.tgz"
        },
        "grunt": {
          "version": "1.0.1",
          "from": "grunt@>=1.0.1 <2.0.0",
          "resolved": "https://registry.npmjs.org/grunt/-/grunt-1.0.1.tgz",
          "dependencies": {
            "grunt-cli": {
              "version": "1.2.0",
              "from": "grunt-cli@>=1.2.0 <1.3.0",
              "resolved": "https://registry.npmjs.org/grunt-cli/-/grunt-cli-1.2.0.tgz"
            }
          }
        },
        "grunt-legacy-log": {
          "version": "1.0.0",
          "from": "grunt-legacy-log@>=1.0.0 <1.1.0",
          "resolved": "https://registry.npmjs.org/grunt-legacy-log/-/grunt-legacy-log-1.0.0.tgz"
        },
        "grunt-legacy-log-utils": {
          "version": "1.0.0",
          "from": "grunt-legacy-log-utils@>=1.0.0 <1.1.0",
          "resolved": "https://registry.npmjs.org/grunt-legacy-log-utils/-/grunt-legacy-log-utils-1.0.0.tgz",
          "dependencies": {
            "lodash": {
              "version": "4.3.0",
              "from": "lodash@>=4.3.0 <4.4.0",
              "resolved": "https://registry.npmjs.org/lodash/-/lodash-4.3.0.tgz"
            }
          }
        },
        "grunt-legacy-util": {
          "version": "1.0.0",
          "from": "grunt-legacy-util@>=1.0.0 <1.1.0",
          "resolved": "https://registry.npmjs.org/grunt-legacy-util/-/grunt-legacy-util-1.0.0.tgz",
          "dependencies": {
            "lodash": {
              "version": "4.3.0",
              "from": "lodash@>=4.3.0 <4.4.0",
              "resolved": "https://registry.npmjs.org/lodash/-/lodash-4.3.0.tgz"
            }
          }
        },
        "js-yaml": {
          "version": "3.5.5",
          "from": "js-yaml@>=3.5.2 <3.6.0",
          "resolved": "https://registry.npmjs.org/js-yaml/-/js-yaml-3.5.5.tgz"
        },
        "lodash": {
          "version": "3.10.1",
          "from": "lodash@>=3.10.1 <3.11.0",
          "resolved": "https://registry.npmjs.org/lodash/-/lodash-3.10.1.tgz"
        },
        "resolve": {
          "version": "1.1.7",
          "from": "resolve@>=1.1.0 <1.2.0",
          "resolved": "https://registry.npmjs.org/resolve/-/resolve-1.1.7.tgz"
        },
        "rimraf": {
          "version": "2.2.8",
          "from": "rimraf@>=2.2.8 <2.3.0",
          "resolved": "https://registry.npmjs.org/rimraf/-/rimraf-2.2.8.tgz"
        },
        "underscore.string": {
          "version": "3.2.3",
          "from": "underscore.string@>=3.2.3 <3.3.0",
          "resolved": "https://registry.npmjs.org/underscore.string/-/underscore.string-3.2.3.tgz"
        },
        "which": {
          "version": "1.2.14",
          "from": "which@>=1.2.1 <1.3.0",
          "resolved": "https://registry.npmjs.org/which/-/which-1.2.14.tgz"
        }
      }
    },
    "gulp-imagemin": {
      "version": "2.4.0",
      "from": "gulp-imagemin@>=2.4.0 <3.0.0",
      "resolved": "https://registry.npmjs.org/gulp-imagemin/-/gulp-imagemin-2.4.0.tgz",
      "dependencies": {
        "pretty-bytes": {
          "version": "2.0.1",
          "from": "pretty-bytes@>=2.0.1 <3.0.0",
          "resolved": "https://registry.npmjs.org/pretty-bytes/-/pretty-bytes-2.0.1.tgz"
        }
      }
    },
    "gulp-nodemon": {
      "version": "2.2.1",
      "from": "gulp-nodemon@>=2.0.4 <3.0.0",
      "resolved": "https://registry.npmjs.org/gulp-nodemon/-/gulp-nodemon-2.2.1.tgz"
    },
    "gulp-rename": {
      "version": "1.2.2",
      "from": "gulp-rename@>=1.2.0 <2.0.0",
      "resolved": "https://registry.npmjs.org/gulp-rename/-/gulp-rename-1.2.2.tgz"
    },
    "gulp-sourcemaps": {
      "version": "1.12.0",
      "from": "gulp-sourcemaps@>=1.6.0 <2.0.0",
      "resolved": "https://registry.npmjs.org/gulp-sourcemaps/-/gulp-sourcemaps-1.12.0.tgz",
      "dependencies": {
        "vinyl": {
          "version": "1.2.0",
          "from": "vinyl@>=1.0.0 <2.0.0",
          "resolved": "https://registry.npmjs.org/vinyl/-/vinyl-1.2.0.tgz"
        }
      }
    },
    "gulp-uglify": {
      "version": "1.5.4",
      "from": "gulp-uglify@>=1.4.2 <2.0.0",
      "resolved": "https://registry.npmjs.org/gulp-uglify/-/gulp-uglify-1.5.4.tgz",
      "dependencies": {
        "async": {
          "version": "0.2.10",
          "from": "async@>=0.2.6 <0.3.0",
          "resolved": "https://registry.npmjs.org/async/-/async-0.2.10.tgz"
        },
        "uglify-js": {
          "version": "2.6.4",
          "from": "uglify-js@2.6.4",
          "resolved": "https://registry.npmjs.org/uglify-js/-/uglify-js-2.6.4.tgz"
        }
      }
    },
    "gulp-util": {
      "version": "3.0.8",
      "from": "gulp-util@>=3.0.0 <4.0.0",
      "resolved": "https://registry.npmjs.org/gulp-util/-/gulp-util-3.0.8.tgz",
      "dependencies": {
        "dateformat": {
          "version": "2.0.0",
          "from": "dateformat@>=2.0.0 <3.0.0",
          "resolved": "https://registry.npmjs.org/dateformat/-/dateformat-2.0.0.tgz"
        },
        "minimist": {
          "version": "1.2.0",
          "from": "minimist@>=1.1.0 <2.0.0",
          "resolved": "https://registry.npmjs.org/minimist/-/minimist-1.2.0.tgz"
        },
        "object-assign": {
          "version": "3.0.0",
          "from": "object-assign@>=3.0.0 <4.0.0",
          "resolved": "https://registry.npmjs.org/object-assign/-/object-assign-3.0.0.tgz"
        }
      }
    },
    "gulp.spritesmith": {
      "version": "4.3.0",
      "from": "gulp.spritesmith@>=4.1.0 <5.0.0",
      "resolved": "https://registry.npmjs.org/gulp.spritesmith/-/gulp.spritesmith-4.3.0.tgz",
      "dependencies": {
        "ansi-regex": {
          "version": "0.2.1",
          "from": "ansi-regex@>=0.2.0 <0.3.0",
          "resolved": "https://registry.npmjs.org/ansi-regex/-/ansi-regex-0.2.1.tgz"
        },
        "ansi-styles": {
          "version": "1.1.0",
          "from": "ansi-styles@>=1.1.0 <2.0.0",
          "resolved": "https://registry.npmjs.org/ansi-styles/-/ansi-styles-1.1.0.tgz"
        },
        "async": {
          "version": "0.9.2",
          "from": "async@>=0.9.0 <0.10.0",
          "resolved": "https://registry.npmjs.org/async/-/async-0.9.2.tgz"
        },
        "chalk": {
          "version": "0.5.1",
          "from": "chalk@>=0.5.0 <0.6.0",
          "resolved": "https://registry.npmjs.org/chalk/-/chalk-0.5.1.tgz"
        },
        "dateformat": {
          "version": "1.0.12",
          "from": "dateformat@>=1.0.7-1.2.3 <2.0.0",
          "resolved": "https://registry.npmjs.org/dateformat/-/dateformat-1.0.12.tgz"
        },
        "gulp-util": {
          "version": "2.2.20",
          "from": "gulp-util@>=2.2.14 <2.3.0",
          "resolved": "https://registry.npmjs.org/gulp-util/-/gulp-util-2.2.20.tgz",
          "dependencies": {
            "through2": {
              "version": "0.5.1",
              "from": "through2@>=0.5.0 <0.6.0",
              "resolved": "https://registry.npmjs.org/through2/-/through2-0.5.1.tgz"
            }
          }
        },
        "has-ansi": {
          "version": "0.1.0",
          "from": "has-ansi@>=0.1.0 <0.2.0",
          "resolved": "https://registry.npmjs.org/has-ansi/-/has-ansi-0.1.0.tgz"
        },
        "isarray": {
          "version": "0.0.1",
          "from": "isarray@0.0.1",
          "resolved": "https://registry.npmjs.org/isarray/-/isarray-0.0.1.tgz"
        },
        "lodash._reinterpolate": {
          "version": "2.4.1",
          "from": "lodash._reinterpolate@>=2.4.1 <3.0.0",
          "resolved": "https://registry.npmjs.org/lodash._reinterpolate/-/lodash._reinterpolate-2.4.1.tgz"
        },
        "lodash.defaults": {
          "version": "2.4.1",
          "from": "lodash.defaults@>=2.4.1 <2.5.0",
          "resolved": "https://registry.npmjs.org/lodash.defaults/-/lodash.defaults-2.4.1.tgz"
        },
        "lodash.escape": {
          "version": "2.4.1",
          "from": "lodash.escape@>=2.4.1 <2.5.0",
          "resolved": "https://registry.npmjs.org/lodash.escape/-/lodash.escape-2.4.1.tgz"
        },
        "lodash.keys": {
          "version": "2.4.1",
          "from": "lodash.keys@>=2.4.1 <2.5.0",
          "resolved": "https://registry.npmjs.org/lodash.keys/-/lodash.keys-2.4.1.tgz"
        },
        "lodash.template": {
          "version": "2.4.1",
          "from": "lodash.template@>=2.4.1 <3.0.0",
          "resolved": "https://registry.npmjs.org/lodash.template/-/lodash.template-2.4.1.tgz"
        },
        "lodash.templatesettings": {
          "version": "2.4.1",
          "from": "lodash.templatesettings@>=2.4.1 <2.5.0",
          "resolved": "https://registry.npmjs.org/lodash.templatesettings/-/lodash.templatesettings-2.4.1.tgz"
        },
        "minimatch": {
          "version": "2.0.10",
          "from": "minimatch@>=2.0.4 <2.1.0",
          "resolved": "https://registry.npmjs.org/minimatch/-/minimatch-2.0.10.tgz"
        },
        "minimist": {
          "version": "0.2.0",
          "from": "minimist@>=0.2.0 <0.3.0",
          "resolved": "https://registry.npmjs.org/minimist/-/minimist-0.2.0.tgz"
        },
        "readable-stream": {
          "version": "1.0.34",
          "from": "readable-stream@>=1.0.17 <1.1.0",
          "resolved": "https://registry.npmjs.org/readable-stream/-/readable-stream-1.0.34.tgz"
        },
        "strip-ansi": {
          "version": "0.3.0",
          "from": "strip-ansi@>=0.3.0 <0.4.0",
          "resolved": "https://registry.npmjs.org/strip-ansi/-/strip-ansi-0.3.0.tgz"
        },
        "supports-color": {
          "version": "0.2.0",
          "from": "supports-color@>=0.2.0 <0.3.0",
          "resolved": "https://registry.npmjs.org/supports-color/-/supports-color-0.2.0.tgz"
        },
        "through2": {
          "version": "0.6.5",
          "from": "through2@>=0.6.1 <0.7.0",
          "resolved": "https://registry.npmjs.org/through2/-/through2-0.6.5.tgz",
          "dependencies": {
            "xtend": {
              "version": "4.0.1",
              "from": "xtend@>=4.0.0 <4.1.0-0",
              "resolved": "https://registry.npmjs.org/xtend/-/xtend-4.0.1.tgz"
            }
          }
        },
        "vinyl": {
          "version": "0.2.3",
          "from": "vinyl@>=0.2.1 <0.3.0",
          "resolved": "https://registry.npmjs.org/vinyl/-/vinyl-0.2.3.tgz"
        },
        "xtend": {
          "version": "3.0.0",
          "from": "xtend@>=3.0.0 <3.1.0",
          "resolved": "https://registry.npmjs.org/xtend/-/xtend-3.0.0.tgz"
        }
      }
    },
    "gulplog": {
      "version": "1.0.0",
      "from": "gulplog@>=1.0.0 <2.0.0",
      "resolved": "https://registry.npmjs.org/gulplog/-/gulplog-1.0.0.tgz"
    },
    "gzip-size": {
      "version": "0.2.0",
      "from": "gzip-size@>=0.2.0 <0.3.0",
      "resolved": "https://registry.npmjs.org/gzip-size/-/gzip-size-0.2.0.tgz"
    },
    "habitica-markdown": {
      "version": "1.3.0",
      "from": "habitica-markdown@>=1.3.0 <2.0.0",
      "resolved": "https://registry.npmjs.org/habitica-markdown/-/habitica-markdown-1.3.0.tgz",
      "dependencies": {
        "markdown-it": {
          "version": "8.0.0",
          "from": "markdown-it@8.0.0",
          "resolved": "https://registry.npmjs.org/markdown-it/-/markdown-it-8.0.0.tgz"
        }
      }
    },
    "habitica-markdown-emoji": {
      "version": "1.2.4",
      "from": "habitica-markdown-emoji@1.2.4",
      "resolved": "https://registry.npmjs.org/habitica-markdown-emoji/-/habitica-markdown-emoji-1.2.4.tgz"
    },
    "handlebars": {
      "version": "2.0.0",
      "from": "handlebars@>=2.0.0 <2.1.0",
      "resolved": "https://registry.npmjs.org/handlebars/-/handlebars-2.0.0.tgz",
      "dependencies": {
        "optimist": {
          "version": "0.3.7",
          "from": "optimist@>=0.3.0 <0.4.0",
          "resolved": "https://registry.npmjs.org/optimist/-/optimist-0.3.7.tgz"
        }
      }
    },
    "handlebars-layouts": {
      "version": "1.1.0",
      "from": "handlebars-layouts@>=1.1.0 <1.2.0",
      "resolved": "https://registry.npmjs.org/handlebars-layouts/-/handlebars-layouts-1.1.0.tgz"
    },
    "har-schema": {
      "version": "1.0.5",
      "from": "har-schema@>=1.0.5 <2.0.0",
      "resolved": "https://registry.npmjs.org/har-schema/-/har-schema-1.0.5.tgz"
    },
    "har-validator": {
      "version": "2.0.6",
      "from": "har-validator@>=2.0.6 <2.1.0",
      "resolved": "https://registry.npmjs.org/har-validator/-/har-validator-2.0.6.tgz"
    },
    "has": {
      "version": "1.0.1",
      "from": "has@>=1.0.0 <2.0.0",
      "resolved": "https://registry.npmjs.org/has/-/has-1.0.1.tgz"
    },
    "has-ansi": {
      "version": "2.0.0",
      "from": "has-ansi@>=2.0.0 <3.0.0",
      "resolved": "https://registry.npmjs.org/has-ansi/-/has-ansi-2.0.0.tgz"
    },
    "has-binary": {
      "version": "0.1.7",
      "from": "has-binary@0.1.7",
      "resolved": "https://registry.npmjs.org/has-binary/-/has-binary-0.1.7.tgz",
      "dev": true,
      "dependencies": {
        "isarray": {
          "version": "0.0.1",
          "from": "isarray@0.0.1",
          "resolved": "https://registry.npmjs.org/isarray/-/isarray-0.0.1.tgz",
          "dev": true
        }
      }
    },
    "has-color": {
      "version": "0.1.7",
      "from": "has-color@>=0.1.0 <0.2.0",
      "resolved": "https://registry.npmjs.org/has-color/-/has-color-0.1.7.tgz"
    },
    "has-cors": {
      "version": "1.1.0",
      "from": "has-cors@1.1.0",
      "resolved": "https://registry.npmjs.org/has-cors/-/has-cors-1.1.0.tgz",
      "dev": true
    },
    "has-flag": {
      "version": "1.0.0",
      "from": "has-flag@>=1.0.0 <2.0.0",
      "resolved": "https://registry.npmjs.org/has-flag/-/has-flag-1.0.0.tgz"
    },
    "has-gulplog": {
      "version": "0.1.0",
      "from": "has-gulplog@>=0.1.0 <0.2.0",
      "resolved": "https://registry.npmjs.org/has-gulplog/-/has-gulplog-0.1.0.tgz"
    },
    "has-unicode": {
      "version": "2.0.1",
      "from": "has-unicode@>=2.0.0 <3.0.0",
      "resolved": "https://registry.npmjs.org/has-unicode/-/has-unicode-2.0.1.tgz"
    },
    "hash-sum": {
      "version": "1.0.2",
      "from": "hash-sum@>=1.0.2 <2.0.0",
      "resolved": "https://registry.npmjs.org/hash-sum/-/hash-sum-1.0.2.tgz"
    },
    "hash.js": {
      "version": "1.0.3",
      "from": "hash.js@>=1.0.0 <2.0.0",
      "resolved": "https://registry.npmjs.org/hash.js/-/hash.js-1.0.3.tgz"
    },
    "hasha": {
      "version": "2.2.0",
      "from": "hasha@>=2.2.0 <2.3.0",
      "resolved": "https://registry.npmjs.org/hasha/-/hasha-2.2.0.tgz"
    },
    "hawk": {
      "version": "3.1.3",
      "from": "hawk@>=3.1.3 <3.2.0",
      "resolved": "https://registry.npmjs.org/hawk/-/hawk-3.1.3.tgz"
    },
    "he": {
      "version": "1.1.1",
      "from": "he@>=1.1.0 <1.2.0",
      "resolved": "https://registry.npmjs.org/he/-/he-1.1.1.tgz"
    },
    "hmac-drbg": {
      "version": "1.0.0",
      "from": "hmac-drbg@>=1.0.0 <2.0.0",
      "resolved": "https://registry.npmjs.org/hmac-drbg/-/hmac-drbg-1.0.0.tgz"
    },
    "hoek": {
      "version": "2.16.3",
      "from": "hoek@>=2.0.0 <3.0.0",
      "resolved": "https://registry.npmjs.org/hoek/-/hoek-2.16.3.tgz"
    },
    "home-or-tmp": {
      "version": "2.0.0",
      "from": "home-or-tmp@>=2.0.0 <3.0.0",
      "resolved": "https://registry.npmjs.org/home-or-tmp/-/home-or-tmp-2.0.0.tgz"
    },
    "homedir-polyfill": {
      "version": "1.0.1",
      "from": "homedir-polyfill@>=1.0.0 <2.0.0",
      "resolved": "https://registry.npmjs.org/homedir-polyfill/-/homedir-polyfill-1.0.1.tgz"
    },
    "hooker": {
      "version": "0.2.3",
      "from": "hooker@>=0.2.3 <0.3.0",
      "resolved": "https://registry.npmjs.org/hooker/-/hooker-0.2.3.tgz"
    },
    "hooks-fixed": {
      "version": "2.0.0",
      "from": "hooks-fixed@2.0.0",
      "resolved": "https://registry.npmjs.org/hooks-fixed/-/hooks-fixed-2.0.0.tgz"
    },
    "hosted-git-info": {
      "version": "2.4.1",
      "from": "hosted-git-info@>=2.1.4 <3.0.0",
      "resolved": "https://registry.npmjs.org/hosted-git-info/-/hosted-git-info-2.4.1.tgz"
    },
    "html-comment-regex": {
      "version": "1.1.1",
      "from": "html-comment-regex@>=1.1.0 <2.0.0",
      "resolved": "https://registry.npmjs.org/html-comment-regex/-/html-comment-regex-1.1.1.tgz"
    },
    "html-entities": {
      "version": "1.2.0",
      "from": "html-entities@>=1.2.0 <2.0.0",
      "resolved": "https://registry.npmjs.org/html-entities/-/html-entities-1.2.0.tgz",
      "dev": true
    },
    "html-minifier": {
      "version": "3.4.2",
      "from": "html-minifier@>=3.2.3 <4.0.0",
      "resolved": "https://registry.npmjs.org/html-minifier/-/html-minifier-3.4.2.tgz",
      "dependencies": {
        "clean-css": {
          "version": "4.0.10",
          "from": "clean-css@>=4.0.0 <4.1.0",
          "resolved": "https://registry.npmjs.org/clean-css/-/clean-css-4.0.10.tgz"
        },
        "uglify-js": {
          "version": "2.8.20",
          "from": "uglify-js@>=2.8.0 <2.9.0",
          "resolved": "https://registry.npmjs.org/uglify-js/-/uglify-js-2.8.20.tgz"
        }
      }
    },
    "html-webpack-plugin": {
      "version": "2.28.0",
      "from": "html-webpack-plugin@>=2.8.1 <3.0.0",
      "resolved": "https://registry.npmjs.org/html-webpack-plugin/-/html-webpack-plugin-2.28.0.tgz"
    },
    "htmlescape": {
      "version": "1.1.1",
      "from": "htmlescape@>=1.1.0 <2.0.0",
      "resolved": "https://registry.npmjs.org/htmlescape/-/htmlescape-1.1.1.tgz"
    },
    "htmlparser2": {
      "version": "3.3.0",
      "from": "htmlparser2@>=3.3.0 <3.4.0",
      "resolved": "https://registry.npmjs.org/htmlparser2/-/htmlparser2-3.3.0.tgz",
      "dependencies": {
        "domutils": {
          "version": "1.1.6",
          "from": "domutils@>=1.1.0 <1.2.0",
          "resolved": "https://registry.npmjs.org/domutils/-/domutils-1.1.6.tgz"
        },
        "isarray": {
          "version": "0.0.1",
          "from": "isarray@0.0.1",
          "resolved": "https://registry.npmjs.org/isarray/-/isarray-0.0.1.tgz"
        },
        "readable-stream": {
          "version": "1.0.34",
          "from": "readable-stream@>=1.0.0 <1.1.0",
          "resolved": "https://registry.npmjs.org/readable-stream/-/readable-stream-1.0.34.tgz"
        }
      }
    },
    "http-errors": {
      "version": "1.6.1",
      "from": "http-errors@>=1.6.1 <1.7.0",
      "resolved": "https://registry.npmjs.org/http-errors/-/http-errors-1.6.1.tgz"
    },
    "http-proxy": {
      "version": "1.16.2",
      "from": "http-proxy@>=1.16.2 <2.0.0",
      "resolved": "https://registry.npmjs.org/http-proxy/-/http-proxy-1.16.2.tgz",
      "dev": true
    },
    "http-proxy-agent": {
      "version": "1.0.0",
      "from": "http-proxy-agent@>=1.0.0 <2.0.0",
      "resolved": "https://registry.npmjs.org/http-proxy-agent/-/http-proxy-agent-1.0.0.tgz",
      "dev": true
    },
    "http-proxy-middleware": {
      "version": "0.17.4",
      "from": "http-proxy-middleware@>=0.17.0 <0.18.0",
      "resolved": "https://registry.npmjs.org/http-proxy-middleware/-/http-proxy-middleware-0.17.4.tgz",
      "dev": true,
      "dependencies": {
        "is-extglob": {
          "version": "2.1.1",
          "from": "is-extglob@>=2.1.0 <3.0.0",
          "resolved": "https://registry.npmjs.org/is-extglob/-/is-extglob-2.1.1.tgz",
          "dev": true
        },
        "is-glob": {
          "version": "3.1.0",
          "from": "is-glob@>=3.1.0 <4.0.0",
          "resolved": "https://registry.npmjs.org/is-glob/-/is-glob-3.1.0.tgz",
          "dev": true
        }
      }
    },
    "http-signature": {
      "version": "1.1.1",
      "from": "http-signature@>=1.1.0 <1.2.0",
      "resolved": "https://registry.npmjs.org/http-signature/-/http-signature-1.1.1.tgz"
    },
    "httpntlm": {
      "version": "1.6.1",
      "from": "httpntlm@1.6.1",
      "resolved": "https://registry.npmjs.org/httpntlm/-/httpntlm-1.6.1.tgz",
      "dependencies": {
        "underscore": {
          "version": "1.7.0",
          "from": "underscore@>=1.7.0 <1.8.0",
          "resolved": "https://registry.npmjs.org/underscore/-/underscore-1.7.0.tgz"
        }
      }
    },
    "httpreq": {
      "version": "0.4.23",
      "from": "httpreq@>=0.4.22",
      "resolved": "https://registry.npmjs.org/httpreq/-/httpreq-0.4.23.tgz"
    },
    "https-browserify": {
      "version": "0.0.1",
      "from": "https-browserify@>=0.0.0 <0.1.0",
      "resolved": "https://registry.npmjs.org/https-browserify/-/https-browserify-0.0.1.tgz"
    },
    "https-proxy-agent": {
      "version": "1.0.0",
      "from": "https-proxy-agent@>=1.0.0 <2.0.0",
      "resolved": "https://registry.npmjs.org/https-proxy-agent/-/https-proxy-agent-1.0.0.tgz"
    },
    "humanize-url": {
      "version": "1.0.1",
      "from": "humanize-url@>=1.0.0 <2.0.0",
      "resolved": "https://registry.npmjs.org/humanize-url/-/humanize-url-1.0.1.tgz"
    },
    "iconv-lite": {
      "version": "0.4.15",
      "from": "iconv-lite@>=0.4.15 <0.5.0",
      "resolved": "https://registry.npmjs.org/iconv-lite/-/iconv-lite-0.4.15.tgz"
    },
    "icss-replace-symbols": {
      "version": "1.0.2",
      "from": "icss-replace-symbols@>=1.0.2 <2.0.0",
      "resolved": "https://registry.npmjs.org/icss-replace-symbols/-/icss-replace-symbols-1.0.2.tgz"
    },
    "ieee754": {
      "version": "1.1.8",
      "from": "ieee754@>=1.1.4 <2.0.0",
      "resolved": "https://registry.npmjs.org/ieee754/-/ieee754-1.1.8.tgz"
    },
    "iferr": {
      "version": "0.1.5",
      "from": "iferr@>=0.1.5 <0.2.0",
      "resolved": "https://registry.npmjs.org/iferr/-/iferr-0.1.5.tgz"
    },
    "ignore": {
      "version": "3.2.6",
      "from": "ignore@>=3.2.0 <4.0.0",
      "resolved": "https://registry.npmjs.org/ignore/-/ignore-3.2.6.tgz",
      "dev": true
    },
    "ignore-by-default": {
      "version": "1.0.1",
      "from": "ignore-by-default@>=1.0.0 <2.0.0",
      "resolved": "https://registry.npmjs.org/ignore-by-default/-/ignore-by-default-1.0.1.tgz"
    },
    "image-size": {
      "version": "0.3.5",
      "from": "image-size@>=0.3.2 <0.4.0",
      "resolved": "https://registry.npmjs.org/image-size/-/image-size-0.3.5.tgz"
    },
    "imagemin": {
      "version": "4.0.0",
      "from": "imagemin@>=4.0.0 <5.0.0",
      "resolved": "https://registry.npmjs.org/imagemin/-/imagemin-4.0.0.tgz",
      "dependencies": {
        "glob": {
          "version": "5.0.15",
          "from": "glob@>=5.0.3 <6.0.0",
          "resolved": "https://registry.npmjs.org/glob/-/glob-5.0.15.tgz"
        },
        "glob-parent": {
          "version": "3.1.0",
          "from": "glob-parent@>=3.0.0 <4.0.0",
          "resolved": "https://registry.npmjs.org/glob-parent/-/glob-parent-3.1.0.tgz"
        },
        "glob-stream": {
          "version": "5.3.5",
          "from": "glob-stream@>=5.3.2 <6.0.0",
          "resolved": "https://registry.npmjs.org/glob-stream/-/glob-stream-5.3.5.tgz",
          "dependencies": {
            "readable-stream": {
              "version": "1.0.34",
              "from": "readable-stream@>=1.0.33-1 <1.1.0-0",
              "resolved": "https://registry.npmjs.org/readable-stream/-/readable-stream-1.0.34.tgz"
            },
            "through2": {
              "version": "0.6.5",
              "from": "through2@>=0.6.0 <0.7.0",
              "resolved": "https://registry.npmjs.org/through2/-/through2-0.6.5.tgz"
            }
          }
        },
        "gulp-sourcemaps": {
          "version": "1.6.0",
          "from": "gulp-sourcemaps@1.6.0",
          "resolved": "https://registry.npmjs.org/gulp-sourcemaps/-/gulp-sourcemaps-1.6.0.tgz"
        },
        "is-extglob": {
          "version": "2.1.1",
          "from": "is-extglob@>=2.1.0 <3.0.0",
          "resolved": "https://registry.npmjs.org/is-extglob/-/is-extglob-2.1.1.tgz"
        },
        "is-glob": {
          "version": "3.1.0",
          "from": "is-glob@>=3.1.0 <4.0.0",
          "resolved": "https://registry.npmjs.org/is-glob/-/is-glob-3.1.0.tgz"
        },
        "isarray": {
          "version": "0.0.1",
          "from": "isarray@0.0.1",
          "resolved": "https://registry.npmjs.org/isarray/-/isarray-0.0.1.tgz"
        },
        "ordered-read-streams": {
          "version": "0.3.0",
          "from": "ordered-read-streams@>=0.3.0 <0.4.0",
          "resolved": "https://registry.npmjs.org/ordered-read-streams/-/ordered-read-streams-0.3.0.tgz"
        },
        "unique-stream": {
          "version": "2.2.1",
          "from": "unique-stream@>=2.0.2 <3.0.0",
          "resolved": "https://registry.npmjs.org/unique-stream/-/unique-stream-2.2.1.tgz"
        },
        "vinyl": {
          "version": "1.2.0",
          "from": "vinyl@>=1.0.0 <2.0.0",
          "resolved": "https://registry.npmjs.org/vinyl/-/vinyl-1.2.0.tgz"
        },
        "vinyl-fs": {
          "version": "2.4.4",
          "from": "vinyl-fs@>=2.1.1 <3.0.0",
          "resolved": "https://registry.npmjs.org/vinyl-fs/-/vinyl-fs-2.4.4.tgz"
        }
      }
    },
    "imagemin-gifsicle": {
      "version": "4.2.0",
      "from": "imagemin-gifsicle@>=4.0.0 <5.0.0",
      "resolved": "https://registry.npmjs.org/imagemin-gifsicle/-/imagemin-gifsicle-4.2.0.tgz",
      "optional": true,
      "dependencies": {
        "isarray": {
          "version": "0.0.1",
          "from": "isarray@0.0.1",
          "resolved": "https://registry.npmjs.org/isarray/-/isarray-0.0.1.tgz",
          "optional": true
        },
        "readable-stream": {
          "version": "1.0.34",
          "from": "readable-stream@>=1.0.33-1 <1.1.0-0",
          "resolved": "https://registry.npmjs.org/readable-stream/-/readable-stream-1.0.34.tgz",
          "optional": true
        },
        "through2": {
          "version": "0.6.5",
          "from": "through2@>=0.6.1 <0.7.0",
          "resolved": "https://registry.npmjs.org/through2/-/through2-0.6.5.tgz",
          "optional": true
        }
      }
    },
    "imagemin-jpegtran": {
      "version": "4.3.2",
      "from": "imagemin-jpegtran@>=4.0.0 <5.0.0",
      "resolved": "https://registry.npmjs.org/imagemin-jpegtran/-/imagemin-jpegtran-4.3.2.tgz",
      "optional": true
    },
    "imagemin-optipng": {
      "version": "4.3.0",
      "from": "imagemin-optipng@>=4.0.0 <5.0.0",
      "resolved": "https://registry.npmjs.org/imagemin-optipng/-/imagemin-optipng-4.3.0.tgz",
      "optional": true,
      "dependencies": {
        "isarray": {
          "version": "0.0.1",
          "from": "isarray@0.0.1",
          "resolved": "https://registry.npmjs.org/isarray/-/isarray-0.0.1.tgz",
          "optional": true
        },
        "readable-stream": {
          "version": "1.0.34",
          "from": "readable-stream@>=1.0.33-1 <1.1.0-0",
          "resolved": "https://registry.npmjs.org/readable-stream/-/readable-stream-1.0.34.tgz",
          "optional": true
        },
        "through2": {
          "version": "0.6.5",
          "from": "through2@>=0.6.1 <0.7.0",
          "resolved": "https://registry.npmjs.org/through2/-/through2-0.6.5.tgz",
          "optional": true
        }
      }
    },
    "imagemin-svgo": {
      "version": "4.2.1",
      "from": "imagemin-svgo@>=4.0.0 <5.0.0",
      "resolved": "https://registry.npmjs.org/imagemin-svgo/-/imagemin-svgo-4.2.1.tgz",
      "optional": true,
      "dependencies": {
        "colors": {
          "version": "1.1.2",
          "from": "colors@>=1.1.2 <1.2.0",
          "resolved": "https://registry.npmjs.org/colors/-/colors-1.1.2.tgz",
          "optional": true
        },
        "csso": {
          "version": "2.0.0",
          "from": "csso@>=2.0.0 <2.1.0",
          "resolved": "https://registry.npmjs.org/csso/-/csso-2.0.0.tgz",
          "optional": true
        },
        "esprima": {
          "version": "2.7.3",
          "from": "esprima@>=2.6.0 <3.0.0",
          "resolved": "https://registry.npmjs.org/esprima/-/esprima-2.7.3.tgz",
          "optional": true
        },
        "is-svg": {
          "version": "1.1.1",
          "from": "is-svg@>=1.0.0 <2.0.0",
          "resolved": "https://registry.npmjs.org/is-svg/-/is-svg-1.1.1.tgz",
          "optional": true
        },
        "js-yaml": {
          "version": "3.6.1",
          "from": "js-yaml@>=3.6.0 <3.7.0",
          "resolved": "https://registry.npmjs.org/js-yaml/-/js-yaml-3.6.1.tgz",
          "optional": true
        },
        "sax": {
          "version": "1.2.2",
          "from": "sax@>=1.2.1 <1.3.0",
          "resolved": "https://registry.npmjs.org/sax/-/sax-1.2.2.tgz",
          "optional": true
        },
        "svgo": {
          "version": "0.6.6",
          "from": "svgo@>=0.6.0 <0.7.0",
          "resolved": "https://registry.npmjs.org/svgo/-/svgo-0.6.6.tgz",
          "optional": true
        }
      }
    },
    "imurmurhash": {
      "version": "0.1.4",
      "from": "imurmurhash@>=0.1.4 <0.2.0",
      "resolved": "https://registry.npmjs.org/imurmurhash/-/imurmurhash-0.1.4.tgz"
    },
    "in-app-purchase": {
      "version": "1.3.0",
      "from": "in-app-purchase@>=1.1.6 <2.0.0",
      "resolved": "https://registry.npmjs.org/in-app-purchase/-/in-app-purchase-1.3.0.tgz",
      "dependencies": {
        "form-data": {
          "version": "2.1.2",
          "from": "form-data@>=2.1.1 <2.2.0",
          "resolved": "https://registry.npmjs.org/form-data/-/form-data-2.1.2.tgz"
        },
        "qs": {
          "version": "6.3.2",
          "from": "qs@>=6.3.0 <6.4.0",
          "resolved": "https://registry.npmjs.org/qs/-/qs-6.3.2.tgz"
        },
        "request": {
          "version": "2.79.0",
          "from": "request@2.79.0",
          "resolved": "https://registry.npmjs.org/request/-/request-2.79.0.tgz"
        }
      }
    },
    "in-publish": {
      "version": "2.0.0",
      "from": "in-publish@>=2.0.0 <3.0.0",
      "resolved": "https://registry.npmjs.org/in-publish/-/in-publish-2.0.0.tgz"
    },
    "indent-string": {
      "version": "2.1.0",
      "from": "indent-string@>=2.1.0 <3.0.0",
      "resolved": "https://registry.npmjs.org/indent-string/-/indent-string-2.1.0.tgz"
    },
    "indexes-of": {
      "version": "1.0.1",
      "from": "indexes-of@>=1.0.1 <2.0.0",
      "resolved": "https://registry.npmjs.org/indexes-of/-/indexes-of-1.0.1.tgz"
    },
    "indexof": {
      "version": "0.0.1",
      "from": "indexof@0.0.1",
      "resolved": "https://registry.npmjs.org/indexof/-/indexof-0.0.1.tgz"
    },
    "infinity-agent": {
      "version": "2.0.3",
      "from": "infinity-agent@>=2.0.0 <3.0.0",
      "resolved": "https://registry.npmjs.org/infinity-agent/-/infinity-agent-2.0.3.tgz"
    },
    "inflight": {
      "version": "1.0.6",
      "from": "inflight@>=1.0.4 <2.0.0",
      "resolved": "https://registry.npmjs.org/inflight/-/inflight-1.0.6.tgz"
    },
    "inherits": {
      "version": "2.0.3",
      "from": "inherits@>=2.0.1 <3.0.0",
      "resolved": "https://registry.npmjs.org/inherits/-/inherits-2.0.3.tgz"
    },
    "ini": {
      "version": "1.3.4",
      "from": "ini@>=1.3.0 <1.4.0",
      "resolved": "https://registry.npmjs.org/ini/-/ini-1.3.4.tgz"
    },
    "inject-loader": {
      "version": "3.0.0",
      "from": "inject-loader@>=3.0.0-beta4 <4.0.0",
      "resolved": "https://registry.npmjs.org/inject-loader/-/inject-loader-3.0.0.tgz",
      "dev": true
    },
    "inline-source-map": {
      "version": "0.6.2",
      "from": "inline-source-map@>=0.6.0 <0.7.0",
      "resolved": "https://registry.npmjs.org/inline-source-map/-/inline-source-map-0.6.2.tgz"
    },
    "inquirer": {
      "version": "0.7.1",
      "from": "inquirer@0.7.1",
      "resolved": "https://registry.npmjs.org/inquirer/-/inquirer-0.7.1.tgz",
      "dependencies": {
        "ansi-regex": {
          "version": "0.2.1",
          "from": "ansi-regex@>=0.2.0 <0.3.0",
          "resolved": "https://registry.npmjs.org/ansi-regex/-/ansi-regex-0.2.1.tgz"
        },
        "ansi-styles": {
          "version": "1.1.0",
          "from": "ansi-styles@>=1.1.0 <2.0.0",
          "resolved": "https://registry.npmjs.org/ansi-styles/-/ansi-styles-1.1.0.tgz"
        },
        "chalk": {
          "version": "0.5.1",
          "from": "chalk@>=0.5.0 <0.6.0",
          "resolved": "https://registry.npmjs.org/chalk/-/chalk-0.5.1.tgz"
        },
        "has-ansi": {
          "version": "0.1.0",
          "from": "has-ansi@>=0.1.0 <0.2.0",
          "resolved": "https://registry.npmjs.org/has-ansi/-/has-ansi-0.1.0.tgz"
        },
        "lodash": {
          "version": "2.4.2",
          "from": "lodash@>=2.4.1 <2.5.0",
          "resolved": "https://registry.npmjs.org/lodash/-/lodash-2.4.2.tgz"
        },
        "strip-ansi": {
          "version": "0.3.0",
          "from": "strip-ansi@>=0.3.0 <0.4.0",
          "resolved": "https://registry.npmjs.org/strip-ansi/-/strip-ansi-0.3.0.tgz"
        },
        "supports-color": {
          "version": "0.2.0",
          "from": "supports-color@>=0.2.0 <0.3.0",
          "resolved": "https://registry.npmjs.org/supports-color/-/supports-color-0.2.0.tgz"
        }
      }
    },
    "insert-module-globals": {
      "version": "7.0.1",
      "from": "insert-module-globals@>=7.0.0 <8.0.0",
      "resolved": "https://registry.npmjs.org/insert-module-globals/-/insert-module-globals-7.0.1.tgz"
    },
    "insight": {
      "version": "0.4.3",
      "from": "insight@0.4.3",
      "resolved": "https://registry.npmjs.org/insight/-/insight-0.4.3.tgz",
      "dependencies": {
        "ansi-regex": {
          "version": "0.2.1",
          "from": "ansi-regex@>=0.2.0 <0.3.0",
          "resolved": "https://registry.npmjs.org/ansi-regex/-/ansi-regex-0.2.1.tgz"
        },
        "ansi-styles": {
          "version": "1.1.0",
          "from": "ansi-styles@>=1.1.0 <2.0.0",
          "resolved": "https://registry.npmjs.org/ansi-styles/-/ansi-styles-1.1.0.tgz"
        },
        "async": {
          "version": "0.9.2",
          "from": "async@>=0.9.0 <0.10.0",
          "resolved": "https://registry.npmjs.org/async/-/async-0.9.2.tgz"
        },
        "chalk": {
          "version": "0.5.1",
          "from": "chalk@>=0.5.1 <0.6.0",
          "resolved": "https://registry.npmjs.org/chalk/-/chalk-0.5.1.tgz"
        },
        "has-ansi": {
          "version": "0.1.0",
          "from": "has-ansi@>=0.1.0 <0.2.0",
          "resolved": "https://registry.npmjs.org/has-ansi/-/has-ansi-0.1.0.tgz"
        },
        "inquirer": {
          "version": "0.6.0",
          "from": "inquirer@>=0.6.0 <0.7.0",
          "resolved": "https://registry.npmjs.org/inquirer/-/inquirer-0.6.0.tgz"
        },
        "lodash": {
          "version": "2.4.2",
          "from": "lodash@>=2.4.1 <2.5.0",
          "resolved": "https://registry.npmjs.org/lodash/-/lodash-2.4.2.tgz"
        },
        "object-assign": {
          "version": "1.0.0",
          "from": "object-assign@>=1.0.0 <2.0.0",
          "resolved": "https://registry.npmjs.org/object-assign/-/object-assign-1.0.0.tgz"
        },
        "strip-ansi": {
          "version": "0.3.0",
          "from": "strip-ansi@>=0.3.0 <0.4.0",
          "resolved": "https://registry.npmjs.org/strip-ansi/-/strip-ansi-0.3.0.tgz"
        },
        "supports-color": {
          "version": "0.2.0",
          "from": "supports-color@>=0.2.0 <0.3.0",
          "resolved": "https://registry.npmjs.org/supports-color/-/supports-color-0.2.0.tgz"
        },
        "tough-cookie": {
          "version": "0.12.1",
          "from": "tough-cookie@>=0.12.1 <0.13.0",
          "resolved": "https://registry.npmjs.org/tough-cookie/-/tough-cookie-0.12.1.tgz"
        }
      }
    },
    "interpret": {
      "version": "1.0.2",
      "from": "interpret@>=1.0.0 <2.0.0",
      "resolved": "https://registry.npmjs.org/interpret/-/interpret-1.0.2.tgz"
    },
    "intersect": {
      "version": "0.0.3",
      "from": "intersect@>=0.0.3 <0.1.0",
      "resolved": "https://registry.npmjs.org/intersect/-/intersect-0.0.3.tgz"
    },
    "invariant": {
      "version": "2.2.2",
      "from": "invariant@>=2.2.0 <3.0.0",
      "resolved": "https://registry.npmjs.org/invariant/-/invariant-2.2.2.tgz"
    },
    "invert-kv": {
      "version": "1.0.0",
      "from": "invert-kv@>=1.0.0 <2.0.0",
      "resolved": "https://registry.npmjs.org/invert-kv/-/invert-kv-1.0.0.tgz"
    },
    "iota-array": {
      "version": "1.0.0",
      "from": "iota-array@>=1.0.0 <2.0.0",
      "resolved": "https://registry.npmjs.org/iota-array/-/iota-array-1.0.0.tgz"
    },
    "ip": {
      "version": "1.1.5",
      "from": "ip@>=1.1.2 <2.0.0",
      "resolved": "https://registry.npmjs.org/ip/-/ip-1.1.5.tgz"
    },
    "ip-regex": {
      "version": "1.0.3",
      "from": "ip-regex@>=1.0.1 <2.0.0",
      "resolved": "https://registry.npmjs.org/ip-regex/-/ip-regex-1.0.3.tgz",
      "optional": true
    },
    "ipaddr.js": {
      "version": "1.3.0",
      "from": "ipaddr.js@1.3.0",
      "resolved": "https://registry.npmjs.org/ipaddr.js/-/ipaddr.js-1.3.0.tgz"
    },
    "irregular-plurals": {
      "version": "1.2.0",
      "from": "irregular-plurals@>=1.0.0 <2.0.0",
      "resolved": "https://registry.npmjs.org/irregular-plurals/-/irregular-plurals-1.2.0.tgz"
    },
    "is-absolute": {
      "version": "0.2.6",
      "from": "is-absolute@>=0.2.3 <0.3.0",
      "resolved": "https://registry.npmjs.org/is-absolute/-/is-absolute-0.2.6.tgz"
    },
    "is-absolute-url": {
      "version": "2.1.0",
      "from": "is-absolute-url@>=2.0.0 <3.0.0",
      "resolved": "https://registry.npmjs.org/is-absolute-url/-/is-absolute-url-2.1.0.tgz"
    },
    "is-arrayish": {
      "version": "0.2.1",
      "from": "is-arrayish@>=0.2.1 <0.3.0",
      "resolved": "https://registry.npmjs.org/is-arrayish/-/is-arrayish-0.2.1.tgz"
    },
    "is-binary-path": {
      "version": "1.0.1",
      "from": "is-binary-path@>=1.0.0 <2.0.0",
      "resolved": "https://registry.npmjs.org/is-binary-path/-/is-binary-path-1.0.1.tgz"
    },
    "is-buffer": {
      "version": "1.1.5",
      "from": "is-buffer@>=1.0.2 <2.0.0",
      "resolved": "https://registry.npmjs.org/is-buffer/-/is-buffer-1.1.5.tgz"
    },
    "is-builtin-module": {
      "version": "1.0.0",
      "from": "is-builtin-module@>=1.0.0 <2.0.0",
      "resolved": "https://registry.npmjs.org/is-builtin-module/-/is-builtin-module-1.0.0.tgz"
    },
    "is-bzip2": {
      "version": "1.0.0",
      "from": "is-bzip2@>=1.0.0 <2.0.0",
      "resolved": "https://registry.npmjs.org/is-bzip2/-/is-bzip2-1.0.0.tgz"
    },
    "is-dotfile": {
      "version": "1.0.2",
      "from": "is-dotfile@>=1.0.0 <2.0.0",
      "resolved": "https://registry.npmjs.org/is-dotfile/-/is-dotfile-1.0.2.tgz"
    },
    "is-equal-shallow": {
      "version": "0.1.3",
      "from": "is-equal-shallow@>=0.1.3 <0.2.0",
      "resolved": "https://registry.npmjs.org/is-equal-shallow/-/is-equal-shallow-0.1.3.tgz"
    },
    "is-expression": {
      "version": "3.0.0",
      "from": "is-expression@>=3.0.0 <4.0.0",
      "resolved": "https://registry.npmjs.org/is-expression/-/is-expression-3.0.0.tgz"
    },
    "is-extendable": {
      "version": "0.1.1",
      "from": "is-extendable@>=0.1.1 <0.2.0",
      "resolved": "https://registry.npmjs.org/is-extendable/-/is-extendable-0.1.1.tgz"
    },
    "is-extglob": {
      "version": "1.0.0",
      "from": "is-extglob@>=1.0.0 <2.0.0",
      "resolved": "https://registry.npmjs.org/is-extglob/-/is-extglob-1.0.0.tgz"
    },
    "is-finite": {
      "version": "1.0.2",
      "from": "is-finite@>=1.0.0 <2.0.0",
      "resolved": "https://registry.npmjs.org/is-finite/-/is-finite-1.0.2.tgz"
    },
    "is-fullwidth-code-point": {
      "version": "1.0.0",
      "from": "is-fullwidth-code-point@>=1.0.0 <2.0.0",
      "resolved": "https://registry.npmjs.org/is-fullwidth-code-point/-/is-fullwidth-code-point-1.0.0.tgz"
    },
    "is-gif": {
      "version": "1.0.0",
      "from": "is-gif@>=1.0.0 <2.0.0",
      "resolved": "https://registry.npmjs.org/is-gif/-/is-gif-1.0.0.tgz",
      "optional": true
    },
    "is-glob": {
      "version": "2.0.1",
      "from": "is-glob@>=2.0.1 <3.0.0",
      "resolved": "https://registry.npmjs.org/is-glob/-/is-glob-2.0.1.tgz"
    },
    "is-gzip": {
      "version": "1.0.0",
      "from": "is-gzip@>=1.0.0 <2.0.0",
      "resolved": "https://registry.npmjs.org/is-gzip/-/is-gzip-1.0.0.tgz"
    },
    "is-jpg": {
      "version": "1.0.0",
      "from": "is-jpg@>=1.0.0 <2.0.0",
      "resolved": "https://registry.npmjs.org/is-jpg/-/is-jpg-1.0.0.tgz",
      "optional": true
    },
    "is-my-json-valid": {
      "version": "2.16.0",
      "from": "is-my-json-valid@>=2.12.4 <3.0.0",
      "resolved": "https://registry.npmjs.org/is-my-json-valid/-/is-my-json-valid-2.16.0.tgz"
    },
    "is-natural-number": {
      "version": "2.1.1",
      "from": "is-natural-number@>=2.0.0 <3.0.0",
      "resolved": "https://registry.npmjs.org/is-natural-number/-/is-natural-number-2.1.1.tgz"
    },
    "is-npm": {
      "version": "1.0.0",
      "from": "is-npm@>=1.0.0 <2.0.0",
      "resolved": "https://registry.npmjs.org/is-npm/-/is-npm-1.0.0.tgz"
    },
    "is-number": {
      "version": "2.1.0",
      "from": "is-number@>=2.1.0 <3.0.0",
      "resolved": "https://registry.npmjs.org/is-number/-/is-number-2.1.0.tgz"
    },
    "is-obj": {
      "version": "1.0.1",
      "from": "is-obj@>=1.0.0 <2.0.0",
      "resolved": "https://registry.npmjs.org/is-obj/-/is-obj-1.0.1.tgz"
    },
    "is-path-cwd": {
      "version": "1.0.0",
      "from": "is-path-cwd@>=1.0.0 <2.0.0",
      "resolved": "https://registry.npmjs.org/is-path-cwd/-/is-path-cwd-1.0.0.tgz",
      "dev": true
    },
    "is-path-in-cwd": {
      "version": "1.0.0",
      "from": "is-path-in-cwd@>=1.0.0 <2.0.0",
      "resolved": "https://registry.npmjs.org/is-path-in-cwd/-/is-path-in-cwd-1.0.0.tgz",
      "dev": true
    },
    "is-path-inside": {
      "version": "1.0.0",
      "from": "is-path-inside@>=1.0.0 <2.0.0",
      "resolved": "https://registry.npmjs.org/is-path-inside/-/is-path-inside-1.0.0.tgz",
      "dev": true
    },
    "is-plain-obj": {
      "version": "1.1.0",
      "from": "is-plain-obj@>=1.0.0 <2.0.0",
      "resolved": "https://registry.npmjs.org/is-plain-obj/-/is-plain-obj-1.1.0.tgz"
    },
    "is-plain-object": {
      "version": "2.0.1",
      "from": "is-plain-object@>=2.0.1 <3.0.0",
      "resolved": "https://registry.npmjs.org/is-plain-object/-/is-plain-object-2.0.1.tgz",
      "dependencies": {
        "isobject": {
          "version": "1.0.2",
          "from": "isobject@>=1.0.0 <2.0.0",
          "resolved": "https://registry.npmjs.org/isobject/-/isobject-1.0.2.tgz"
        }
      }
    },
    "is-png": {
      "version": "1.0.0",
      "from": "is-png@>=1.0.0 <2.0.0",
      "resolved": "https://registry.npmjs.org/is-png/-/is-png-1.0.0.tgz",
      "optional": true
    },
    "is-posix-bracket": {
      "version": "0.1.1",
      "from": "is-posix-bracket@>=0.1.0 <0.2.0",
      "resolved": "https://registry.npmjs.org/is-posix-bracket/-/is-posix-bracket-0.1.1.tgz"
    },
    "is-primitive": {
      "version": "2.0.0",
      "from": "is-primitive@>=2.0.0 <3.0.0",
      "resolved": "https://registry.npmjs.org/is-primitive/-/is-primitive-2.0.0.tgz"
    },
    "is-promise": {
      "version": "2.1.0",
      "from": "is-promise@>=2.0.0 <3.0.0",
      "resolved": "https://registry.npmjs.org/is-promise/-/is-promise-2.1.0.tgz"
    },
    "is-property": {
      "version": "1.0.2",
      "from": "is-property@>=1.0.0 <2.0.0",
      "resolved": "https://registry.npmjs.org/is-property/-/is-property-1.0.2.tgz"
    },
    "is-redirect": {
      "version": "1.0.0",
      "from": "is-redirect@>=1.0.0 <2.0.0",
      "resolved": "https://registry.npmjs.org/is-redirect/-/is-redirect-1.0.0.tgz"
    },
    "is-regex": {
      "version": "1.0.4",
      "from": "is-regex@>=1.0.3 <2.0.0",
      "resolved": "https://registry.npmjs.org/is-regex/-/is-regex-1.0.4.tgz"
    },
    "is-relative": {
      "version": "0.2.1",
      "from": "is-relative@>=0.2.1 <0.3.0",
      "resolved": "https://registry.npmjs.org/is-relative/-/is-relative-0.2.1.tgz"
    },
    "is-resolvable": {
      "version": "1.0.0",
      "from": "is-resolvable@>=1.0.0 <2.0.0",
      "resolved": "https://registry.npmjs.org/is-resolvable/-/is-resolvable-1.0.0.tgz",
      "dev": true
    },
    "is-retry-allowed": {
      "version": "1.1.0",
      "from": "is-retry-allowed@>=1.0.0 <2.0.0",
      "resolved": "https://registry.npmjs.org/is-retry-allowed/-/is-retry-allowed-1.1.0.tgz"
    },
    "is-root": {
      "version": "1.0.0",
      "from": "is-root@>=1.0.0 <1.1.0",
      "resolved": "https://registry.npmjs.org/is-root/-/is-root-1.0.0.tgz"
    },
    "is-stream": {
      "version": "1.1.0",
      "from": "is-stream@>=1.0.0 <2.0.0",
      "resolved": "https://registry.npmjs.org/is-stream/-/is-stream-1.1.0.tgz"
    },
    "is-svg": {
      "version": "2.1.0",
      "from": "is-svg@>=2.0.0 <3.0.0",
      "resolved": "https://registry.npmjs.org/is-svg/-/is-svg-2.1.0.tgz"
    },
    "is-tar": {
      "version": "1.0.0",
      "from": "is-tar@>=1.0.0 <2.0.0",
      "resolved": "https://registry.npmjs.org/is-tar/-/is-tar-1.0.0.tgz"
    },
    "is-typedarray": {
      "version": "1.0.0",
      "from": "is-typedarray@>=1.0.0 <1.1.0",
      "resolved": "https://registry.npmjs.org/is-typedarray/-/is-typedarray-1.0.0.tgz"
    },
    "is-unc-path": {
      "version": "0.1.2",
      "from": "is-unc-path@>=0.1.1 <0.2.0",
      "resolved": "https://registry.npmjs.org/is-unc-path/-/is-unc-path-0.1.2.tgz"
    },
    "is-url": {
      "version": "1.2.2",
      "from": "is-url@>=1.2.0 <2.0.0",
      "resolved": "https://registry.npmjs.org/is-url/-/is-url-1.2.2.tgz"
    },
    "is-utf8": {
      "version": "0.2.1",
      "from": "is-utf8@>=0.2.0 <0.3.0",
      "resolved": "https://registry.npmjs.org/is-utf8/-/is-utf8-0.2.1.tgz"
    },
    "is-valid-glob": {
      "version": "0.3.0",
      "from": "is-valid-glob@>=0.3.0 <0.4.0",
      "resolved": "https://registry.npmjs.org/is-valid-glob/-/is-valid-glob-0.3.0.tgz"
    },
    "is-windows": {
      "version": "0.2.0",
      "from": "is-windows@>=0.2.0 <0.3.0",
      "resolved": "https://registry.npmjs.org/is-windows/-/is-windows-0.2.0.tgz"
    },
    "is-zip": {
      "version": "1.0.0",
      "from": "is-zip@>=1.0.0 <2.0.0",
      "resolved": "https://registry.npmjs.org/is-zip/-/is-zip-1.0.0.tgz"
    },
    "isarray": {
      "version": "1.0.0",
      "from": "isarray@>=1.0.0 <1.1.0",
      "resolved": "https://registry.npmjs.org/isarray/-/isarray-1.0.0.tgz"
    },
    "isbinaryfile": {
      "version": "3.0.2",
      "from": "isbinaryfile@>=3.0.0 <4.0.0",
      "resolved": "https://registry.npmjs.org/isbinaryfile/-/isbinaryfile-3.0.2.tgz",
      "dev": true
    },
    "isexe": {
      "version": "2.0.0",
      "from": "isexe@>=2.0.0 <3.0.0",
      "resolved": "https://registry.npmjs.org/isexe/-/isexe-2.0.0.tgz"
    },
    "isobject": {
      "version": "2.1.0",
      "from": "isobject@>=2.0.0 <3.0.0",
      "resolved": "https://registry.npmjs.org/isobject/-/isobject-2.1.0.tgz"
    },
    "isstream": {
      "version": "0.1.2",
      "from": "isstream@>=0.1.2 <0.2.0",
      "resolved": "https://registry.npmjs.org/isstream/-/isstream-0.1.2.tgz"
    },
    "istanbul": {
      "version": "1.1.0-alpha.1",
      "from": "istanbul@>=1.1.0-alpha.1 <2.0.0",
      "resolved": "https://registry.npmjs.org/istanbul/-/istanbul-1.1.0-alpha.1.tgz",
      "dev": true,
      "dependencies": {
        "abbrev": {
          "version": "1.0.9",
          "from": "abbrev@>=1.0.0 <1.1.0",
          "resolved": "https://registry.npmjs.org/abbrev/-/abbrev-1.0.9.tgz",
          "dev": true
        },
        "which": {
          "version": "1.2.14",
          "from": "which@>=1.1.1 <2.0.0",
          "resolved": "https://registry.npmjs.org/which/-/which-1.2.14.tgz",
          "dev": true
        },
        "wordwrap": {
          "version": "1.0.0",
          "from": "wordwrap@>=1.0.0 <2.0.0",
          "resolved": "https://registry.npmjs.org/wordwrap/-/wordwrap-1.0.0.tgz",
          "dev": true
        }
      }
    },
    "istanbul-api": {
      "version": "1.1.7",
      "from": "istanbul-api@>=1.1.0-alpha <2.0.0",
      "resolved": "https://registry.npmjs.org/istanbul-api/-/istanbul-api-1.1.7.tgz",
      "dev": true,
      "dependencies": {
        "async": {
          "version": "2.2.0",
          "from": "async@>=2.1.4 <3.0.0",
          "resolved": "https://registry.npmjs.org/async/-/async-2.2.0.tgz",
          "dev": true
        }
      }
    },
    "istanbul-lib-coverage": {
      "version": "1.0.2",
      "from": "istanbul-lib-coverage@>=1.0.2 <2.0.0",
      "resolved": "https://registry.npmjs.org/istanbul-lib-coverage/-/istanbul-lib-coverage-1.0.2.tgz",
      "dev": true
    },
    "istanbul-lib-hook": {
      "version": "1.0.5",
      "from": "istanbul-lib-hook@>=1.0.5 <2.0.0",
      "resolved": "https://registry.npmjs.org/istanbul-lib-hook/-/istanbul-lib-hook-1.0.5.tgz",
      "dev": true
    },
    "istanbul-lib-instrument": {
      "version": "1.7.0",
      "from": "istanbul-lib-instrument@>=1.6.2 <2.0.0",
      "resolved": "https://registry.npmjs.org/istanbul-lib-instrument/-/istanbul-lib-instrument-1.7.0.tgz",
      "dev": true,
      "dependencies": {
        "semver": {
          "version": "5.3.0",
          "from": "semver@>=5.3.0 <6.0.0",
          "resolved": "https://registry.npmjs.org/semver/-/semver-5.3.0.tgz",
          "dev": true
        }
      }
    },
    "istanbul-lib-report": {
      "version": "1.0.0",
      "from": "istanbul-lib-report@>=1.0.0 <2.0.0",
      "resolved": "https://registry.npmjs.org/istanbul-lib-report/-/istanbul-lib-report-1.0.0.tgz",
      "dev": true,
      "dependencies": {
        "supports-color": {
          "version": "3.2.3",
          "from": "supports-color@>=3.1.2 <4.0.0",
          "resolved": "https://registry.npmjs.org/supports-color/-/supports-color-3.2.3.tgz",
          "dev": true
        }
      }
    },
    "istanbul-lib-source-maps": {
      "version": "1.1.1",
      "from": "istanbul-lib-source-maps@>=1.1.1 <2.0.0",
      "resolved": "https://registry.npmjs.org/istanbul-lib-source-maps/-/istanbul-lib-source-maps-1.1.1.tgz",
      "dev": true
    },
    "istanbul-reports": {
      "version": "1.0.2",
      "from": "istanbul-reports@>=1.0.2 <2.0.0",
      "resolved": "https://registry.npmjs.org/istanbul-reports/-/istanbul-reports-1.0.2.tgz",
      "dev": true,
      "dependencies": {
        "handlebars": {
          "version": "4.0.6",
          "from": "handlebars@>=4.0.3 <5.0.0",
          "resolved": "https://registry.npmjs.org/handlebars/-/handlebars-4.0.6.tgz",
          "dev": true
        },
        "source-map": {
          "version": "0.4.4",
          "from": "source-map@>=0.4.4 <0.5.0",
          "resolved": "https://registry.npmjs.org/source-map/-/source-map-0.4.4.tgz",
          "dev": true
        },
        "uglify-js": {
          "version": "2.8.20",
          "from": "uglify-js@>=2.6.0 <3.0.0",
          "resolved": "https://registry.npmjs.org/uglify-js/-/uglify-js-2.8.20.tgz",
          "dev": true,
          "optional": true,
          "dependencies": {
            "source-map": {
              "version": "0.5.6",
              "from": "source-map@~0.5.1",
              "resolved": "https://registry.npmjs.org/source-map/-/source-map-0.5.6.tgz",
              "dev": true,
              "optional": true
            }
          }
        }
      }
    },
    "jade": {
      "version": "1.11.0",
      "from": "jade@>=1.11.0 <1.12.0",
      "resolved": "https://registry.npmjs.org/jade/-/jade-1.11.0.tgz",
      "dependencies": {
        "clean-css": {
          "version": "3.4.25",
          "from": "clean-css@>=3.1.9 <4.0.0",
          "resolved": "https://registry.npmjs.org/clean-css/-/clean-css-3.4.25.tgz",
          "dependencies": {
            "commander": {
              "version": "2.8.1",
              "from": "commander@>=2.8.0 <2.9.0",
              "resolved": "https://registry.npmjs.org/commander/-/commander-2.8.1.tgz"
            }
          }
        },
        "commander": {
          "version": "2.6.0",
          "from": "commander@>=2.6.0 <2.7.0",
          "resolved": "https://registry.npmjs.org/commander/-/commander-2.6.0.tgz"
        },
        "source-map": {
          "version": "0.4.4",
          "from": "source-map@>=0.4.0 <0.5.0",
          "resolved": "https://registry.npmjs.org/source-map/-/source-map-0.4.4.tgz"
        },
        "uglify-js": {
          "version": "2.8.20",
          "from": "uglify-js@>=2.4.19 <3.0.0",
          "resolved": "https://registry.npmjs.org/uglify-js/-/uglify-js-2.8.20.tgz",
          "dependencies": {
            "source-map": {
              "version": "0.5.6",
              "from": "source-map@~0.5.1",
              "resolved": "https://registry.npmjs.org/source-map/-/source-map-0.5.6.tgz"
            }
          }
        }
      }
    },
    "jasmine": {
      "version": "2.4.1",
      "from": "jasmine@2.4.1",
      "resolved": "https://registry.npmjs.org/jasmine/-/jasmine-2.4.1.tgz",
      "dev": true,
      "dependencies": {
        "glob": {
          "version": "3.2.11",
          "from": "glob@>=3.2.11 <4.0.0",
          "resolved": "https://registry.npmjs.org/glob/-/glob-3.2.11.tgz",
          "dev": true
        },
        "minimatch": {
          "version": "0.3.0",
          "from": "minimatch@>=0.3.0 <0.4.0",
          "resolved": "https://registry.npmjs.org/minimatch/-/minimatch-0.3.0.tgz",
          "dev": true
        }
      }
    },
    "jasmine-core": {
      "version": "2.4.1",
      "from": "jasmine-core@>=2.4.0 <2.5.0",
      "resolved": "https://registry.npmjs.org/jasmine-core/-/jasmine-core-2.4.1.tgz",
      "dev": true
    },
    "jasminewd2": {
      "version": "0.0.9",
      "from": "jasminewd2@0.0.9",
      "resolved": "https://registry.npmjs.org/jasminewd2/-/jasminewd2-0.0.9.tgz",
      "dev": true
    },
    "jmespath": {
      "version": "0.15.0",
      "from": "jmespath@0.15.0",
      "resolved": "https://registry.npmjs.org/jmespath/-/jmespath-0.15.0.tgz"
    },
    "jodid25519": {
      "version": "1.0.2",
      "from": "jodid25519@>=1.0.0 <2.0.0",
      "resolved": "https://registry.npmjs.org/jodid25519/-/jodid25519-1.0.2.tgz",
      "optional": true
    },
    "jpeg-js": {
      "version": "0.1.2",
      "from": "jpeg-js@>=0.1.1 <0.2.0",
      "resolved": "https://registry.npmjs.org/jpeg-js/-/jpeg-js-0.1.2.tgz"
    },
    "jpegtran-bin": {
      "version": "3.2.0",
      "from": "jpegtran-bin@>=3.0.0 <4.0.0",
      "resolved": "https://registry.npmjs.org/jpegtran-bin/-/jpegtran-bin-3.2.0.tgz",
      "optional": true
    },
    "jquery": {
      "version": "3.2.1",
      "from": "jquery@>=3.1.1 <4.0.0",
      "resolved": "https://registry.npmjs.org/jquery/-/jquery-3.2.1.tgz"
    },
    "js-base64": {
      "version": "2.1.9",
      "from": "js-base64@>=2.1.9 <3.0.0",
      "resolved": "https://registry.npmjs.org/js-base64/-/js-base64-2.1.9.tgz"
    },
    "js-beautify": {
      "version": "1.6.12",
      "from": "js-beautify@>=1.6.3 <2.0.0",
      "resolved": "https://registry.npmjs.org/js-beautify/-/js-beautify-1.6.12.tgz"
    },
    "js-stringify": {
      "version": "1.0.2",
      "from": "js-stringify@>=1.0.1 <2.0.0",
      "resolved": "https://registry.npmjs.org/js-stringify/-/js-stringify-1.0.2.tgz"
    },
    "js-tokens": {
      "version": "3.0.1",
      "from": "js-tokens@>=3.0.0 <4.0.0",
      "resolved": "https://registry.npmjs.org/js-tokens/-/js-tokens-3.0.1.tgz"
    },
    "js-yaml": {
      "version": "3.8.2",
      "from": "js-yaml@>=3.1.0 <4.0.0",
      "resolved": "https://registry.npmjs.org/js-yaml/-/js-yaml-3.8.2.tgz",
      "dependencies": {
        "esprima": {
          "version": "3.1.3",
          "from": "esprima@>=3.1.1 <4.0.0",
          "resolved": "https://registry.npmjs.org/esprima/-/esprima-3.1.3.tgz"
        }
      }
    },
    "js2xmlparser": {
      "version": "1.0.0",
      "from": "js2xmlparser@>=1.0.0 <1.1.0",
      "resolved": "https://registry.npmjs.org/js2xmlparser/-/js2xmlparser-1.0.0.tgz"
    },
    "jsbn": {
      "version": "0.1.1",
      "from": "jsbn@>=0.1.0 <0.2.0",
      "resolved": "https://registry.npmjs.org/jsbn/-/jsbn-0.1.1.tgz",
      "optional": true
    },
    "jsesc": {
      "version": "1.3.0",
      "from": "jsesc@>=1.3.0 <2.0.0",
      "resolved": "https://registry.npmjs.org/jsesc/-/jsesc-1.3.0.tgz"
    },
    "json-content-demux": {
      "version": "0.1.3",
      "from": "json-content-demux@>=0.1.2 <0.2.0",
      "resolved": "https://registry.npmjs.org/json-content-demux/-/json-content-demux-0.1.3.tgz"
    },
    "json-loader": {
      "version": "0.5.4",
      "from": "json-loader@>=0.5.4 <0.6.0",
      "resolved": "https://registry.npmjs.org/json-loader/-/json-loader-0.5.4.tgz"
    },
    "json-schema": {
      "version": "0.2.3",
      "from": "json-schema@0.2.3",
      "resolved": "https://registry.npmjs.org/json-schema/-/json-schema-0.2.3.tgz"
    },
    "json-stable-stringify": {
      "version": "1.0.1",
      "from": "json-stable-stringify@>=1.0.1 <2.0.0",
      "resolved": "https://registry.npmjs.org/json-stable-stringify/-/json-stable-stringify-1.0.1.tgz"
    },
    "json-stringify-safe": {
      "version": "5.0.1",
      "from": "json-stringify-safe@>=5.0.1 <5.1.0",
      "resolved": "https://registry.npmjs.org/json-stringify-safe/-/json-stringify-safe-5.0.1.tgz"
    },
    "json3": {
      "version": "3.3.2",
      "from": "json3@3.3.2",
      "resolved": "https://registry.npmjs.org/json3/-/json3-3.3.2.tgz"
    },
    "json5": {
      "version": "0.5.1",
      "from": "json5@>=0.5.0 <0.6.0",
      "resolved": "https://registry.npmjs.org/json5/-/json5-0.5.1.tgz"
    },
    "jsonfile": {
      "version": "2.4.0",
      "from": "jsonfile@>=2.1.0 <3.0.0",
      "resolved": "https://registry.npmjs.org/jsonfile/-/jsonfile-2.4.0.tgz"
    },
    "jsonify": {
      "version": "0.0.0",
      "from": "jsonify@>=0.0.0 <0.1.0",
      "resolved": "https://registry.npmjs.org/jsonify/-/jsonify-0.0.0.tgz"
    },
    "jsonparse": {
      "version": "1.3.0",
      "from": "jsonparse@>=1.2.0 <2.0.0",
      "resolved": "https://registry.npmjs.org/jsonparse/-/jsonparse-1.3.0.tgz"
    },
    "jsonpointer": {
      "version": "4.0.1",
      "from": "jsonpointer@>=4.0.0 <5.0.0",
      "resolved": "https://registry.npmjs.org/jsonpointer/-/jsonpointer-4.0.1.tgz"
    },
    "JSONStream": {
      "version": "1.3.1",
      "from": "JSONStream@>=1.0.3 <2.0.0",
      "resolved": "https://registry.npmjs.org/JSONStream/-/JSONStream-1.3.1.tgz"
    },
    "jsprim": {
      "version": "1.4.0",
      "from": "jsprim@>=1.2.2 <2.0.0",
      "resolved": "https://registry.npmjs.org/jsprim/-/jsprim-1.4.0.tgz",
      "dependencies": {
        "assert-plus": {
          "version": "1.0.0",
          "from": "assert-plus@1.0.0",
          "resolved": "https://registry.npmjs.org/assert-plus/-/assert-plus-1.0.0.tgz"
        }
      }
    },
    "jstransformer": {
      "version": "0.0.2",
      "from": "jstransformer@0.0.2",
      "resolved": "https://registry.npmjs.org/jstransformer/-/jstransformer-0.0.2.tgz"
    },
    "junk": {
      "version": "1.0.3",
      "from": "junk@>=1.0.0 <1.1.0",
      "resolved": "https://registry.npmjs.org/junk/-/junk-1.0.3.tgz"
    },
    "kareem": {
      "version": "1.2.1",
      "from": "kareem@1.2.1",
      "resolved": "https://registry.npmjs.org/kareem/-/kareem-1.2.1.tgz"
    },
    "karma": {
      "version": "1.5.0",
      "from": "karma@>=1.3.0 <2.0.0",
      "resolved": "https://registry.npmjs.org/karma/-/karma-1.5.0.tgz",
      "dev": true,
      "dependencies": {
        "colors": {
          "version": "1.1.2",
          "from": "colors@>=1.1.0 <2.0.0",
          "resolved": "https://registry.npmjs.org/colors/-/colors-1.1.2.tgz",
          "dev": true
        },
        "glob": {
          "version": "7.1.1",
          "from": "glob@>=7.1.1 <8.0.0",
          "resolved": "https://registry.npmjs.org/glob/-/glob-7.1.1.tgz",
          "dev": true
        },
        "lodash": {
          "version": "3.10.1",
          "from": "lodash@>=3.8.0 <4.0.0",
          "resolved": "https://registry.npmjs.org/lodash/-/lodash-3.10.1.tgz",
          "dev": true
        },
        "mime": {
          "version": "1.3.4",
          "from": "mime@>=1.3.4 <2.0.0",
          "resolved": "https://registry.npmjs.org/mime/-/mime-1.3.4.tgz",
          "dev": true
        },
        "tmp": {
          "version": "0.0.31",
          "from": "tmp@0.0.31",
          "resolved": "https://registry.npmjs.org/tmp/-/tmp-0.0.31.tgz",
          "dev": true
        }
      }
    },
    "karma-babel-preprocessor": {
      "version": "6.0.1",
      "from": "karma-babel-preprocessor@>=6.0.1 <7.0.0",
      "resolved": "https://registry.npmjs.org/karma-babel-preprocessor/-/karma-babel-preprocessor-6.0.1.tgz",
      "dev": true
    },
    "karma-chai-plugins": {
      "version": "0.6.1",
      "from": "karma-chai-plugins@>=0.6.0 <0.7.0",
      "resolved": "https://registry.npmjs.org/karma-chai-plugins/-/karma-chai-plugins-0.6.1.tgz",
      "dev": true,
      "dependencies": {
        "chai": {
          "version": "3.4.1",
          "from": "chai@3.4.1",
          "resolved": "https://registry.npmjs.org/chai/-/chai-3.4.1.tgz",
          "dev": true
        },
        "chai-as-promised": {
          "version": "5.1.0",
          "from": "chai-as-promised@5.1.0",
          "resolved": "https://registry.npmjs.org/chai-as-promised/-/chai-as-promised-5.1.0.tgz",
          "dev": true
        },
        "lolex": {
          "version": "1.3.2",
          "from": "lolex@1.3.2",
          "resolved": "https://registry.npmjs.org/lolex/-/lolex-1.3.2.tgz",
          "dev": true
        },
        "sinon": {
          "version": "1.17.2",
          "from": "sinon@1.17.2",
          "resolved": "https://registry.npmjs.org/sinon/-/sinon-1.17.2.tgz",
          "dev": true
        },
        "sinon-chai": {
          "version": "2.8.0",
          "from": "sinon-chai@2.8.0",
          "resolved": "https://registry.npmjs.org/sinon-chai/-/sinon-chai-2.8.0.tgz",
          "dev": true
        }
      }
    },
    "karma-coverage": {
      "version": "0.5.5",
      "from": "karma-coverage@>=0.5.3 <0.6.0",
      "resolved": "https://registry.npmjs.org/karma-coverage/-/karma-coverage-0.5.5.tgz",
      "dev": true,
      "dependencies": {
        "abbrev": {
          "version": "1.0.9",
          "from": "abbrev@>=1.0.0 <1.1.0",
          "resolved": "https://registry.npmjs.org/abbrev/-/abbrev-1.0.9.tgz",
          "dev": true
        },
        "dateformat": {
          "version": "1.0.12",
          "from": "dateformat@>=1.0.6 <2.0.0",
          "resolved": "https://registry.npmjs.org/dateformat/-/dateformat-1.0.12.tgz",
          "dev": true
        },
        "escodegen": {
          "version": "1.8.1",
          "from": "escodegen@>=1.8.0 <1.9.0",
          "resolved": "https://registry.npmjs.org/escodegen/-/escodegen-1.8.1.tgz",
          "dev": true,
          "dependencies": {
            "source-map": {
              "version": "0.2.0",
              "from": "source-map@>=0.2.0 <0.3.0",
              "resolved": "https://registry.npmjs.org/source-map/-/source-map-0.2.0.tgz",
              "dev": true,
              "optional": true
            }
          }
        },
        "esprima": {
          "version": "2.7.3",
          "from": "esprima@>=2.7.0 <2.8.0",
          "resolved": "https://registry.npmjs.org/esprima/-/esprima-2.7.3.tgz",
          "dev": true
        },
        "estraverse": {
          "version": "1.9.3",
          "from": "estraverse@>=1.9.1 <2.0.0",
          "resolved": "https://registry.npmjs.org/estraverse/-/estraverse-1.9.3.tgz",
          "dev": true
        },
        "glob": {
          "version": "5.0.15",
          "from": "glob@>=5.0.15 <6.0.0",
          "resolved": "https://registry.npmjs.org/glob/-/glob-5.0.15.tgz",
          "dev": true
        },
        "handlebars": {
          "version": "4.0.6",
          "from": "handlebars@>=4.0.1 <5.0.0",
          "resolved": "https://registry.npmjs.org/handlebars/-/handlebars-4.0.6.tgz",
          "dev": true,
          "dependencies": {
            "source-map": {
              "version": "0.4.4",
              "from": "source-map@>=0.4.4 <0.5.0",
              "resolved": "https://registry.npmjs.org/source-map/-/source-map-0.4.4.tgz",
              "dev": true
            }
          }
        },
        "istanbul": {
          "version": "0.4.5",
          "from": "istanbul@>=0.4.0 <0.5.0",
          "resolved": "https://registry.npmjs.org/istanbul/-/istanbul-0.4.5.tgz",
          "dev": true
        },
        "resolve": {
          "version": "1.1.7",
          "from": "resolve@>=1.1.0 <1.2.0",
          "resolved": "https://registry.npmjs.org/resolve/-/resolve-1.1.7.tgz",
          "dev": true
        },
        "supports-color": {
          "version": "3.2.3",
          "from": "supports-color@>=3.1.0 <4.0.0",
          "resolved": "https://registry.npmjs.org/supports-color/-/supports-color-3.2.3.tgz",
          "dev": true
        },
        "uglify-js": {
          "version": "2.8.20",
          "from": "uglify-js@>=2.6.0 <3.0.0",
          "resolved": "https://registry.npmjs.org/uglify-js/-/uglify-js-2.8.20.tgz",
          "dev": true,
          "optional": true
        },
        "which": {
          "version": "1.2.14",
          "from": "which@>=1.1.1 <2.0.0",
          "resolved": "https://registry.npmjs.org/which/-/which-1.2.14.tgz",
          "dev": true
        },
        "wordwrap": {
          "version": "1.0.0",
          "from": "wordwrap@>=1.0.0 <2.0.0",
          "resolved": "https://registry.npmjs.org/wordwrap/-/wordwrap-1.0.0.tgz",
          "dev": true
        }
      }
    },
    "karma-mocha": {
      "version": "0.2.2",
      "from": "karma-mocha@>=0.2.0 <0.3.0",
      "resolved": "https://registry.npmjs.org/karma-mocha/-/karma-mocha-0.2.2.tgz",
      "dev": true
    },
    "karma-mocha-reporter": {
      "version": "1.3.0",
      "from": "karma-mocha-reporter@>=1.1.1 <2.0.0",
      "resolved": "https://registry.npmjs.org/karma-mocha-reporter/-/karma-mocha-reporter-1.3.0.tgz",
      "dev": true,
      "dependencies": {
        "chalk": {
          "version": "1.1.1",
          "from": "chalk@1.1.1",
          "resolved": "https://registry.npmjs.org/chalk/-/chalk-1.1.1.tgz",
          "dev": true
        }
      }
    },
    "karma-phantomjs-launcher": {
      "version": "1.0.4",
      "from": "karma-phantomjs-launcher@>=1.0.0 <2.0.0",
      "resolved": "https://registry.npmjs.org/karma-phantomjs-launcher/-/karma-phantomjs-launcher-1.0.4.tgz",
      "dev": true
    },
    "karma-sinon-chai": {
      "version": "1.2.4",
      "from": "karma-sinon-chai@>=1.2.0 <2.0.0",
      "resolved": "https://registry.npmjs.org/karma-sinon-chai/-/karma-sinon-chai-1.2.4.tgz",
      "dev": true
    },
    "karma-sinon-stub-promise": {
      "version": "1.0.0",
      "from": "karma-sinon-stub-promise@>=1.0.0 <2.0.0",
      "resolved": "https://registry.npmjs.org/karma-sinon-stub-promise/-/karma-sinon-stub-promise-1.0.0.tgz",
      "dev": true
    },
    "karma-sourcemap-loader": {
      "version": "0.3.7",
      "from": "karma-sourcemap-loader@>=0.3.7 <0.4.0",
      "resolved": "https://registry.npmjs.org/karma-sourcemap-loader/-/karma-sourcemap-loader-0.3.7.tgz",
      "dev": true
    },
    "karma-spec-reporter": {
      "version": "0.0.24",
      "from": "karma-spec-reporter@0.0.24",
      "resolved": "https://registry.npmjs.org/karma-spec-reporter/-/karma-spec-reporter-0.0.24.tgz",
      "dev": true,
      "dependencies": {
        "colors": {
          "version": "0.6.2",
          "from": "colors@>=0.6.0 <0.7.0",
          "resolved": "https://registry.npmjs.org/colors/-/colors-0.6.2.tgz",
          "dev": true
        }
      }
    },
    "karma-webpack": {
      "version": "2.0.3",
      "from": "karma-webpack@>=2.0.2 <3.0.0",
      "resolved": "https://registry.npmjs.org/karma-webpack/-/karma-webpack-2.0.3.tgz",
      "dev": true,
      "dependencies": {
        "async": {
          "version": "0.9.2",
          "from": "async@>=0.9.0 <0.10.0",
          "resolved": "https://registry.npmjs.org/async/-/async-0.9.2.tgz",
          "dev": true
        },
        "lodash": {
          "version": "3.10.1",
          "from": "lodash@>=3.8.0 <4.0.0",
          "resolved": "https://registry.npmjs.org/lodash/-/lodash-3.10.1.tgz",
          "dev": true
        },
        "source-map": {
          "version": "0.1.43",
          "from": "source-map@>=0.1.41 <0.2.0",
          "resolved": "https://registry.npmjs.org/source-map/-/source-map-0.1.43.tgz",
          "dev": true
        }
      }
    },
    "kew": {
      "version": "0.7.0",
      "from": "kew@>=0.7.0 <0.8.0",
      "resolved": "https://registry.npmjs.org/kew/-/kew-0.7.0.tgz"
    },
    "keygrip": {
      "version": "1.0.1",
      "from": "keygrip@>=1.0.0 <1.1.0",
      "resolved": "https://registry.npmjs.org/keygrip/-/keygrip-1.0.1.tgz"
    },
    "kind-of": {
      "version": "3.1.0",
      "from": "kind-of@>=3.0.2 <4.0.0",
      "resolved": "https://registry.npmjs.org/kind-of/-/kind-of-3.1.0.tgz"
    },
    "klaw": {
      "version": "1.3.1",
      "from": "klaw@>=1.0.0 <2.0.0",
      "resolved": "https://registry.npmjs.org/klaw/-/klaw-1.3.1.tgz"
    },
    "klaw-sync": {
      "version": "1.1.2",
      "from": "klaw-sync@>=1.0.2 <2.0.0",
      "resolved": "https://registry.npmjs.org/klaw-sync/-/klaw-sync-1.1.2.tgz"
    },
    "labeled-stream-splicer": {
      "version": "2.0.0",
      "from": "labeled-stream-splicer@>=2.0.0 <3.0.0",
      "resolved": "https://registry.npmjs.org/labeled-stream-splicer/-/labeled-stream-splicer-2.0.0.tgz",
      "dependencies": {
        "isarray": {
          "version": "0.0.1",
          "from": "isarray@>=0.0.1 <0.1.0",
          "resolved": "https://registry.npmjs.org/isarray/-/isarray-0.0.1.tgz"
        }
      }
    },
    "latest-version": {
      "version": "0.2.0",
      "from": "latest-version@>=0.2.0 <0.3.0",
      "resolved": "https://registry.npmjs.org/latest-version/-/latest-version-0.2.0.tgz"
    },
    "layout": {
      "version": "2.2.0",
      "from": "layout@>=2.2.0 <2.3.0",
      "resolved": "https://registry.npmjs.org/layout/-/layout-2.2.0.tgz"
    },
    "lazy-cache": {
      "version": "1.0.4",
      "from": "lazy-cache@>=1.0.3 <2.0.0",
      "resolved": "https://registry.npmjs.org/lazy-cache/-/lazy-cache-1.0.4.tgz"
    },
    "lazy-debug-legacy": {
      "version": "0.0.1",
      "from": "lazy-debug-legacy@>=0.0.0 <0.1.0",
      "resolved": "https://registry.npmjs.org/lazy-debug-legacy/-/lazy-debug-legacy-0.0.1.tgz"
    },
    "lazy-req": {
      "version": "1.1.0",
      "from": "lazy-req@>=1.0.0 <2.0.0",
      "resolved": "https://registry.npmjs.org/lazy-req/-/lazy-req-1.1.0.tgz",
      "optional": true
    },
    "lazystream": {
      "version": "1.0.0",
      "from": "lazystream@>=1.0.0 <2.0.0",
      "resolved": "https://registry.npmjs.org/lazystream/-/lazystream-1.0.0.tgz"
    },
    "lcid": {
      "version": "1.0.0",
      "from": "lcid@>=1.0.0 <2.0.0",
      "resolved": "https://registry.npmjs.org/lcid/-/lcid-1.0.0.tgz"
    },
    "lcov-parse": {
      "version": "0.0.10",
      "from": "lcov-parse@0.0.10",
      "resolved": "https://registry.npmjs.org/lcov-parse/-/lcov-parse-0.0.10.tgz",
      "dev": true
    },
    "lcov-result-merger": {
      "version": "1.2.0",
      "from": "lcov-result-merger@>=1.0.2 <2.0.0",
      "resolved": "https://registry.npmjs.org/lcov-result-merger/-/lcov-result-merger-1.2.0.tgz",
      "dev": true,
      "dependencies": {
        "glob": {
          "version": "5.0.15",
          "from": "glob@>=5.0.3 <6.0.0",
          "resolved": "https://registry.npmjs.org/glob/-/glob-5.0.15.tgz",
          "dev": true
        },
        "glob-parent": {
          "version": "3.1.0",
          "from": "glob-parent@>=3.0.0 <4.0.0",
          "resolved": "https://registry.npmjs.org/glob-parent/-/glob-parent-3.1.0.tgz",
          "dev": true
        },
        "glob-stream": {
          "version": "5.3.5",
          "from": "glob-stream@>=5.3.2 <6.0.0",
          "resolved": "https://registry.npmjs.org/glob-stream/-/glob-stream-5.3.5.tgz",
          "dev": true,
          "dependencies": {
            "readable-stream": {
              "version": "1.0.34",
              "from": "readable-stream@>=1.0.33-1 <1.1.0-0",
              "resolved": "https://registry.npmjs.org/readable-stream/-/readable-stream-1.0.34.tgz",
              "dev": true
            },
            "through2": {
              "version": "0.6.5",
              "from": "through2@>=0.6.0 <0.7.0",
              "resolved": "https://registry.npmjs.org/through2/-/through2-0.6.5.tgz",
              "dev": true
            }
          }
        },
        "gulp-sourcemaps": {
          "version": "1.6.0",
          "from": "gulp-sourcemaps@1.6.0",
          "resolved": "https://registry.npmjs.org/gulp-sourcemaps/-/gulp-sourcemaps-1.6.0.tgz",
          "dev": true
        },
        "is-extglob": {
          "version": "2.1.1",
          "from": "is-extglob@>=2.1.0 <3.0.0",
          "resolved": "https://registry.npmjs.org/is-extglob/-/is-extglob-2.1.1.tgz",
          "dev": true
        },
        "is-glob": {
          "version": "3.1.0",
          "from": "is-glob@>=3.1.0 <4.0.0",
          "resolved": "https://registry.npmjs.org/is-glob/-/is-glob-3.1.0.tgz",
          "dev": true
        },
        "isarray": {
          "version": "0.0.1",
          "from": "isarray@0.0.1",
          "resolved": "https://registry.npmjs.org/isarray/-/isarray-0.0.1.tgz",
          "dev": true
        },
        "ordered-read-streams": {
          "version": "0.3.0",
          "from": "ordered-read-streams@>=0.3.0 <0.4.0",
          "resolved": "https://registry.npmjs.org/ordered-read-streams/-/ordered-read-streams-0.3.0.tgz",
          "dev": true
        },
        "unique-stream": {
          "version": "2.2.1",
          "from": "unique-stream@>=2.0.2 <3.0.0",
          "resolved": "https://registry.npmjs.org/unique-stream/-/unique-stream-2.2.1.tgz",
          "dev": true
        },
        "vinyl": {
          "version": "1.2.0",
          "from": "vinyl@>=1.1.1 <2.0.0",
          "resolved": "https://registry.npmjs.org/vinyl/-/vinyl-1.2.0.tgz",
          "dev": true
        },
        "vinyl-fs": {
          "version": "2.4.4",
          "from": "vinyl-fs@>=2.4.3 <3.0.0",
          "resolved": "https://registry.npmjs.org/vinyl-fs/-/vinyl-fs-2.4.4.tgz",
          "dev": true
        }
      }
    },
    "levn": {
      "version": "0.3.0",
      "from": "levn@>=0.3.0 <0.4.0",
      "resolved": "https://registry.npmjs.org/levn/-/levn-0.3.0.tgz",
      "dev": true
    },
    "lexical-scope": {
      "version": "1.2.0",
      "from": "lexical-scope@>=1.2.0 <2.0.0",
      "resolved": "https://registry.npmjs.org/lexical-scope/-/lexical-scope-1.2.0.tgz"
    },
    "libbase64": {
      "version": "0.1.0",
      "from": "libbase64@0.1.0",
      "resolved": "https://registry.npmjs.org/libbase64/-/libbase64-0.1.0.tgz"
    },
    "libmime": {
      "version": "3.0.0",
      "from": "libmime@3.0.0",
      "resolved": "https://registry.npmjs.org/libmime/-/libmime-3.0.0.tgz"
    },
    "libqp": {
      "version": "1.1.0",
      "from": "libqp@1.1.0",
      "resolved": "https://registry.npmjs.org/libqp/-/libqp-1.1.0.tgz"
    },
    "liftoff": {
      "version": "2.3.0",
      "from": "liftoff@>=2.1.0 <3.0.0",
      "resolved": "https://registry.npmjs.org/liftoff/-/liftoff-2.3.0.tgz",
      "dependencies": {
        "findup-sync": {
          "version": "0.4.3",
          "from": "findup-sync@>=0.4.2 <0.5.0",
          "resolved": "https://registry.npmjs.org/findup-sync/-/findup-sync-0.4.3.tgz"
        }
      }
    },
    "linkify-it": {
      "version": "2.0.3",
      "from": "linkify-it@>=2.0.0 <3.0.0",
      "resolved": "https://registry.npmjs.org/linkify-it/-/linkify-it-2.0.3.tgz"
    },
    "load-json-file": {
      "version": "1.1.0",
      "from": "load-json-file@>=1.0.0 <2.0.0",
      "resolved": "https://registry.npmjs.org/load-json-file/-/load-json-file-1.1.0.tgz"
    },
    "loader-fs-cache": {
      "version": "1.0.1",
      "from": "loader-fs-cache@>=1.0.0 <2.0.0",
      "resolved": "https://registry.npmjs.org/loader-fs-cache/-/loader-fs-cache-1.0.1.tgz",
      "dev": true
    },
    "loader-runner": {
      "version": "2.3.0",
      "from": "loader-runner@>=2.3.0 <3.0.0",
      "resolved": "https://registry.npmjs.org/loader-runner/-/loader-runner-2.3.0.tgz"
    },
    "loader-utils": {
      "version": "0.2.17",
      "from": "loader-utils@>=0.2.16 <0.3.0",
      "resolved": "https://registry.npmjs.org/loader-utils/-/loader-utils-0.2.17.tgz"
    },
    "locate-path": {
      "version": "2.0.0",
      "from": "locate-path@>=2.0.0 <3.0.0",
      "resolved": "https://registry.npmjs.org/locate-path/-/locate-path-2.0.0.tgz",
      "dev": true,
      "dependencies": {
        "path-exists": {
          "version": "3.0.0",
          "from": "path-exists@>=3.0.0 <4.0.0",
          "resolved": "https://registry.npmjs.org/path-exists/-/path-exists-3.0.0.tgz",
          "dev": true
        }
      }
    },
    "lockfile": {
      "version": "1.0.3",
      "from": "lockfile@>=1.0.0 <1.1.0",
      "resolved": "https://registry.npmjs.org/lockfile/-/lockfile-1.0.3.tgz"
    },
    "lodash": {
      "version": "4.17.4",
      "from": "lodash@>=4.17.4 <5.0.0",
      "resolved": "https://registry.npmjs.org/lodash/-/lodash-4.17.4.tgz"
    },
    "lodash._arraycopy": {
      "version": "3.0.0",
      "from": "lodash._arraycopy@>=3.0.0 <4.0.0",
      "resolved": "https://registry.npmjs.org/lodash._arraycopy/-/lodash._arraycopy-3.0.0.tgz",
      "dev": true
    },
    "lodash._arrayeach": {
      "version": "3.0.0",
      "from": "lodash._arrayeach@>=3.0.0 <4.0.0",
      "resolved": "https://registry.npmjs.org/lodash._arrayeach/-/lodash._arrayeach-3.0.0.tgz",
      "dev": true
    },
    "lodash._baseassign": {
      "version": "3.2.0",
      "from": "lodash._baseassign@>=3.0.0 <4.0.0",
      "resolved": "https://registry.npmjs.org/lodash._baseassign/-/lodash._baseassign-3.2.0.tgz"
    },
    "lodash._baseclone": {
      "version": "3.3.0",
      "from": "lodash._baseclone@>=3.0.0 <4.0.0",
      "resolved": "https://registry.npmjs.org/lodash._baseclone/-/lodash._baseclone-3.3.0.tgz",
      "dev": true
    },
    "lodash._basecopy": {
      "version": "3.0.1",
      "from": "lodash._basecopy@>=3.0.0 <4.0.0",
      "resolved": "https://registry.npmjs.org/lodash._basecopy/-/lodash._basecopy-3.0.1.tgz"
    },
    "lodash._basecreate": {
      "version": "3.0.3",
      "from": "lodash._basecreate@>=3.0.0 <4.0.0",
      "resolved": "https://registry.npmjs.org/lodash._basecreate/-/lodash._basecreate-3.0.3.tgz"
    },
    "lodash._basefor": {
      "version": "3.0.3",
      "from": "lodash._basefor@>=3.0.0 <4.0.0",
      "resolved": "https://registry.npmjs.org/lodash._basefor/-/lodash._basefor-3.0.3.tgz",
      "dev": true
    },
    "lodash._basetostring": {
      "version": "3.0.1",
      "from": "lodash._basetostring@>=3.0.0 <4.0.0",
      "resolved": "https://registry.npmjs.org/lodash._basetostring/-/lodash._basetostring-3.0.1.tgz"
    },
    "lodash._basevalues": {
      "version": "3.0.0",
      "from": "lodash._basevalues@>=3.0.0 <4.0.0",
      "resolved": "https://registry.npmjs.org/lodash._basevalues/-/lodash._basevalues-3.0.0.tgz"
    },
    "lodash._bindcallback": {
      "version": "3.0.1",
      "from": "lodash._bindcallback@>=3.0.0 <4.0.0",
      "resolved": "https://registry.npmjs.org/lodash._bindcallback/-/lodash._bindcallback-3.0.1.tgz"
    },
    "lodash._createassigner": {
      "version": "3.1.1",
      "from": "lodash._createassigner@>=3.0.0 <4.0.0",
      "resolved": "https://registry.npmjs.org/lodash._createassigner/-/lodash._createassigner-3.1.1.tgz"
    },
    "lodash._escapehtmlchar": {
      "version": "2.4.1",
      "from": "lodash._escapehtmlchar@>=2.4.1 <2.5.0",
      "resolved": "https://registry.npmjs.org/lodash._escapehtmlchar/-/lodash._escapehtmlchar-2.4.1.tgz"
    },
    "lodash._escapestringchar": {
      "version": "2.4.1",
      "from": "lodash._escapestringchar@>=2.4.1 <2.5.0",
      "resolved": "https://registry.npmjs.org/lodash._escapestringchar/-/lodash._escapestringchar-2.4.1.tgz"
    },
    "lodash._getnative": {
      "version": "3.9.1",
      "from": "lodash._getnative@>=3.0.0 <4.0.0",
      "resolved": "https://registry.npmjs.org/lodash._getnative/-/lodash._getnative-3.9.1.tgz"
    },
    "lodash._htmlescapes": {
      "version": "2.4.1",
      "from": "lodash._htmlescapes@>=2.4.1 <2.5.0",
      "resolved": "https://registry.npmjs.org/lodash._htmlescapes/-/lodash._htmlescapes-2.4.1.tgz"
    },
    "lodash._isiterateecall": {
      "version": "3.0.9",
      "from": "lodash._isiterateecall@>=3.0.0 <4.0.0",
      "resolved": "https://registry.npmjs.org/lodash._isiterateecall/-/lodash._isiterateecall-3.0.9.tgz"
    },
    "lodash._isnative": {
      "version": "2.4.1",
      "from": "lodash._isnative@>=2.4.1 <2.5.0",
      "resolved": "https://registry.npmjs.org/lodash._isnative/-/lodash._isnative-2.4.1.tgz"
    },
    "lodash._objecttypes": {
      "version": "2.4.1",
      "from": "lodash._objecttypes@>=2.4.1 <2.5.0",
      "resolved": "https://registry.npmjs.org/lodash._objecttypes/-/lodash._objecttypes-2.4.1.tgz"
    },
    "lodash._reescape": {
      "version": "3.0.0",
      "from": "lodash._reescape@>=3.0.0 <4.0.0",
      "resolved": "https://registry.npmjs.org/lodash._reescape/-/lodash._reescape-3.0.0.tgz"
    },
    "lodash._reevaluate": {
      "version": "3.0.0",
      "from": "lodash._reevaluate@>=3.0.0 <4.0.0",
      "resolved": "https://registry.npmjs.org/lodash._reevaluate/-/lodash._reevaluate-3.0.0.tgz"
    },
    "lodash._reinterpolate": {
      "version": "3.0.0",
      "from": "lodash._reinterpolate@>=3.0.0 <4.0.0",
      "resolved": "https://registry.npmjs.org/lodash._reinterpolate/-/lodash._reinterpolate-3.0.0.tgz"
    },
    "lodash._reunescapedhtml": {
      "version": "2.4.1",
      "from": "lodash._reunescapedhtml@>=2.4.1 <2.5.0",
      "resolved": "https://registry.npmjs.org/lodash._reunescapedhtml/-/lodash._reunescapedhtml-2.4.1.tgz",
      "dependencies": {
        "lodash.keys": {
          "version": "2.4.1",
          "from": "lodash.keys@>=2.4.1 <2.5.0",
          "resolved": "https://registry.npmjs.org/lodash.keys/-/lodash.keys-2.4.1.tgz"
        }
      }
    },
    "lodash._root": {
      "version": "3.0.1",
      "from": "lodash._root@>=3.0.0 <4.0.0",
      "resolved": "https://registry.npmjs.org/lodash._root/-/lodash._root-3.0.1.tgz"
    },
    "lodash._shimkeys": {
      "version": "2.4.1",
      "from": "lodash._shimkeys@>=2.4.1 <2.5.0",
      "resolved": "https://registry.npmjs.org/lodash._shimkeys/-/lodash._shimkeys-2.4.1.tgz"
    },
    "lodash._stack": {
      "version": "4.1.3",
      "from": "lodash._stack@>=4.0.0 <5.0.0",
      "resolved": "https://registry.npmjs.org/lodash._stack/-/lodash._stack-4.1.3.tgz",
      "dev": true
    },
    "lodash.assign": {
      "version": "3.2.0",
      "from": "lodash.assign@>=3.0.0 <4.0.0",
      "resolved": "https://registry.npmjs.org/lodash.assign/-/lodash.assign-3.2.0.tgz"
    },
    "lodash.assignwith": {
      "version": "4.2.0",
      "from": "lodash.assignwith@>=4.0.7 <5.0.0",
      "resolved": "https://registry.npmjs.org/lodash.assignwith/-/lodash.assignwith-4.2.0.tgz"
    },
    "lodash.camelcase": {
      "version": "4.3.0",
      "from": "lodash.camelcase@>=4.3.0 <5.0.0",
      "resolved": "https://registry.npmjs.org/lodash.camelcase/-/lodash.camelcase-4.3.0.tgz"
    },
    "lodash.clone": {
      "version": "3.0.3",
      "from": "lodash.clone@3.0.3",
      "resolved": "https://registry.npmjs.org/lodash.clone/-/lodash.clone-3.0.3.tgz",
      "dev": true
    },
    "lodash.clonedeep": {
      "version": "4.5.0",
      "from": "lodash.clonedeep@>=4.3.2 <5.0.0",
      "resolved": "https://registry.npmjs.org/lodash.clonedeep/-/lodash.clonedeep-4.5.0.tgz"
    },
    "lodash.create": {
      "version": "3.1.1",
      "from": "lodash.create@3.1.1",
      "resolved": "https://registry.npmjs.org/lodash.create/-/lodash.create-3.1.1.tgz"
    },
    "lodash.debounce": {
      "version": "2.4.1",
      "from": "lodash.debounce@>=2.4.1 <3.0.0",
      "resolved": "https://registry.npmjs.org/lodash.debounce/-/lodash.debounce-2.4.1.tgz"
    },
    "lodash.defaults": {
      "version": "3.1.2",
      "from": "lodash.defaults@>=3.1.2 <4.0.0",
      "resolved": "https://registry.npmjs.org/lodash.defaults/-/lodash.defaults-3.1.2.tgz"
    },
    "lodash.defaultsdeep": {
      "version": "4.3.2",
      "from": "lodash.defaultsdeep@4.3.2",
      "resolved": "https://registry.npmjs.org/lodash.defaultsdeep/-/lodash.defaultsdeep-4.3.2.tgz",
      "dev": true,
      "dependencies": {
        "lodash._baseclone": {
          "version": "4.5.7",
          "from": "lodash._baseclone@>=4.0.0 <5.0.0",
          "resolved": "https://registry.npmjs.org/lodash._baseclone/-/lodash._baseclone-4.5.7.tgz",
          "dev": true
        }
      }
    },
    "lodash.escape": {
      "version": "3.2.0",
      "from": "lodash.escape@>=3.0.0 <4.0.0",
      "resolved": "https://registry.npmjs.org/lodash.escape/-/lodash.escape-3.2.0.tgz"
    },
    "lodash.get": {
      "version": "4.4.2",
      "from": "lodash.get@>=4.0.0 <5.0.0",
      "resolved": "https://registry.npmjs.org/lodash.get/-/lodash.get-4.4.2.tgz"
    },
    "lodash.isarguments": {
      "version": "3.1.0",
      "from": "lodash.isarguments@>=3.0.0 <4.0.0",
      "resolved": "https://registry.npmjs.org/lodash.isarguments/-/lodash.isarguments-3.1.0.tgz"
    },
    "lodash.isarray": {
      "version": "3.0.4",
      "from": "lodash.isarray@>=3.0.0 <4.0.0",
      "resolved": "https://registry.npmjs.org/lodash.isarray/-/lodash.isarray-3.0.4.tgz"
    },
    "lodash.isempty": {
      "version": "4.4.0",
      "from": "lodash.isempty@>=4.2.1 <5.0.0",
      "resolved": "https://registry.npmjs.org/lodash.isempty/-/lodash.isempty-4.4.0.tgz"
    },
    "lodash.isequal": {
      "version": "4.5.0",
      "from": "lodash.isequal@>=4.0.0 <5.0.0",
      "resolved": "https://registry.npmjs.org/lodash.isequal/-/lodash.isequal-4.5.0.tgz"
    },
    "lodash.isfunction": {
      "version": "2.4.1",
      "from": "lodash.isfunction@>=2.4.1 <2.5.0",
      "resolved": "https://registry.npmjs.org/lodash.isfunction/-/lodash.isfunction-2.4.1.tgz"
    },
    "lodash.isobject": {
      "version": "2.4.1",
      "from": "lodash.isobject@>=2.4.1 <2.5.0",
      "resolved": "https://registry.npmjs.org/lodash.isobject/-/lodash.isobject-2.4.1.tgz"
    },
    "lodash.isplainobject": {
      "version": "4.0.6",
      "from": "lodash.isplainobject@>=4.0.4 <5.0.0",
      "resolved": "https://registry.npmjs.org/lodash.isplainobject/-/lodash.isplainobject-4.0.6.tgz"
    },
    "lodash.isstring": {
      "version": "4.0.1",
      "from": "lodash.isstring@>=4.0.1 <5.0.0",
      "resolved": "https://registry.npmjs.org/lodash.isstring/-/lodash.isstring-4.0.1.tgz"
    },
    "lodash.keys": {
      "version": "3.1.2",
      "from": "lodash.keys@>=3.0.0 <4.0.0",
      "resolved": "https://registry.npmjs.org/lodash.keys/-/lodash.keys-3.1.2.tgz"
    },
    "lodash.keysin": {
      "version": "4.2.0",
      "from": "lodash.keysin@>=4.0.0 <5.0.0",
      "resolved": "https://registry.npmjs.org/lodash.keysin/-/lodash.keysin-4.2.0.tgz",
      "dev": true
    },
    "lodash.mapvalues": {
      "version": "4.6.0",
      "from": "lodash.mapvalues@>=4.4.0 <5.0.0",
      "resolved": "https://registry.npmjs.org/lodash.mapvalues/-/lodash.mapvalues-4.6.0.tgz"
    },
    "lodash.memoize": {
      "version": "3.0.4",
      "from": "lodash.memoize@>=3.0.3 <3.1.0",
      "resolved": "https://registry.npmjs.org/lodash.memoize/-/lodash.memoize-3.0.4.tgz"
    },
    "lodash.mergewith": {
      "version": "4.6.0",
      "from": "lodash.mergewith@>=4.6.0 <5.0.0",
      "resolved": "https://registry.npmjs.org/lodash.mergewith/-/lodash.mergewith-4.6.0.tgz"
    },
    "lodash.now": {
      "version": "2.4.1",
      "from": "lodash.now@>=2.4.1 <2.5.0",
      "resolved": "https://registry.npmjs.org/lodash.now/-/lodash.now-2.4.1.tgz"
    },
    "lodash.pick": {
      "version": "4.4.0",
      "from": "lodash.pick@>=4.2.1 <5.0.0",
      "resolved": "https://registry.npmjs.org/lodash.pick/-/lodash.pick-4.4.0.tgz"
    },
    "lodash.rest": {
      "version": "4.0.5",
      "from": "lodash.rest@>=4.0.0 <5.0.0",
      "resolved": "https://registry.npmjs.org/lodash.rest/-/lodash.rest-4.0.5.tgz",
      "dev": true
    },
    "lodash.restparam": {
      "version": "3.6.1",
      "from": "lodash.restparam@>=3.0.0 <4.0.0",
      "resolved": "https://registry.npmjs.org/lodash.restparam/-/lodash.restparam-3.6.1.tgz"
    },
    "lodash.tail": {
      "version": "4.1.1",
      "from": "lodash.tail@>=4.1.1 <5.0.0",
      "resolved": "https://registry.npmjs.org/lodash.tail/-/lodash.tail-4.1.1.tgz"
    },
    "lodash.template": {
      "version": "3.6.2",
      "from": "lodash.template@>=3.0.0 <4.0.0",
      "resolved": "https://registry.npmjs.org/lodash.template/-/lodash.template-3.6.2.tgz"
    },
    "lodash.templatesettings": {
      "version": "3.1.1",
      "from": "lodash.templatesettings@>=3.0.0 <4.0.0",
      "resolved": "https://registry.npmjs.org/lodash.templatesettings/-/lodash.templatesettings-3.1.1.tgz"
    },
    "lodash.uniq": {
      "version": "4.5.0",
      "from": "lodash.uniq@>=4.3.0 <5.0.0",
      "resolved": "https://registry.npmjs.org/lodash.uniq/-/lodash.uniq-4.5.0.tgz"
    },
    "lodash.values": {
      "version": "2.4.1",
      "from": "lodash.values@>=2.4.1 <2.5.0",
      "resolved": "https://registry.npmjs.org/lodash.values/-/lodash.values-2.4.1.tgz",
      "dependencies": {
        "lodash.keys": {
          "version": "2.4.1",
          "from": "lodash.keys@>=2.4.1 <2.5.0",
          "resolved": "https://registry.npmjs.org/lodash.keys/-/lodash.keys-2.4.1.tgz"
        }
      }
    },
    "log-driver": {
      "version": "1.2.5",
      "from": "log-driver@1.2.5",
      "resolved": "https://registry.npmjs.org/log-driver/-/log-driver-1.2.5.tgz",
      "dev": true
    },
    "log-symbols": {
      "version": "1.0.2",
      "from": "log-symbols@>=1.0.2 <2.0.0",
      "resolved": "https://registry.npmjs.org/log-symbols/-/log-symbols-1.0.2.tgz"
    },
    "log4js": {
      "version": "0.6.38",
      "from": "log4js@>=0.6.31 <0.7.0",
      "resolved": "https://registry.npmjs.org/log4js/-/log4js-0.6.38.tgz",
      "dev": true,
      "dependencies": {
        "isarray": {
          "version": "0.0.1",
          "from": "isarray@0.0.1",
          "resolved": "https://registry.npmjs.org/isarray/-/isarray-0.0.1.tgz",
          "dev": true
        },
        "readable-stream": {
          "version": "1.0.34",
          "from": "readable-stream@>=1.0.2 <1.1.0",
          "resolved": "https://registry.npmjs.org/readable-stream/-/readable-stream-1.0.34.tgz",
          "dev": true
        },
        "semver": {
          "version": "4.3.6",
          "from": "semver@>=4.3.3 <4.4.0",
          "resolved": "https://registry.npmjs.org/semver/-/semver-4.3.6.tgz",
          "dev": true
        }
      }
    },
    "logalot": {
      "version": "2.1.0",
      "from": "logalot@>=2.0.0 <3.0.0",
      "resolved": "https://registry.npmjs.org/logalot/-/logalot-2.1.0.tgz",
      "optional": true
    },
    "lolex": {
      "version": "1.6.0",
      "from": "lolex@>=1.4.0 <2.0.0",
      "resolved": "https://registry.npmjs.org/lolex/-/lolex-1.6.0.tgz",
      "dev": true
    },
    "longest": {
      "version": "1.0.1",
      "from": "longest@>=1.0.1 <2.0.0",
      "resolved": "https://registry.npmjs.org/longest/-/longest-1.0.1.tgz"
    },
    "loose-envify": {
      "version": "1.3.1",
      "from": "loose-envify@>=1.0.0 <2.0.0",
      "resolved": "https://registry.npmjs.org/loose-envify/-/loose-envify-1.3.1.tgz"
    },
    "loud-rejection": {
      "version": "1.6.0",
      "from": "loud-rejection@>=1.0.0 <2.0.0",
      "resolved": "https://registry.npmjs.org/loud-rejection/-/loud-rejection-1.6.0.tgz"
    },
    "lower-case": {
      "version": "1.1.4",
      "from": "lower-case@>=1.1.1 <2.0.0",
      "resolved": "https://registry.npmjs.org/lower-case/-/lower-case-1.1.4.tgz"
    },
    "lowercase-keys": {
      "version": "1.0.0",
      "from": "lowercase-keys@>=1.0.0 <2.0.0",
      "resolved": "https://registry.npmjs.org/lowercase-keys/-/lowercase-keys-1.0.0.tgz"
    },
    "lpad": {
      "version": "2.0.1",
      "from": "lpad@>=2.0.1 <3.0.0",
      "resolved": "https://registry.npmjs.org/lpad/-/lpad-2.0.1.tgz",
      "optional": true
    },
    "lpad-align": {
      "version": "1.1.0",
      "from": "lpad-align@>=1.0.1 <2.0.0",
      "resolved": "https://registry.npmjs.org/lpad-align/-/lpad-align-1.1.0.tgz",
      "optional": true
    },
    "lru-cache": {
      "version": "2.5.2",
      "from": "lru-cache@>=2.5.0 <2.6.0",
      "resolved": "https://registry.npmjs.org/lru-cache/-/lru-cache-2.5.2.tgz"
    },
    "lru-queue": {
      "version": "0.1.0",
      "from": "lru-queue@>=0.1.0 <0.2.0",
      "resolved": "https://registry.npmjs.org/lru-queue/-/lru-queue-0.1.0.tgz"
    },
    "macaddress": {
      "version": "0.2.8",
      "from": "macaddress@>=0.2.8 <0.3.0",
      "resolved": "https://registry.npmjs.org/macaddress/-/macaddress-0.2.8.tgz"
    },
    "mailcomposer": {
      "version": "4.0.1",
      "from": "mailcomposer@4.0.1",
      "resolved": "https://registry.npmjs.org/mailcomposer/-/mailcomposer-4.0.1.tgz"
    },
    "map-cache": {
      "version": "0.2.2",
      "from": "map-cache@>=0.2.0 <0.3.0",
      "resolved": "https://registry.npmjs.org/map-cache/-/map-cache-0.2.2.tgz"
    },
    "map-obj": {
      "version": "1.0.1",
      "from": "map-obj@>=1.0.1 <2.0.0",
      "resolved": "https://registry.npmjs.org/map-obj/-/map-obj-1.0.1.tgz"
    },
    "map-stream": {
      "version": "0.1.0",
      "from": "map-stream@>=0.1.0 <0.2.0",
      "resolved": "https://registry.npmjs.org/map-stream/-/map-stream-0.1.0.tgz"
    },
    "markdown-it": {
      "version": "8.3.1",
      "from": "markdown-it@>=8.2.2 <9.0.0",
      "resolved": "https://registry.npmjs.org/markdown-it/-/markdown-it-8.3.1.tgz"
    },
    "markdown-it-emoji": {
      "version": "1.3.0",
      "from": "markdown-it-emoji@>=1.1.1 <2.0.0",
      "resolved": "https://registry.npmjs.org/markdown-it-emoji/-/markdown-it-emoji-1.3.0.tgz"
    },
    "markdown-it-link-attributes": {
      "version": "1.0.0",
      "from": "markdown-it-link-attributes@1.0.0",
      "resolved": "https://registry.npmjs.org/markdown-it-link-attributes/-/markdown-it-link-attributes-1.0.0.tgz"
    },
    "markdown-it-linkify-images": {
      "version": "1.0.0",
      "from": "markdown-it-linkify-images@1.0.0",
      "resolved": "https://registry.npmjs.org/markdown-it-linkify-images/-/markdown-it-linkify-images-1.0.0.tgz"
    },
    "math-expression-evaluator": {
      "version": "1.2.16",
      "from": "math-expression-evaluator@>=1.2.14 <2.0.0",
      "resolved": "https://registry.npmjs.org/math-expression-evaluator/-/math-expression-evaluator-1.2.16.tgz"
    },
    "maxmin": {
      "version": "0.2.2",
      "from": "maxmin@>=0.2.0 <0.3.0",
      "resolved": "https://registry.npmjs.org/maxmin/-/maxmin-0.2.2.tgz",
      "dependencies": {
        "ansi-regex": {
          "version": "0.2.1",
          "from": "ansi-regex@>=0.2.0 <0.3.0",
          "resolved": "https://registry.npmjs.org/ansi-regex/-/ansi-regex-0.2.1.tgz"
        },
        "ansi-styles": {
          "version": "1.1.0",
          "from": "ansi-styles@>=1.1.0 <2.0.0",
          "resolved": "https://registry.npmjs.org/ansi-styles/-/ansi-styles-1.1.0.tgz"
        },
        "chalk": {
          "version": "0.5.1",
          "from": "chalk@>=0.5.0 <0.6.0",
          "resolved": "https://registry.npmjs.org/chalk/-/chalk-0.5.1.tgz"
        },
        "has-ansi": {
          "version": "0.1.0",
          "from": "has-ansi@>=0.1.0 <0.2.0",
          "resolved": "https://registry.npmjs.org/has-ansi/-/has-ansi-0.1.0.tgz"
        },
        "strip-ansi": {
          "version": "0.3.0",
          "from": "strip-ansi@>=0.3.0 <0.4.0",
          "resolved": "https://registry.npmjs.org/strip-ansi/-/strip-ansi-0.3.0.tgz"
        },
        "supports-color": {
          "version": "0.2.0",
          "from": "supports-color@>=0.2.0 <0.3.0",
          "resolved": "https://registry.npmjs.org/supports-color/-/supports-color-0.2.0.tgz"
        }
      }
    },
    "mdurl": {
      "version": "1.0.1",
      "from": "mdurl@>=1.0.1 <2.0.0",
      "resolved": "https://registry.npmjs.org/mdurl/-/mdurl-1.0.1.tgz"
    },
    "media-typer": {
      "version": "0.3.0",
      "from": "media-typer@0.3.0",
      "resolved": "https://registry.npmjs.org/media-typer/-/media-typer-0.3.0.tgz"
    },
    "mem": {
      "version": "1.1.0",
      "from": "mem@>=1.1.0 <2.0.0",
      "resolved": "https://registry.npmjs.org/mem/-/mem-1.1.0.tgz"
    },
    "memoizee": {
      "version": "0.3.10",
      "from": "memoizee@>=0.3.8 <0.4.0",
      "resolved": "https://registry.npmjs.org/memoizee/-/memoizee-0.3.10.tgz"
    },
    "memory-fs": {
      "version": "0.4.1",
      "from": "memory-fs@>=0.4.1 <0.5.0",
      "resolved": "https://registry.npmjs.org/memory-fs/-/memory-fs-0.4.1.tgz"
    },
    "meow": {
      "version": "3.7.0",
      "from": "meow@>=3.1.0 <4.0.0",
      "resolved": "https://registry.npmjs.org/meow/-/meow-3.7.0.tgz",
      "dependencies": {
        "minimist": {
          "version": "1.2.0",
          "from": "minimist@>=1.1.3 <2.0.0",
          "resolved": "https://registry.npmjs.org/minimist/-/minimist-1.2.0.tgz"
        }
      }
    },
    "merge-descriptors": {
      "version": "1.0.1",
      "from": "merge-descriptors@1.0.1",
      "resolved": "https://registry.npmjs.org/merge-descriptors/-/merge-descriptors-1.0.1.tgz"
    },
    "merge-stream": {
      "version": "1.0.1",
      "from": "merge-stream@>=1.0.0 <2.0.0",
      "resolved": "https://registry.npmjs.org/merge-stream/-/merge-stream-1.0.1.tgz"
    },
    "method-override": {
      "version": "2.3.8",
      "from": "method-override@>=2.3.5 <3.0.0",
      "resolved": "https://registry.npmjs.org/method-override/-/method-override-2.3.8.tgz"
    },
    "methods": {
      "version": "1.1.2",
      "from": "methods@>=1.1.1 <2.0.0",
      "resolved": "https://registry.npmjs.org/methods/-/methods-1.1.2.tgz"
    },
    "micromatch": {
      "version": "2.3.11",
      "from": "micromatch@>=2.3.11 <3.0.0",
      "resolved": "https://registry.npmjs.org/micromatch/-/micromatch-2.3.11.tgz"
    },
    "miller-rabin": {
      "version": "4.0.0",
      "from": "miller-rabin@>=4.0.0 <5.0.0",
      "resolved": "https://registry.npmjs.org/miller-rabin/-/miller-rabin-4.0.0.tgz"
    },
    "mime": {
      "version": "1.2.11",
      "from": "mime@>=1.2.9 <1.3.0",
      "resolved": "https://registry.npmjs.org/mime/-/mime-1.2.11.tgz"
    },
    "mime-db": {
      "version": "1.27.0",
      "from": "mime-db@>=1.27.0 <1.28.0",
      "resolved": "https://registry.npmjs.org/mime-db/-/mime-db-1.27.0.tgz"
    },
    "mime-types": {
      "version": "2.1.15",
      "from": "mime-types@>=2.1.7 <2.2.0",
      "resolved": "https://registry.npmjs.org/mime-types/-/mime-types-2.1.15.tgz"
    },
    "mimic-fn": {
      "version": "1.1.0",
      "from": "mimic-fn@>=1.0.0 <2.0.0",
      "resolved": "https://registry.npmjs.org/mimic-fn/-/mimic-fn-1.1.0.tgz"
    },
    "minimalistic-assert": {
      "version": "1.0.0",
      "from": "minimalistic-assert@>=1.0.0 <2.0.0",
      "resolved": "https://registry.npmjs.org/minimalistic-assert/-/minimalistic-assert-1.0.0.tgz"
    },
    "minimalistic-crypto-utils": {
      "version": "1.0.1",
      "from": "minimalistic-crypto-utils@>=1.0.0 <2.0.0",
      "resolved": "https://registry.npmjs.org/minimalistic-crypto-utils/-/minimalistic-crypto-utils-1.0.1.tgz"
    },
    "minimatch": {
      "version": "3.0.3",
      "from": "minimatch@>=3.0.2 <4.0.0",
      "resolved": "https://registry.npmjs.org/minimatch/-/minimatch-3.0.3.tgz"
    },
    "minimist": {
      "version": "0.0.8",
      "from": "minimist@0.0.8",
      "resolved": "https://registry.npmjs.org/minimist/-/minimist-0.0.8.tgz"
    },
    "mixin-object": {
      "version": "2.0.1",
      "from": "mixin-object@>=2.0.1 <3.0.0",
      "resolved": "https://registry.npmjs.org/mixin-object/-/mixin-object-2.0.1.tgz",
      "dependencies": {
        "for-in": {
          "version": "0.1.8",
          "from": "for-in@>=0.1.3 <0.2.0",
          "resolved": "https://registry.npmjs.org/for-in/-/for-in-0.1.8.tgz"
        }
      }
    },
    "mkdirp": {
      "version": "0.5.1",
      "from": "mkdirp@>=0.5.1 <0.6.0",
      "resolved": "https://registry.npmjs.org/mkdirp/-/mkdirp-0.5.1.tgz"
    },
    "mkpath": {
      "version": "0.1.0",
      "from": "mkpath@>=0.1.0 <0.2.0",
      "resolved": "https://registry.npmjs.org/mkpath/-/mkpath-0.1.0.tgz"
    },
    "mocha": {
      "version": "3.2.0",
      "from": "mocha@>=3.2.0 <4.0.0",
      "resolved": "https://registry.npmjs.org/mocha/-/mocha-3.2.0.tgz",
      "dependencies": {
        "debug": {
          "version": "2.2.0",
          "from": "debug@2.2.0",
          "resolved": "https://registry.npmjs.org/debug/-/debug-2.2.0.tgz"
        },
        "glob": {
          "version": "7.0.5",
          "from": "glob@7.0.5",
          "resolved": "https://registry.npmjs.org/glob/-/glob-7.0.5.tgz"
        },
        "ms": {
          "version": "0.7.1",
          "from": "ms@0.7.1",
          "resolved": "https://registry.npmjs.org/ms/-/ms-0.7.1.tgz"
        },
        "supports-color": {
          "version": "3.1.2",
          "from": "supports-color@3.1.2",
          "resolved": "https://registry.npmjs.org/supports-color/-/supports-color-3.1.2.tgz"
        }
      }
    },
    "mocha-nightwatch": {
      "version": "3.2.1",
      "from": "mocha-nightwatch@3.2.1",
      "resolved": "https://registry.npmjs.org/mocha-nightwatch/-/mocha-nightwatch-3.2.1.tgz",
      "dev": true,
      "dependencies": {
        "debug": {
          "version": "2.2.0",
          "from": "debug@2.2.0",
          "resolved": "https://registry.npmjs.org/debug/-/debug-2.2.0.tgz",
          "dev": true
        },
        "glob": {
          "version": "7.0.5",
          "from": "glob@7.0.5",
          "resolved": "https://registry.npmjs.org/glob/-/glob-7.0.5.tgz",
          "dev": true
        },
        "ms": {
          "version": "0.7.1",
          "from": "ms@0.7.1",
          "resolved": "https://registry.npmjs.org/ms/-/ms-0.7.1.tgz",
          "dev": true
        },
        "supports-color": {
          "version": "3.1.2",
          "from": "supports-color@3.1.2",
          "resolved": "https://registry.npmjs.org/supports-color/-/supports-color-3.1.2.tgz",
          "dev": true
        }
      }
    },
    "modify-filename": {
      "version": "1.1.0",
      "from": "modify-filename@>=1.1.0 <2.0.0",
      "resolved": "https://registry.npmjs.org/modify-filename/-/modify-filename-1.1.0.tgz"
    },
    "module-deps": {
      "version": "4.1.1",
      "from": "module-deps@>=4.0.2 <5.0.0",
      "resolved": "https://registry.npmjs.org/module-deps/-/module-deps-4.1.1.tgz"
    },
    "moment": {
      "version": "2.18.1",
      "from": "moment@>=2.13.0 <3.0.0",
      "resolved": "https://registry.npmjs.org/moment/-/moment-2.18.1.tgz"
    },
    "moment-recur": {
      "version": "1.0.6",
      "from": "habitrpg/moment-recur#v1.0.6",
      "resolved": "git://github.com/habitrpg/moment-recur.git#f147ef27bbc26ca67638385f3db4a44084c76626"
    },
    "mongodb": {
      "version": "2.2.25",
      "from": "mongodb@2.2.25",
      "resolved": "https://registry.npmjs.org/mongodb/-/mongodb-2.2.25.tgz",
      "dependencies": {
        "es6-promise": {
          "version": "3.2.1",
          "from": "es6-promise@3.2.1",
          "resolved": "https://registry.npmjs.org/es6-promise/-/es6-promise-3.2.1.tgz"
        },
        "readable-stream": {
          "version": "2.1.5",
          "from": "readable-stream@2.1.5",
          "resolved": "https://registry.npmjs.org/readable-stream/-/readable-stream-2.1.5.tgz"
        }
      }
    },
    "mongodb-core": {
      "version": "2.1.9",
      "from": "mongodb-core@2.1.9",
      "resolved": "https://registry.npmjs.org/mongodb-core/-/mongodb-core-2.1.9.tgz"
    },
    "mongoose": {
      "version": "4.9.2",
      "from": "mongoose@>=4.8.6 <5.0.0",
      "resolved": "https://registry.npmjs.org/mongoose/-/mongoose-4.9.2.tgz",
      "dependencies": {
        "async": {
          "version": "2.1.4",
          "from": "async@2.1.4",
          "resolved": "https://registry.npmjs.org/async/-/async-2.1.4.tgz"
        }
      }
    },
    "mongoose-id-autoinc": {
      "version": "2013.7.14-4",
      "from": "mongoose-id-autoinc@>=2013.7.14-4 <2013.8.0",
      "resolved": "https://registry.npmjs.org/mongoose-id-autoinc/-/mongoose-id-autoinc-2013.7.14-4.tgz"
    },
    "mongoskin": {
      "version": "2.1.0",
      "from": "mongoskin@>=2.1.0 <2.2.0",
      "resolved": "https://registry.npmjs.org/mongoskin/-/mongoskin-2.1.0.tgz",
      "dev": true
    },
    "monk": {
      "version": "4.0.0",
      "from": "monk@>=4.0.0 <5.0.0",
      "resolved": "https://registry.npmjs.org/monk/-/monk-4.0.0.tgz",
      "dev": true
    },
    "morgan": {
      "version": "1.8.1",
      "from": "morgan@>=1.7.0 <2.0.0",
      "resolved": "https://registry.npmjs.org/morgan/-/morgan-1.8.1.tgz",
      "dependencies": {
        "debug": {
          "version": "2.6.1",
          "from": "debug@2.6.1",
          "resolved": "https://registry.npmjs.org/debug/-/debug-2.6.1.tgz"
        }
      }
    },
    "mout": {
      "version": "0.9.1",
      "from": "mout@>=0.9.0 <0.10.0",
      "resolved": "https://registry.npmjs.org/mout/-/mout-0.9.1.tgz"
    },
    "mpath": {
      "version": "0.2.1",
      "from": "mpath@0.2.1",
      "resolved": "https://registry.npmjs.org/mpath/-/mpath-0.2.1.tgz"
    },
    "mpns": {
      "version": "2.1.0",
      "from": "mpns@>=2.1.0 <3.0.0",
      "resolved": "https://registry.npmjs.org/mpns/-/mpns-2.1.0.tgz"
    },
    "mpromise": {
      "version": "0.5.5",
      "from": "mpromise@0.5.5",
      "resolved": "https://registry.npmjs.org/mpromise/-/mpromise-0.5.5.tgz"
    },
    "mquery": {
      "version": "2.3.0",
      "from": "mquery@2.3.0",
      "resolved": "https://registry.npmjs.org/mquery/-/mquery-2.3.0.tgz",
      "dependencies": {
        "bluebird": {
          "version": "2.10.2",
          "from": "bluebird@2.10.2",
          "resolved": "https://registry.npmjs.org/bluebird/-/bluebird-2.10.2.tgz"
        },
        "debug": {
          "version": "2.2.0",
          "from": "debug@2.2.0",
          "resolved": "https://registry.npmjs.org/debug/-/debug-2.2.0.tgz"
        },
        "ms": {
          "version": "0.7.1",
          "from": "ms@0.7.1",
          "resolved": "https://registry.npmjs.org/ms/-/ms-0.7.1.tgz"
        },
        "sliced": {
          "version": "0.0.5",
          "from": "sliced@0.0.5",
          "resolved": "https://registry.npmjs.org/sliced/-/sliced-0.0.5.tgz"
        }
      }
    },
    "ms": {
      "version": "0.7.2",
      "from": "ms@0.7.2",
      "resolved": "https://registry.npmjs.org/ms/-/ms-0.7.2.tgz"
    },
    "multipipe": {
      "version": "0.1.2",
      "from": "multipipe@>=0.1.2 <0.2.0",
      "resolved": "https://registry.npmjs.org/multipipe/-/multipipe-0.1.2.tgz",
      "dependencies": {
        "duplexer2": {
          "version": "0.0.2",
          "from": "duplexer2@0.0.2",
          "resolved": "https://registry.npmjs.org/duplexer2/-/duplexer2-0.0.2.tgz"
        },
        "isarray": {
          "version": "0.0.1",
          "from": "isarray@0.0.1",
          "resolved": "https://registry.npmjs.org/isarray/-/isarray-0.0.1.tgz"
        },
        "readable-stream": {
          "version": "1.1.14",
          "from": "readable-stream@>=1.1.9 <1.2.0",
          "resolved": "https://registry.npmjs.org/readable-stream/-/readable-stream-1.1.14.tgz"
        }
      }
    },
    "muri": {
      "version": "1.2.1",
      "from": "muri@1.2.1",
      "resolved": "https://registry.npmjs.org/muri/-/muri-1.2.1.tgz"
    },
    "mute-stream": {
      "version": "0.0.4",
      "from": "mute-stream@0.0.4",
      "resolved": "https://registry.npmjs.org/mute-stream/-/mute-stream-0.0.4.tgz"
    },
    "nan": {
      "version": "2.5.0",
      "from": "nan@2.5.0",
      "resolved": "https://registry.npmjs.org/nan/-/nan-2.5.0.tgz"
    },
    "natives": {
      "version": "1.1.0",
      "from": "natives@>=1.1.0 <2.0.0",
      "resolved": "https://registry.npmjs.org/natives/-/natives-1.1.0.tgz"
    },
    "natural-compare": {
      "version": "1.4.0",
      "from": "natural-compare@>=1.4.0 <2.0.0",
      "resolved": "https://registry.npmjs.org/natural-compare/-/natural-compare-1.4.0.tgz",
      "dev": true
    },
    "ncname": {
      "version": "1.0.0",
      "from": "ncname@>=1.0.0 <1.1.0",
      "resolved": "https://registry.npmjs.org/ncname/-/ncname-1.0.0.tgz"
    },
    "nconf": {
      "version": "0.8.4",
      "from": "nconf@>=0.8.2 <0.9.0",
      "resolved": "https://registry.npmjs.org/nconf/-/nconf-0.8.4.tgz",
      "dependencies": {
        "cliui": {
          "version": "3.2.0",
          "from": "cliui@>=3.0.3 <4.0.0",
          "resolved": "https://registry.npmjs.org/cliui/-/cliui-3.2.0.tgz"
        },
        "window-size": {
          "version": "0.1.4",
          "from": "window-size@>=0.1.4 <0.2.0",
          "resolved": "https://registry.npmjs.org/window-size/-/window-size-0.1.4.tgz"
        },
        "yargs": {
          "version": "3.32.0",
          "from": "yargs@>=3.19.0 <4.0.0",
          "resolved": "https://registry.npmjs.org/yargs/-/yargs-3.32.0.tgz"
        }
      }
    },
    "ndarray": {
      "version": "1.0.18",
      "from": "ndarray@>=1.0.15 <1.1.0",
      "resolved": "https://registry.npmjs.org/ndarray/-/ndarray-1.0.18.tgz"
    },
    "ndarray-fill": {
      "version": "1.0.2",
      "from": "ndarray-fill@>=1.0.1 <1.1.0",
      "resolved": "https://registry.npmjs.org/ndarray-fill/-/ndarray-fill-1.0.2.tgz"
    },
    "ndarray-pack": {
      "version": "1.2.1",
      "from": "ndarray-pack@>=1.1.1 <2.0.0",
      "resolved": "https://registry.npmjs.org/ndarray-pack/-/ndarray-pack-1.2.1.tgz"
    },
    "negotiator": {
      "version": "0.6.1",
      "from": "negotiator@0.6.1",
      "resolved": "https://registry.npmjs.org/negotiator/-/negotiator-0.6.1.tgz"
    },
    "nested-error-stacks": {
      "version": "1.0.2",
      "from": "nested-error-stacks@>=1.0.0 <2.0.0",
      "resolved": "https://registry.npmjs.org/nested-error-stacks/-/nested-error-stacks-1.0.2.tgz"
    },
    "netmask": {
      "version": "1.0.6",
      "from": "netmask@>=1.0.4 <1.1.0",
      "resolved": "https://registry.npmjs.org/netmask/-/netmask-1.0.6.tgz",
      "dev": true
    },
    "new-from": {
      "version": "0.0.3",
      "from": "new-from@0.0.3",
      "resolved": "https://registry.npmjs.org/new-from/-/new-from-0.0.3.tgz",
      "dev": true,
      "dependencies": {
        "isarray": {
          "version": "0.0.1",
          "from": "isarray@0.0.1",
          "resolved": "https://registry.npmjs.org/isarray/-/isarray-0.0.1.tgz",
          "dev": true
        },
        "readable-stream": {
          "version": "1.1.14",
          "from": "readable-stream@>=1.1.8 <1.2.0",
          "resolved": "https://registry.npmjs.org/readable-stream/-/readable-stream-1.1.14.tgz",
          "dev": true
        }
      }
    },
    "next-tick": {
      "version": "0.2.2",
      "from": "next-tick@>=0.2.2 <0.3.0",
      "resolved": "https://registry.npmjs.org/next-tick/-/next-tick-0.2.2.tgz"
    },
    "nib": {
      "version": "1.1.2",
      "from": "nib@>=1.1.0 <2.0.0",
      "resolved": "https://registry.npmjs.org/nib/-/nib-1.1.2.tgz",
      "dependencies": {
        "glob": {
          "version": "7.0.6",
          "from": "glob@>=7.0.0 <7.1.0",
          "resolved": "https://registry.npmjs.org/glob/-/glob-7.0.6.tgz"
        },
        "sax": {
          "version": "0.5.8",
          "from": "sax@>=0.5.0 <0.6.0",
          "resolved": "https://registry.npmjs.org/sax/-/sax-0.5.8.tgz"
        },
        "source-map": {
          "version": "0.1.43",
          "from": "source-map@>=0.1.0 <0.2.0",
          "resolved": "https://registry.npmjs.org/source-map/-/source-map-0.1.43.tgz"
        },
        "stylus": {
          "version": "0.54.5",
          "from": "stylus@0.54.5",
          "resolved": "https://registry.npmjs.org/stylus/-/stylus-0.54.5.tgz"
        }
      }
    },
    "nightwatch": {
      "version": "0.9.14",
      "from": "nightwatch@>=0.9.12 <0.10.0",
      "resolved": "https://registry.npmjs.org/nightwatch/-/nightwatch-0.9.14.tgz",
      "dev": true,
      "dependencies": {
        "mkpath": {
          "version": "1.0.0",
          "from": "mkpath@1.0.0",
          "resolved": "https://registry.npmjs.org/mkpath/-/mkpath-1.0.0.tgz",
          "dev": true
        },
        "q": {
          "version": "1.4.1",
          "from": "q@1.4.1",
          "resolved": "https://registry.npmjs.org/q/-/q-1.4.1.tgz",
          "dev": true
        }
      }
    },
    "no-case": {
      "version": "2.3.1",
      "from": "no-case@>=2.2.0 <3.0.0",
      "resolved": "https://registry.npmjs.org/no-case/-/no-case-2.3.1.tgz"
    },
    "node-bitmap": {
      "version": "0.0.1",
      "from": "node-bitmap@0.0.1",
      "resolved": "https://registry.npmjs.org/node-bitmap/-/node-bitmap-0.0.1.tgz"
    },
    "node-forge": {
      "version": "0.6.49",
      "from": "node-forge@>=0.6.20 <0.7.0",
      "resolved": "https://registry.npmjs.org/node-forge/-/node-forge-0.6.49.tgz"
    },
    "node-gcm": {
      "version": "0.14.5",
      "from": "node-gcm@>=0.14.4 <0.15.0",
      "resolved": "https://registry.npmjs.org/node-gcm/-/node-gcm-0.14.5.tgz",
      "dependencies": {
        "caseless": {
          "version": "0.12.0",
          "from": "caseless@>=0.12.0 <0.13.0",
          "resolved": "https://registry.npmjs.org/caseless/-/caseless-0.12.0.tgz"
        },
        "debug": {
          "version": "0.8.1",
          "from": "debug@>=0.8.1 <0.9.0",
          "resolved": "https://registry.npmjs.org/debug/-/debug-0.8.1.tgz"
        },
        "form-data": {
          "version": "2.1.2",
          "from": "form-data@>=2.1.1 <2.2.0",
          "resolved": "https://registry.npmjs.org/form-data/-/form-data-2.1.2.tgz"
        },
        "har-validator": {
          "version": "4.2.1",
          "from": "har-validator@>=4.2.1 <4.3.0",
          "resolved": "https://registry.npmjs.org/har-validator/-/har-validator-4.2.1.tgz"
        },
        "lodash": {
          "version": "3.10.1",
          "from": "lodash@>=3.10.1 <4.0.0",
          "resolved": "https://registry.npmjs.org/lodash/-/lodash-3.10.1.tgz"
        },
        "qs": {
          "version": "6.4.0",
          "from": "qs@>=6.4.0 <6.5.0",
          "resolved": "https://registry.npmjs.org/qs/-/qs-6.4.0.tgz"
        },
        "request": {
          "version": "2.81.0",
          "from": "request@>=2.81.0 <3.0.0",
          "resolved": "https://registry.npmjs.org/request/-/request-2.81.0.tgz"
        },
        "tunnel-agent": {
          "version": "0.6.0",
          "from": "tunnel-agent@>=0.6.0 <0.7.0",
          "resolved": "https://registry.npmjs.org/tunnel-agent/-/tunnel-agent-0.6.0.tgz"
        }
      }
    },
    "node-gyp": {
      "version": "3.6.0",
      "from": "node-gyp@>=3.3.1 <4.0.0",
      "resolved": "https://registry.npmjs.org/node-gyp/-/node-gyp-3.6.0.tgz",
      "dependencies": {
        "glob": {
          "version": "7.1.1",
          "from": "glob@>=7.0.3 <8.0.0",
          "resolved": "https://registry.npmjs.org/glob/-/glob-7.1.1.tgz"
        },
        "semver": {
          "version": "5.3.0",
          "from": "semver@>=5.3.0 <5.4.0",
          "resolved": "https://registry.npmjs.org/semver/-/semver-5.3.0.tgz"
        }
      }
    },
    "node-libs-browser": {
      "version": "2.0.0",
      "from": "node-libs-browser@>=2.0.0 <3.0.0",
      "resolved": "https://registry.npmjs.org/node-libs-browser/-/node-libs-browser-2.0.0.tgz",
      "dependencies": {
        "crypto-browserify": {
          "version": "3.11.0",
          "from": "crypto-browserify@>=3.11.0 <4.0.0",
          "resolved": "https://registry.npmjs.org/crypto-browserify/-/crypto-browserify-3.11.0.tgz"
        },
        "os-browserify": {
          "version": "0.2.1",
          "from": "os-browserify@>=0.2.0 <0.3.0",
          "resolved": "https://registry.npmjs.org/os-browserify/-/os-browserify-0.2.1.tgz"
        },
        "timers-browserify": {
          "version": "2.0.2",
          "from": "timers-browserify@>=2.0.2 <3.0.0",
          "resolved": "https://registry.npmjs.org/timers-browserify/-/timers-browserify-2.0.2.tgz"
        },
        "url": {
          "version": "0.11.0",
          "from": "url@>=0.11.0 <0.12.0",
          "resolved": "https://registry.npmjs.org/url/-/url-0.11.0.tgz",
          "dependencies": {
            "punycode": {
              "version": "1.3.2",
              "from": "punycode@1.3.2",
              "resolved": "https://registry.npmjs.org/punycode/-/punycode-1.3.2.tgz"
            }
          }
        }
      }
    },
    "node-pre-gyp": {
      "version": "0.6.32",
      "from": "node-pre-gyp@0.6.32",
      "resolved": "https://registry.npmjs.org/node-pre-gyp/-/node-pre-gyp-0.6.32.tgz",
      "dependencies": {
        "caseless": {
          "version": "0.12.0",
          "from": "caseless@>=0.12.0 <0.13.0",
          "resolved": "https://registry.npmjs.org/caseless/-/caseless-0.12.0.tgz"
        },
        "form-data": {
          "version": "2.1.2",
          "from": "form-data@>=2.1.1 <2.2.0",
          "resolved": "https://registry.npmjs.org/form-data/-/form-data-2.1.2.tgz"
        },
        "glob": {
          "version": "7.1.1",
          "from": "glob@>=7.0.5 <8.0.0",
          "resolved": "https://registry.npmjs.org/glob/-/glob-7.1.1.tgz"
        },
        "har-validator": {
          "version": "4.2.1",
          "from": "har-validator@>=4.2.1 <4.3.0",
          "resolved": "https://registry.npmjs.org/har-validator/-/har-validator-4.2.1.tgz"
        },
        "qs": {
          "version": "6.4.0",
          "from": "qs@>=6.4.0 <6.5.0",
          "resolved": "https://registry.npmjs.org/qs/-/qs-6.4.0.tgz"
        },
        "request": {
          "version": "2.81.0",
          "from": "request@>=2.79.0 <3.0.0",
          "resolved": "https://registry.npmjs.org/request/-/request-2.81.0.tgz"
        },
        "rimraf": {
          "version": "2.5.4",
          "from": "rimraf@>=2.5.4 <2.6.0",
          "resolved": "https://registry.npmjs.org/rimraf/-/rimraf-2.5.4.tgz"
        },
        "semver": {
          "version": "5.3.0",
          "from": "semver@>=5.3.0 <5.4.0",
          "resolved": "https://registry.npmjs.org/semver/-/semver-5.3.0.tgz"
        },
        "tunnel-agent": {
          "version": "0.6.0",
          "from": "tunnel-agent@>=0.6.0 <0.7.0",
          "resolved": "https://registry.npmjs.org/tunnel-agent/-/tunnel-agent-0.6.0.tgz"
        }
      }
    },
    "node-sass": {
      "version": "4.5.2",
      "from": "node-sass@>=4.5.0 <5.0.0",
      "resolved": "https://registry.npmjs.org/node-sass/-/node-sass-4.5.2.tgz",
      "dependencies": {
        "caseless": {
          "version": "0.12.0",
          "from": "caseless@>=0.12.0 <0.13.0",
          "resolved": "https://registry.npmjs.org/caseless/-/caseless-0.12.0.tgz"
        },
        "cross-spawn": {
          "version": "3.0.1",
          "from": "cross-spawn@>=3.0.0 <4.0.0",
          "resolved": "https://registry.npmjs.org/cross-spawn/-/cross-spawn-3.0.1.tgz"
        },
        "form-data": {
          "version": "2.1.2",
          "from": "form-data@>=2.1.1 <2.2.0",
          "resolved": "https://registry.npmjs.org/form-data/-/form-data-2.1.2.tgz"
        },
        "gaze": {
          "version": "1.1.2",
          "from": "gaze@>=1.0.0 <2.0.0",
          "resolved": "https://registry.npmjs.org/gaze/-/gaze-1.1.2.tgz"
        },
        "glob": {
          "version": "7.1.1",
          "from": "glob@>=7.0.3 <8.0.0",
          "resolved": "https://registry.npmjs.org/glob/-/glob-7.1.1.tgz"
        },
        "globule": {
          "version": "1.1.0",
          "from": "globule@>=1.0.0 <2.0.0",
          "resolved": "https://registry.npmjs.org/globule/-/globule-1.1.0.tgz"
        },
        "har-validator": {
          "version": "4.2.1",
          "from": "har-validator@>=4.2.1 <4.3.0",
          "resolved": "https://registry.npmjs.org/har-validator/-/har-validator-4.2.1.tgz"
        },
        "lodash": {
          "version": "4.16.6",
          "from": "lodash@>=4.16.4 <4.17.0",
          "resolved": "https://registry.npmjs.org/lodash/-/lodash-4.16.6.tgz"
        },
        "lodash.assign": {
          "version": "4.2.0",
          "from": "lodash.assign@>=4.2.0 <5.0.0",
          "resolved": "https://registry.npmjs.org/lodash.assign/-/lodash.assign-4.2.0.tgz"
        },
        "lru-cache": {
          "version": "4.0.2",
          "from": "lru-cache@>=4.0.1 <5.0.0",
          "resolved": "https://registry.npmjs.org/lru-cache/-/lru-cache-4.0.2.tgz"
        },
        "qs": {
          "version": "6.4.0",
          "from": "qs@>=6.4.0 <6.5.0",
          "resolved": "https://registry.npmjs.org/qs/-/qs-6.4.0.tgz"
        },
        "request": {
          "version": "2.81.0",
          "from": "request@>=2.79.0 <3.0.0",
          "resolved": "https://registry.npmjs.org/request/-/request-2.81.0.tgz"
        },
        "tunnel-agent": {
          "version": "0.6.0",
          "from": "tunnel-agent@>=0.6.0 <0.7.0",
          "resolved": "https://registry.npmjs.org/tunnel-agent/-/tunnel-agent-0.6.0.tgz"
        },
        "which": {
          "version": "1.2.14",
          "from": "which@>=1.2.9 <2.0.0",
          "resolved": "https://registry.npmjs.org/which/-/which-1.2.14.tgz"
        }
      }
    },
    "node-status-codes": {
      "version": "1.0.0",
      "from": "node-status-codes@>=1.0.0 <2.0.0",
      "resolved": "https://registry.npmjs.org/node-status-codes/-/node-status-codes-1.0.0.tgz"
    },
    "nodemailer": {
      "version": "2.7.2",
      "from": "nodemailer@>=2.3.2 <3.0.0",
      "resolved": "https://registry.npmjs.org/nodemailer/-/nodemailer-2.7.2.tgz"
    },
    "nodemailer-direct-transport": {
      "version": "3.3.2",
      "from": "nodemailer-direct-transport@3.3.2",
      "resolved": "https://registry.npmjs.org/nodemailer-direct-transport/-/nodemailer-direct-transport-3.3.2.tgz"
    },
    "nodemailer-fetch": {
      "version": "1.6.0",
      "from": "nodemailer-fetch@1.6.0",
      "resolved": "https://registry.npmjs.org/nodemailer-fetch/-/nodemailer-fetch-1.6.0.tgz"
    },
    "nodemailer-shared": {
      "version": "1.1.0",
      "from": "nodemailer-shared@1.1.0",
      "resolved": "https://registry.npmjs.org/nodemailer-shared/-/nodemailer-shared-1.1.0.tgz"
    },
    "nodemailer-smtp-pool": {
      "version": "2.8.2",
      "from": "nodemailer-smtp-pool@2.8.2",
      "resolved": "https://registry.npmjs.org/nodemailer-smtp-pool/-/nodemailer-smtp-pool-2.8.2.tgz"
    },
    "nodemailer-smtp-transport": {
      "version": "2.7.2",
      "from": "nodemailer-smtp-transport@2.7.2",
      "resolved": "https://registry.npmjs.org/nodemailer-smtp-transport/-/nodemailer-smtp-transport-2.7.2.tgz"
    },
    "nodemailer-wellknown": {
      "version": "0.1.10",
      "from": "nodemailer-wellknown@0.1.10",
      "resolved": "https://registry.npmjs.org/nodemailer-wellknown/-/nodemailer-wellknown-0.1.10.tgz"
    },
    "nodemon": {
      "version": "1.11.0",
      "from": "nodemon@>=1.10.2 <2.0.0",
      "resolved": "https://registry.npmjs.org/nodemon/-/nodemon-1.11.0.tgz",
      "dependencies": {
        "configstore": {
          "version": "1.4.0",
          "from": "configstore@>=1.0.0 <2.0.0",
          "resolved": "https://registry.npmjs.org/configstore/-/configstore-1.4.0.tgz"
        },
        "got": {
          "version": "3.3.1",
          "from": "got@>=3.2.0 <4.0.0",
          "resolved": "https://registry.npmjs.org/got/-/got-3.3.1.tgz",
          "dependencies": {
            "object-assign": {
              "version": "3.0.0",
              "from": "object-assign@>=3.0.0 <4.0.0",
              "resolved": "https://registry.npmjs.org/object-assign/-/object-assign-3.0.0.tgz"
            }
          }
        },
        "latest-version": {
          "version": "1.0.1",
          "from": "latest-version@>=1.0.0 <2.0.0",
          "resolved": "https://registry.npmjs.org/latest-version/-/latest-version-1.0.1.tgz"
        },
        "nopt": {
          "version": "1.0.10",
          "from": "nopt@>=1.0.10 <1.1.0",
          "resolved": "https://registry.npmjs.org/nopt/-/nopt-1.0.10.tgz"
        },
        "package-json": {
          "version": "1.2.0",
          "from": "package-json@>=1.0.0 <2.0.0",
          "resolved": "https://registry.npmjs.org/package-json/-/package-json-1.2.0.tgz"
        },
        "registry-url": {
          "version": "3.1.0",
          "from": "registry-url@>=3.0.0 <4.0.0",
          "resolved": "https://registry.npmjs.org/registry-url/-/registry-url-3.1.0.tgz"
        },
        "repeating": {
          "version": "1.1.3",
          "from": "repeating@>=1.1.2 <2.0.0",
          "resolved": "https://registry.npmjs.org/repeating/-/repeating-1.1.3.tgz"
        },
        "semver-diff": {
          "version": "2.1.0",
          "from": "semver-diff@>=2.0.0 <3.0.0",
          "resolved": "https://registry.npmjs.org/semver-diff/-/semver-diff-2.1.0.tgz"
        },
        "string-length": {
          "version": "1.0.1",
          "from": "string-length@>=1.0.0 <2.0.0",
          "resolved": "https://registry.npmjs.org/string-length/-/string-length-1.0.1.tgz"
        },
        "timed-out": {
          "version": "2.0.0",
          "from": "timed-out@>=2.0.0 <3.0.0",
          "resolved": "https://registry.npmjs.org/timed-out/-/timed-out-2.0.0.tgz"
        },
        "touch": {
          "version": "1.0.0",
          "from": "touch@1.0.0",
          "resolved": "https://registry.npmjs.org/touch/-/touch-1.0.0.tgz"
        },
        "update-notifier": {
          "version": "0.5.0",
          "from": "update-notifier@0.5.0",
          "resolved": "https://registry.npmjs.org/update-notifier/-/update-notifier-0.5.0.tgz"
        },
        "uuid": {
          "version": "2.0.3",
          "from": "uuid@>=2.0.1 <3.0.0",
          "resolved": "https://registry.npmjs.org/uuid/-/uuid-2.0.3.tgz"
        },
        "xdg-basedir": {
          "version": "2.0.0",
          "from": "xdg-basedir@>=2.0.0 <3.0.0",
          "resolved": "https://registry.npmjs.org/xdg-basedir/-/xdg-basedir-2.0.0.tgz"
        }
      }
    },
    "nomnom": {
      "version": "1.8.1",
      "from": "nomnom@>=1.8.1 <1.9.0",
      "resolved": "https://registry.npmjs.org/nomnom/-/nomnom-1.8.1.tgz",
      "dependencies": {
        "ansi-styles": {
          "version": "1.0.0",
          "from": "ansi-styles@>=1.0.0 <1.1.0",
          "resolved": "https://registry.npmjs.org/ansi-styles/-/ansi-styles-1.0.0.tgz"
        },
        "chalk": {
          "version": "0.4.0",
          "from": "chalk@>=0.4.0 <0.5.0",
          "resolved": "https://registry.npmjs.org/chalk/-/chalk-0.4.0.tgz"
        },
        "strip-ansi": {
          "version": "0.1.1",
          "from": "strip-ansi@>=0.1.0 <0.2.0",
          "resolved": "https://registry.npmjs.org/strip-ansi/-/strip-ansi-0.1.1.tgz"
        }
      }
    },
    "nopt": {
      "version": "3.0.6",
      "from": "nopt@>=3.0.6 <3.1.0",
      "resolved": "https://registry.npmjs.org/nopt/-/nopt-3.0.6.tgz"
    },
    "noptify": {
      "version": "0.0.3",
      "from": "noptify@>=0.0.3 <0.1.0",
      "resolved": "https://registry.npmjs.org/noptify/-/noptify-0.0.3.tgz",
      "dependencies": {
        "nopt": {
          "version": "2.0.0",
          "from": "nopt@>=2.0.0 <2.1.0",
          "resolved": "https://registry.npmjs.org/nopt/-/nopt-2.0.0.tgz"
        }
      }
    },
    "normalize-package-data": {
      "version": "2.3.6",
      "from": "normalize-package-data@>=2.3.4 <3.0.0",
      "resolved": "https://registry.npmjs.org/normalize-package-data/-/normalize-package-data-2.3.6.tgz"
    },
    "normalize-path": {
      "version": "2.1.1",
      "from": "normalize-path@>=2.0.1 <3.0.0",
      "resolved": "https://registry.npmjs.org/normalize-path/-/normalize-path-2.1.1.tgz"
    },
    "normalize-range": {
      "version": "0.1.2",
      "from": "normalize-range@>=0.1.2 <0.2.0",
      "resolved": "https://registry.npmjs.org/normalize-range/-/normalize-range-0.1.2.tgz"
    },
    "normalize-url": {
      "version": "1.9.1",
      "from": "normalize-url@>=1.4.0 <2.0.0",
      "resolved": "https://registry.npmjs.org/normalize-url/-/normalize-url-1.9.1.tgz"
    },
    "npmconf": {
      "version": "2.1.2",
      "from": "npmconf@>=2.0.1 <3.0.0",
      "resolved": "https://registry.npmjs.org/npmconf/-/npmconf-2.1.2.tgz",
      "dependencies": {
        "once": {
          "version": "1.3.3",
          "from": "once@>=1.3.0 <1.4.0",
          "resolved": "https://registry.npmjs.org/once/-/once-1.3.3.tgz"
        },
        "semver": {
          "version": "4.3.6",
          "from": "semver@>=2.0.0 <3.0.0||>=3.0.0 <4.0.0||>=4.0.0 <5.0.0",
          "resolved": "https://registry.npmjs.org/semver/-/semver-4.3.6.tgz"
        },
        "uid-number": {
          "version": "0.0.5",
          "from": "uid-number@0.0.5",
          "resolved": "https://registry.npmjs.org/uid-number/-/uid-number-0.0.5.tgz"
        }
      }
    },
    "npmlog": {
      "version": "4.0.2",
      "from": "npmlog@>=4.0.1 <5.0.0",
      "resolved": "https://registry.npmjs.org/npmlog/-/npmlog-4.0.2.tgz"
    },
    "nth-check": {
      "version": "1.0.1",
      "from": "nth-check@>=1.0.1 <1.1.0",
      "resolved": "https://registry.npmjs.org/nth-check/-/nth-check-1.0.1.tgz"
    },
    "num2fraction": {
      "version": "1.2.2",
      "from": "num2fraction@>=1.2.2 <2.0.0",
      "resolved": "https://registry.npmjs.org/num2fraction/-/num2fraction-1.2.2.tgz"
    },
    "number-is-nan": {
      "version": "1.0.1",
      "from": "number-is-nan@>=1.0.0 <2.0.0",
      "resolved": "https://registry.npmjs.org/number-is-nan/-/number-is-nan-1.0.1.tgz"
    },
    "oauth": {
      "version": "0.9.15",
      "from": "oauth@>=0.9.0 <0.10.0",
      "resolved": "https://registry.npmjs.org/oauth/-/oauth-0.9.15.tgz"
    },
    "oauth-sign": {
      "version": "0.8.2",
      "from": "oauth-sign@>=0.8.1 <0.9.0",
      "resolved": "https://registry.npmjs.org/oauth-sign/-/oauth-sign-0.8.2.tgz"
    },
    "obj-extend": {
      "version": "0.1.0",
      "from": "obj-extend@>=0.1.0 <0.2.0",
      "resolved": "https://registry.npmjs.org/obj-extend/-/obj-extend-0.1.0.tgz"
    },
    "object-assign": {
      "version": "4.1.1",
      "from": "object-assign@>=4.0.1 <5.0.0",
      "resolved": "https://registry.npmjs.org/object-assign/-/object-assign-4.1.1.tgz"
    },
    "object-component": {
      "version": "0.0.3",
      "from": "object-component@0.0.3",
      "resolved": "https://registry.npmjs.org/object-component/-/object-component-0.0.3.tgz",
      "dev": true
    },
    "object-hash": {
      "version": "1.1.7",
      "from": "object-hash@>=1.1.4 <2.0.0",
      "resolved": "https://registry.npmjs.org/object-hash/-/object-hash-1.1.7.tgz",
      "dev": true
    },
    "object-inspect": {
      "version": "0.4.0",
      "from": "object-inspect@>=0.4.0 <0.5.0",
      "resolved": "https://registry.npmjs.org/object-inspect/-/object-inspect-0.4.0.tgz"
    },
    "object-keys": {
      "version": "1.0.11",
      "from": "object-keys@>=1.0.6 <2.0.0",
      "resolved": "https://registry.npmjs.org/object-keys/-/object-keys-1.0.11.tgz"
    },
    "object-path": {
      "version": "0.9.2",
      "from": "object-path@>=0.9.2 <0.10.0",
      "resolved": "https://registry.npmjs.org/object-path/-/object-path-0.9.2.tgz"
    },
    "object.omit": {
      "version": "2.0.1",
      "from": "object.omit@>=2.0.0 <3.0.0",
      "resolved": "https://registry.npmjs.org/object.omit/-/object.omit-2.0.1.tgz"
    },
    "omggif": {
      "version": "1.0.8",
      "from": "omggif@>=1.0.5 <2.0.0",
      "resolved": "https://registry.npmjs.org/omggif/-/omggif-1.0.8.tgz"
    },
    "on-finished": {
      "version": "2.3.0",
      "from": "on-finished@>=2.3.0 <2.4.0",
      "resolved": "https://registry.npmjs.org/on-finished/-/on-finished-2.3.0.tgz"
    },
    "on-headers": {
      "version": "1.0.1",
      "from": "on-headers@>=1.0.1 <1.1.0",
      "resolved": "https://registry.npmjs.org/on-headers/-/on-headers-1.0.1.tgz"
    },
    "once": {
      "version": "1.4.0",
      "from": "once@>=1.3.0 <2.0.0",
      "resolved": "https://registry.npmjs.org/once/-/once-1.4.0.tgz"
    },
    "onetime": {
      "version": "1.1.0",
      "from": "onetime@>=1.0.0 <2.0.0",
      "resolved": "https://registry.npmjs.org/onetime/-/onetime-1.1.0.tgz"
    },
    "opener": {
      "version": "1.4.3",
      "from": "opener@>=1.4.2 <2.0.0",
      "resolved": "https://registry.npmjs.org/opener/-/opener-1.4.3.tgz",
      "dev": true
    },
    "opn": {
      "version": "1.0.2",
      "from": "opn@>=1.0.0 <1.1.0",
      "resolved": "https://registry.npmjs.org/opn/-/opn-1.0.2.tgz"
    },
    "optimist": {
      "version": "0.6.1",
      "from": "optimist@>=0.6.0 <0.7.0",
      "resolved": "https://registry.npmjs.org/optimist/-/optimist-0.6.1.tgz"
    },
    "optional": {
      "version": "0.1.3",
      "from": "optional@>=0.1.0 <0.2.0",
      "resolved": "https://registry.npmjs.org/optional/-/optional-0.1.3.tgz"
    },
    "optionator": {
      "version": "0.8.2",
      "from": "optionator@>=0.8.2 <0.9.0",
      "resolved": "https://registry.npmjs.org/optionator/-/optionator-0.8.2.tgz",
      "dev": true,
      "dependencies": {
        "wordwrap": {
          "version": "1.0.0",
          "from": "wordwrap@>=1.0.0 <1.1.0",
          "resolved": "https://registry.npmjs.org/wordwrap/-/wordwrap-1.0.0.tgz",
          "dev": true
        }
      }
    },
    "options": {
      "version": "0.0.6",
      "from": "options@>=0.0.5",
      "resolved": "https://registry.npmjs.org/options/-/options-0.0.6.tgz"
    },
    "optipng-bin": {
      "version": "3.1.2",
      "from": "optipng-bin@>=3.0.0 <4.0.0",
      "resolved": "https://registry.npmjs.org/optipng-bin/-/optipng-bin-3.1.2.tgz",
      "optional": true
    },
    "ora": {
      "version": "1.2.0",
      "from": "ora@>=1.1.0 <2.0.0",
      "resolved": "https://registry.npmjs.org/ora/-/ora-1.2.0.tgz"
    },
    "orchestrator": {
      "version": "0.3.8",
      "from": "orchestrator@>=0.3.0 <0.4.0",
      "resolved": "https://registry.npmjs.org/orchestrator/-/orchestrator-0.3.8.tgz",
      "dependencies": {
        "end-of-stream": {
          "version": "0.1.5",
          "from": "end-of-stream@>=0.1.5 <0.2.0",
          "resolved": "https://registry.npmjs.org/end-of-stream/-/end-of-stream-0.1.5.tgz"
        },
        "once": {
          "version": "1.3.3",
          "from": "once@>=1.3.0 <1.4.0",
          "resolved": "https://registry.npmjs.org/once/-/once-1.3.3.tgz"
        }
      }
    },
    "ordered-read-streams": {
      "version": "0.1.0",
      "from": "ordered-read-streams@>=0.1.0 <0.2.0",
      "resolved": "https://registry.npmjs.org/ordered-read-streams/-/ordered-read-streams-0.1.0.tgz"
    },
    "os-browserify": {
      "version": "0.1.2",
      "from": "os-browserify@>=0.1.1 <0.2.0",
      "resolved": "https://registry.npmjs.org/os-browserify/-/os-browserify-0.1.2.tgz"
    },
    "os-filter-obj": {
      "version": "1.0.3",
      "from": "os-filter-obj@>=1.0.0 <2.0.0",
      "resolved": "https://registry.npmjs.org/os-filter-obj/-/os-filter-obj-1.0.3.tgz",
      "optional": true
    },
    "os-homedir": {
      "version": "1.0.2",
      "from": "os-homedir@>=1.0.0 <2.0.0",
      "resolved": "https://registry.npmjs.org/os-homedir/-/os-homedir-1.0.2.tgz"
    },
    "os-locale": {
      "version": "1.4.0",
      "from": "os-locale@>=1.4.0 <2.0.0",
      "resolved": "https://registry.npmjs.org/os-locale/-/os-locale-1.4.0.tgz"
    },
    "os-name": {
      "version": "1.0.3",
      "from": "os-name@>=1.0.0 <2.0.0",
      "resolved": "https://registry.npmjs.org/os-name/-/os-name-1.0.3.tgz"
    },
    "os-tmpdir": {
      "version": "1.0.2",
      "from": "os-tmpdir@>=1.0.1 <2.0.0",
      "resolved": "https://registry.npmjs.org/os-tmpdir/-/os-tmpdir-1.0.2.tgz"
    },
    "osenv": {
      "version": "0.1.0",
      "from": "osenv@0.1.0",
      "resolved": "https://registry.npmjs.org/osenv/-/osenv-0.1.0.tgz"
    },
    "osx-release": {
      "version": "1.1.0",
      "from": "osx-release@>=1.0.0 <2.0.0",
      "resolved": "https://registry.npmjs.org/osx-release/-/osx-release-1.1.0.tgz",
      "dependencies": {
        "minimist": {
          "version": "1.2.0",
          "from": "minimist@>=1.1.0 <2.0.0",
          "resolved": "https://registry.npmjs.org/minimist/-/minimist-1.2.0.tgz"
        }
      }
    },
    "p-limit": {
      "version": "1.1.0",
      "from": "p-limit@>=1.1.0 <2.0.0",
      "resolved": "https://registry.npmjs.org/p-limit/-/p-limit-1.1.0.tgz",
      "dev": true
    },
    "p-locate": {
      "version": "2.0.0",
      "from": "p-locate@>=2.0.0 <3.0.0",
      "resolved": "https://registry.npmjs.org/p-locate/-/p-locate-2.0.0.tgz",
      "dev": true
    },
    "p-throttler": {
      "version": "0.1.0",
      "from": "p-throttler@0.1.0",
      "resolved": "https://registry.npmjs.org/p-throttler/-/p-throttler-0.1.0.tgz",
      "dependencies": {
        "q": {
          "version": "0.9.7",
          "from": "q@>=0.9.2 <0.10.0",
          "resolved": "https://registry.npmjs.org/q/-/q-0.9.7.tgz"
        }
      }
    },
    "pac-proxy-agent": {
      "version": "1.0.0",
      "from": "pac-proxy-agent@>=1.0.0 <2.0.0",
      "resolved": "https://registry.npmjs.org/pac-proxy-agent/-/pac-proxy-agent-1.0.0.tgz",
      "dev": true
    },
    "pac-resolver": {
      "version": "1.2.6",
      "from": "pac-resolver@>=1.2.1 <1.3.0",
      "resolved": "https://registry.npmjs.org/pac-resolver/-/pac-resolver-1.2.6.tgz",
      "dev": true,
      "dependencies": {
        "co": {
          "version": "3.0.6",
          "from": "co@>=3.0.6 <3.1.0",
          "resolved": "https://registry.npmjs.org/co/-/co-3.0.6.tgz",
          "dev": true
        }
      }
    },
    "package-json": {
      "version": "0.2.0",
      "from": "package-json@>=0.2.0 <0.3.0",
      "resolved": "https://registry.npmjs.org/package-json/-/package-json-0.2.0.tgz",
      "dependencies": {
        "got": {
          "version": "0.3.0",
          "from": "got@>=0.3.0 <0.4.0",
          "resolved": "https://registry.npmjs.org/got/-/got-0.3.0.tgz"
        },
        "object-assign": {
          "version": "0.3.1",
          "from": "object-assign@>=0.3.0 <0.4.0",
          "resolved": "https://registry.npmjs.org/object-assign/-/object-assign-0.3.1.tgz"
        }
      }
    },
    "pageres": {
      "version": "4.4.0",
      "from": "pageres@>=4.1.1 <5.0.0",
      "resolved": "https://registry.npmjs.org/pageres/-/pageres-4.4.0.tgz",
      "dependencies": {
        "filename-reserved-regex": {
          "version": "2.0.0",
          "from": "filename-reserved-regex@>=2.0.0 <3.0.0",
          "resolved": "https://registry.npmjs.org/filename-reserved-regex/-/filename-reserved-regex-2.0.0.tgz"
        },
        "filenamify": {
          "version": "2.0.0",
          "from": "filenamify@>=2.0.0 <3.0.0",
          "resolved": "https://registry.npmjs.org/filenamify/-/filenamify-2.0.0.tgz"
        },
        "lodash.template": {
          "version": "4.4.0",
          "from": "lodash.template@>=4.0.1 <5.0.0",
          "resolved": "https://registry.npmjs.org/lodash.template/-/lodash.template-4.4.0.tgz"
        },
        "lodash.templatesettings": {
          "version": "4.1.0",
          "from": "lodash.templatesettings@>=4.0.0 <5.0.0",
          "resolved": "https://registry.npmjs.org/lodash.templatesettings/-/lodash.templatesettings-4.1.0.tgz"
        }
      }
    },
    "pako": {
      "version": "0.2.9",
      "from": "pako@>=0.2.0 <0.3.0",
      "resolved": "https://registry.npmjs.org/pako/-/pako-0.2.9.tgz"
    },
    "param-case": {
      "version": "2.1.1",
      "from": "param-case@>=2.1.0 <2.2.0",
      "resolved": "https://registry.npmjs.org/param-case/-/param-case-2.1.1.tgz"
    },
    "parents": {
      "version": "1.0.1",
      "from": "parents@>=1.0.1 <2.0.0",
      "resolved": "https://registry.npmjs.org/parents/-/parents-1.0.1.tgz"
    },
    "parse-asn1": {
      "version": "5.1.0",
      "from": "parse-asn1@>=5.0.0 <6.0.0",
      "resolved": "https://registry.npmjs.org/parse-asn1/-/parse-asn1-5.1.0.tgz"
    },
    "parse-cookie-phantomjs": {
      "version": "1.2.0",
      "from": "parse-cookie-phantomjs@>=1.0.0 <2.0.0",
      "resolved": "https://registry.npmjs.org/parse-cookie-phantomjs/-/parse-cookie-phantomjs-1.2.0.tgz"
    },
    "parse-data-uri": {
      "version": "0.2.0",
      "from": "parse-data-uri@>=0.2.0 <0.3.0",
      "resolved": "https://registry.npmjs.org/parse-data-uri/-/parse-data-uri-0.2.0.tgz"
    },
    "parse-filepath": {
      "version": "1.0.1",
      "from": "parse-filepath@>=1.0.1 <2.0.0",
      "resolved": "https://registry.npmjs.org/parse-filepath/-/parse-filepath-1.0.1.tgz"
    },
    "parse-glob": {
      "version": "3.0.4",
      "from": "parse-glob@>=3.0.4 <4.0.0",
      "resolved": "https://registry.npmjs.org/parse-glob/-/parse-glob-3.0.4.tgz"
    },
    "parse-json": {
      "version": "2.2.0",
      "from": "parse-json@>=2.2.0 <3.0.0",
      "resolved": "https://registry.npmjs.org/parse-json/-/parse-json-2.2.0.tgz"
    },
    "parse-passwd": {
      "version": "1.0.0",
      "from": "parse-passwd@>=1.0.0 <2.0.0",
      "resolved": "https://registry.npmjs.org/parse-passwd/-/parse-passwd-1.0.0.tgz"
    },
    "parsejson": {
      "version": "0.0.3",
      "from": "parsejson@0.0.3",
      "resolved": "https://registry.npmjs.org/parsejson/-/parsejson-0.0.3.tgz",
      "dev": true
    },
    "parseqs": {
      "version": "0.0.5",
      "from": "parseqs@0.0.5",
      "resolved": "https://registry.npmjs.org/parseqs/-/parseqs-0.0.5.tgz",
      "dev": true
    },
    "parseuri": {
      "version": "0.0.5",
      "from": "parseuri@0.0.5",
      "resolved": "https://registry.npmjs.org/parseuri/-/parseuri-0.0.5.tgz",
      "dev": true
    },
    "parseurl": {
      "version": "1.3.1",
      "from": "parseurl@>=1.3.1 <1.4.0",
      "resolved": "https://registry.npmjs.org/parseurl/-/parseurl-1.3.1.tgz"
    },
    "passport": {
      "version": "0.3.2",
      "from": "passport@>=0.3.2 <0.4.0",
      "resolved": "https://registry.npmjs.org/passport/-/passport-0.3.2.tgz"
    },
    "passport-facebook": {
      "version": "2.1.1",
      "from": "passport-facebook@>=2.0.0 <3.0.0",
      "resolved": "https://registry.npmjs.org/passport-facebook/-/passport-facebook-2.1.1.tgz"
    },
    "passport-google-oauth20": {
      "version": "1.0.0",
      "from": "passport-google-oauth20@1.0.0",
      "resolved": "https://registry.npmjs.org/passport-google-oauth20/-/passport-google-oauth20-1.0.0.tgz"
    },
    "passport-oauth2": {
      "version": "1.4.0",
      "from": "passport-oauth2@>=1.0.0 <2.0.0",
      "resolved": "https://registry.npmjs.org/passport-oauth2/-/passport-oauth2-1.4.0.tgz"
    },
    "passport-strategy": {
      "version": "1.0.0",
      "from": "passport-strategy@>=1.0.0 <2.0.0",
      "resolved": "https://registry.npmjs.org/passport-strategy/-/passport-strategy-1.0.0.tgz"
    },
    "path-browserify": {
      "version": "0.0.0",
      "from": "path-browserify@>=0.0.0 <0.1.0",
      "resolved": "https://registry.npmjs.org/path-browserify/-/path-browserify-0.0.0.tgz"
    },
    "path-dirname": {
      "version": "1.0.2",
      "from": "path-dirname@>=1.0.0 <2.0.0",
      "resolved": "https://registry.npmjs.org/path-dirname/-/path-dirname-1.0.2.tgz"
    },
    "path-exists": {
      "version": "2.1.0",
      "from": "path-exists@>=2.0.0 <3.0.0",
      "resolved": "https://registry.npmjs.org/path-exists/-/path-exists-2.1.0.tgz"
    },
    "path-is-absolute": {
      "version": "1.0.1",
      "from": "path-is-absolute@>=1.0.0 <2.0.0",
      "resolved": "https://registry.npmjs.org/path-is-absolute/-/path-is-absolute-1.0.1.tgz"
    },
    "path-is-inside": {
      "version": "1.0.2",
      "from": "path-is-inside@>=1.0.1 <2.0.0",
      "resolved": "https://registry.npmjs.org/path-is-inside/-/path-is-inside-1.0.2.tgz",
      "dev": true
    },
    "path-parse": {
      "version": "1.0.5",
      "from": "path-parse@>=1.0.5 <2.0.0",
      "resolved": "https://registry.npmjs.org/path-parse/-/path-parse-1.0.5.tgz"
    },
    "path-platform": {
      "version": "0.11.15",
      "from": "path-platform@>=0.11.15 <0.12.0",
      "resolved": "https://registry.npmjs.org/path-platform/-/path-platform-0.11.15.tgz"
    },
    "path-root": {
      "version": "0.1.1",
      "from": "path-root@>=0.1.1 <0.2.0",
      "resolved": "https://registry.npmjs.org/path-root/-/path-root-0.1.1.tgz"
    },
    "path-root-regex": {
      "version": "0.1.2",
      "from": "path-root-regex@>=0.1.0 <0.2.0",
      "resolved": "https://registry.npmjs.org/path-root-regex/-/path-root-regex-0.1.2.tgz"
    },
    "path-to-regexp": {
      "version": "0.1.7",
      "from": "path-to-regexp@0.1.7",
      "resolved": "https://registry.npmjs.org/path-to-regexp/-/path-to-regexp-0.1.7.tgz"
    },
    "path-type": {
      "version": "1.1.0",
      "from": "path-type@>=1.0.0 <2.0.0",
      "resolved": "https://registry.npmjs.org/path-type/-/path-type-1.1.0.tgz"
    },
    "pause": {
      "version": "0.0.1",
      "from": "pause@0.0.1",
      "resolved": "https://registry.npmjs.org/pause/-/pause-0.0.1.tgz"
    },
    "pause-stream": {
      "version": "0.0.11",
      "from": "pause-stream@0.0.11",
      "resolved": "https://registry.npmjs.org/pause-stream/-/pause-stream-0.0.11.tgz"
    },
    "paypal-ipn": {
      "version": "3.0.0",
      "from": "paypal-ipn@3.0.0",
      "resolved": "https://registry.npmjs.org/paypal-ipn/-/paypal-ipn-3.0.0.tgz"
    },
    "paypal-rest-sdk": {
      "version": "1.7.1",
      "from": "paypal-rest-sdk@>=1.2.1 <2.0.0",
      "resolved": "https://registry.npmjs.org/paypal-rest-sdk/-/paypal-rest-sdk-1.7.1.tgz",
      "dependencies": {
        "uuid": {
          "version": "2.0.3",
          "from": "uuid@>=2.0.1 <3.0.0",
          "resolved": "https://registry.npmjs.org/uuid/-/uuid-2.0.3.tgz"
        }
      }
    },
    "pbkdf2": {
      "version": "3.0.9",
      "from": "pbkdf2@>=3.0.3 <4.0.0",
      "resolved": "https://registry.npmjs.org/pbkdf2/-/pbkdf2-3.0.9.tgz"
    },
    "pend": {
      "version": "1.2.0",
      "from": "pend@>=1.2.0 <1.3.0",
      "resolved": "https://registry.npmjs.org/pend/-/pend-1.2.0.tgz"
    },
    "performance-now": {
      "version": "0.2.0",
      "from": "performance-now@>=0.2.0 <0.3.0",
      "resolved": "https://registry.npmjs.org/performance-now/-/performance-now-0.2.0.tgz"
    },
    "phantom-bridge": {
      "version": "2.0.1",
      "from": "phantom-bridge@>=2.0.0 <3.0.0",
      "resolved": "https://registry.npmjs.org/phantom-bridge/-/phantom-bridge-2.0.1.tgz"
    },
    "phantomjs-prebuilt": {
      "version": "2.1.14",
      "from": "phantomjs-prebuilt@>=2.1.3 <3.0.0",
      "resolved": "https://registry.npmjs.org/phantomjs-prebuilt/-/phantomjs-prebuilt-2.1.14.tgz",
      "dependencies": {
        "es6-promise": {
          "version": "4.0.5",
          "from": "es6-promise@>=4.0.3 <4.1.0",
          "resolved": "https://registry.npmjs.org/es6-promise/-/es6-promise-4.0.5.tgz"
        },
        "form-data": {
          "version": "2.1.2",
          "from": "form-data@>=2.1.1 <2.2.0",
          "resolved": "https://registry.npmjs.org/form-data/-/form-data-2.1.2.tgz"
        },
        "fs-extra": {
          "version": "1.0.0",
          "from": "fs-extra@>=1.0.0 <1.1.0",
          "resolved": "https://registry.npmjs.org/fs-extra/-/fs-extra-1.0.0.tgz"
        },
        "qs": {
          "version": "6.3.2",
          "from": "qs@>=6.3.0 <6.4.0",
          "resolved": "https://registry.npmjs.org/qs/-/qs-6.3.2.tgz"
        },
        "request": {
          "version": "2.79.0",
          "from": "request@>=2.79.0 <2.80.0",
          "resolved": "https://registry.npmjs.org/request/-/request-2.79.0.tgz"
        },
        "request-progress": {
          "version": "2.0.1",
          "from": "request-progress@>=2.0.1 <2.1.0",
          "resolved": "https://registry.npmjs.org/request-progress/-/request-progress-2.0.1.tgz"
        },
        "throttleit": {
          "version": "1.0.0",
          "from": "throttleit@>=1.0.0 <2.0.0",
          "resolved": "https://registry.npmjs.org/throttleit/-/throttleit-1.0.0.tgz"
        },
        "which": {
          "version": "1.2.14",
          "from": "which@>=1.2.10 <1.3.0",
          "resolved": "https://registry.npmjs.org/which/-/which-1.2.14.tgz"
        }
      }
    },
    "pify": {
      "version": "2.3.0",
      "from": "pify@>=2.0.0 <3.0.0",
      "resolved": "https://registry.npmjs.org/pify/-/pify-2.3.0.tgz"
    },
    "pinkie": {
      "version": "2.0.4",
      "from": "pinkie@>=2.0.0 <3.0.0",
      "resolved": "https://registry.npmjs.org/pinkie/-/pinkie-2.0.4.tgz"
    },
    "pinkie-promise": {
      "version": "2.0.1",
      "from": "pinkie-promise@>=2.0.0 <3.0.0",
      "resolved": "https://registry.npmjs.org/pinkie-promise/-/pinkie-promise-2.0.1.tgz"
    },
    "pipe-event": {
      "version": "0.1.0",
      "from": "pipe-event@>=0.1.0 <0.2.0",
      "resolved": "https://registry.npmjs.org/pipe-event/-/pipe-event-0.1.0.tgz"
    },
    "pixelsmith": {
      "version": "1.3.4",
      "from": "pixelsmith@>=1.3.4 <1.4.0",
      "resolved": "https://registry.npmjs.org/pixelsmith/-/pixelsmith-1.3.4.tgz",
      "dependencies": {
        "async": {
          "version": "0.9.2",
          "from": "async@>=0.9.0 <0.10.0",
          "resolved": "https://registry.npmjs.org/async/-/async-0.9.2.tgz"
        },
        "concat-stream": {
          "version": "1.4.10",
          "from": "concat-stream@>=1.4.6 <1.5.0",
          "resolved": "https://registry.npmjs.org/concat-stream/-/concat-stream-1.4.10.tgz"
        },
        "isarray": {
          "version": "0.0.1",
          "from": "isarray@0.0.1",
          "resolved": "https://registry.npmjs.org/isarray/-/isarray-0.0.1.tgz"
        },
        "readable-stream": {
          "version": "1.1.14",
          "from": "readable-stream@>=1.1.9 <1.2.0",
          "resolved": "https://registry.npmjs.org/readable-stream/-/readable-stream-1.1.14.tgz"
        }
      }
    },
    "pkg-dir": {
      "version": "1.0.0",
      "from": "pkg-dir@>=1.0.0 <2.0.0",
      "resolved": "https://registry.npmjs.org/pkg-dir/-/pkg-dir-1.0.0.tgz"
    },
    "pkginfo": {
      "version": "0.4.0",
      "from": "pkginfo@>=0.4.0 <0.5.0",
      "resolved": "https://registry.npmjs.org/pkginfo/-/pkginfo-0.4.0.tgz"
    },
    "plur": {
      "version": "2.1.2",
      "from": "plur@>=2.0.0 <3.0.0",
      "resolved": "https://registry.npmjs.org/plur/-/plur-2.1.2.tgz"
    },
    "pluralize": {
      "version": "1.2.1",
      "from": "pluralize@>=1.2.1 <2.0.0",
      "resolved": "https://registry.npmjs.org/pluralize/-/pluralize-1.2.1.tgz",
      "dev": true
    },
    "pngjs2": {
      "version": "1.2.0",
      "from": "pngjs2@>=1.0.0 <2.0.0",
      "resolved": "https://registry.npmjs.org/pngjs2/-/pngjs2-1.2.0.tgz"
    },
    "postcss": {
      "version": "5.2.16",
      "from": "postcss@>=5.2.16 <6.0.0",
      "resolved": "https://registry.npmjs.org/postcss/-/postcss-5.2.16.tgz",
      "dependencies": {
        "supports-color": {
          "version": "3.2.3",
          "from": "supports-color@>=3.2.3 <4.0.0",
          "resolved": "https://registry.npmjs.org/supports-color/-/supports-color-3.2.3.tgz"
        }
      }
    },
    "postcss-calc": {
      "version": "5.3.1",
      "from": "postcss-calc@>=5.2.0 <6.0.0",
      "resolved": "https://registry.npmjs.org/postcss-calc/-/postcss-calc-5.3.1.tgz"
    },
    "postcss-colormin": {
      "version": "2.2.2",
      "from": "postcss-colormin@>=2.1.8 <3.0.0",
      "resolved": "https://registry.npmjs.org/postcss-colormin/-/postcss-colormin-2.2.2.tgz"
    },
    "postcss-convert-values": {
      "version": "2.6.1",
      "from": "postcss-convert-values@>=2.3.4 <3.0.0",
      "resolved": "https://registry.npmjs.org/postcss-convert-values/-/postcss-convert-values-2.6.1.tgz"
    },
    "postcss-discard-comments": {
      "version": "2.0.4",
      "from": "postcss-discard-comments@>=2.0.4 <3.0.0",
      "resolved": "https://registry.npmjs.org/postcss-discard-comments/-/postcss-discard-comments-2.0.4.tgz"
    },
    "postcss-discard-duplicates": {
      "version": "2.1.0",
      "from": "postcss-discard-duplicates@>=2.0.1 <3.0.0",
      "resolved": "https://registry.npmjs.org/postcss-discard-duplicates/-/postcss-discard-duplicates-2.1.0.tgz"
    },
    "postcss-discard-empty": {
      "version": "2.1.0",
      "from": "postcss-discard-empty@>=2.0.1 <3.0.0",
      "resolved": "https://registry.npmjs.org/postcss-discard-empty/-/postcss-discard-empty-2.1.0.tgz"
    },
    "postcss-discard-overridden": {
      "version": "0.1.1",
      "from": "postcss-discard-overridden@>=0.1.1 <0.2.0",
      "resolved": "https://registry.npmjs.org/postcss-discard-overridden/-/postcss-discard-overridden-0.1.1.tgz"
    },
    "postcss-discard-unused": {
      "version": "2.2.3",
      "from": "postcss-discard-unused@>=2.2.1 <3.0.0",
      "resolved": "https://registry.npmjs.org/postcss-discard-unused/-/postcss-discard-unused-2.2.3.tgz"
    },
    "postcss-easy-import": {
      "version": "2.0.0",
      "from": "postcss-easy-import@>=2.0.0 <3.0.0",
      "resolved": "https://registry.npmjs.org/postcss-easy-import/-/postcss-easy-import-2.0.0.tgz",
      "dependencies": {
        "is-extglob": {
          "version": "2.1.1",
          "from": "is-extglob@>=2.1.0 <3.0.0",
          "resolved": "https://registry.npmjs.org/is-extglob/-/is-extglob-2.1.1.tgz"
        },
        "is-glob": {
          "version": "3.1.0",
          "from": "is-glob@>=3.1.0 <4.0.0",
          "resolved": "https://registry.npmjs.org/is-glob/-/is-glob-3.1.0.tgz"
        }
      }
    },
    "postcss-filter-plugins": {
      "version": "2.0.2",
      "from": "postcss-filter-plugins@>=2.0.0 <3.0.0",
      "resolved": "https://registry.npmjs.org/postcss-filter-plugins/-/postcss-filter-plugins-2.0.2.tgz"
    },
    "postcss-import": {
      "version": "9.1.0",
      "from": "postcss-import@>=9.1.0 <10.0.0",
      "resolved": "https://registry.npmjs.org/postcss-import/-/postcss-import-9.1.0.tgz"
    },
    "postcss-load-config": {
      "version": "1.2.0",
      "from": "postcss-load-config@>=1.1.0 <2.0.0",
      "resolved": "https://registry.npmjs.org/postcss-load-config/-/postcss-load-config-1.2.0.tgz"
    },
    "postcss-load-options": {
      "version": "1.2.0",
      "from": "postcss-load-options@>=1.2.0 <2.0.0",
      "resolved": "https://registry.npmjs.org/postcss-load-options/-/postcss-load-options-1.2.0.tgz"
    },
    "postcss-load-plugins": {
      "version": "2.3.0",
      "from": "postcss-load-plugins@>=2.3.0 <3.0.0",
      "resolved": "https://registry.npmjs.org/postcss-load-plugins/-/postcss-load-plugins-2.3.0.tgz"
    },
    "postcss-merge-idents": {
      "version": "2.1.7",
      "from": "postcss-merge-idents@>=2.1.5 <3.0.0",
      "resolved": "https://registry.npmjs.org/postcss-merge-idents/-/postcss-merge-idents-2.1.7.tgz"
    },
    "postcss-merge-longhand": {
      "version": "2.0.2",
      "from": "postcss-merge-longhand@>=2.0.1 <3.0.0",
      "resolved": "https://registry.npmjs.org/postcss-merge-longhand/-/postcss-merge-longhand-2.0.2.tgz"
    },
    "postcss-merge-rules": {
      "version": "2.1.2",
      "from": "postcss-merge-rules@>=2.0.3 <3.0.0",
      "resolved": "https://registry.npmjs.org/postcss-merge-rules/-/postcss-merge-rules-2.1.2.tgz"
    },
    "postcss-message-helpers": {
      "version": "2.0.0",
      "from": "postcss-message-helpers@>=2.0.0 <3.0.0",
      "resolved": "https://registry.npmjs.org/postcss-message-helpers/-/postcss-message-helpers-2.0.0.tgz"
    },
    "postcss-minify-font-values": {
      "version": "1.0.5",
      "from": "postcss-minify-font-values@>=1.0.2 <2.0.0",
      "resolved": "https://registry.npmjs.org/postcss-minify-font-values/-/postcss-minify-font-values-1.0.5.tgz"
    },
    "postcss-minify-gradients": {
      "version": "1.0.5",
      "from": "postcss-minify-gradients@>=1.0.1 <2.0.0",
      "resolved": "https://registry.npmjs.org/postcss-minify-gradients/-/postcss-minify-gradients-1.0.5.tgz"
    },
    "postcss-minify-params": {
      "version": "1.2.2",
      "from": "postcss-minify-params@>=1.0.4 <2.0.0",
      "resolved": "https://registry.npmjs.org/postcss-minify-params/-/postcss-minify-params-1.2.2.tgz"
    },
    "postcss-minify-selectors": {
      "version": "2.1.1",
      "from": "postcss-minify-selectors@>=2.0.4 <3.0.0",
      "resolved": "https://registry.npmjs.org/postcss-minify-selectors/-/postcss-minify-selectors-2.1.1.tgz"
    },
    "postcss-modules-extract-imports": {
      "version": "1.0.1",
      "from": "postcss-modules-extract-imports@>=1.0.0 <2.0.0",
      "resolved": "https://registry.npmjs.org/postcss-modules-extract-imports/-/postcss-modules-extract-imports-1.0.1.tgz"
    },
    "postcss-modules-local-by-default": {
      "version": "1.1.1",
      "from": "postcss-modules-local-by-default@>=1.0.1 <2.0.0",
      "resolved": "https://registry.npmjs.org/postcss-modules-local-by-default/-/postcss-modules-local-by-default-1.1.1.tgz",
      "dependencies": {
        "css-selector-tokenizer": {
          "version": "0.6.0",
          "from": "css-selector-tokenizer@>=0.6.0 <0.7.0",
          "resolved": "https://registry.npmjs.org/css-selector-tokenizer/-/css-selector-tokenizer-0.6.0.tgz"
        },
        "regexpu-core": {
          "version": "1.0.0",
          "from": "regexpu-core@>=1.0.0 <2.0.0",
          "resolved": "https://registry.npmjs.org/regexpu-core/-/regexpu-core-1.0.0.tgz"
        }
      }
    },
    "postcss-modules-scope": {
      "version": "1.0.2",
      "from": "postcss-modules-scope@>=1.0.0 <2.0.0",
      "resolved": "https://registry.npmjs.org/postcss-modules-scope/-/postcss-modules-scope-1.0.2.tgz",
      "dependencies": {
        "css-selector-tokenizer": {
          "version": "0.6.0",
          "from": "css-selector-tokenizer@>=0.6.0 <0.7.0",
          "resolved": "https://registry.npmjs.org/css-selector-tokenizer/-/css-selector-tokenizer-0.6.0.tgz"
        },
        "regexpu-core": {
          "version": "1.0.0",
          "from": "regexpu-core@>=1.0.0 <2.0.0",
          "resolved": "https://registry.npmjs.org/regexpu-core/-/regexpu-core-1.0.0.tgz"
        }
      }
    },
    "postcss-modules-values": {
      "version": "1.2.2",
      "from": "postcss-modules-values@>=1.1.0 <2.0.0",
      "resolved": "https://registry.npmjs.org/postcss-modules-values/-/postcss-modules-values-1.2.2.tgz"
    },
    "postcss-normalize-charset": {
      "version": "1.1.1",
      "from": "postcss-normalize-charset@>=1.1.0 <2.0.0",
      "resolved": "https://registry.npmjs.org/postcss-normalize-charset/-/postcss-normalize-charset-1.1.1.tgz"
    },
    "postcss-normalize-url": {
      "version": "3.0.8",
      "from": "postcss-normalize-url@>=3.0.7 <4.0.0",
      "resolved": "https://registry.npmjs.org/postcss-normalize-url/-/postcss-normalize-url-3.0.8.tgz"
    },
    "postcss-ordered-values": {
      "version": "2.2.3",
      "from": "postcss-ordered-values@>=2.1.0 <3.0.0",
      "resolved": "https://registry.npmjs.org/postcss-ordered-values/-/postcss-ordered-values-2.2.3.tgz"
    },
    "postcss-reduce-idents": {
      "version": "2.4.0",
      "from": "postcss-reduce-idents@>=2.2.2 <3.0.0",
      "resolved": "https://registry.npmjs.org/postcss-reduce-idents/-/postcss-reduce-idents-2.4.0.tgz"
    },
    "postcss-reduce-initial": {
      "version": "1.0.1",
      "from": "postcss-reduce-initial@>=1.0.0 <2.0.0",
      "resolved": "https://registry.npmjs.org/postcss-reduce-initial/-/postcss-reduce-initial-1.0.1.tgz"
    },
    "postcss-reduce-transforms": {
      "version": "1.0.4",
      "from": "postcss-reduce-transforms@>=1.0.3 <2.0.0",
      "resolved": "https://registry.npmjs.org/postcss-reduce-transforms/-/postcss-reduce-transforms-1.0.4.tgz"
    },
    "postcss-selector-parser": {
      "version": "2.2.3",
      "from": "postcss-selector-parser@>=2.2.2 <3.0.0",
      "resolved": "https://registry.npmjs.org/postcss-selector-parser/-/postcss-selector-parser-2.2.3.tgz"
    },
    "postcss-svgo": {
      "version": "2.1.6",
      "from": "postcss-svgo@>=2.1.1 <3.0.0",
      "resolved": "https://registry.npmjs.org/postcss-svgo/-/postcss-svgo-2.1.6.tgz"
    },
    "postcss-unique-selectors": {
      "version": "2.0.2",
      "from": "postcss-unique-selectors@>=2.0.2 <3.0.0",
      "resolved": "https://registry.npmjs.org/postcss-unique-selectors/-/postcss-unique-selectors-2.0.2.tgz"
    },
    "postcss-value-parser": {
      "version": "3.3.0",
      "from": "postcss-value-parser@>=3.2.3 <4.0.0",
      "resolved": "https://registry.npmjs.org/postcss-value-parser/-/postcss-value-parser-3.3.0.tgz"
    },
    "postcss-zindex": {
      "version": "2.2.0",
      "from": "postcss-zindex@>=2.0.1 <3.0.0",
      "resolved": "https://registry.npmjs.org/postcss-zindex/-/postcss-zindex-2.2.0.tgz"
    },
    "prelude-ls": {
      "version": "1.1.2",
      "from": "prelude-ls@>=1.1.2 <1.2.0",
      "resolved": "https://registry.npmjs.org/prelude-ls/-/prelude-ls-1.1.2.tgz",
      "dev": true
    },
    "prepend-http": {
      "version": "1.0.4",
      "from": "prepend-http@>=1.0.0 <2.0.0",
      "resolved": "https://registry.npmjs.org/prepend-http/-/prepend-http-1.0.4.tgz"
    },
    "preserve": {
      "version": "0.2.0",
      "from": "preserve@>=0.2.0 <0.3.0",
      "resolved": "https://registry.npmjs.org/preserve/-/preserve-0.2.0.tgz"
    },
    "pretty-bytes": {
      "version": "0.1.2",
      "from": "pretty-bytes@>=0.1.0 <0.2.0",
      "resolved": "https://registry.npmjs.org/pretty-bytes/-/pretty-bytes-0.1.2.tgz"
    },
    "pretty-data": {
      "version": "0.40.0",
      "from": "pretty-data@>=0.40.0 <0.41.0",
      "resolved": "https://registry.npmjs.org/pretty-data/-/pretty-data-0.40.0.tgz"
    },
    "pretty-error": {
      "version": "2.0.3",
      "from": "pretty-error@>=2.0.2 <3.0.0",
      "resolved": "https://registry.npmjs.org/pretty-error/-/pretty-error-2.0.3.tgz"
    },
    "pretty-hrtime": {
      "version": "1.0.3",
      "from": "pretty-hrtime@>=1.0.0 <2.0.0",
      "resolved": "https://registry.npmjs.org/pretty-hrtime/-/pretty-hrtime-1.0.3.tgz"
    },
    "private": {
      "version": "0.1.7",
      "from": "private@>=0.1.6 <0.2.0",
      "resolved": "https://registry.npmjs.org/private/-/private-0.1.7.tgz"
    },
    "process": {
      "version": "0.11.9",
      "from": "process@>=0.11.0 <0.12.0",
      "resolved": "https://registry.npmjs.org/process/-/process-0.11.9.tgz"
    },
    "process-nextick-args": {
      "version": "1.0.7",
      "from": "process-nextick-args@>=1.0.6 <1.1.0",
      "resolved": "https://registry.npmjs.org/process-nextick-args/-/process-nextick-args-1.0.7.tgz"
    },
    "progress": {
      "version": "1.1.8",
      "from": "progress@>=1.1.8 <1.2.0",
      "resolved": "https://registry.npmjs.org/progress/-/progress-1.1.8.tgz"
    },
    "promise": {
      "version": "6.1.0",
      "from": "promise@>=6.0.1 <7.0.0",
      "resolved": "https://registry.npmjs.org/promise/-/promise-6.1.0.tgz"
    },
    "promise-each": {
      "version": "2.2.0",
      "from": "promise-each@>=2.2.0 <3.0.0",
      "resolved": "https://registry.npmjs.org/promise-each/-/promise-each-2.2.0.tgz"
    },
    "promptly": {
      "version": "0.2.0",
      "from": "promptly@0.2.0",
      "resolved": "https://registry.npmjs.org/promptly/-/promptly-0.2.0.tgz"
    },
    "proto-list": {
      "version": "1.2.4",
      "from": "proto-list@>=1.2.1 <1.3.0",
      "resolved": "https://registry.npmjs.org/proto-list/-/proto-list-1.2.4.tgz"
    },
    "protocolify": {
      "version": "2.0.0",
      "from": "protocolify@>=2.0.0 <3.0.0",
      "resolved": "https://registry.npmjs.org/protocolify/-/protocolify-2.0.0.tgz"
    },
    "protractor": {
      "version": "3.3.0",
      "from": "protractor@>=3.1.1 <4.0.0",
      "resolved": "https://registry.npmjs.org/protractor/-/protractor-3.3.0.tgz",
      "dev": true,
      "dependencies": {
        "bl": {
          "version": "1.0.3",
          "from": "bl@>=1.0.0 <1.1.0",
          "resolved": "https://registry.npmjs.org/bl/-/bl-1.0.3.tgz",
          "dev": true
        },
        "glob": {
          "version": "6.0.4",
          "from": "glob@>=6.0.0 <6.1.0",
          "resolved": "https://registry.npmjs.org/glob/-/glob-6.0.4.tgz",
          "dev": true
        },
        "node-uuid": {
          "version": "1.4.8",
          "from": "node-uuid@~1.4.7",
          "resolved": "https://registry.npmjs.org/node-uuid/-/node-uuid-1.4.8.tgz",
          "dev": true
        },
        "q": {
          "version": "1.4.1",
          "from": "q@1.4.1",
          "resolved": "https://registry.npmjs.org/q/-/q-1.4.1.tgz",
          "dev": true
        },
        "qs": {
          "version": "5.2.1",
          "from": "qs@>=5.2.0 <5.3.0",
          "resolved": "https://registry.npmjs.org/qs/-/qs-5.2.1.tgz",
          "dev": true
        },
        "request": {
          "version": "2.67.0",
          "from": "request@>=2.67.0 <2.68.0",
          "resolved": "https://registry.npmjs.org/request/-/request-2.67.0.tgz",
          "dev": true
        },
        "tough-cookie": {
          "version": "2.2.2",
          "from": "tough-cookie@>=2.2.0 <2.3.0",
          "resolved": "https://registry.npmjs.org/tough-cookie/-/tough-cookie-2.2.2.tgz",
          "dev": true
        }
      }
    },
    "proxy-addr": {
      "version": "1.1.4",
      "from": "proxy-addr@>=1.1.3 <1.2.0",
      "resolved": "https://registry.npmjs.org/proxy-addr/-/proxy-addr-1.1.4.tgz"
    },
    "proxy-agent": {
      "version": "2.0.0",
      "from": "proxy-agent@2.0.0",
      "resolved": "https://registry.npmjs.org/proxy-agent/-/proxy-agent-2.0.0.tgz",
      "dev": true,
      "dependencies": {
        "lru-cache": {
          "version": "2.6.5",
          "from": "lru-cache@>=2.6.5 <2.7.0",
          "resolved": "https://registry.npmjs.org/lru-cache/-/lru-cache-2.6.5.tgz",
          "dev": true
        }
      }
    },
    "prr": {
      "version": "0.0.0",
      "from": "prr@>=0.0.0 <0.1.0",
      "resolved": "https://registry.npmjs.org/prr/-/prr-0.0.0.tgz"
    },
    "ps-tree": {
      "version": "1.1.0",
      "from": "ps-tree@>=1.0.0 <2.0.0",
      "resolved": "https://registry.npmjs.org/ps-tree/-/ps-tree-1.1.0.tgz"
    },
    "pseudomap": {
      "version": "1.0.2",
      "from": "pseudomap@>=1.0.1 <2.0.0",
      "resolved": "https://registry.npmjs.org/pseudomap/-/pseudomap-1.0.2.tgz"
    },
    "public-encrypt": {
      "version": "4.0.0",
      "from": "public-encrypt@>=4.0.0 <5.0.0",
      "resolved": "https://registry.npmjs.org/public-encrypt/-/public-encrypt-4.0.0.tgz"
    },
    "pug": {
      "version": "2.0.0-beta11",
      "from": "pug@>=2.0.0-beta11 <3.0.0",
      "resolved": "https://registry.npmjs.org/pug/-/pug-2.0.0-beta11.tgz"
    },
    "pug-attrs": {
      "version": "2.0.2",
      "from": "pug-attrs@>=2.0.2 <3.0.0",
      "resolved": "https://registry.npmjs.org/pug-attrs/-/pug-attrs-2.0.2.tgz"
    },
    "pug-code-gen": {
      "version": "1.1.1",
      "from": "pug-code-gen@>=1.1.1 <2.0.0",
      "resolved": "https://registry.npmjs.org/pug-code-gen/-/pug-code-gen-1.1.1.tgz",
      "dependencies": {
        "acorn": {
          "version": "3.3.0",
          "from": "acorn@>=3.1.0 <4.0.0",
          "resolved": "https://registry.npmjs.org/acorn/-/acorn-3.3.0.tgz"
        },
        "acorn-globals": {
          "version": "3.1.0",
          "from": "acorn-globals@>=3.0.0 <4.0.0",
          "resolved": "https://registry.npmjs.org/acorn-globals/-/acorn-globals-3.1.0.tgz",
          "dependencies": {
            "acorn": {
              "version": "4.0.11",
              "from": "acorn@^4.0.4",
              "resolved": "https://registry.npmjs.org/acorn/-/acorn-4.0.11.tgz"
            }
          }
        },
        "with": {
          "version": "5.1.1",
          "from": "with@>=5.0.0 <6.0.0",
          "resolved": "https://registry.npmjs.org/with/-/with-5.1.1.tgz"
        }
      }
    },
    "pug-error": {
      "version": "1.3.2",
      "from": "pug-error@>=1.3.2 <2.0.0",
      "resolved": "https://registry.npmjs.org/pug-error/-/pug-error-1.3.2.tgz"
    },
    "pug-filters": {
      "version": "2.1.1",
      "from": "pug-filters@>=2.1.1 <3.0.0",
      "resolved": "https://registry.npmjs.org/pug-filters/-/pug-filters-2.1.1.tgz",
      "dependencies": {
        "asap": {
          "version": "2.0.5",
          "from": "asap@>=2.0.3 <2.1.0",
          "resolved": "https://registry.npmjs.org/asap/-/asap-2.0.5.tgz"
        },
        "clean-css": {
          "version": "3.4.25",
          "from": "clean-css@>=3.3.0 <4.0.0",
          "resolved": "https://registry.npmjs.org/clean-css/-/clean-css-3.4.25.tgz"
        },
        "commander": {
          "version": "2.8.1",
          "from": "commander@>=2.8.0 <2.9.0",
          "resolved": "https://registry.npmjs.org/commander/-/commander-2.8.1.tgz"
        },
        "jstransformer": {
          "version": "1.0.0",
          "from": "jstransformer@1.0.0",
          "resolved": "https://registry.npmjs.org/jstransformer/-/jstransformer-1.0.0.tgz"
        },
        "promise": {
          "version": "7.1.1",
          "from": "promise@>=7.0.1 <8.0.0",
          "resolved": "https://registry.npmjs.org/promise/-/promise-7.1.1.tgz"
        },
        "source-map": {
          "version": "0.4.4",
          "from": "source-map@>=0.4.0 <0.5.0",
          "resolved": "https://registry.npmjs.org/source-map/-/source-map-0.4.4.tgz"
        },
        "uglify-js": {
          "version": "2.8.20",
          "from": "uglify-js@>=2.6.1 <3.0.0",
          "resolved": "https://registry.npmjs.org/uglify-js/-/uglify-js-2.8.20.tgz",
          "dependencies": {
            "source-map": {
              "version": "0.5.6",
              "from": "source-map@~0.5.1",
              "resolved": "https://registry.npmjs.org/source-map/-/source-map-0.5.6.tgz"
            }
          }
        }
      }
    },
    "pug-lexer": {
      "version": "3.0.0",
      "from": "pug-lexer@>=3.0.0 <4.0.0",
      "resolved": "https://registry.npmjs.org/pug-lexer/-/pug-lexer-3.0.0.tgz",
      "dependencies": {
        "character-parser": {
          "version": "2.2.0",
          "from": "character-parser@>=2.1.1 <3.0.0",
          "resolved": "https://registry.npmjs.org/character-parser/-/character-parser-2.2.0.tgz"
        }
      }
    },
    "pug-linker": {
      "version": "2.0.2",
      "from": "pug-linker@>=2.0.2 <3.0.0",
      "resolved": "https://registry.npmjs.org/pug-linker/-/pug-linker-2.0.2.tgz"
    },
    "pug-load": {
      "version": "2.0.5",
      "from": "pug-load@>=2.0.5 <3.0.0",
      "resolved": "https://registry.npmjs.org/pug-load/-/pug-load-2.0.5.tgz"
    },
    "pug-parser": {
      "version": "2.0.2",
      "from": "pug-parser@>=2.0.2 <3.0.0",
      "resolved": "https://registry.npmjs.org/pug-parser/-/pug-parser-2.0.2.tgz"
    },
    "pug-runtime": {
      "version": "2.0.3",
      "from": "pug-runtime@>=2.0.3 <3.0.0",
      "resolved": "https://registry.npmjs.org/pug-runtime/-/pug-runtime-2.0.3.tgz"
    },
    "pug-strip-comments": {
      "version": "1.0.2",
      "from": "pug-strip-comments@>=1.0.2 <2.0.0",
      "resolved": "https://registry.npmjs.org/pug-strip-comments/-/pug-strip-comments-1.0.2.tgz"
    },
    "pug-walk": {
      "version": "1.1.1",
      "from": "pug-walk@>=1.1.1 <2.0.0",
      "resolved": "https://registry.npmjs.org/pug-walk/-/pug-walk-1.1.1.tgz"
    },
    "pump": {
      "version": "0.3.5",
      "from": "pump@>=0.3.5 <0.4.0",
      "resolved": "https://registry.npmjs.org/pump/-/pump-0.3.5.tgz",
      "dependencies": {
        "once": {
          "version": "1.2.0",
          "from": "once@>=1.2.0 <1.3.0",
          "resolved": "https://registry.npmjs.org/once/-/once-1.2.0.tgz"
        }
      }
    },
    "punycode": {
      "version": "1.4.1",
      "from": "punycode@>=1.4.1 <2.0.0",
      "resolved": "https://registry.npmjs.org/punycode/-/punycode-1.4.1.tgz"
    },
    "push-notify": {
      "version": "1.2.0",
      "from": "habitrpg/push-notify#v1.2.0",
      "resolved": "git://github.com/habitrpg/push-notify.git#6bc2b5fdb1bdc9649b9ec1964d79ca50187fc8a9"
    },
    "pusher": {
      "version": "1.5.1",
      "from": "pusher@>=1.3.0 <2.0.0",
      "resolved": "https://registry.npmjs.org/pusher/-/pusher-1.5.1.tgz"
    },
    "q": {
      "version": "1.5.0",
      "from": "q@>=1.4.1 <2.0.0",
      "resolved": "https://registry.npmjs.org/q/-/q-1.5.0.tgz"
    },
    "qjobs": {
      "version": "1.1.5",
      "from": "qjobs@>=1.1.4 <2.0.0",
      "resolved": "https://registry.npmjs.org/qjobs/-/qjobs-1.1.5.tgz",
      "dev": true
    },
    "qs": {
      "version": "6.2.3",
      "from": "qs@>=6.2.0 <6.3.0",
      "resolved": "https://registry.npmjs.org/qs/-/qs-6.2.3.tgz"
    },
    "query-string": {
      "version": "4.3.2",
      "from": "query-string@>=4.1.0 <5.0.0",
      "resolved": "https://registry.npmjs.org/query-string/-/query-string-4.3.2.tgz"
    },
    "querystring": {
      "version": "0.2.0",
      "from": "querystring@0.2.0",
      "resolved": "https://registry.npmjs.org/querystring/-/querystring-0.2.0.tgz"
    },
    "querystring-es3": {
      "version": "0.2.1",
      "from": "querystring-es3@>=0.2.0 <0.3.0",
      "resolved": "https://registry.npmjs.org/querystring-es3/-/querystring-es3-0.2.1.tgz"
    },
    "quote-stream": {
      "version": "0.0.0",
      "from": "quote-stream@>=0.0.0 <0.1.0",
      "resolved": "https://registry.npmjs.org/quote-stream/-/quote-stream-0.0.0.tgz",
      "dependencies": {
        "isarray": {
          "version": "0.0.1",
          "from": "isarray@0.0.1",
          "resolved": "https://registry.npmjs.org/isarray/-/isarray-0.0.1.tgz"
        },
        "object-keys": {
          "version": "0.4.0",
          "from": "object-keys@>=0.4.0 <0.5.0",
          "resolved": "https://registry.npmjs.org/object-keys/-/object-keys-0.4.0.tgz"
        },
        "readable-stream": {
          "version": "1.0.34",
          "from": "readable-stream@>=1.0.17 <1.1.0",
          "resolved": "https://registry.npmjs.org/readable-stream/-/readable-stream-1.0.34.tgz"
        },
        "through2": {
          "version": "0.4.2",
          "from": "through2@>=0.4.1 <0.5.0",
          "resolved": "https://registry.npmjs.org/through2/-/through2-0.4.2.tgz"
        },
        "xtend": {
          "version": "2.1.2",
          "from": "xtend@>=2.1.1 <2.2.0",
          "resolved": "https://registry.npmjs.org/xtend/-/xtend-2.1.2.tgz"
        }
      }
    },
    "ramda": {
      "version": "0.23.0",
      "from": "ramda@>=0.23.0 <0.24.0",
      "resolved": "https://registry.npmjs.org/ramda/-/ramda-0.23.0.tgz",
      "dev": true
    },
    "randomatic": {
      "version": "1.1.6",
      "from": "randomatic@>=1.1.3 <2.0.0",
      "resolved": "https://registry.npmjs.org/randomatic/-/randomatic-1.1.6.tgz"
    },
    "randombytes": {
      "version": "2.0.3",
      "from": "randombytes@>=2.0.0 <3.0.0",
      "resolved": "https://registry.npmjs.org/randombytes/-/randombytes-2.0.3.tgz"
    },
    "range-parser": {
      "version": "1.2.0",
      "from": "range-parser@>=1.2.0 <1.3.0",
      "resolved": "https://registry.npmjs.org/range-parser/-/range-parser-1.2.0.tgz"
    },
    "raw-body": {
      "version": "2.2.0",
      "from": "raw-body@>=2.2.0 <2.3.0",
      "resolved": "https://registry.npmjs.org/raw-body/-/raw-body-2.2.0.tgz"
    },
    "rc": {
      "version": "1.1.7",
      "from": "rc@>=1.1.6 <1.2.0",
      "resolved": "https://registry.npmjs.org/rc/-/rc-1.1.7.tgz",
      "dependencies": {
        "minimist": {
          "version": "1.2.0",
          "from": "minimist@>=1.2.0 <2.0.0",
          "resolved": "https://registry.npmjs.org/minimist/-/minimist-1.2.0.tgz"
        }
      }
    },
    "read": {
      "version": "1.0.7",
      "from": "read@>=1.0.4 <1.1.0",
      "resolved": "https://registry.npmjs.org/read/-/read-1.0.7.tgz"
    },
    "read-all-stream": {
      "version": "3.1.0",
      "from": "read-all-stream@>=3.0.0 <4.0.0",
      "resolved": "https://registry.npmjs.org/read-all-stream/-/read-all-stream-3.1.0.tgz"
    },
    "read-cache": {
      "version": "1.0.0",
      "from": "read-cache@>=1.0.0 <2.0.0",
      "resolved": "https://registry.npmjs.org/read-cache/-/read-cache-1.0.0.tgz"
    },
    "read-only-stream": {
      "version": "2.0.0",
      "from": "read-only-stream@>=2.0.0 <3.0.0",
      "resolved": "https://registry.npmjs.org/read-only-stream/-/read-only-stream-2.0.0.tgz"
    },
    "read-pkg": {
      "version": "1.1.0",
      "from": "read-pkg@>=1.0.0 <2.0.0",
      "resolved": "https://registry.npmjs.org/read-pkg/-/read-pkg-1.1.0.tgz"
    },
    "read-pkg-up": {
      "version": "1.0.1",
      "from": "read-pkg-up@>=1.0.1 <2.0.0",
      "resolved": "https://registry.npmjs.org/read-pkg-up/-/read-pkg-up-1.0.1.tgz"
    },
    "readable-stream": {
      "version": "2.0.6",
      "from": "readable-stream@>=2.0.5 <2.1.0",
      "resolved": "https://registry.npmjs.org/readable-stream/-/readable-stream-2.0.6.tgz"
    },
    "readdirp": {
      "version": "2.1.0",
      "from": "readdirp@>=2.0.0 <3.0.0",
      "resolved": "https://registry.npmjs.org/readdirp/-/readdirp-2.1.0.tgz"
    },
    "readline2": {
      "version": "0.1.1",
      "from": "readline2@>=0.1.0 <0.2.0",
      "resolved": "https://registry.npmjs.org/readline2/-/readline2-0.1.1.tgz",
      "dependencies": {
        "ansi-regex": {
          "version": "1.1.1",
          "from": "ansi-regex@>=1.0.0 <2.0.0",
          "resolved": "https://registry.npmjs.org/ansi-regex/-/ansi-regex-1.1.1.tgz"
        },
        "strip-ansi": {
          "version": "2.0.1",
          "from": "strip-ansi@>=2.0.1 <3.0.0",
          "resolved": "https://registry.npmjs.org/strip-ansi/-/strip-ansi-2.0.1.tgz"
        }
      }
    },
    "recast": {
      "version": "0.10.33",
      "from": "recast@0.10.33",
      "resolved": "https://registry.npmjs.org/recast/-/recast-0.10.33.tgz",
      "dev": true,
      "dependencies": {
        "ast-types": {
          "version": "0.8.12",
          "from": "ast-types@0.8.12",
          "resolved": "https://registry.npmjs.org/ast-types/-/ast-types-0.8.12.tgz",
          "dev": true
        },
        "esprima-fb": {
          "version": "15001.1001.0-dev-harmony-fb",
          "from": "esprima-fb@~15001.1001.0-dev-harmony-fb",
          "resolved": "https://registry.npmjs.org/esprima-fb/-/esprima-fb-15001.1001.0-dev-harmony-fb.tgz",
          "dev": true
        }
      }
    },
    "rechoir": {
      "version": "0.6.2",
      "from": "rechoir@>=0.6.2 <0.7.0",
      "resolved": "https://registry.npmjs.org/rechoir/-/rechoir-0.6.2.tgz"
    },
    "redent": {
      "version": "1.0.0",
      "from": "redent@>=1.0.0 <2.0.0",
      "resolved": "https://registry.npmjs.org/redent/-/redent-1.0.0.tgz"
    },
    "redeyed": {
      "version": "0.4.4",
      "from": "redeyed@>=0.4.0 <0.5.0",
      "resolved": "https://registry.npmjs.org/redeyed/-/redeyed-0.4.4.tgz"
    },
    "reduce-css-calc": {
      "version": "1.3.0",
      "from": "reduce-css-calc@>=1.2.6 <2.0.0",
      "resolved": "https://registry.npmjs.org/reduce-css-calc/-/reduce-css-calc-1.3.0.tgz"
    },
    "reduce-function-call": {
      "version": "1.0.2",
      "from": "reduce-function-call@>=1.0.1 <2.0.0",
      "resolved": "https://registry.npmjs.org/reduce-function-call/-/reduce-function-call-1.0.2.tgz"
    },
    "regenerate": {
      "version": "1.3.2",
      "from": "regenerate@>=1.2.1 <2.0.0",
      "resolved": "https://registry.npmjs.org/regenerate/-/regenerate-1.3.2.tgz"
    },
    "regenerator": {
      "version": "0.8.46",
      "from": "regenerator@>=0.8.13 <0.9.0",
      "resolved": "https://registry.npmjs.org/regenerator/-/regenerator-0.8.46.tgz",
      "dev": true,
      "dependencies": {
        "esprima-fb": {
          "version": "15001.1001.0-dev-harmony-fb",
          "from": "esprima-fb@>=15001.1001.0-dev-harmony-fb <15001.1002.0",
          "resolved": "https://registry.npmjs.org/esprima-fb/-/esprima-fb-15001.1001.0-dev-harmony-fb.tgz",
          "dev": true
        },
        "regenerator-runtime": {
          "version": "0.9.6",
          "from": "regenerator-runtime@>=0.9.5 <0.10.0",
          "resolved": "https://registry.npmjs.org/regenerator-runtime/-/regenerator-runtime-0.9.6.tgz",
          "dev": true
        }
      }
    },
    "regenerator-runtime": {
      "version": "0.10.3",
      "from": "regenerator-runtime@>=0.10.0 <0.11.0",
      "resolved": "https://registry.npmjs.org/regenerator-runtime/-/regenerator-runtime-0.10.3.tgz"
    },
    "regenerator-transform": {
      "version": "0.9.8",
      "from": "regenerator-transform@0.9.8",
      "resolved": "https://registry.npmjs.org/regenerator-transform/-/regenerator-transform-0.9.8.tgz"
    },
    "regex-cache": {
      "version": "0.4.3",
      "from": "regex-cache@>=0.4.2 <0.5.0",
      "resolved": "https://registry.npmjs.org/regex-cache/-/regex-cache-0.4.3.tgz"
    },
    "regexp-clone": {
      "version": "0.0.1",
      "from": "regexp-clone@0.0.1",
      "resolved": "https://registry.npmjs.org/regexp-clone/-/regexp-clone-0.0.1.tgz"
    },
    "regexpu-core": {
      "version": "2.0.0",
      "from": "regexpu-core@>=2.0.0 <3.0.0",
      "resolved": "https://registry.npmjs.org/regexpu-core/-/regexpu-core-2.0.0.tgz"
    },
    "registry-url": {
      "version": "0.1.1",
      "from": "registry-url@>=0.1.0 <0.2.0",
      "resolved": "https://registry.npmjs.org/registry-url/-/registry-url-0.1.1.tgz"
    },
    "regjsgen": {
      "version": "0.2.0",
      "from": "regjsgen@>=0.2.0 <0.3.0",
      "resolved": "https://registry.npmjs.org/regjsgen/-/regjsgen-0.2.0.tgz"
    },
    "regjsparser": {
      "version": "0.1.5",
      "from": "regjsparser@>=0.1.4 <0.2.0",
      "resolved": "https://registry.npmjs.org/regjsparser/-/regjsparser-0.1.5.tgz",
      "dependencies": {
        "jsesc": {
          "version": "0.5.0",
          "from": "jsesc@>=0.5.0 <0.6.0",
          "resolved": "https://registry.npmjs.org/jsesc/-/jsesc-0.5.0.tgz"
        }
      }
    },
    "relateurl": {
      "version": "0.2.7",
      "from": "relateurl@>=0.2.0 <0.3.0",
      "resolved": "https://registry.npmjs.org/relateurl/-/relateurl-0.2.7.tgz"
    },
    "remove-trailing-separator": {
      "version": "1.0.1",
      "from": "remove-trailing-separator@>=1.0.1 <2.0.0",
      "resolved": "https://registry.npmjs.org/remove-trailing-separator/-/remove-trailing-separator-1.0.1.tgz"
    },
    "renderkid": {
      "version": "2.0.1",
      "from": "renderkid@>=2.0.1 <3.0.0",
      "resolved": "https://registry.npmjs.org/renderkid/-/renderkid-2.0.1.tgz",
      "dependencies": {
        "utila": {
          "version": "0.3.3",
          "from": "utila@>=0.3.0 <0.4.0",
          "resolved": "https://registry.npmjs.org/utila/-/utila-0.3.3.tgz"
        }
      }
    },
    "repeat-element": {
      "version": "1.1.2",
      "from": "repeat-element@>=1.1.2 <2.0.0",
      "resolved": "https://registry.npmjs.org/repeat-element/-/repeat-element-1.1.2.tgz"
    },
    "repeat-string": {
      "version": "1.6.1",
      "from": "repeat-string@>=1.5.2 <2.0.0",
      "resolved": "https://registry.npmjs.org/repeat-string/-/repeat-string-1.6.1.tgz"
    },
    "repeating": {
      "version": "2.0.1",
      "from": "repeating@>=2.0.0 <3.0.0",
      "resolved": "https://registry.npmjs.org/repeating/-/repeating-2.0.1.tgz"
    },
    "replace-ext": {
      "version": "0.0.1",
      "from": "replace-ext@0.0.1",
      "resolved": "https://registry.npmjs.org/replace-ext/-/replace-ext-0.0.1.tgz"
    },
    "request": {
      "version": "2.74.0",
      "from": "request@>=2.74.0 <2.75.0",
      "resolved": "https://registry.npmjs.org/request/-/request-2.74.0.tgz",
      "dependencies": {
        "node-uuid": {
          "version": "1.4.8",
          "from": "node-uuid@>=1.4.7 <1.5.0",
          "resolved": "https://registry.npmjs.org/node-uuid/-/node-uuid-1.4.8.tgz"
        }
      }
    },
    "request-progress": {
      "version": "0.3.0",
      "from": "request-progress@0.3.0",
      "resolved": "https://registry.npmjs.org/request-progress/-/request-progress-0.3.0.tgz"
    },
    "request-replay": {
      "version": "0.2.0",
      "from": "request-replay@>=0.2.0 <0.3.0",
      "resolved": "https://registry.npmjs.org/request-replay/-/request-replay-0.2.0.tgz",
      "dependencies": {
        "retry": {
          "version": "0.6.1",
          "from": "retry@>=0.6.0 <0.7.0",
          "resolved": "https://registry.npmjs.org/retry/-/retry-0.6.1.tgz"
        }
      }
    },
    "require_optional": {
      "version": "1.0.0",
      "from": "require_optional@>=1.0.0 <1.1.0",
      "resolved": "https://registry.npmjs.org/require_optional/-/require_optional-1.0.0.tgz",
      "dependencies": {
        "semver": {
          "version": "5.3.0",
          "from": "semver@>=5.1.0 <6.0.0",
          "resolved": "https://registry.npmjs.org/semver/-/semver-5.3.0.tgz"
        }
      }
    },
    "require-again": {
      "version": "2.0.0",
      "from": "require-again@>=2.0.0 <3.0.0",
      "resolved": "https://registry.npmjs.org/require-again/-/require-again-2.0.0.tgz",
      "dev": true
    },
    "require-directory": {
      "version": "2.1.1",
      "from": "require-directory@>=2.1.1 <3.0.0",
      "resolved": "https://registry.npmjs.org/require-directory/-/require-directory-2.1.1.tgz"
    },
    "require-from-string": {
      "version": "1.2.1",
      "from": "require-from-string@>=1.1.0 <2.0.0",
      "resolved": "https://registry.npmjs.org/require-from-string/-/require-from-string-1.2.1.tgz"
    },
    "require-main-filename": {
      "version": "1.0.1",
      "from": "require-main-filename@>=1.0.1 <2.0.0",
      "resolved": "https://registry.npmjs.org/require-main-filename/-/require-main-filename-1.0.1.tgz"
    },
    "require-uncached": {
      "version": "1.0.3",
      "from": "require-uncached@>=1.0.2 <2.0.0",
      "resolved": "https://registry.npmjs.org/require-uncached/-/require-uncached-1.0.3.tgz",
      "dev": true,
      "dependencies": {
        "resolve-from": {
          "version": "1.0.1",
          "from": "resolve-from@>=1.0.0 <2.0.0",
          "resolved": "https://registry.npmjs.org/resolve-from/-/resolve-from-1.0.1.tgz",
          "dev": true
        }
      }
    },
    "requires-port": {
      "version": "1.0.0",
      "from": "requires-port@>=1.0.0 <2.0.0",
      "resolved": "https://registry.npmjs.org/requires-port/-/requires-port-1.0.0.tgz",
      "dev": true
    },
    "resolve": {
      "version": "1.3.2",
      "from": "resolve@>=1.1.4 <2.0.0",
      "resolved": "https://registry.npmjs.org/resolve/-/resolve-1.3.2.tgz"
    },
    "resolve-dir": {
      "version": "0.1.1",
      "from": "resolve-dir@>=0.1.0 <0.2.0",
      "resolved": "https://registry.npmjs.org/resolve-dir/-/resolve-dir-0.1.1.tgz"
    },
    "resolve-from": {
      "version": "2.0.0",
      "from": "resolve-from@>=2.0.0 <3.0.0",
      "resolved": "https://registry.npmjs.org/resolve-from/-/resolve-from-2.0.0.tgz"
    },
    "resolve-url": {
      "version": "0.2.1",
      "from": "resolve-url@>=0.2.1 <0.3.0",
      "resolved": "https://registry.npmjs.org/resolve-url/-/resolve-url-0.2.1.tgz"
    },
    "restore-cursor": {
      "version": "2.0.0",
      "from": "restore-cursor@>=2.0.0 <3.0.0",
      "resolved": "https://registry.npmjs.org/restore-cursor/-/restore-cursor-2.0.0.tgz",
      "dependencies": {
        "onetime": {
          "version": "2.0.1",
          "from": "onetime@>=2.0.0 <3.0.0",
          "resolved": "https://registry.npmjs.org/onetime/-/onetime-2.0.1.tgz"
        }
      }
    },
    "retry": {
      "version": "0.9.0",
      "from": "retry@>=0.9.0 <0.10.0",
      "resolved": "https://registry.npmjs.org/retry/-/retry-0.9.0.tgz"
    },
    "rewire": {
      "version": "2.5.2",
      "from": "rewire@>=2.3.3 <3.0.0",
      "resolved": "https://registry.npmjs.org/rewire/-/rewire-2.5.2.tgz",
      "dev": true
    },
    "right-align": {
      "version": "0.1.3",
      "from": "right-align@>=0.1.1 <0.2.0",
      "resolved": "https://registry.npmjs.org/right-align/-/right-align-0.1.3.tgz"
    },
    "rimraf": {
      "version": "2.6.1",
      "from": "rimraf@>=2.4.3 <3.0.0",
      "resolved": "https://registry.npmjs.org/rimraf/-/rimraf-2.6.1.tgz",
      "dependencies": {
        "glob": {
          "version": "7.1.1",
          "from": "glob@>=7.0.5 <8.0.0",
          "resolved": "https://registry.npmjs.org/glob/-/glob-7.1.1.tgz"
        }
      }
    },
    "ripemd160": {
      "version": "1.0.1",
      "from": "ripemd160@>=1.0.0 <2.0.0",
      "resolved": "https://registry.npmjs.org/ripemd160/-/ripemd160-1.0.1.tgz"
    },
    "run-async": {
      "version": "0.1.0",
      "from": "run-async@>=0.1.0 <0.2.0",
      "resolved": "https://registry.npmjs.org/run-async/-/run-async-0.1.0.tgz",
      "dev": true
    },
    "run-sequence": {
      "version": "1.2.2",
      "from": "run-sequence@>=1.1.4 <2.0.0",
      "resolved": "https://registry.npmjs.org/run-sequence/-/run-sequence-1.2.2.tgz"
    },
    "rx": {
      "version": "2.5.3",
      "from": "rx@>=2.2.27 <3.0.0",
      "resolved": "https://registry.npmjs.org/rx/-/rx-2.5.3.tgz"
    },
    "rx-lite": {
      "version": "3.1.2",
      "from": "rx-lite@>=3.1.2 <4.0.0",
      "resolved": "https://registry.npmjs.org/rx-lite/-/rx-lite-3.1.2.tgz",
      "dev": true
    },
    "s3-upload-stream": {
      "version": "1.0.7",
      "from": "s3-upload-stream@>=1.0.6 <2.0.0",
      "resolved": "https://registry.npmjs.org/s3-upload-stream/-/s3-upload-stream-1.0.7.tgz"
    },
    "safe-buffer": {
      "version": "5.0.1",
      "from": "safe-buffer@>=5.0.1 <6.0.0",
      "resolved": "https://registry.npmjs.org/safe-buffer/-/safe-buffer-5.0.1.tgz"
    },
    "samsam": {
      "version": "1.1.2",
      "from": "samsam@1.1.2",
      "resolved": "https://registry.npmjs.org/samsam/-/samsam-1.1.2.tgz",
      "dev": true
    },
    "sass-graph": {
      "version": "2.1.2",
      "from": "sass-graph@>=2.1.1 <3.0.0",
      "resolved": "https://registry.npmjs.org/sass-graph/-/sass-graph-2.1.2.tgz",
      "dependencies": {
        "cliui": {
          "version": "3.2.0",
          "from": "cliui@>=3.2.0 <4.0.0",
          "resolved": "https://registry.npmjs.org/cliui/-/cliui-3.2.0.tgz"
        },
        "glob": {
          "version": "7.1.1",
          "from": "glob@>=7.0.0 <8.0.0",
          "resolved": "https://registry.npmjs.org/glob/-/glob-7.1.1.tgz"
        },
        "lodash.assign": {
          "version": "4.2.0",
          "from": "lodash.assign@>=4.0.3 <5.0.0",
          "resolved": "https://registry.npmjs.org/lodash.assign/-/lodash.assign-4.2.0.tgz"
        },
        "window-size": {
          "version": "0.2.0",
          "from": "window-size@>=0.2.0 <0.3.0",
          "resolved": "https://registry.npmjs.org/window-size/-/window-size-0.2.0.tgz"
        },
        "yargs": {
          "version": "4.8.1",
          "from": "yargs@>=4.7.1 <5.0.0",
          "resolved": "https://registry.npmjs.org/yargs/-/yargs-4.8.1.tgz"
        }
      }
    },
    "sass-loader": {
      "version": "6.0.3",
      "from": "sass-loader@>=6.0.2 <7.0.0",
      "resolved": "https://registry.npmjs.org/sass-loader/-/sass-loader-6.0.3.tgz",
      "dependencies": {
        "async": {
          "version": "2.2.0",
          "from": "async@>=2.1.5 <3.0.0",
          "resolved": "https://registry.npmjs.org/async/-/async-2.2.0.tgz"
        },
        "loader-utils": {
          "version": "1.1.0",
          "from": "loader-utils@>=1.0.1 <2.0.0",
          "resolved": "https://registry.npmjs.org/loader-utils/-/loader-utils-1.1.0.tgz"
        }
      }
    },
    "saucelabs": {
      "version": "1.0.1",
      "from": "saucelabs@>=1.0.1 <1.1.0",
      "resolved": "https://registry.npmjs.org/saucelabs/-/saucelabs-1.0.1.tgz",
      "dev": true
    },
    "save-pixels": {
      "version": "2.2.1",
      "from": "save-pixels@>=2.2.0 <2.3.0",
      "resolved": "https://registry.npmjs.org/save-pixels/-/save-pixels-2.2.1.tgz",
      "dependencies": {
        "jpeg-js": {
          "version": "0.0.4",
          "from": "jpeg-js@0.0.4",
          "resolved": "https://registry.npmjs.org/jpeg-js/-/jpeg-js-0.0.4.tgz"
        }
      }
    },
    "sax": {
      "version": "0.6.1",
      "from": "sax@>=0.6.0 <0.7.0",
      "resolved": "https://registry.npmjs.org/sax/-/sax-0.6.1.tgz"
    },
    "screenshot-stream": {
      "version": "4.1.0",
      "from": "screenshot-stream@>=4.1.0 <5.0.0",
      "resolved": "https://registry.npmjs.org/screenshot-stream/-/screenshot-stream-4.1.0.tgz"
    },
    "secure-keys": {
      "version": "1.0.0",
      "from": "secure-keys@>=1.0.0 <2.0.0",
      "resolved": "https://registry.npmjs.org/secure-keys/-/secure-keys-1.0.0.tgz"
    },
    "seek-bzip": {
      "version": "1.0.5",
      "from": "seek-bzip@>=1.0.3 <2.0.0",
      "resolved": "https://registry.npmjs.org/seek-bzip/-/seek-bzip-1.0.5.tgz",
      "dependencies": {
        "commander": {
          "version": "2.8.1",
          "from": "commander@>=2.8.1 <2.9.0",
          "resolved": "https://registry.npmjs.org/commander/-/commander-2.8.1.tgz"
        }
      }
    },
    "selenium-server": {
      "version": "3.3.1",
      "from": "selenium-server@>=3.0.1 <4.0.0",
      "resolved": "https://registry.npmjs.org/selenium-server/-/selenium-server-3.3.1.tgz",
      "dev": true
    },
    "selenium-webdriver": {
      "version": "2.52.0",
      "from": "selenium-webdriver@2.52.0",
      "resolved": "https://registry.npmjs.org/selenium-webdriver/-/selenium-webdriver-2.52.0.tgz",
      "dev": true,
      "dependencies": {
        "adm-zip": {
          "version": "0.4.4",
          "from": "adm-zip@0.4.4",
          "resolved": "https://registry.npmjs.org/adm-zip/-/adm-zip-0.4.4.tgz",
          "dev": true
        },
        "tmp": {
          "version": "0.0.24",
          "from": "tmp@0.0.24",
          "resolved": "https://registry.npmjs.org/tmp/-/tmp-0.0.24.tgz",
          "dev": true
        },
        "xml2js": {
          "version": "0.4.4",
          "from": "xml2js@0.4.4",
          "resolved": "https://registry.npmjs.org/xml2js/-/xml2js-0.4.4.tgz",
          "dev": true
        }
      }
    },
    "semver": {
      "version": "5.0.3",
      "from": "semver@>=5.0.1 <5.1.0",
      "resolved": "https://registry.npmjs.org/semver/-/semver-5.0.3.tgz"
    },
    "semver-diff": {
      "version": "0.1.0",
      "from": "semver-diff@>=0.1.0 <0.2.0",
      "resolved": "https://registry.npmjs.org/semver-diff/-/semver-diff-0.1.0.tgz",
      "dependencies": {
        "semver": {
          "version": "2.3.2",
          "from": "semver@>=2.2.1 <3.0.0",
          "resolved": "https://registry.npmjs.org/semver/-/semver-2.3.2.tgz"
        }
      }
    },
    "semver-regex": {
      "version": "1.0.0",
      "from": "semver-regex@>=1.0.0 <2.0.0",
      "resolved": "https://registry.npmjs.org/semver-regex/-/semver-regex-1.0.0.tgz",
      "optional": true
    },
    "semver-truncate": {
      "version": "1.1.2",
      "from": "semver-truncate@>=1.0.0 <2.0.0",
      "resolved": "https://registry.npmjs.org/semver-truncate/-/semver-truncate-1.1.2.tgz",
      "optional": true,
      "dependencies": {
        "semver": {
          "version": "5.3.0",
          "from": "semver@>=5.3.0 <6.0.0",
          "resolved": "https://registry.npmjs.org/semver/-/semver-5.3.0.tgz",
          "optional": true
        }
      }
    },
    "send": {
      "version": "0.14.2",
      "from": "send@0.14.2",
      "resolved": "https://registry.npmjs.org/send/-/send-0.14.2.tgz",
      "dependencies": {
        "debug": {
          "version": "2.2.0",
          "from": "debug@>=2.2.0 <2.3.0",
          "resolved": "https://registry.npmjs.org/debug/-/debug-2.2.0.tgz",
          "dependencies": {
            "ms": {
              "version": "0.7.1",
              "from": "ms@0.7.1",
              "resolved": "https://registry.npmjs.org/ms/-/ms-0.7.1.tgz"
            }
          }
        },
        "http-errors": {
          "version": "1.5.1",
          "from": "http-errors@>=1.5.1 <1.6.0",
          "resolved": "https://registry.npmjs.org/http-errors/-/http-errors-1.5.1.tgz"
        },
        "mime": {
          "version": "1.3.4",
          "from": "mime@1.3.4",
          "resolved": "https://registry.npmjs.org/mime/-/mime-1.3.4.tgz"
        },
        "setprototypeof": {
          "version": "1.0.2",
          "from": "setprototypeof@1.0.2",
          "resolved": "https://registry.npmjs.org/setprototypeof/-/setprototypeof-1.0.2.tgz"
        }
      }
    },
    "sequencify": {
      "version": "0.0.7",
      "from": "sequencify@>=0.0.7 <0.1.0",
      "resolved": "https://registry.npmjs.org/sequencify/-/sequencify-0.0.7.tgz"
    },
    "serve-favicon": {
      "version": "2.4.2",
      "from": "serve-favicon@>=2.3.0 <3.0.0",
      "resolved": "https://registry.npmjs.org/serve-favicon/-/serve-favicon-2.4.2.tgz",
      "dependencies": {
        "etag": {
          "version": "1.8.0",
          "from": "etag@>=1.8.0 <1.9.0",
          "resolved": "https://registry.npmjs.org/etag/-/etag-1.8.0.tgz"
        },
        "fresh": {
          "version": "0.5.0",
          "from": "fresh@0.5.0",
          "resolved": "https://registry.npmjs.org/fresh/-/fresh-0.5.0.tgz"
        },
        "ms": {
          "version": "1.0.0",
          "from": "ms@1.0.0",
          "resolved": "https://registry.npmjs.org/ms/-/ms-1.0.0.tgz"
        }
      }
    },
    "serve-static": {
      "version": "1.11.2",
      "from": "serve-static@>=1.11.2 <1.12.0",
      "resolved": "https://registry.npmjs.org/serve-static/-/serve-static-1.11.2.tgz"
    },
    "set-blocking": {
      "version": "2.0.0",
      "from": "set-blocking@>=2.0.0 <2.1.0",
      "resolved": "https://registry.npmjs.org/set-blocking/-/set-blocking-2.0.0.tgz"
    },
    "set-immediate-shim": {
      "version": "1.0.1",
      "from": "set-immediate-shim@>=1.0.0 <2.0.0",
      "resolved": "https://registry.npmjs.org/set-immediate-shim/-/set-immediate-shim-1.0.1.tgz"
    },
    "setimmediate": {
      "version": "1.0.5",
      "from": "setimmediate@>=1.0.4 <2.0.0",
      "resolved": "https://registry.npmjs.org/setimmediate/-/setimmediate-1.0.5.tgz"
    },
    "setprototypeof": {
      "version": "1.0.3",
      "from": "setprototypeof@1.0.3",
      "resolved": "https://registry.npmjs.org/setprototypeof/-/setprototypeof-1.0.3.tgz"
    },
    "sha.js": {
      "version": "2.4.8",
      "from": "sha.js@>=2.3.6 <3.0.0",
      "resolved": "https://registry.npmjs.org/sha.js/-/sha.js-2.4.8.tgz"
    },
    "shallow-clone": {
      "version": "0.1.2",
      "from": "shallow-clone@>=0.1.2 <0.2.0",
      "resolved": "https://registry.npmjs.org/shallow-clone/-/shallow-clone-0.1.2.tgz",
      "dependencies": {
        "kind-of": {
          "version": "2.0.1",
          "from": "kind-of@>=2.0.1 <3.0.0",
          "resolved": "https://registry.npmjs.org/kind-of/-/kind-of-2.0.1.tgz"
        },
        "lazy-cache": {
          "version": "0.2.7",
          "from": "lazy-cache@>=0.2.3 <0.3.0",
          "resolved": "https://registry.npmjs.org/lazy-cache/-/lazy-cache-0.2.7.tgz"
        }
      }
    },
    "shallow-copy": {
      "version": "0.0.1",
      "from": "shallow-copy@>=0.0.1 <0.1.0",
      "resolved": "https://registry.npmjs.org/shallow-copy/-/shallow-copy-0.0.1.tgz"
    },
    "shasum": {
      "version": "1.0.2",
      "from": "shasum@>=1.0.0 <2.0.0",
      "resolved": "https://registry.npmjs.org/shasum/-/shasum-1.0.2.tgz",
      "dependencies": {
        "json-stable-stringify": {
          "version": "0.0.1",
          "from": "json-stable-stringify@>=0.0.0 <0.1.0",
          "resolved": "https://registry.npmjs.org/json-stable-stringify/-/json-stable-stringify-0.0.1.tgz"
        }
      }
    },
    "shebang-command": {
      "version": "1.2.0",
      "from": "shebang-command@>=1.2.0 <2.0.0",
      "resolved": "https://registry.npmjs.org/shebang-command/-/shebang-command-1.2.0.tgz",
      "dev": true
    },
    "shebang-regex": {
      "version": "1.0.0",
      "from": "shebang-regex@>=1.0.0 <2.0.0",
      "resolved": "https://registry.npmjs.org/shebang-regex/-/shebang-regex-1.0.0.tgz",
      "dev": true
    },
    "shell-quote": {
      "version": "1.4.3",
      "from": "shell-quote@>=1.4.1 <1.5.0",
      "resolved": "https://registry.npmjs.org/shell-quote/-/shell-quote-1.4.3.tgz"
    },
    "shelljs": {
      "version": "0.7.7",
      "from": "shelljs@>=0.7.6 <0.8.0",
      "resolved": "https://registry.npmjs.org/shelljs/-/shelljs-0.7.7.tgz",
      "dependencies": {
        "glob": {
          "version": "7.1.1",
          "from": "glob@>=7.0.0 <8.0.0",
          "resolved": "https://registry.npmjs.org/glob/-/glob-7.1.1.tgz"
        }
      }
    },
    "sigmund": {
      "version": "1.0.1",
      "from": "sigmund@>=1.0.0 <1.1.0",
      "resolved": "https://registry.npmjs.org/sigmund/-/sigmund-1.0.1.tgz"
    },
    "signal-exit": {
      "version": "3.0.2",
      "from": "signal-exit@>=3.0.0 <4.0.0",
      "resolved": "https://registry.npmjs.org/signal-exit/-/signal-exit-3.0.2.tgz"
    },
    "simple-fmt": {
      "version": "0.1.0",
      "from": "simple-fmt@>=0.1.0 <0.2.0",
      "resolved": "https://registry.npmjs.org/simple-fmt/-/simple-fmt-0.1.0.tgz",
      "dev": true
    },
    "simple-is": {
      "version": "0.2.0",
      "from": "simple-is@>=0.2.0 <0.3.0",
      "resolved": "https://registry.npmjs.org/simple-is/-/simple-is-0.2.0.tgz",
      "dev": true
    },
    "sinon": {
      "version": "1.17.7",
      "from": "sinon@>=1.17.2 <2.0.0",
      "resolved": "https://registry.npmjs.org/sinon/-/sinon-1.17.7.tgz",
      "dev": true,
      "dependencies": {
        "lolex": {
          "version": "1.3.2",
          "from": "lolex@1.3.2",
          "resolved": "https://registry.npmjs.org/lolex/-/lolex-1.3.2.tgz",
          "dev": true
        }
      }
    },
    "sinon-chai": {
      "version": "2.9.0",
      "from": "sinon-chai@>=2.8.0 <3.0.0",
      "resolved": "https://registry.npmjs.org/sinon-chai/-/sinon-chai-2.9.0.tgz",
      "dev": true
    },
    "sinon-stub-promise": {
      "version": "4.0.0",
      "from": "sinon-stub-promise@>=4.0.0 <5.0.0",
      "resolved": "https://registry.npmjs.org/sinon-stub-promise/-/sinon-stub-promise-4.0.0.tgz",
      "dev": true
    },
    "slash": {
      "version": "1.0.0",
      "from": "slash@>=1.0.0 <2.0.0",
      "resolved": "https://registry.npmjs.org/slash/-/slash-1.0.0.tgz"
    },
    "slice-ansi": {
      "version": "0.0.4",
      "from": "slice-ansi@0.0.4",
      "resolved": "https://registry.npmjs.org/slice-ansi/-/slice-ansi-0.0.4.tgz",
      "dev": true
    },
    "sliced": {
      "version": "1.0.1",
      "from": "sliced@1.0.1",
      "resolved": "https://registry.npmjs.org/sliced/-/sliced-1.0.1.tgz"
    },
    "slide": {
      "version": "1.1.6",
      "from": "slide@>=1.1.5 <2.0.0",
      "resolved": "https://registry.npmjs.org/slide/-/slide-1.1.6.tgz"
    },
    "smart-buffer": {
      "version": "1.1.15",
      "from": "smart-buffer@>=1.0.4 <2.0.0",
      "resolved": "https://registry.npmjs.org/smart-buffer/-/smart-buffer-1.1.15.tgz"
    },
    "smtp-connection": {
      "version": "2.12.0",
      "from": "smtp-connection@2.12.0",
      "resolved": "https://registry.npmjs.org/smtp-connection/-/smtp-connection-2.12.0.tgz"
    },
    "sntp": {
      "version": "1.0.9",
      "from": "sntp@>=1.0.0 <2.0.0",
      "resolved": "https://registry.npmjs.org/sntp/-/sntp-1.0.9.tgz"
    },
    "socket.io": {
      "version": "1.7.3",
      "from": "socket.io@1.7.3",
      "resolved": "https://registry.npmjs.org/socket.io/-/socket.io-1.7.3.tgz",
      "dev": true,
      "dependencies": {
        "debug": {
          "version": "2.3.3",
          "from": "debug@2.3.3",
          "resolved": "https://registry.npmjs.org/debug/-/debug-2.3.3.tgz",
          "dev": true
        },
        "object-assign": {
          "version": "4.1.0",
          "from": "object-assign@4.1.0",
          "resolved": "https://registry.npmjs.org/object-assign/-/object-assign-4.1.0.tgz",
          "dev": true
        }
      }
    },
    "socket.io-adapter": {
      "version": "0.5.0",
      "from": "socket.io-adapter@0.5.0",
      "resolved": "https://registry.npmjs.org/socket.io-adapter/-/socket.io-adapter-0.5.0.tgz",
      "dev": true,
      "dependencies": {
        "debug": {
          "version": "2.3.3",
          "from": "debug@2.3.3",
          "resolved": "https://registry.npmjs.org/debug/-/debug-2.3.3.tgz",
          "dev": true
        }
      }
    },
    "socket.io-client": {
      "version": "1.7.3",
      "from": "socket.io-client@1.7.3",
      "resolved": "https://registry.npmjs.org/socket.io-client/-/socket.io-client-1.7.3.tgz",
      "dev": true,
      "dependencies": {
        "debug": {
          "version": "2.3.3",
          "from": "debug@2.3.3",
          "resolved": "https://registry.npmjs.org/debug/-/debug-2.3.3.tgz",
          "dev": true
        }
      }
    },
    "socket.io-parser": {
      "version": "2.3.1",
      "from": "socket.io-parser@2.3.1",
      "resolved": "https://registry.npmjs.org/socket.io-parser/-/socket.io-parser-2.3.1.tgz",
      "dev": true,
      "dependencies": {
        "component-emitter": {
          "version": "1.1.2",
          "from": "component-emitter@1.1.2",
          "resolved": "https://registry.npmjs.org/component-emitter/-/component-emitter-1.1.2.tgz",
          "dev": true
        },
        "debug": {
          "version": "2.2.0",
          "from": "debug@2.2.0",
          "resolved": "https://registry.npmjs.org/debug/-/debug-2.2.0.tgz",
          "dev": true
        },
        "isarray": {
          "version": "0.0.1",
          "from": "isarray@0.0.1",
          "resolved": "https://registry.npmjs.org/isarray/-/isarray-0.0.1.tgz",
          "dev": true
        },
        "ms": {
          "version": "0.7.1",
          "from": "ms@0.7.1",
          "resolved": "https://registry.npmjs.org/ms/-/ms-0.7.1.tgz",
          "dev": true
        }
      }
    },
    "socks": {
      "version": "1.1.9",
      "from": "socks@1.1.9",
      "resolved": "https://registry.npmjs.org/socks/-/socks-1.1.9.tgz"
    },
    "socks-proxy-agent": {
      "version": "2.0.0",
      "from": "socks-proxy-agent@>=2.0.0 <3.0.0",
      "resolved": "https://registry.npmjs.org/socks-proxy-agent/-/socks-proxy-agent-2.0.0.tgz",
      "dev": true
    },
    "sort-keys": {
      "version": "1.1.2",
      "from": "sort-keys@>=1.0.0 <2.0.0",
      "resolved": "https://registry.npmjs.org/sort-keys/-/sort-keys-1.1.2.tgz"
    },
    "source-list-map": {
      "version": "0.1.8",
      "from": "source-list-map@>=0.1.7 <0.2.0",
      "resolved": "https://registry.npmjs.org/source-list-map/-/source-list-map-0.1.8.tgz"
    },
    "source-map": {
      "version": "0.5.6",
      "from": "source-map@>=0.5.6 <0.6.0",
      "resolved": "https://registry.npmjs.org/source-map/-/source-map-0.5.6.tgz"
    },
    "source-map-resolve": {
      "version": "0.3.1",
      "from": "source-map-resolve@>=0.3.0 <0.4.0",
      "resolved": "https://registry.npmjs.org/source-map-resolve/-/source-map-resolve-0.3.1.tgz"
    },
    "source-map-support": {
      "version": "0.4.14",
      "from": "source-map-support@>=0.4.2 <0.5.0",
      "resolved": "https://registry.npmjs.org/source-map-support/-/source-map-support-0.4.14.tgz"
    },
    "source-map-url": {
      "version": "0.3.0",
      "from": "source-map-url@>=0.3.0 <0.4.0",
      "resolved": "https://registry.npmjs.org/source-map-url/-/source-map-url-0.3.0.tgz"
    },
    "sparkles": {
      "version": "1.0.0",
      "from": "sparkles@>=1.0.0 <2.0.0",
      "resolved": "https://registry.npmjs.org/sparkles/-/sparkles-1.0.0.tgz"
    },
    "spdx-correct": {
      "version": "1.0.2",
      "from": "spdx-correct@>=1.0.0 <1.1.0",
      "resolved": "https://registry.npmjs.org/spdx-correct/-/spdx-correct-1.0.2.tgz"
    },
    "spdx-expression-parse": {
      "version": "1.0.4",
      "from": "spdx-expression-parse@>=1.0.0 <1.1.0",
      "resolved": "https://registry.npmjs.org/spdx-expression-parse/-/spdx-expression-parse-1.0.4.tgz"
    },
    "spdx-license-ids": {
      "version": "1.2.2",
      "from": "spdx-license-ids@>=1.0.2 <2.0.0",
      "resolved": "https://registry.npmjs.org/spdx-license-ids/-/spdx-license-ids-1.2.2.tgz"
    },
    "split": {
      "version": "0.3.3",
      "from": "split@>=0.3.0 <0.4.0",
      "resolved": "https://registry.npmjs.org/split/-/split-0.3.3.tgz"
    },
    "sprintf-js": {
      "version": "1.0.3",
      "from": "sprintf-js@>=1.0.2 <1.1.0",
      "resolved": "https://registry.npmjs.org/sprintf-js/-/sprintf-js-1.0.3.tgz"
    },
    "spritesheet-templates": {
      "version": "10.0.1",
      "from": "spritesheet-templates@>=10.0.0 <10.1.0",
      "resolved": "https://registry.npmjs.org/spritesheet-templates/-/spritesheet-templates-10.0.1.tgz",
      "dependencies": {
        "handlebars": {
          "version": "3.0.3",
          "from": "handlebars@>=3.0.0 <3.1.0",
          "resolved": "https://registry.npmjs.org/handlebars/-/handlebars-3.0.3.tgz"
        },
        "source-map": {
          "version": "0.1.43",
          "from": "source-map@>=0.1.40 <0.2.0",
          "resolved": "https://registry.npmjs.org/source-map/-/source-map-0.1.43.tgz"
        },
        "underscore": {
          "version": "1.4.4",
          "from": "underscore@>=1.4.2 <1.5.0",
          "resolved": "https://registry.npmjs.org/underscore/-/underscore-1.4.4.tgz"
        },
        "underscore.string": {
          "version": "3.0.3",
          "from": "underscore.string@>=3.0.3 <3.1.0",
          "resolved": "https://registry.npmjs.org/underscore.string/-/underscore.string-3.0.3.tgz"
        }
      }
    },
    "spritesmith": {
      "version": "1.5.0",
      "from": "spritesmith@>=1.5.0 <1.6.0",
      "resolved": "https://registry.npmjs.org/spritesmith/-/spritesmith-1.5.0.tgz",
      "dependencies": {
        "async": {
          "version": "0.2.10",
          "from": "async@>=0.2.6 <0.3.0",
          "resolved": "https://registry.npmjs.org/async/-/async-0.2.10.tgz"
        }
      }
    },
    "squeak": {
      "version": "1.3.0",
      "from": "squeak@>=1.0.0 <2.0.0",
      "resolved": "https://registry.npmjs.org/squeak/-/squeak-1.3.0.tgz",
      "optional": true
    },
    "sshpk": {
      "version": "1.11.0",
      "from": "sshpk@>=1.7.0 <2.0.0",
      "resolved": "https://registry.npmjs.org/sshpk/-/sshpk-1.11.0.tgz",
      "dependencies": {
        "assert-plus": {
          "version": "1.0.0",
          "from": "assert-plus@>=1.0.0 <2.0.0",
          "resolved": "https://registry.npmjs.org/assert-plus/-/assert-plus-1.0.0.tgz"
        }
      }
    },
    "stable": {
      "version": "0.1.6",
      "from": "stable@>=0.1.3 <0.2.0",
      "resolved": "https://registry.npmjs.org/stable/-/stable-0.1.6.tgz",
      "dev": true
    },
    "stack-trace": {
      "version": "0.0.9",
      "from": "stack-trace@>=0.0.0 <0.1.0",
      "resolved": "https://registry.npmjs.org/stack-trace/-/stack-trace-0.0.9.tgz"
    },
    "stat-mode": {
      "version": "0.2.2",
      "from": "stat-mode@>=0.2.0 <0.3.0",
      "resolved": "https://registry.npmjs.org/stat-mode/-/stat-mode-0.2.2.tgz"
    },
    "static-eval": {
      "version": "0.2.4",
      "from": "static-eval@>=0.2.0 <0.3.0",
      "resolved": "https://registry.npmjs.org/static-eval/-/static-eval-0.2.4.tgz",
      "dependencies": {
        "escodegen": {
          "version": "0.0.28",
          "from": "escodegen@>=0.0.24 <0.1.0",
          "resolved": "https://registry.npmjs.org/escodegen/-/escodegen-0.0.28.tgz"
        },
        "estraverse": {
          "version": "1.3.2",
          "from": "estraverse@>=1.3.0 <1.4.0",
          "resolved": "https://registry.npmjs.org/estraverse/-/estraverse-1.3.2.tgz"
        }
      }
    },
    "static-module": {
      "version": "1.3.1",
      "from": "static-module@>=1.0.0 <2.0.0",
      "resolved": "https://registry.npmjs.org/static-module/-/static-module-1.3.1.tgz",
      "dependencies": {
        "concat-stream": {
          "version": "1.4.10",
          "from": "concat-stream@>=1.4.5 <1.5.0",
          "resolved": "https://registry.npmjs.org/concat-stream/-/concat-stream-1.4.10.tgz",
          "dependencies": {
            "readable-stream": {
              "version": "1.1.14",
              "from": "readable-stream@>=1.1.9 <1.2.0",
              "resolved": "https://registry.npmjs.org/readable-stream/-/readable-stream-1.1.14.tgz"
            }
          }
        },
        "duplexer2": {
          "version": "0.0.2",
          "from": "duplexer2@>=0.0.2 <0.1.0",
          "resolved": "https://registry.npmjs.org/duplexer2/-/duplexer2-0.0.2.tgz",
          "dependencies": {
            "readable-stream": {
              "version": "1.1.14",
              "from": "readable-stream@>=1.1.9 <1.2.0",
              "resolved": "https://registry.npmjs.org/readable-stream/-/readable-stream-1.1.14.tgz"
            }
          }
        },
        "isarray": {
          "version": "0.0.1",
          "from": "isarray@0.0.1",
          "resolved": "https://registry.npmjs.org/isarray/-/isarray-0.0.1.tgz"
        },
        "object-keys": {
          "version": "0.4.0",
          "from": "object-keys@>=0.4.0 <0.5.0",
          "resolved": "https://registry.npmjs.org/object-keys/-/object-keys-0.4.0.tgz"
        },
        "readable-stream": {
          "version": "1.0.34",
          "from": "readable-stream@>=1.0.27-1 <1.1.0",
          "resolved": "https://registry.npmjs.org/readable-stream/-/readable-stream-1.0.34.tgz"
        },
        "through2": {
          "version": "0.4.2",
          "from": "through2@>=0.4.1 <0.5.0",
          "resolved": "https://registry.npmjs.org/through2/-/through2-0.4.2.tgz"
        },
        "xtend": {
          "version": "2.1.2",
          "from": "xtend@>=2.1.1 <2.2.0",
          "resolved": "https://registry.npmjs.org/xtend/-/xtend-2.1.2.tgz"
        }
      }
    },
    "statuses": {
      "version": "1.3.1",
      "from": "statuses@>=1.3.1 <2.0.0",
      "resolved": "https://registry.npmjs.org/statuses/-/statuses-1.3.1.tgz"
    },
    "stdout-stream": {
      "version": "1.4.0",
      "from": "stdout-stream@>=1.4.0 <2.0.0",
      "resolved": "https://registry.npmjs.org/stdout-stream/-/stdout-stream-1.4.0.tgz"
    },
    "stream-browserify": {
      "version": "2.0.1",
      "from": "stream-browserify@>=2.0.0 <3.0.0",
      "resolved": "https://registry.npmjs.org/stream-browserify/-/stream-browserify-2.0.1.tgz"
    },
    "stream-combiner": {
      "version": "0.0.4",
      "from": "stream-combiner@>=0.0.4 <0.1.0",
      "resolved": "https://registry.npmjs.org/stream-combiner/-/stream-combiner-0.0.4.tgz"
    },
    "stream-combiner2": {
      "version": "1.1.1",
      "from": "stream-combiner2@>=1.1.1 <2.0.0",
      "resolved": "https://registry.npmjs.org/stream-combiner2/-/stream-combiner2-1.1.1.tgz"
    },
    "stream-consume": {
      "version": "0.1.0",
      "from": "stream-consume@>=0.1.0 <0.2.0",
      "resolved": "https://registry.npmjs.org/stream-consume/-/stream-consume-0.1.0.tgz"
    },
    "stream-http": {
      "version": "2.6.3",
      "from": "stream-http@>=2.0.0 <3.0.0",
      "resolved": "https://registry.npmjs.org/stream-http/-/stream-http-2.6.3.tgz",
      "dependencies": {
        "readable-stream": {
          "version": "2.2.6",
          "from": "readable-stream@>=2.1.0 <3.0.0",
          "resolved": "https://registry.npmjs.org/readable-stream/-/readable-stream-2.2.6.tgz"
        }
      }
    },
    "stream-shift": {
      "version": "1.0.0",
      "from": "stream-shift@>=1.0.0 <2.0.0",
      "resolved": "https://registry.npmjs.org/stream-shift/-/stream-shift-1.0.0.tgz"
    },
    "stream-splicer": {
      "version": "2.0.0",
      "from": "stream-splicer@>=2.0.0 <3.0.0",
      "resolved": "https://registry.npmjs.org/stream-splicer/-/stream-splicer-2.0.0.tgz"
    },
    "stream-to": {
      "version": "0.2.2",
      "from": "stream-to@>=0.2.0 <0.3.0",
      "resolved": "https://registry.npmjs.org/stream-to/-/stream-to-0.2.2.tgz",
      "dev": true
    },
    "stream-to-buffer": {
      "version": "0.1.0",
      "from": "stream-to-buffer@0.1.0",
      "resolved": "https://registry.npmjs.org/stream-to-buffer/-/stream-to-buffer-0.1.0.tgz",
      "dev": true
    },
    "strict-uri-encode": {
      "version": "1.1.0",
      "from": "strict-uri-encode@>=1.0.0 <2.0.0",
      "resolved": "https://registry.npmjs.org/strict-uri-encode/-/strict-uri-encode-1.1.0.tgz"
    },
    "string_decoder": {
      "version": "0.10.31",
      "from": "string_decoder@>=0.10.0 <0.11.0",
      "resolved": "https://registry.npmjs.org/string_decoder/-/string_decoder-0.10.31.tgz"
    },
    "string-length": {
      "version": "0.1.2",
      "from": "string-length@>=0.1.2 <0.2.0",
      "resolved": "https://registry.npmjs.org/string-length/-/string-length-0.1.2.tgz",
      "dependencies": {
        "ansi-regex": {
          "version": "0.1.0",
          "from": "ansi-regex@>=0.1.0 <0.2.0",
          "resolved": "https://registry.npmjs.org/ansi-regex/-/ansi-regex-0.1.0.tgz"
        },
        "strip-ansi": {
          "version": "0.2.2",
          "from": "strip-ansi@>=0.2.1 <0.3.0",
          "resolved": "https://registry.npmjs.org/strip-ansi/-/strip-ansi-0.2.2.tgz"
        }
      }
    },
    "string-width": {
      "version": "1.0.2",
      "from": "string-width@>=1.0.1 <2.0.0",
      "resolved": "https://registry.npmjs.org/string-width/-/string-width-1.0.2.tgz"
    },
    "stringify-object": {
      "version": "1.0.1",
      "from": "stringify-object@>=1.0.0 <1.1.0",
      "resolved": "https://registry.npmjs.org/stringify-object/-/stringify-object-1.0.1.tgz"
    },
    "stringmap": {
      "version": "0.2.2",
      "from": "stringmap@>=0.2.2 <0.3.0",
      "resolved": "https://registry.npmjs.org/stringmap/-/stringmap-0.2.2.tgz",
      "dev": true
    },
    "stringset": {
      "version": "0.2.1",
      "from": "stringset@>=0.2.1 <0.3.0",
      "resolved": "https://registry.npmjs.org/stringset/-/stringset-0.2.1.tgz",
      "dev": true
    },
    "stringstream": {
      "version": "0.0.5",
      "from": "stringstream@>=0.0.4 <0.1.0",
      "resolved": "https://registry.npmjs.org/stringstream/-/stringstream-0.0.5.tgz"
    },
    "strip-ansi": {
      "version": "3.0.1",
      "from": "strip-ansi@>=3.0.0 <4.0.0",
      "resolved": "https://registry.npmjs.org/strip-ansi/-/strip-ansi-3.0.1.tgz"
    },
    "strip-bom": {
      "version": "2.0.0",
      "from": "strip-bom@>=2.0.0 <3.0.0",
      "resolved": "https://registry.npmjs.org/strip-bom/-/strip-bom-2.0.0.tgz"
    },
    "strip-bom-stream": {
      "version": "1.0.0",
      "from": "strip-bom-stream@>=1.0.0 <2.0.0",
      "resolved": "https://registry.npmjs.org/strip-bom-stream/-/strip-bom-stream-1.0.0.tgz"
    },
    "strip-dirs": {
      "version": "1.1.1",
      "from": "strip-dirs@>=1.0.0 <2.0.0",
      "resolved": "https://registry.npmjs.org/strip-dirs/-/strip-dirs-1.1.1.tgz",
      "dependencies": {
        "is-absolute": {
          "version": "0.1.7",
          "from": "is-absolute@>=0.1.5 <0.2.0",
          "resolved": "https://registry.npmjs.org/is-absolute/-/is-absolute-0.1.7.tgz"
        },
        "is-relative": {
          "version": "0.1.3",
          "from": "is-relative@>=0.1.0 <0.2.0",
          "resolved": "https://registry.npmjs.org/is-relative/-/is-relative-0.1.3.tgz"
        },
        "minimist": {
          "version": "1.2.0",
          "from": "minimist@>=1.1.0 <2.0.0",
          "resolved": "https://registry.npmjs.org/minimist/-/minimist-1.2.0.tgz"
        }
      }
    },
    "strip-indent": {
      "version": "1.0.1",
      "from": "strip-indent@>=1.0.1 <2.0.0",
      "resolved": "https://registry.npmjs.org/strip-indent/-/strip-indent-1.0.1.tgz"
    },
    "strip-json-comments": {
      "version": "2.0.1",
      "from": "strip-json-comments@>=2.0.1 <2.1.0",
      "resolved": "https://registry.npmjs.org/strip-json-comments/-/strip-json-comments-2.0.1.tgz"
    },
    "strip-outer": {
      "version": "1.0.0",
      "from": "strip-outer@>=1.0.0 <2.0.0",
      "resolved": "https://registry.npmjs.org/strip-outer/-/strip-outer-1.0.0.tgz"
    },
    "strip-url-auth": {
      "version": "1.0.1",
      "from": "strip-url-auth@>=1.0.0 <2.0.0",
      "resolved": "https://registry.npmjs.org/strip-url-auth/-/strip-url-auth-1.0.1.tgz"
    },
    "stripe": {
      "version": "4.16.1",
      "from": "stripe@>=4.2.0 <5.0.0",
      "resolved": "https://registry.npmjs.org/stripe/-/stripe-4.16.1.tgz",
      "dependencies": {
        "bluebird": {
          "version": "2.11.0",
          "from": "bluebird@>=2.10.2 <3.0.0",
          "resolved": "https://registry.npmjs.org/bluebird/-/bluebird-2.11.0.tgz"
        },
        "qs": {
          "version": "6.0.4",
          "from": "qs@>=6.0.4 <6.1.0",
          "resolved": "https://registry.npmjs.org/qs/-/qs-6.0.4.tgz"
        }
      }
    },
    "stylus": {
      "version": "0.49.3",
      "from": "stylus@>=0.49.0 <0.50.0",
      "resolved": "https://registry.npmjs.org/stylus/-/stylus-0.49.3.tgz",
      "dependencies": {
        "glob": {
          "version": "3.2.11",
          "from": "glob@>=3.2.0 <3.3.0",
          "resolved": "https://registry.npmjs.org/glob/-/glob-3.2.11.tgz"
        },
        "minimatch": {
          "version": "0.3.0",
          "from": "minimatch@>=0.3.0 <0.4.0",
          "resolved": "https://registry.npmjs.org/minimatch/-/minimatch-0.3.0.tgz"
        },
        "mkdirp": {
          "version": "0.3.5",
          "from": "mkdirp@>=0.3.0 <0.4.0",
          "resolved": "https://registry.npmjs.org/mkdirp/-/mkdirp-0.3.5.tgz"
        },
        "sax": {
          "version": "0.5.8",
          "from": "sax@>=0.5.0 <0.6.0",
          "resolved": "https://registry.npmjs.org/sax/-/sax-0.5.8.tgz"
        },
        "source-map": {
          "version": "0.1.43",
          "from": "source-map@>=0.1.0 <0.2.0",
          "resolved": "https://registry.npmjs.org/source-map/-/source-map-0.1.43.tgz"
        }
      }
    },
    "subarg": {
      "version": "1.0.0",
      "from": "subarg@>=1.0.0 <2.0.0",
      "resolved": "https://registry.npmjs.org/subarg/-/subarg-1.0.0.tgz",
      "dependencies": {
        "minimist": {
          "version": "1.2.0",
          "from": "minimist@>=1.1.0 <2.0.0",
          "resolved": "https://registry.npmjs.org/minimist/-/minimist-1.2.0.tgz"
        }
      }
    },
    "sum-up": {
      "version": "1.0.3",
      "from": "sum-up@>=1.0.1 <2.0.0",
      "resolved": "https://registry.npmjs.org/sum-up/-/sum-up-1.0.3.tgz"
    },
    "superagent": {
      "version": "3.5.2",
      "from": "superagent@>=3.4.3 <4.0.0",
      "resolved": "https://registry.npmjs.org/superagent/-/superagent-3.5.2.tgz",
      "dependencies": {
        "form-data": {
          "version": "2.1.2",
          "from": "form-data@>=2.1.1 <3.0.0",
          "resolved": "https://registry.npmjs.org/form-data/-/form-data-2.1.2.tgz"
        },
        "mime": {
          "version": "1.3.4",
          "from": "mime@>=1.3.4 <2.0.0",
          "resolved": "https://registry.npmjs.org/mime/-/mime-1.3.4.tgz"
        }
      }
    },
    "superagent-defaults": {
      "version": "0.1.14",
      "from": "superagent-defaults@>=0.1.13 <0.2.0",
      "resolved": "https://registry.npmjs.org/superagent-defaults/-/superagent-defaults-0.1.14.tgz",
      "dev": true
    },
    "supports-color": {
      "version": "2.0.0",
      "from": "supports-color@>=2.0.0 <3.0.0",
      "resolved": "https://registry.npmjs.org/supports-color/-/supports-color-2.0.0.tgz"
    },
    "svgo": {
      "version": "0.7.2",
      "from": "svgo@>=0.7.0 <0.8.0",
      "resolved": "https://registry.npmjs.org/svgo/-/svgo-0.7.2.tgz",
      "dependencies": {
        "colors": {
          "version": "1.1.2",
          "from": "colors@>=1.1.2 <1.2.0",
          "resolved": "https://registry.npmjs.org/colors/-/colors-1.1.2.tgz"
        },
        "esprima": {
          "version": "2.7.3",
          "from": "esprima@>=2.6.0 <3.0.0",
          "resolved": "https://registry.npmjs.org/esprima/-/esprima-2.7.3.tgz"
        },
        "js-yaml": {
          "version": "3.7.0",
          "from": "js-yaml@>=3.7.0 <3.8.0",
          "resolved": "https://registry.npmjs.org/js-yaml/-/js-yaml-3.7.0.tgz"
        },
        "sax": {
          "version": "1.2.2",
          "from": "sax@>=1.2.1 <1.3.0",
          "resolved": "https://registry.npmjs.org/sax/-/sax-1.2.2.tgz"
        }
      }
    },
    "syntax-error": {
      "version": "1.3.0",
      "from": "syntax-error@>=1.1.1 <2.0.0",
      "resolved": "https://registry.npmjs.org/syntax-error/-/syntax-error-1.3.0.tgz"
    },
    "table": {
      "version": "3.8.3",
      "from": "table@>=3.7.8 <4.0.0",
      "resolved": "https://registry.npmjs.org/table/-/table-3.8.3.tgz",
      "dev": true,
      "dependencies": {
        "is-fullwidth-code-point": {
          "version": "2.0.0",
          "from": "is-fullwidth-code-point@>=2.0.0 <3.0.0",
          "resolved": "https://registry.npmjs.org/is-fullwidth-code-point/-/is-fullwidth-code-point-2.0.0.tgz",
          "dev": true
        },
        "string-width": {
          "version": "2.0.0",
          "from": "string-width@>=2.0.0 <3.0.0",
          "resolved": "https://registry.npmjs.org/string-width/-/string-width-2.0.0.tgz",
          "dev": true
        }
      }
    },
    "tapable": {
      "version": "0.2.6",
      "from": "tapable@>=0.2.5 <0.3.0",
      "resolved": "https://registry.npmjs.org/tapable/-/tapable-0.2.6.tgz"
    },
    "tar": {
      "version": "2.2.1",
      "from": "tar@>=2.2.1 <2.3.0",
      "resolved": "https://registry.npmjs.org/tar/-/tar-2.2.1.tgz"
    },
    "tar-fs": {
      "version": "0.5.2",
      "from": "tar-fs@0.5.2",
      "resolved": "https://registry.npmjs.org/tar-fs/-/tar-fs-0.5.2.tgz"
    },
    "tar-pack": {
      "version": "3.3.0",
      "from": "tar-pack@>=3.3.0 <3.4.0",
      "resolved": "https://registry.npmjs.org/tar-pack/-/tar-pack-3.3.0.tgz",
      "dependencies": {
        "debug": {
          "version": "2.2.0",
          "from": "debug@>=2.2.0 <2.3.0",
          "resolved": "https://registry.npmjs.org/debug/-/debug-2.2.0.tgz"
        },
        "glob": {
          "version": "7.1.1",
          "from": "glob@>=7.0.5 <8.0.0",
          "resolved": "https://registry.npmjs.org/glob/-/glob-7.1.1.tgz"
        },
        "ms": {
          "version": "0.7.1",
          "from": "ms@0.7.1",
          "resolved": "https://registry.npmjs.org/ms/-/ms-0.7.1.tgz"
        },
        "once": {
          "version": "1.3.3",
          "from": "once@>=1.3.3 <1.4.0",
          "resolved": "https://registry.npmjs.org/once/-/once-1.3.3.tgz"
        },
        "readable-stream": {
          "version": "2.1.5",
          "from": "readable-stream@>=2.1.4 <2.2.0",
          "resolved": "https://registry.npmjs.org/readable-stream/-/readable-stream-2.1.5.tgz"
        },
        "rimraf": {
          "version": "2.5.4",
          "from": "rimraf@>=2.5.1 <2.6.0",
          "resolved": "https://registry.npmjs.org/rimraf/-/rimraf-2.5.4.tgz"
        }
      }
    },
    "tar-stream": {
      "version": "0.4.7",
      "from": "tar-stream@>=0.4.6 <0.5.0",
      "resolved": "https://registry.npmjs.org/tar-stream/-/tar-stream-0.4.7.tgz",
      "dependencies": {
        "bl": {
          "version": "0.9.5",
          "from": "bl@>=0.9.0 <0.10.0",
          "resolved": "https://registry.npmjs.org/bl/-/bl-0.9.5.tgz",
          "dependencies": {
            "readable-stream": {
              "version": "1.0.34",
              "from": "readable-stream@>=1.0.26 <1.1.0",
              "resolved": "https://registry.npmjs.org/readable-stream/-/readable-stream-1.0.34.tgz"
            }
          }
        },
        "isarray": {
          "version": "0.0.1",
          "from": "isarray@0.0.1",
          "resolved": "https://registry.npmjs.org/isarray/-/isarray-0.0.1.tgz"
        },
        "readable-stream": {
          "version": "1.1.14",
          "from": "readable-stream@>=1.0.27-1 <2.0.0",
          "resolved": "https://registry.npmjs.org/readable-stream/-/readable-stream-1.1.14.tgz"
        }
      }
    },
    "tempfile": {
      "version": "1.1.1",
      "from": "tempfile@>=1.0.0 <2.0.0",
      "resolved": "https://registry.npmjs.org/tempfile/-/tempfile-1.1.1.tgz",
      "dependencies": {
        "uuid": {
          "version": "2.0.3",
          "from": "uuid@>=2.0.1 <3.0.0",
          "resolved": "https://registry.npmjs.org/uuid/-/uuid-2.0.3.tgz"
        }
      }
    },
    "test-exclude": {
      "version": "4.0.3",
      "from": "test-exclude@>=4.0.3 <5.0.0",
      "resolved": "https://registry.npmjs.org/test-exclude/-/test-exclude-4.0.3.tgz",
      "dev": true
    },
    "tether": {
      "version": "1.4.0",
      "from": "tether@>=1.4.0 <2.0.0",
      "resolved": "https://registry.npmjs.org/tether/-/tether-1.4.0.tgz"
    },
    "text-table": {
      "version": "0.2.0",
      "from": "text-table@>=0.2.0 <0.3.0",
      "resolved": "https://registry.npmjs.org/text-table/-/text-table-0.2.0.tgz",
      "dev": true
    },
    "throttleit": {
      "version": "0.0.2",
      "from": "throttleit@>=0.0.2 <0.1.0",
      "resolved": "https://registry.npmjs.org/throttleit/-/throttleit-0.0.2.tgz"
    },
    "through": {
      "version": "2.3.8",
      "from": "through@>=2.3.4 <2.4.0",
      "resolved": "https://registry.npmjs.org/through/-/through-2.3.8.tgz"
    },
    "through2": {
      "version": "2.0.3",
      "from": "through2@>=2.0.0 <3.0.0",
      "resolved": "https://registry.npmjs.org/through2/-/through2-2.0.3.tgz",
      "dependencies": {
        "readable-stream": {
          "version": "2.2.6",
          "from": "readable-stream@>=2.1.5 <3.0.0",
          "resolved": "https://registry.npmjs.org/readable-stream/-/readable-stream-2.2.6.tgz"
        }
      }
    },
    "through2-concurrent": {
      "version": "1.1.1",
      "from": "through2-concurrent@>=1.1.0 <2.0.0",
      "resolved": "https://registry.npmjs.org/through2-concurrent/-/through2-concurrent-1.1.1.tgz"
    },
    "through2-filter": {
      "version": "2.0.0",
      "from": "through2-filter@>=2.0.0 <3.0.0",
      "resolved": "https://registry.npmjs.org/through2-filter/-/through2-filter-2.0.0.tgz"
    },
    "thunkify": {
      "version": "2.1.2",
      "from": "thunkify@>=2.1.1 <2.2.0",
      "resolved": "https://registry.npmjs.org/thunkify/-/thunkify-2.1.2.tgz",
      "dev": true
    },
    "tildify": {
      "version": "1.2.0",
      "from": "tildify@>=1.0.0 <2.0.0",
      "resolved": "https://registry.npmjs.org/tildify/-/tildify-1.2.0.tgz"
    },
    "time-stamp": {
      "version": "1.0.1",
      "from": "time-stamp@>=1.0.0 <2.0.0",
      "resolved": "https://registry.npmjs.org/time-stamp/-/time-stamp-1.0.1.tgz"
    },
    "timed-out": {
      "version": "4.0.1",
      "from": "timed-out@>=4.0.0 <5.0.0",
      "resolved": "https://registry.npmjs.org/timed-out/-/timed-out-4.0.1.tgz"
    },
    "timers-browserify": {
      "version": "1.4.2",
      "from": "timers-browserify@>=1.0.1 <2.0.0",
      "resolved": "https://registry.npmjs.org/timers-browserify/-/timers-browserify-1.4.2.tgz"
    },
    "timers-ext": {
      "version": "0.1.1",
      "from": "timers-ext@>=0.1.0 <0.2.0",
      "resolved": "https://registry.npmjs.org/timers-ext/-/timers-ext-0.1.1.tgz",
      "dependencies": {
        "next-tick": {
          "version": "1.0.0",
          "from": "next-tick@>=1.0.0 <2.0.0",
          "resolved": "https://registry.npmjs.org/next-tick/-/next-tick-1.0.0.tgz"
        }
      }
    },
    "tiny-lr-fork": {
      "version": "0.0.5",
      "from": "tiny-lr-fork@0.0.5",
      "resolved": "https://registry.npmjs.org/tiny-lr-fork/-/tiny-lr-fork-0.0.5.tgz",
      "dependencies": {
        "debug": {
          "version": "0.7.4",
          "from": "debug@>=0.7.0 <0.8.0",
          "resolved": "https://registry.npmjs.org/debug/-/debug-0.7.4.tgz"
        },
        "qs": {
          "version": "0.5.6",
          "from": "qs@>=0.5.2 <0.6.0",
          "resolved": "https://registry.npmjs.org/qs/-/qs-0.5.6.tgz"
        }
      }
    },
    "tmp": {
      "version": "0.0.23",
      "from": "tmp@0.0.23",
      "resolved": "https://registry.npmjs.org/tmp/-/tmp-0.0.23.tgz"
    },
    "to-absolute-glob": {
      "version": "0.1.1",
      "from": "to-absolute-glob@>=0.1.1 <0.2.0",
      "resolved": "https://registry.npmjs.org/to-absolute-glob/-/to-absolute-glob-0.1.1.tgz"
    },
    "to-array": {
      "version": "0.1.4",
      "from": "to-array@0.1.4",
      "resolved": "https://registry.npmjs.org/to-array/-/to-array-0.1.4.tgz",
      "dev": true
    },
    "to-arraybuffer": {
      "version": "1.0.1",
      "from": "to-arraybuffer@>=1.0.0 <2.0.0",
      "resolved": "https://registry.npmjs.org/to-arraybuffer/-/to-arraybuffer-1.0.1.tgz"
    },
    "to-fast-properties": {
      "version": "1.0.2",
      "from": "to-fast-properties@>=1.0.1 <2.0.0",
      "resolved": "https://registry.npmjs.org/to-fast-properties/-/to-fast-properties-1.0.2.tgz"
    },
    "token-stream": {
      "version": "0.0.1",
      "from": "token-stream@0.0.1",
      "resolved": "https://registry.npmjs.org/token-stream/-/token-stream-0.0.1.tgz"
    },
    "toposort": {
      "version": "1.0.3",
      "from": "toposort@>=1.0.0 <2.0.0",
      "resolved": "https://registry.npmjs.org/toposort/-/toposort-1.0.3.tgz"
    },
    "touch": {
      "version": "0.0.2",
      "from": "touch@0.0.2",
      "resolved": "https://registry.npmjs.org/touch/-/touch-0.0.2.tgz",
      "dependencies": {
        "nopt": {
          "version": "1.0.10",
          "from": "nopt@>=1.0.10 <1.1.0",
          "resolved": "https://registry.npmjs.org/nopt/-/nopt-1.0.10.tgz"
        }
      }
    },
    "tough-cookie": {
      "version": "2.3.2",
      "from": "tough-cookie@>=2.3.0 <2.4.0",
      "resolved": "https://registry.npmjs.org/tough-cookie/-/tough-cookie-2.3.2.tgz"
    },
    "transformers": {
      "version": "2.1.0",
      "from": "transformers@2.1.0",
      "resolved": "https://registry.npmjs.org/transformers/-/transformers-2.1.0.tgz",
      "dependencies": {
        "css": {
          "version": "1.0.8",
          "from": "css@>=1.0.8 <1.1.0",
          "resolved": "https://registry.npmjs.org/css/-/css-1.0.8.tgz"
        },
        "css-parse": {
          "version": "1.0.4",
          "from": "css-parse@1.0.4",
          "resolved": "https://registry.npmjs.org/css-parse/-/css-parse-1.0.4.tgz"
        },
        "is-promise": {
          "version": "1.0.1",
          "from": "is-promise@>=1.0.0 <2.0.0",
          "resolved": "https://registry.npmjs.org/is-promise/-/is-promise-1.0.1.tgz"
        },
        "optimist": {
          "version": "0.3.7",
          "from": "optimist@>=0.3.5 <0.4.0",
          "resolved": "https://registry.npmjs.org/optimist/-/optimist-0.3.7.tgz"
        },
        "promise": {
          "version": "2.0.0",
          "from": "promise@>=2.0.0 <2.1.0",
          "resolved": "https://registry.npmjs.org/promise/-/promise-2.0.0.tgz"
        },
        "source-map": {
          "version": "0.1.43",
          "from": "source-map@>=0.1.7 <0.2.0",
          "resolved": "https://registry.npmjs.org/source-map/-/source-map-0.1.43.tgz"
        },
        "uglify-js": {
          "version": "2.2.5",
          "from": "uglify-js@>=2.2.5 <2.3.0",
          "resolved": "https://registry.npmjs.org/uglify-js/-/uglify-js-2.2.5.tgz"
        }
      }
    },
    "traverse": {
      "version": "0.3.9",
      "from": "traverse@>=0.3.0 <0.4.0",
      "resolved": "https://registry.npmjs.org/traverse/-/traverse-0.3.9.tgz"
    },
    "trim-newlines": {
      "version": "1.0.0",
      "from": "trim-newlines@>=1.0.0 <2.0.0",
      "resolved": "https://registry.npmjs.org/trim-newlines/-/trim-newlines-1.0.0.tgz"
    },
    "trim-repeated": {
      "version": "1.0.0",
      "from": "trim-repeated@>=1.0.0 <2.0.0",
      "resolved": "https://registry.npmjs.org/trim-repeated/-/trim-repeated-1.0.0.tgz"
    },
    "trim-right": {
      "version": "1.0.1",
      "from": "trim-right@>=1.0.1 <2.0.0",
      "resolved": "https://registry.npmjs.org/trim-right/-/trim-right-1.0.1.tgz"
    },
    "tryit": {
      "version": "1.0.3",
      "from": "tryit@>=1.0.1 <2.0.0",
      "resolved": "https://registry.npmjs.org/tryit/-/tryit-1.0.3.tgz",
      "dev": true
    },
    "tryor": {
      "version": "0.1.2",
      "from": "tryor@>=0.1.2 <0.2.0",
      "resolved": "https://registry.npmjs.org/tryor/-/tryor-0.1.2.tgz",
      "dev": true
    },
    "tty-browserify": {
      "version": "0.0.0",
      "from": "tty-browserify@>=0.0.0 <0.1.0",
      "resolved": "https://registry.npmjs.org/tty-browserify/-/tty-browserify-0.0.0.tgz"
    },
    "tunnel-agent": {
      "version": "0.4.3",
      "from": "tunnel-agent@>=0.4.1 <0.5.0",
      "resolved": "https://registry.npmjs.org/tunnel-agent/-/tunnel-agent-0.4.3.tgz"
    },
    "tweetnacl": {
      "version": "0.14.5",
      "from": "tweetnacl@>=0.14.0 <0.15.0",
      "resolved": "https://registry.npmjs.org/tweetnacl/-/tweetnacl-0.14.5.tgz",
      "optional": true
    },
    "type-check": {
      "version": "0.3.2",
      "from": "type-check@>=0.3.2 <0.4.0",
      "resolved": "https://registry.npmjs.org/type-check/-/type-check-0.3.2.tgz",
      "dev": true
    },
    "type-detect": {
      "version": "1.0.0",
      "from": "type-detect@>=1.0.0 <2.0.0",
      "resolved": "https://registry.npmjs.org/type-detect/-/type-detect-1.0.0.tgz",
      "dev": true
    },
    "type-is": {
      "version": "1.6.14",
      "from": "type-is@>=1.6.14 <1.7.0",
      "resolved": "https://registry.npmjs.org/type-is/-/type-is-1.6.14.tgz"
    },
    "typedarray": {
      "version": "0.0.6",
      "from": "typedarray@>=0.0.5 <0.1.0",
      "resolved": "https://registry.npmjs.org/typedarray/-/typedarray-0.0.6.tgz"
    },
    "uc.micro": {
      "version": "1.0.3",
      "from": "uc.micro@>=1.0.3 <2.0.0",
      "resolved": "https://registry.npmjs.org/uc.micro/-/uc.micro-1.0.3.tgz"
    },
    "uglify-js": {
      "version": "2.3.6",
      "from": "uglify-js@>=2.3.0 <2.4.0",
      "resolved": "https://registry.npmjs.org/uglify-js/-/uglify-js-2.3.6.tgz",
      "optional": true,
      "dependencies": {
        "async": {
          "version": "0.2.10",
          "from": "async@>=0.2.6 <0.3.0",
          "resolved": "https://registry.npmjs.org/async/-/async-0.2.10.tgz",
          "optional": true
        },
        "optimist": {
          "version": "0.3.7",
          "from": "optimist@>=0.3.5 <0.4.0",
          "resolved": "https://registry.npmjs.org/optimist/-/optimist-0.3.7.tgz",
          "optional": true
        },
        "source-map": {
          "version": "0.1.43",
          "from": "source-map@>=0.1.7 <0.2.0",
          "resolved": "https://registry.npmjs.org/source-map/-/source-map-0.1.43.tgz",
          "optional": true
        }
      }
    },
    "uglify-save-license": {
      "version": "0.4.1",
      "from": "uglify-save-license@>=0.4.1 <0.5.0",
      "resolved": "https://registry.npmjs.org/uglify-save-license/-/uglify-save-license-0.4.1.tgz"
    },
    "uglify-to-browserify": {
      "version": "1.0.2",
      "from": "uglify-to-browserify@>=1.0.0 <1.1.0",
      "resolved": "https://registry.npmjs.org/uglify-to-browserify/-/uglify-to-browserify-1.0.2.tgz"
    },
    "uid-number": {
      "version": "0.0.6",
      "from": "uid-number@>=0.0.6 <0.1.0",
      "resolved": "https://registry.npmjs.org/uid-number/-/uid-number-0.0.6.tgz"
    },
    "uid2": {
      "version": "0.0.3",
      "from": "uid2@>=0.0.0 <0.1.0",
      "resolved": "https://registry.npmjs.org/uid2/-/uid2-0.0.3.tgz"
    },
    "ultron": {
      "version": "1.0.2",
      "from": "ultron@>=1.0.0 <1.1.0",
      "resolved": "https://registry.npmjs.org/ultron/-/ultron-1.0.2.tgz"
    },
    "umd": {
      "version": "3.0.1",
      "from": "umd@>=3.0.0 <4.0.0",
      "resolved": "https://registry.npmjs.org/umd/-/umd-3.0.1.tgz"
    },
    "unc-path-regex": {
      "version": "0.1.2",
      "from": "unc-path-regex@>=0.1.0 <0.2.0",
      "resolved": "https://registry.npmjs.org/unc-path-regex/-/unc-path-regex-0.1.2.tgz"
    },
    "undefsafe": {
      "version": "0.0.3",
      "from": "undefsafe@0.0.3",
      "resolved": "https://registry.npmjs.org/undefsafe/-/undefsafe-0.0.3.tgz"
    },
    "underscore": {
      "version": "1.6.0",
      "from": "underscore@>=1.6.0 <1.7.0",
      "resolved": "https://registry.npmjs.org/underscore/-/underscore-1.6.0.tgz"
    },
    "underscore.string": {
      "version": "2.2.1",
      "from": "underscore.string@>=2.2.1 <2.3.0",
      "resolved": "https://registry.npmjs.org/underscore.string/-/underscore.string-2.2.1.tgz"
    },
    "uniq": {
      "version": "1.0.1",
      "from": "uniq@>=1.0.1 <2.0.0",
      "resolved": "https://registry.npmjs.org/uniq/-/uniq-1.0.1.tgz"
    },
    "uniqid": {
      "version": "4.1.1",
      "from": "uniqid@>=4.0.0 <5.0.0",
      "resolved": "https://registry.npmjs.org/uniqid/-/uniqid-4.1.1.tgz"
    },
    "uniqs": {
      "version": "2.0.0",
      "from": "uniqs@>=2.0.0 <3.0.0",
      "resolved": "https://registry.npmjs.org/uniqs/-/uniqs-2.0.0.tgz"
    },
    "unique-stream": {
      "version": "1.0.0",
      "from": "unique-stream@>=1.0.0 <2.0.0",
      "resolved": "https://registry.npmjs.org/unique-stream/-/unique-stream-1.0.0.tgz"
    },
    "universal-analytics": {
      "version": "0.3.11",
      "from": "universal-analytics@>=0.3.2 <0.4.0",
      "resolved": "https://registry.npmjs.org/universal-analytics/-/universal-analytics-0.3.11.tgz",
      "dependencies": {
        "async": {
          "version": "0.2.10",
          "from": "async@>=0.2.0 <0.3.0",
          "resolved": "https://registry.npmjs.org/async/-/async-0.2.10.tgz"
        },
        "node-uuid": {
          "version": "1.4.8",
          "from": "node-uuid@1.x",
          "resolved": "https://registry.npmjs.org/node-uuid/-/node-uuid-1.4.8.tgz"
        }
      }
    },
    "unpipe": {
      "version": "1.0.0",
      "from": "unpipe@1.0.0",
      "resolved": "https://registry.npmjs.org/unpipe/-/unpipe-1.0.0.tgz"
    },
    "unused-filename": {
      "version": "0.1.0",
      "from": "unused-filename@>=0.1.0 <0.2.0",
      "resolved": "https://registry.npmjs.org/unused-filename/-/unused-filename-0.1.0.tgz",
      "dependencies": {
        "path-exists": {
          "version": "3.0.0",
          "from": "path-exists@>=3.0.0 <4.0.0",
          "resolved": "https://registry.npmjs.org/path-exists/-/path-exists-3.0.0.tgz"
        }
      }
    },
    "unzip-response": {
      "version": "2.0.1",
      "from": "unzip-response@>=2.0.1 <3.0.0",
      "resolved": "https://registry.npmjs.org/unzip-response/-/unzip-response-2.0.1.tgz"
    },
    "update-notifier": {
      "version": "0.2.0",
      "from": "update-notifier@0.2.0",
      "resolved": "https://registry.npmjs.org/update-notifier/-/update-notifier-0.2.0.tgz",
      "dependencies": {
        "ansi-regex": {
          "version": "0.2.1",
          "from": "ansi-regex@>=0.2.0 <0.3.0",
          "resolved": "https://registry.npmjs.org/ansi-regex/-/ansi-regex-0.2.1.tgz"
        },
        "ansi-styles": {
          "version": "1.1.0",
          "from": "ansi-styles@>=1.1.0 <2.0.0",
          "resolved": "https://registry.npmjs.org/ansi-styles/-/ansi-styles-1.1.0.tgz"
        },
        "chalk": {
          "version": "0.5.1",
          "from": "chalk@>=0.5.0 <0.6.0",
          "resolved": "https://registry.npmjs.org/chalk/-/chalk-0.5.1.tgz"
        },
        "has-ansi": {
          "version": "0.1.0",
          "from": "has-ansi@>=0.1.0 <0.2.0",
          "resolved": "https://registry.npmjs.org/has-ansi/-/has-ansi-0.1.0.tgz"
        },
        "strip-ansi": {
          "version": "0.3.0",
          "from": "strip-ansi@>=0.3.0 <0.4.0",
          "resolved": "https://registry.npmjs.org/strip-ansi/-/strip-ansi-0.3.0.tgz"
        },
        "supports-color": {
          "version": "0.2.0",
          "from": "supports-color@>=0.2.0 <0.3.0",
          "resolved": "https://registry.npmjs.org/supports-color/-/supports-color-0.2.0.tgz"
        }
      }
    },
    "upper-case": {
      "version": "1.1.3",
      "from": "upper-case@>=1.1.1 <2.0.0",
      "resolved": "https://registry.npmjs.org/upper-case/-/upper-case-1.1.3.tgz"
    },
    "uri-path": {
      "version": "0.0.2",
      "from": "uri-path@0.0.2",
      "resolved": "https://registry.npmjs.org/uri-path/-/uri-path-0.0.2.tgz"
    },
    "urix": {
      "version": "0.1.0",
      "from": "urix@>=0.1.0 <0.2.0",
      "resolved": "https://registry.npmjs.org/urix/-/urix-0.1.0.tgz"
    },
    "url": {
      "version": "0.10.3",
      "from": "url@0.10.3",
      "resolved": "https://registry.npmjs.org/url/-/url-0.10.3.tgz",
      "dependencies": {
        "punycode": {
          "version": "1.3.2",
          "from": "punycode@1.3.2",
          "resolved": "https://registry.npmjs.org/punycode/-/punycode-1.3.2.tgz"
        }
      }
    },
    "url-join": {
      "version": "0.0.1",
      "from": "url-join@0.0.1",
      "resolved": "https://registry.npmjs.org/url-join/-/url-join-0.0.1.tgz"
    },
    "url-loader": {
      "version": "0.5.8",
      "from": "url-loader@>=0.5.7 <0.6.0",
      "resolved": "https://registry.npmjs.org/url-loader/-/url-loader-0.5.8.tgz",
      "dependencies": {
        "loader-utils": {
          "version": "1.1.0",
          "from": "loader-utils@>=1.0.2 <2.0.0",
          "resolved": "https://registry.npmjs.org/loader-utils/-/loader-utils-1.1.0.tgz"
        },
        "mime": {
          "version": "1.3.4",
          "from": "mime@>=1.3.0 <1.4.0",
          "resolved": "https://registry.npmjs.org/mime/-/mime-1.3.4.tgz"
        }
      }
    },
    "url-parse-lax": {
      "version": "1.0.0",
      "from": "url-parse-lax@>=1.0.0 <2.0.0",
      "resolved": "https://registry.npmjs.org/url-parse-lax/-/url-parse-lax-1.0.0.tgz"
    },
    "url-regex": {
      "version": "3.2.0",
      "from": "url-regex@>=3.0.0 <4.0.0",
      "resolved": "https://registry.npmjs.org/url-regex/-/url-regex-3.2.0.tgz",
      "optional": true
    },
    "url2": {
      "version": "1.0.4",
      "from": "url2@>=1.0.4 <1.1.0",
      "resolved": "https://registry.npmjs.org/url2/-/url2-1.0.4.tgz",
      "dependencies": {
        "punycode": {
          "version": "1.3.2",
          "from": "punycode@1.3.2",
          "resolved": "https://registry.npmjs.org/punycode/-/punycode-1.3.2.tgz"
        },
        "url": {
          "version": "0.10.2",
          "from": "url@0.10.2",
          "resolved": "https://registry.npmjs.org/url/-/url-0.10.2.tgz"
        }
      }
    },
    "user-home": {
      "version": "1.1.1",
      "from": "user-home@>=1.0.0 <2.0.0",
      "resolved": "https://registry.npmjs.org/user-home/-/user-home-1.1.1.tgz"
    },
    "useragent": {
      "version": "2.1.13",
      "from": "useragent@>=2.1.9 <3.0.0",
      "resolved": "https://registry.npmjs.org/useragent/-/useragent-2.1.13.tgz",
      "dependencies": {
        "lru-cache": {
          "version": "2.2.4",
          "from": "lru-cache@>=2.2.0 <2.3.0",
          "resolved": "https://registry.npmjs.org/lru-cache/-/lru-cache-2.2.4.tgz"
        }
      }
    },
    "util": {
      "version": "0.10.3",
      "from": "util@>=0.10.1 <0.11.0",
      "resolved": "https://registry.npmjs.org/util/-/util-0.10.3.tgz",
      "dependencies": {
        "inherits": {
          "version": "2.0.1",
          "from": "inherits@2.0.1",
          "resolved": "https://registry.npmjs.org/inherits/-/inherits-2.0.1.tgz"
        }
      }
    },
    "util-deprecate": {
      "version": "1.0.2",
      "from": "util-deprecate@>=1.0.1 <1.1.0",
      "resolved": "https://registry.npmjs.org/util-deprecate/-/util-deprecate-1.0.2.tgz"
    },
    "utila": {
      "version": "0.4.0",
      "from": "utila@>=0.4.0 <0.5.0",
      "resolved": "https://registry.npmjs.org/utila/-/utila-0.4.0.tgz"
    },
    "utils-merge": {
      "version": "1.0.0",
      "from": "utils-merge@1.0.0",
      "resolved": "https://registry.npmjs.org/utils-merge/-/utils-merge-1.0.0.tgz"
    },
    "uuid": {
      "version": "3.0.1",
      "from": "uuid@>=3.0.1 <4.0.0",
      "resolved": "https://registry.npmjs.org/uuid/-/uuid-3.0.1.tgz"
    },
    "v8flags": {
      "version": "2.0.11",
      "from": "v8flags@>=2.0.2 <3.0.0",
      "resolved": "https://registry.npmjs.org/v8flags/-/v8flags-2.0.11.tgz"
    },
    "vali-date": {
      "version": "1.0.0",
      "from": "vali-date@>=1.0.0 <2.0.0",
      "resolved": "https://registry.npmjs.org/vali-date/-/vali-date-1.0.0.tgz"
    },
    "validate-npm-package-license": {
      "version": "3.0.1",
      "from": "validate-npm-package-license@>=3.0.1 <4.0.0",
      "resolved": "https://registry.npmjs.org/validate-npm-package-license/-/validate-npm-package-license-3.0.1.tgz"
    },
    "validator": {
      "version": "4.9.0",
      "from": "validator@>=4.9.0 <5.0.0",
      "resolved": "https://registry.npmjs.org/validator/-/validator-4.9.0.tgz"
    },
    "vary": {
      "version": "1.1.1",
      "from": "vary@>=1.1.0 <1.2.0",
      "resolved": "https://registry.npmjs.org/vary/-/vary-1.1.1.tgz"
    },
    "vendors": {
      "version": "1.0.1",
      "from": "vendors@>=1.0.0 <2.0.0",
      "resolved": "https://registry.npmjs.org/vendors/-/vendors-1.0.1.tgz"
    },
    "verror": {
      "version": "1.3.6",
      "from": "verror@1.3.6",
      "resolved": "https://registry.npmjs.org/verror/-/verror-1.3.6.tgz"
    },
    "viewport-list": {
      "version": "5.1.1",
      "from": "viewport-list@>=5.0.1 <6.0.0",
      "resolved": "https://registry.npmjs.org/viewport-list/-/viewport-list-5.1.1.tgz"
    },
    "vinyl": {
      "version": "0.5.3",
      "from": "vinyl@>=0.5.0 <0.6.0",
      "resolved": "https://registry.npmjs.org/vinyl/-/vinyl-0.5.3.tgz"
    },
    "vinyl-assign": {
      "version": "1.2.1",
      "from": "vinyl-assign@>=1.0.1 <2.0.0",
      "resolved": "https://registry.npmjs.org/vinyl-assign/-/vinyl-assign-1.2.1.tgz"
    },
    "vinyl-buffer": {
      "version": "1.0.0",
      "from": "vinyl-buffer@>=1.0.0 <2.0.0",
      "resolved": "https://registry.npmjs.org/vinyl-buffer/-/vinyl-buffer-1.0.0.tgz",
      "dependencies": {
        "bl": {
          "version": "0.9.5",
          "from": "bl@>=0.9.1 <0.10.0",
          "resolved": "https://registry.npmjs.org/bl/-/bl-0.9.5.tgz"
        },
        "isarray": {
          "version": "0.0.1",
          "from": "isarray@0.0.1",
          "resolved": "https://registry.npmjs.org/isarray/-/isarray-0.0.1.tgz"
        },
        "readable-stream": {
          "version": "1.0.34",
          "from": "readable-stream@>=1.0.26 <1.1.0",
          "resolved": "https://registry.npmjs.org/readable-stream/-/readable-stream-1.0.34.tgz"
        },
        "through2": {
          "version": "0.6.5",
          "from": "through2@>=0.6.1 <0.7.0",
          "resolved": "https://registry.npmjs.org/through2/-/through2-0.6.5.tgz"
        }
      }
    },
    "vinyl-fs": {
      "version": "0.3.14",
      "from": "vinyl-fs@>=0.3.0 <0.4.0",
      "resolved": "https://registry.npmjs.org/vinyl-fs/-/vinyl-fs-0.3.14.tgz",
      "dependencies": {
        "clone": {
          "version": "0.2.0",
          "from": "clone@>=0.2.0 <0.3.0",
          "resolved": "https://registry.npmjs.org/clone/-/clone-0.2.0.tgz"
        },
        "graceful-fs": {
          "version": "3.0.11",
          "from": "graceful-fs@>=3.0.0 <4.0.0",
          "resolved": "https://registry.npmjs.org/graceful-fs/-/graceful-fs-3.0.11.tgz"
        },
        "isarray": {
          "version": "0.0.1",
          "from": "isarray@0.0.1",
          "resolved": "https://registry.npmjs.org/isarray/-/isarray-0.0.1.tgz"
        },
        "readable-stream": {
          "version": "1.0.34",
          "from": "readable-stream@>=1.0.33-1 <1.1.0-0",
          "resolved": "https://registry.npmjs.org/readable-stream/-/readable-stream-1.0.34.tgz"
        },
        "strip-bom": {
          "version": "1.0.0",
          "from": "strip-bom@>=1.0.0 <2.0.0",
          "resolved": "https://registry.npmjs.org/strip-bom/-/strip-bom-1.0.0.tgz"
        },
        "through2": {
          "version": "0.6.5",
          "from": "through2@>=0.6.1 <0.7.0",
          "resolved": "https://registry.npmjs.org/through2/-/through2-0.6.5.tgz"
        },
        "vinyl": {
          "version": "0.4.6",
          "from": "vinyl@>=0.4.0 <0.5.0",
          "resolved": "https://registry.npmjs.org/vinyl/-/vinyl-0.4.6.tgz"
        }
      }
    },
    "vinyl-source-stream": {
      "version": "1.1.0",
      "from": "vinyl-source-stream@>=1.1.0 <2.0.0",
      "resolved": "https://registry.npmjs.org/vinyl-source-stream/-/vinyl-source-stream-1.1.0.tgz",
      "dependencies": {
        "clone": {
          "version": "0.2.0",
          "from": "clone@>=0.2.0 <0.3.0",
          "resolved": "https://registry.npmjs.org/clone/-/clone-0.2.0.tgz"
        },
        "isarray": {
          "version": "0.0.1",
          "from": "isarray@0.0.1",
          "resolved": "https://registry.npmjs.org/isarray/-/isarray-0.0.1.tgz"
        },
        "readable-stream": {
          "version": "1.0.34",
          "from": "readable-stream@>=1.0.33-1 <1.1.0-0",
          "resolved": "https://registry.npmjs.org/readable-stream/-/readable-stream-1.0.34.tgz"
        },
        "through2": {
          "version": "0.6.5",
          "from": "through2@>=0.6.1 <0.7.0",
          "resolved": "https://registry.npmjs.org/through2/-/through2-0.6.5.tgz"
        },
        "vinyl": {
          "version": "0.4.6",
          "from": "vinyl@>=0.4.3 <0.5.0",
          "resolved": "https://registry.npmjs.org/vinyl/-/vinyl-0.4.6.tgz"
        }
      }
    },
    "vinyl-sourcemaps-apply": {
      "version": "0.2.1",
      "from": "vinyl-sourcemaps-apply@>=0.2.0 <0.3.0",
      "resolved": "https://registry.npmjs.org/vinyl-sourcemaps-apply/-/vinyl-sourcemaps-apply-0.2.1.tgz"
    },
    "vinyl-transform": {
      "version": "1.0.0",
      "from": "vinyl-transform@>=1.0.0 <2.0.0",
      "resolved": "https://registry.npmjs.org/vinyl-transform/-/vinyl-transform-1.0.0.tgz",
      "dev": true,
      "dependencies": {
        "bl": {
          "version": "0.7.0",
          "from": "bl@>=0.7.0 <0.8.0",
          "resolved": "https://registry.npmjs.org/bl/-/bl-0.7.0.tgz",
          "dev": true
        },
        "isarray": {
          "version": "0.0.1",
          "from": "isarray@0.0.1",
          "resolved": "https://registry.npmjs.org/isarray/-/isarray-0.0.1.tgz",
          "dev": true
        },
        "object-keys": {
          "version": "0.4.0",
          "from": "object-keys@>=0.4.0 <0.5.0",
          "resolved": "https://registry.npmjs.org/object-keys/-/object-keys-0.4.0.tgz",
          "dev": true
        },
        "readable-stream": {
          "version": "1.0.34",
          "from": "readable-stream@>=1.0.2 <1.1.0",
          "resolved": "https://registry.npmjs.org/readable-stream/-/readable-stream-1.0.34.tgz",
          "dev": true
        },
        "through2": {
          "version": "0.4.2",
          "from": "through2@>=0.4.1 <0.5.0",
          "resolved": "https://registry.npmjs.org/through2/-/through2-0.4.2.tgz",
          "dev": true
        },
        "xtend": {
          "version": "2.1.2",
          "from": "xtend@>=2.1.1 <2.2.0",
          "resolved": "https://registry.npmjs.org/xtend/-/xtend-2.1.2.tgz",
          "dev": true
        }
      }
    },
    "vm-browserify": {
      "version": "0.0.4",
      "from": "vm-browserify@>=0.0.1 <0.1.0",
      "resolved": "https://registry.npmjs.org/vm-browserify/-/vm-browserify-0.0.4.tgz"
    },
    "void-elements": {
      "version": "2.0.1",
      "from": "void-elements@>=2.0.1 <2.1.0",
      "resolved": "https://registry.npmjs.org/void-elements/-/void-elements-2.0.1.tgz"
    },
    "vue": {
      "version": "2.2.6",
      "from": "vue@>=2.1.0 <3.0.0",
      "resolved": "https://registry.npmjs.org/vue/-/vue-2.2.6.tgz"
    },
    "vue-hot-reload-api": {
      "version": "2.0.11",
      "from": "vue-hot-reload-api@>=2.0.11 <3.0.0",
      "resolved": "https://registry.npmjs.org/vue-hot-reload-api/-/vue-hot-reload-api-2.0.11.tgz"
    },
    "vue-loader": {
      "version": "11.3.4",
      "from": "vue-loader@>=11.0.0 <12.0.0",
      "resolved": "https://registry.npmjs.org/vue-loader/-/vue-loader-11.3.4.tgz",
      "dependencies": {
        "loader-utils": {
          "version": "1.1.0",
          "from": "loader-utils@>=1.1.0 <2.0.0",
          "resolved": "https://registry.npmjs.org/loader-utils/-/loader-utils-1.1.0.tgz"
        },
        "lru-cache": {
          "version": "4.0.2",
          "from": "lru-cache@>=4.0.1 <5.0.0",
          "resolved": "https://registry.npmjs.org/lru-cache/-/lru-cache-4.0.2.tgz"
        }
      }
    },
    "vue-mugen-scroll": {
      "version": "0.2.2",
      "from": "vue-mugen-scroll@>=0.2.1 <0.3.0",
      "resolved": "https://registry.npmjs.org/vue-mugen-scroll/-/vue-mugen-scroll-0.2.2.tgz",
      "dependencies": {
        "throttleit": {
          "version": "1.0.0",
          "from": "throttleit@>=1.0.0 <2.0.0",
          "resolved": "https://registry.npmjs.org/throttleit/-/throttleit-1.0.0.tgz"
        }
      }
    },
    "vue-router": {
      "version": "2.3.1",
      "from": "vue-router@>=2.0.0-rc.5 <3.0.0",
      "resolved": "https://registry.npmjs.org/vue-router/-/vue-router-2.3.1.tgz"
    },
    "vue-style-loader": {
      "version": "2.0.5",
      "from": "vue-style-loader@>=2.0.0 <3.0.0",
      "resolved": "https://registry.npmjs.org/vue-style-loader/-/vue-style-loader-2.0.5.tgz",
      "dependencies": {
        "loader-utils": {
          "version": "1.1.0",
          "from": "loader-utils@>=1.0.2 <2.0.0",
          "resolved": "https://registry.npmjs.org/loader-utils/-/loader-utils-1.1.0.tgz"
        }
      }
    },
    "vue-template-compiler": {
      "version": "2.2.6",
      "from": "vue-template-compiler@>=2.1.10 <3.0.0",
      "resolved": "https://registry.npmjs.org/vue-template-compiler/-/vue-template-compiler-2.2.6.tgz"
    },
    "vue-template-es2015-compiler": {
      "version": "1.5.1",
      "from": "vue-template-es2015-compiler@>=1.2.2 <2.0.0",
      "resolved": "https://registry.npmjs.org/vue-template-es2015-compiler/-/vue-template-es2015-compiler-1.5.1.tgz"
    },
    "w3counter": {
      "version": "3.0.1",
      "from": "w3counter@>=3.0.1 <4.0.0",
      "resolved": "https://registry.npmjs.org/w3counter/-/w3counter-3.0.1.tgz"
    },
    "ware": {
      "version": "1.3.0",
      "from": "ware@>=1.2.0 <2.0.0",
      "resolved": "https://registry.npmjs.org/ware/-/ware-1.3.0.tgz"
    },
    "watchpack": {
      "version": "1.3.1",
      "from": "watchpack@>=1.3.1 <2.0.0",
      "resolved": "https://registry.npmjs.org/watchpack/-/watchpack-1.3.1.tgz",
      "dependencies": {
        "async": {
          "version": "2.2.0",
          "from": "async@>=2.1.2 <3.0.0",
          "resolved": "https://registry.npmjs.org/async/-/async-2.2.0.tgz"
        }
      }
    },
    "webpack": {
      "version": "2.3.2",
      "from": "webpack@>=2.2.1 <3.0.0",
      "resolved": "https://registry.npmjs.org/webpack/-/webpack-2.3.2.tgz",
      "dependencies": {
        "async": {
          "version": "2.2.0",
          "from": "async@>=2.1.2 <3.0.0",
          "resolved": "https://registry.npmjs.org/async/-/async-2.2.0.tgz"
        },
        "camelcase": {
          "version": "1.2.1",
          "from": "camelcase@>=1.0.2 <2.0.0",
          "resolved": "https://registry.npmjs.org/camelcase/-/camelcase-1.2.1.tgz"
        },
        "source-list-map": {
          "version": "1.1.1",
          "from": "source-list-map@>=1.1.1 <2.0.0",
          "resolved": "https://registry.npmjs.org/source-list-map/-/source-list-map-1.1.1.tgz"
        },
        "supports-color": {
          "version": "3.2.3",
          "from": "supports-color@>=3.1.0 <4.0.0",
          "resolved": "https://registry.npmjs.org/supports-color/-/supports-color-3.2.3.tgz"
        },
        "uglify-js": {
          "version": "2.8.20",
          "from": "uglify-js@>=2.8.5 <3.0.0",
          "resolved": "https://registry.npmjs.org/uglify-js/-/uglify-js-2.8.20.tgz",
          "dependencies": {
            "yargs": {
              "version": "3.10.0",
              "from": "yargs@~3.10.0",
              "resolved": "https://registry.npmjs.org/yargs/-/yargs-3.10.0.tgz"
            }
          }
        },
        "webpack-sources": {
          "version": "0.2.3",
          "from": "webpack-sources@>=0.2.3 <0.3.0",
          "resolved": "https://registry.npmjs.org/webpack-sources/-/webpack-sources-0.2.3.tgz"
        },
        "yargs": {
          "version": "6.6.0",
          "from": "yargs@>=6.0.0 <7.0.0",
          "resolved": "https://registry.npmjs.org/yargs/-/yargs-6.6.0.tgz",
          "dependencies": {
            "camelcase": {
              "version": "3.0.0",
              "from": "camelcase@>=3.0.0 <4.0.0",
              "resolved": "https://registry.npmjs.org/camelcase/-/camelcase-3.0.0.tgz"
            },
            "cliui": {
              "version": "3.2.0",
              "from": "cliui@>=3.2.0 <4.0.0",
              "resolved": "https://registry.npmjs.org/cliui/-/cliui-3.2.0.tgz"
            }
          }
        },
        "yargs-parser": {
          "version": "4.2.1",
          "from": "yargs-parser@>=4.2.0 <5.0.0",
          "resolved": "https://registry.npmjs.org/yargs-parser/-/yargs-parser-4.2.1.tgz",
          "dependencies": {
            "camelcase": {
              "version": "3.0.0",
              "from": "camelcase@>=3.0.0 <4.0.0",
              "resolved": "https://registry.npmjs.org/camelcase/-/camelcase-3.0.0.tgz"
            }
          }
        }
      }
    },
    "webpack-bundle-analyzer": {
      "version": "2.3.1",
      "from": "webpack-bundle-analyzer@>=2.2.1 <3.0.0",
      "resolved": "https://registry.npmjs.org/webpack-bundle-analyzer/-/webpack-bundle-analyzer-2.3.1.tgz",
      "dev": true,
      "dependencies": {
        "ejs": {
          "version": "2.5.6",
          "from": "ejs@>=2.5.5 <3.0.0",
          "resolved": "https://registry.npmjs.org/ejs/-/ejs-2.5.6.tgz",
          "dev": true
        },
        "gzip-size": {
          "version": "3.0.0",
          "from": "gzip-size@>=3.0.0 <4.0.0",
          "resolved": "https://registry.npmjs.org/gzip-size/-/gzip-size-3.0.0.tgz",
          "dev": true
        }
      }
    },
    "webpack-dev-middleware": {
      "version": "1.10.1",
      "from": "webpack-dev-middleware@>=1.10.0 <2.0.0",
      "resolved": "https://registry.npmjs.org/webpack-dev-middleware/-/webpack-dev-middleware-1.10.1.tgz",
      "dev": true,
      "dependencies": {
        "mime": {
          "version": "1.3.4",
          "from": "mime@>=1.3.4 <2.0.0",
          "resolved": "https://registry.npmjs.org/mime/-/mime-1.3.4.tgz",
          "dev": true
        }
      }
    },
    "webpack-hot-middleware": {
      "version": "2.17.1",
      "from": "webpack-hot-middleware@>=2.6.1 <3.0.0",
      "resolved": "https://registry.npmjs.org/webpack-hot-middleware/-/webpack-hot-middleware-2.17.1.tgz",
      "dev": true
    },
    "webpack-merge": {
      "version": "2.6.1",
      "from": "webpack-merge@>=2.6.1 <3.0.0",
      "resolved": "https://registry.npmjs.org/webpack-merge/-/webpack-merge-2.6.1.tgz"
    },
    "webpack-sources": {
      "version": "0.1.5",
      "from": "webpack-sources@>=0.1.0 <0.2.0",
      "resolved": "https://registry.npmjs.org/webpack-sources/-/webpack-sources-0.1.5.tgz"
    },
    "whet.extend": {
      "version": "0.9.9",
      "from": "whet.extend@>=0.9.9 <0.10.0",
      "resolved": "https://registry.npmjs.org/whet.extend/-/whet.extend-0.9.9.tgz"
    },
    "which": {
      "version": "1.0.9",
      "from": "which@>=1.0.5 <1.1.0",
      "resolved": "https://registry.npmjs.org/which/-/which-1.0.9.tgz"
    },
    "which-module": {
      "version": "1.0.0",
      "from": "which-module@>=1.0.0 <2.0.0",
      "resolved": "https://registry.npmjs.org/which-module/-/which-module-1.0.0.tgz"
    },
    "wide-align": {
      "version": "1.1.0",
      "from": "wide-align@>=1.1.0 <2.0.0",
      "resolved": "https://registry.npmjs.org/wide-align/-/wide-align-1.1.0.tgz"
    },
    "win-release": {
      "version": "1.1.1",
      "from": "win-release@>=1.0.0 <2.0.0",
      "resolved": "https://registry.npmjs.org/win-release/-/win-release-1.1.1.tgz"
    },
    "window-size": {
      "version": "0.1.0",
      "from": "window-size@0.1.0",
      "resolved": "https://registry.npmjs.org/window-size/-/window-size-0.1.0.tgz"
    },
    "winston": {
      "version": "2.3.1",
      "from": "winston@>=2.1.0 <3.0.0",
      "resolved": "https://registry.npmjs.org/winston/-/winston-2.3.1.tgz",
      "dependencies": {
        "async": {
          "version": "1.0.0",
          "from": "async@>=1.0.0 <1.1.0",
          "resolved": "https://registry.npmjs.org/async/-/async-1.0.0.tgz"
        }
      }
    },
    "with": {
      "version": "4.0.3",
      "from": "with@>=4.0.0 <4.1.0",
      "resolved": "https://registry.npmjs.org/with/-/with-4.0.3.tgz",
      "dependencies": {
        "acorn": {
          "version": "1.2.2",
          "from": "acorn@>=1.0.1 <2.0.0",
          "resolved": "https://registry.npmjs.org/acorn/-/acorn-1.2.2.tgz"
        }
      }
    },
    "wns": {
      "version": "0.5.3",
      "from": "wns@>=0.5.3 <0.6.0",
      "resolved": "https://registry.npmjs.org/wns/-/wns-0.5.3.tgz"
    },
    "wordwrap": {
      "version": "0.0.3",
      "from": "wordwrap@>=0.0.2 <0.1.0",
      "resolved": "https://registry.npmjs.org/wordwrap/-/wordwrap-0.0.3.tgz"
    },
    "wrap-ansi": {
      "version": "2.1.0",
      "from": "wrap-ansi@>=2.0.0 <3.0.0",
      "resolved": "https://registry.npmjs.org/wrap-ansi/-/wrap-ansi-2.1.0.tgz"
    },
    "wrap-fn": {
      "version": "0.1.5",
      "from": "wrap-fn@>=0.1.0 <0.2.0",
      "resolved": "https://registry.npmjs.org/wrap-fn/-/wrap-fn-0.1.5.tgz",
      "dependencies": {
        "co": {
          "version": "3.1.0",
          "from": "co@3.1.0",
          "resolved": "https://registry.npmjs.org/co/-/co-3.1.0.tgz"
        }
      }
    },
    "wrappy": {
      "version": "1.0.2",
      "from": "wrappy@>=1.0.0 <2.0.0",
      "resolved": "https://registry.npmjs.org/wrappy/-/wrappy-1.0.2.tgz"
    },
    "wrench": {
      "version": "1.4.4",
      "from": "wrench@>=1.4.2 <1.5.0",
      "resolved": "https://registry.npmjs.org/wrench/-/wrench-1.4.4.tgz"
    },
    "write": {
      "version": "0.2.1",
      "from": "write@>=0.2.1 <0.3.0",
      "resolved": "https://registry.npmjs.org/write/-/write-0.2.1.tgz",
      "dev": true
    },
    "write-file-atomic": {
      "version": "1.3.1",
      "from": "write-file-atomic@>=1.1.2 <2.0.0",
      "resolved": "https://registry.npmjs.org/write-file-atomic/-/write-file-atomic-1.3.1.tgz"
    },
    "ws": {
      "version": "1.1.4",
      "from": "ws@>=1.0.1 <2.0.0",
      "resolved": "https://registry.npmjs.org/ws/-/ws-1.1.4.tgz"
    },
    "wtf-8": {
      "version": "1.0.0",
      "from": "wtf-8@1.0.0",
      "resolved": "https://registry.npmjs.org/wtf-8/-/wtf-8-1.0.0.tgz",
      "dev": true
    },
    "xdg-basedir": {
      "version": "1.0.1",
      "from": "xdg-basedir@>=1.0.0 <2.0.0",
      "resolved": "https://registry.npmjs.org/xdg-basedir/-/xdg-basedir-1.0.1.tgz"
    },
    "xml-char-classes": {
      "version": "1.0.0",
      "from": "xml-char-classes@>=1.0.0 <2.0.0",
      "resolved": "https://registry.npmjs.org/xml-char-classes/-/xml-char-classes-1.0.0.tgz"
    },
    "xml-crypto": {
      "version": "0.8.2",
      "from": "xml-crypto@0.8.2",
      "resolved": "https://registry.npmjs.org/xml-crypto/-/xml-crypto-0.8.2.tgz"
    },
    "xml2js": {
      "version": "0.4.17",
      "from": "xml2js@>=0.4.4 <0.5.0",
      "resolved": "https://registry.npmjs.org/xml2js/-/xml2js-0.4.17.tgz",
      "dependencies": {
        "xmlbuilder": {
          "version": "4.2.1",
          "from": "xmlbuilder@>=4.1.0 <5.0.0",
          "resolved": "https://registry.npmjs.org/xmlbuilder/-/xmlbuilder-4.2.1.tgz"
        }
      }
    },
    "xmlbuilder": {
      "version": "8.2.2",
      "from": "xmlbuilder@>=1.0.0",
      "resolved": "https://registry.npmjs.org/xmlbuilder/-/xmlbuilder-8.2.2.tgz"
    },
    "xmldom": {
      "version": "0.1.19",
      "from": "xmldom@0.1.19",
      "resolved": "https://registry.npmjs.org/xmldom/-/xmldom-0.1.19.tgz"
    },
    "xmlhttprequest-ssl": {
      "version": "1.5.3",
      "from": "xmlhttprequest-ssl@1.5.3",
      "resolved": "https://registry.npmjs.org/xmlhttprequest-ssl/-/xmlhttprequest-ssl-1.5.3.tgz",
      "dev": true
    },
    "xpath.js": {
      "version": "1.0.7",
      "from": "xpath.js@>=0.0.3",
      "resolved": "https://registry.npmjs.org/xpath.js/-/xpath.js-1.0.7.tgz"
    },
    "xregexp": {
      "version": "2.0.0",
      "from": "xregexp@2.0.0",
      "resolved": "https://registry.npmjs.org/xregexp/-/xregexp-2.0.0.tgz",
      "dev": true
    },
    "xtend": {
      "version": "4.0.1",
      "from": "xtend@>=4.0.0 <5.0.0",
      "resolved": "https://registry.npmjs.org/xtend/-/xtend-4.0.1.tgz"
    },
    "y18n": {
      "version": "3.2.1",
      "from": "y18n@>=3.2.0 <4.0.0",
      "resolved": "https://registry.npmjs.org/y18n/-/y18n-3.2.1.tgz"
    },
    "yallist": {
      "version": "2.1.2",
      "from": "yallist@>=2.0.0 <3.0.0",
      "resolved": "https://registry.npmjs.org/yallist/-/yallist-2.1.2.tgz"
    },
    "yargs": {
      "version": "3.10.0",
      "from": "yargs@>=3.10.0 <3.11.0",
      "resolved": "https://registry.npmjs.org/yargs/-/yargs-3.10.0.tgz",
      "dependencies": {
        "camelcase": {
          "version": "1.2.1",
          "from": "camelcase@>=1.0.2 <2.0.0",
          "resolved": "https://registry.npmjs.org/camelcase/-/camelcase-1.2.1.tgz"
        }
      }
    },
    "yargs-parser": {
      "version": "2.4.1",
      "from": "yargs-parser@>=2.4.1 <3.0.0",
      "resolved": "https://registry.npmjs.org/yargs-parser/-/yargs-parser-2.4.1.tgz",
      "dependencies": {
        "camelcase": {
          "version": "3.0.0",
          "from": "camelcase@>=3.0.0 <4.0.0",
          "resolved": "https://registry.npmjs.org/camelcase/-/camelcase-3.0.0.tgz"
        },
        "lodash.assign": {
          "version": "4.2.0",
          "from": "lodash.assign@>=4.0.6 <5.0.0",
          "resolved": "https://registry.npmjs.org/lodash.assign/-/lodash.assign-4.2.0.tgz"
        }
      }
    },
    "yauzl": {
      "version": "2.7.0",
      "from": "yauzl@>=2.2.1 <3.0.0",
      "resolved": "https://registry.npmjs.org/yauzl/-/yauzl-2.7.0.tgz"
    },
    "yeast": {
      "version": "0.1.2",
      "from": "yeast@0.1.2",
      "resolved": "https://registry.npmjs.org/yeast/-/yeast-0.1.2.tgz",
      "dev": true
    }
  }
}<|MERGE_RESOLUTION|>--- conflicted
+++ resolved
@@ -1,10 +1,6 @@
 {
   "name": "habitica",
-<<<<<<< HEAD
-  "version": "3.84.0",
-=======
   "version": "3.84.1",
->>>>>>> 91b6d3db
   "dependencies": {
     "@gulp-sourcemaps/map-sources": {
       "version": "1.0.0",
