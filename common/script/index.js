--- conflicted
+++ resolved
@@ -118,11 +118,8 @@
 import purchaseHourglass from './ops/hourglassPurchase';
 import readCard from './ops/readCard';
 import openMysteryItem from './ops/openMysteryItem';
-<<<<<<< HEAD
 import releasePets from './ops/releasePets';
-=======
 import releaseBoth from './ops/releaseBoth';
->>>>>>> c916c747
 
 api.ops = {
   scoreTask,
@@ -142,11 +139,8 @@
   purchaseHourglass,
   readCard,
   openMysteryItem,
-<<<<<<< HEAD
   releasePets,
-=======
   releaseBoth,
->>>>>>> c916c747
 };
 
 import handleTwoHanded from './fns/handleTwoHanded';
