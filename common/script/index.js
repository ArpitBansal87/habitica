--- conflicted
+++ resolved
@@ -122,11 +122,8 @@
 import releaseBoth from './ops/releaseBoth';
 import releaseMounts from './ops/releaseMounts';
 import sell from './ops/sell';
-<<<<<<< HEAD
 import unlock from './ops/unlock';
-=======
 import revive from './ops/revive';
->>>>>>> 621bf960
 
 api.ops = {
   scoreTask,
@@ -150,11 +147,8 @@
   releaseBoth,
   releaseMounts,
   sell,
-<<<<<<< HEAD
   unlock,
-=======
   revive,
->>>>>>> 621bf960
 };
 
 import handleTwoHanded from './fns/handleTwoHanded';
