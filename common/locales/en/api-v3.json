--- conflicted
+++ resolved
@@ -118,9 +118,7 @@
   "invalidPetName": "Invalid pet name supplied.",
   "missingEggHatchingPotionHatch": "\"egg\" and \"hatchingPotion\" are required parameters.",
   "invalidTypeEquip": "\"type\" must be one of 'equipped', 'pet', 'mount', 'costume'.",
-<<<<<<< HEAD
-  "cannotDeleteActiveAccount": "You have an active subscription, cancel your plan before deleting your account."
-=======
+  "cannotDeleteActiveAccount": "You have an active subscription, cancel your plan before deleting your account.",
   "cannoyBuyItem": "You can't buy this item",
   "messageRequired": "A message is required.",
   "toUserIDRequired": "A toUserId is required",
@@ -130,5 +128,4 @@
   "privateMessageGiftSubscriptionMessage": "<%= numberOfMonths %> months of subscription! ",
   "cannotSendGemsToYourself": "Cannot send gems to yourself. Try a subscription instead.",
   "notEnoughGemsToSend": "Amount must be within 0 and your current number of gems."
->>>>>>> d7b6e0b7
 }