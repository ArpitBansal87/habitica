{
  "missingAuthHeaders": "Missing authentication headers.",
  "missingUsernameEmail": "Missing username or email.",
  "missingEmail": "Missing email.",
  "missingUsername": "Missing username.",
  "missingPassword": "Missing password.",
  "notAnEmail": "Invalid email address.",
  "emailTaken": "Email already taken.",
  "usernameTaken": "Username already taken.",
  "passwordConfirmationMatch": "Password confirmation doesn't match password.",
  "invalidLoginCredentials": "Incorrect username / email and / or password.",
  "invalidCredentials": "User not found with given auth credentials.",
  "accountSuspended": "Account has been suspended, please contact leslie@habitica.com with your UUID \"<%= userId %>\" for assistance.",
  "onlyFbSupported": "Only Facebook supported currently.",
  "cantDetachFb": "Account lacks another authentication method, can't detach Facebook.",
  "onlySocialAttachLocal": "Local auth can only be added to a social account.",
  "invalidReqParams": "Invalid request parameters.",
  "taskIdRequired": "\"taskId\" must be a valid UUID.",
  "taskNotFound": "Task not found.",
  "invalidTaskType": "Task type must be one of \"habit\", \"daily\", \"todo\", \"reward\".",
  "cantDeleteChallengeTasks": "A task belonging to a challenge can't be deleted.",
  "checklistOnlyDailyTodo": "Checklists are supported only on dailies and todos",
  "checklistItemNotFound": "No checklist item was found with given id.",
  "itemIdRequired": "\"itemId\" must be a valid UUID.",
  "tagNotFound": "No tag item was found with given id.",
  "tagIdRequired": "\"tagId\" must be a valid UUID corresponding to a tag belonging to the user.",
  "positionRequired": "\"position\" is required and must be a number.",
  "cantMoveCompletedTodo": "Can't move a completed todo.",
  "directionUpDown": "\"direction\" is required and must be 'up' or 'down'",
  "alreadyTagged": "The task is already tagged with given tag.",
  "groupIdRequired": "\"groupId\" must be a valid UUID",
  "groupNotFound": "Group not found.",
  "groupTypesRequired": "You must supply a valid \"type\" query string.",
  "questLeaderCannotLeaveGroup": "You cannot leave your party when you have started a quest. Abort the quest first.",
  "cannotLeaveWhileActiveQuest": "You cannot leave party during an active quest. Please leave the quest first.",
  "onlyLeaderCanRemoveMember": "Only group leader can remove a member!",
  "memberCannotRemoveYourself": "You cannot remove yourself!",
  "groupMemberNotFound": "User not found among group's members",
  "keepOrRemoveAll": "req.query.keep must be either \"keep-all\" or \"remove-all\"",
  "canOnlyInviteEmailUuid": "Can only invite using uuids or emails.",
  "inviteMissingEmail": "Missing email address in invite.",
  "onlyGroupLeaderChal": "Only the group leader can create challenges",
  "pubChalsMinPrize": "Prize must be at least 1 Gem for public challenges.",
  "cantAfford": "You can't afford this prize. Purchase more gems or lower the prize amount.",
  "challengeIdRequired": "\"challengeId\" must be a valid UUID.",
  "winnerIdRequired": "\"winnerId\" must be a valid UUID.",
  "challengeNotFound": "Challenge not found.",
  "onlyLeaderDeleteChal": "Only the challenge leader can delete it.",
  "winnerNotFound": "Winner with id \"<%= userId %>\" not found or not part of the challenge.",
<<<<<<< HEAD
  "noCompletedTodosChallenge": "\"includeComepletedTodos\" is not supported when fetching a challenge tasks.",
  "userTasksNoChallengeId": "When \"tasksOwner\" is \"user\" \"challengeId\" can't be passed.",
  "onlyChalLeaderEditTasks": "Tasks belonging to a challenge can only be edited by the leader.",
  "invalidTasksOwner": "\"tasksOwner\" must be \"user\" or \"challenge\"."
=======
  "partyMustbePrivate": "Parties must be private",
  "userAlreadyInGroup": "User already in that group.",
  "userAlreadyInvitedToGroup": "User already invited to that group.",
  "userAlreadyPendingInvitation": "User already pending invitation.",
  "userAlreadyInAParty": "User already in a party.",
  "userWithIDNotFound": "User with id \"<%= userId %>\" not found.",
  "uuidsMustBeAnArray": "UUIDs invites must be a an Array.",
  "emailsMustBeAnArray": "Email invites must be a an Array.",
  "canOnlyInviteMaxInvites": "You can only invite \"<%= maxInvites %>\" at a time"
>>>>>>> 52eaecf6
}<|MERGE_RESOLUTION|>--- conflicted
+++ resolved
@@ -47,12 +47,10 @@
   "challengeNotFound": "Challenge not found.",
   "onlyLeaderDeleteChal": "Only the challenge leader can delete it.",
   "winnerNotFound": "Winner with id \"<%= userId %>\" not found or not part of the challenge.",
-<<<<<<< HEAD
   "noCompletedTodosChallenge": "\"includeComepletedTodos\" is not supported when fetching a challenge tasks.",
   "userTasksNoChallengeId": "When \"tasksOwner\" is \"user\" \"challengeId\" can't be passed.",
   "onlyChalLeaderEditTasks": "Tasks belonging to a challenge can only be edited by the leader.",
-  "invalidTasksOwner": "\"tasksOwner\" must be \"user\" or \"challenge\"."
-=======
+  "invalidTasksOwner": "\"tasksOwner\" must be \"user\" or \"challenge\".",
   "partyMustbePrivate": "Parties must be private",
   "userAlreadyInGroup": "User already in that group.",
   "userAlreadyInvitedToGroup": "User already invited to that group.",
@@ -62,5 +60,4 @@
   "uuidsMustBeAnArray": "UUIDs invites must be a an Array.",
   "emailsMustBeAnArray": "Email invites must be a an Array.",
   "canOnlyInviteMaxInvites": "You can only invite \"<%= maxInvites %>\" at a time"
->>>>>>> 52eaecf6
 }