{
  "missingAuthHeaders": "Missing authentication headers.",
  "missingUsernameEmail": "Missing username or email.",
  "missingEmail": "Missing email.",
  "missingUsername": "Missing username.",
  "missingPassword": "Missing password.",
  "notAnEmail": "Invalid email address.",
  "emailTaken": "Email already taken.",
  "usernameTaken": "Username already taken.",
  "passwordConfirmationMatch": "Password confirmation doesn't match password.",
  "invalidLoginCredentials": "Incorrect username / email and / or password.",
  "invalidCredentials": "User not found with given auth credentials.",
  "accountSuspended": "Account has been suspended, please contact leslie@habitica.com with your UUID \"<%= userId %>\" for assistance.",
  "onlyFbSupported": "Only Facebook supported currently.",
  "cantDetachFb": "Account lacks another authentication method, can't detach Facebook.",
  "onlySocialAttachLocal": "Local auth can only be added to a social account.",
  "invalidReqParams": "Invalid request parameters.",
  "memberIdRequired": "\"member\" must be a valid UUID.",
  "taskIdRequired": "\"taskId\" must be a valid UUID.",
  "taskNotFound": "Task not found.",
  "invalidTaskType": "Task type must be one of \"habit\", \"daily\", \"todo\", \"reward\".",
  "cantDeleteChallengeTasks": "A task belonging to a challenge can't be deleted.",
  "checklistOnlyDailyTodo": "Checklists are supported only on dailies and todos",
  "checklistItemNotFound": "No checklist item was found with given id.",
  "itemIdRequired": "\"itemId\" must be a valid UUID.",
  "tagNotFound": "No tag item was found with given id.",
  "tagIdRequired": "\"tagId\" must be a valid UUID corresponding to a tag belonging to the user.",
  "positionRequired": "\"position\" is required and must be a number.",
  "cantMoveCompletedTodo": "Can't move a completed todo.",
  "directionUpDown": "\"direction\" is required and must be 'up' or 'down'",
  "alreadyTagged": "The task is already tagged with given tag.",
  "groupIdRequired": "\"groupId\" must be a valid UUID",
  "groupNotFound": "Group not found.",
  "groupTypesRequired": "You must supply a valid \"type\" query string.",
  "questLeaderCannotLeaveGroup": "You cannot leave your party when you have started a quest. Abort the quest first.",
  "cannotLeaveWhileActiveQuest": "You cannot leave party during an active quest. Please leave the quest first.",
  "onlyLeaderCanRemoveMember": "Only group leader can remove a member!",
  "memberCannotRemoveYourself": "You cannot remove yourself!",
  "groupMemberNotFound": "User not found among group's members",
  "challengeMemberNotFound": "User not found among challenge's members",
  "mustBeGroupMember": "Must be member of the group.",
  "keepOrRemoveAll": "req.query.keep must be either \"keep-all\" or \"remove-all\"",
  "keepOrRemove": "req.query.keep must be either \"keep\" or \"remove\"",
  "canOnlyInviteEmailUuid": "Can only invite using uuids or emails.",
  "inviteMissingEmail": "Missing email address in invite.",
  "onlyGroupLeaderChal": "Only the group leader can create challenges",
  "pubChalsMinPrize": "Prize must be at least 1 Gem for public challenges.",
  "cantAfford": "You can't afford this prize. Purchase more gems or lower the prize amount.",
  "challengeIdRequired": "\"challengeId\" must be a valid UUID.",
  "winnerIdRequired": "\"winnerId\" must be a valid UUID.",
  "challengeNotFound": "Challenge not found.",
  "onlyLeaderDeleteChal": "Only the challenge leader can delete it.",
  "onlyLeaderUpdateChal": "Only the challenge leader can update it.",
  "winnerNotFound": "Winner with id \"<%= userId %>\" not found or not part of the challenge.",
  "noCompletedTodosChallenge": "\"includeComepletedTodos\" is not supported when fetching a challenge tasks.",
  "userTasksNoChallengeId": "When \"tasksOwner\" is \"user\" \"challengeId\" can't be passed.",
  "onlyChalLeaderEditTasks": "Tasks belonging to a challenge can only be edited by the leader.",
  "userAlreadyInChallenge": "User is already participating in this challenge.",
  "invalidTasksOwner": "\"tasksOwner\" must be \"user\" or \"challenge\".",
  "partyMustbePrivate": "Parties must be private",
  "userAlreadyInGroup": "User already in that group.",
  "userAlreadyInvitedToGroup": "User already invited to that group.",
  "userAlreadyPendingInvitation": "User already pending invitation.",
  "userAlreadyInAParty": "User already in a party.",
  "userWithIDNotFound": "User with id \"<%= userId %>\" not found.",
  "uuidsMustBeAnArray": "UUIDs invites must be a an Array.",
  "emailsMustBeAnArray": "Email invites must be a an Array.",
  "canOnlyInviteMaxInvites": "You can only invite \"<%= maxInvites %>\" at a time",
  "cantOnlyUnlinkChalTask": "Only challenges tasks can be unlinked.",
  "onlyCreatorOrAdminCanDeleteChat": "Not authorized to delete this message!",
  "questInviteNotFound": "No quest invitation found.",
  "guildQuestsNotSupported": "Guilds cannot be invited on quests.",
  "questNotFound": "Quest \"<%= key %>\" not found.",
  "questNotOwned": "You don't own that quest scroll.",
  "questLevelTooHigh": "You must be Level <%= level %> to begin this quest.",
  "questAlreadyUnderway": "Your party is already on a quest. Try again when the current quest has ended.",
<<<<<<< HEAD
  "questAlreadyAccepted": "You already accepted the quest invitation."
=======
  "noActiveQuestToAbort": "There is no active quest to abort"
>>>>>>> 6f606df2
}<|MERGE_RESOLUTION|>--- conflicted
+++ resolved
@@ -74,9 +74,6 @@
   "questNotOwned": "You don't own that quest scroll.",
   "questLevelTooHigh": "You must be Level <%= level %> to begin this quest.",
   "questAlreadyUnderway": "Your party is already on a quest. Try again when the current quest has ended.",
-<<<<<<< HEAD
-  "questAlreadyAccepted": "You already accepted the quest invitation."
-=======
-  "noActiveQuestToAbort": "There is no active quest to abort"
->>>>>>> 6f606df2
+  "questAlreadyAccepted": "You already accepted the quest invitation.",
+  "noActiveQuestToAbort": "There is no active quest to abort."
 }