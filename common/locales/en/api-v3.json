--- conflicted
+++ resolved
@@ -149,12 +149,9 @@
   "couponCodeRequired": "The coupon code is required.",
   "eventRequired": "\"req.params.event\" is required.",
   "countRequired": "\"req.query.count\" is required.",
-<<<<<<< HEAD
   "invalidUrl": "invalid url",
-  "invalidEnabled": "the \"enabled\" parameter should be a boolean"
-=======
+  "invalidEnabled": "the \"enabled\" parameter should be a boolean",
   "petsReleased": "Pets released.",
   "mountsAndPetsReleased": "Mounts and pets released",
   "mountsReleased": "Mounts released"
->>>>>>> 68ff26e6
 }