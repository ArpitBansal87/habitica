--- conflicted
+++ resolved
@@ -74,11 +74,8 @@
   "questNotOwned": "You don't own that quest scroll.",
   "questLevelTooHigh": "You must be Level <%= level %> to begin this quest.",
   "questAlreadyUnderway": "Your party is already on a quest. Try again when the current quest has ended.",
-<<<<<<< HEAD
-  "questAlreadyAccepted": "You already accepted the quest invitation."
-=======
+  "questAlreadyAccepted": "You already accepted the quest invitation.",
   "noActiveQuestToLeave": "No active quest to leave",
   "questLeaderCannotLeaveQuest": "Quest leader cannot leave quest",
   "notPartOfQuest": "You are not part of the quest"
->>>>>>> 5ca663db
 }