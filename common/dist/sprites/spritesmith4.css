.shield_warrior_3 {
  background-image: url(spritesmith4.png);
  background-position: -1861px -1644px;
  width: 90px;
  height: 90px;
}
.shield_warrior_4 {
  background-image: url(spritesmith4.png);
  background-position: -1365px -1750px;
  width: 90px;
  height: 90px;
}
.shield_warrior_5 {
  background-image: url(spritesmith4.png);
  background-position: -1770px -1644px;
  width: 90px;
  height: 90px;
}
.shop_shield_healer_1 {
  background-image: url(spritesmith4.png);
<<<<<<< HEAD
  background-position: -1150px -2075px;
=======
  background-position: -1824px -1992px;
>>>>>>> f88c5368
  width: 40px;
  height: 40px;
}
.shop_shield_healer_2 {
  background-image: url(spritesmith4.png);
<<<<<<< HEAD
  background-position: -699px -2075px;
=======
  background-position: -1373px -1992px;
>>>>>>> f88c5368
  width: 40px;
  height: 40px;
}
.shop_shield_healer_3 {
  background-image: url(spritesmith4.png);
<<<<<<< HEAD
  background-position: -330px -2075px;
=======
  background-position: -2004px -1807px;
>>>>>>> f88c5368
  width: 40px;
  height: 40px;
}
.shop_shield_healer_4 {
  background-image: url(spritesmith4.png);
<<<<<<< HEAD
  background-position: -371px -2075px;
=======
  background-position: -1955px -1859px;
>>>>>>> f88c5368
  width: 40px;
  height: 40px;
}
.shop_shield_healer_5 {
  background-image: url(spritesmith4.png);
<<<<<<< HEAD
  background-position: -412px -2075px;
=======
  background-position: -1996px -1859px;
>>>>>>> f88c5368
  width: 40px;
  height: 40px;
}
.shop_shield_rogue_0 {
  background-image: url(spritesmith4.png);
<<<<<<< HEAD
  background-position: -2152px -410px;
=======
  background-position: -1025px -2044px;
>>>>>>> f88c5368
  width: 40px;
  height: 40px;
}
.shop_shield_rogue_1 {
  background-image: url(spritesmith4.png);
<<<<<<< HEAD
  background-position: -1409px -1071px;
=======
  background-position: -2004px -1547px;
>>>>>>> f88c5368
  width: 40px;
  height: 40px;
}
.shop_shield_rogue_2 {
  background-image: url(spritesmith4.png);
<<<<<<< HEAD
  background-position: -289px -2075px;
=======
  background-position: -2004px -1755px;
>>>>>>> f88c5368
  width: 40px;
  height: 40px;
}
.shop_shield_rogue_3 {
  background-image: url(spritesmith4.png);
  background-position: -453px -2075px;
  width: 40px;
  height: 40px;
}
.shop_shield_rogue_4 {
  background-image: url(spritesmith4.png);
  background-position: -494px -2075px;
  width: 40px;
  height: 40px;
}
.shop_shield_rogue_5 {
  background-image: url(spritesmith4.png);
  background-position: -576px -2075px;
  width: 40px;
  height: 40px;
}
.shop_shield_rogue_6 {
  background-image: url(spritesmith4.png);
  background-position: -658px -2075px;
  width: 40px;
  height: 40px;
}
.shop_shield_special_0 {
  background-image: url(spritesmith4.png);
<<<<<<< HEAD
  background-position: -781px -2075px;
=======
  background-position: -1455px -1992px;
>>>>>>> f88c5368
  width: 40px;
  height: 40px;
}
.shop_shield_special_1 {
  background-image: url(spritesmith4.png);
<<<<<<< HEAD
  background-position: -904px -2075px;
=======
  background-position: -1578px -1992px;
>>>>>>> f88c5368
  width: 40px;
  height: 40px;
}
.shop_shield_special_goldenknight {
  background-image: url(spritesmith4.png);
<<<<<<< HEAD
  background-position: -2152px -369px;
=======
  background-position: -984px -2044px;
>>>>>>> f88c5368
  width: 40px;
  height: 40px;
}
.shop_shield_special_moonpearlShield {
  background-image: url(spritesmith4.png);
<<<<<<< HEAD
  background-position: -2152px -328px;
=======
  background-position: -943px -2044px;
>>>>>>> f88c5368
  width: 40px;
  height: 40px;
}
.shop_shield_warrior_1 {
  background-image: url(spritesmith4.png);
<<<<<<< HEAD
  background-position: -2152px -287px;
=======
  background-position: -902px -2044px;
>>>>>>> f88c5368
  width: 40px;
  height: 40px;
}
.shop_shield_warrior_2 {
  background-image: url(spritesmith4.png);
<<<<<<< HEAD
  background-position: -2152px -246px;
=======
  background-position: -861px -2044px;
>>>>>>> f88c5368
  width: 40px;
  height: 40px;
}
.shop_shield_warrior_3 {
  background-image: url(spritesmith4.png);
<<<<<<< HEAD
  background-position: -2152px -205px;
=======
  background-position: -820px -2044px;
>>>>>>> f88c5368
  width: 40px;
  height: 40px;
}
.shop_shield_warrior_4 {
  background-image: url(spritesmith4.png);
<<<<<<< HEAD
  background-position: -2152px -164px;
=======
  background-position: -779px -2044px;
>>>>>>> f88c5368
  width: 40px;
  height: 40px;
}
.shop_shield_warrior_5 {
  background-image: url(spritesmith4.png);
<<<<<<< HEAD
  background-position: -2152px -123px;
=======
  background-position: -738px -2044px;
>>>>>>> f88c5368
  width: 40px;
  height: 40px;
}
.shop_weapon_healer_0 {
  background-image: url(spritesmith4.png);
<<<<<<< HEAD
  background-position: -2152px -82px;
=======
  background-position: -697px -2044px;
>>>>>>> f88c5368
  width: 40px;
  height: 40px;
}
.shop_weapon_healer_1 {
  background-image: url(spritesmith4.png);
<<<<<<< HEAD
  background-position: -2152px -41px;
=======
  background-position: -656px -2044px;
>>>>>>> f88c5368
  width: 40px;
  height: 40px;
}
.shop_weapon_healer_2 {
  background-image: url(spritesmith4.png);
<<<<<<< HEAD
  background-position: -2152px 0px;
=======
  background-position: -615px -2044px;
>>>>>>> f88c5368
  width: 40px;
  height: 40px;
}
.shop_weapon_healer_3 {
  background-image: url(spritesmith4.png);
<<<<<<< HEAD
  background-position: -2093px -2075px;
=======
  background-position: -574px -2044px;
>>>>>>> f88c5368
  width: 40px;
  height: 40px;
}
.shop_weapon_healer_4 {
  background-image: url(spritesmith4.png);
<<<<<<< HEAD
  background-position: -2052px -2075px;
=======
  background-position: -533px -2044px;
>>>>>>> f88c5368
  width: 40px;
  height: 40px;
}
.shop_weapon_healer_5 {
  background-image: url(spritesmith4.png);
<<<<<<< HEAD
  background-position: -2011px -2075px;
=======
  background-position: -492px -2044px;
>>>>>>> f88c5368
  width: 40px;
  height: 40px;
}
.shop_weapon_healer_6 {
  background-image: url(spritesmith4.png);
<<<<<<< HEAD
  background-position: -1970px -2075px;
=======
  background-position: -451px -2044px;
>>>>>>> f88c5368
  width: 40px;
  height: 40px;
}
.shop_weapon_rogue_0 {
  background-image: url(spritesmith4.png);
<<<<<<< HEAD
  background-position: -1929px -2075px;
=======
  background-position: -410px -2044px;
>>>>>>> f88c5368
  width: 40px;
  height: 40px;
}
.shop_weapon_rogue_1 {
  background-image: url(spritesmith4.png);
<<<<<<< HEAD
  background-position: -1888px -2075px;
=======
  background-position: -369px -2044px;
>>>>>>> f88c5368
  width: 40px;
  height: 40px;
}
.shop_weapon_rogue_2 {
  background-image: url(spritesmith4.png);
<<<<<<< HEAD
  background-position: -1847px -2075px;
=======
  background-position: -328px -2044px;
>>>>>>> f88c5368
  width: 40px;
  height: 40px;
}
.shop_weapon_rogue_3 {
  background-image: url(spritesmith4.png);
<<<<<<< HEAD
  background-position: -1806px -2075px;
=======
  background-position: -287px -2044px;
>>>>>>> f88c5368
  width: 40px;
  height: 40px;
}
.shop_weapon_rogue_4 {
  background-image: url(spritesmith4.png);
<<<<<<< HEAD
  background-position: -1765px -2075px;
=======
  background-position: -246px -2044px;
>>>>>>> f88c5368
  width: 40px;
  height: 40px;
}
.shop_weapon_rogue_5 {
  background-image: url(spritesmith4.png);
<<<<<<< HEAD
  background-position: -1724px -2075px;
=======
  background-position: -205px -2044px;
>>>>>>> f88c5368
  width: 40px;
  height: 40px;
}
.shop_weapon_rogue_6 {
  background-image: url(spritesmith4.png);
<<<<<<< HEAD
  background-position: -1683px -2075px;
=======
  background-position: -164px -2044px;
>>>>>>> f88c5368
  width: 40px;
  height: 40px;
}
.shop_weapon_special_0 {
  background-image: url(spritesmith4.png);
<<<<<<< HEAD
  background-position: -1642px -2075px;
=======
  background-position: -123px -2044px;
>>>>>>> f88c5368
  width: 40px;
  height: 40px;
}
.shop_weapon_special_1 {
  background-image: url(spritesmith4.png);
<<<<<<< HEAD
  background-position: -1601px -2075px;
=======
  background-position: -82px -2044px;
>>>>>>> f88c5368
  width: 40px;
  height: 40px;
}
.shop_weapon_special_2 {
  background-image: url(spritesmith4.png);
<<<<<<< HEAD
  background-position: -1560px -2075px;
=======
  background-position: -41px -2044px;
>>>>>>> f88c5368
  width: 40px;
  height: 40px;
}
.shop_weapon_special_3 {
  background-image: url(spritesmith4.png);
<<<<<<< HEAD
  background-position: -1519px -2075px;
=======
  background-position: 0px -2044px;
>>>>>>> f88c5368
  width: 40px;
  height: 40px;
}
.shop_weapon_special_critical {
  background-image: url(spritesmith4.png);
<<<<<<< HEAD
  background-position: -1478px -2075px;
=======
  background-position: -2152px -1992px;
>>>>>>> f88c5368
  width: 40px;
  height: 40px;
}
.shop_weapon_special_tridentOfCrashingTides {
  background-image: url(spritesmith4.png);
<<<<<<< HEAD
  background-position: -1437px -2075px;
=======
  background-position: -2111px -1992px;
>>>>>>> f88c5368
  width: 40px;
  height: 40px;
}
.shop_weapon_warrior_0 {
  background-image: url(spritesmith4.png);
<<<<<<< HEAD
  background-position: -1396px -2075px;
=======
  background-position: -2070px -1992px;
>>>>>>> f88c5368
  width: 40px;
  height: 40px;
}
.shop_weapon_warrior_1 {
  background-image: url(spritesmith4.png);
<<<<<<< HEAD
  background-position: -1355px -2075px;
=======
  background-position: -2029px -1992px;
>>>>>>> f88c5368
  width: 40px;
  height: 40px;
}
.shop_weapon_warrior_2 {
  background-image: url(spritesmith4.png);
<<<<<<< HEAD
  background-position: -1314px -2075px;
=======
  background-position: -1988px -1992px;
>>>>>>> f88c5368
  width: 40px;
  height: 40px;
}
.shop_weapon_warrior_3 {
  background-image: url(spritesmith4.png);
<<<<<<< HEAD
  background-position: -1273px -2075px;
=======
  background-position: -1947px -1992px;
>>>>>>> f88c5368
  width: 40px;
  height: 40px;
}
.shop_weapon_warrior_4 {
  background-image: url(spritesmith4.png);
<<<<<<< HEAD
  background-position: -1232px -2075px;
=======
  background-position: -1906px -1992px;
>>>>>>> f88c5368
  width: 40px;
  height: 40px;
}
.shop_weapon_warrior_5 {
  background-image: url(spritesmith4.png);
<<<<<<< HEAD
  background-position: -945px -2075px;
=======
  background-position: -1619px -1992px;
>>>>>>> f88c5368
  width: 40px;
  height: 40px;
}
.shop_weapon_warrior_6 {
  background-image: url(spritesmith4.png);
<<<<<<< HEAD
  background-position: -1191px -2075px;
=======
  background-position: -1865px -1992px;
>>>>>>> f88c5368
  width: 40px;
  height: 40px;
}
.shop_weapon_wizard_0 {
  background-image: url(spritesmith4.png);
<<<<<<< HEAD
  background-position: -2012px -1353px;
=======
  background-position: -2004px -1183px;
>>>>>>> f88c5368
  width: 40px;
  height: 40px;
}
.shop_weapon_wizard_1 {
  background-image: url(spritesmith4.png);
<<<<<<< HEAD
  background-position: -1109px -2075px;
=======
  background-position: -1783px -1992px;
>>>>>>> f88c5368
  width: 40px;
  height: 40px;
}
.shop_weapon_wizard_2 {
  background-image: url(spritesmith4.png);
<<<<<<< HEAD
  background-position: -1068px -2075px;
=======
  background-position: -1742px -1992px;
>>>>>>> f88c5368
  width: 40px;
  height: 40px;
}
.shop_weapon_wizard_3 {
  background-image: url(spritesmith4.png);
<<<<<<< HEAD
  background-position: -1027px -2075px;
=======
  background-position: -1701px -1992px;
>>>>>>> f88c5368
  width: 40px;
  height: 40px;
}
.shop_weapon_wizard_4 {
  background-image: url(spritesmith4.png);
<<<<<<< HEAD
  background-position: -986px -2075px;
=======
  background-position: -1660px -1992px;
>>>>>>> f88c5368
  width: 40px;
  height: 40px;
}
.shop_weapon_wizard_5 {
  background-image: url(spritesmith4.png);
<<<<<<< HEAD
  background-position: -1286px -1071px;
=======
  background-position: -2004px -1391px;
>>>>>>> f88c5368
  width: 40px;
  height: 40px;
}
.shop_weapon_wizard_6 {
  background-image: url(spritesmith4.png);
<<<<<<< HEAD
  background-position: -1327px -1071px;
=======
  background-position: -2004px -1443px;
>>>>>>> f88c5368
  width: 40px;
  height: 40px;
}
.weapon_healer_0 {
  background-image: url(spritesmith4.png);
  background-position: 0px -1750px;
  width: 90px;
  height: 90px;
}
.weapon_healer_1 {
  background-image: url(spritesmith4.png);
  background-position: -91px -1750px;
  width: 90px;
  height: 90px;
}
.weapon_healer_2 {
  background-image: url(spritesmith4.png);
  background-position: -182px -1750px;
  width: 90px;
  height: 90px;
}
.weapon_healer_3 {
  background-image: url(spritesmith4.png);
  background-position: -273px -1750px;
  width: 90px;
  height: 90px;
}
.weapon_healer_4 {
  background-image: url(spritesmith4.png);
  background-position: -455px -1750px;
  width: 90px;
  height: 90px;
}
.weapon_healer_5 {
  background-image: url(spritesmith4.png);
  background-position: -728px -1750px;
  width: 90px;
  height: 90px;
}
.weapon_healer_6 {
  background-image: url(spritesmith4.png);
  background-position: -819px -1750px;
  width: 90px;
  height: 90px;
}
.weapon_rogue_0 {
  background-image: url(spritesmith4.png);
  background-position: -910px -1750px;
  width: 90px;
  height: 90px;
}
.weapon_rogue_1 {
  background-image: url(spritesmith4.png);
  background-position: -1001px -1750px;
  width: 90px;
  height: 90px;
}
.weapon_rogue_2 {
  background-image: url(spritesmith4.png);
  background-position: -1092px -1750px;
  width: 90px;
  height: 90px;
}
.weapon_rogue_3 {
  background-image: url(spritesmith4.png);
  background-position: -1183px -1750px;
  width: 90px;
  height: 90px;
}
.weapon_rogue_4 {
  background-image: url(spritesmith4.png);
  background-position: -1274px -1750px;
  width: 90px;
  height: 90px;
}
.weapon_rogue_5 {
  background-image: url(spritesmith4.png);
  background-position: -1456px -1750px;
  width: 90px;
  height: 90px;
}
.weapon_rogue_6 {
  background-image: url(spritesmith4.png);
  background-position: -1547px -1750px;
  width: 90px;
  height: 90px;
}
.weapon_special_1 {
  background-image: url(spritesmith4.png);
  background-position: -1638px -1750px;
  width: 102px;
  height: 90px;
}
.weapon_special_2 {
  background-image: url(spritesmith4.png);
<<<<<<< HEAD
  background-position: -1741px -1750px;
=======
  background-position: -1058px -1810px;
>>>>>>> f88c5368
  width: 90px;
  height: 90px;
}
.weapon_special_3 {
  background-image: url(spritesmith4.png);
  background-position: -1832px -1750px;
  width: 90px;
  height: 90px;
}
.weapon_special_tridentOfCrashingTides {
  background-image: url(spritesmith4.png);
<<<<<<< HEAD
  background-position: 0px -1841px;
=======
  background-position: -1955px -91px;
>>>>>>> f88c5368
  width: 90px;
  height: 90px;
}
.weapon_warrior_0 {
  background-image: url(spritesmith4.png);
  background-position: -91px -1841px;
  width: 90px;
  height: 90px;
}
.weapon_warrior_1 {
  background-image: url(spritesmith4.png);
<<<<<<< HEAD
  background-position: -182px -1841px;
=======
  background-position: -1955px -364px;
>>>>>>> f88c5368
  width: 90px;
  height: 90px;
}
.weapon_warrior_2 {
  background-image: url(spritesmith4.png);
<<<<<<< HEAD
  background-position: -273px -1841px;
=======
  background-position: -1955px -546px;
>>>>>>> f88c5368
  width: 90px;
  height: 90px;
}
.weapon_warrior_3 {
  background-image: url(spritesmith4.png);
<<<<<<< HEAD
  background-position: -455px -1841px;
=======
  background-position: -1955px -728px;
>>>>>>> f88c5368
  width: 90px;
  height: 90px;
}
.weapon_warrior_4 {
  background-image: url(spritesmith4.png);
<<<<<<< HEAD
  background-position: -1734px -1841px;
=======
  background-position: -1955px -1092px;
>>>>>>> f88c5368
  width: 90px;
  height: 90px;
}
.weapon_warrior_5 {
  background-image: url(spritesmith4.png);
  background-position: -1825px -1841px;
  width: 90px;
  height: 90px;
}
.weapon_warrior_6 {
  background-image: url(spritesmith4.png);
  background-position: -1963px -91px;
  width: 90px;
  height: 90px;
}
.weapon_wizard_0 {
  background-image: url(spritesmith4.png);
  background-position: -1963px -182px;
  width: 90px;
  height: 90px;
}
.weapon_wizard_1 {
  background-image: url(spritesmith4.png);
  background-position: -1963px -364px;
  width: 90px;
  height: 90px;
}
.weapon_wizard_2 {
  background-image: url(spritesmith4.png);
  background-position: -1963px -546px;
  width: 90px;
  height: 90px;
}
.weapon_wizard_3 {
  background-image: url(spritesmith4.png);
  background-position: -1963px -910px;
  width: 90px;
  height: 90px;
}
.weapon_wizard_4 {
  background-image: url(spritesmith4.png);
  background-position: -660px -356px;
  width: 90px;
  height: 90px;
}
.weapon_wizard_5 {
  background-image: url(spritesmith4.png);
  background-position: -1588px -1644px;
  width: 90px;
  height: 90px;
}
.weapon_wizard_6 {
  background-image: url(spritesmith4.png);
  background-position: -1679px -1644px;
  width: 90px;
  height: 90px;
}
.GrimReaper {
  background-image: url(spritesmith4.png);
  background-position: -1963px -1286px;
  width: 57px;
  height: 66px;
}
.Pet_Currency_Gem {
  background-image: url(spritesmith4.png);
<<<<<<< HEAD
  background-position: -1110px -2124px;
=======
  background-position: 0px -2085px;
>>>>>>> f88c5368
  width: 45px;
  height: 39px;
}
.Pet_Currency_Gem1x {
  background-image: url(spritesmith4.png);
  background-position: -2152px -750px;
  width: 15px;
  height: 13px;
}
.Pet_Currency_Gem2x {
  background-image: url(spritesmith4.png);
  background-position: -2152px -654px;
  width: 30px;
  height: 26px;
}
.PixelPaw-Gold {
  background-image: url(spritesmith4.png);
<<<<<<< HEAD
  background-position: -1966px -2023px;
=======
  background-position: -1955px -1703px;
>>>>>>> f88c5368
  width: 51px;
  height: 51px;
}
.PixelPaw {
  background-image: url(spritesmith4.png);
<<<<<<< HEAD
  background-position: -1914px -2023px;
=======
  background-position: -1955px -1651px;
>>>>>>> f88c5368
  width: 51px;
  height: 51px;
}
.PixelPaw002 {
  background-image: url(spritesmith4.png);
<<<<<<< HEAD
  background-position: -1862px -2023px;
=======
  background-position: -1955px -1599px;
>>>>>>> f88c5368
  width: 51px;
  height: 51px;
}
.avatar_floral_healer {
  background-image: url(spritesmith4.png);
<<<<<<< HEAD
  background-position: -1289px -1644px;
=======
  background-position: -1758px -1572px;
>>>>>>> f88c5368
  width: 99px;
  height: 99px;
}
.avatar_floral_rogue {
  background-image: url(spritesmith4.png);
<<<<<<< HEAD
  background-position: -880px -787px;
=======
  background-position: -1758px -1472px;
>>>>>>> f88c5368
  width: 99px;
  height: 99px;
}
.avatar_floral_warrior {
  background-image: url(spritesmith4.png);
<<<<<<< HEAD
  background-position: -660px -567px;
=======
  background-position: -1758px -1372px;
>>>>>>> f88c5368
  width: 99px;
  height: 99px;
}
.avatar_floral_wizard {
  background-image: url(spritesmith4.png);
<<<<<<< HEAD
  background-position: -1860px -791px;
=======
  background-position: -1758px -1272px;
>>>>>>> f88c5368
  width: 99px;
  height: 99px;
}
.inventory_present {
  background-image: url(spritesmith4.png);
<<<<<<< HEAD
  background-position: -1813px -2023px;
=======
  background-position: -1955px -1547px;
>>>>>>> f88c5368
  width: 48px;
  height: 51px;
}
.inventory_present_01 {
  background-image: url(spritesmith4.png);
<<<<<<< HEAD
  background-position: -1764px -2023px;
=======
  background-position: -1955px -1495px;
>>>>>>> f88c5368
  width: 48px;
  height: 51px;
}
.inventory_present_02 {
  background-image: url(spritesmith4.png);
<<<<<<< HEAD
  background-position: -1715px -2023px;
=======
  background-position: -1955px -1443px;
>>>>>>> f88c5368
  width: 48px;
  height: 51px;
}
.inventory_present_03 {
  background-image: url(spritesmith4.png);
<<<<<<< HEAD
  background-position: -1666px -2023px;
=======
  background-position: -1955px -1391px;
>>>>>>> f88c5368
  width: 48px;
  height: 51px;
}
.inventory_present_04 {
  background-image: url(spritesmith4.png);
<<<<<<< HEAD
  background-position: -1617px -2023px;
=======
  background-position: -1955px -1339px;
>>>>>>> f88c5368
  width: 48px;
  height: 51px;
}
.inventory_present_05 {
  background-image: url(spritesmith4.png);
<<<<<<< HEAD
  background-position: -1568px -2023px;
=======
  background-position: -1955px -1287px;
>>>>>>> f88c5368
  width: 48px;
  height: 51px;
}
.inventory_present_06 {
  background-image: url(spritesmith4.png);
<<<<<<< HEAD
  background-position: -1519px -2023px;
=======
  background-position: -1955px -1235px;
>>>>>>> f88c5368
  width: 48px;
  height: 51px;
}
.inventory_present_07 {
  background-image: url(spritesmith4.png);
<<<<<<< HEAD
  background-position: -1470px -2023px;
=======
  background-position: -1955px -1183px;
>>>>>>> f88c5368
  width: 48px;
  height: 51px;
}
.inventory_present_08 {
  background-image: url(spritesmith4.png);
  background-position: -1421px -2023px;
  width: 48px;
  height: 51px;
}
.inventory_present_09 {
  background-image: url(spritesmith4.png);
  background-position: -1372px -2023px;
  width: 48px;
  height: 51px;
}
.inventory_present_10 {
  background-image: url(spritesmith4.png);
  background-position: -1323px -2023px;
  width: 48px;
  height: 51px;
}
.inventory_present_11 {
  background-image: url(spritesmith4.png);
  background-position: -1176px -2023px;
  width: 48px;
  height: 51px;
}
.inventory_present_12 {
  background-image: url(spritesmith4.png);
  background-position: -1127px -2023px;
  width: 48px;
  height: 51px;
}
.inventory_quest_scroll {
  background-image: url(spritesmith4.png);
  background-position: -1078px -2023px;
  width: 48px;
  height: 51px;
}
.inventory_quest_scroll_locked {
  background-image: url(spritesmith4.png);
  background-position: -1029px -2023px;
  width: 48px;
  height: 51px;
}
.inventory_special_fortify {
  background-image: url(spritesmith4.png);
  background-position: -1895px -1211px;
  width: 57px;
  height: 54px;
}
.inventory_special_greeting {
  background-image: url(spritesmith4.png);
  background-position: -1837px -1211px;
  width: 57px;
  height: 54px;
}
.inventory_special_nye {
  background-image: url(spritesmith4.png);
  background-position: -1963px -1874px;
  width: 57px;
  height: 54px;
}
.inventory_special_opaquePotion {
  background-image: url(spritesmith4.png);
  background-position: -535px -2075px;
  width: 40px;
  height: 40px;
}
.inventory_special_seafoam {
  background-image: url(spritesmith4.png);
  background-position: -1963px -1819px;
  width: 57px;
  height: 54px;
}
.inventory_special_shinySeed {
  background-image: url(spritesmith4.png);
  background-position: -1963px -1764px;
  width: 57px;
  height: 54px;
}
.inventory_special_snowball {
  background-image: url(spritesmith4.png);
  background-position: -1864px -1932px;
  width: 57px;
  height: 54px;
}
.inventory_special_spookDust {
  background-image: url(spritesmith4.png);
  background-position: -1963px -1654px;
  width: 57px;
  height: 54px;
}
.inventory_special_thankyou {
  background-image: url(spritesmith4.png);
  background-position: -1963px -1599px;
  width: 57px;
  height: 54px;
}
.inventory_special_trinket {
  background-image: url(spritesmith4.png);
  background-position: -196px -2023px;
  width: 48px;
  height: 51px;
}
.inventory_special_valentine {
  background-image: url(spritesmith4.png);
  background-position: -1963px -1544px;
  width: 57px;
  height: 54px;
}
.knockout {
  background-image: url(spritesmith4.png);
<<<<<<< HEAD
  background-position: -168px -2075px;
=======
  background-position: -854px -1992px;
>>>>>>> f88c5368
  width: 120px;
  height: 47px;
}
.pet_key {
  background-image: url(spritesmith4.png);
  background-position: -1349px -1227px;
  width: 57px;
  height: 54px;
}
.rebirth_orb {
  background-image: url(spritesmith4.png);
  background-position: -1963px -1709px;
  width: 57px;
  height: 54px;
}
.seafoam_star {
  background-image: url(spritesmith4.png);
  background-position: -364px -1750px;
  width: 90px;
  height: 90px;
}
.shop_armoire {
  background-image: url(spritesmith4.png);
<<<<<<< HEAD
  background-position: -740px -2075px;
=======
  background-position: -1414px -1992px;
>>>>>>> f88c5368
  width: 40px;
  height: 40px;
}
.snowman {
  background-image: url(spritesmith4.png);
  background-position: -546px -1750px;
  width: 90px;
  height: 90px;
}
.spookman {
  background-image: url(spritesmith4.png);
  background-position: -637px -1750px;
  width: 90px;
  height: 90px;
}
.welcome_basic_avatars {
  background-image: url(spritesmith4.png);
  background-position: -1709px -172px;
  width: 246px;
  height: 165px;
}
.welcome_promo_party {
  background-image: url(spritesmith4.png);
  background-position: 0px -1112px;
  width: 270px;
  height: 180px;
}
.welcome_sample_tasks {
  background-image: url(spritesmith4.png);
  background-position: -1462px -172px;
  width: 246px;
  height: 165px;
}
.welcome_to_Habit_1 {
  background-image: url(spritesmith4.png);
  background-position: -786px -1644px;
  width: 502px;
  height: 99px;
}
.welcome_to_Habit_2 {
  background-image: url(spritesmith4.png);
  background-position: -1462px 0px;
  width: 500px;
  height: 171px;
}
.welcome_to_Habit_3 {
  background-image: url(spritesmith4.png);
  background-position: -220px 0px;
  width: 584px;
  height: 220px;
}
.welcome_to_Habit_4 {
  background-image: url(spritesmith4.png);
  background-position: -925px -1112px;
  width: 423px;
  height: 171px;
}
.zzz {
  background-image: url(spritesmith4.png);
<<<<<<< HEAD
  background-position: -822px -2075px;
=======
  background-position: -1496px -1992px;
>>>>>>> f88c5368
  width: 40px;
  height: 40px;
}
.zzz_light {
  background-image: url(spritesmith4.png);
<<<<<<< HEAD
  background-position: -863px -2075px;
=======
  background-position: -1537px -1992px;
>>>>>>> f88c5368
  width: 40px;
  height: 40px;
}
.npc_alex {
  background-image: url(spritesmith4.png);
  background-position: 0px -1293px;
  width: 162px;
  height: 138px;
}
.npc_bailey {
  background-image: url(spritesmith4.png);
  background-position: -1963px -1001px;
  width: 60px;
  height: 72px;
}
.npc_daniel {
  background-image: url(spritesmith4.png);
  background-position: -660px -232px;
  width: 135px;
  height: 123px;
}
.npc_justin {
  background-image: url(spritesmith4.png);
  background-position: -1864px -338px;
  width: 84px;
  height: 120px;
}
.npc_justin_head {
  background-image: url(spritesmith4.png);
  background-position: -2152px -451px;
  width: 36px;
  height: 39px;
}
.npc_matt {
  background-image: url(spritesmith4.png);
<<<<<<< HEAD
  background-position: -1462px -1072px;
=======
  background-position: -404px -1462px;
>>>>>>> f88c5368
  width: 195px;
  height: 138px;
}
.npc_timetravelers {
  background-image: url(spritesmith4.png);
  background-position: -1658px -1072px;
  width: 195px;
  height: 138px;
}
.npc_timetravelers_active {
  background-image: url(spritesmith4.png);
  background-position: -1462px -933px;
  width: 195px;
  height: 138px;
}
.npc_tyler {
  background-image: url(spritesmith4.png);
  background-position: -364px -1841px;
  width: 90px;
  height: 90px;
}
.seasonalshop_closed {
  background-image: url(spritesmith4.png);
  background-position: -1658px -933px;
  width: 162px;
  height: 138px;
}
.2014_Fall_HealerPROMO2 {
  background-image: url(spritesmith4.png);
  background-position: -546px -1841px;
  width: 90px;
  height: 90px;
}
.2014_Fall_Mage_PROMO9 {
  background-image: url(spritesmith4.png);
  background-position: -637px -1841px;
  width: 120px;
  height: 90px;
}
.2014_Fall_RoguePROMO3 {
  background-image: url(spritesmith4.png);
  background-position: -758px -1841px;
  width: 105px;
  height: 90px;
}
.2014_Fall_Warrior_PROMO {
  background-image: url(spritesmith4.png);
  background-position: -864px -1841px;
  width: 90px;
  height: 90px;
}
.promo_backtoschool {
  background-image: url(spritesmith4.png);
  background-position: -752px -1290px;
  width: 150px;
  height: 150px;
}
.promo_dilatoryDistress {
  background-image: url(spritesmith4.png);
<<<<<<< HEAD
  background-position: -955px -1841px;
=======
  background-position: -1149px -1810px;
>>>>>>> f88c5368
  width: 90px;
  height: 90px;
}
.promo_enchanted_armoire {
  background-image: url(spritesmith4.png);
  background-position: -1462px -1211px;
  width: 374px;
  height: 76px;
}
.promo_enchanted_armoire_201507 {
  background-image: url(spritesmith4.png);
<<<<<<< HEAD
  background-position: -1335px -1841px;
=======
  background-position: -1529px -1810px;
>>>>>>> f88c5368
  width: 217px;
  height: 90px;
}
.promo_enchanted_armoire_201508 {
  background-image: url(spritesmith4.png);
<<<<<<< HEAD
  background-position: -1553px -1841px;
=======
  background-position: -1747px -1810px;
>>>>>>> f88c5368
  width: 180px;
  height: 90px;
}
.promo_habitica {
  background-image: url(spritesmith4.png);
  background-position: -1059px -892px;
  width: 175px;
  height: 175px;
}
.promo_item_notif {
  background-image: url(spritesmith4.png);
  background-position: -536px -1644px;
  width: 249px;
  height: 102px;
}
.promo_mystery_201405 {
  background-image: url(spritesmith4.png);
<<<<<<< HEAD
  background-position: -1963px 0px;
=======
  background-position: -1955px -182px;
>>>>>>> f88c5368
  width: 90px;
  height: 90px;
}
.promo_mystery_201406 {
  background-image: url(spritesmith4.png);
<<<<<<< HEAD
  background-position: -1867px -1293px;
=======
  background-position: -1547px -676px;
>>>>>>> f88c5368
  width: 90px;
  height: 96px;
}
.promo_mystery_201407 {
  background-image: url(spritesmith4.png);
  background-position: -1963px -1481px;
  width: 42px;
  height: 62px;
}
.promo_mystery_201408 {
  background-image: url(spritesmith4.png);
  background-position: -1963px -1074px;
  width: 60px;
  height: 71px;
}
.promo_mystery_201409 {
  background-image: url(spritesmith4.png);
<<<<<<< HEAD
  background-position: -1963px -273px;
=======
  background-position: -1955px -455px;
>>>>>>> f88c5368
  width: 90px;
  height: 90px;
}
.promo_mystery_201410 {
  background-image: url(spritesmith4.png);
  background-position: -1963px -1417px;
  width: 72px;
  height: 63px;
}
.promo_mystery_201411 {
  background-image: url(spritesmith4.png);
<<<<<<< HEAD
  background-position: -1963px -455px;
=======
  background-position: -1955px -637px;
>>>>>>> f88c5368
  width: 90px;
  height: 90px;
}
.promo_mystery_201412 {
  background-image: url(spritesmith4.png);
  background-position: -2006px -1146px;
  width: 42px;
  height: 66px;
}
.promo_mystery_201501 {
  background-image: url(spritesmith4.png);
  background-position: -1963px -1353px;
  width: 48px;
  height: 63px;
}
.promo_mystery_201502 {
  background-image: url(spritesmith4.png);
<<<<<<< HEAD
  background-position: -1963px -637px;
=======
  background-position: -1955px -819px;
>>>>>>> f88c5368
  width: 90px;
  height: 90px;
}
.promo_mystery_201503 {
  background-image: url(spritesmith4.png);
<<<<<<< HEAD
  background-position: -1963px -728px;
=======
  background-position: -1955px -910px;
>>>>>>> f88c5368
  width: 90px;
  height: 90px;
}
.promo_mystery_201504 {
  background-image: url(spritesmith4.png);
  background-position: -1963px -1216px;
  width: 60px;
  height: 69px;
}
.promo_mystery_201505 {
  background-image: url(spritesmith4.png);
<<<<<<< HEAD
  background-position: -1963px -819px;
=======
  background-position: -1955px -1001px;
>>>>>>> f88c5368
  width: 90px;
  height: 90px;
}
.promo_mystery_201506 {
  background-image: url(spritesmith4.png);
  background-position: -1963px -1146px;
  width: 42px;
  height: 69px;
}
.promo_mystery_201507 {
  background-image: url(spritesmith4.png);
<<<<<<< HEAD
  background-position: -1870px -489px;
=======
  background-position: -1758px -1166px;
>>>>>>> f88c5368
  width: 90px;
  height: 105px;
}
.promo_mystery_201508 {
  background-image: url(spritesmith4.png);
  background-position: -507px -1932px;
  width: 93px;
  height: 90px;
}
.promo_mystery_3014 {
  background-image: url(spritesmith4.png);
  background-position: -289px -1932px;
  width: 217px;
  height: 90px;
}
.promo_orca {
  background-image: url(spritesmith4.png);
<<<<<<< HEAD
  background-position: -1696px -1538px;
=======
  background-position: -1758px -1060px;
>>>>>>> f88c5368
  width: 105px;
  height: 105px;
}
.promo_partyhats {
  background-image: url(spritesmith4.png);
<<<<<<< HEAD
  background-position: -52px -2075px;
=======
  background-position: -738px -1992px;
>>>>>>> f88c5368
  width: 115px;
  height: 47px;
}
.promo_pastel_skin {
  background-image: url(spritesmith4.png);
  background-position: -902px -1932px;
  width: 330px;
  height: 83px;
}
.customize-option.promo_pastel_skin {
  background-image: url(spritesmith4.png);
  background-position: -927px -1947px;
  width: 60px;
  height: 60px;
}
.promo_pet_skins {
  background-image: url(spritesmith4.png);
  background-position: -1713px -640px;
  width: 140px;
  height: 147px;
}
.customize-option.promo_pet_skins {
  background-image: url(spritesmith4.png);
  background-position: -1738px -655px;
  width: 60px;
  height: 60px;
}
.promo_shimmer_hair {
  background-image: url(spritesmith4.png);
  background-position: -1233px -1932px;
  width: 330px;
  height: 83px;
}
.customize-option.promo_shimmer_hair {
  background-image: url(spritesmith4.png);
  background-position: -1258px -1947px;
  width: 60px;
  height: 60px;
}
.promo_splashyskins {
  background-image: url(spritesmith4.png);
  background-position: -1389px -1644px;
  width: 198px;
  height: 91px;
}
.customize-option.promo_splashyskins {
  background-image: url(spritesmith4.png);
  background-position: -1414px -1659px;
  width: 60px;
  height: 60px;
}
.promo_springclasses2014 {
  background-image: url(spritesmith4.png);
  background-position: 0px -1932px;
  width: 288px;
  height: 90px;
}
.promo_springclasses2015 {
  background-image: url(spritesmith4.png);
<<<<<<< HEAD
  background-position: -1046px -1841px;
=======
  background-position: -1240px -1810px;
>>>>>>> f88c5368
  width: 288px;
  height: 90px;
}
.promo_summer_classes_2014 {
  background-image: url(spritesmith4.png);
  background-position: -106px -1644px;
  width: 429px;
  height: 102px;
}
.promo_summer_classes_2015 {
  background-image: url(spritesmith4.png);
  background-position: -601px -1932px;
  width: 300px;
  height: 88px;
}
.promo_updos {
  background-image: url(spritesmith4.png);
<<<<<<< HEAD
  background-position: -1713px -489px;
=======
  background-position: -1305px -1290px;
>>>>>>> f88c5368
  width: 156px;
  height: 147px;
}
.promo_veteran_pets {
  background-image: url(spritesmith4.png);
  background-position: -1717px -1932px;
  width: 146px;
  height: 75px;
}
.promo_winterclasses2015 {
  background-image: url(spritesmith4.png);
<<<<<<< HEAD
  background-position: -693px -1293px;
=======
  background-position: -1008px -1462px;
>>>>>>> f88c5368
  width: 325px;
  height: 110px;
}
.promo_winteryhair {
  background-image: url(spritesmith4.png);
  background-position: -1564px -1932px;
  width: 152px;
  height: 75px;
}
.customize-option.promo_winteryhair {
  background-image: url(spritesmith4.png);
  background-position: -1589px -1947px;
  width: 60px;
  height: 60px;
}
.inventory_quest_scroll_atom1 {
  background-image: url(spritesmith4.png);
  background-position: -441px -2023px;
  width: 48px;
  height: 51px;
}
.inventory_quest_scroll_atom1_locked {
  background-image: url(spritesmith4.png);
  background-position: -490px -2023px;
  width: 48px;
  height: 51px;
}
.inventory_quest_scroll_atom2 {
  background-image: url(spritesmith4.png);
  background-position: -539px -2023px;
  width: 48px;
  height: 51px;
}
.inventory_quest_scroll_atom2_locked {
  background-image: url(spritesmith4.png);
  background-position: -686px -2023px;
  width: 48px;
  height: 51px;
}
.inventory_quest_scroll_atom3 {
  background-image: url(spritesmith4.png);
  background-position: -784px -2023px;
  width: 48px;
  height: 51px;
}
.inventory_quest_scroll_atom3_locked {
  background-image: url(spritesmith4.png);
  background-position: -931px -2023px;
  width: 48px;
  height: 51px;
}
.inventory_quest_scroll_basilist {
  background-image: url(spritesmith4.png);
  background-position: -980px -2023px;
  width: 48px;
  height: 51px;
}
.inventory_quest_scroll_bunny {
  background-image: url(spritesmith4.png);
<<<<<<< HEAD
  background-position: -2103px -104px;
=======
  background-position: -1581px -420px;
>>>>>>> f88c5368
  width: 48px;
  height: 51px;
}
.inventory_quest_scroll_cheetah {
  background-image: url(spritesmith4.png);
<<<<<<< HEAD
  background-position: -2103px -468px;
=======
  background-position: -1568px -964px;
>>>>>>> f88c5368
  width: 48px;
  height: 51px;
}
.inventory_quest_scroll_dilatoryDistress1 {
  background-image: url(spritesmith4.png);
  background-position: -751px -356px;
  width: 48px;
  height: 51px;
}
.inventory_quest_scroll_dilatoryDistress2 {
  background-image: url(spritesmith4.png);
  background-position: -1407px -1227px;
  width: 48px;
  height: 51px;
}
.inventory_quest_scroll_dilatoryDistress2_locked {
  background-image: url(spritesmith4.png);
  background-position: -1908px -1432px;
  width: 48px;
  height: 51px;
}
.inventory_quest_scroll_dilatoryDistress3 {
  background-image: url(spritesmith4.png);
  background-position: -1908px -1484px;
  width: 48px;
  height: 51px;
}
.inventory_quest_scroll_dilatoryDistress3_locked {
  background-image: url(spritesmith4.png);
  background-position: -1908px -1538px;
  width: 48px;
  height: 51px;
}
.inventory_quest_scroll_dilatory_derby {
  background-image: url(spritesmith4.png);
  background-position: -1908px -1590px;
  width: 48px;
  height: 51px;
}
.inventory_quest_scroll_egg {
  background-image: url(spritesmith4.png);
  background-position: -1922px -1932px;
  width: 48px;
  height: 51px;
}
.inventory_quest_scroll_evilsanta {
  background-image: url(spritesmith4.png);
  background-position: -1971px -1932px;
  width: 48px;
  height: 51px;
}
.inventory_quest_scroll_evilsanta2 {
  background-image: url(spritesmith4.png);
  background-position: -2054px 0px;
  width: 48px;
  height: 51px;
}
.inventory_quest_scroll_ghost_stag {
  background-image: url(spritesmith4.png);
  background-position: -245px -2023px;
  width: 48px;
  height: 51px;
}
.inventory_quest_scroll_goldenknight1 {
  background-image: url(spritesmith4.png);
  background-position: -2054px -104px;
  width: 48px;
  height: 51px;
}
.inventory_quest_scroll_goldenknight1_locked {
  background-image: url(spritesmith4.png);
  background-position: -2054px -156px;
  width: 48px;
  height: 51px;
}
.inventory_quest_scroll_goldenknight2 {
  background-image: url(spritesmith4.png);
  background-position: -2054px -208px;
  width: 48px;
  height: 51px;
}
.inventory_quest_scroll_goldenknight2_locked {
  background-image: url(spritesmith4.png);
  background-position: -2054px -260px;
  width: 48px;
  height: 51px;
}
.inventory_quest_scroll_goldenknight3 {
  background-image: url(spritesmith4.png);
  background-position: -2054px -312px;
  width: 48px;
  height: 51px;
}
.inventory_quest_scroll_goldenknight3_locked {
  background-image: url(spritesmith4.png);
  background-position: -2054px -364px;
  width: 48px;
  height: 51px;
}
.inventory_quest_scroll_gryphon {
  background-image: url(spritesmith4.png);
  background-position: -2054px -416px;
  width: 48px;
  height: 51px;
}
.inventory_quest_scroll_harpy {
  background-image: url(spritesmith4.png);
  background-position: -2054px -468px;
  width: 48px;
  height: 51px;
}
.inventory_quest_scroll_hedgehog {
  background-image: url(spritesmith4.png);
  background-position: -2054px -520px;
  width: 48px;
  height: 51px;
}
.inventory_quest_scroll_kraken {
  background-image: url(spritesmith4.png);
  background-position: -2054px -572px;
  width: 48px;
  height: 51px;
}
.inventory_quest_scroll_moonstone1 {
  background-image: url(spritesmith4.png);
  background-position: -2054px -624px;
  width: 48px;
  height: 51px;
}
.inventory_quest_scroll_moonstone1_locked {
  background-image: url(spritesmith4.png);
  background-position: -2054px -676px;
  width: 48px;
  height: 51px;
}
.inventory_quest_scroll_moonstone2 {
  background-image: url(spritesmith4.png);
  background-position: -2054px -728px;
  width: 48px;
  height: 51px;
}
.inventory_quest_scroll_moonstone2_locked {
  background-image: url(spritesmith4.png);
  background-position: -2054px -780px;
  width: 48px;
  height: 51px;
}
.inventory_quest_scroll_moonstone3 {
  background-image: url(spritesmith4.png);
  background-position: -2054px -832px;
  width: 48px;
  height: 51px;
}
.inventory_quest_scroll_moonstone3_locked {
  background-image: url(spritesmith4.png);
  background-position: -2054px -884px;
  width: 48px;
  height: 51px;
}
.inventory_quest_scroll_octopus {
  background-image: url(spritesmith4.png);
  background-position: -2054px -936px;
  width: 48px;
  height: 51px;
}
.inventory_quest_scroll_owl {
  background-image: url(spritesmith4.png);
  background-position: -2054px -988px;
  width: 48px;
  height: 51px;
}
.inventory_quest_scroll_penguin {
  background-image: url(spritesmith4.png);
  background-position: -2054px -1040px;
  width: 48px;
  height: 51px;
}
.inventory_quest_scroll_rat {
  background-image: url(spritesmith4.png);
  background-position: -2054px -1092px;
  width: 48px;
  height: 51px;
}
.inventory_quest_scroll_rock {
  background-image: url(spritesmith4.png);
  background-position: -2054px -1144px;
  width: 48px;
  height: 51px;
}
.inventory_quest_scroll_rooster {
  background-image: url(spritesmith4.png);
  background-position: -2054px -1196px;
  width: 48px;
  height: 51px;
}
.inventory_quest_scroll_sheep {
  background-image: url(spritesmith4.png);
  background-position: -2054px -1248px;
  width: 48px;
  height: 51px;
}
.inventory_quest_scroll_slime {
  background-image: url(spritesmith4.png);
  background-position: -2054px -1300px;
  width: 48px;
  height: 51px;
}
.inventory_quest_scroll_spider {
  background-image: url(spritesmith4.png);
  background-position: -2054px -1352px;
  width: 48px;
  height: 51px;
}
.inventory_quest_scroll_trex {
  background-image: url(spritesmith4.png);
  background-position: -2054px -1404px;
  width: 48px;
  height: 51px;
}
.inventory_quest_scroll_trex_undead {
  background-image: url(spritesmith4.png);
  background-position: -2054px -1456px;
  width: 48px;
  height: 51px;
}
.inventory_quest_scroll_vice1 {
  background-image: url(spritesmith4.png);
  background-position: -2054px -1508px;
  width: 48px;
  height: 51px;
}
.inventory_quest_scroll_vice1_locked {
  background-image: url(spritesmith4.png);
  background-position: -2054px -1560px;
  width: 48px;
  height: 51px;
}
.inventory_quest_scroll_vice2 {
  background-image: url(spritesmith4.png);
  background-position: -2054px -1612px;
  width: 48px;
  height: 51px;
}
.inventory_quest_scroll_vice2_locked {
  background-image: url(spritesmith4.png);
  background-position: -2054px -1664px;
  width: 48px;
  height: 51px;
}
.inventory_quest_scroll_vice3 {
  background-image: url(spritesmith4.png);
  background-position: -2054px -1716px;
  width: 48px;
  height: 51px;
}
.inventory_quest_scroll_vice3_locked {
  background-image: url(spritesmith4.png);
  background-position: -2054px -1768px;
  width: 48px;
  height: 51px;
}
.inventory_quest_scroll_whale {
  background-image: url(spritesmith4.png);
  background-position: -2054px -1820px;
  width: 48px;
  height: 51px;
}
.quest_TEMPLATE_FOR_MISSING_IMAGE {
  background-image: url(spritesmith4.png);
<<<<<<< HEAD
  background-position: 0px -2124px;
=======
  background-position: -1066px -2044px;
>>>>>>> f88c5368
  width: 221px;
  height: 39px;
}
.quest_atom1 {
  background-image: url(spritesmith4.png);
<<<<<<< HEAD
  background-position: -1462px -338px;
=======
  background-position: -1054px -1290px;
>>>>>>> f88c5368
  width: 250px;
  height: 150px;
}
.quest_atom2 {
  background-image: url(spritesmith4.png);
<<<<<<< HEAD
  background-position: -1652px -791px;
=======
  background-position: -196px -1462px;
>>>>>>> f88c5368
  width: 207px;
  height: 138px;
}
.quest_atom3 {
  background-image: url(spritesmith4.png);
  background-position: -1245px 0px;
  width: 216px;
  height: 180px;
}
.quest_basilist {
  background-image: url(spritesmith4.png);
  background-position: -1462px -791px;
  width: 189px;
  height: 141px;
}
.quest_bunny {
  background-image: url(spritesmith4.png);
  background-position: -657px -892px;
  width: 210px;
  height: 186px;
}
.quest_cheetah {
  background-image: url(spritesmith4.png);
  background-position: 0px -452px;
  width: 219px;
  height: 219px;
}
.quest_dilatory {
  background-image: url(spritesmith4.png);
  background-position: -220px -452px;
  width: 219px;
  height: 219px;
}
.quest_dilatoryDistress1 {
  background-image: url(spritesmith4.png);
<<<<<<< HEAD
  background-position: -222px -2124px;
=======
  background-position: -1288px -2044px;
>>>>>>> f88c5368
  width: 221px;
  height: 39px;
}
.quest_dilatoryDistress1_blueFins {
  background-image: url(spritesmith4.png);
<<<<<<< HEAD
  background-position: 0px -2075px;
=======
  background-position: -686px -1992px;
>>>>>>> f88c5368
  width: 51px;
  height: 48px;
}
.quest_dilatoryDistress1_fireCoral {
  background-image: url(spritesmith4.png);
  background-position: -392px -2023px;
  width: 48px;
  height: 51px;
}
.quest_dilatoryDistress2 {
  background-image: url(spritesmith4.png);
<<<<<<< HEAD
  background-position: -1713px -338px;
=======
  background-position: -903px -1290px;
>>>>>>> f88c5368
  width: 150px;
  height: 150px;
}
.quest_dilatoryDistress3 {
  background-image: url(spritesmith4.png);
  background-position: -440px -452px;
  width: 219px;
  height: 219px;
}
.quest_dilatory_derby {
  background-image: url(spritesmith4.png);
  background-position: -805px 0px;
  width: 219px;
  height: 219px;
}
.quest_egg {
  background-image: url(spritesmith4.png);
<<<<<<< HEAD
  background-position: -444px -2124px;
=======
  background-position: -1510px -2044px;
>>>>>>> f88c5368
  width: 221px;
  height: 39px;
}
.quest_egg_plainEgg {
  background-image: url(spritesmith4.png);
  background-position: -637px -2023px;
  width: 48px;
  height: 51px;
}
.quest_evilsanta {
  background-image: url(spritesmith4.png);
  background-position: -1821px -933px;
  width: 118px;
  height: 131px;
}
.quest_evilsanta2 {
  background-image: url(spritesmith4.png);
  background-position: -805px -220px;
  width: 219px;
  height: 219px;
}
.quest_ghost_stag {
  background-image: url(spritesmith4.png);
  background-position: -660px -672px;
  width: 219px;
  height: 219px;
}
.quest_goldenknight1 {
  background-image: url(spritesmith4.png);
<<<<<<< HEAD
  background-position: -666px -2124px;
=======
  background-position: -1732px -2044px;
>>>>>>> f88c5368
  width: 221px;
  height: 39px;
}
.quest_goldenknight1_testimony {
  background-image: url(spritesmith4.png);
  background-position: -882px -2023px;
  width: 48px;
  height: 51px;
}
.quest_goldenknight2 {
  background-image: url(spritesmith4.png);
  background-position: -1462px -489px;
  width: 250px;
  height: 150px;
}
.quest_goldenknight3 {
  background-image: url(spritesmith4.png);
  background-position: 0px 0px;
  width: 219px;
  height: 231px;
}
.quest_gryphon {
  background-image: url(spritesmith4.png);
<<<<<<< HEAD
  background-position: -1245px -359px;
=======
  background-position: -223px -1112px;
>>>>>>> f88c5368
  width: 216px;
  height: 177px;
}
.quest_harpy {
  background-image: url(spritesmith4.png);
  background-position: -1025px -220px;
  width: 219px;
  height: 219px;
}
.quest_hedgehog {
  background-image: url(spritesmith4.png);
  background-position: -437px -892px;
  width: 219px;
  height: 186px;
}
.quest_kraken {
  background-image: url(spritesmith4.png);
<<<<<<< HEAD
  background-position: -1245px -537px;
=======
  background-position: -1245px -715px;
>>>>>>> f88c5368
  width: 216px;
  height: 177px;
}
.quest_moonstone1 {
  background-image: url(spritesmith4.png);
<<<<<<< HEAD
  background-position: -888px -2124px;
=======
  background-position: -1954px -2044px;
>>>>>>> f88c5368
  width: 221px;
  height: 39px;
}
.quest_moonstone1_moonstone {
  background-image: url(spritesmith4.png);
  background-position: -2152px -623px;
  width: 30px;
  height: 30px;
}
.quest_moonstone2 {
  background-image: url(spritesmith4.png);
<<<<<<< HEAD
  background-position: 0px -892px;
=======
  background-position: 0px -232px;
>>>>>>> f88c5368
  width: 219px;
  height: 219px;
}
.quest_moonstone3 {
  background-image: url(spritesmith4.png);
<<<<<<< HEAD
  background-position: -1025px 0px;
=======
  background-position: -220px -672px;
>>>>>>> f88c5368
  width: 219px;
  height: 219px;
}
.quest_octopus {
  background-image: url(spritesmith4.png);
  background-position: -271px -1112px;
  width: 222px;
  height: 177px;
}
.quest_owl {
  background-image: url(spritesmith4.png);
  background-position: -220px -232px;
  width: 219px;
  height: 219px;
}
.quest_penguin {
  background-image: url(spritesmith4.png);
  background-position: -868px -892px;
  width: 190px;
  height: 183px;
}
.quest_rat {
  background-image: url(spritesmith4.png);
  background-position: -440px -232px;
  width: 219px;
  height: 219px;
}
.quest_rock {
  background-image: url(spritesmith4.png);
  background-position: -220px -892px;
  width: 216px;
  height: 216px;
}
.quest_rooster {
  background-image: url(spritesmith4.png);
  background-position: -711px -1112px;
  width: 213px;
  height: 174px;
}
.quest_sheep {
  background-image: url(spritesmith4.png);
  background-position: -1025px -660px;
  width: 219px;
  height: 219px;
}
.quest_slime {
  background-image: url(spritesmith4.png);
  background-position: -1025px -440px;
  width: 219px;
  height: 219px;
}
.quest_spider {
  background-image: url(spritesmith4.png);
  background-position: -1462px -640px;
  width: 250px;
  height: 150px;
}
.quest_stressbeast {
  background-image: url(spritesmith4.png);
  background-position: 0px -232px;
  width: 219px;
  height: 219px;
}
.quest_stressbeast_bailey {
  background-image: url(spritesmith4.png);
  background-position: -220px -672px;
  width: 219px;
  height: 219px;
}
.quest_stressbeast_guide {
  background-image: url(spritesmith4.png);
  background-position: -440px -672px;
  width: 219px;
  height: 219px;
}
.quest_stressbeast_stables {
  background-image: url(spritesmith4.png);
  background-position: 0px -672px;
  width: 219px;
  height: 219px;
}
.quest_trex {
  background-image: url(spritesmith4.png);
  background-position: -1245px -181px;
  width: 204px;
  height: 177px;
}
.quest_trex_undead {
  background-image: url(spritesmith4.png);
<<<<<<< HEAD
  background-position: -494px -1112px;
=======
  background-position: -1245px -893px;
>>>>>>> f88c5368
  width: 216px;
  height: 177px;
}
.quest_vice1 {
  background-image: url(spritesmith4.png);
<<<<<<< HEAD
  background-position: -1245px -893px;
=======
  background-position: -1245px -359px;
>>>>>>> f88c5368
  width: 216px;
  height: 177px;
}
.quest_vice2 {
  background-image: url(spritesmith4.png);
<<<<<<< HEAD
  background-position: -1156px -2124px;
=======
  background-position: -46px -2085px;
>>>>>>> f88c5368
  width: 221px;
  height: 39px;
}
.quest_vice2_lightCrystal {
  background-image: url(spritesmith4.png);
<<<<<<< HEAD
  background-position: -1368px -1071px;
=======
  background-position: -2004px -1495px;
>>>>>>> f88c5368
  width: 40px;
  height: 40px;
}
.quest_vice3 {
  background-image: url(spritesmith4.png);
  background-position: -1245px -537px;
  width: 216px;
  height: 177px;
}
.quest_whale {
  background-image: url(spritesmith4.png);
  background-position: -805px -440px;
  width: 219px;
  height: 219px;
}
.shop_copper {
  background-image: url(spritesmith4.png);
  background-position: -2152px -681px;
  width: 32px;
  height: 22px;
}
.shop_eyes {
  background-image: url(spritesmith4.png);
  background-position: -617px -2075px;
  width: 40px;
  height: 40px;
}
.shop_gold {
  background-image: url(spritesmith4.png);
<<<<<<< HEAD
  background-position: -2152px -727px;
=======
  background-position: -1897px -1781px;
>>>>>>> f88c5368
  width: 32px;
  height: 22px;
}
.shop_opaquePotion {
  background-image: url(spritesmith4.png);
<<<<<<< HEAD
  background-position: -1245px -1071px;
=======
  background-position: -2004px -1339px;
>>>>>>> f88c5368
  width: 40px;
  height: 40px;
}
.shop_potion {
  background-image: url(spritesmith4.png);
<<<<<<< HEAD
  background-position: -1911px -595px;
=======
  background-position: -2004px -1287px;
>>>>>>> f88c5368
  width: 40px;
  height: 40px;
}
.shop_reroll {
  background-image: url(spritesmith4.png);
<<<<<<< HEAD
  background-position: -1870px -595px;
=======
  background-position: -2004px -1235px;
>>>>>>> f88c5368
  width: 40px;
  height: 40px;
}
.shop_seafoam {
  background-image: url(spritesmith4.png);
<<<<<<< HEAD
  background-position: -2152px -524px;
=======
  background-position: -2007px -1599px;
>>>>>>> f88c5368
  width: 32px;
  height: 32px;
}
.shop_shinySeed {
  background-image: url(spritesmith4.png);
  background-position: -2152px -491px;
  width: 32px;
  height: 32px;
}
.shop_silver {
  background-image: url(spritesmith4.png);
<<<<<<< HEAD
  background-position: -2152px -704px;
=======
  background-position: -1864px -1781px;
>>>>>>> f88c5368
  width: 32px;
  height: 22px;
}
.shop_snowball {
  background-image: url(spritesmith4.png);
<<<<<<< HEAD
  background-position: -2152px -557px;
=======
  background-position: -2007px -1651px;
>>>>>>> f88c5368
  width: 32px;
  height: 32px;
}
.shop_spookDust {
  background-image: url(spritesmith4.png);
<<<<<<< HEAD
  background-position: -2152px -590px;
=======
  background-position: -2007px -1703px;
>>>>>>> f88c5368
  width: 32px;
  height: 32px;
}
.Pet_Egg_BearCub {
  background-image: url(spritesmith4.png);
<<<<<<< HEAD
  background-position: -2103px -936px;
=======
  background-position: -751px -567px;
>>>>>>> f88c5368
  width: 48px;
  height: 51px;
}
.Pet_Egg_Bunny {
  background-image: url(spritesmith4.png);
<<<<<<< HEAD
  background-position: -2103px -988px;
=======
  background-position: -971px -787px;
>>>>>>> f88c5368
  width: 48px;
  height: 51px;
}
.Pet_Egg_Cactus {
  background-image: url(spritesmith4.png);
<<<<<<< HEAD
  background-position: -2103px -1040px;
=======
  background-position: -1696px -1601px;
>>>>>>> f88c5368
  width: 48px;
  height: 51px;
}
.Pet_Egg_Cheetah {
  background-image: url(spritesmith4.png);
<<<<<<< HEAD
  background-position: -2103px -1092px;
=======
  background-position: -1696px -1653px;
>>>>>>> f88c5368
  width: 48px;
  height: 51px;
}
.Pet_Egg_Cuttlefish {
  background-image: url(spritesmith4.png);
<<<<<<< HEAD
  background-position: -2103px -1144px;
=======
  background-position: -1939px -1901px;
>>>>>>> f88c5368
  width: 48px;
  height: 51px;
}
.Pet_Egg_Deer {
  background-image: url(spritesmith4.png);
<<<<<<< HEAD
  background-position: -2103px -1196px;
=======
  background-position: -1988px -1901px;
>>>>>>> f88c5368
  width: 48px;
  height: 51px;
}
.Pet_Egg_Dragon {
  background-image: url(spritesmith4.png);
<<<<<<< HEAD
  background-position: -2103px -1248px;
=======
  background-position: 0px -1992px;
>>>>>>> f88c5368
  width: 48px;
  height: 51px;
}
.Pet_Egg_Egg {
  background-image: url(spritesmith4.png);
<<<<<<< HEAD
  background-position: -2103px -1300px;
=======
  background-position: -49px -1992px;
>>>>>>> f88c5368
  width: 48px;
  height: 51px;
}
.Pet_Egg_FlyingPig {
  background-image: url(spritesmith4.png);
<<<<<<< HEAD
  background-position: -2103px -1352px;
=======
  background-position: -98px -1992px;
>>>>>>> f88c5368
  width: 48px;
  height: 51px;
}
.Pet_Egg_Fox {
  background-image: url(spritesmith4.png);
<<<<<<< HEAD
  background-position: -2103px -1404px;
=======
  background-position: -147px -1992px;
>>>>>>> f88c5368
  width: 48px;
  height: 51px;
}
.Pet_Egg_Gryphon {
  background-image: url(spritesmith4.png);
<<<<<<< HEAD
  background-position: -2103px -1456px;
=======
  background-position: -196px -1992px;
>>>>>>> f88c5368
  width: 48px;
  height: 51px;
}
.Pet_Egg_Hedgehog {
  background-image: url(spritesmith4.png);
<<<<<<< HEAD
  background-position: -2103px -1508px;
=======
  background-position: -245px -1992px;
>>>>>>> f88c5368
  width: 48px;
  height: 51px;
}
.Pet_Egg_LionCub {
  background-image: url(spritesmith4.png);
<<<<<<< HEAD
  background-position: -2103px -1560px;
=======
  background-position: -294px -1992px;
>>>>>>> f88c5368
  width: 48px;
  height: 51px;
}
.Pet_Egg_Octopus {
  background-image: url(spritesmith4.png);
<<<<<<< HEAD
  background-position: -2103px -1612px;
=======
  background-position: -343px -1992px;
>>>>>>> f88c5368
  width: 48px;
  height: 51px;
}
.Pet_Egg_Owl {
  background-image: url(spritesmith4.png);
<<<<<<< HEAD
  background-position: -2103px -1664px;
=======
  background-position: -392px -1992px;
>>>>>>> f88c5368
  width: 48px;
  height: 51px;
}
.Pet_Egg_PandaCub {
  background-image: url(spritesmith4.png);
<<<<<<< HEAD
  background-position: -2103px -1716px;
=======
  background-position: -441px -1992px;
>>>>>>> f88c5368
  width: 48px;
  height: 51px;
}
.Pet_Egg_Parrot {
  background-image: url(spritesmith4.png);
<<<<<<< HEAD
  background-position: -2103px -1768px;
=======
  background-position: -490px -1992px;
>>>>>>> f88c5368
  width: 48px;
  height: 51px;
}
.Pet_Egg_Penguin {
  background-image: url(spritesmith4.png);
<<<<<<< HEAD
  background-position: -2103px -1820px;
=======
  background-position: -539px -1992px;
>>>>>>> f88c5368
  width: 48px;
  height: 51px;
}
.Pet_Egg_PolarBear {
  background-image: url(spritesmith4.png);
<<<<<<< HEAD
  background-position: -2103px -1872px;
=======
  background-position: -588px -1992px;
>>>>>>> f88c5368
  width: 48px;
  height: 51px;
}
.Pet_Egg_Rat {
  background-image: url(spritesmith4.png);
<<<<<<< HEAD
  background-position: -2103px -1924px;
=======
  background-position: -637px -1992px;
>>>>>>> f88c5368
  width: 48px;
  height: 51px;
}
.Pet_Egg_Rock {
  background-image: url(spritesmith4.png);
<<<<<<< HEAD
  background-position: -2103px -884px;
=======
  background-position: -709px -380px;
>>>>>>> f88c5368
  width: 48px;
  height: 51px;
}
.Pet_Egg_Rooster {
  background-image: url(spritesmith4.png);
<<<<<<< HEAD
  background-position: -2103px -832px;
=======
  background-position: -660px -380px;
>>>>>>> f88c5368
  width: 48px;
  height: 51px;
}
.Pet_Egg_Seahorse {
  background-image: url(spritesmith4.png);
<<<<<<< HEAD
  background-position: -2103px -780px;
=======
  background-position: -1568px -1309px;
>>>>>>> f88c5368
  width: 48px;
  height: 51px;
}
.Pet_Egg_Sheep {
  background-image: url(spritesmith4.png);
<<<<<<< HEAD
  background-position: -2103px -728px;
=======
  background-position: -1568px -1257px;
>>>>>>> f88c5368
  width: 48px;
  height: 51px;
}
.Pet_Egg_Slime {
  background-image: url(spritesmith4.png);
<<<<<<< HEAD
  background-position: -2103px -676px;
=======
  background-position: -1568px -1194px;
>>>>>>> f88c5368
  width: 48px;
  height: 51px;
}
.Pet_Egg_Spider {
  background-image: url(spritesmith4.png);
<<<<<<< HEAD
  background-position: -2103px -624px;
=======
  background-position: -1568px -1142px;
>>>>>>> f88c5368
  width: 48px;
  height: 51px;
}
.Pet_Egg_TRex {
  background-image: url(spritesmith4.png);
<<<<<<< HEAD
  background-position: -2103px -572px;
=======
  background-position: -1568px -1079px;
>>>>>>> f88c5368
  width: 48px;
  height: 51px;
}
.Pet_Egg_TigerCub {
  background-image: url(spritesmith4.png);
<<<<<<< HEAD
  background-position: -2103px -520px;
=======
  background-position: -1568px -1027px;
>>>>>>> f88c5368
  width: 48px;
  height: 51px;
}
.Pet_Egg_Whale {
  background-image: url(spritesmith4.png);
<<<<<<< HEAD
  background-position: -2103px -416px;
=======
  background-position: -1568px -912px;
>>>>>>> f88c5368
  width: 48px;
  height: 51px;
}
.Pet_Egg_Wolf {
  background-image: url(spritesmith4.png);
<<<<<<< HEAD
  background-position: -2103px -364px;
=======
  background-position: -1568px -849px;
>>>>>>> f88c5368
  width: 48px;
  height: 51px;
}
.Pet_Food_Cake_Base {
  background-image: url(spritesmith4.png);
<<<<<<< HEAD
  background-position: -980px -832px;
=======
  background-position: -1285px -1992px;
>>>>>>> f88c5368
  width: 43px;
  height: 43px;
}
.Pet_Food_Cake_CottonCandyBlue {
  background-image: url(spritesmith4.png);
<<<<<<< HEAD
  background-position: -2054px -1976px;
=======
  background-position: -1019px -1992px;
>>>>>>> f88c5368
  width: 42px;
  height: 44px;
}
.Pet_Food_Cake_CottonCandyPink {
  background-image: url(spritesmith4.png);
<<<<<<< HEAD
  background-position: -2103px -2024px;
=======
  background-position: -975px -1992px;
>>>>>>> f88c5368
  width: 43px;
  height: 45px;
}
.Pet_Food_Cake_Desert {
  background-image: url(spritesmith4.png);
<<<<<<< HEAD
  background-position: -760px -612px;
=======
  background-position: -1150px -1992px;
>>>>>>> f88c5368
  width: 43px;
  height: 44px;
}
.Pet_Food_Cake_Golden {
  background-image: url(spritesmith4.png);
<<<<<<< HEAD
  background-position: -1916px -1886px;
=======
  background-position: -1329px -1992px;
>>>>>>> f88c5368
  width: 43px;
  height: 42px;
}
.Pet_Food_Cake_Red {
  background-image: url(spritesmith4.png);
<<<<<<< HEAD
  background-position: -2006px -1481px;
=======
  background-position: -1062px -1992px;
>>>>>>> f88c5368
  width: 43px;
  height: 44px;
}
.Pet_Food_Cake_Shade {
  background-image: url(spritesmith4.png);
<<<<<<< HEAD
  background-position: -760px -567px;
=======
  background-position: -1106px -1992px;
>>>>>>> f88c5368
  width: 43px;
  height: 44px;
}
.Pet_Food_Cake_Skeleton {
  background-image: url(spritesmith4.png);
  background-position: -2103px -1976px;
  width: 42px;
  height: 47px;
}
.Pet_Food_Cake_White {
  background-image: url(spritesmith4.png);
<<<<<<< HEAD
  background-position: -980px -787px;
=======
  background-position: -1194px -1992px;
>>>>>>> f88c5368
  width: 44px;
  height: 44px;
}
.Pet_Food_Cake_Zombie {
  background-image: url(spritesmith4.png);
<<<<<<< HEAD
  background-position: -1916px -1841px;
=======
  background-position: -1239px -1992px;
>>>>>>> f88c5368
  width: 45px;
  height: 44px;
}
.Pet_Food_Candy_Base {
  background-image: url(spritesmith4.png);
<<<<<<< HEAD
  background-position: -2103px -312px;
=======
  background-position: -1568px -797px;
>>>>>>> f88c5368
  width: 48px;
  height: 51px;
}
.Pet_Food_Candy_CottonCandyBlue {
  background-image: url(spritesmith4.png);
<<<<<<< HEAD
  background-position: -2103px -260px;
=======
  background-position: -1598px -604px;
>>>>>>> f88c5368
  width: 48px;
  height: 51px;
}
.Pet_Food_Candy_CottonCandyPink {
  background-image: url(spritesmith4.png);
<<<<<<< HEAD
  background-position: -2103px -208px;
=======
  background-position: -1598px -552px;
>>>>>>> f88c5368
  width: 48px;
  height: 51px;
}
.Pet_Food_Candy_Desert {
  background-image: url(spritesmith4.png);
<<<<<<< HEAD
  background-position: -2103px -156px;
=======
  background-position: -1581px -472px;
>>>>>>> f88c5368
  width: 48px;
  height: 51px;
}
.Pet_Food_Candy_Golden {
  background-image: url(spritesmith4.png);
<<<<<<< HEAD
  background-position: -2103px -52px;
=======
  background-position: -1864px -1729px;
>>>>>>> f88c5368
  width: 48px;
  height: 51px;
}
.Pet_Food_Candy_Red {
  background-image: url(spritesmith4.png);
<<<<<<< HEAD
  background-position: -2103px 0px;
=======
  background-position: -1955px -1807px;
>>>>>>> f88c5368
  width: 48px;
  height: 51px;
}
.Pet_Food_Candy_Shade {
  background-image: url(spritesmith4.png);
<<<<<<< HEAD
  background-position: -2018px -2023px;
=======
  background-position: -1955px -1755px;
>>>>>>> f88c5368
  width: 48px;
  height: 51px;
}
.Pet_Food_Candy_Skeleton {
  background-image: url(spritesmith4.png);
  background-position: -1274px -2023px;
  width: 48px;
  height: 51px;
}
.Pet_Food_Candy_White {
  background-image: url(spritesmith4.png);
  background-position: -1225px -2023px;
  width: 48px;
  height: 51px;
}
.Pet_Food_Candy_Zombie {
  background-image: url(spritesmith4.png);
  background-position: -833px -2023px;
  width: 48px;
  height: 51px;
}
.Pet_Food_Chocolate {
  background-image: url(spritesmith4.png);
  background-position: -735px -2023px;
  width: 48px;
  height: 51px;
}
.Pet_Food_CottonCandyBlue {
  background-image: url(spritesmith4.png);
  background-position: -588px -2023px;
  width: 48px;
  height: 51px;
}
.Pet_Food_CottonCandyPink {
  background-image: url(spritesmith4.png);
  background-position: -343px -2023px;
  width: 48px;
  height: 51px;
}
.Pet_Food_Fish {
  background-image: url(spritesmith4.png);
  background-position: -294px -2023px;
  width: 48px;
  height: 51px;
}
.Pet_Food_Honey {
  background-image: url(spritesmith4.png);
  background-position: -98px -2023px;
  width: 48px;
  height: 51px;
}
.Pet_Food_Meat {
  background-image: url(spritesmith4.png);
  background-position: -2054px -1924px;
  width: 48px;
  height: 51px;
}
.Pet_Food_Milk {
  background-image: url(spritesmith4.png);
  background-position: -2054px -1872px;
  width: 48px;
  height: 51px;
}
.Pet_Food_Potatoe {
  background-image: url(spritesmith4.png);
  background-position: -2054px -52px;
  width: 48px;
  height: 51px;
}
.Pet_Food_RottenMeat {
  background-image: url(spritesmith4.png);
  background-position: -147px -2023px;
  width: 48px;
  height: 51px;
}
.Pet_Food_Saddle {
  background-image: url(spritesmith4.png);
  background-position: -49px -2023px;
  width: 48px;
  height: 51px;
}
.Pet_Food_Strawberry {
  background-image: url(spritesmith4.png);
  background-position: 0px -2023px;
  width: 48px;
  height: 51px;
}
.Mount_Body_BearCub-Base {
  background-image: url(spritesmith4.png);
  background-position: -636px -1538px;
  width: 105px;
  height: 105px;
}
.Mount_Body_BearCub-CottonCandyBlue {
  background-image: url(spritesmith4.png);
  background-position: -530px -1538px;
  width: 105px;
  height: 105px;
}
.Mount_Body_BearCub-CottonCandyPink {
  background-image: url(spritesmith4.png);
  background-position: -424px -1538px;
  width: 105px;
  height: 105px;
}
.Mount_Body_BearCub-Desert {
  background-image: url(spritesmith4.png);
  background-position: -318px -1538px;
  width: 105px;
  height: 105px;
}
.Mount_Body_BearCub-Golden {
  background-image: url(spritesmith4.png);
  background-position: -212px -1538px;
  width: 105px;
  height: 105px;
}
.Mount_Body_BearCub-Polar {
  background-image: url(spritesmith4.png);
  background-position: -106px -1538px;
  width: 105px;
  height: 105px;
}
.Mount_Body_BearCub-Red {
  background-image: url(spritesmith4.png);
  background-position: 0px -1538px;
  width: 105px;
  height: 105px;
}
.Mount_Body_BearCub-Shade {
  background-image: url(spritesmith4.png);
  background-position: -1802px -1432px;
  width: 105px;
  height: 105px;
}
.Mount_Body_BearCub-Skeleton {
  background-image: url(spritesmith4.png);
  background-position: -1696px -1432px;
  width: 105px;
  height: 105px;
}
.Mount_Body_BearCub-White {
  background-image: url(spritesmith4.png);
  background-position: -1590px -1432px;
  width: 105px;
  height: 105px;
}
.Mount_Body_BearCub-Zombie {
  background-image: url(spritesmith4.png);
  background-position: -1484px -1432px;
  width: 105px;
  height: 105px;
}
.Mount_Body_Bunny-Base {
  background-image: url(spritesmith4.png);
  background-position: -1378px -1432px;
  width: 105px;
  height: 105px;
}
.Mount_Body_Bunny-CottonCandyBlue {
  background-image: url(spritesmith4.png);
  background-position: -1272px -1432px;
  width: 105px;
  height: 105px;
}
.Mount_Body_Bunny-CottonCandyPink {
  background-image: url(spritesmith4.png);
  background-position: -1166px -1432px;
  width: 105px;
  height: 105px;
}
.Mount_Body_Bunny-Desert {
  background-image: url(spritesmith4.png);
  background-position: -1060px -1432px;
  width: 105px;
  height: 105px;
}
.Mount_Body_Bunny-Golden {
  background-image: url(spritesmith4.png);
  background-position: -954px -1432px;
  width: 105px;
  height: 105px;
}
.Mount_Body_Bunny-Red {
  background-image: url(spritesmith4.png);
  background-position: -848px -1432px;
  width: 105px;
  height: 105px;
}
.Mount_Body_Bunny-Shade {
  background-image: url(spritesmith4.png);
  background-position: -742px -1432px;
  width: 105px;
  height: 105px;
}
.Mount_Body_Bunny-Skeleton {
  background-image: url(spritesmith4.png);
  background-position: -636px -1432px;
  width: 105px;
  height: 105px;
}
.Mount_Body_Bunny-White {
  background-image: url(spritesmith4.png);
  background-position: -530px -1432px;
  width: 105px;
  height: 105px;
}
.Mount_Body_Bunny-Zombie {
  background-image: url(spritesmith4.png);
  background-position: -424px -1432px;
  width: 105px;
  height: 105px;
}
.Mount_Body_Cactus-Base {
  background-image: url(spritesmith4.png);
  background-position: -318px -1432px;
  width: 105px;
  height: 105px;
}
.Mount_Body_Cactus-CottonCandyBlue {
  background-image: url(spritesmith4.png);
  background-position: -212px -1432px;
  width: 105px;
  height: 105px;
}
.Mount_Body_Cactus-CottonCandyPink {
  background-image: url(spritesmith4.png);
  background-position: -106px -1432px;
  width: 105px;
  height: 105px;
}
.Mount_Body_Cactus-Desert {
  background-image: url(spritesmith4.png);
  background-position: 0px -1432px;
  width: 105px;
  height: 105px;
}
.Mount_Body_Cactus-Golden {
  background-image: url(spritesmith4.png);
  background-position: -1761px -1293px;
  width: 105px;
  height: 105px;
}
.Mount_Body_Cactus-Red {
  background-image: url(spritesmith4.png);
  background-position: -1655px -1293px;
  width: 105px;
  height: 105px;
}
.Mount_Body_Cactus-Shade {
  background-image: url(spritesmith4.png);
  background-position: -1549px -1293px;
  width: 105px;
  height: 105px;
}
.Mount_Body_Cactus-Skeleton {
  background-image: url(spritesmith4.png);
  background-position: -1443px -1293px;
  width: 105px;
  height: 105px;
}
.Mount_Body_Cactus-White {
  background-image: url(spritesmith4.png);
  background-position: -1337px -1293px;
  width: 105px;
  height: 105px;
}
.Mount_Body_Cactus-Zombie {
  background-image: url(spritesmith4.png);
  background-position: -1231px -1293px;
  width: 105px;
  height: 105px;
}
.Mount_Body_Cheetah-Base {
  background-image: url(spritesmith4.png);
  background-position: -1125px -1293px;
  width: 105px;
  height: 105px;
}
.Mount_Body_Cheetah-CottonCandyBlue {
  background-image: url(spritesmith4.png);
  background-position: -1019px -1293px;
  width: 105px;
  height: 105px;
}
.Mount_Body_Cheetah-CottonCandyPink {
  background-image: url(spritesmith4.png);
  background-position: 0px -1644px;
  width: 105px;
  height: 105px;
}
.Mount_Body_Cheetah-Desert {
  background-image: url(spritesmith4.png);
  background-position: -1802px -1538px;
  width: 105px;
  height: 105px;
}
.Mount_Body_Cheetah-Golden {
  background-image: url(spritesmith4.png);
  background-position: -1590px -1538px;
  width: 105px;
  height: 105px;
}
.Mount_Body_Cheetah-Red {
  background-image: url(spritesmith4.png);
  background-position: -1484px -1538px;
  width: 105px;
  height: 105px;
}
.Mount_Body_Cheetah-Shade {
  background-image: url(spritesmith4.png);
  background-position: -1272px -1538px;
  width: 105px;
  height: 105px;
}
.Mount_Body_Cheetah-Skeleton {
  background-image: url(spritesmith4.png);
  background-position: -1166px -1538px;
  width: 105px;
  height: 105px;
}
.Mount_Body_Cheetah-White {
  background-image: url(spritesmith4.png);
  background-position: -1060px -1538px;
  width: 105px;
  height: 105px;
}
.Mount_Body_Cheetah-Zombie {
  background-image: url(spritesmith4.png);
  background-position: -954px -1538px;
  width: 105px;
  height: 105px;
}
.Mount_Body_Cuttlefish-Base {
  background-image: url(spritesmith4.png);
<<<<<<< HEAD
  background-position: -163px -1293px;
=======
  background-position: -796px -1462px;
>>>>>>> f88c5368
  width: 105px;
  height: 114px;
}
.Mount_Body_Cuttlefish-CottonCandyBlue {
  background-image: url(spritesmith4.png);
  background-position: -880px -672px;
  width: 105px;
  height: 114px;
}
.Mount_Body_Cuttlefish-CottonCandyPink {
  background-image: url(spritesmith4.png);
<<<<<<< HEAD
  background-position: -1349px -1112px;
=======
  background-position: -1462px -797px;
>>>>>>> f88c5368
  width: 105px;
  height: 114px;
}
.Mount_Body_Cuttlefish-Desert {
  background-image: url(spritesmith4.png);
<<<<<<< HEAD
  background-position: -269px -1293px;
=======
  background-position: -1462px -1027px;
>>>>>>> f88c5368
  width: 105px;
  height: 114px;
}
.Mount_Body_Cuttlefish-Golden {
  background-image: url(spritesmith4.png);
<<<<<<< HEAD
  background-position: -481px -1293px;
=======
  background-position: -902px -1462px;
>>>>>>> f88c5368
  width: 105px;
  height: 114px;
}
.Mount_Body_Cuttlefish-Red {
  background-image: url(spritesmith4.png);
<<<<<<< HEAD
  background-position: -1854px -640px;
=======
  background-position: -880px -672px;
>>>>>>> f88c5368
  width: 105px;
  height: 114px;
}
.Mount_Body_Cuttlefish-Shade {
  background-image: url(spritesmith4.png);
  background-position: -587px -1293px;
  width: 105px;
  height: 114px;
}
.Mount_Body_Cuttlefish-Skeleton {
  background-image: url(spritesmith4.png);
  background-position: -375px -1293px;
  width: 105px;
  height: 114px;
}
.Mount_Body_Cuttlefish-White {
  background-image: url(spritesmith4.png);
<<<<<<< HEAD
  background-position: -660px -452px;
=======
  background-position: -1462px -912px;
>>>>>>> f88c5368
  width: 105px;
  height: 114px;
}
.Mount_Body_Cuttlefish-Zombie {
  background-image: url(spritesmith4.png);
<<<<<<< HEAD
  background-position: -1854px -1072px;
=======
  background-position: -1462px -1142px;
>>>>>>> f88c5368
  width: 105px;
  height: 114px;
}
.Mount_Body_Deer-Base {
  background-image: url(spritesmith4.png);
  background-position: -848px -1538px;
  width: 105px;
  height: 105px;
}
.Mount_Body_Deer-CottonCandyBlue {
  background-image: url(spritesmith4.png);
  background-position: -1378px -1538px;
  width: 105px;
  height: 105px;
}
.Mount_Body_Deer-CottonCandyPink {
  background-image: url(spritesmith4.png);
  background-position: -742px -1538px;
  width: 105px;
  height: 105px;
}<|MERGE_RESOLUTION|>--- conflicted
+++ resolved
@@ -1,750 +1,522 @@
 .shield_warrior_3 {
   background-image: url(spritesmith4.png);
-  background-position: -1861px -1644px;
+  background-position: -91px -1750px;
   width: 90px;
   height: 90px;
 }
 .shield_warrior_4 {
   background-image: url(spritesmith4.png);
+  background-position: -637px -1750px;
+  width: 90px;
+  height: 90px;
+}
+.shield_warrior_5 {
+  background-image: url(spritesmith4.png);
+  background-position: 0px -1750px;
+  width: 90px;
+  height: 90px;
+}
+.shop_shield_healer_1 {
+  background-image: url(spritesmith4.png);
+  background-position: -866px -2073px;
+  width: 40px;
+  height: 40px;
+}
+.shop_shield_healer_2 {
+  background-image: url(spritesmith4.png);
+  background-position: -1112px -2073px;
+  width: 40px;
+  height: 40px;
+}
+.shop_shield_healer_3 {
+  background-image: url(spritesmith4.png);
+  background-position: -1921px -379px;
+  width: 40px;
+  height: 40px;
+}
+.shop_shield_healer_4 {
+  background-image: url(spritesmith4.png);
+  background-position: -1921px -873px;
+  width: 40px;
+  height: 40px;
+}
+.shop_shield_healer_5 {
+  background-image: url(spritesmith4.png);
+  background-position: -1245px -1071px;
+  width: 40px;
+  height: 40px;
+}
+.shop_shield_rogue_0 {
+  background-image: url(spritesmith4.png);
+  background-position: -1409px -1071px;
+  width: 40px;
+  height: 40px;
+}
+.shop_shield_rogue_1 {
+  background-image: url(spritesmith4.png);
+  background-position: -456px -2073px;
+  width: 40px;
+  height: 40px;
+}
+.shop_shield_rogue_2 {
+  background-image: url(spritesmith4.png);
+  background-position: -497px -2073px;
+  width: 40px;
+  height: 40px;
+}
+.shop_shield_rogue_3 {
+  background-image: url(spritesmith4.png);
+  background-position: -538px -2073px;
+  width: 40px;
+  height: 40px;
+}
+.shop_shield_rogue_4 {
+  background-image: url(spritesmith4.png);
+  background-position: -579px -2073px;
+  width: 40px;
+  height: 40px;
+}
+.shop_shield_rogue_5 {
+  background-image: url(spritesmith4.png);
+  background-position: -620px -2073px;
+  width: 40px;
+  height: 40px;
+}
+.shop_shield_rogue_6 {
+  background-image: url(spritesmith4.png);
+  background-position: -661px -2073px;
+  width: 40px;
+  height: 40px;
+}
+.shop_shield_special_0 {
+  background-image: url(spritesmith4.png);
+  background-position: -743px -2073px;
+  width: 40px;
+  height: 40px;
+}
+.shop_shield_special_1 {
+  background-image: url(spritesmith4.png);
+  background-position: -825px -2073px;
+  width: 40px;
+  height: 40px;
+}
+.shop_shield_special_goldenknight {
+  background-image: url(spritesmith4.png);
+  background-position: -907px -2073px;
+  width: 40px;
+  height: 40px;
+}
+.shop_shield_special_moonpearlShield {
+  background-image: url(spritesmith4.png);
+  background-position: -1071px -2073px;
+  width: 40px;
+  height: 40px;
+}
+.shop_shield_warrior_1 {
+  background-image: url(spritesmith4.png);
+  background-position: -1358px -2073px;
+  width: 40px;
+  height: 40px;
+}
+.shop_shield_warrior_2 {
+  background-image: url(spritesmith4.png);
+  background-position: -369px -2125px;
+  width: 40px;
+  height: 40px;
+}
+.shop_shield_warrior_3 {
+  background-image: url(spritesmith4.png);
+  background-position: -328px -2125px;
+  width: 40px;
+  height: 40px;
+}
+.shop_shield_warrior_4 {
+  background-image: url(spritesmith4.png);
+  background-position: -287px -2125px;
+  width: 40px;
+  height: 40px;
+}
+.shop_shield_warrior_5 {
+  background-image: url(spritesmith4.png);
+  background-position: -246px -2125px;
+  width: 40px;
+  height: 40px;
+}
+.shop_weapon_healer_0 {
+  background-image: url(spritesmith4.png);
+  background-position: -205px -2125px;
+  width: 40px;
+  height: 40px;
+}
+.shop_weapon_healer_1 {
+  background-image: url(spritesmith4.png);
+  background-position: -164px -2125px;
+  width: 40px;
+  height: 40px;
+}
+.shop_weapon_healer_2 {
+  background-image: url(spritesmith4.png);
+  background-position: -123px -2125px;
+  width: 40px;
+  height: 40px;
+}
+.shop_weapon_healer_3 {
+  background-image: url(spritesmith4.png);
+  background-position: -82px -2125px;
+  width: 40px;
+  height: 40px;
+}
+.shop_weapon_healer_4 {
+  background-image: url(spritesmith4.png);
+  background-position: -41px -2125px;
+  width: 40px;
+  height: 40px;
+}
+.shop_weapon_healer_5 {
+  background-image: url(spritesmith4.png);
+  background-position: 0px -2125px;
+  width: 40px;
+  height: 40px;
+}
+.shop_weapon_healer_6 {
+  background-image: url(spritesmith4.png);
+  background-position: -2137px -2073px;
+  width: 40px;
+  height: 40px;
+}
+.shop_weapon_rogue_0 {
+  background-image: url(spritesmith4.png);
+  background-position: -2096px -2073px;
+  width: 40px;
+  height: 40px;
+}
+.shop_weapon_rogue_1 {
+  background-image: url(spritesmith4.png);
+  background-position: -2055px -2073px;
+  width: 40px;
+  height: 40px;
+}
+.shop_weapon_rogue_2 {
+  background-image: url(spritesmith4.png);
+  background-position: -2014px -2073px;
+  width: 40px;
+  height: 40px;
+}
+.shop_weapon_rogue_3 {
+  background-image: url(spritesmith4.png);
+  background-position: -1973px -2073px;
+  width: 40px;
+  height: 40px;
+}
+.shop_weapon_rogue_4 {
+  background-image: url(spritesmith4.png);
+  background-position: -1932px -2073px;
+  width: 40px;
+  height: 40px;
+}
+.shop_weapon_rogue_5 {
+  background-image: url(spritesmith4.png);
+  background-position: -1891px -2073px;
+  width: 40px;
+  height: 40px;
+}
+.shop_weapon_rogue_6 {
+  background-image: url(spritesmith4.png);
+  background-position: -1850px -2073px;
+  width: 40px;
+  height: 40px;
+}
+.shop_weapon_special_0 {
+  background-image: url(spritesmith4.png);
+  background-position: -1809px -2073px;
+  width: 40px;
+  height: 40px;
+}
+.shop_weapon_special_1 {
+  background-image: url(spritesmith4.png);
+  background-position: -1768px -2073px;
+  width: 40px;
+  height: 40px;
+}
+.shop_weapon_special_2 {
+  background-image: url(spritesmith4.png);
+  background-position: -1727px -2073px;
+  width: 40px;
+  height: 40px;
+}
+.shop_weapon_special_3 {
+  background-image: url(spritesmith4.png);
+  background-position: -1686px -2073px;
+  width: 40px;
+  height: 40px;
+}
+.shop_weapon_special_critical {
+  background-image: url(spritesmith4.png);
+  background-position: -1645px -2073px;
+  width: 40px;
+  height: 40px;
+}
+.shop_weapon_special_tridentOfCrashingTides {
+  background-image: url(spritesmith4.png);
+  background-position: -1604px -2073px;
+  width: 40px;
+  height: 40px;
+}
+.shop_weapon_warrior_0 {
+  background-image: url(spritesmith4.png);
+  background-position: -1563px -2073px;
+  width: 40px;
+  height: 40px;
+}
+.shop_weapon_warrior_1 {
+  background-image: url(spritesmith4.png);
+  background-position: -1522px -2073px;
+  width: 40px;
+  height: 40px;
+}
+.shop_weapon_warrior_2 {
+  background-image: url(spritesmith4.png);
+  background-position: -1481px -2073px;
+  width: 40px;
+  height: 40px;
+}
+.shop_weapon_warrior_3 {
+  background-image: url(spritesmith4.png);
+  background-position: -1440px -2073px;
+  width: 40px;
+  height: 40px;
+}
+.shop_weapon_warrior_4 {
+  background-image: url(spritesmith4.png);
+  background-position: -1399px -2073px;
+  width: 40px;
+  height: 40px;
+}
+.shop_weapon_warrior_5 {
+  background-image: url(spritesmith4.png);
+  background-position: -1921px -338px;
+  width: 40px;
+  height: 40px;
+}
+.shop_weapon_warrior_6 {
+  background-image: url(spritesmith4.png);
+  background-position: -1317px -2073px;
+  width: 40px;
+  height: 40px;
+}
+.shop_weapon_wizard_0 {
+  background-image: url(spritesmith4.png);
+  background-position: -1276px -2073px;
+  width: 40px;
+  height: 40px;
+}
+.shop_weapon_wizard_1 {
+  background-image: url(spritesmith4.png);
+  background-position: -1235px -2073px;
+  width: 40px;
+  height: 40px;
+}
+.shop_weapon_wizard_2 {
+  background-image: url(spritesmith4.png);
+  background-position: -1194px -2073px;
+  width: 40px;
+  height: 40px;
+}
+.shop_weapon_wizard_3 {
+  background-image: url(spritesmith4.png);
+  background-position: -1153px -2073px;
+  width: 40px;
+  height: 40px;
+}
+.shop_weapon_wizard_4 {
+  background-image: url(spritesmith4.png);
+  background-position: -1286px -1071px;
+  width: 40px;
+  height: 40px;
+}
+.shop_weapon_wizard_5 {
+  background-image: url(spritesmith4.png);
+  background-position: -1327px -1071px;
+  width: 40px;
+  height: 40px;
+}
+.shop_weapon_wizard_6 {
+  background-image: url(spritesmith4.png);
+  background-position: -415px -2073px;
+  width: 40px;
+  height: 40px;
+}
+.weapon_healer_0 {
+  background-image: url(spritesmith4.png);
+  background-position: -182px -1750px;
+  width: 90px;
+  height: 90px;
+}
+.weapon_healer_1 {
+  background-image: url(spritesmith4.png);
+  background-position: -273px -1750px;
+  width: 90px;
+  height: 90px;
+}
+.weapon_healer_2 {
+  background-image: url(spritesmith4.png);
+  background-position: -364px -1750px;
+  width: 90px;
+  height: 90px;
+}
+.weapon_healer_3 {
+  background-image: url(spritesmith4.png);
+  background-position: -455px -1750px;
+  width: 90px;
+  height: 90px;
+}
+.weapon_healer_4 {
+  background-image: url(spritesmith4.png);
+  background-position: -910px -1750px;
+  width: 90px;
+  height: 90px;
+}
+.weapon_healer_5 {
+  background-image: url(spritesmith4.png);
+  background-position: -1001px -1750px;
+  width: 90px;
+  height: 90px;
+}
+.weapon_healer_6 {
+  background-image: url(spritesmith4.png);
+  background-position: -1092px -1750px;
+  width: 90px;
+  height: 90px;
+}
+.weapon_rogue_0 {
+  background-image: url(spritesmith4.png);
+  background-position: -1183px -1750px;
+  width: 90px;
+  height: 90px;
+}
+.weapon_rogue_1 {
+  background-image: url(spritesmith4.png);
+  background-position: -1274px -1750px;
+  width: 90px;
+  height: 90px;
+}
+.weapon_rogue_2 {
+  background-image: url(spritesmith4.png);
   background-position: -1365px -1750px;
   width: 90px;
   height: 90px;
 }
-.shield_warrior_5 {
-  background-image: url(spritesmith4.png);
-  background-position: -1770px -1644px;
-  width: 90px;
-  height: 90px;
-}
-.shop_shield_healer_1 {
-  background-image: url(spritesmith4.png);
-<<<<<<< HEAD
-  background-position: -1150px -2075px;
-=======
-  background-position: -1824px -1992px;
->>>>>>> f88c5368
-  width: 40px;
-  height: 40px;
-}
-.shop_shield_healer_2 {
-  background-image: url(spritesmith4.png);
-<<<<<<< HEAD
-  background-position: -699px -2075px;
-=======
-  background-position: -1373px -1992px;
->>>>>>> f88c5368
-  width: 40px;
-  height: 40px;
-}
-.shop_shield_healer_3 {
-  background-image: url(spritesmith4.png);
-<<<<<<< HEAD
-  background-position: -330px -2075px;
-=======
-  background-position: -2004px -1807px;
->>>>>>> f88c5368
-  width: 40px;
-  height: 40px;
-}
-.shop_shield_healer_4 {
-  background-image: url(spritesmith4.png);
-<<<<<<< HEAD
-  background-position: -371px -2075px;
-=======
-  background-position: -1955px -1859px;
->>>>>>> f88c5368
-  width: 40px;
-  height: 40px;
-}
-.shop_shield_healer_5 {
-  background-image: url(spritesmith4.png);
-<<<<<<< HEAD
-  background-position: -412px -2075px;
-=======
-  background-position: -1996px -1859px;
->>>>>>> f88c5368
-  width: 40px;
-  height: 40px;
-}
-.shop_shield_rogue_0 {
-  background-image: url(spritesmith4.png);
-<<<<<<< HEAD
-  background-position: -2152px -410px;
-=======
-  background-position: -1025px -2044px;
->>>>>>> f88c5368
-  width: 40px;
-  height: 40px;
-}
-.shop_shield_rogue_1 {
-  background-image: url(spritesmith4.png);
-<<<<<<< HEAD
-  background-position: -1409px -1071px;
-=======
-  background-position: -2004px -1547px;
->>>>>>> f88c5368
-  width: 40px;
-  height: 40px;
-}
-.shop_shield_rogue_2 {
-  background-image: url(spritesmith4.png);
-<<<<<<< HEAD
-  background-position: -289px -2075px;
-=======
-  background-position: -2004px -1755px;
->>>>>>> f88c5368
-  width: 40px;
-  height: 40px;
-}
-.shop_shield_rogue_3 {
-  background-image: url(spritesmith4.png);
-  background-position: -453px -2075px;
-  width: 40px;
-  height: 40px;
-}
-.shop_shield_rogue_4 {
-  background-image: url(spritesmith4.png);
-  background-position: -494px -2075px;
-  width: 40px;
-  height: 40px;
-}
-.shop_shield_rogue_5 {
-  background-image: url(spritesmith4.png);
-  background-position: -576px -2075px;
-  width: 40px;
-  height: 40px;
-}
-.shop_shield_rogue_6 {
-  background-image: url(spritesmith4.png);
-  background-position: -658px -2075px;
-  width: 40px;
-  height: 40px;
-}
-.shop_shield_special_0 {
-  background-image: url(spritesmith4.png);
-<<<<<<< HEAD
-  background-position: -781px -2075px;
-=======
-  background-position: -1455px -1992px;
->>>>>>> f88c5368
-  width: 40px;
-  height: 40px;
-}
-.shop_shield_special_1 {
-  background-image: url(spritesmith4.png);
-<<<<<<< HEAD
-  background-position: -904px -2075px;
-=======
-  background-position: -1578px -1992px;
->>>>>>> f88c5368
-  width: 40px;
-  height: 40px;
-}
-.shop_shield_special_goldenknight {
-  background-image: url(spritesmith4.png);
-<<<<<<< HEAD
-  background-position: -2152px -369px;
-=======
-  background-position: -984px -2044px;
->>>>>>> f88c5368
-  width: 40px;
-  height: 40px;
-}
-.shop_shield_special_moonpearlShield {
-  background-image: url(spritesmith4.png);
-<<<<<<< HEAD
-  background-position: -2152px -328px;
-=======
-  background-position: -943px -2044px;
->>>>>>> f88c5368
-  width: 40px;
-  height: 40px;
-}
-.shop_shield_warrior_1 {
-  background-image: url(spritesmith4.png);
-<<<<<<< HEAD
-  background-position: -2152px -287px;
-=======
-  background-position: -902px -2044px;
->>>>>>> f88c5368
-  width: 40px;
-  height: 40px;
-}
-.shop_shield_warrior_2 {
-  background-image: url(spritesmith4.png);
-<<<<<<< HEAD
-  background-position: -2152px -246px;
-=======
-  background-position: -861px -2044px;
->>>>>>> f88c5368
-  width: 40px;
-  height: 40px;
-}
-.shop_shield_warrior_3 {
-  background-image: url(spritesmith4.png);
-<<<<<<< HEAD
-  background-position: -2152px -205px;
-=======
-  background-position: -820px -2044px;
->>>>>>> f88c5368
-  width: 40px;
-  height: 40px;
-}
-.shop_shield_warrior_4 {
-  background-image: url(spritesmith4.png);
-<<<<<<< HEAD
-  background-position: -2152px -164px;
-=======
-  background-position: -779px -2044px;
->>>>>>> f88c5368
-  width: 40px;
-  height: 40px;
-}
-.shop_shield_warrior_5 {
-  background-image: url(spritesmith4.png);
-<<<<<<< HEAD
-  background-position: -2152px -123px;
-=======
-  background-position: -738px -2044px;
->>>>>>> f88c5368
-  width: 40px;
-  height: 40px;
-}
-.shop_weapon_healer_0 {
-  background-image: url(spritesmith4.png);
-<<<<<<< HEAD
-  background-position: -2152px -82px;
-=======
-  background-position: -697px -2044px;
->>>>>>> f88c5368
-  width: 40px;
-  height: 40px;
-}
-.shop_weapon_healer_1 {
-  background-image: url(spritesmith4.png);
-<<<<<<< HEAD
-  background-position: -2152px -41px;
-=======
-  background-position: -656px -2044px;
->>>>>>> f88c5368
-  width: 40px;
-  height: 40px;
-}
-.shop_weapon_healer_2 {
-  background-image: url(spritesmith4.png);
-<<<<<<< HEAD
-  background-position: -2152px 0px;
-=======
-  background-position: -615px -2044px;
->>>>>>> f88c5368
-  width: 40px;
-  height: 40px;
-}
-.shop_weapon_healer_3 {
-  background-image: url(spritesmith4.png);
-<<<<<<< HEAD
-  background-position: -2093px -2075px;
-=======
-  background-position: -574px -2044px;
->>>>>>> f88c5368
-  width: 40px;
-  height: 40px;
-}
-.shop_weapon_healer_4 {
-  background-image: url(spritesmith4.png);
-<<<<<<< HEAD
-  background-position: -2052px -2075px;
-=======
-  background-position: -533px -2044px;
->>>>>>> f88c5368
-  width: 40px;
-  height: 40px;
-}
-.shop_weapon_healer_5 {
-  background-image: url(spritesmith4.png);
-<<<<<<< HEAD
-  background-position: -2011px -2075px;
-=======
-  background-position: -492px -2044px;
->>>>>>> f88c5368
-  width: 40px;
-  height: 40px;
-}
-.shop_weapon_healer_6 {
-  background-image: url(spritesmith4.png);
-<<<<<<< HEAD
-  background-position: -1970px -2075px;
-=======
-  background-position: -451px -2044px;
->>>>>>> f88c5368
-  width: 40px;
-  height: 40px;
-}
-.shop_weapon_rogue_0 {
-  background-image: url(spritesmith4.png);
-<<<<<<< HEAD
-  background-position: -1929px -2075px;
-=======
-  background-position: -410px -2044px;
->>>>>>> f88c5368
-  width: 40px;
-  height: 40px;
-}
-.shop_weapon_rogue_1 {
-  background-image: url(spritesmith4.png);
-<<<<<<< HEAD
-  background-position: -1888px -2075px;
-=======
-  background-position: -369px -2044px;
->>>>>>> f88c5368
-  width: 40px;
-  height: 40px;
-}
-.shop_weapon_rogue_2 {
-  background-image: url(spritesmith4.png);
-<<<<<<< HEAD
-  background-position: -1847px -2075px;
-=======
-  background-position: -328px -2044px;
->>>>>>> f88c5368
-  width: 40px;
-  height: 40px;
-}
-.shop_weapon_rogue_3 {
-  background-image: url(spritesmith4.png);
-<<<<<<< HEAD
-  background-position: -1806px -2075px;
-=======
-  background-position: -287px -2044px;
->>>>>>> f88c5368
-  width: 40px;
-  height: 40px;
-}
-.shop_weapon_rogue_4 {
-  background-image: url(spritesmith4.png);
-<<<<<<< HEAD
-  background-position: -1765px -2075px;
-=======
-  background-position: -246px -2044px;
->>>>>>> f88c5368
-  width: 40px;
-  height: 40px;
-}
-.shop_weapon_rogue_5 {
-  background-image: url(spritesmith4.png);
-<<<<<<< HEAD
-  background-position: -1724px -2075px;
-=======
-  background-position: -205px -2044px;
->>>>>>> f88c5368
-  width: 40px;
-  height: 40px;
-}
-.shop_weapon_rogue_6 {
-  background-image: url(spritesmith4.png);
-<<<<<<< HEAD
-  background-position: -1683px -2075px;
-=======
-  background-position: -164px -2044px;
->>>>>>> f88c5368
-  width: 40px;
-  height: 40px;
-}
-.shop_weapon_special_0 {
-  background-image: url(spritesmith4.png);
-<<<<<<< HEAD
-  background-position: -1642px -2075px;
-=======
-  background-position: -123px -2044px;
->>>>>>> f88c5368
-  width: 40px;
-  height: 40px;
-}
-.shop_weapon_special_1 {
-  background-image: url(spritesmith4.png);
-<<<<<<< HEAD
-  background-position: -1601px -2075px;
-=======
-  background-position: -82px -2044px;
->>>>>>> f88c5368
-  width: 40px;
-  height: 40px;
-}
-.shop_weapon_special_2 {
-  background-image: url(spritesmith4.png);
-<<<<<<< HEAD
-  background-position: -1560px -2075px;
-=======
-  background-position: -41px -2044px;
->>>>>>> f88c5368
-  width: 40px;
-  height: 40px;
-}
-.shop_weapon_special_3 {
-  background-image: url(spritesmith4.png);
-<<<<<<< HEAD
-  background-position: -1519px -2075px;
-=======
-  background-position: 0px -2044px;
->>>>>>> f88c5368
-  width: 40px;
-  height: 40px;
-}
-.shop_weapon_special_critical {
-  background-image: url(spritesmith4.png);
-<<<<<<< HEAD
-  background-position: -1478px -2075px;
-=======
-  background-position: -2152px -1992px;
->>>>>>> f88c5368
-  width: 40px;
-  height: 40px;
-}
-.shop_weapon_special_tridentOfCrashingTides {
-  background-image: url(spritesmith4.png);
-<<<<<<< HEAD
-  background-position: -1437px -2075px;
-=======
-  background-position: -2111px -1992px;
->>>>>>> f88c5368
-  width: 40px;
-  height: 40px;
-}
-.shop_weapon_warrior_0 {
-  background-image: url(spritesmith4.png);
-<<<<<<< HEAD
-  background-position: -1396px -2075px;
-=======
-  background-position: -2070px -1992px;
->>>>>>> f88c5368
-  width: 40px;
-  height: 40px;
-}
-.shop_weapon_warrior_1 {
-  background-image: url(spritesmith4.png);
-<<<<<<< HEAD
-  background-position: -1355px -2075px;
-=======
-  background-position: -2029px -1992px;
->>>>>>> f88c5368
-  width: 40px;
-  height: 40px;
-}
-.shop_weapon_warrior_2 {
-  background-image: url(spritesmith4.png);
-<<<<<<< HEAD
-  background-position: -1314px -2075px;
-=======
-  background-position: -1988px -1992px;
->>>>>>> f88c5368
-  width: 40px;
-  height: 40px;
-}
-.shop_weapon_warrior_3 {
-  background-image: url(spritesmith4.png);
-<<<<<<< HEAD
-  background-position: -1273px -2075px;
-=======
-  background-position: -1947px -1992px;
->>>>>>> f88c5368
-  width: 40px;
-  height: 40px;
-}
-.shop_weapon_warrior_4 {
-  background-image: url(spritesmith4.png);
-<<<<<<< HEAD
-  background-position: -1232px -2075px;
-=======
-  background-position: -1906px -1992px;
->>>>>>> f88c5368
-  width: 40px;
-  height: 40px;
-}
-.shop_weapon_warrior_5 {
-  background-image: url(spritesmith4.png);
-<<<<<<< HEAD
-  background-position: -945px -2075px;
-=======
-  background-position: -1619px -1992px;
->>>>>>> f88c5368
-  width: 40px;
-  height: 40px;
-}
-.shop_weapon_warrior_6 {
-  background-image: url(spritesmith4.png);
-<<<<<<< HEAD
-  background-position: -1191px -2075px;
-=======
-  background-position: -1865px -1992px;
->>>>>>> f88c5368
-  width: 40px;
-  height: 40px;
-}
-.shop_weapon_wizard_0 {
-  background-image: url(spritesmith4.png);
-<<<<<<< HEAD
-  background-position: -2012px -1353px;
-=======
-  background-position: -2004px -1183px;
->>>>>>> f88c5368
-  width: 40px;
-  height: 40px;
-}
-.shop_weapon_wizard_1 {
-  background-image: url(spritesmith4.png);
-<<<<<<< HEAD
-  background-position: -1109px -2075px;
-=======
-  background-position: -1783px -1992px;
->>>>>>> f88c5368
-  width: 40px;
-  height: 40px;
-}
-.shop_weapon_wizard_2 {
-  background-image: url(spritesmith4.png);
-<<<<<<< HEAD
-  background-position: -1068px -2075px;
-=======
-  background-position: -1742px -1992px;
->>>>>>> f88c5368
-  width: 40px;
-  height: 40px;
-}
-.shop_weapon_wizard_3 {
-  background-image: url(spritesmith4.png);
-<<<<<<< HEAD
-  background-position: -1027px -2075px;
-=======
-  background-position: -1701px -1992px;
->>>>>>> f88c5368
-  width: 40px;
-  height: 40px;
-}
-.shop_weapon_wizard_4 {
-  background-image: url(spritesmith4.png);
-<<<<<<< HEAD
-  background-position: -986px -2075px;
-=======
-  background-position: -1660px -1992px;
->>>>>>> f88c5368
-  width: 40px;
-  height: 40px;
-}
-.shop_weapon_wizard_5 {
-  background-image: url(spritesmith4.png);
-<<<<<<< HEAD
-  background-position: -1286px -1071px;
-=======
-  background-position: -2004px -1391px;
->>>>>>> f88c5368
-  width: 40px;
-  height: 40px;
-}
-.shop_weapon_wizard_6 {
-  background-image: url(spritesmith4.png);
-<<<<<<< HEAD
-  background-position: -1327px -1071px;
-=======
-  background-position: -2004px -1443px;
->>>>>>> f88c5368
-  width: 40px;
-  height: 40px;
-}
-.weapon_healer_0 {
-  background-image: url(spritesmith4.png);
-  background-position: 0px -1750px;
-  width: 90px;
-  height: 90px;
-}
-.weapon_healer_1 {
-  background-image: url(spritesmith4.png);
-  background-position: -91px -1750px;
-  width: 90px;
-  height: 90px;
-}
-.weapon_healer_2 {
-  background-image: url(spritesmith4.png);
-  background-position: -182px -1750px;
-  width: 90px;
-  height: 90px;
-}
-.weapon_healer_3 {
-  background-image: url(spritesmith4.png);
-  background-position: -273px -1750px;
-  width: 90px;
-  height: 90px;
-}
-.weapon_healer_4 {
-  background-image: url(spritesmith4.png);
-  background-position: -455px -1750px;
-  width: 90px;
-  height: 90px;
-}
-.weapon_healer_5 {
-  background-image: url(spritesmith4.png);
-  background-position: -728px -1750px;
-  width: 90px;
-  height: 90px;
-}
-.weapon_healer_6 {
-  background-image: url(spritesmith4.png);
-  background-position: -819px -1750px;
-  width: 90px;
-  height: 90px;
-}
-.weapon_rogue_0 {
-  background-image: url(spritesmith4.png);
-  background-position: -910px -1750px;
-  width: 90px;
-  height: 90px;
-}
-.weapon_rogue_1 {
-  background-image: url(spritesmith4.png);
-  background-position: -1001px -1750px;
-  width: 90px;
-  height: 90px;
-}
-.weapon_rogue_2 {
-  background-image: url(spritesmith4.png);
-  background-position: -1092px -1750px;
-  width: 90px;
-  height: 90px;
-}
 .weapon_rogue_3 {
   background-image: url(spritesmith4.png);
-  background-position: -1183px -1750px;
+  background-position: -1456px -1750px;
   width: 90px;
   height: 90px;
 }
 .weapon_rogue_4 {
   background-image: url(spritesmith4.png);
-  background-position: -1274px -1750px;
+  background-position: -1547px -1750px;
   width: 90px;
   height: 90px;
 }
 .weapon_rogue_5 {
   background-image: url(spritesmith4.png);
-  background-position: -1456px -1750px;
+  background-position: -1638px -1750px;
   width: 90px;
   height: 90px;
 }
 .weapon_rogue_6 {
   background-image: url(spritesmith4.png);
-  background-position: -1547px -1750px;
+  background-position: -1729px -1750px;
   width: 90px;
   height: 90px;
 }
 .weapon_special_1 {
   background-image: url(spritesmith4.png);
-  background-position: -1638px -1750px;
+  background-position: -1820px -1750px;
   width: 102px;
   height: 90px;
 }
 .weapon_special_2 {
   background-image: url(spritesmith4.png);
-<<<<<<< HEAD
-  background-position: -1741px -1750px;
-=======
-  background-position: -1058px -1810px;
->>>>>>> f88c5368
+  background-position: 0px -1841px;
   width: 90px;
   height: 90px;
 }
 .weapon_special_3 {
   background-image: url(spritesmith4.png);
-  background-position: -1832px -1750px;
+  background-position: -91px -1841px;
   width: 90px;
   height: 90px;
 }
 .weapon_special_tridentOfCrashingTides {
   background-image: url(spritesmith4.png);
-<<<<<<< HEAD
-  background-position: 0px -1841px;
-=======
-  background-position: -1955px -91px;
->>>>>>> f88c5368
+  background-position: -471px -1841px;
   width: 90px;
   height: 90px;
 }
 .weapon_warrior_0 {
   background-image: url(spritesmith4.png);
-  background-position: -91px -1841px;
+  background-position: -562px -1841px;
   width: 90px;
   height: 90px;
 }
 .weapon_warrior_1 {
   background-image: url(spritesmith4.png);
-<<<<<<< HEAD
-  background-position: -182px -1841px;
-=======
-  background-position: -1955px -364px;
->>>>>>> f88c5368
+  background-position: -653px -1841px;
   width: 90px;
   height: 90px;
 }
 .weapon_warrior_2 {
   background-image: url(spritesmith4.png);
-<<<<<<< HEAD
-  background-position: -273px -1841px;
-=======
-  background-position: -1955px -546px;
->>>>>>> f88c5368
+  background-position: -835px -1841px;
   width: 90px;
   height: 90px;
 }
 .weapon_warrior_3 {
   background-image: url(spritesmith4.png);
-<<<<<<< HEAD
-  background-position: -455px -1841px;
-=======
-  background-position: -1955px -728px;
->>>>>>> f88c5368
+  background-position: -1335px -1841px;
   width: 90px;
   height: 90px;
 }
 .weapon_warrior_4 {
   background-image: url(spritesmith4.png);
-<<<<<<< HEAD
-  background-position: -1734px -1841px;
-=======
-  background-position: -1955px -1092px;
->>>>>>> f88c5368
+  background-position: -1963px -182px;
   width: 90px;
   height: 90px;
 }
 .weapon_warrior_5 {
   background-image: url(spritesmith4.png);
-  background-position: -1825px -1841px;
+  background-position: -2054px -182px;
   width: 90px;
   height: 90px;
 }
 .weapon_warrior_6 {
   background-image: url(spritesmith4.png);
-  background-position: -1963px -91px;
+  background-position: -2054px -273px;
   width: 90px;
   height: 90px;
 }
 .weapon_wizard_0 {
   background-image: url(spritesmith4.png);
-  background-position: -1963px -182px;
+  background-position: -1963px -364px;
   width: 90px;
   height: 90px;
 }
 .weapon_wizard_1 {
   background-image: url(spritesmith4.png);
-  background-position: -1963px -364px;
+  background-position: -2054px -364px;
   width: 90px;
   height: 90px;
 }
 .weapon_wizard_2 {
   background-image: url(spritesmith4.png);
-  background-position: -1963px -546px;
+  background-position: -2054px -455px;
   width: 90px;
   height: 90px;
 }
 .weapon_wizard_3 {
   background-image: url(spritesmith4.png);
-  background-position: -1963px -910px;
+  background-position: -1963px -819px;
   width: 90px;
   height: 90px;
 }
@@ -756,370 +528,298 @@
 }
 .weapon_wizard_5 {
   background-image: url(spritesmith4.png);
-  background-position: -1588px -1644px;
+  background-position: -1779px -1644px;
   width: 90px;
   height: 90px;
 }
 .weapon_wizard_6 {
   background-image: url(spritesmith4.png);
-  background-position: -1679px -1644px;
+  background-position: -1870px -1644px;
   width: 90px;
   height: 90px;
 }
 .GrimReaper {
   background-image: url(spritesmith4.png);
-  background-position: -1963px -1286px;
+  background-position: -2110px -1062px;
   width: 57px;
   height: 66px;
 }
 .Pet_Currency_Gem {
   background-image: url(spritesmith4.png);
-<<<<<<< HEAD
-  background-position: -1110px -2124px;
-=======
-  background-position: 0px -2085px;
->>>>>>> f88c5368
+  background-position: -1520px -2125px;
   width: 45px;
   height: 39px;
 }
 .Pet_Currency_Gem1x {
   background-image: url(spritesmith4.png);
-  background-position: -2152px -750px;
+  background-position: -2144px -164px;
   width: 15px;
   height: 13px;
 }
 .Pet_Currency_Gem2x {
   background-image: url(spritesmith4.png);
-  background-position: -2152px -654px;
+  background-position: -2145px -337px;
   width: 30px;
   height: 26px;
 }
 .PixelPaw-Gold {
   background-image: url(spritesmith4.png);
-<<<<<<< HEAD
-  background-position: -1966px -2023px;
-=======
-  background-position: -1955px -1703px;
->>>>>>> f88c5368
+  background-position: -398px -2021px;
   width: 51px;
   height: 51px;
 }
 .PixelPaw {
   background-image: url(spritesmith4.png);
-<<<<<<< HEAD
-  background-position: -1914px -2023px;
-=======
-  background-position: -1955px -1651px;
->>>>>>> f88c5368
+  background-position: -346px -2021px;
   width: 51px;
   height: 51px;
 }
 .PixelPaw002 {
   background-image: url(spritesmith4.png);
-<<<<<<< HEAD
-  background-position: -1862px -2023px;
-=======
-  background-position: -1955px -1599px;
->>>>>>> f88c5368
+  background-position: -294px -2021px;
   width: 51px;
   height: 51px;
 }
 .avatar_floral_healer {
   background-image: url(spritesmith4.png);
-<<<<<<< HEAD
-  background-position: -1289px -1644px;
-=======
-  background-position: -1758px -1572px;
->>>>>>> f88c5368
+  background-position: -1389px -1644px;
   width: 99px;
   height: 99px;
 }
 .avatar_floral_rogue {
   background-image: url(spritesmith4.png);
-<<<<<<< HEAD
-  background-position: -880px -787px;
-=======
-  background-position: -1758px -1472px;
->>>>>>> f88c5368
+  background-position: -1289px -1644px;
   width: 99px;
   height: 99px;
 }
 .avatar_floral_warrior {
   background-image: url(spritesmith4.png);
-<<<<<<< HEAD
-  background-position: -660px -567px;
-=======
-  background-position: -1758px -1372px;
->>>>>>> f88c5368
+  background-position: -880px -787px;
   width: 99px;
   height: 99px;
 }
 .avatar_floral_wizard {
   background-image: url(spritesmith4.png);
-<<<<<<< HEAD
-  background-position: -1860px -791px;
-=======
-  background-position: -1758px -1272px;
->>>>>>> f88c5368
+  background-position: -660px -567px;
   width: 99px;
   height: 99px;
 }
 .inventory_present {
   background-image: url(spritesmith4.png);
-<<<<<<< HEAD
-  background-position: -1813px -2023px;
-=======
-  background-position: -1955px -1547px;
->>>>>>> f88c5368
+  background-position: -245px -2021px;
   width: 48px;
   height: 51px;
 }
 .inventory_present_01 {
   background-image: url(spritesmith4.png);
-<<<<<<< HEAD
-  background-position: -1764px -2023px;
-=======
-  background-position: -1955px -1495px;
->>>>>>> f88c5368
+  background-position: -196px -2021px;
   width: 48px;
   height: 51px;
 }
 .inventory_present_02 {
   background-image: url(spritesmith4.png);
-<<<<<<< HEAD
-  background-position: -1715px -2023px;
-=======
-  background-position: -1955px -1443px;
->>>>>>> f88c5368
+  background-position: -147px -2021px;
   width: 48px;
   height: 51px;
 }
 .inventory_present_03 {
   background-image: url(spritesmith4.png);
-<<<<<<< HEAD
-  background-position: -1666px -2023px;
-=======
-  background-position: -1955px -1391px;
->>>>>>> f88c5368
+  background-position: -98px -2021px;
   width: 48px;
   height: 51px;
 }
 .inventory_present_04 {
   background-image: url(spritesmith4.png);
-<<<<<<< HEAD
-  background-position: -1617px -2023px;
-=======
-  background-position: -1955px -1339px;
->>>>>>> f88c5368
+  background-position: -49px -2021px;
   width: 48px;
   height: 51px;
 }
 .inventory_present_05 {
   background-image: url(spritesmith4.png);
-<<<<<<< HEAD
-  background-position: -1568px -2023px;
-=======
-  background-position: -1955px -1287px;
->>>>>>> f88c5368
+  background-position: 0px -2021px;
   width: 48px;
   height: 51px;
 }
 .inventory_present_06 {
   background-image: url(spritesmith4.png);
-<<<<<<< HEAD
-  background-position: -1519px -2023px;
-=======
-  background-position: -1955px -1235px;
->>>>>>> f88c5368
+  background-position: -2122px -1932px;
   width: 48px;
   height: 51px;
 }
 .inventory_present_07 {
   background-image: url(spritesmith4.png);
-<<<<<<< HEAD
-  background-position: -1470px -2023px;
-=======
-  background-position: -1955px -1183px;
->>>>>>> f88c5368
+  background-position: -2073px -1932px;
   width: 48px;
   height: 51px;
 }
 .inventory_present_08 {
   background-image: url(spritesmith4.png);
-  background-position: -1421px -2023px;
+  background-position: -2024px -1932px;
   width: 48px;
   height: 51px;
 }
 .inventory_present_09 {
   background-image: url(spritesmith4.png);
-  background-position: -1372px -2023px;
+  background-position: -1975px -1932px;
   width: 48px;
   height: 51px;
 }
 .inventory_present_10 {
   background-image: url(spritesmith4.png);
-  background-position: -1323px -2023px;
+  background-position: -1828px -1932px;
   width: 48px;
   height: 51px;
 }
 .inventory_present_11 {
   background-image: url(spritesmith4.png);
-  background-position: -1176px -2023px;
+  background-position: -1779px -1932px;
   width: 48px;
   height: 51px;
 }
 .inventory_present_12 {
   background-image: url(spritesmith4.png);
-  background-position: -1127px -2023px;
+  background-position: -1730px -1932px;
   width: 48px;
   height: 51px;
 }
 .inventory_quest_scroll {
   background-image: url(spritesmith4.png);
-  background-position: -1078px -2023px;
+  background-position: -1681px -1932px;
   width: 48px;
   height: 51px;
 }
 .inventory_quest_scroll_locked {
   background-image: url(spritesmith4.png);
-  background-position: -1029px -2023px;
+  background-position: -1632px -1932px;
   width: 48px;
   height: 51px;
 }
 .inventory_special_fortify {
   background-image: url(spritesmith4.png);
-  background-position: -1895px -1211px;
+  background-position: -2079px -1306px;
   width: 57px;
   height: 54px;
 }
 .inventory_special_greeting {
   background-image: url(spritesmith4.png);
-  background-position: -1837px -1211px;
+  background-position: -2021px -1306px;
   width: 57px;
   height: 54px;
 }
 .inventory_special_nye {
   background-image: url(spritesmith4.png);
-  background-position: -1963px -1874px;
+  background-position: -1963px -1306px;
   width: 57px;
   height: 54px;
 }
 .inventory_special_opaquePotion {
   background-image: url(spritesmith4.png);
-  background-position: -535px -2075px;
+  background-position: -702px -2073px;
   width: 40px;
   height: 40px;
 }
 .inventory_special_seafoam {
   background-image: url(spritesmith4.png);
-  background-position: -1963px -1819px;
+  background-position: -2079px -1251px;
   width: 57px;
   height: 54px;
 }
 .inventory_special_shinySeed {
   background-image: url(spritesmith4.png);
-  background-position: -1963px -1764px;
+  background-position: -2021px -1251px;
   width: 57px;
   height: 54px;
 }
 .inventory_special_snowball {
   background-image: url(spritesmith4.png);
-  background-position: -1864px -1932px;
+  background-position: -2021px -1361px;
   width: 57px;
   height: 54px;
 }
 .inventory_special_spookDust {
   background-image: url(spritesmith4.png);
-  background-position: -1963px -1654px;
+  background-position: -2079px -1196px;
   width: 57px;
   height: 54px;
 }
 .inventory_special_thankyou {
   background-image: url(spritesmith4.png);
-  background-position: -1963px -1599px;
+  background-position: -2021px -1196px;
   width: 57px;
   height: 54px;
 }
 .inventory_special_trinket {
   background-image: url(spritesmith4.png);
-  background-position: -196px -2023px;
+  background-position: -1903px -1220px;
   width: 48px;
   height: 51px;
 }
 .inventory_special_valentine {
   background-image: url(spritesmith4.png);
-  background-position: -1963px -1544px;
+  background-position: -1963px -1196px;
   width: 57px;
   height: 54px;
 }
 .knockout {
   background-image: url(spritesmith4.png);
-<<<<<<< HEAD
-  background-position: -168px -2075px;
-=======
-  background-position: -854px -1992px;
->>>>>>> f88c5368
+  background-position: -248px -2073px;
   width: 120px;
   height: 47px;
 }
 .pet_key {
   background-image: url(spritesmith4.png);
-  background-position: -1349px -1227px;
+  background-position: -1963px -1361px;
   width: 57px;
   height: 54px;
 }
 .rebirth_orb {
   background-image: url(spritesmith4.png);
-  background-position: -1963px -1709px;
+  background-position: -1963px -1251px;
   width: 57px;
   height: 54px;
 }
 .seafoam_star {
   background-image: url(spritesmith4.png);
-  background-position: -364px -1750px;
+  background-position: -546px -1750px;
   width: 90px;
   height: 90px;
 }
 .shop_armoire {
   background-image: url(spritesmith4.png);
-<<<<<<< HEAD
-  background-position: -740px -2075px;
-=======
-  background-position: -1414px -1992px;
->>>>>>> f88c5368
+  background-position: -948px -2073px;
   width: 40px;
   height: 40px;
 }
 .snowman {
   background-image: url(spritesmith4.png);
-  background-position: -546px -1750px;
+  background-position: -728px -1750px;
   width: 90px;
   height: 90px;
 }
 .spookman {
   background-image: url(spritesmith4.png);
-  background-position: -637px -1750px;
+  background-position: -819px -1750px;
   width: 90px;
   height: 90px;
 }
 .welcome_basic_avatars {
+  background-image: url(spritesmith4.png);
+  background-position: -1462px -172px;
+  width: 246px;
+  height: 165px;
+}
+.welcome_promo_party {
+  background-image: url(spritesmith4.png);
+  background-position: 0px -1112px;
+  width: 270px;
+  height: 180px;
+}
+.welcome_sample_tasks {
   background-image: url(spritesmith4.png);
   background-position: -1709px -172px;
   width: 246px;
   height: 165px;
 }
-.welcome_promo_party {
-  background-image: url(spritesmith4.png);
-  background-position: 0px -1112px;
-  width: 270px;
-  height: 180px;
-}
-.welcome_sample_tasks {
-  background-image: url(spritesmith4.png);
-  background-position: -1462px -172px;
-  width: 246px;
-  height: 165px;
-}
 .welcome_to_Habit_1 {
   background-image: url(spritesmith4.png);
   background-position: -786px -1644px;
@@ -1146,151 +846,127 @@
 }
 .zzz {
   background-image: url(spritesmith4.png);
-<<<<<<< HEAD
-  background-position: -822px -2075px;
-=======
-  background-position: -1496px -1992px;
->>>>>>> f88c5368
+  background-position: -989px -2073px;
   width: 40px;
   height: 40px;
 }
 .zzz_light {
   background-image: url(spritesmith4.png);
-<<<<<<< HEAD
-  background-position: -863px -2075px;
-=======
-  background-position: -1537px -1992px;
->>>>>>> f88c5368
+  background-position: -1030px -2073px;
   width: 40px;
   height: 40px;
 }
 .npc_alex {
+  background-image: url(spritesmith4.png);
+  background-position: -1658px -1081px;
+  width: 162px;
+  height: 138px;
+}
+.npc_bailey {
+  background-image: url(spritesmith4.png);
+  background-position: -2116px -910px;
+  width: 60px;
+  height: 72px;
+}
+.npc_daniel {
+  background-image: url(spritesmith4.png);
+  background-position: -660px -232px;
+  width: 135px;
+  height: 123px;
+}
+.npc_justin {
+  background-image: url(spritesmith4.png);
+  background-position: -1854px -489px;
+  width: 84px;
+  height: 120px;
+}
+.npc_justin_head {
+  background-image: url(spritesmith4.png);
+  background-position: -2144px -91px;
+  width: 36px;
+  height: 39px;
+}
+.npc_matt {
+  background-image: url(spritesmith4.png);
+  background-position: -1658px -942px;
+  width: 195px;
+  height: 138px;
+}
+.npc_timetravelers {
+  background-image: url(spritesmith4.png);
+  background-position: -1462px -942px;
+  width: 195px;
+  height: 138px;
+}
+.npc_timetravelers_active {
+  background-image: url(spritesmith4.png);
+  background-position: -1462px -1081px;
+  width: 195px;
+  height: 138px;
+}
+.npc_tyler {
+  background-image: url(spritesmith4.png);
+  background-position: -744px -1841px;
+  width: 90px;
+  height: 90px;
+}
+.seasonalshop_closed {
   background-image: url(spritesmith4.png);
   background-position: 0px -1293px;
   width: 162px;
   height: 138px;
 }
-.npc_bailey {
-  background-image: url(spritesmith4.png);
-  background-position: -1963px -1001px;
-  width: 60px;
-  height: 72px;
-}
-.npc_daniel {
-  background-image: url(spritesmith4.png);
-  background-position: -660px -232px;
-  width: 135px;
-  height: 123px;
-}
-.npc_justin {
-  background-image: url(spritesmith4.png);
-  background-position: -1864px -338px;
-  width: 84px;
-  height: 120px;
-}
-.npc_justin_head {
-  background-image: url(spritesmith4.png);
-  background-position: -2152px -451px;
-  width: 36px;
-  height: 39px;
-}
-.npc_matt {
-  background-image: url(spritesmith4.png);
-<<<<<<< HEAD
-  background-position: -1462px -1072px;
-=======
-  background-position: -404px -1462px;
->>>>>>> f88c5368
-  width: 195px;
-  height: 138px;
-}
-.npc_timetravelers {
-  background-image: url(spritesmith4.png);
-  background-position: -1658px -1072px;
-  width: 195px;
-  height: 138px;
-}
-.npc_timetravelers_active {
-  background-image: url(spritesmith4.png);
-  background-position: -1462px -933px;
-  width: 195px;
-  height: 138px;
-}
-.npc_tyler {
-  background-image: url(spritesmith4.png);
-  background-position: -364px -1841px;
-  width: 90px;
-  height: 90px;
-}
-.seasonalshop_closed {
-  background-image: url(spritesmith4.png);
-  background-position: -1658px -933px;
-  width: 162px;
-  height: 138px;
-}
 .2014_Fall_HealerPROMO2 {
   background-image: url(spritesmith4.png);
-  background-position: -546px -1841px;
+  background-position: -926px -1841px;
   width: 90px;
   height: 90px;
 }
 .2014_Fall_Mage_PROMO9 {
   background-image: url(spritesmith4.png);
-  background-position: -637px -1841px;
+  background-position: -1017px -1841px;
   width: 120px;
   height: 90px;
 }
 .2014_Fall_RoguePROMO3 {
   background-image: url(spritesmith4.png);
-  background-position: -758px -1841px;
+  background-position: -1138px -1841px;
   width: 105px;
   height: 90px;
 }
 .2014_Fall_Warrior_PROMO {
   background-image: url(spritesmith4.png);
-  background-position: -864px -1841px;
+  background-position: -1244px -1841px;
   width: 90px;
   height: 90px;
 }
 .promo_backtoschool {
   background-image: url(spritesmith4.png);
-  background-position: -752px -1290px;
+  background-position: -1613px -338px;
   width: 150px;
   height: 150px;
 }
 .promo_dilatoryDistress {
   background-image: url(spritesmith4.png);
-<<<<<<< HEAD
-  background-position: -955px -1841px;
-=======
-  background-position: -1149px -1810px;
->>>>>>> f88c5368
+  background-position: -1426px -1841px;
   width: 90px;
   height: 90px;
 }
 .promo_enchanted_armoire {
   background-image: url(spritesmith4.png);
-  background-position: -1462px -1211px;
+  background-position: -963px -1932px;
   width: 374px;
   height: 76px;
 }
 .promo_enchanted_armoire_201507 {
   background-image: url(spritesmith4.png);
-<<<<<<< HEAD
-  background-position: -1335px -1841px;
-=======
-  background-position: -1529px -1810px;
->>>>>>> f88c5368
+  background-position: -1963px 0px;
   width: 217px;
   height: 90px;
 }
 .promo_enchanted_armoire_201508 {
   background-image: url(spritesmith4.png);
-<<<<<<< HEAD
-  background-position: -1553px -1841px;
-=======
-  background-position: -1747px -1810px;
->>>>>>> f88c5368
+  background-position: -1963px -91px;
   width: 180px;
   height: 90px;
 }
@@ -1308,219 +984,175 @@
 }
 .promo_mystery_201405 {
   background-image: url(spritesmith4.png);
-<<<<<<< HEAD
-  background-position: -1963px 0px;
-=======
-  background-position: -1955px -182px;
->>>>>>> f88c5368
+  background-position: -1963px -273px;
   width: 90px;
   height: 90px;
 }
 .promo_mystery_201406 {
   background-image: url(spritesmith4.png);
-<<<<<<< HEAD
-  background-position: -1867px -1293px;
-=======
-  background-position: -1547px -676px;
->>>>>>> f88c5368
+  background-position: -1489px -1644px;
   width: 90px;
   height: 96px;
 }
 .promo_mystery_201407 {
   background-image: url(spritesmith4.png);
-  background-position: -1963px -1481px;
+  background-position: -2085px -1132px;
   width: 42px;
   height: 62px;
 }
 .promo_mystery_201408 {
   background-image: url(spritesmith4.png);
-  background-position: -1963px -1074px;
+  background-position: -2110px -986px;
   width: 60px;
   height: 71px;
 }
 .promo_mystery_201409 {
   background-image: url(spritesmith4.png);
-<<<<<<< HEAD
-  background-position: -1963px -273px;
-=======
-  background-position: -1955px -455px;
->>>>>>> f88c5368
+  background-position: -1963px -455px;
   width: 90px;
   height: 90px;
 }
 .promo_mystery_201410 {
   background-image: url(spritesmith4.png);
-  background-position: -1963px -1417px;
+  background-position: -2012px -1132px;
   width: 72px;
   height: 63px;
 }
 .promo_mystery_201411 {
   background-image: url(spritesmith4.png);
-<<<<<<< HEAD
-  background-position: -1963px -455px;
-=======
-  background-position: -1955px -637px;
->>>>>>> f88c5368
+  background-position: -1963px -546px;
   width: 90px;
   height: 90px;
 }
 .promo_mystery_201412 {
   background-image: url(spritesmith4.png);
-  background-position: -2006px -1146px;
+  background-position: -2067px -1062px;
   width: 42px;
   height: 66px;
 }
 .promo_mystery_201501 {
   background-image: url(spritesmith4.png);
-  background-position: -1963px -1353px;
+  background-position: -1963px -1132px;
   width: 48px;
   height: 63px;
 }
 .promo_mystery_201502 {
   background-image: url(spritesmith4.png);
-<<<<<<< HEAD
-  background-position: -1963px -637px;
-=======
-  background-position: -1955px -819px;
->>>>>>> f88c5368
+  background-position: -1963px -728px;
   width: 90px;
   height: 90px;
 }
 .promo_mystery_201503 {
   background-image: url(spritesmith4.png);
-<<<<<<< HEAD
-  background-position: -1963px -728px;
-=======
-  background-position: -1955px -910px;
->>>>>>> f88c5368
+  background-position: -2054px -728px;
   width: 90px;
   height: 90px;
 }
 .promo_mystery_201504 {
   background-image: url(spritesmith4.png);
-  background-position: -1963px -1216px;
+  background-position: -2006px -1062px;
   width: 60px;
   height: 69px;
 }
 .promo_mystery_201505 {
   background-image: url(spritesmith4.png);
-<<<<<<< HEAD
-  background-position: -1963px -819px;
-=======
-  background-position: -1955px -1001px;
->>>>>>> f88c5368
+  background-position: -2054px -819px;
   width: 90px;
   height: 90px;
 }
 .promo_mystery_201506 {
   background-image: url(spritesmith4.png);
-  background-position: -1963px -1146px;
+  background-position: -1963px -1062px;
   width: 42px;
   height: 69px;
 }
 .promo_mystery_201507 {
   background-image: url(spritesmith4.png);
-<<<<<<< HEAD
-  background-position: -1870px -489px;
-=======
-  background-position: -1758px -1166px;
->>>>>>> f88c5368
+  background-position: -1867px -1293px;
   width: 90px;
   height: 105px;
 }
 .promo_mystery_201508 {
   background-image: url(spritesmith4.png);
-  background-position: -507px -1932px;
+  background-position: -2054px -546px;
   width: 93px;
   height: 90px;
 }
 .promo_mystery_3014 {
   background-image: url(spritesmith4.png);
-  background-position: -289px -1932px;
+  background-position: -1963px -637px;
   width: 217px;
   height: 90px;
 }
 .promo_orca {
   background-image: url(spritesmith4.png);
-<<<<<<< HEAD
-  background-position: -1696px -1538px;
-=======
-  background-position: -1758px -1060px;
->>>>>>> f88c5368
+  background-position: -1590px -1538px;
   width: 105px;
   height: 105px;
 }
 .promo_partyhats {
   background-image: url(spritesmith4.png);
-<<<<<<< HEAD
-  background-position: -52px -2075px;
-=======
-  background-position: -738px -1992px;
->>>>>>> f88c5368
+  background-position: -1963px -1884px;
   width: 115px;
   height: 47px;
 }
 .promo_pastel_skin {
   background-image: url(spritesmith4.png);
-  background-position: -902px -1932px;
+  background-position: -301px -1932px;
   width: 330px;
   height: 83px;
 }
 .customize-option.promo_pastel_skin {
   background-image: url(spritesmith4.png);
-  background-position: -927px -1947px;
+  background-position: -326px -1947px;
   width: 60px;
   height: 60px;
 }
 .promo_pet_skins {
   background-image: url(spritesmith4.png);
-  background-position: -1713px -640px;
+  background-position: -1713px -489px;
   width: 140px;
   height: 147px;
 }
 .customize-option.promo_pet_skins {
   background-image: url(spritesmith4.png);
-  background-position: -1738px -655px;
+  background-position: -1738px -504px;
   width: 60px;
   height: 60px;
 }
 .promo_shimmer_hair {
   background-image: url(spritesmith4.png);
-  background-position: -1233px -1932px;
+  background-position: -632px -1932px;
   width: 330px;
   height: 83px;
 }
 .customize-option.promo_shimmer_hair {
   background-image: url(spritesmith4.png);
-  background-position: -1258px -1947px;
+  background-position: -657px -1947px;
   width: 60px;
   height: 60px;
 }
 .promo_splashyskins {
   background-image: url(spritesmith4.png);
-  background-position: -1389px -1644px;
+  background-position: -1580px -1644px;
   width: 198px;
   height: 91px;
 }
 .customize-option.promo_splashyskins {
   background-image: url(spritesmith4.png);
-  background-position: -1414px -1659px;
+  background-position: -1605px -1659px;
   width: 60px;
   height: 60px;
 }
 .promo_springclasses2014 {
   background-image: url(spritesmith4.png);
-  background-position: 0px -1932px;
+  background-position: -1517px -1841px;
   width: 288px;
   height: 90px;
 }
 .promo_springclasses2015 {
   background-image: url(spritesmith4.png);
-<<<<<<< HEAD
-  background-position: -1046px -1841px;
-=======
-  background-position: -1240px -1810px;
->>>>>>> f88c5368
+  background-position: -182px -1841px;
   width: 288px;
   height: 90px;
 }
@@ -1532,401 +1164,373 @@
 }
 .promo_summer_classes_2015 {
   background-image: url(spritesmith4.png);
-  background-position: -601px -1932px;
+  background-position: 0px -1932px;
   width: 300px;
   height: 88px;
 }
 .promo_updos {
   background-image: url(spritesmith4.png);
-<<<<<<< HEAD
-  background-position: -1713px -489px;
-=======
-  background-position: -1305px -1290px;
->>>>>>> f88c5368
+  background-position: -1764px -338px;
   width: 156px;
   height: 147px;
 }
 .promo_veteran_pets {
   background-image: url(spritesmith4.png);
-  background-position: -1717px -1932px;
+  background-position: -1963px -986px;
   width: 146px;
   height: 75px;
 }
 .promo_winterclasses2015 {
   background-image: url(spritesmith4.png);
-<<<<<<< HEAD
-  background-position: -693px -1293px;
-=======
-  background-position: -1008px -1462px;
->>>>>>> f88c5368
+  background-position: -799px -1293px;
   width: 325px;
   height: 110px;
 }
 .promo_winteryhair {
   background-image: url(spritesmith4.png);
-  background-position: -1564px -1932px;
+  background-position: -1963px -910px;
   width: 152px;
   height: 75px;
 }
 .customize-option.promo_winteryhair {
   background-image: url(spritesmith4.png);
-  background-position: -1589px -1947px;
+  background-position: -1988px -925px;
   width: 60px;
   height: 60px;
 }
 .inventory_quest_scroll_atom1 {
   background-image: url(spritesmith4.png);
-  background-position: -441px -2023px;
+  background-position: -1908px -1538px;
   width: 48px;
   height: 51px;
 }
 .inventory_quest_scroll_atom1_locked {
   background-image: url(spritesmith4.png);
-  background-position: -490px -2023px;
+  background-position: -1908px -1590px;
   width: 48px;
   height: 51px;
 }
 .inventory_quest_scroll_atom2 {
   background-image: url(spritesmith4.png);
-  background-position: -539px -2023px;
+  background-position: -1806px -1841px;
   width: 48px;
   height: 51px;
 }
 .inventory_quest_scroll_atom2_locked {
   background-image: url(spritesmith4.png);
-  background-position: -686px -2023px;
+  background-position: -1387px -1932px;
   width: 48px;
   height: 51px;
 }
 .inventory_quest_scroll_atom3 {
   background-image: url(spritesmith4.png);
-  background-position: -784px -2023px;
+  background-position: -1436px -1932px;
   width: 48px;
   height: 51px;
 }
 .inventory_quest_scroll_atom3_locked {
   background-image: url(spritesmith4.png);
-  background-position: -931px -2023px;
+  background-position: -1583px -1932px;
   width: 48px;
   height: 51px;
 }
 .inventory_quest_scroll_basilist {
   background-image: url(spritesmith4.png);
-  background-position: -980px -2023px;
+  background-position: -597px -2021px;
   width: 48px;
   height: 51px;
 }
 .inventory_quest_scroll_bunny {
   background-image: url(spritesmith4.png);
-<<<<<<< HEAD
-  background-position: -2103px -104px;
-=======
-  background-position: -1581px -420px;
->>>>>>> f88c5368
+  background-position: -940px -2021px;
   width: 48px;
   height: 51px;
 }
 .inventory_quest_scroll_cheetah {
   background-image: url(spritesmith4.png);
-<<<<<<< HEAD
-  background-position: -2103px -468px;
-=======
-  background-position: -1568px -964px;
->>>>>>> f88c5368
+  background-position: -2128px -1132px;
   width: 48px;
   height: 51px;
 }
 .inventory_quest_scroll_dilatoryDistress1 {
   background-image: url(spritesmith4.png);
-  background-position: -751px -356px;
+  background-position: -2079px -1361px;
   width: 48px;
   height: 51px;
 }
 .inventory_quest_scroll_dilatoryDistress2 {
   background-image: url(spritesmith4.png);
-  background-position: -1407px -1227px;
+  background-position: -2128px -1361px;
   width: 48px;
   height: 51px;
 }
 .inventory_quest_scroll_dilatoryDistress2_locked {
   background-image: url(spritesmith4.png);
-  background-position: -1908px -1432px;
+  background-position: -1963px -1416px;
   width: 48px;
   height: 51px;
 }
 .inventory_quest_scroll_dilatoryDistress3 {
   background-image: url(spritesmith4.png);
-  background-position: -1908px -1484px;
+  background-position: -2012px -1416px;
   width: 48px;
   height: 51px;
 }
 .inventory_quest_scroll_dilatoryDistress3_locked {
   background-image: url(spritesmith4.png);
-  background-position: -1908px -1538px;
+  background-position: -2061px -1416px;
   width: 48px;
   height: 51px;
 }
 .inventory_quest_scroll_dilatory_derby {
   background-image: url(spritesmith4.png);
-  background-position: -1908px -1590px;
+  background-position: -2110px -1416px;
   width: 48px;
   height: 51px;
 }
 .inventory_quest_scroll_egg {
   background-image: url(spritesmith4.png);
-  background-position: -1922px -1932px;
+  background-position: -1963px -1468px;
   width: 48px;
   height: 51px;
 }
 .inventory_quest_scroll_evilsanta {
   background-image: url(spritesmith4.png);
-  background-position: -1971px -1932px;
+  background-position: -2012px -1468px;
   width: 48px;
   height: 51px;
 }
 .inventory_quest_scroll_evilsanta2 {
   background-image: url(spritesmith4.png);
-  background-position: -2054px 0px;
+  background-position: -1707px -1220px;
   width: 48px;
   height: 51px;
 }
 .inventory_quest_scroll_ghost_stag {
   background-image: url(spritesmith4.png);
-  background-position: -245px -2023px;
+  background-position: -2110px -1468px;
   width: 48px;
   height: 51px;
 }
 .inventory_quest_scroll_goldenknight1 {
   background-image: url(spritesmith4.png);
-  background-position: -2054px -104px;
+  background-position: -1963px -1520px;
   width: 48px;
   height: 51px;
 }
 .inventory_quest_scroll_goldenknight1_locked {
   background-image: url(spritesmith4.png);
-  background-position: -2054px -156px;
+  background-position: -2012px -1520px;
   width: 48px;
   height: 51px;
 }
 .inventory_quest_scroll_goldenknight2 {
   background-image: url(spritesmith4.png);
-  background-position: -2054px -208px;
+  background-position: -2061px -1520px;
   width: 48px;
   height: 51px;
 }
 .inventory_quest_scroll_goldenknight2_locked {
   background-image: url(spritesmith4.png);
-  background-position: -2054px -260px;
+  background-position: -2110px -1520px;
   width: 48px;
   height: 51px;
 }
 .inventory_quest_scroll_goldenknight3 {
   background-image: url(spritesmith4.png);
-  background-position: -2054px -312px;
+  background-position: -1963px -1572px;
   width: 48px;
   height: 51px;
 }
 .inventory_quest_scroll_goldenknight3_locked {
   background-image: url(spritesmith4.png);
-  background-position: -2054px -364px;
+  background-position: -2012px -1572px;
   width: 48px;
   height: 51px;
 }
 .inventory_quest_scroll_gryphon {
   background-image: url(spritesmith4.png);
-  background-position: -2054px -416px;
+  background-position: -2061px -1572px;
   width: 48px;
   height: 51px;
 }
 .inventory_quest_scroll_harpy {
   background-image: url(spritesmith4.png);
-  background-position: -2054px -468px;
+  background-position: -2110px -1572px;
   width: 48px;
   height: 51px;
 }
 .inventory_quest_scroll_hedgehog {
   background-image: url(spritesmith4.png);
-  background-position: -2054px -520px;
+  background-position: -1963px -1624px;
   width: 48px;
   height: 51px;
 }
 .inventory_quest_scroll_kraken {
   background-image: url(spritesmith4.png);
-  background-position: -2054px -572px;
+  background-position: -2012px -1624px;
   width: 48px;
   height: 51px;
 }
 .inventory_quest_scroll_moonstone1 {
   background-image: url(spritesmith4.png);
-  background-position: -2054px -624px;
+  background-position: -2061px -1624px;
   width: 48px;
   height: 51px;
 }
 .inventory_quest_scroll_moonstone1_locked {
   background-image: url(spritesmith4.png);
-  background-position: -2054px -676px;
+  background-position: -2110px -1624px;
   width: 48px;
   height: 51px;
 }
 .inventory_quest_scroll_moonstone2 {
   background-image: url(spritesmith4.png);
-  background-position: -2054px -728px;
+  background-position: -1963px -1676px;
   width: 48px;
   height: 51px;
 }
 .inventory_quest_scroll_moonstone2_locked {
   background-image: url(spritesmith4.png);
-  background-position: -2054px -780px;
+  background-position: -2012px -1676px;
   width: 48px;
   height: 51px;
 }
 .inventory_quest_scroll_moonstone3 {
   background-image: url(spritesmith4.png);
-  background-position: -2054px -832px;
+  background-position: -2061px -1676px;
   width: 48px;
   height: 51px;
 }
 .inventory_quest_scroll_moonstone3_locked {
   background-image: url(spritesmith4.png);
-  background-position: -2054px -884px;
+  background-position: -2110px -1676px;
   width: 48px;
   height: 51px;
 }
 .inventory_quest_scroll_octopus {
   background-image: url(spritesmith4.png);
-  background-position: -2054px -936px;
+  background-position: -1963px -1728px;
   width: 48px;
   height: 51px;
 }
 .inventory_quest_scroll_owl {
   background-image: url(spritesmith4.png);
-  background-position: -2054px -988px;
+  background-position: -2012px -1728px;
   width: 48px;
   height: 51px;
 }
 .inventory_quest_scroll_penguin {
   background-image: url(spritesmith4.png);
-  background-position: -2054px -1040px;
+  background-position: -2061px -1728px;
   width: 48px;
   height: 51px;
 }
 .inventory_quest_scroll_rat {
   background-image: url(spritesmith4.png);
-  background-position: -2054px -1092px;
+  background-position: -2110px -1728px;
   width: 48px;
   height: 51px;
 }
 .inventory_quest_scroll_rock {
   background-image: url(spritesmith4.png);
-  background-position: -2054px -1144px;
+  background-position: -1963px -1780px;
   width: 48px;
   height: 51px;
 }
 .inventory_quest_scroll_rooster {
   background-image: url(spritesmith4.png);
-  background-position: -2054px -1196px;
+  background-position: -2012px -1780px;
   width: 48px;
   height: 51px;
 }
 .inventory_quest_scroll_sheep {
   background-image: url(spritesmith4.png);
-  background-position: -2054px -1248px;
+  background-position: -2061px -1780px;
   width: 48px;
   height: 51px;
 }
 .inventory_quest_scroll_slime {
   background-image: url(spritesmith4.png);
-  background-position: -2054px -1300px;
+  background-position: -2110px -1780px;
   width: 48px;
   height: 51px;
 }
 .inventory_quest_scroll_spider {
   background-image: url(spritesmith4.png);
-  background-position: -2054px -1352px;
+  background-position: -1963px -1832px;
   width: 48px;
   height: 51px;
 }
 .inventory_quest_scroll_trex {
   background-image: url(spritesmith4.png);
-  background-position: -2054px -1404px;
+  background-position: -2012px -1832px;
   width: 48px;
   height: 51px;
 }
 .inventory_quest_scroll_trex_undead {
   background-image: url(spritesmith4.png);
-  background-position: -2054px -1456px;
+  background-position: -2061px -1832px;
   width: 48px;
   height: 51px;
 }
 .inventory_quest_scroll_vice1 {
   background-image: url(spritesmith4.png);
-  background-position: -2054px -1508px;
+  background-position: -2110px -1832px;
   width: 48px;
   height: 51px;
 }
 .inventory_quest_scroll_vice1_locked {
   background-image: url(spritesmith4.png);
-  background-position: -2054px -1560px;
+  background-position: -1903px -640px;
   width: 48px;
   height: 51px;
 }
 .inventory_quest_scroll_vice2 {
   background-image: url(spritesmith4.png);
-  background-position: -2054px -1612px;
+  background-position: -1903px -692px;
   width: 48px;
   height: 51px;
 }
 .inventory_quest_scroll_vice2_locked {
   background-image: url(spritesmith4.png);
-  background-position: -2054px -1664px;
+  background-position: -1462px -1220px;
   width: 48px;
   height: 51px;
 }
 .inventory_quest_scroll_vice3 {
   background-image: url(spritesmith4.png);
-  background-position: -2054px -1716px;
+  background-position: -1511px -1220px;
   width: 48px;
   height: 51px;
 }
 .inventory_quest_scroll_vice3_locked {
   background-image: url(spritesmith4.png);
-  background-position: -2054px -1768px;
+  background-position: -1560px -1220px;
   width: 48px;
   height: 51px;
 }
 .inventory_quest_scroll_whale {
   background-image: url(spritesmith4.png);
-  background-position: -2054px -1820px;
+  background-position: -1609px -1220px;
   width: 48px;
   height: 51px;
 }
 .quest_TEMPLATE_FOR_MISSING_IMAGE {
   background-image: url(spritesmith4.png);
-<<<<<<< HEAD
-  background-position: 0px -2124px;
-=======
-  background-position: -1066px -2044px;
->>>>>>> f88c5368
+  background-position: -410px -2125px;
   width: 221px;
   height: 39px;
 }
 .quest_atom1 {
   background-image: url(spritesmith4.png);
-<<<<<<< HEAD
-  background-position: -1462px -338px;
-=======
-  background-position: -1054px -1290px;
->>>>>>> f88c5368
+  background-position: -1462px -489px;
   width: 250px;
   height: 150px;
 }
 .quest_atom2 {
   background-image: url(spritesmith4.png);
-<<<<<<< HEAD
-  background-position: -1652px -791px;
-=======
-  background-position: -196px -1462px;
->>>>>>> f88c5368
+  background-position: -1713px -791px;
   width: 207px;
   height: 138px;
 }
@@ -1938,7 +1542,7 @@
 }
 .quest_basilist {
   background-image: url(spritesmith4.png);
-  background-position: -1462px -791px;
+  background-position: -1713px -640px;
   width: 189px;
   height: 141px;
 }
@@ -1962,37 +1566,25 @@
 }
 .quest_dilatoryDistress1 {
   background-image: url(spritesmith4.png);
-<<<<<<< HEAD
-  background-position: -222px -2124px;
-=======
-  background-position: -1288px -2044px;
->>>>>>> f88c5368
+  background-position: -632px -2125px;
   width: 221px;
   height: 39px;
 }
 .quest_dilatoryDistress1_blueFins {
   background-image: url(spritesmith4.png);
-<<<<<<< HEAD
-  background-position: 0px -2075px;
-=======
-  background-position: -686px -1992px;
->>>>>>> f88c5368
+  background-position: -196px -2073px;
   width: 51px;
   height: 48px;
 }
 .quest_dilatoryDistress1_fireCoral {
   background-image: url(spritesmith4.png);
-  background-position: -392px -2023px;
+  background-position: -1908px -1484px;
   width: 48px;
   height: 51px;
 }
 .quest_dilatoryDistress2 {
   background-image: url(spritesmith4.png);
-<<<<<<< HEAD
-  background-position: -1713px -338px;
-=======
-  background-position: -903px -1290px;
->>>>>>> f88c5368
+  background-position: -1462px -338px;
   width: 150px;
   height: 150px;
 }
@@ -2010,23 +1602,19 @@
 }
 .quest_egg {
   background-image: url(spritesmith4.png);
-<<<<<<< HEAD
-  background-position: -444px -2124px;
-=======
-  background-position: -1510px -2044px;
->>>>>>> f88c5368
+  background-position: -854px -2125px;
   width: 221px;
   height: 39px;
 }
 .quest_egg_plainEgg {
   background-image: url(spritesmith4.png);
-  background-position: -637px -2023px;
+  background-position: -1904px -1841px;
   width: 48px;
   height: 51px;
 }
 .quest_evilsanta {
   background-image: url(spritesmith4.png);
-  background-position: -1821px -933px;
+  background-position: -1821px -1081px;
   width: 118px;
   height: 131px;
 }
@@ -2044,23 +1632,19 @@
 }
 .quest_goldenknight1 {
   background-image: url(spritesmith4.png);
-<<<<<<< HEAD
-  background-position: -666px -2124px;
-=======
-  background-position: -1732px -2044px;
->>>>>>> f88c5368
+  background-position: -1076px -2125px;
   width: 221px;
   height: 39px;
 }
 .quest_goldenknight1_testimony {
   background-image: url(spritesmith4.png);
-  background-position: -882px -2023px;
+  background-position: -1534px -1932px;
   width: 48px;
   height: 51px;
 }
 .quest_goldenknight2 {
   background-image: url(spritesmith4.png);
-  background-position: -1462px -489px;
+  background-position: -1462px -640px;
   width: 250px;
   height: 150px;
 }
@@ -2072,11 +1656,7 @@
 }
 .quest_gryphon {
   background-image: url(spritesmith4.png);
-<<<<<<< HEAD
   background-position: -1245px -359px;
-=======
-  background-position: -223px -1112px;
->>>>>>> f88c5368
   width: 216px;
   height: 177px;
 }
@@ -2094,47 +1674,31 @@
 }
 .quest_kraken {
   background-image: url(spritesmith4.png);
-<<<<<<< HEAD
   background-position: -1245px -537px;
-=======
-  background-position: -1245px -715px;
->>>>>>> f88c5368
   width: 216px;
   height: 177px;
 }
 .quest_moonstone1 {
   background-image: url(spritesmith4.png);
-<<<<<<< HEAD
-  background-position: -888px -2124px;
-=======
-  background-position: -1954px -2044px;
->>>>>>> f88c5368
+  background-position: -1298px -2125px;
   width: 221px;
   height: 39px;
 }
 .quest_moonstone1_moonstone {
   background-image: url(spritesmith4.png);
-  background-position: -2152px -623px;
+  background-position: -2145px -306px;
   width: 30px;
   height: 30px;
 }
 .quest_moonstone2 {
   background-image: url(spritesmith4.png);
-<<<<<<< HEAD
   background-position: 0px -892px;
-=======
-  background-position: 0px -232px;
->>>>>>> f88c5368
   width: 219px;
   height: 219px;
 }
 .quest_moonstone3 {
   background-image: url(spritesmith4.png);
-<<<<<<< HEAD
   background-position: -1025px 0px;
-=======
-  background-position: -220px -672px;
->>>>>>> f88c5368
   width: 219px;
   height: 219px;
 }
@@ -2188,7 +1752,7 @@
 }
 .quest_spider {
   background-image: url(spritesmith4.png);
-  background-position: -1462px -640px;
+  background-position: -1462px -791px;
   width: 250px;
   height: 150px;
 }
@@ -2200,16 +1764,16 @@
 }
 .quest_stressbeast_bailey {
   background-image: url(spritesmith4.png);
+  background-position: -440px -672px;
+  width: 219px;
+  height: 219px;
+}
+.quest_stressbeast_guide {
+  background-image: url(spritesmith4.png);
   background-position: -220px -672px;
   width: 219px;
   height: 219px;
 }
-.quest_stressbeast_guide {
-  background-image: url(spritesmith4.png);
-  background-position: -440px -672px;
-  width: 219px;
-  height: 219px;
-}
 .quest_stressbeast_stables {
   background-image: url(spritesmith4.png);
   background-position: 0px -672px;
@@ -2224,47 +1788,31 @@
 }
 .quest_trex_undead {
   background-image: url(spritesmith4.png);
-<<<<<<< HEAD
   background-position: -494px -1112px;
-=======
-  background-position: -1245px -893px;
->>>>>>> f88c5368
   width: 216px;
   height: 177px;
 }
 .quest_vice1 {
   background-image: url(spritesmith4.png);
-<<<<<<< HEAD
   background-position: -1245px -893px;
-=======
-  background-position: -1245px -359px;
->>>>>>> f88c5368
   width: 216px;
   height: 177px;
 }
 .quest_vice2 {
   background-image: url(spritesmith4.png);
-<<<<<<< HEAD
-  background-position: -1156px -2124px;
-=======
-  background-position: -46px -2085px;
->>>>>>> f88c5368
+  background-position: -1566px -2125px;
   width: 221px;
   height: 39px;
 }
 .quest_vice2_lightCrystal {
   background-image: url(spritesmith4.png);
-<<<<<<< HEAD
   background-position: -1368px -1071px;
-=======
-  background-position: -2004px -1495px;
->>>>>>> f88c5368
   width: 40px;
   height: 40px;
 }
 .quest_vice3 {
   background-image: url(spritesmith4.png);
-  background-position: -1245px -537px;
+  background-position: -1245px -715px;
   width: 216px;
   height: 177px;
 }
@@ -2276,1001 +1824,751 @@
 }
 .shop_copper {
   background-image: url(spritesmith4.png);
-  background-position: -2152px -681px;
+  background-position: -2145px -248px;
   width: 32px;
   height: 22px;
 }
 .shop_eyes {
   background-image: url(spritesmith4.png);
-  background-position: -617px -2075px;
+  background-position: -784px -2073px;
   width: 40px;
   height: 40px;
 }
 .shop_gold {
   background-image: url(spritesmith4.png);
-<<<<<<< HEAD
-  background-position: -2152px -727px;
-=======
-  background-position: -1897px -1781px;
->>>>>>> f88c5368
+  background-position: -2145px -364px;
   width: 32px;
   height: 22px;
 }
 .shop_opaquePotion {
   background-image: url(spritesmith4.png);
-<<<<<<< HEAD
-  background-position: -1245px -1071px;
-=======
-  background-position: -2004px -1339px;
->>>>>>> f88c5368
+  background-position: -1921px -832px;
   width: 40px;
   height: 40px;
 }
 .shop_potion {
   background-image: url(spritesmith4.png);
-<<<<<<< HEAD
-  background-position: -1911px -595px;
-=======
-  background-position: -2004px -1287px;
->>>>>>> f88c5368
+  background-position: -1921px -791px;
   width: 40px;
   height: 40px;
 }
 .shop_reroll {
   background-image: url(spritesmith4.png);
-<<<<<<< HEAD
-  background-position: -1870px -595px;
-=======
-  background-position: -2004px -1235px;
->>>>>>> f88c5368
+  background-position: -1921px -420px;
   width: 40px;
   height: 40px;
 }
 .shop_seafoam {
   background-image: url(spritesmith4.png);
-<<<<<<< HEAD
-  background-position: -2152px -524px;
-=======
-  background-position: -2007px -1599px;
->>>>>>> f88c5368
+  background-position: -2145px -273px;
   width: 32px;
   height: 32px;
 }
 .shop_shinySeed {
   background-image: url(spritesmith4.png);
-  background-position: -2152px -491px;
+  background-position: -2145px -215px;
   width: 32px;
   height: 32px;
 }
 .shop_silver {
   background-image: url(spritesmith4.png);
-<<<<<<< HEAD
-  background-position: -2152px -704px;
-=======
-  background-position: -1864px -1781px;
->>>>>>> f88c5368
+  background-position: -2145px -387px;
   width: 32px;
   height: 22px;
 }
 .shop_snowball {
   background-image: url(spritesmith4.png);
-<<<<<<< HEAD
-  background-position: -2152px -557px;
-=======
-  background-position: -2007px -1651px;
->>>>>>> f88c5368
+  background-position: -2144px -131px;
   width: 32px;
   height: 32px;
 }
 .shop_spookDust {
   background-image: url(spritesmith4.png);
-<<<<<<< HEAD
-  background-position: -2152px -590px;
-=======
-  background-position: -2007px -1703px;
->>>>>>> f88c5368
+  background-position: -2145px -182px;
   width: 32px;
   height: 32px;
 }
 .Pet_Egg_BearCub {
   background-image: url(spritesmith4.png);
-<<<<<<< HEAD
-  background-position: -2103px -936px;
-=======
-  background-position: -751px -567px;
->>>>>>> f88c5368
+  background-position: -1430px -2021px;
   width: 48px;
   height: 51px;
 }
 .Pet_Egg_Bunny {
   background-image: url(spritesmith4.png);
-<<<<<<< HEAD
-  background-position: -2103px -988px;
-=======
-  background-position: -971px -787px;
->>>>>>> f88c5368
+  background-position: -1479px -2021px;
   width: 48px;
   height: 51px;
 }
 .Pet_Egg_Cactus {
   background-image: url(spritesmith4.png);
-<<<<<<< HEAD
-  background-position: -2103px -1040px;
-=======
-  background-position: -1696px -1601px;
->>>>>>> f88c5368
+  background-position: -1528px -2021px;
   width: 48px;
   height: 51px;
 }
 .Pet_Egg_Cheetah {
   background-image: url(spritesmith4.png);
-<<<<<<< HEAD
-  background-position: -2103px -1092px;
-=======
-  background-position: -1696px -1653px;
->>>>>>> f88c5368
+  background-position: -1577px -2021px;
   width: 48px;
   height: 51px;
 }
 .Pet_Egg_Cuttlefish {
   background-image: url(spritesmith4.png);
-<<<<<<< HEAD
-  background-position: -2103px -1144px;
-=======
-  background-position: -1939px -1901px;
->>>>>>> f88c5368
+  background-position: -1626px -2021px;
   width: 48px;
   height: 51px;
 }
 .Pet_Egg_Deer {
   background-image: url(spritesmith4.png);
-<<<<<<< HEAD
-  background-position: -2103px -1196px;
-=======
-  background-position: -1988px -1901px;
->>>>>>> f88c5368
+  background-position: -1675px -2021px;
   width: 48px;
   height: 51px;
 }
 .Pet_Egg_Dragon {
   background-image: url(spritesmith4.png);
-<<<<<<< HEAD
-  background-position: -2103px -1248px;
-=======
-  background-position: 0px -1992px;
->>>>>>> f88c5368
+  background-position: -1724px -2021px;
   width: 48px;
   height: 51px;
 }
 .Pet_Egg_Egg {
   background-image: url(spritesmith4.png);
-<<<<<<< HEAD
-  background-position: -2103px -1300px;
-=======
-  background-position: -49px -1992px;
->>>>>>> f88c5368
+  background-position: -1773px -2021px;
   width: 48px;
   height: 51px;
 }
 .Pet_Egg_FlyingPig {
   background-image: url(spritesmith4.png);
-<<<<<<< HEAD
-  background-position: -2103px -1352px;
-=======
-  background-position: -98px -1992px;
->>>>>>> f88c5368
+  background-position: -1822px -2021px;
   width: 48px;
   height: 51px;
 }
 .Pet_Egg_Fox {
   background-image: url(spritesmith4.png);
-<<<<<<< HEAD
-  background-position: -2103px -1404px;
-=======
-  background-position: -147px -1992px;
->>>>>>> f88c5368
+  background-position: -1871px -2021px;
   width: 48px;
   height: 51px;
 }
 .Pet_Egg_Gryphon {
   background-image: url(spritesmith4.png);
-<<<<<<< HEAD
-  background-position: -2103px -1456px;
-=======
-  background-position: -196px -1992px;
->>>>>>> f88c5368
+  background-position: -1920px -2021px;
   width: 48px;
   height: 51px;
 }
 .Pet_Egg_Hedgehog {
   background-image: url(spritesmith4.png);
-<<<<<<< HEAD
-  background-position: -2103px -1508px;
-=======
-  background-position: -245px -1992px;
->>>>>>> f88c5368
+  background-position: -1969px -2021px;
   width: 48px;
   height: 51px;
 }
 .Pet_Egg_LionCub {
   background-image: url(spritesmith4.png);
-<<<<<<< HEAD
-  background-position: -2103px -1560px;
-=======
-  background-position: -294px -1992px;
->>>>>>> f88c5368
+  background-position: -2018px -2021px;
   width: 48px;
   height: 51px;
 }
 .Pet_Egg_Octopus {
   background-image: url(spritesmith4.png);
-<<<<<<< HEAD
-  background-position: -2103px -1612px;
-=======
-  background-position: -343px -1992px;
->>>>>>> f88c5368
+  background-position: -2067px -2021px;
   width: 48px;
   height: 51px;
 }
 .Pet_Egg_Owl {
   background-image: url(spritesmith4.png);
-<<<<<<< HEAD
-  background-position: -2103px -1664px;
-=======
-  background-position: -392px -1992px;
->>>>>>> f88c5368
+  background-position: -2116px -2021px;
   width: 48px;
   height: 51px;
 }
 .Pet_Egg_PandaCub {
   background-image: url(spritesmith4.png);
-<<<<<<< HEAD
-  background-position: -2103px -1716px;
-=======
-  background-position: -441px -1992px;
->>>>>>> f88c5368
+  background-position: 0px -2073px;
   width: 48px;
   height: 51px;
 }
 .Pet_Egg_Parrot {
   background-image: url(spritesmith4.png);
-<<<<<<< HEAD
-  background-position: -2103px -1768px;
-=======
-  background-position: -490px -1992px;
->>>>>>> f88c5368
+  background-position: -49px -2073px;
   width: 48px;
   height: 51px;
 }
 .Pet_Egg_Penguin {
   background-image: url(spritesmith4.png);
-<<<<<<< HEAD
-  background-position: -2103px -1820px;
-=======
-  background-position: -539px -1992px;
->>>>>>> f88c5368
+  background-position: -98px -2073px;
   width: 48px;
   height: 51px;
 }
 .Pet_Egg_PolarBear {
   background-image: url(spritesmith4.png);
-<<<<<<< HEAD
-  background-position: -2103px -1872px;
-=======
-  background-position: -588px -1992px;
->>>>>>> f88c5368
+  background-position: -147px -2073px;
   width: 48px;
   height: 51px;
 }
 .Pet_Egg_Rat {
   background-image: url(spritesmith4.png);
-<<<<<<< HEAD
-  background-position: -2103px -1924px;
-=======
-  background-position: -637px -1992px;
->>>>>>> f88c5368
+  background-position: -1381px -2021px;
   width: 48px;
   height: 51px;
 }
 .Pet_Egg_Rock {
   background-image: url(spritesmith4.png);
-<<<<<<< HEAD
-  background-position: -2103px -884px;
-=======
-  background-position: -709px -380px;
->>>>>>> f88c5368
+  background-position: -1332px -2021px;
   width: 48px;
   height: 51px;
 }
 .Pet_Egg_Rooster {
   background-image: url(spritesmith4.png);
-<<<<<<< HEAD
-  background-position: -2103px -832px;
-=======
-  background-position: -660px -380px;
->>>>>>> f88c5368
+  background-position: -1283px -2021px;
   width: 48px;
   height: 51px;
 }
 .Pet_Egg_Seahorse {
   background-image: url(spritesmith4.png);
-<<<<<<< HEAD
-  background-position: -2103px -780px;
-=======
-  background-position: -1568px -1309px;
->>>>>>> f88c5368
+  background-position: -1234px -2021px;
   width: 48px;
   height: 51px;
 }
 .Pet_Egg_Sheep {
   background-image: url(spritesmith4.png);
-<<<<<<< HEAD
-  background-position: -2103px -728px;
-=======
-  background-position: -1568px -1257px;
->>>>>>> f88c5368
+  background-position: -1185px -2021px;
   width: 48px;
   height: 51px;
 }
 .Pet_Egg_Slime {
   background-image: url(spritesmith4.png);
-<<<<<<< HEAD
-  background-position: -2103px -676px;
-=======
-  background-position: -1568px -1194px;
->>>>>>> f88c5368
+  background-position: -1136px -2021px;
   width: 48px;
   height: 51px;
 }
 .Pet_Egg_Spider {
   background-image: url(spritesmith4.png);
-<<<<<<< HEAD
-  background-position: -2103px -624px;
-=======
-  background-position: -1568px -1142px;
->>>>>>> f88c5368
+  background-position: -1087px -2021px;
   width: 48px;
   height: 51px;
 }
 .Pet_Egg_TRex {
   background-image: url(spritesmith4.png);
-<<<<<<< HEAD
-  background-position: -2103px -572px;
-=======
-  background-position: -1568px -1079px;
->>>>>>> f88c5368
+  background-position: -1038px -2021px;
   width: 48px;
   height: 51px;
 }
 .Pet_Egg_TigerCub {
   background-image: url(spritesmith4.png);
-<<<<<<< HEAD
-  background-position: -2103px -520px;
-=======
-  background-position: -1568px -1027px;
->>>>>>> f88c5368
+  background-position: -989px -2021px;
   width: 48px;
   height: 51px;
 }
 .Pet_Egg_Whale {
   background-image: url(spritesmith4.png);
-<<<<<<< HEAD
-  background-position: -2103px -416px;
-=======
-  background-position: -1568px -912px;
->>>>>>> f88c5368
+  background-position: -891px -2021px;
   width: 48px;
   height: 51px;
 }
 .Pet_Egg_Wolf {
   background-image: url(spritesmith4.png);
-<<<<<<< HEAD
-  background-position: -2103px -364px;
-=======
-  background-position: -1568px -849px;
->>>>>>> f88c5368
+  background-position: -842px -2021px;
   width: 48px;
   height: 51px;
 }
 .Pet_Food_Cake_Base {
   background-image: url(spritesmith4.png);
-<<<<<<< HEAD
-  background-position: -980px -832px;
-=======
-  background-position: -1285px -1992px;
->>>>>>> f88c5368
+  background-position: -980px -787px;
   width: 43px;
   height: 43px;
 }
 .Pet_Food_Cake_CottonCandyBlue {
   background-image: url(spritesmith4.png);
-<<<<<<< HEAD
-  background-position: -2054px -1976px;
-=======
-  background-position: -1019px -1992px;
->>>>>>> f88c5368
+  background-position: -2137px -1306px;
   width: 42px;
   height: 44px;
 }
 .Pet_Food_Cake_CottonCandyPink {
   background-image: url(spritesmith4.png);
-<<<<<<< HEAD
-  background-position: -2103px -2024px;
-=======
-  background-position: -975px -1992px;
->>>>>>> f88c5368
+  background-position: -2137px -1251px;
   width: 43px;
   height: 45px;
 }
 .Pet_Food_Cake_Desert {
   background-image: url(spritesmith4.png);
-<<<<<<< HEAD
-  background-position: -760px -612px;
-=======
-  background-position: -1150px -1992px;
->>>>>>> f88c5368
+  background-position: -760px -567px;
   width: 43px;
   height: 44px;
 }
 .Pet_Food_Cake_Golden {
   background-image: url(spritesmith4.png);
-<<<<<<< HEAD
-  background-position: -1916px -1886px;
-=======
-  background-position: -1329px -1992px;
->>>>>>> f88c5368
+  background-position: -980px -831px;
   width: 43px;
   height: 42px;
 }
 .Pet_Food_Cake_Red {
   background-image: url(spritesmith4.png);
-<<<<<<< HEAD
-  background-position: -2006px -1481px;
-=======
-  background-position: -1062px -1992px;
->>>>>>> f88c5368
+  background-position: -2079px -1884px;
   width: 43px;
   height: 44px;
 }
 .Pet_Food_Cake_Shade {
   background-image: url(spritesmith4.png);
-<<<<<<< HEAD
-  background-position: -760px -567px;
-=======
-  background-position: -1106px -1992px;
->>>>>>> f88c5368
+  background-position: -2123px -1884px;
   width: 43px;
   height: 44px;
 }
 .Pet_Food_Cake_Skeleton {
   background-image: url(spritesmith4.png);
-  background-position: -2103px -1976px;
+  background-position: -2137px -1196px;
   width: 42px;
   height: 47px;
 }
 .Pet_Food_Cake_White {
   background-image: url(spritesmith4.png);
-<<<<<<< HEAD
-  background-position: -980px -787px;
-=======
-  background-position: -1194px -1992px;
->>>>>>> f88c5368
+  background-position: -760px -612px;
   width: 44px;
   height: 44px;
 }
 .Pet_Food_Cake_Zombie {
   background-image: url(spritesmith4.png);
-<<<<<<< HEAD
-  background-position: -1916px -1841px;
-=======
-  background-position: -1239px -1992px;
->>>>>>> f88c5368
+  background-position: -369px -2073px;
   width: 45px;
   height: 44px;
 }
 .Pet_Food_Candy_Base {
   background-image: url(spritesmith4.png);
-<<<<<<< HEAD
-  background-position: -2103px -312px;
-=======
-  background-position: -1568px -797px;
->>>>>>> f88c5368
+  background-position: -793px -2021px;
   width: 48px;
   height: 51px;
 }
 .Pet_Food_Candy_CottonCandyBlue {
   background-image: url(spritesmith4.png);
-<<<<<<< HEAD
-  background-position: -2103px -260px;
-=======
-  background-position: -1598px -604px;
->>>>>>> f88c5368
+  background-position: -744px -2021px;
   width: 48px;
   height: 51px;
 }
 .Pet_Food_Candy_CottonCandyPink {
   background-image: url(spritesmith4.png);
-<<<<<<< HEAD
-  background-position: -2103px -208px;
-=======
-  background-position: -1598px -552px;
->>>>>>> f88c5368
+  background-position: -695px -2021px;
   width: 48px;
   height: 51px;
 }
 .Pet_Food_Candy_Desert {
   background-image: url(spritesmith4.png);
-<<<<<<< HEAD
-  background-position: -2103px -156px;
-=======
-  background-position: -1581px -472px;
->>>>>>> f88c5368
+  background-position: -646px -2021px;
   width: 48px;
   height: 51px;
 }
 .Pet_Food_Candy_Golden {
   background-image: url(spritesmith4.png);
-<<<<<<< HEAD
-  background-position: -2103px -52px;
-=======
-  background-position: -1864px -1729px;
->>>>>>> f88c5368
+  background-position: -548px -2021px;
   width: 48px;
   height: 51px;
 }
 .Pet_Food_Candy_Red {
   background-image: url(spritesmith4.png);
-<<<<<<< HEAD
-  background-position: -2103px 0px;
-=======
-  background-position: -1955px -1807px;
->>>>>>> f88c5368
+  background-position: -499px -2021px;
   width: 48px;
   height: 51px;
 }
 .Pet_Food_Candy_Shade {
   background-image: url(spritesmith4.png);
-<<<<<<< HEAD
-  background-position: -2018px -2023px;
-=======
-  background-position: -1955px -1755px;
->>>>>>> f88c5368
+  background-position: -450px -2021px;
   width: 48px;
   height: 51px;
 }
 .Pet_Food_Candy_Skeleton {
   background-image: url(spritesmith4.png);
-  background-position: -1274px -2023px;
+  background-position: -1926px -1932px;
   width: 48px;
   height: 51px;
 }
 .Pet_Food_Candy_White {
   background-image: url(spritesmith4.png);
-  background-position: -1225px -2023px;
+  background-position: -1877px -1932px;
   width: 48px;
   height: 51px;
 }
 .Pet_Food_Candy_Zombie {
   background-image: url(spritesmith4.png);
-  background-position: -833px -2023px;
+  background-position: -1485px -1932px;
   width: 48px;
   height: 51px;
 }
 .Pet_Food_Chocolate {
   background-image: url(spritesmith4.png);
-  background-position: -735px -2023px;
+  background-position: -1338px -1932px;
   width: 48px;
   height: 51px;
 }
 .Pet_Food_CottonCandyBlue {
   background-image: url(spritesmith4.png);
-  background-position: -588px -2023px;
+  background-position: -1855px -1841px;
   width: 48px;
   height: 51px;
 }
 .Pet_Food_CottonCandyPink {
   background-image: url(spritesmith4.png);
-  background-position: -343px -2023px;
+  background-position: -1908px -1432px;
   width: 48px;
   height: 51px;
 }
 .Pet_Food_Fish {
   background-image: url(spritesmith4.png);
-  background-position: -294px -2023px;
+  background-position: -1398px -1227px;
   width: 48px;
   height: 51px;
 }
 .Pet_Food_Honey {
   background-image: url(spritesmith4.png);
-  background-position: -98px -2023px;
+  background-position: -1805px -1220px;
   width: 48px;
   height: 51px;
 }
 .Pet_Food_Meat {
   background-image: url(spritesmith4.png);
-  background-position: -2054px -1924px;
+  background-position: -1658px -1220px;
   width: 48px;
   height: 51px;
 }
 .Pet_Food_Milk {
   background-image: url(spritesmith4.png);
-  background-position: -2054px -1872px;
+  background-position: -2061px -1468px;
   width: 48px;
   height: 51px;
 }
 .Pet_Food_Potatoe {
   background-image: url(spritesmith4.png);
-  background-position: -2054px -52px;
+  background-position: -751px -356px;
   width: 48px;
   height: 51px;
 }
 .Pet_Food_RottenMeat {
   background-image: url(spritesmith4.png);
-  background-position: -147px -2023px;
+  background-position: -1756px -1220px;
   width: 48px;
   height: 51px;
 }
 .Pet_Food_Saddle {
   background-image: url(spritesmith4.png);
-  background-position: -49px -2023px;
+  background-position: -1854px -1220px;
   width: 48px;
   height: 51px;
 }
 .Pet_Food_Strawberry {
   background-image: url(spritesmith4.png);
-  background-position: 0px -2023px;
+  background-position: -1349px -1227px;
   width: 48px;
   height: 51px;
 }
 .Mount_Body_BearCub-Base {
   background-image: url(spritesmith4.png);
+  background-position: -424px -1538px;
+  width: 105px;
+  height: 105px;
+}
+.Mount_Body_BearCub-CottonCandyBlue {
+  background-image: url(spritesmith4.png);
+  background-position: -318px -1538px;
+  width: 105px;
+  height: 105px;
+}
+.Mount_Body_BearCub-CottonCandyPink {
+  background-image: url(spritesmith4.png);
+  background-position: -212px -1538px;
+  width: 105px;
+  height: 105px;
+}
+.Mount_Body_BearCub-Desert {
+  background-image: url(spritesmith4.png);
+  background-position: -106px -1538px;
+  width: 105px;
+  height: 105px;
+}
+.Mount_Body_BearCub-Golden {
+  background-image: url(spritesmith4.png);
+  background-position: 0px -1538px;
+  width: 105px;
+  height: 105px;
+}
+.Mount_Body_BearCub-Polar {
+  background-image: url(spritesmith4.png);
+  background-position: -1802px -1432px;
+  width: 105px;
+  height: 105px;
+}
+.Mount_Body_BearCub-Red {
+  background-image: url(spritesmith4.png);
+  background-position: -1696px -1432px;
+  width: 105px;
+  height: 105px;
+}
+.Mount_Body_BearCub-Shade {
+  background-image: url(spritesmith4.png);
+  background-position: -1590px -1432px;
+  width: 105px;
+  height: 105px;
+}
+.Mount_Body_BearCub-Skeleton {
+  background-image: url(spritesmith4.png);
+  background-position: -1484px -1432px;
+  width: 105px;
+  height: 105px;
+}
+.Mount_Body_BearCub-White {
+  background-image: url(spritesmith4.png);
+  background-position: -1378px -1432px;
+  width: 105px;
+  height: 105px;
+}
+.Mount_Body_BearCub-Zombie {
+  background-image: url(spritesmith4.png);
+  background-position: -1272px -1432px;
+  width: 105px;
+  height: 105px;
+}
+.Mount_Body_Bunny-Base {
+  background-image: url(spritesmith4.png);
+  background-position: -1166px -1432px;
+  width: 105px;
+  height: 105px;
+}
+.Mount_Body_Bunny-CottonCandyBlue {
+  background-image: url(spritesmith4.png);
+  background-position: -1060px -1432px;
+  width: 105px;
+  height: 105px;
+}
+.Mount_Body_Bunny-CottonCandyPink {
+  background-image: url(spritesmith4.png);
+  background-position: -954px -1432px;
+  width: 105px;
+  height: 105px;
+}
+.Mount_Body_Bunny-Desert {
+  background-image: url(spritesmith4.png);
+  background-position: -848px -1432px;
+  width: 105px;
+  height: 105px;
+}
+.Mount_Body_Bunny-Golden {
+  background-image: url(spritesmith4.png);
+  background-position: -742px -1432px;
+  width: 105px;
+  height: 105px;
+}
+.Mount_Body_Bunny-Red {
+  background-image: url(spritesmith4.png);
+  background-position: -636px -1432px;
+  width: 105px;
+  height: 105px;
+}
+.Mount_Body_Bunny-Shade {
+  background-image: url(spritesmith4.png);
+  background-position: -530px -1432px;
+  width: 105px;
+  height: 105px;
+}
+.Mount_Body_Bunny-Skeleton {
+  background-image: url(spritesmith4.png);
+  background-position: -424px -1432px;
+  width: 105px;
+  height: 105px;
+}
+.Mount_Body_Bunny-White {
+  background-image: url(spritesmith4.png);
+  background-position: -318px -1432px;
+  width: 105px;
+  height: 105px;
+}
+.Mount_Body_Bunny-Zombie {
+  background-image: url(spritesmith4.png);
+  background-position: -212px -1432px;
+  width: 105px;
+  height: 105px;
+}
+.Mount_Body_Cactus-Base {
+  background-image: url(spritesmith4.png);
+  background-position: -106px -1432px;
+  width: 105px;
+  height: 105px;
+}
+.Mount_Body_Cactus-CottonCandyBlue {
+  background-image: url(spritesmith4.png);
+  background-position: 0px -1432px;
+  width: 105px;
+  height: 105px;
+}
+.Mount_Body_Cactus-CottonCandyPink {
+  background-image: url(spritesmith4.png);
+  background-position: -1761px -1293px;
+  width: 105px;
+  height: 105px;
+}
+.Mount_Body_Cactus-Desert {
+  background-image: url(spritesmith4.png);
+  background-position: -1655px -1293px;
+  width: 105px;
+  height: 105px;
+}
+.Mount_Body_Cactus-Golden {
+  background-image: url(spritesmith4.png);
+  background-position: -1549px -1293px;
+  width: 105px;
+  height: 105px;
+}
+.Mount_Body_Cactus-Red {
+  background-image: url(spritesmith4.png);
+  background-position: -1443px -1293px;
+  width: 105px;
+  height: 105px;
+}
+.Mount_Body_Cactus-Shade {
+  background-image: url(spritesmith4.png);
+  background-position: -1337px -1293px;
+  width: 105px;
+  height: 105px;
+}
+.Mount_Body_Cactus-Skeleton {
+  background-image: url(spritesmith4.png);
+  background-position: -1231px -1293px;
+  width: 105px;
+  height: 105px;
+}
+.Mount_Body_Cactus-White {
+  background-image: url(spritesmith4.png);
+  background-position: -1125px -1293px;
+  width: 105px;
+  height: 105px;
+}
+.Mount_Body_Cactus-Zombie {
+  background-image: url(spritesmith4.png);
+  background-position: 0px -1644px;
+  width: 105px;
+  height: 105px;
+}
+.Mount_Body_Cheetah-Base {
+  background-image: url(spritesmith4.png);
+  background-position: -1802px -1538px;
+  width: 105px;
+  height: 105px;
+}
+.Mount_Body_Cheetah-CottonCandyBlue {
+  background-image: url(spritesmith4.png);
+  background-position: -1696px -1538px;
+  width: 105px;
+  height: 105px;
+}
+.Mount_Body_Cheetah-CottonCandyPink {
+  background-image: url(spritesmith4.png);
+  background-position: -1484px -1538px;
+  width: 105px;
+  height: 105px;
+}
+.Mount_Body_Cheetah-Desert {
+  background-image: url(spritesmith4.png);
+  background-position: -1378px -1538px;
+  width: 105px;
+  height: 105px;
+}
+.Mount_Body_Cheetah-Golden {
+  background-image: url(spritesmith4.png);
+  background-position: -1166px -1538px;
+  width: 105px;
+  height: 105px;
+}
+.Mount_Body_Cheetah-Red {
+  background-image: url(spritesmith4.png);
+  background-position: -1060px -1538px;
+  width: 105px;
+  height: 105px;
+}
+.Mount_Body_Cheetah-Shade {
+  background-image: url(spritesmith4.png);
+  background-position: -954px -1538px;
+  width: 105px;
+  height: 105px;
+}
+.Mount_Body_Cheetah-Skeleton {
+  background-image: url(spritesmith4.png);
+  background-position: -848px -1538px;
+  width: 105px;
+  height: 105px;
+}
+.Mount_Body_Cheetah-White {
+  background-image: url(spritesmith4.png);
+  background-position: -742px -1538px;
+  width: 105px;
+  height: 105px;
+}
+.Mount_Body_Cheetah-Zombie {
+  background-image: url(spritesmith4.png);
   background-position: -636px -1538px;
   width: 105px;
   height: 105px;
 }
-.Mount_Body_BearCub-CottonCandyBlue {
+.Mount_Body_Cuttlefish-Base {
+  background-image: url(spritesmith4.png);
+  background-position: -1349px -1112px;
+  width: 105px;
+  height: 114px;
+}
+.Mount_Body_Cuttlefish-CottonCandyBlue {
+  background-image: url(spritesmith4.png);
+  background-position: -269px -1293px;
+  width: 105px;
+  height: 114px;
+}
+.Mount_Body_Cuttlefish-CottonCandyPink {
+  background-image: url(spritesmith4.png);
+  background-position: -1854px -942px;
+  width: 105px;
+  height: 114px;
+}
+.Mount_Body_Cuttlefish-Desert {
+  background-image: url(spritesmith4.png);
+  background-position: -880px -672px;
+  width: 105px;
+  height: 114px;
+}
+.Mount_Body_Cuttlefish-Golden {
+  background-image: url(spritesmith4.png);
+  background-position: -587px -1293px;
+  width: 105px;
+  height: 114px;
+}
+.Mount_Body_Cuttlefish-Red {
+  background-image: url(spritesmith4.png);
+  background-position: -481px -1293px;
+  width: 105px;
+  height: 114px;
+}
+.Mount_Body_Cuttlefish-Shade {
+  background-image: url(spritesmith4.png);
+  background-position: -163px -1293px;
+  width: 105px;
+  height: 114px;
+}
+.Mount_Body_Cuttlefish-Skeleton {
+  background-image: url(spritesmith4.png);
+  background-position: -375px -1293px;
+  width: 105px;
+  height: 114px;
+}
+.Mount_Body_Cuttlefish-White {
+  background-image: url(spritesmith4.png);
+  background-position: -660px -452px;
+  width: 105px;
+  height: 114px;
+}
+.Mount_Body_Cuttlefish-Zombie {
+  background-image: url(spritesmith4.png);
+  background-position: -693px -1293px;
+  width: 105px;
+  height: 114px;
+}
+.Mount_Body_Deer-Base {
+  background-image: url(spritesmith4.png);
+  background-position: -1272px -1538px;
+  width: 105px;
+  height: 105px;
+}
+.Mount_Body_Deer-CottonCandyBlue {
   background-image: url(spritesmith4.png);
   background-position: -530px -1538px;
   width: 105px;
   height: 105px;
-}
-.Mount_Body_BearCub-CottonCandyPink {
-  background-image: url(spritesmith4.png);
-  background-position: -424px -1538px;
-  width: 105px;
-  height: 105px;
-}
-.Mount_Body_BearCub-Desert {
-  background-image: url(spritesmith4.png);
-  background-position: -318px -1538px;
-  width: 105px;
-  height: 105px;
-}
-.Mount_Body_BearCub-Golden {
-  background-image: url(spritesmith4.png);
-  background-position: -212px -1538px;
-  width: 105px;
-  height: 105px;
-}
-.Mount_Body_BearCub-Polar {
-  background-image: url(spritesmith4.png);
-  background-position: -106px -1538px;
-  width: 105px;
-  height: 105px;
-}
-.Mount_Body_BearCub-Red {
-  background-image: url(spritesmith4.png);
-  background-position: 0px -1538px;
-  width: 105px;
-  height: 105px;
-}
-.Mount_Body_BearCub-Shade {
-  background-image: url(spritesmith4.png);
-  background-position: -1802px -1432px;
-  width: 105px;
-  height: 105px;
-}
-.Mount_Body_BearCub-Skeleton {
-  background-image: url(spritesmith4.png);
-  background-position: -1696px -1432px;
-  width: 105px;
-  height: 105px;
-}
-.Mount_Body_BearCub-White {
-  background-image: url(spritesmith4.png);
-  background-position: -1590px -1432px;
-  width: 105px;
-  height: 105px;
-}
-.Mount_Body_BearCub-Zombie {
-  background-image: url(spritesmith4.png);
-  background-position: -1484px -1432px;
-  width: 105px;
-  height: 105px;
-}
-.Mount_Body_Bunny-Base {
-  background-image: url(spritesmith4.png);
-  background-position: -1378px -1432px;
-  width: 105px;
-  height: 105px;
-}
-.Mount_Body_Bunny-CottonCandyBlue {
-  background-image: url(spritesmith4.png);
-  background-position: -1272px -1432px;
-  width: 105px;
-  height: 105px;
-}
-.Mount_Body_Bunny-CottonCandyPink {
-  background-image: url(spritesmith4.png);
-  background-position: -1166px -1432px;
-  width: 105px;
-  height: 105px;
-}
-.Mount_Body_Bunny-Desert {
-  background-image: url(spritesmith4.png);
-  background-position: -1060px -1432px;
-  width: 105px;
-  height: 105px;
-}
-.Mount_Body_Bunny-Golden {
-  background-image: url(spritesmith4.png);
-  background-position: -954px -1432px;
-  width: 105px;
-  height: 105px;
-}
-.Mount_Body_Bunny-Red {
-  background-image: url(spritesmith4.png);
-  background-position: -848px -1432px;
-  width: 105px;
-  height: 105px;
-}
-.Mount_Body_Bunny-Shade {
-  background-image: url(spritesmith4.png);
-  background-position: -742px -1432px;
-  width: 105px;
-  height: 105px;
-}
-.Mount_Body_Bunny-Skeleton {
-  background-image: url(spritesmith4.png);
-  background-position: -636px -1432px;
-  width: 105px;
-  height: 105px;
-}
-.Mount_Body_Bunny-White {
-  background-image: url(spritesmith4.png);
-  background-position: -530px -1432px;
-  width: 105px;
-  height: 105px;
-}
-.Mount_Body_Bunny-Zombie {
-  background-image: url(spritesmith4.png);
-  background-position: -424px -1432px;
-  width: 105px;
-  height: 105px;
-}
-.Mount_Body_Cactus-Base {
-  background-image: url(spritesmith4.png);
-  background-position: -318px -1432px;
-  width: 105px;
-  height: 105px;
-}
-.Mount_Body_Cactus-CottonCandyBlue {
-  background-image: url(spritesmith4.png);
-  background-position: -212px -1432px;
-  width: 105px;
-  height: 105px;
-}
-.Mount_Body_Cactus-CottonCandyPink {
-  background-image: url(spritesmith4.png);
-  background-position: -106px -1432px;
-  width: 105px;
-  height: 105px;
-}
-.Mount_Body_Cactus-Desert {
-  background-image: url(spritesmith4.png);
-  background-position: 0px -1432px;
-  width: 105px;
-  height: 105px;
-}
-.Mount_Body_Cactus-Golden {
-  background-image: url(spritesmith4.png);
-  background-position: -1761px -1293px;
-  width: 105px;
-  height: 105px;
-}
-.Mount_Body_Cactus-Red {
-  background-image: url(spritesmith4.png);
-  background-position: -1655px -1293px;
-  width: 105px;
-  height: 105px;
-}
-.Mount_Body_Cactus-Shade {
-  background-image: url(spritesmith4.png);
-  background-position: -1549px -1293px;
-  width: 105px;
-  height: 105px;
-}
-.Mount_Body_Cactus-Skeleton {
-  background-image: url(spritesmith4.png);
-  background-position: -1443px -1293px;
-  width: 105px;
-  height: 105px;
-}
-.Mount_Body_Cactus-White {
-  background-image: url(spritesmith4.png);
-  background-position: -1337px -1293px;
-  width: 105px;
-  height: 105px;
-}
-.Mount_Body_Cactus-Zombie {
-  background-image: url(spritesmith4.png);
-  background-position: -1231px -1293px;
-  width: 105px;
-  height: 105px;
-}
-.Mount_Body_Cheetah-Base {
-  background-image: url(spritesmith4.png);
-  background-position: -1125px -1293px;
-  width: 105px;
-  height: 105px;
-}
-.Mount_Body_Cheetah-CottonCandyBlue {
-  background-image: url(spritesmith4.png);
-  background-position: -1019px -1293px;
-  width: 105px;
-  height: 105px;
-}
-.Mount_Body_Cheetah-CottonCandyPink {
-  background-image: url(spritesmith4.png);
-  background-position: 0px -1644px;
-  width: 105px;
-  height: 105px;
-}
-.Mount_Body_Cheetah-Desert {
-  background-image: url(spritesmith4.png);
-  background-position: -1802px -1538px;
-  width: 105px;
-  height: 105px;
-}
-.Mount_Body_Cheetah-Golden {
-  background-image: url(spritesmith4.png);
-  background-position: -1590px -1538px;
-  width: 105px;
-  height: 105px;
-}
-.Mount_Body_Cheetah-Red {
-  background-image: url(spritesmith4.png);
-  background-position: -1484px -1538px;
-  width: 105px;
-  height: 105px;
-}
-.Mount_Body_Cheetah-Shade {
-  background-image: url(spritesmith4.png);
-  background-position: -1272px -1538px;
-  width: 105px;
-  height: 105px;
-}
-.Mount_Body_Cheetah-Skeleton {
-  background-image: url(spritesmith4.png);
-  background-position: -1166px -1538px;
-  width: 105px;
-  height: 105px;
-}
-.Mount_Body_Cheetah-White {
-  background-image: url(spritesmith4.png);
-  background-position: -1060px -1538px;
-  width: 105px;
-  height: 105px;
-}
-.Mount_Body_Cheetah-Zombie {
-  background-image: url(spritesmith4.png);
-  background-position: -954px -1538px;
-  width: 105px;
-  height: 105px;
-}
-.Mount_Body_Cuttlefish-Base {
-  background-image: url(spritesmith4.png);
-<<<<<<< HEAD
-  background-position: -163px -1293px;
-=======
-  background-position: -796px -1462px;
->>>>>>> f88c5368
-  width: 105px;
-  height: 114px;
-}
-.Mount_Body_Cuttlefish-CottonCandyBlue {
-  background-image: url(spritesmith4.png);
-  background-position: -880px -672px;
-  width: 105px;
-  height: 114px;
-}
-.Mount_Body_Cuttlefish-CottonCandyPink {
-  background-image: url(spritesmith4.png);
-<<<<<<< HEAD
-  background-position: -1349px -1112px;
-=======
-  background-position: -1462px -797px;
->>>>>>> f88c5368
-  width: 105px;
-  height: 114px;
-}
-.Mount_Body_Cuttlefish-Desert {
-  background-image: url(spritesmith4.png);
-<<<<<<< HEAD
-  background-position: -269px -1293px;
-=======
-  background-position: -1462px -1027px;
->>>>>>> f88c5368
-  width: 105px;
-  height: 114px;
-}
-.Mount_Body_Cuttlefish-Golden {
-  background-image: url(spritesmith4.png);
-<<<<<<< HEAD
-  background-position: -481px -1293px;
-=======
-  background-position: -902px -1462px;
->>>>>>> f88c5368
-  width: 105px;
-  height: 114px;
-}
-.Mount_Body_Cuttlefish-Red {
-  background-image: url(spritesmith4.png);
-<<<<<<< HEAD
-  background-position: -1854px -640px;
-=======
-  background-position: -880px -672px;
->>>>>>> f88c5368
-  width: 105px;
-  height: 114px;
-}
-.Mount_Body_Cuttlefish-Shade {
-  background-image: url(spritesmith4.png);
-  background-position: -587px -1293px;
-  width: 105px;
-  height: 114px;
-}
-.Mount_Body_Cuttlefish-Skeleton {
-  background-image: url(spritesmith4.png);
-  background-position: -375px -1293px;
-  width: 105px;
-  height: 114px;
-}
-.Mount_Body_Cuttlefish-White {
-  background-image: url(spritesmith4.png);
-<<<<<<< HEAD
-  background-position: -660px -452px;
-=======
-  background-position: -1462px -912px;
->>>>>>> f88c5368
-  width: 105px;
-  height: 114px;
-}
-.Mount_Body_Cuttlefish-Zombie {
-  background-image: url(spritesmith4.png);
-<<<<<<< HEAD
-  background-position: -1854px -1072px;
-=======
-  background-position: -1462px -1142px;
->>>>>>> f88c5368
-  width: 105px;
-  height: 114px;
-}
-.Mount_Body_Deer-Base {
-  background-image: url(spritesmith4.png);
-  background-position: -848px -1538px;
-  width: 105px;
-  height: 105px;
-}
-.Mount_Body_Deer-CottonCandyBlue {
-  background-image: url(spritesmith4.png);
-  background-position: -1378px -1538px;
-  width: 105px;
-  height: 105px;
-}
-.Mount_Body_Deer-CottonCandyPink {
-  background-image: url(spritesmith4.png);
-  background-position: -742px -1538px;
-  width: 105px;
-  height: 105px;
 }