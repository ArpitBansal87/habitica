--- conflicted
+++ resolved
@@ -1,1670 +1,1038 @@
-<<<<<<< HEAD
+.shop_head_wizard_1 {
+  background-image: url(spritesmith4.png);
+  background-position: -1978px -1394px;
+  width: 40px;
+  height: 40px;
+}
 .shop_head_wizard_2 {
   background-image: url(spritesmith4.png);
-  background-position: -2003px -205px;
+  background-position: -1978px -328px;
   width: 40px;
   height: 40px;
 }
 .shop_head_wizard_3 {
   background-image: url(spritesmith4.png);
-  background-position: -1182px -1921px;
+  background-position: -715px -1924px;
   width: 40px;
   height: 40px;
 }
 .shop_head_wizard_4 {
   background-image: url(spritesmith4.png);
-  background-position: -1141px -1921px;
+  background-position: -1978px -451px;
   width: 40px;
   height: 40px;
 }
 .shop_head_wizard_5 {
   background-image: url(spritesmith4.png);
-  background-position: -1059px -1921px;
+  background-position: -592px -1924px;
   width: 40px;
   height: 40px;
 }
 .headAccessory_special_bearEars {
   background-image: url(spritesmith4.png);
-  background-position: -1745px -1596px;
+  background-position: -819px -1599px;
   width: 90px;
   height: 90px;
 }
 .customize-option.headAccessory_special_bearEars {
   background-image: url(spritesmith4.png);
-  background-position: -1770px -1611px;
+  background-position: -844px -1614px;
   width: 60px;
   height: 60px;
 }
 .headAccessory_special_cactusEars {
   background-image: url(spritesmith4.png);
-  background-position: -289px -1687px;
+  background-position: -1001px -1599px;
   width: 90px;
   height: 90px;
 }
 .customize-option.headAccessory_special_cactusEars {
   background-image: url(spritesmith4.png);
-  background-position: -314px -1702px;
+  background-position: -1026px -1614px;
   width: 60px;
   height: 60px;
 }
 .headAccessory_special_foxEars {
   background-image: url(spritesmith4.png);
-  background-position: -380px -1687px;
+  background-position: -364px -1690px;
   width: 90px;
   height: 90px;
 }
 .customize-option.headAccessory_special_foxEars {
   background-image: url(spritesmith4.png);
-  background-position: -405px -1702px;
+  background-position: -389px -1705px;
   width: 60px;
   height: 60px;
 }
 .headAccessory_special_lionEars {
   background-image: url(spritesmith4.png);
-  background-position: -471px -1687px;
+  background-position: -546px -1690px;
   width: 90px;
   height: 90px;
 }
 .customize-option.headAccessory_special_lionEars {
   background-image: url(spritesmith4.png);
-  background-position: -496px -1702px;
+  background-position: -571px -1705px;
   width: 60px;
   height: 60px;
 }
 .headAccessory_special_pandaEars {
   background-image: url(spritesmith4.png);
-  background-position: -1144px -1687px;
-=======
-.headAccessory_special_pandaEars {
-  background-image: url(spritesmith4.png);
-  background-position: -1191px -1602px;
->>>>>>> 6074774e
+  background-position: -946px -1690px;
   width: 90px;
   height: 90px;
 }
 .customize-option.headAccessory_special_pandaEars {
   background-image: url(spritesmith4.png);
-<<<<<<< HEAD
-  background-position: -1169px -1702px;
-=======
-  background-position: -1216px -1617px;
->>>>>>> 6074774e
+  background-position: -971px -1705px;
   width: 60px;
   height: 60px;
 }
 .headAccessory_special_pigEars {
   background-image: url(spritesmith4.png);
-<<<<<<< HEAD
-  background-position: -1326px -1687px;
-=======
-  background-position: -289px -1693px;
->>>>>>> 6074774e
+  background-position: -1219px -1690px;
   width: 90px;
   height: 90px;
 }
 .customize-option.headAccessory_special_pigEars {
   background-image: url(spritesmith4.png);
-<<<<<<< HEAD
-  background-position: -1351px -1702px;
-=======
-  background-position: -314px -1708px;
->>>>>>> 6074774e
+  background-position: -1244px -1705px;
   width: 60px;
   height: 60px;
 }
 .headAccessory_special_tigerEars {
   background-image: url(spritesmith4.png);
-<<<<<<< HEAD
-  background-position: -1417px -1687px;
-=======
-  background-position: -1282px -1602px;
->>>>>>> 6074774e
+  background-position: -1863px -819px;
   width: 90px;
   height: 90px;
 }
 .customize-option.headAccessory_special_tigerEars {
   background-image: url(spritesmith4.png);
-<<<<<<< HEAD
-  background-position: -1442px -1702px;
-=======
-  background-position: -1307px -1617px;
->>>>>>> 6074774e
+  background-position: -1888px -834px;
   width: 60px;
   height: 60px;
 }
 .headAccessory_special_wolfEars {
   background-image: url(spritesmith4.png);
-<<<<<<< HEAD
-  background-position: -1274px -1596px;
-=======
-  background-position: -1100px -1602px;
->>>>>>> 6074774e
+  background-position: -1863px -728px;
   width: 90px;
   height: 90px;
 }
 .customize-option.headAccessory_special_wolfEars {
   background-image: url(spritesmith4.png);
-<<<<<<< HEAD
-  background-position: -1299px -1611px;
-=======
-  background-position: -1125px -1617px;
->>>>>>> 6074774e
+  background-position: -1888px -743px;
   width: 60px;
   height: 60px;
 }
 .shop_headAccessory_special_bearEars {
   background-image: url(spritesmith4.png);
-<<<<<<< HEAD
-  background-position: -1100px -1921px;
-=======
-  background-position: -1928px -1706px;
->>>>>>> 6074774e
+  background-position: -1978px -492px;
   width: 40px;
   height: 40px;
 }
 .shop_headAccessory_special_cactusEars {
   background-image: url(spritesmith4.png);
-<<<<<<< HEAD
-  background-position: -1223px -1921px;
-=======
-  background-position: -1928px -1747px;
->>>>>>> 6074774e
+  background-position: -961px -1924px;
   width: 40px;
   height: 40px;
 }
 .shop_headAccessory_special_foxEars {
   background-image: url(spritesmith4.png);
-<<<<<<< HEAD
-  background-position: -1954px -1805px;
-=======
-  background-position: -1928px -1829px;
->>>>>>> 6074774e
+  background-position: -1822px -1924px;
   width: 40px;
   height: 40px;
 }
 .shop_headAccessory_special_lionEars {
   background-image: url(spritesmith4.png);
-<<<<<<< HEAD
-  background-position: -649px -1921px;
-=======
-  background-position: -1838px -1784px;
->>>>>>> 6074774e
+  background-position: -1904px -1924px;
   width: 40px;
   height: 40px;
 }
 .shop_headAccessory_special_pandaEars {
   background-image: url(spritesmith4.png);
-<<<<<<< HEAD
-  background-position: -731px -1921px;
-=======
-  background-position: -1928px -1255px;
->>>>>>> 6074774e
+  background-position: -1978px -123px;
   width: 40px;
   height: 40px;
 }
 .shop_headAccessory_special_pigEars {
   background-image: url(spritesmith4.png);
-<<<<<<< HEAD
-  background-position: -895px -1921px;
-=======
-  background-position: -1928px -1337px;
->>>>>>> 6074774e
+  background-position: -1978px -164px;
   width: 40px;
   height: 40px;
 }
 .shop_headAccessory_special_tigerEars {
   background-image: url(spritesmith4.png);
-<<<<<<< HEAD
-  background-position: -936px -1921px;
-=======
-  background-position: -1928px -1501px;
->>>>>>> 6074774e
+  background-position: -1978px -205px;
   width: 40px;
   height: 40px;
 }
 .shop_headAccessory_special_wolfEars {
   background-image: url(spritesmith4.png);
-<<<<<<< HEAD
-  background-position: -977px -1921px;
-=======
-  background-position: -1928px -1542px;
->>>>>>> 6074774e
+  background-position: -1978px -246px;
   width: 40px;
   height: 40px;
 }
 .shield_healer_1 {
   background-image: url(spritesmith4.png);
-<<<<<<< HEAD
+  background-position: -1863px -637px;
+  width: 90px;
+  height: 90px;
+}
+.shield_healer_2 {
+  background-image: url(spritesmith4.png);
+  background-position: -1863px -455px;
+  width: 90px;
+  height: 90px;
+}
+.shield_healer_3 {
+  background-image: url(spritesmith4.png);
   background-position: -1863px -91px;
-=======
-  background-position: -1373px -1602px;
->>>>>>> 6074774e
-  width: 90px;
-  height: 90px;
-}
-.shield_healer_2 {
-  background-image: url(spritesmith4.png);
-<<<<<<< HEAD
-  background-position: -1863px -273px;
-=======
-  background-position: -380px -1693px;
->>>>>>> 6074774e
-  width: 90px;
-  height: 90px;
-}
-.shield_healer_3 {
-  background-image: url(spritesmith4.png);
-<<<<<<< HEAD
-  background-position: -1863px -364px;
-=======
-  background-position: -1144px -1693px;
->>>>>>> 6074774e
   width: 90px;
   height: 90px;
 }
 .shield_healer_4 {
   background-image: url(spritesmith4.png);
-<<<<<<< HEAD
-  background-position: -1863px -455px;
-=======
-  background-position: -1326px -1693px;
->>>>>>> 6074774e
+  background-position: -455px -1690px;
   width: 90px;
   height: 90px;
 }
 .shield_healer_5 {
   background-image: url(spritesmith4.png);
-<<<<<<< HEAD
-  background-position: -1863px -546px;
-=======
-  background-position: -1788px -91px;
->>>>>>> 6074774e
+  background-position: -1183px -1599px;
   width: 90px;
   height: 90px;
 }
 .shield_rogue_0 {
   background-image: url(spritesmith4.png);
-<<<<<<< HEAD
-  background-position: -1863px -637px;
-=======
-  background-position: -1788px -455px;
->>>>>>> 6074774e
+  background-position: -1092px -1599px;
   width: 90px;
   height: 90px;
 }
 .shield_rogue_1 {
   background-image: url(spritesmith4.png);
-<<<<<<< HEAD
-  background-position: 0px -1778px;
-=======
-  background-position: -1559px -1511px;
->>>>>>> 6074774e
+  background-position: -1144px -1405px;
   width: 103px;
   height: 90px;
 }
 .shield_rogue_2 {
   background-image: url(spritesmith4.png);
-<<<<<<< HEAD
-  background-position: -104px -1778px;
-=======
-  background-position: -1663px -1511px;
->>>>>>> 6074774e
+  background-position: -1575px -1405px;
   width: 103px;
   height: 90px;
 }
 .shield_rogue_3 {
   background-image: url(spritesmith4.png);
-<<<<<<< HEAD
-  background-position: -208px -1778px;
-=======
-  background-position: 0px -1602px;
->>>>>>> 6074774e
+  background-position: -1460px -1405px;
   width: 114px;
   height: 90px;
 }
 .shield_rogue_4 {
   background-image: url(spritesmith4.png);
-<<<<<<< HEAD
-  background-position: -323px -1778px;
-=======
-  background-position: -115px -1602px;
->>>>>>> 6074774e
+  background-position: -1363px -1405px;
   width: 96px;
   height: 90px;
 }
 .shield_rogue_5 {
   background-image: url(spritesmith4.png);
-<<<<<<< HEAD
-  background-position: -420px -1778px;
-=======
-  background-position: -212px -1602px;
->>>>>>> 6074774e
+  background-position: -1248px -1405px;
   width: 114px;
   height: 90px;
 }
 .shield_rogue_6 {
   background-image: url(spritesmith4.png);
-<<<<<<< HEAD
-  background-position: -1350px -1399px;
-=======
-  background-position: -327px -1602px;
->>>>>>> 6074774e
+  background-position: -1863px 0px;
   width: 114px;
   height: 90px;
 }
 .shield_special_1 {
   background-image: url(spritesmith4.png);
-<<<<<<< HEAD
-  background-position: -1465px -1399px;
-=======
-  background-position: -442px -1602px;
->>>>>>> 6074774e
+  background-position: -1604px -1690px;
   width: 90px;
   height: 90px;
 }
 .shield_special_goldenknight {
   background-image: url(spritesmith4.png);
-<<<<<<< HEAD
-  background-position: -1556px -1399px;
-=======
-  background-position: -533px -1602px;
->>>>>>> 6074774e
+  background-position: -1492px -1690px;
   width: 111px;
   height: 90px;
 }
 .shield_warrior_1 {
   background-image: url(spritesmith4.png);
-<<<<<<< HEAD
-  background-position: -1668px -1399px;
-=======
-  background-position: -645px -1602px;
->>>>>>> 6074774e
+  background-position: -273px -1690px;
   width: 90px;
   height: 90px;
 }
 .shield_warrior_2 {
   background-image: url(spritesmith4.png);
-<<<<<<< HEAD
-  background-position: -1759px -1399px;
-=======
-  background-position: -736px -1602px;
->>>>>>> 6074774e
+  background-position: -182px -1690px;
   width: 90px;
   height: 90px;
 }
 .shield_warrior_3 {
   background-image: url(spritesmith4.png);
-<<<<<<< HEAD
-  background-position: -1001px -1596px;
-=======
-  background-position: -827px -1602px;
->>>>>>> 6074774e
+  background-position: -91px -1690px;
   width: 90px;
   height: 90px;
 }
 .shield_warrior_4 {
   background-image: url(spritesmith4.png);
-<<<<<<< HEAD
-  background-position: -1092px -1596px;
-=======
-  background-position: -918px -1602px;
->>>>>>> 6074774e
+  background-position: -910px -1599px;
   width: 90px;
   height: 90px;
 }
 .shield_warrior_5 {
   background-image: url(spritesmith4.png);
-<<<<<<< HEAD
-  background-position: -1183px -1596px;
-=======
-  background-position: -1009px -1602px;
->>>>>>> 6074774e
+  background-position: 0px -1690px;
   width: 90px;
   height: 90px;
 }
 .shop_shield_healer_1 {
   background-image: url(spritesmith4.png);
-<<<<<<< HEAD
-  background-position: -1018px -1921px;
-=======
-  background-position: -1928px -1583px;
->>>>>>> 6074774e
+  background-position: -1978px -1353px;
   width: 40px;
   height: 40px;
 }
 .shop_shield_healer_2 {
   background-image: url(spritesmith4.png);
-<<<<<<< HEAD
-  background-position: -2003px -164px;
-=======
-  background-position: -1928px -1624px;
->>>>>>> 6074774e
+  background-position: -1978px -1312px;
   width: 40px;
   height: 40px;
 }
 .shop_shield_healer_3 {
   background-image: url(spritesmith4.png);
-<<<<<<< HEAD
-  background-position: -2003px -123px;
-=======
-  background-position: -1592px -1920px;
->>>>>>> 6074774e
+  background-position: -1978px -1271px;
   width: 40px;
   height: 40px;
 }
 .shop_shield_healer_4 {
   background-image: url(spritesmith4.png);
-<<<<<<< HEAD
-  background-position: -2003px -82px;
-=======
-  background-position: -1551px -1920px;
->>>>>>> 6074774e
+  background-position: -1978px -1230px;
   width: 40px;
   height: 40px;
 }
 .shop_shield_healer_5 {
   background-image: url(spritesmith4.png);
-<<<<<<< HEAD
-  background-position: -2003px -41px;
-=======
-  background-position: -1510px -1920px;
->>>>>>> 6074774e
+  background-position: -1978px -1189px;
   width: 40px;
   height: 40px;
 }
 .shop_shield_rogue_0 {
   background-image: url(spritesmith4.png);
-<<<<<<< HEAD
-  background-position: -2003px 0px;
-=======
-  background-position: -1469px -1920px;
->>>>>>> 6074774e
+  background-position: -1978px -1148px;
   width: 40px;
   height: 40px;
 }
 .shop_shield_rogue_1 {
   background-image: url(spritesmith4.png);
-<<<<<<< HEAD
-  background-position: -1961px -1921px;
-=======
-  background-position: -1428px -1920px;
->>>>>>> 6074774e
+  background-position: -1978px -1107px;
   width: 40px;
   height: 40px;
 }
 .shop_shield_rogue_2 {
   background-image: url(spritesmith4.png);
-<<<<<<< HEAD
-  background-position: -1920px -1921px;
-=======
-  background-position: -1387px -1920px;
->>>>>>> 6074774e
+  background-position: -1978px -1066px;
   width: 40px;
   height: 40px;
 }
 .shop_shield_rogue_3 {
   background-image: url(spritesmith4.png);
-<<<<<<< HEAD
-  background-position: -1879px -1921px;
-=======
-  background-position: -1346px -1920px;
->>>>>>> 6074774e
+  background-position: -1978px -1025px;
   width: 40px;
   height: 40px;
 }
 .shop_shield_rogue_4 {
   background-image: url(spritesmith4.png);
-<<<<<<< HEAD
-  background-position: -1838px -1921px;
-=======
-  background-position: -1305px -1920px;
->>>>>>> 6074774e
+  background-position: -1978px -984px;
   width: 40px;
   height: 40px;
 }
 .shop_shield_rogue_5 {
   background-image: url(spritesmith4.png);
-<<<<<<< HEAD
-  background-position: -1797px -1921px;
-=======
-  background-position: -1264px -1920px;
->>>>>>> 6074774e
+  background-position: -1978px -943px;
   width: 40px;
   height: 40px;
 }
 .shop_shield_rogue_6 {
   background-image: url(spritesmith4.png);
-<<<<<<< HEAD
-  background-position: -1756px -1921px;
-=======
-  background-position: -1223px -1920px;
->>>>>>> 6074774e
+  background-position: -1978px -902px;
   width: 40px;
   height: 40px;
 }
 .shop_shield_special_0 {
   background-image: url(spritesmith4.png);
-<<<<<<< HEAD
-  background-position: -1715px -1921px;
-=======
-  background-position: -1182px -1920px;
->>>>>>> 6074774e
+  background-position: -1978px -861px;
   width: 40px;
   height: 40px;
 }
 .shop_shield_special_1 {
   background-image: url(spritesmith4.png);
-<<<<<<< HEAD
-  background-position: -1674px -1921px;
-=======
-  background-position: -1141px -1920px;
->>>>>>> 6074774e
+  background-position: -1978px -820px;
   width: 40px;
   height: 40px;
 }
 .shop_shield_special_goldenknight {
   background-image: url(spritesmith4.png);
-<<<<<<< HEAD
-  background-position: -1633px -1921px;
-=======
-  background-position: -1100px -1920px;
->>>>>>> 6074774e
+  background-position: -1978px -779px;
   width: 40px;
   height: 40px;
 }
 .shop_shield_warrior_1 {
   background-image: url(spritesmith4.png);
-<<<<<<< HEAD
-  background-position: -1592px -1921px;
-=======
-  background-position: -1059px -1920px;
->>>>>>> 6074774e
+  background-position: -1978px -738px;
   width: 40px;
   height: 40px;
 }
 .shop_shield_warrior_2 {
   background-image: url(spritesmith4.png);
-<<<<<<< HEAD
-  background-position: -1551px -1921px;
-=======
-  background-position: -1018px -1920px;
->>>>>>> 6074774e
+  background-position: -1978px -697px;
   width: 40px;
   height: 40px;
 }
 .shop_shield_warrior_3 {
   background-image: url(spritesmith4.png);
-<<<<<<< HEAD
-  background-position: -1510px -1921px;
-=======
-  background-position: -977px -1920px;
->>>>>>> 6074774e
+  background-position: -1978px -656px;
   width: 40px;
   height: 40px;
 }
 .shop_shield_warrior_4 {
   background-image: url(spritesmith4.png);
-<<<<<<< HEAD
-  background-position: -1469px -1921px;
-=======
-  background-position: -936px -1920px;
->>>>>>> 6074774e
+  background-position: -1978px -615px;
   width: 40px;
   height: 40px;
 }
 .shop_shield_warrior_5 {
   background-image: url(spritesmith4.png);
-<<<<<<< HEAD
-  background-position: -1428px -1921px;
-=======
-  background-position: -895px -1920px;
->>>>>>> 6074774e
+  background-position: -1978px -574px;
   width: 40px;
   height: 40px;
 }
 .shop_weapon_healer_0 {
   background-image: url(spritesmith4.png);
-<<<<<<< HEAD
-  background-position: -1387px -1921px;
-=======
-  background-position: -854px -1920px;
->>>>>>> 6074774e
+  background-position: -1978px -533px;
   width: 40px;
   height: 40px;
 }
 .shop_weapon_healer_1 {
   background-image: url(spritesmith4.png);
-<<<<<<< HEAD
-  background-position: -1346px -1921px;
-=======
-  background-position: -813px -1920px;
->>>>>>> 6074774e
+  background-position: -1781px -1924px;
   width: 40px;
   height: 40px;
 }
 .shop_weapon_healer_2 {
   background-image: url(spritesmith4.png);
-<<<<<<< HEAD
-  background-position: -608px -1921px;
-=======
-  background-position: -772px -1920px;
->>>>>>> 6074774e
+  background-position: -1699px -1924px;
   width: 40px;
   height: 40px;
 }
 .shop_weapon_healer_3 {
   background-image: url(spritesmith4.png);
-<<<<<<< HEAD
-  background-position: -526px -1921px;
-=======
-  background-position: -731px -1920px;
->>>>>>> 6074774e
+  background-position: -1658px -1924px;
   width: 40px;
   height: 40px;
 }
 .shop_weapon_healer_4 {
   background-image: url(spritesmith4.png);
-<<<<<<< HEAD
-  background-position: -485px -1921px;
-=======
-  background-position: -690px -1920px;
->>>>>>> 6074774e
+  background-position: -1617px -1924px;
   width: 40px;
   height: 40px;
 }
 .shop_weapon_healer_5 {
   background-image: url(spritesmith4.png);
-<<<<<<< HEAD
-  background-position: -444px -1921px;
-=======
-  background-position: -649px -1920px;
->>>>>>> 6074774e
+  background-position: -1576px -1924px;
   width: 40px;
   height: 40px;
 }
 .shop_weapon_healer_6 {
   background-image: url(spritesmith4.png);
-<<<<<<< HEAD
-  background-position: -403px -1921px;
-=======
-  background-position: -608px -1920px;
->>>>>>> 6074774e
+  background-position: -1936px -1374px;
   width: 40px;
   height: 40px;
 }
 .shop_weapon_rogue_0 {
   background-image: url(spritesmith4.png);
-<<<<<<< HEAD
-  background-position: -362px -1921px;
-=======
-  background-position: -567px -1920px;
->>>>>>> 6074774e
+  background-position: -1494px -1924px;
   width: 40px;
   height: 40px;
 }
 .shop_weapon_rogue_1 {
   background-image: url(spritesmith4.png);
-<<<<<<< HEAD
-  background-position: -321px -1921px;
-=======
-  background-position: -526px -1920px;
->>>>>>> 6074774e
+  background-position: -1453px -1924px;
   width: 40px;
   height: 40px;
 }
 .shop_weapon_rogue_2 {
   background-image: url(spritesmith4.png);
-<<<<<<< HEAD
-  background-position: -280px -1921px;
-=======
-  background-position: -485px -1920px;
->>>>>>> 6074774e
+  background-position: -1412px -1924px;
   width: 40px;
   height: 40px;
 }
 .shop_weapon_rogue_3 {
   background-image: url(spritesmith4.png);
-<<<<<<< HEAD
-  background-position: -239px -1921px;
-=======
-  background-position: -444px -1920px;
->>>>>>> 6074774e
+  background-position: -1371px -1924px;
   width: 40px;
   height: 40px;
 }
 .shop_weapon_rogue_4 {
   background-image: url(spritesmith4.png);
-<<<<<<< HEAD
-  background-position: -198px -1921px;
-=======
-  background-position: -1928px -1214px;
->>>>>>> 6074774e
+  background-position: -1330px -1924px;
   width: 40px;
   height: 40px;
 }
 .shop_weapon_rogue_5 {
   background-image: url(spritesmith4.png);
-<<<<<<< HEAD
-  background-position: -1954px -1231px;
-=======
-  background-position: -1928px -1132px;
->>>>>>> 6074774e
+  background-position: -1289px -1924px;
   width: 40px;
   height: 40px;
 }
 .shop_weapon_rogue_6 {
   background-image: url(spritesmith4.png);
-<<<<<<< HEAD
-  background-position: -116px -1921px;
-=======
-  background-position: -1928px -1091px;
->>>>>>> 6074774e
+  background-position: -1248px -1924px;
   width: 40px;
   height: 40px;
 }
 .shop_weapon_special_0 {
   background-image: url(spritesmith4.png);
-<<<<<<< HEAD
-  background-position: -1911px -1869px;
-=======
-  background-position: -1928px -1050px;
->>>>>>> 6074774e
+  background-position: -1207px -1924px;
   width: 40px;
   height: 40px;
 }
 .shop_weapon_special_1 {
   background-image: url(spritesmith4.png);
-<<<<<<< HEAD
-  background-position: -758px -364px;
-=======
-  background-position: -1928px -1009px;
->>>>>>> 6074774e
+  background-position: -1166px -1924px;
   width: 40px;
   height: 40px;
 }
 .shop_weapon_special_2 {
   background-image: url(spritesmith4.png);
-<<<<<<< HEAD
-  background-position: -1402px -961px;
-=======
-  background-position: -1928px -968px;
->>>>>>> 6074774e
+  background-position: -1125px -1924px;
   width: 40px;
   height: 40px;
 }
 .shop_weapon_special_3 {
   background-image: url(spritesmith4.png);
-<<<<<<< HEAD
-  background-position: -1386px -813px;
-=======
-  background-position: -1928px -927px;
->>>>>>> 6074774e
+  background-position: -1084px -1924px;
   width: 40px;
   height: 40px;
 }
 .shop_weapon_special_critical {
   background-image: url(spritesmith4.png);
-<<<<<<< HEAD
-  background-position: -1789px -185px;
-=======
-  background-position: -1928px -886px;
->>>>>>> 6074774e
+  background-position: -1043px -1924px;
   width: 40px;
   height: 40px;
 }
 .shop_weapon_warrior_0 {
   background-image: url(spritesmith4.png);
-<<<<<<< HEAD
-  background-position: -1912px -1323px;
-=======
-  background-position: -1928px -845px;
->>>>>>> 6074774e
+  background-position: -1002px -1924px;
   width: 40px;
   height: 40px;
 }
 .shop_weapon_warrior_1 {
   background-image: url(spritesmith4.png);
-<<<<<<< HEAD
-  background-position: -1954px -1846px;
-=======
-  background-position: -1928px -804px;
->>>>>>> 6074774e
+  background-position: -920px -1924px;
   width: 40px;
   height: 40px;
 }
 .shop_weapon_warrior_2 {
   background-image: url(spritesmith4.png);
-<<<<<<< HEAD
-  background-position: -1954px -1764px;
-=======
-  background-position: -1928px -763px;
->>>>>>> 6074774e
+  background-position: -879px -1924px;
   width: 40px;
   height: 40px;
 }
 .shop_weapon_warrior_3 {
   background-image: url(spritesmith4.png);
-<<<<<<< HEAD
-  background-position: -1954px -1723px;
-=======
-  background-position: -403px -1920px;
->>>>>>> 6074774e
+  background-position: -838px -1924px;
   width: 40px;
   height: 40px;
 }
 .shop_weapon_warrior_4 {
   background-image: url(spritesmith4.png);
-<<<<<<< HEAD
-  background-position: -1954px -1682px;
-=======
-  background-position: -362px -1920px;
->>>>>>> 6074774e
+  background-position: -797px -1924px;
   width: 40px;
   height: 40px;
 }
 .shop_weapon_warrior_5 {
   background-image: url(spritesmith4.png);
-<<<<<<< HEAD
-  background-position: -1954px -1641px;
-=======
-  background-position: -321px -1920px;
->>>>>>> 6074774e
+  background-position: -756px -1924px;
   width: 40px;
   height: 40px;
 }
 .shop_weapon_warrior_6 {
   background-image: url(spritesmith4.png);
-<<<<<<< HEAD
-  background-position: -1954px -1600px;
-=======
-  background-position: -280px -1920px;
->>>>>>> 6074774e
+  background-position: -674px -1924px;
   width: 40px;
   height: 40px;
 }
 .shop_weapon_wizard_0 {
   background-image: url(spritesmith4.png);
-<<<<<<< HEAD
-  background-position: -1954px -1518px;
-=======
-  background-position: -239px -1920px;
->>>>>>> 6074774e
+  background-position: -633px -1924px;
   width: 40px;
   height: 40px;
 }
 .shop_weapon_wizard_1 {
   background-image: url(spritesmith4.png);
-<<<<<<< HEAD
-  background-position: -1954px -1477px;
-=======
-  background-position: -198px -1920px;
->>>>>>> 6074774e
+  background-position: -551px -1924px;
   width: 40px;
   height: 40px;
 }
 .shop_weapon_wizard_2 {
   background-image: url(spritesmith4.png);
-<<<<<<< HEAD
-  background-position: -1954px -1395px;
-=======
-  background-position: -157px -1920px;
->>>>>>> 6074774e
+  background-position: -510px -1924px;
   width: 40px;
   height: 40px;
 }
 .shop_weapon_wizard_3 {
   background-image: url(spritesmith4.png);
-<<<<<<< HEAD
-  background-position: -1954px -1354px;
-=======
-  background-position: -116px -1920px;
->>>>>>> 6074774e
+  background-position: -469px -1924px;
   width: 40px;
   height: 40px;
 }
 .shop_weapon_wizard_4 {
   background-image: url(spritesmith4.png);
-<<<<<<< HEAD
-  background-position: -1954px -1313px;
-=======
-  background-position: -1399px -1180px;
->>>>>>> 6074774e
+  background-position: -428px -1924px;
   width: 40px;
   height: 40px;
 }
 .shop_weapon_wizard_5 {
   background-image: url(spritesmith4.png);
-<<<<<<< HEAD
-  background-position: -1954px -1272px;
-=======
-  background-position: -971px -845px;
->>>>>>> 6074774e
+  background-position: -387px -1924px;
   width: 40px;
   height: 40px;
 }
 .shop_weapon_wizard_6 {
   background-image: url(spritesmith4.png);
-<<<<<<< HEAD
-  background-position: -1305px -1921px;
-=======
-  background-position: -1879px -1820px;
->>>>>>> 6074774e
+  background-position: -346px -1924px;
   width: 40px;
   height: 40px;
 }
 .weapon_healer_0 {
   background-image: url(spritesmith4.png);
-<<<<<<< HEAD
-  background-position: 0px -1505px;
-=======
-  background-position: -1788px -546px;
->>>>>>> 6074774e
+  background-position: -1679px -1405px;
   width: 90px;
   height: 90px;
 }
 .weapon_healer_1 {
   background-image: url(spritesmith4.png);
-<<<<<<< HEAD
-  background-position: -91px -1505px;
-=======
-  background-position: -1788px -637px;
->>>>>>> 6074774e
+  background-position: -1770px -1405px;
   width: 90px;
   height: 90px;
 }
 .weapon_healer_2 {
   background-image: url(spritesmith4.png);
-<<<<<<< HEAD
-  background-position: -182px -1505px;
-=======
-  background-position: -1788px -728px;
->>>>>>> 6074774e
+  background-position: 0px -1508px;
   width: 90px;
   height: 90px;
 }
 .weapon_healer_3 {
   background-image: url(spritesmith4.png);
-<<<<<<< HEAD
-  background-position: -273px -1505px;
-=======
-  background-position: -1788px -819px;
->>>>>>> 6074774e
+  background-position: -91px -1508px;
   width: 90px;
   height: 90px;
 }
 .weapon_healer_4 {
   background-image: url(spritesmith4.png);
-<<<<<<< HEAD
-  background-position: -364px -1505px;
-=======
-  background-position: -1788px -910px;
->>>>>>> 6074774e
+  background-position: -182px -1508px;
   width: 90px;
   height: 90px;
 }
 .weapon_healer_5 {
   background-image: url(spritesmith4.png);
-<<<<<<< HEAD
-  background-position: -455px -1505px;
-=======
-  background-position: -1788px -1001px;
->>>>>>> 6074774e
+  background-position: -273px -1508px;
   width: 90px;
   height: 90px;
 }
 .weapon_healer_6 {
   background-image: url(spritesmith4.png);
-<<<<<<< HEAD
-  background-position: -546px -1505px;
-=======
-  background-position: -1788px -1092px;
->>>>>>> 6074774e
+  background-position: -364px -1508px;
   width: 90px;
   height: 90px;
 }
 .weapon_rogue_0 {
   background-image: url(spritesmith4.png);
-<<<<<<< HEAD
-  background-position: -637px -1505px;
-=======
-  background-position: -1788px -1183px;
->>>>>>> 6074774e
+  background-position: -455px -1508px;
   width: 90px;
   height: 90px;
 }
 .weapon_rogue_1 {
   background-image: url(spritesmith4.png);
-<<<<<<< HEAD
-  background-position: -728px -1505px;
-=======
-  background-position: -1788px -1274px;
->>>>>>> 6074774e
+  background-position: -546px -1508px;
   width: 90px;
   height: 90px;
 }
 .weapon_rogue_2 {
   background-image: url(spritesmith4.png);
-<<<<<<< HEAD
-  background-position: -819px -1505px;
-=======
-  background-position: -660px -576px;
->>>>>>> 6074774e
+  background-position: -637px -1508px;
   width: 90px;
   height: 90px;
 }
 .weapon_rogue_3 {
   background-image: url(spritesmith4.png);
-<<<<<<< HEAD
-  background-position: -910px -1505px;
-=======
-  background-position: -1365px -1405px;
->>>>>>> 6074774e
+  background-position: -728px -1508px;
   width: 90px;
   height: 90px;
 }
 .weapon_rogue_4 {
   background-image: url(spritesmith4.png);
-<<<<<<< HEAD
-  background-position: -1001px -1505px;
-=======
-  background-position: -1456px -1405px;
->>>>>>> 6074774e
+  background-position: -819px -1508px;
   width: 90px;
   height: 90px;
 }
 .weapon_rogue_5 {
   background-image: url(spritesmith4.png);
-<<<<<<< HEAD
-  background-position: -1092px -1505px;
-=======
-  background-position: -1547px -1405px;
->>>>>>> 6074774e
+  background-position: -910px -1508px;
   width: 90px;
   height: 90px;
 }
 .weapon_rogue_6 {
   background-image: url(spritesmith4.png);
-<<<<<<< HEAD
-  background-position: -1183px -1505px;
-=======
-  background-position: -1638px -1405px;
->>>>>>> 6074774e
+  background-position: -1001px -1508px;
   width: 90px;
   height: 90px;
 }
 .weapon_special_1 {
   background-image: url(spritesmith4.png);
-<<<<<<< HEAD
-  background-position: -1274px -1505px;
-=======
-  background-position: 0px -1511px;
->>>>>>> 6074774e
+  background-position: -1092px -1508px;
   width: 102px;
   height: 90px;
 }
 .weapon_special_2 {
   background-image: url(spritesmith4.png);
-<<<<<<< HEAD
-  background-position: -1377px -1505px;
-=======
-  background-position: -103px -1511px;
->>>>>>> 6074774e
+  background-position: -1195px -1508px;
   width: 90px;
   height: 90px;
 }
 .weapon_special_3 {
   background-image: url(spritesmith4.png);
-<<<<<<< HEAD
-  background-position: -1468px -1505px;
-=======
-  background-position: -194px -1511px;
->>>>>>> 6074774e
+  background-position: -1286px -1508px;
   width: 90px;
   height: 90px;
 }
 .weapon_warrior_0 {
   background-image: url(spritesmith4.png);
-<<<<<<< HEAD
-  background-position: -1559px -1505px;
-=======
-  background-position: -285px -1511px;
->>>>>>> 6074774e
+  background-position: -1377px -1508px;
   width: 90px;
   height: 90px;
 }
 .weapon_warrior_1 {
   background-image: url(spritesmith4.png);
-<<<<<<< HEAD
-  background-position: -1650px -1505px;
-=======
-  background-position: -376px -1511px;
->>>>>>> 6074774e
+  background-position: -1468px -1508px;
   width: 90px;
   height: 90px;
 }
 .weapon_warrior_2 {
   background-image: url(spritesmith4.png);
-<<<<<<< HEAD
-  background-position: -1741px -1505px;
-=======
-  background-position: -467px -1511px;
->>>>>>> 6074774e
+  background-position: -1559px -1508px;
   width: 90px;
   height: 90px;
 }
 .weapon_warrior_3 {
   background-image: url(spritesmith4.png);
-<<<<<<< HEAD
-  background-position: 0px -1596px;
-=======
-  background-position: -558px -1511px;
->>>>>>> 6074774e
+  background-position: -1650px -1508px;
   width: 90px;
   height: 90px;
 }
 .weapon_warrior_4 {
   background-image: url(spritesmith4.png);
-<<<<<<< HEAD
-  background-position: -91px -1596px;
-=======
-  background-position: -649px -1511px;
->>>>>>> 6074774e
+  background-position: -1741px -1508px;
   width: 90px;
   height: 90px;
 }
 .weapon_warrior_5 {
   background-image: url(spritesmith4.png);
-<<<<<<< HEAD
-  background-position: -182px -1596px;
-=======
-  background-position: -740px -1511px;
->>>>>>> 6074774e
+  background-position: 0px -1599px;
   width: 90px;
   height: 90px;
 }
 .weapon_warrior_6 {
   background-image: url(spritesmith4.png);
-<<<<<<< HEAD
-  background-position: -273px -1596px;
-=======
-  background-position: -831px -1511px;
->>>>>>> 6074774e
+  background-position: -91px -1599px;
   width: 90px;
   height: 90px;
 }
 .weapon_wizard_0 {
   background-image: url(spritesmith4.png);
-<<<<<<< HEAD
-  background-position: -364px -1596px;
-=======
-  background-position: -922px -1511px;
->>>>>>> 6074774e
+  background-position: -182px -1599px;
   width: 90px;
   height: 90px;
 }
 .weapon_wizard_1 {
   background-image: url(spritesmith4.png);
-<<<<<<< HEAD
-  background-position: -455px -1596px;
-=======
-  background-position: -1013px -1511px;
->>>>>>> 6074774e
+  background-position: -273px -1599px;
   width: 90px;
   height: 90px;
 }
 .weapon_wizard_2 {
   background-image: url(spritesmith4.png);
-<<<<<<< HEAD
-  background-position: -546px -1596px;
-=======
-  background-position: -1104px -1511px;
->>>>>>> 6074774e
+  background-position: -364px -1599px;
   width: 90px;
   height: 90px;
 }
 .weapon_wizard_3 {
   background-image: url(spritesmith4.png);
-<<<<<<< HEAD
-  background-position: -637px -1596px;
-=======
-  background-position: -1195px -1511px;
->>>>>>> 6074774e
+  background-position: -455px -1599px;
   width: 90px;
   height: 90px;
 }
 .weapon_wizard_4 {
   background-image: url(spritesmith4.png);
-<<<<<<< HEAD
-  background-position: -728px -1596px;
-=======
-  background-position: -1286px -1511px;
->>>>>>> 6074774e
+  background-position: -546px -1599px;
   width: 90px;
   height: 90px;
 }
 .weapon_wizard_5 {
   background-image: url(spritesmith4.png);
-<<<<<<< HEAD
-  background-position: -819px -1596px;
-=======
-  background-position: -1377px -1511px;
->>>>>>> 6074774e
+  background-position: -637px -1599px;
   width: 90px;
   height: 90px;
 }
 .weapon_wizard_6 {
   background-image: url(spritesmith4.png);
-<<<<<<< HEAD
-  background-position: -910px -1596px;
-=======
-  background-position: -1468px -1511px;
->>>>>>> 6074774e
+  background-position: -728px -1599px;
   width: 90px;
   height: 90px;
 }
 .GrimReaper {
   background-image: url(spritesmith4.png);
-<<<<<<< HEAD
-  background-position: -1863px -1125px;
-=======
-  background-position: -1788px -1647px;
->>>>>>> 6074774e
+  background-position: -1863px -1307px;
   width: 57px;
   height: 66px;
 }
 .Pet_Currency_Gem {
   background-image: url(spritesmith4.png);
-<<<<<<< HEAD
-  background-position: 0px -1969px;
-=======
-  background-position: -1670px -1920px;
->>>>>>> 6074774e
+  background-position: 0px -1976px;
   width: 45px;
   height: 39px;
 }
 .Pet_Currency_Gem1x {
   background-image: url(spritesmith4.png);
-<<<<<<< HEAD
-  background-position: -2003px -512px;
-=======
-  background-position: -1849px -1365px;
->>>>>>> 6074774e
+  background-position: -1978px -1701px;
   width: 15px;
   height: 13px;
 }
 .Pet_Currency_Gem2x {
   background-image: url(spritesmith4.png);
-<<<<<<< HEAD
-  background-position: -2003px -416px;
-=======
-  background-position: -1402px -650px;
->>>>>>> 6074774e
+  background-position: -1978px -1605px;
   width: 30px;
   height: 26px;
 }
 .PixelPaw-Gold {
   background-image: url(spritesmith4.png);
-<<<<<<< HEAD
-  background-position: -1780px -1159px;
-=======
-  background-position: -104px -1868px;
->>>>>>> 6074774e
+  background-position: -1780px -1001px;
   width: 51px;
   height: 51px;
 }
 .PixelPaw {
   background-image: url(spritesmith4.png);
-<<<<<<< HEAD
-  background-position: -1780px -1107px;
-=======
-  background-position: -52px -1868px;
->>>>>>> 6074774e
+  background-position: -1780px -947px;
   width: 51px;
   height: 51px;
 }
 .PixelPaw002 {
   background-image: url(spritesmith4.png);
-<<<<<<< HEAD
-  background-position: -1780px -1001px;
-=======
-  background-position: 0px -1868px;
->>>>>>> 6074774e
+  background-position: -1780px -895px;
   width: 51px;
   height: 51px;
 }
 .avatar_floral_healer {
   background-image: url(spritesmith4.png);
-<<<<<<< HEAD
-  background-position: -656px -1399px;
-=======
-  background-position: -1265px -1405px;
->>>>>>> 6074774e
+  background-position: -880px -778px;
   width: 99px;
   height: 99px;
 }
 .avatar_floral_rogue {
   background-image: url(spritesmith4.png);
-<<<<<<< HEAD
-  background-position: -556px -1399px;
-=======
-  background-position: -1165px -1405px;
->>>>>>> 6074774e
+  background-position: -250px -1405px;
   width: 99px;
   height: 99px;
 }
 .avatar_floral_warrior {
   background-image: url(spritesmith4.png);
-<<<<<<< HEAD
-  background-position: -456px -1399px;
-=======
-  background-position: -1065px -1405px;
->>>>>>> 6074774e
+  background-position: -350px -1405px;
   width: 99px;
   height: 99px;
 }
 .avatar_floral_wizard {
   background-image: url(spritesmith4.png);
-<<<<<<< HEAD
-  background-position: -356px -1399px;
-=======
-  background-position: -965px -1405px;
->>>>>>> 6074774e
+  background-position: -450px -1405px;
   width: 99px;
   height: 99px;
 }
 .inventory_present {
   background-image: url(spritesmith4.png);
-<<<<<<< HEAD
   background-position: -1780px -841px;
-=======
-  background-position: -1879px -1300px;
->>>>>>> 6074774e
   width: 48px;
   height: 51px;
 }
 .inventory_present_01 {
   background-image: url(spritesmith4.png);
-<<<<<<< HEAD
   background-position: -1780px -789px;
-=======
-  background-position: -1879px -1248px;
->>>>>>> 6074774e
   width: 48px;
   height: 51px;
 }
 .inventory_present_02 {
   background-image: url(spritesmith4.png);
-<<<<<<< HEAD
-  background-position: -1780px -683px;
-=======
-  background-position: -1879px -1196px;
->>>>>>> 6074774e
+  background-position: -1780px -735px;
   width: 48px;
   height: 51px;
 }
 .inventory_present_03 {
   background-image: url(spritesmith4.png);
-<<<<<<< HEAD
+  background-position: -1780px -629px;
+  width: 48px;
+  height: 51px;
+}
+.inventory_present_04 {
+  background-image: url(spritesmith4.png);
+  background-position: -1780px -577px;
+  width: 48px;
+  height: 51px;
+}
+.inventory_present_05 {
+  background-image: url(spritesmith4.png);
   background-position: -1780px -523px;
-=======
-  background-position: -1879px -1144px;
->>>>>>> 6074774e
-  width: 48px;
-  height: 51px;
-}
-.inventory_present_04 {
-  background-image: url(spritesmith4.png);
-<<<<<<< HEAD
+  width: 48px;
+  height: 51px;
+}
+.inventory_present_06 {
+  background-image: url(spritesmith4.png);
+  background-position: -1780px -471px;
+  width: 48px;
+  height: 51px;
+}
+.inventory_present_07 {
+  background-image: url(spritesmith4.png);
   background-position: -1780px -417px;
-=======
-  background-position: -809px -1784px;
->>>>>>> 6074774e
-  width: 48px;
-  height: 51px;
-}
-.inventory_present_05 {
-  background-image: url(spritesmith4.png);
-<<<<<<< HEAD
-  background-position: -343px -1869px;
-=======
-  background-position: -760px -1784px;
->>>>>>> 6074774e
-  width: 48px;
-  height: 51px;
-}
-.inventory_present_06 {
-  background-image: url(spritesmith4.png);
-<<<<<<< HEAD
-  background-position: -196px -1869px;
-=======
-  background-position: -711px -1784px;
->>>>>>> 6074774e
-  width: 48px;
-  height: 51px;
-}
-.inventory_present_07 {
-  background-image: url(spritesmith4.png);
-<<<<<<< HEAD
-  background-position: -1687px -1778px;
-=======
-  background-position: -662px -1784px;
->>>>>>> 6074774e
   width: 48px;
   height: 51px;
 }
 .inventory_present_08 {
   background-image: url(spritesmith4.png);
-<<<<<<< HEAD
-  background-position: -1780px -1213px;
-=======
-  background-position: -1735px -1693px;
->>>>>>> 6074774e
+  background-position: -1780px -365px;
   width: 48px;
   height: 51px;
 }
 .inventory_present_09 {
   background-image: url(spritesmith4.png);
-<<<<<<< HEAD
-  background-position: -1780px -1053px;
-=======
-  background-position: -1729px -1405px;
->>>>>>> 6074774e
+  background-position: -1788px -309px;
   width: 48px;
   height: 51px;
 }
 .inventory_present_10 {
   background-image: url(spritesmith4.png);
-<<<<<<< HEAD
-  background-position: -1780px -947px;
-=======
-  background-position: -971px -793px;
->>>>>>> 6074774e
+  background-position: -1921px -1713px;
   width: 48px;
   height: 51px;
 }
 .inventory_present_11 {
   background-image: url(spritesmith4.png);
-<<<<<<< HEAD
-  background-position: -1780px -735px;
-=======
-  background-position: -751px -576px;
->>>>>>> 6074774e
+  background-position: -1921px -1658px;
   width: 48px;
   height: 51px;
 }
 .inventory_present_12 {
   background-image: url(spritesmith4.png);
-<<<<<<< HEAD
-  background-position: -1780px -629px;
-=======
-  background-position: -1879px -1456px;
->>>>>>> 6074774e
+  background-position: -1921px -1603px;
   width: 48px;
   height: 51px;
 }
 .inventory_quest_scroll {
   background-image: url(spritesmith4.png);
-<<<<<<< HEAD
-  background-position: -1780px -577px;
-=======
-  background-position: -1879px -1092px;
->>>>>>> 6074774e
+  background-position: -1921px -1493px;
   width: 48px;
   height: 51px;
 }
 .inventory_quest_scroll_locked {
   background-image: url(spritesmith4.png);
-<<<<<<< HEAD
-  background-position: -1780px -471px;
-=======
-  background-position: -1879px -1508px;
->>>>>>> 6074774e
+  background-position: -1921px -1438px;
   width: 48px;
   height: 51px;
 }
 .inventory_special_fortify {
   background-image: url(spritesmith4.png);
-<<<<<<< HEAD
-  background-position: -1863px -1552px;
-=======
-  background-position: -965px -727px;
->>>>>>> 6074774e
+  background-position: -1789px -130px;
   width: 57px;
   height: 54px;
 }
 .inventory_special_nye {
   background-image: url(spritesmith4.png);
-<<<<<<< HEAD
-  background-position: -1863px -1497px;
-=======
-  background-position: -1386px -679px;
->>>>>>> 6074774e
+  background-position: -1863px -1713px;
   width: 57px;
   height: 54px;
 }
 .inventory_special_opaquePotion {
   background-image: url(spritesmith4.png);
-<<<<<<< HEAD
-  background-position: -1264px -1921px;
-=======
-  background-position: -1928px -1788px;
->>>>>>> 6074774e
+  background-position: -1978px -410px;
   width: 40px;
   height: 40px;
 }
 .inventory_special_shinySeed {
   background-image: url(spritesmith4.png);
-<<<<<<< HEAD
-  background-position: -1863px -1442px;
-=======
-  background-position: -1402px -595px;
->>>>>>> 6074774e
+  background-position: -1863px -1658px;
   width: 57px;
   height: 54px;
 }
 .inventory_special_snowball {
   background-image: url(spritesmith4.png);
-<<<<<<< HEAD
-  background-position: -1863px -1387px;
-=======
-  background-position: -965px -672px;
->>>>>>> 6074774e
+  background-position: -1863px -1603px;
   width: 57px;
   height: 54px;
 }
 .inventory_special_spookDust {
   background-image: url(spritesmith4.png);
-<<<<<<< HEAD
-  background-position: -1863px -1607px;
-=======
-  background-position: -1178px -811px;
->>>>>>> 6074774e
+  background-position: -1863px -1548px;
   width: 57px;
   height: 54px;
 }
 .inventory_special_trinket {
   background-image: url(spritesmith4.png);
-<<<<<<< HEAD
-  background-position: -1780px -365px;
-=======
-  background-position: -858px -1784px;
->>>>>>> 6074774e
+  background-position: -1921px -1548px;
   width: 48px;
   height: 51px;
 }
 .inventory_special_valentine {
   background-image: url(spritesmith4.png);
-<<<<<<< HEAD
-  background-position: -1789px -130px;
-=======
-  background-position: -660px -364px;
->>>>>>> 6074774e
+  background-position: -1863px -1493px;
   width: 57px;
   height: 54px;
 }
 .pet_key {
   background-image: url(spritesmith4.png);
-<<<<<<< HEAD
-  background-position: -1863px -1717px;
-=======
-  background-position: -1386px -734px;
->>>>>>> 6074774e
+  background-position: -1863px -1438px;
   width: 57px;
   height: 54px;
 }
 .rebirth_orb {
   background-image: url(spritesmith4.png);
-<<<<<<< HEAD
-  background-position: -1863px -1662px;
-=======
-  background-position: -718px -364px;
->>>>>>> 6074774e
+  background-position: -1788px -254px;
   width: 57px;
   height: 54px;
 }
 .shop_armoire {
   background-image: url(spritesmith4.png);
-  background-position: -157px -1921px;
+  background-position: -1978px -287px;
   width: 40px;
   height: 40px;
 }
 .snowman {
   background-image: url(spritesmith4.png);
-<<<<<<< HEAD
-  background-position: -1863px -819px;
-=======
-  background-position: -1788px -273px;
->>>>>>> 6074774e
+  background-position: -1863px -910px;
   width: 90px;
   height: 90px;
 }
 .spookman {
   background-image: url(spritesmith4.png);
-<<<<<<< HEAD
-  background-position: -1863px -728px;
-=======
-  background-position: -1788px -364px;
->>>>>>> 6074774e
+  background-position: -1863px -1001px;
   width: 90px;
   height: 90px;
 }
 .welcome_to_Habit_1 {
   background-image: url(spritesmith4.png);
-<<<<<<< HEAD
-  background-position: -756px -1399px;
-=======
-  background-position: -462px -1405px;
->>>>>>> 6074774e
+  background-position: -550px -1405px;
   width: 502px;
   height: 99px;
 }
 .welcome_to_Habit_2 {
   background-image: url(spritesmith4.png);
-<<<<<<< HEAD
-  background-position: 0px -1076px;
-=======
   background-position: -647px -1076px;
->>>>>>> 6074774e
   width: 500px;
   height: 171px;
 }
@@ -1676,51 +1044,31 @@
 }
 .welcome_to_Habit_4 {
   background-image: url(spritesmith4.png);
-<<<<<<< HEAD
-  background-position: -501px -1076px;
-=======
   background-position: -223px -1076px;
->>>>>>> 6074774e
   width: 423px;
   height: 171px;
 }
 .zzz {
   background-image: url(spritesmith4.png);
-<<<<<<< HEAD
-  background-position: -1954px -1436px;
-=======
-  background-position: -1928px -1173px;
->>>>>>> 6074774e
+  background-position: -1535px -1924px;
   width: 40px;
   height: 40px;
 }
 .zzz_light {
   background-image: url(spritesmith4.png);
-<<<<<<< HEAD
-  background-position: -1954px -1559px;
-=======
-  background-position: -1928px -1870px;
->>>>>>> 6074774e
+  background-position: -1978px -369px;
   width: 40px;
   height: 40px;
 }
 .npc_alex {
   background-image: url(spritesmith4.png);
-<<<<<<< HEAD
-  background-position: -251px -1248px;
-=======
-  background-position: -1298px -1254px;
->>>>>>> 6074774e
+  background-position: -1047px -892px;
   width: 162px;
   height: 138px;
 }
 .npc_bailey {
   background-image: url(spritesmith4.png);
-<<<<<<< HEAD
-  background-position: -1863px -910px;
-=======
-  background-position: -1788px -1365px;
->>>>>>> 6074774e
+  background-position: -1863px -1092px;
   width: 60px;
   height: 72px;
 }
@@ -1738,101 +1086,61 @@
 }
 .npc_justin_head {
   background-image: url(spritesmith4.png);
-<<<<<<< HEAD
-  background-position: -2003px -246px;
-=======
-  background-position: -1633px -1920px;
->>>>>>> 6074774e
+  background-position: -1978px -1435px;
   width: 36px;
   height: 39px;
 }
 .npc_matt {
   background-image: url(spritesmith4.png);
-<<<<<<< HEAD
-  background-position: -785px -1248px;
-=======
-  background-position: -710px -1254px;
->>>>>>> 6074774e
+  background-position: -861px -1254px;
   width: 195px;
   height: 138px;
 }
 .npc_timetravelers {
   background-image: url(spritesmith4.png);
-<<<<<<< HEAD
-  background-position: -981px -1248px;
-=======
-  background-position: -1102px -1254px;
->>>>>>> 6074774e
+  background-position: -1265px -1254px;
   width: 195px;
   height: 138px;
 }
 .npc_timetravelers_active {
   background-image: url(spritesmith4.png);
-<<<<<<< HEAD
-  background-position: -1177px -1248px;
-=======
-  background-position: -906px -1254px;
->>>>>>> 6074774e
+  background-position: -502px -1254px;
   width: 195px;
   height: 138px;
 }
 .npc_tyler {
   background-image: url(spritesmith4.png);
-<<<<<<< HEAD
-  background-position: -1863px -182px;
-=======
-  background-position: -1788px -182px;
->>>>>>> 6074774e
+  background-position: -1863px -546px;
   width: 90px;
   height: 90px;
 }
 .seasonalshop_closed {
   background-image: url(spritesmith4.png);
-<<<<<<< HEAD
-  background-position: -414px -1248px;
-=======
-  background-position: -1059px -892px;
->>>>>>> 6074774e
+  background-position: -698px -1254px;
   width: 162px;
   height: 138px;
 }
 .2014_Fall_HealerPROMO2 {
   background-image: url(spritesmith4.png);
-<<<<<<< HEAD
-  background-position: -1863px 0px;
-=======
-  background-position: -1788px 0px;
->>>>>>> 6074774e
+  background-position: -1863px -364px;
   width: 90px;
   height: 90px;
 }
 .2014_Fall_Mage_PROMO9 {
   background-image: url(spritesmith4.png);
-<<<<<<< HEAD
-  background-position: -1705px -1687px;
-=======
-  background-position: -1614px -1693px;
->>>>>>> 6074774e
+  background-position: 0px -1781px;
   width: 120px;
   height: 90px;
 }
 .2014_Fall_RoguePROMO3 {
   background-image: url(spritesmith4.png);
-<<<<<<< HEAD
-  background-position: -1599px -1687px;
-=======
-  background-position: -1508px -1693px;
->>>>>>> 6074774e
+  background-position: -1863px -273px;
   width: 105px;
   height: 90px;
 }
 .2014_Fall_Warrior_PROMO {
   background-image: url(spritesmith4.png);
-<<<<<<< HEAD
-  background-position: -1508px -1687px;
-=======
-  background-position: -1417px -1693px;
->>>>>>> 6074774e
+  background-position: -1863px -182px;
   width: 90px;
   height: 90px;
 }
@@ -1844,247 +1152,151 @@
 }
 .promo_item_notif {
   background-image: url(spritesmith4.png);
-<<<<<<< HEAD
-  background-position: -106px -1399px;
-=======
-  background-position: -212px -1405px;
->>>>>>> 6074774e
+  background-position: 0px -1405px;
   width: 249px;
   height: 102px;
 }
 .promo_mystery_201405 {
   background-image: url(spritesmith4.png);
-<<<<<<< HEAD
-  background-position: -1235px -1687px;
-=======
-  background-position: -1235px -1693px;
->>>>>>> 6074774e
+  background-position: -1695px -1690px;
   width: 90px;
   height: 90px;
 }
 .promo_mystery_201406 {
   background-image: url(spritesmith4.png);
-  background-position: -1259px -1399px;
+  background-position: -1053px -1405px;
   width: 90px;
   height: 96px;
 }
 .promo_mystery_201407 {
   background-image: url(spritesmith4.png);
-<<<<<<< HEAD
-  background-position: -1906px -1192px;
-=======
-  background-position: -1831px -1580px;
->>>>>>> 6074774e
+  background-position: -1924px -1237px;
   width: 42px;
   height: 62px;
 }
 .promo_mystery_201408 {
   background-image: url(spritesmith4.png);
-<<<<<<< HEAD
-  background-position: -1863px -983px;
-=======
-  background-position: -1788px -1438px;
->>>>>>> 6074774e
+  background-position: -1863px -1165px;
   width: 60px;
   height: 71px;
 }
 .promo_mystery_201409 {
   background-image: url(spritesmith4.png);
-<<<<<<< HEAD
-  background-position: -1053px -1687px;
-=======
-  background-position: -1053px -1693px;
->>>>>>> 6074774e
+  background-position: -1401px -1690px;
   width: 90px;
   height: 90px;
 }
 .promo_mystery_201410 {
   background-image: url(spritesmith4.png);
-<<<<<<< HEAD
-  background-position: -1863px -1259px;
-=======
-  background-position: -1788px -1714px;
->>>>>>> 6074774e
+  background-position: -1863px -1374px;
   width: 72px;
   height: 63px;
 }
 .promo_mystery_201411 {
   background-image: url(spritesmith4.png);
-<<<<<<< HEAD
-  background-position: -962px -1687px;
-=======
-  background-position: -962px -1693px;
->>>>>>> 6074774e
+  background-position: -1310px -1690px;
   width: 90px;
   height: 90px;
 }
 .promo_mystery_201412 {
   background-image: url(spritesmith4.png);
-<<<<<<< HEAD
-  background-position: -1863px -1192px;
-=======
-  background-position: -1788px -1580px;
->>>>>>> 6074774e
+  background-position: -1924px -1092px;
   width: 42px;
   height: 66px;
 }
 .promo_mystery_201501 {
   background-image: url(spritesmith4.png);
-<<<<<<< HEAD
-  background-position: -1863px -1323px;
-=======
-  background-position: -1402px -531px;
->>>>>>> 6074774e
+  background-position: -1924px -1165px;
   width: 48px;
   height: 63px;
 }
 .promo_mystery_201502 {
   background-image: url(spritesmith4.png);
-<<<<<<< HEAD
-  background-position: -1654px -1596px;
-=======
-  background-position: -871px -1693px;
->>>>>>> 6074774e
+  background-position: -1128px -1690px;
   width: 90px;
   height: 90px;
 }
 .promo_mystery_201503 {
   background-image: url(spritesmith4.png);
-<<<<<<< HEAD
-  background-position: -871px -1687px;
-=======
-  background-position: -780px -1693px;
->>>>>>> 6074774e
+  background-position: -1037px -1690px;
   width: 90px;
   height: 90px;
 }
 .promo_mystery_201504 {
   background-image: url(spritesmith4.png);
-<<<<<<< HEAD
-  background-position: -1863px -1055px;
-=======
-  background-position: -1788px -1510px;
->>>>>>> 6074774e
+  background-position: -1863px -1237px;
   width: 60px;
   height: 69px;
 }
 .promo_mystery_201505 {
   background-image: url(spritesmith4.png);
-<<<<<<< HEAD
-  background-position: -780px -1687px;
-=======
-  background-position: -689px -1693px;
->>>>>>> 6074774e
+  background-position: -855px -1690px;
   width: 90px;
   height: 90px;
 }
 .promo_mystery_3014 {
   background-image: url(spritesmith4.png);
-<<<<<<< HEAD
-  background-position: -562px -1687px;
-=======
-  background-position: -471px -1693px;
->>>>>>> 6074774e
+  background-position: -637px -1690px;
   width: 217px;
   height: 90px;
 }
 .promo_partyhats {
   background-image: url(spritesmith4.png);
-<<<<<<< HEAD
-  background-position: 0px -1921px;
-=======
-  background-position: 0px -1920px;
->>>>>>> 6074774e
+  background-position: -98px -1924px;
   width: 115px;
   height: 47px;
 }
 .promo_pastel_skin {
   background-image: url(spritesmith4.png);
-<<<<<<< HEAD
-  background-position: -535px -1778px;
-=======
-  background-position: -331px -1784px;
->>>>>>> 6074774e
+  background-position: -1462px -1319px;
   width: 330px;
   height: 83px;
 }
 .customize-option.promo_pastel_skin {
   background-image: url(spritesmith4.png);
-<<<<<<< HEAD
-  background-position: -560px -1793px;
-=======
-  background-position: -356px -1799px;
->>>>>>> 6074774e
+  background-position: -1487px -1334px;
   width: 60px;
   height: 60px;
 }
 .promo_pet_skins {
   background-image: url(spritesmith4.png);
-<<<<<<< HEAD
-  background-position: -1245px -709px;
-=======
-  background-position: -1245px -679px;
->>>>>>> 6074774e
+  background-position: -1245px -531px;
   width: 140px;
   height: 147px;
 }
 .customize-option.promo_pet_skins {
   background-image: url(spritesmith4.png);
-<<<<<<< HEAD
-  background-position: -1270px -724px;
-=======
-  background-position: -1270px -694px;
->>>>>>> 6074774e
+  background-position: -1270px -546px;
   width: 60px;
   height: 60px;
 }
 .promo_shimmer_hair {
   background-image: url(spritesmith4.png);
-<<<<<<< HEAD
-  background-position: -866px -1778px;
-=======
-  background-position: 0px -1784px;
->>>>>>> 6074774e
+  background-position: -121px -1781px;
   width: 330px;
   height: 83px;
 }
 .customize-option.promo_shimmer_hair {
   background-image: url(spritesmith4.png);
-<<<<<<< HEAD
-  background-position: -891px -1793px;
-=======
-  background-position: -25px -1799px;
->>>>>>> 6074774e
+  background-position: -146px -1796px;
   width: 60px;
   height: 60px;
 }
 .promo_springclasses2014 {
   background-image: url(spritesmith4.png);
-<<<<<<< HEAD
-  background-position: 0px -1687px;
-=======
-  background-position: 0px -1693px;
->>>>>>> 6074774e
+  background-position: -1563px -1599px;
   width: 288px;
   height: 90px;
 }
 .promo_springclasses2015 {
   background-image: url(spritesmith4.png);
-<<<<<<< HEAD
-  background-position: -1365px -1596px;
-=======
-  background-position: -1464px -1602px;
->>>>>>> 6074774e
+  background-position: -1274px -1599px;
   width: 288px;
   height: 90px;
 }
 .promo_updos {
   background-image: url(spritesmith4.png);
-<<<<<<< HEAD
-  background-position: -1245px -857px;
-=======
-  background-position: -1245px -531px;
->>>>>>> 6074774e
+  background-position: -1245px -679px;
   width: 156px;
   height: 147px;
 }
@@ -2096,435 +1308,271 @@
 }
 .promo_winteryhair {
   background-image: url(spritesmith4.png);
-  background-position: -1462px -1319px;
+  background-position: -1025px -811px;
   width: 152px;
   height: 75px;
 }
 .customize-option.promo_winteryhair {
   background-image: url(spritesmith4.png);
-  background-position: -1487px -1334px;
+  background-position: -1050px -826px;
   width: 60px;
   height: 60px;
 }
 .inventory_quest_scroll_atom1 {
   background-image: url(spritesmith4.png);
-<<<<<<< HEAD
+  background-position: -1780px -1053px;
+  width: 48px;
+  height: 51px;
+}
+.inventory_quest_scroll_atom2 {
+  background-image: url(spritesmith4.png);
+  background-position: -1780px -1107px;
+  width: 48px;
+  height: 51px;
+}
+.inventory_quest_scroll_atom2_locked {
+  background-image: url(spritesmith4.png);
+  background-position: -1780px -1159px;
+  width: 48px;
+  height: 51px;
+}
+.inventory_quest_scroll_atom3 {
+  background-image: url(spritesmith4.png);
+  background-position: -1780px -1213px;
+  width: 48px;
+  height: 51px;
+}
+.inventory_quest_scroll_atom3_locked {
+  background-image: url(spritesmith4.png);
   background-position: -1780px -1265px;
-=======
-  background-position: -907px -1784px;
->>>>>>> 6074774e
-  width: 48px;
-  height: 51px;
-}
-.inventory_quest_scroll_atom2 {
-  background-image: url(spritesmith4.png);
-<<<<<<< HEAD
-  background-position: -1615px -1319px;
-=======
-  background-position: -956px -1784px;
->>>>>>> 6074774e
-  width: 48px;
-  height: 51px;
-}
-.inventory_quest_scroll_atom2_locked {
-  background-image: url(spritesmith4.png);
-<<<<<<< HEAD
-  background-position: -1664px -1319px;
-=======
-  background-position: -1005px -1784px;
->>>>>>> 6074774e
-  width: 48px;
-  height: 51px;
-}
-.inventory_quest_scroll_atom3 {
-  background-image: url(spritesmith4.png);
-<<<<<<< HEAD
-  background-position: -1713px -1319px;
-=======
-  background-position: -1054px -1784px;
->>>>>>> 6074774e
-  width: 48px;
-  height: 51px;
-}
-.inventory_quest_scroll_atom3_locked {
-  background-image: url(spritesmith4.png);
-<<<<<<< HEAD
-  background-position: -1762px -1319px;
-=======
-  background-position: -1103px -1784px;
->>>>>>> 6074774e
   width: 48px;
   height: 51px;
 }
 .inventory_quest_scroll_basilist {
   background-image: url(spritesmith4.png);
-<<<<<<< HEAD
-  background-position: -1811px -1319px;
-=======
-  background-position: -1152px -1784px;
->>>>>>> 6074774e
+  background-position: -1793px -1319px;
   width: 48px;
   height: 51px;
 }
 .inventory_quest_scroll_bunny {
   background-image: url(spritesmith4.png);
-<<<<<<< HEAD
-  background-position: -1386px -709px;
-=======
-  background-position: -1201px -1784px;
->>>>>>> 6074774e
+  background-position: -1386px -531px;
   width: 48px;
   height: 51px;
 }
 .inventory_quest_scroll_dilatory_derby {
   background-image: url(spritesmith4.png);
-<<<<<<< HEAD
-  background-position: -1386px -761px;
-=======
-  background-position: -1250px -1784px;
->>>>>>> 6074774e
+  background-position: -1386px -583px;
   width: 48px;
   height: 51px;
 }
 .inventory_quest_scroll_egg {
   background-image: url(spritesmith4.png);
-<<<<<<< HEAD
-  background-position: -1402px -857px;
-=======
-  background-position: -1299px -1784px;
->>>>>>> 6074774e
+  background-position: -1402px -679px;
   width: 48px;
   height: 51px;
 }
 .inventory_quest_scroll_evilsanta {
   background-image: url(spritesmith4.png);
-<<<<<<< HEAD
-  background-position: -1402px -909px;
-=======
-  background-position: -1348px -1784px;
->>>>>>> 6074774e
+  background-position: -1402px -731px;
   width: 48px;
   height: 51px;
 }
 .inventory_quest_scroll_evilsanta2 {
   background-image: url(spritesmith4.png);
-<<<<<<< HEAD
-  background-position: -1245px -1005px;
-=======
-  background-position: -1397px -1784px;
->>>>>>> 6074774e
+  background-position: -1178px -811px;
   width: 48px;
   height: 51px;
 }
 .inventory_quest_scroll_ghost_stag {
   background-image: url(spritesmith4.png);
-<<<<<<< HEAD
-  background-position: -1294px -1005px;
-=======
-  background-position: -1446px -1784px;
->>>>>>> 6074774e
+  background-position: -660px -364px;
   width: 48px;
   height: 51px;
 }
 .inventory_quest_scroll_goldenknight1 {
   background-image: url(spritesmith4.png);
-<<<<<<< HEAD
-  background-position: -1343px -1005px;
-=======
-  background-position: -1495px -1784px;
->>>>>>> 6074774e
+  background-position: -709px -364px;
   width: 48px;
   height: 51px;
 }
 .inventory_quest_scroll_goldenknight2 {
   background-image: url(spritesmith4.png);
-<<<<<<< HEAD
-  background-position: -1392px -1005px;
-=======
-  background-position: -1544px -1784px;
->>>>>>> 6074774e
+  background-position: -1399px -1076px;
   width: 48px;
   height: 51px;
 }
 .inventory_quest_scroll_goldenknight2_locked {
   background-image: url(spritesmith4.png);
-<<<<<<< HEAD
-  background-position: -1025px -811px;
-=======
-  background-position: -1593px -1784px;
->>>>>>> 6074774e
+  background-position: -1399px -1128px;
   width: 48px;
   height: 51px;
 }
 .inventory_quest_scroll_goldenknight3 {
   background-image: url(spritesmith4.png);
-<<<<<<< HEAD
-  background-position: -1074px -811px;
-=======
-  background-position: -1642px -1784px;
->>>>>>> 6074774e
+  background-position: -1786px -1690px;
   width: 48px;
   height: 51px;
 }
 .inventory_quest_scroll_goldenknight3_locked {
   background-image: url(spritesmith4.png);
-<<<<<<< HEAD
-  background-position: -1123px -811px;
-=======
-  background-position: -1691px -1784px;
->>>>>>> 6074774e
+  background-position: -452px -1781px;
   width: 48px;
   height: 51px;
 }
 .inventory_quest_scroll_gryphon {
   background-image: url(spritesmith4.png);
-<<<<<<< HEAD
-  background-position: -1172px -811px;
-=======
-  background-position: -1740px -1784px;
->>>>>>> 6074774e
+  background-position: -501px -1781px;
   width: 48px;
   height: 51px;
 }
 .inventory_quest_scroll_harpy {
   background-image: url(spritesmith4.png);
-<<<<<<< HEAD
-  background-position: -660px -364px;
-=======
-  background-position: -1789px -1784px;
->>>>>>> 6074774e
+  background-position: -550px -1781px;
   width: 48px;
   height: 51px;
 }
 .inventory_quest_scroll_hedgehog {
   background-image: url(spritesmith4.png);
-<<<<<<< HEAD
-  background-position: -709px -364px;
-=======
-  background-position: -1879px 0px;
->>>>>>> 6074774e
+  background-position: -599px -1781px;
   width: 48px;
   height: 51px;
 }
 .inventory_quest_scroll_moonstone1 {
   background-image: url(spritesmith4.png);
-<<<<<<< HEAD
-  background-position: -1373px -1248px;
-=======
-  background-position: -1879px -52px;
->>>>>>> 6074774e
+  background-position: -648px -1781px;
   width: 48px;
   height: 51px;
 }
 .inventory_quest_scroll_moonstone2 {
   background-image: url(spritesmith4.png);
-<<<<<<< HEAD
-  background-position: -1373px -1300px;
-=======
-  background-position: -1879px -104px;
->>>>>>> 6074774e
+  background-position: -697px -1781px;
   width: 48px;
   height: 51px;
 }
 .inventory_quest_scroll_moonstone2_locked {
   background-image: url(spritesmith4.png);
-<<<<<<< HEAD
-  background-position: -1197px -1778px;
-=======
-  background-position: -1879px -156px;
->>>>>>> 6074774e
+  background-position: -746px -1781px;
   width: 48px;
   height: 51px;
 }
 .inventory_quest_scroll_moonstone3 {
   background-image: url(spritesmith4.png);
-<<<<<<< HEAD
-  background-position: -1246px -1778px;
-=======
-  background-position: -1879px -208px;
->>>>>>> 6074774e
+  background-position: -795px -1781px;
   width: 48px;
   height: 51px;
 }
 .inventory_quest_scroll_moonstone3_locked {
   background-image: url(spritesmith4.png);
-<<<<<<< HEAD
-  background-position: -1295px -1778px;
-=======
-  background-position: -1879px -260px;
->>>>>>> 6074774e
+  background-position: -844px -1781px;
   width: 48px;
   height: 51px;
 }
 .inventory_quest_scroll_octopus {
   background-image: url(spritesmith4.png);
-<<<<<<< HEAD
-  background-position: -1344px -1778px;
-=======
-  background-position: -1879px -312px;
->>>>>>> 6074774e
+  background-position: -893px -1781px;
   width: 48px;
   height: 51px;
 }
 .inventory_quest_scroll_owl {
   background-image: url(spritesmith4.png);
-<<<<<<< HEAD
-  background-position: -1393px -1778px;
-=======
-  background-position: -1879px -364px;
->>>>>>> 6074774e
+  background-position: -942px -1781px;
   width: 48px;
   height: 51px;
 }
 .inventory_quest_scroll_penguin {
   background-image: url(spritesmith4.png);
-<<<<<<< HEAD
-  background-position: -1442px -1778px;
-=======
-  background-position: -1879px -416px;
->>>>>>> 6074774e
+  background-position: -991px -1781px;
   width: 48px;
   height: 51px;
 }
 .inventory_quest_scroll_rat {
   background-image: url(spritesmith4.png);
-<<<<<<< HEAD
-  background-position: -1491px -1778px;
-=======
-  background-position: -1879px -468px;
->>>>>>> 6074774e
+  background-position: -1040px -1781px;
   width: 48px;
   height: 51px;
 }
 .inventory_quest_scroll_rock {
   background-image: url(spritesmith4.png);
-<<<<<<< HEAD
-  background-position: -1540px -1778px;
-=======
-  background-position: -1879px -520px;
->>>>>>> 6074774e
+  background-position: -1089px -1781px;
   width: 48px;
   height: 51px;
 }
 .inventory_quest_scroll_rooster {
   background-image: url(spritesmith4.png);
-<<<<<<< HEAD
-  background-position: -1589px -1778px;
-=======
-  background-position: -1879px -572px;
->>>>>>> 6074774e
+  background-position: -1138px -1781px;
   width: 48px;
   height: 51px;
 }
 .inventory_quest_scroll_sheep {
   background-image: url(spritesmith4.png);
-<<<<<<< HEAD
-  background-position: -1638px -1778px;
-=======
-  background-position: -1879px -624px;
->>>>>>> 6074774e
+  background-position: -1187px -1781px;
   width: 48px;
   height: 51px;
 }
 .inventory_quest_scroll_slime {
   background-image: url(spritesmith4.png);
-<<<<<<< HEAD
-  background-position: -1788px -254px;
-=======
-  background-position: -1879px -676px;
->>>>>>> 6074774e
+  background-position: -1236px -1781px;
   width: 48px;
   height: 51px;
 }
 .inventory_quest_scroll_spider {
   background-image: url(spritesmith4.png);
-<<<<<<< HEAD
-  background-position: -1736px -1778px;
-=======
-  background-position: -1879px -728px;
->>>>>>> 6074774e
+  background-position: -1285px -1781px;
   width: 48px;
   height: 51px;
 }
 .inventory_quest_scroll_trex {
   background-image: url(spritesmith4.png);
-<<<<<<< HEAD
-  background-position: -1785px -1778px;
-=======
-  background-position: -1879px -780px;
->>>>>>> 6074774e
+  background-position: -1334px -1781px;
   width: 48px;
   height: 51px;
 }
 .inventory_quest_scroll_trex_undead {
   background-image: url(spritesmith4.png);
-<<<<<<< HEAD
-  background-position: -1834px -1778px;
-=======
-  background-position: -1879px -832px;
->>>>>>> 6074774e
+  background-position: -1921px -1307px;
   width: 48px;
   height: 51px;
 }
 .inventory_quest_scroll_vice1 {
   background-image: url(spritesmith4.png);
-<<<<<<< HEAD
-  background-position: -1883px -1778px;
-=======
-  background-position: -1879px -884px;
->>>>>>> 6074774e
+  background-position: -1432px -1781px;
   width: 48px;
   height: 51px;
 }
 .inventory_quest_scroll_vice2 {
   background-image: url(spritesmith4.png);
-<<<<<<< HEAD
-  background-position: 0px -1869px;
-=======
-  background-position: -1879px -936px;
->>>>>>> 6074774e
+  background-position: -1481px -1781px;
   width: 48px;
   height: 51px;
 }
 .inventory_quest_scroll_vice2_locked {
   background-image: url(spritesmith4.png);
-<<<<<<< HEAD
-  background-position: -49px -1869px;
-=======
-  background-position: -1879px -988px;
->>>>>>> 6074774e
+  background-position: -1530px -1781px;
   width: 48px;
   height: 51px;
 }
 .inventory_quest_scroll_vice3 {
   background-image: url(spritesmith4.png);
-<<<<<<< HEAD
-  background-position: -98px -1869px;
-=======
-  background-position: -1879px -1040px;
->>>>>>> 6074774e
+  background-position: -1579px -1781px;
   width: 48px;
   height: 51px;
 }
 .inventory_quest_scroll_vice3_locked {
   background-image: url(spritesmith4.png);
-<<<<<<< HEAD
-  background-position: -147px -1869px;
-=======
-  background-position: -1928px -260px;
->>>>>>> 6074774e
+  background-position: -1628px -1781px;
   width: 48px;
   height: 51px;
 }
 .quest_atom1 {
   background-image: url(spritesmith4.png);
-  background-position: 0px -1248px;
+  background-position: 0px -1254px;
   width: 250px;
   height: 150px;
 }
 .quest_atom2 {
   background-image: url(spritesmith4.png);
-  background-position: -577px -1248px;
+  background-position: -1057px -1254px;
   width: 207px;
   height: 138px;
 }
@@ -2536,7 +1584,7 @@
 }
 .quest_basilist {
   background-image: url(spritesmith4.png);
-  background-position: -1053px -892px;
+  background-position: -1245px -827px;
   width: 189px;
   height: 141px;
 }
@@ -2548,31 +1596,19 @@
 }
 .quest_dilatory {
   background-image: url(spritesmith4.png);
-<<<<<<< HEAD
-  background-position: -220px -232px;
-=======
-  background-position: -660px -672px;
->>>>>>> 6074774e
+  background-position: -1025px 0px;
   width: 219px;
   height: 219px;
 }
 .quest_dilatory_derby {
   background-image: url(spritesmith4.png);
-<<<<<<< HEAD
-  background-position: -805px -220px;
-=======
-  background-position: -440px -672px;
->>>>>>> 6074774e
+  background-position: -220px -452px;
   width: 219px;
   height: 219px;
 }
 .quest_egg_plainEgg {
   background-image: url(spritesmith4.png);
-<<<<<<< HEAD
-  background-position: -245px -1869px;
-=======
-  background-position: -1879px -1352px;
->>>>>>> 6074774e
+  background-position: -1677px -1781px;
   width: 48px;
   height: 51px;
 }
@@ -2584,31 +1620,19 @@
 }
 .quest_ghost_stag {
   background-image: url(spritesmith4.png);
-<<<<<<< HEAD
-  background-position: -805px -440px;
-=======
-  background-position: -220px -672px;
->>>>>>> 6074774e
+  background-position: -440px -232px;
   width: 219px;
   height: 219px;
 }
 .quest_goldenknight1_testimony {
   background-image: url(spritesmith4.png);
-<<<<<<< HEAD
-  background-position: -294px -1869px;
-=======
-  background-position: -1879px -1404px;
->>>>>>> 6074774e
+  background-position: -1726px -1781px;
   width: 48px;
   height: 51px;
 }
 .quest_goldenknight2 {
   background-image: url(spritesmith4.png);
-<<<<<<< HEAD
-  background-position: -925px -1076px;
-=======
-  background-position: 0px -1254px;
->>>>>>> 6074774e
+  background-position: -1148px -1076px;
   width: 250px;
   height: 150px;
 }
@@ -2620,21 +1644,13 @@
 }
 .quest_gryphon {
   background-image: url(spritesmith4.png);
-<<<<<<< HEAD
-  background-position: -1245px 0px;
-=======
-  background-position: -842px -892px;
->>>>>>> 6074774e
+  background-position: -625px -892px;
   width: 216px;
   height: 177px;
 }
 .quest_harpy {
   background-image: url(spritesmith4.png);
-<<<<<<< HEAD
-  background-position: -660px -672px;
-=======
-  background-position: 0px -672px;
->>>>>>> 6074774e
+  background-position: -440px -672px;
   width: 219px;
   height: 219px;
 }
@@ -2646,47 +1662,31 @@
 }
 .quest_moonstone1_moonstone {
   background-image: url(spritesmith4.png);
-<<<<<<< HEAD
-  background-position: -2003px -385px;
-=======
-  background-position: -1419px -789px;
->>>>>>> 6074774e
+  background-position: -1978px -1574px;
   width: 30px;
   height: 30px;
 }
 .quest_moonstone2 {
   background-image: url(spritesmith4.png);
-<<<<<<< HEAD
-  background-position: -1025px 0px;
-=======
-  background-position: -805px -440px;
->>>>>>> 6074774e
+  background-position: -805px 0px;
   width: 219px;
   height: 219px;
 }
 .quest_moonstone3 {
   background-image: url(spritesmith4.png);
-<<<<<<< HEAD
-  background-position: 0px -232px;
-=======
-  background-position: -805px -220px;
->>>>>>> 6074774e
+  background-position: -660px -672px;
   width: 219px;
   height: 219px;
 }
 .quest_octopus {
   background-image: url(spritesmith4.png);
-  background-position: -625px -892px;
+  background-position: 0px -1076px;
   width: 222px;
   height: 177px;
 }
 .quest_owl {
   background-image: url(spritesmith4.png);
-<<<<<<< HEAD
-  background-position: -440px -672px;
-=======
-  background-position: -805px 0px;
->>>>>>> 6074774e
+  background-position: -220px -232px;
   width: 219px;
   height: 219px;
 }
@@ -2698,11 +1698,7 @@
 }
 .quest_rat {
   background-image: url(spritesmith4.png);
-<<<<<<< HEAD
-  background-position: 0px -672px;
-=======
-  background-position: -220px -452px;
->>>>>>> 6074774e
+  background-position: 0px -452px;
   width: 219px;
   height: 219px;
 }
@@ -2714,1063 +1710,685 @@
 }
 .quest_rooster {
   background-image: url(spritesmith4.png);
-  background-position: -1245px -534px;
+  background-position: -1245px -356px;
   width: 213px;
   height: 174px;
 }
 .quest_sheep {
   background-image: url(spritesmith4.png);
-<<<<<<< HEAD
-  background-position: -220px -672px;
-=======
-  background-position: 0px -452px;
->>>>>>> 6074774e
+  background-position: -440px -452px;
   width: 219px;
   height: 219px;
 }
 .quest_slime {
   background-image: url(spritesmith4.png);
-<<<<<<< HEAD
-  background-position: -805px 0px;
-=======
-  background-position: -440px -232px;
->>>>>>> 6074774e
+  background-position: 0px -232px;
   width: 219px;
   height: 219px;
 }
 .quest_spider {
   background-image: url(spritesmith4.png);
-<<<<<<< HEAD
-  background-position: -1176px -1076px;
-=======
-  background-position: -1148px -1076px;
->>>>>>> 6074774e
+  background-position: -251px -1254px;
   width: 250px;
   height: 150px;
 }
 .quest_stressbeast {
   background-image: url(spritesmith4.png);
-<<<<<<< HEAD
-  background-position: -440px -452px;
-=======
-  background-position: -220px -232px;
->>>>>>> 6074774e
+  background-position: -805px -220px;
   width: 219px;
   height: 219px;
 }
 .quest_stressbeast_bailey {
   background-image: url(spritesmith4.png);
-  background-position: -220px -452px;
+  background-position: -805px -440px;
   width: 219px;
   height: 219px;
 }
 .quest_stressbeast_guide {
   background-image: url(spritesmith4.png);
-<<<<<<< HEAD
-  background-position: 0px -452px;
-=======
-  background-position: 0px -232px;
->>>>>>> 6074774e
+  background-position: 0px -672px;
   width: 219px;
   height: 219px;
 }
 .quest_stressbeast_stables {
   background-image: url(spritesmith4.png);
-<<<<<<< HEAD
-  background-position: -440px -232px;
-=======
-  background-position: -1025px 0px;
->>>>>>> 6074774e
+  background-position: -220px -672px;
   width: 219px;
   height: 219px;
 }
 .quest_trex {
   background-image: url(spritesmith4.png);
-<<<<<<< HEAD
-  background-position: -848px -892px;
-=======
-  background-position: -1245px -178px;
->>>>>>> 6074774e
+  background-position: -842px -892px;
   width: 204px;
   height: 177px;
 }
 .quest_trex_undead {
   background-image: url(spritesmith4.png);
-<<<<<<< HEAD
-  background-position: -1245px -178px;
-=======
   background-position: -1245px 0px;
->>>>>>> 6074774e
   width: 216px;
   height: 177px;
 }
 .quest_vice1 {
   background-image: url(spritesmith4.png);
-<<<<<<< HEAD
-  background-position: -1245px -356px;
-=======
   background-position: -408px -892px;
->>>>>>> 6074774e
   width: 216px;
   height: 177px;
 }
 .quest_vice2_lightCrystal {
   background-image: url(spritesmith4.png);
-<<<<<<< HEAD
-  background-position: -567px -1921px;
-=======
-  background-position: -1928px -1665px;
->>>>>>> 6074774e
+  background-position: -1740px -1924px;
   width: 40px;
   height: 40px;
 }
 .quest_vice3 {
   background-image: url(spritesmith4.png);
-<<<<<<< HEAD
-  background-position: -408px -892px;
-=======
-  background-position: -625px -892px;
->>>>>>> 6074774e
+  background-position: -1245px -178px;
   width: 216px;
   height: 177px;
 }
 .shop_copper {
   background-image: url(spritesmith4.png);
-<<<<<<< HEAD
-  background-position: -2003px -443px;
-=======
-  background-position: -726px -419px;
->>>>>>> 6074774e
+  background-position: -1978px -1632px;
   width: 32px;
   height: 22px;
 }
 .shop_eyes {
   background-image: url(spritesmith4.png);
-<<<<<<< HEAD
-  background-position: -690px -1921px;
-=======
-  background-position: -1928px -1296px;
->>>>>>> 6074774e
+  background-position: -1863px -1924px;
   width: 40px;
   height: 40px;
 }
 .shop_gold {
   background-image: url(spritesmith4.png);
-<<<<<<< HEAD
-  background-position: -2003px -466px;
-=======
-  background-position: -660px -419px;
->>>>>>> 6074774e
+  background-position: -1978px -1655px;
   width: 32px;
   height: 22px;
 }
 .shop_opaquePotion {
   background-image: url(spritesmith4.png);
-<<<<<<< HEAD
-  background-position: -772px -1921px;
-=======
-  background-position: -1928px -1378px;
->>>>>>> 6074774e
+  background-position: -1978px 0px;
   width: 40px;
   height: 40px;
 }
 .shop_potion {
   background-image: url(spritesmith4.png);
-<<<<<<< HEAD
-  background-position: -813px -1921px;
-=======
-  background-position: -1928px -1419px;
->>>>>>> 6074774e
+  background-position: -1978px -41px;
   width: 40px;
   height: 40px;
 }
 .shop_reroll {
   background-image: url(spritesmith4.png);
-<<<<<<< HEAD
-  background-position: -854px -1921px;
-=======
-  background-position: -1928px -1460px;
->>>>>>> 6074774e
+  background-position: -1978px -82px;
   width: 40px;
   height: 40px;
 }
 .shop_shinySeed {
   background-image: url(spritesmith4.png);
-<<<<<<< HEAD
-  background-position: -2003px -286px;
-=======
-  background-position: -1846px -1680px;
->>>>>>> 6074774e
+  background-position: -1978px -1475px;
   width: 32px;
   height: 32px;
 }
 .shop_silver {
   background-image: url(spritesmith4.png);
-<<<<<<< HEAD
-  background-position: -2003px -489px;
-=======
-  background-position: -693px -419px;
->>>>>>> 6074774e
+  background-position: -1978px -1678px;
   width: 32px;
   height: 22px;
 }
 .shop_snowball {
   background-image: url(spritesmith4.png);
-<<<<<<< HEAD
-  background-position: -2003px -352px;
-=======
-  background-position: -1386px -789px;
->>>>>>> 6074774e
+  background-position: -1978px -1541px;
   width: 32px;
   height: 32px;
 }
 .shop_spookDust {
   background-image: url(spritesmith4.png);
-<<<<<<< HEAD
-  background-position: -2003px -319px;
-=======
-  background-position: -1846px -1647px;
->>>>>>> 6074774e
+  background-position: -1978px -1508px;
   width: 32px;
   height: 32px;
 }
 .Pet_Egg_BearCub {
   background-image: url(spritesmith4.png);
-<<<<<<< HEAD
-  background-position: -392px -1869px;
-=======
-  background-position: -1879px -1560px;
->>>>>>> 6074774e
+  background-position: -1775px -1781px;
   width: 48px;
   height: 51px;
 }
 .Pet_Egg_Bunny {
   background-image: url(spritesmith4.png);
-<<<<<<< HEAD
-  background-position: -441px -1869px;
-=======
-  background-position: -1879px -1612px;
->>>>>>> 6074774e
+  background-position: -1824px -1781px;
   width: 48px;
   height: 51px;
 }
 .Pet_Egg_Cactus {
   background-image: url(spritesmith4.png);
-<<<<<<< HEAD
-  background-position: -490px -1869px;
-=======
-  background-position: -1879px -1664px;
->>>>>>> 6074774e
+  background-position: -1873px -1781px;
   width: 48px;
   height: 51px;
 }
 .Pet_Egg_Deer {
   background-image: url(spritesmith4.png);
-<<<<<<< HEAD
-  background-position: -539px -1869px;
-=======
-  background-position: -1879px -1716px;
->>>>>>> 6074774e
+  background-position: -1922px -1781px;
   width: 48px;
   height: 51px;
 }
 .Pet_Egg_Dragon {
   background-image: url(spritesmith4.png);
-<<<<<<< HEAD
-  background-position: -588px -1869px;
-=======
-  background-position: -1879px -1768px;
->>>>>>> 6074774e
+  background-position: 0px -1872px;
   width: 48px;
   height: 51px;
 }
 .Pet_Egg_Egg {
   background-image: url(spritesmith4.png);
-<<<<<<< HEAD
-  background-position: -637px -1869px;
-=======
-  background-position: -156px -1868px;
->>>>>>> 6074774e
+  background-position: -49px -1872px;
   width: 48px;
   height: 51px;
 }
 .Pet_Egg_FlyingPig {
   background-image: url(spritesmith4.png);
-<<<<<<< HEAD
-  background-position: -686px -1869px;
-=======
-  background-position: -205px -1868px;
->>>>>>> 6074774e
+  background-position: -98px -1872px;
   width: 48px;
   height: 51px;
 }
 .Pet_Egg_Fox {
   background-image: url(spritesmith4.png);
-<<<<<<< HEAD
-  background-position: -735px -1869px;
-=======
-  background-position: -254px -1868px;
->>>>>>> 6074774e
+  background-position: -147px -1872px;
   width: 48px;
   height: 51px;
 }
 .Pet_Egg_Gryphon {
   background-image: url(spritesmith4.png);
-<<<<<<< HEAD
-  background-position: -784px -1869px;
-=======
-  background-position: -303px -1868px;
->>>>>>> 6074774e
+  background-position: -196px -1872px;
   width: 48px;
   height: 51px;
 }
 .Pet_Egg_Hedgehog {
   background-image: url(spritesmith4.png);
-<<<<<<< HEAD
-  background-position: -833px -1869px;
-=======
-  background-position: -352px -1868px;
->>>>>>> 6074774e
+  background-position: -245px -1872px;
   width: 48px;
   height: 51px;
 }
 .Pet_Egg_LionCub {
   background-image: url(spritesmith4.png);
-<<<<<<< HEAD
-  background-position: -882px -1869px;
-=======
-  background-position: -401px -1868px;
->>>>>>> 6074774e
+  background-position: -294px -1872px;
   width: 48px;
   height: 51px;
 }
 .Pet_Egg_Octopus {
   background-image: url(spritesmith4.png);
-<<<<<<< HEAD
-  background-position: -931px -1869px;
-=======
-  background-position: -450px -1868px;
->>>>>>> 6074774e
+  background-position: -343px -1872px;
   width: 48px;
   height: 51px;
 }
 .Pet_Egg_Owl {
   background-image: url(spritesmith4.png);
-<<<<<<< HEAD
-  background-position: -980px -1869px;
-=======
-  background-position: -499px -1868px;
->>>>>>> 6074774e
+  background-position: -392px -1872px;
   width: 48px;
   height: 51px;
 }
 .Pet_Egg_PandaCub {
   background-image: url(spritesmith4.png);
-<<<<<<< HEAD
-  background-position: -1029px -1869px;
-=======
-  background-position: -548px -1868px;
->>>>>>> 6074774e
+  background-position: -441px -1872px;
   width: 48px;
   height: 51px;
 }
 .Pet_Egg_Parrot {
   background-image: url(spritesmith4.png);
-<<<<<<< HEAD
-  background-position: -1078px -1869px;
-=======
-  background-position: -597px -1868px;
->>>>>>> 6074774e
+  background-position: -490px -1872px;
   width: 48px;
   height: 51px;
 }
 .Pet_Egg_Penguin {
   background-image: url(spritesmith4.png);
-<<<<<<< HEAD
-  background-position: -1127px -1869px;
-=======
-  background-position: -646px -1868px;
->>>>>>> 6074774e
+  background-position: -539px -1872px;
   width: 48px;
   height: 51px;
 }
 .Pet_Egg_PolarBear {
   background-image: url(spritesmith4.png);
-<<<<<<< HEAD
-  background-position: -1176px -1869px;
-=======
-  background-position: -695px -1868px;
->>>>>>> 6074774e
+  background-position: -588px -1872px;
   width: 48px;
   height: 51px;
 }
 .Pet_Egg_Rat {
   background-image: url(spritesmith4.png);
-<<<<<<< HEAD
-  background-position: -1225px -1869px;
-=======
-  background-position: -744px -1868px;
->>>>>>> 6074774e
+  background-position: -637px -1872px;
   width: 48px;
   height: 51px;
 }
 .Pet_Egg_Rock {
   background-image: url(spritesmith4.png);
-<<<<<<< HEAD
-  background-position: -1274px -1869px;
-=======
-  background-position: -793px -1868px;
->>>>>>> 6074774e
+  background-position: -686px -1872px;
   width: 48px;
   height: 51px;
 }
 .Pet_Egg_Rooster {
   background-image: url(spritesmith4.png);
-<<<<<<< HEAD
-  background-position: -1323px -1869px;
-=======
-  background-position: -842px -1868px;
->>>>>>> 6074774e
+  background-position: -735px -1872px;
   width: 48px;
   height: 51px;
 }
 .Pet_Egg_Seahorse {
   background-image: url(spritesmith4.png);
-<<<<<<< HEAD
-  background-position: -1372px -1869px;
-=======
-  background-position: -891px -1868px;
->>>>>>> 6074774e
+  background-position: -784px -1872px;
   width: 48px;
   height: 51px;
 }
 .Pet_Egg_Sheep {
   background-image: url(spritesmith4.png);
-<<<<<<< HEAD
-  background-position: -1421px -1869px;
-=======
-  background-position: -940px -1868px;
->>>>>>> 6074774e
+  background-position: -833px -1872px;
   width: 48px;
   height: 51px;
 }
 .Pet_Egg_Slime {
   background-image: url(spritesmith4.png);
-<<<<<<< HEAD
-  background-position: -1470px -1869px;
-=======
-  background-position: -989px -1868px;
->>>>>>> 6074774e
+  background-position: -882px -1872px;
   width: 48px;
   height: 51px;
 }
 .Pet_Egg_Spider {
   background-image: url(spritesmith4.png);
-<<<<<<< HEAD
-  background-position: -1519px -1869px;
-=======
-  background-position: -1038px -1868px;
->>>>>>> 6074774e
+  background-position: -931px -1872px;
   width: 48px;
   height: 51px;
 }
 .Pet_Egg_TRex {
   background-image: url(spritesmith4.png);
-<<<<<<< HEAD
-  background-position: -1568px -1869px;
-=======
-  background-position: -1087px -1868px;
->>>>>>> 6074774e
+  background-position: -980px -1872px;
   width: 48px;
   height: 51px;
 }
 .Pet_Egg_TigerCub {
   background-image: url(spritesmith4.png);
-<<<<<<< HEAD
-  background-position: -1617px -1869px;
-=======
-  background-position: -1136px -1868px;
->>>>>>> 6074774e
+  background-position: -1029px -1872px;
   width: 48px;
   height: 51px;
 }
 .Pet_Egg_Wolf {
   background-image: url(spritesmith4.png);
-<<<<<<< HEAD
-  background-position: -1666px -1869px;
-=======
-  background-position: -1185px -1868px;
->>>>>>> 6074774e
+  background-position: -1078px -1872px;
   width: 48px;
   height: 51px;
 }
 .Pet_Food_Cake_Base {
   background-image: url(spritesmith4.png);
-<<<<<<< HEAD
-  background-position: -1954px -1144px;
-=======
-  background-position: -1928px -676px;
->>>>>>> 6074774e
+  background-position: -1386px -635px;
   width: 43px;
   height: 43px;
 }
 .Pet_Food_Cake_CottonCandyBlue {
   background-image: url(spritesmith4.png);
-<<<<<<< HEAD
-  background-position: -1954px -1099px;
-=======
-  background-position: -1928px -586px;
->>>>>>> 6074774e
+  background-position: -303px -1924px;
   width: 42px;
   height: 44px;
 }
 .Pet_Food_Cake_CottonCandyPink {
   background-image: url(spritesmith4.png);
-<<<<<<< HEAD
-  background-position: -1954px -828px;
-=======
-  background-position: -1928px -360px;
->>>>>>> 6074774e
+  background-position: -758px -364px;
   width: 43px;
   height: 45px;
 }
 .Pet_Food_Cake_Desert {
   background-image: url(spritesmith4.png);
-<<<<<<< HEAD
-  background-position: -1954px -874px;
-=======
-  background-position: -1928px -631px;
->>>>>>> 6074774e
+  background-position: -980px -778px;
   width: 43px;
   height: 44px;
 }
 .Pet_Food_Cake_Golden {
   background-image: url(spritesmith4.png);
-<<<<<<< HEAD
-  background-position: -1954px -1188px;
-=======
-  background-position: -1928px -720px;
->>>>>>> 6074774e
+  background-position: -1402px -783px;
   width: 43px;
   height: 42px;
 }
 .Pet_Food_Cake_Red {
   background-image: url(spritesmith4.png);
-<<<<<<< HEAD
-  background-position: -1954px -919px;
-=======
-  background-position: -1928px -406px;
->>>>>>> 6074774e
+  background-position: -980px -823px;
   width: 43px;
   height: 44px;
 }
 .Pet_Food_Cake_Shade {
   background-image: url(spritesmith4.png);
-<<<<<<< HEAD
-  background-position: -1954px -1054px;
-=======
-  background-position: -1928px -541px;
->>>>>>> 6074774e
+  background-position: -259px -1924px;
   width: 43px;
   height: 44px;
 }
 .Pet_Food_Cake_Skeleton {
   background-image: url(spritesmith4.png);
-<<<<<<< HEAD
-  background-position: -1954px -780px;
-=======
-  background-position: -1928px -312px;
->>>>>>> 6074774e
+  background-position: -1789px -185px;
   width: 42px;
   height: 47px;
 }
 .Pet_Food_Cake_White {
   background-image: url(spritesmith4.png);
-<<<<<<< HEAD
-  background-position: -1954px -1009px;
-=======
-  background-position: -1928px -496px;
->>>>>>> 6074774e
+  background-position: -214px -1924px;
   width: 44px;
   height: 44px;
 }
 .Pet_Food_Cake_Zombie {
   background-image: url(spritesmith4.png);
-<<<<<<< HEAD
-  background-position: -1954px -964px;
-=======
-  background-position: -1928px -451px;
->>>>>>> 6074774e
+  background-position: -1399px -1180px;
   width: 45px;
   height: 44px;
 }
 .Pet_Food_Candy_Base {
   background-image: url(spritesmith4.png);
-<<<<<<< HEAD
-  background-position: -1954px -312px;
-=======
-  background-position: -1724px -1868px;
->>>>>>> 6074774e
+  background-position: -1617px -1872px;
   width: 48px;
   height: 51px;
 }
 .Pet_Food_Candy_CottonCandyBlue {
   background-image: url(spritesmith4.png);
-<<<<<<< HEAD
-  background-position: -1954px -364px;
-=======
-  background-position: -1773px -1868px;
->>>>>>> 6074774e
+  background-position: -1666px -1872px;
   width: 48px;
   height: 51px;
 }
 .Pet_Food_Candy_CottonCandyPink {
   background-image: url(spritesmith4.png);
-<<<<<<< HEAD
-  background-position: -1954px -416px;
-=======
-  background-position: -1822px -1868px;
->>>>>>> 6074774e
+  background-position: -1715px -1872px;
   width: 48px;
   height: 51px;
 }
 .Pet_Food_Candy_Desert {
   background-image: url(spritesmith4.png);
-<<<<<<< HEAD
-  background-position: -1954px -468px;
-=======
-  background-position: -1871px -1868px;
->>>>>>> 6074774e
+  background-position: -1764px -1872px;
   width: 48px;
   height: 51px;
 }
 .Pet_Food_Candy_Golden {
   background-image: url(spritesmith4.png);
-<<<<<<< HEAD
-  background-position: -1954px -520px;
-=======
-  background-position: -1928px 0px;
->>>>>>> 6074774e
+  background-position: -1813px -1872px;
   width: 48px;
   height: 51px;
 }
 .Pet_Food_Candy_Red {
   background-image: url(spritesmith4.png);
-<<<<<<< HEAD
-  background-position: -1954px -572px;
-=======
-  background-position: -1928px -52px;
->>>>>>> 6074774e
+  background-position: -1862px -1872px;
   width: 48px;
   height: 51px;
 }
 .Pet_Food_Candy_Shade {
   background-image: url(spritesmith4.png);
-<<<<<<< HEAD
-  background-position: -1954px -624px;
-=======
-  background-position: -1928px -104px;
->>>>>>> 6074774e
+  background-position: -1911px -1872px;
   width: 48px;
   height: 51px;
 }
 .Pet_Food_Candy_Skeleton {
   background-image: url(spritesmith4.png);
-<<<<<<< HEAD
-  background-position: -1954px -676px;
-=======
-  background-position: -1928px -156px;
->>>>>>> 6074774e
+  background-position: 0px -1924px;
   width: 48px;
   height: 51px;
 }
 .Pet_Food_Candy_White {
   background-image: url(spritesmith4.png);
-<<<<<<< HEAD
-  background-position: -1954px -728px;
-=======
-  background-position: -1928px -208px;
->>>>>>> 6074774e
+  background-position: -49px -1924px;
   width: 48px;
   height: 51px;
 }
 .Pet_Food_Candy_Zombie {
   background-image: url(spritesmith4.png);
-<<<<<<< HEAD
-  background-position: -1954px -260px;
-=======
-  background-position: -1675px -1868px;
->>>>>>> 6074774e
+  background-position: -1568px -1872px;
   width: 48px;
   height: 51px;
 }
 .Pet_Food_Chocolate {
   background-image: url(spritesmith4.png);
-<<<<<<< HEAD
-  background-position: -1954px -208px;
-=======
-  background-position: -1626px -1868px;
->>>>>>> 6074774e
+  background-position: -1519px -1872px;
   width: 48px;
   height: 51px;
 }
 .Pet_Food_CottonCandyBlue {
   background-image: url(spritesmith4.png);
-<<<<<<< HEAD
-  background-position: -1954px -156px;
-=======
-  background-position: -1577px -1868px;
->>>>>>> 6074774e
+  background-position: -1470px -1872px;
   width: 48px;
   height: 51px;
 }
 .Pet_Food_CottonCandyPink {
   background-image: url(spritesmith4.png);
-<<<<<<< HEAD
-  background-position: -1954px -104px;
-=======
-  background-position: -1528px -1868px;
->>>>>>> 6074774e
+  background-position: -1421px -1872px;
   width: 48px;
   height: 51px;
 }
 .Pet_Food_Fish {
   background-image: url(spritesmith4.png);
-<<<<<<< HEAD
-  background-position: -1954px -52px;
-=======
-  background-position: -1479px -1868px;
->>>>>>> 6074774e
+  background-position: -1372px -1872px;
   width: 48px;
   height: 51px;
 }
 .Pet_Food_Honey {
   background-image: url(spritesmith4.png);
-<<<<<<< HEAD
-  background-position: -1954px 0px;
-=======
-  background-position: -1430px -1868px;
->>>>>>> 6074774e
+  background-position: -1323px -1872px;
   width: 48px;
   height: 51px;
 }
 .Pet_Food_Meat {
   background-image: url(spritesmith4.png);
-<<<<<<< HEAD
-  background-position: -1862px -1869px;
-=======
-  background-position: -1381px -1868px;
->>>>>>> 6074774e
+  background-position: -1274px -1872px;
   width: 48px;
   height: 51px;
 }
 .Pet_Food_Milk {
   background-image: url(spritesmith4.png);
-<<<<<<< HEAD
-  background-position: -1813px -1869px;
-=======
-  background-position: -1332px -1868px;
->>>>>>> 6074774e
+  background-position: -1225px -1872px;
   width: 48px;
   height: 51px;
 }
 .Pet_Food_Potatoe {
   background-image: url(spritesmith4.png);
-<<<<<<< HEAD
-  background-position: -1764px -1869px;
-=======
-  background-position: -1283px -1868px;
->>>>>>> 6074774e
+  background-position: -1176px -1872px;
   width: 48px;
   height: 51px;
 }
 .Pet_Food_RottenMeat {
   background-image: url(spritesmith4.png);
-<<<<<<< HEAD
-  background-position: -1715px -1869px;
-=======
-  background-position: -1234px -1868px;
->>>>>>> 6074774e
+  background-position: -1127px -1872px;
   width: 48px;
   height: 51px;
 }
 .Pet_Food_Saddle {
   background-image: url(spritesmith4.png);
-<<<<<<< HEAD
-  background-position: -1780px -895px;
-=======
-  background-position: -1399px -1076px;
->>>>>>> 6074774e
+  background-position: -1780px -683px;
   width: 48px;
   height: 51px;
 }
 .Pet_Food_Strawberry {
   background-image: url(spritesmith4.png);
-<<<<<<< HEAD
-  background-position: -1788px -306px;
-=======
-  background-position: -1399px -1128px;
->>>>>>> 6074774e
+  background-position: -1383px -1781px;
   width: 48px;
   height: 51px;
 }
 .Mount_Body_BearCub-Base {
   background-image: url(spritesmith4.png);
+  background-position: -1674px -683px;
+  width: 105px;
+  height: 105px;
+}
+.Mount_Body_BearCub-CottonCandyBlue {
+  background-image: url(spritesmith4.png);
+  background-position: -1568px -683px;
+  width: 105px;
+  height: 105px;
+}
+.Mount_Body_BearCub-CottonCandyPink {
+  background-image: url(spritesmith4.png);
+  background-position: -1462px -683px;
+  width: 105px;
+  height: 105px;
+}
+.Mount_Body_BearCub-Desert {
+  background-image: url(spritesmith4.png);
+  background-position: -1674px -577px;
+  width: 105px;
+  height: 105px;
+}
+.Mount_Body_BearCub-Golden {
+  background-image: url(spritesmith4.png);
+  background-position: -1568px -577px;
+  width: 105px;
+  height: 105px;
+}
+.Mount_Body_BearCub-Polar {
+  background-image: url(spritesmith4.png);
+  background-position: -1462px -577px;
+  width: 105px;
+  height: 105px;
+}
+.Mount_Body_BearCub-Red {
+  background-image: url(spritesmith4.png);
+  background-position: -1674px -471px;
+  width: 105px;
+  height: 105px;
+}
+.Mount_Body_BearCub-Shade {
+  background-image: url(spritesmith4.png);
+  background-position: -1568px -471px;
+  width: 105px;
+  height: 105px;
+}
+.Mount_Body_BearCub-Skeleton {
+  background-image: url(spritesmith4.png);
+  background-position: -1462px -471px;
+  width: 105px;
+  height: 105px;
+}
+.Mount_Body_BearCub-White {
+  background-image: url(spritesmith4.png);
+  background-position: -1674px -365px;
+  width: 105px;
+  height: 105px;
+}
+.Mount_Body_BearCub-Zombie {
+  background-image: url(spritesmith4.png);
+  background-position: -1568px -365px;
+  width: 105px;
+  height: 105px;
+}
+.Mount_Body_Bunny-Base {
+  background-image: url(spritesmith4.png);
+  background-position: -1462px -365px;
+  width: 105px;
+  height: 105px;
+}
+.Mount_Body_Bunny-CottonCandyBlue {
+  background-image: url(spritesmith4.png);
+  background-position: -1683px -130px;
+  width: 105px;
+  height: 105px;
+}
+.Mount_Body_Bunny-CottonCandyPink {
+  background-image: url(spritesmith4.png);
+  background-position: -880px -672px;
+  width: 105px;
+  height: 105px;
+}
+.Mount_Body_Bunny-Desert {
+  background-image: url(spritesmith4.png);
+  background-position: -660px -558px;
+  width: 105px;
+  height: 105px;
+}
+.Mount_Body_Bunny-Golden {
+  background-image: url(spritesmith4.png);
+  background-position: -660px -452px;
+  width: 105px;
+  height: 105px;
+}
+.Mount_Body_Bunny-Red {
+  background-image: url(spritesmith4.png);
+  background-position: -1351px -969px;
+  width: 105px;
+  height: 105px;
+}
+.Mount_Body_Bunny-Shade {
+  background-image: url(spritesmith4.png);
+  background-position: -1245px -969px;
+  width: 105px;
+  height: 105px;
+}
+.Mount_Body_Bunny-Skeleton {
+  background-image: url(spritesmith4.png);
+  background-position: -1674px -1213px;
+  width: 105px;
+  height: 105px;
+}
+.Mount_Body_Bunny-White {
+  background-image: url(spritesmith4.png);
+  background-position: -1568px -1213px;
+  width: 105px;
+  height: 105px;
+}
+.Mount_Body_Bunny-Zombie {
+  background-image: url(spritesmith4.png);
+  background-position: -1462px -1213px;
+  width: 105px;
+  height: 105px;
+}
+.Mount_Body_Cactus-Base {
+  background-image: url(spritesmith4.png);
+  background-position: -1462px -895px;
+  width: 105px;
+  height: 105px;
+}
+.Mount_Body_Cactus-CottonCandyBlue {
+  background-image: url(spritesmith4.png);
+  background-position: -1674px -789px;
+  width: 105px;
+  height: 105px;
+}
+.Mount_Body_Cactus-CottonCandyPink {
+  background-image: url(spritesmith4.png);
+  background-position: -1568px -789px;
+  width: 105px;
+  height: 105px;
+}
+.Mount_Body_Cactus-Desert {
+  background-image: url(spritesmith4.png);
+  background-position: -1462px -789px;
+  width: 105px;
+  height: 105px;
+}
+.Mount_Body_Cactus-Golden {
+  background-image: url(spritesmith4.png);
+  background-position: -1674px -1107px;
+  width: 105px;
+  height: 105px;
+}
+.Mount_Body_Cactus-Red {
+  background-image: url(spritesmith4.png);
+  background-position: -1568px -1107px;
+  width: 105px;
+  height: 105px;
+}
+.Mount_Body_Cactus-Shade {
+  background-image: url(spritesmith4.png);
+  background-position: -1462px -1107px;
+  width: 105px;
+  height: 105px;
+}
+.Mount_Body_Cactus-Skeleton {
+  background-image: url(spritesmith4.png);
+  background-position: -1674px -1001px;
+  width: 105px;
+  height: 105px;
+}
+.Mount_Body_Cactus-White {
+  background-image: url(spritesmith4.png);
+  background-position: -1568px -895px;
+  width: 105px;
+  height: 105px;
+}
+.Mount_Body_Cactus-Zombie {
+  background-image: url(spritesmith4.png);
+  background-position: -1462px -1001px;
+  width: 105px;
+  height: 105px;
+}
+.Mount_Body_Deer-Base {
+  background-image: url(spritesmith4.png);
+  background-position: -1568px -1001px;
+  width: 105px;
+  height: 105px;
+}
+.Mount_Body_Deer-CottonCandyBlue {
+  background-image: url(spritesmith4.png);
   background-position: -1674px -895px;
   width: 105px;
   height: 105px;
-}
-.Mount_Body_BearCub-CottonCandyBlue {
-  background-image: url(spritesmith4.png);
-<<<<<<< HEAD
-  background-position: -1568px -895px;
-=======
-  background-position: -1568px -111px;
->>>>>>> 6074774e
-  width: 105px;
-  height: 105px;
-}
-.Mount_Body_BearCub-CottonCandyPink {
-  background-image: url(spritesmith4.png);
-  background-position: -1462px -895px;
-  width: 105px;
-  height: 105px;
-}
-.Mount_Body_BearCub-Desert {
-  background-image: url(spritesmith4.png);
-  background-position: -1674px -789px;
-  width: 105px;
-  height: 105px;
-}
-.Mount_Body_BearCub-Golden {
-  background-image: url(spritesmith4.png);
-  background-position: -1568px -789px;
-  width: 105px;
-  height: 105px;
-}
-.Mount_Body_BearCub-Polar {
-  background-image: url(spritesmith4.png);
-  background-position: -1462px -789px;
-  width: 105px;
-  height: 105px;
-}
-.Mount_Body_BearCub-Red {
-  background-image: url(spritesmith4.png);
-  background-position: -1674px -683px;
-  width: 105px;
-  height: 105px;
-}
-.Mount_Body_BearCub-Shade {
-  background-image: url(spritesmith4.png);
-  background-position: -1568px -683px;
-  width: 105px;
-  height: 105px;
-}
-.Mount_Body_BearCub-Skeleton {
-  background-image: url(spritesmith4.png);
-  background-position: -1462px -683px;
-  width: 105px;
-  height: 105px;
-}
-.Mount_Body_BearCub-White {
-  background-image: url(spritesmith4.png);
-  background-position: -1674px -577px;
-  width: 105px;
-  height: 105px;
-}
-.Mount_Body_BearCub-Zombie {
-  background-image: url(spritesmith4.png);
-  background-position: -1568px -577px;
-  width: 105px;
-  height: 105px;
-}
-.Mount_Body_Bunny-Base {
-  background-image: url(spritesmith4.png);
-  background-position: -1462px -577px;
-  width: 105px;
-  height: 105px;
-}
-.Mount_Body_Bunny-CottonCandyBlue {
-  background-image: url(spritesmith4.png);
-  background-position: -1674px -471px;
-  width: 105px;
-  height: 105px;
-}
-.Mount_Body_Bunny-CottonCandyPink {
-  background-image: url(spritesmith4.png);
-  background-position: -1568px -471px;
-  width: 105px;
-  height: 105px;
-}
-.Mount_Body_Bunny-Desert {
-  background-image: url(spritesmith4.png);
-  background-position: -1462px -471px;
-  width: 105px;
-  height: 105px;
-}
-.Mount_Body_Bunny-Golden {
-  background-image: url(spritesmith4.png);
-  background-position: -1674px -365px;
-  width: 105px;
-  height: 105px;
-}
-.Mount_Body_Bunny-Red {
-  background-image: url(spritesmith4.png);
-  background-position: -1568px -365px;
-  width: 105px;
-  height: 105px;
-}
-.Mount_Body_Bunny-Shade {
-  background-image: url(spritesmith4.png);
-  background-position: -1462px -365px;
-  width: 105px;
-  height: 105px;
-}
-.Mount_Body_Bunny-Skeleton {
-  background-image: url(spritesmith4.png);
-  background-position: -1683px -130px;
-  width: 105px;
-  height: 105px;
-}
-.Mount_Body_Bunny-White {
-  background-image: url(spritesmith4.png);
-  background-position: 0px -1399px;
-  width: 105px;
-  height: 105px;
-}
-.Mount_Body_Bunny-Zombie {
-  background-image: url(spritesmith4.png);
-  background-position: -880px -778px;
-  width: 105px;
-  height: 105px;
-}
-.Mount_Body_Cactus-Base {
-  background-image: url(spritesmith4.png);
-  background-position: -880px -672px;
-  width: 105px;
-  height: 105px;
-}
-.Mount_Body_Cactus-CottonCandyBlue {
-  background-image: url(spritesmith4.png);
-  background-position: -660px -452px;
-  width: 105px;
-  height: 105px;
-}
-.Mount_Body_Cactus-CottonCandyPink {
-  background-image: url(spritesmith4.png);
-  background-position: -1674px -1213px;
-  width: 105px;
-  height: 105px;
-}
-.Mount_Body_Cactus-Desert {
-  background-image: url(spritesmith4.png);
-  background-position: -1568px -1213px;
-  width: 105px;
-  height: 105px;
-}
-.Mount_Body_Cactus-Golden {
-  background-image: url(spritesmith4.png);
-  background-position: -1462px -1213px;
-  width: 105px;
-  height: 105px;
-}
-.Mount_Body_Cactus-Red {
-  background-image: url(spritesmith4.png);
-  background-position: -1674px -1107px;
-  width: 105px;
-  height: 105px;
-}
-.Mount_Body_Cactus-Shade {
-  background-image: url(spritesmith4.png);
-<<<<<<< HEAD
-  background-position: -1568px -1107px;
-=======
-  background-position: -1674px -1171px;
->>>>>>> 6074774e
-  width: 105px;
-  height: 105px;
-}
-.Mount_Body_Cactus-Skeleton {
-  background-image: url(spritesmith4.png);
-  background-position: -1462px -1107px;
-  width: 105px;
-  height: 105px;
-}
-.Mount_Body_Cactus-White {
-  background-image: url(spritesmith4.png);
-<<<<<<< HEAD
-  background-position: -1674px -1001px;
-=======
-  background-position: -1245px -969px;
->>>>>>> 6074774e
-  width: 105px;
-  height: 105px;
-}
-.Mount_Body_Cactus-Zombie {
-  background-image: url(spritesmith4.png);
-<<<<<<< HEAD
-  background-position: -1568px -1001px;
-=======
-  background-position: 0px -1405px;
->>>>>>> 6074774e
-  width: 105px;
-  height: 105px;
-}
-.Mount_Body_Deer-Base {
-  background-image: url(spritesmith4.png);
-  background-position: -660px -558px;
-  width: 105px;
-  height: 105px;
-}
-.Mount_Body_Deer-CottonCandyBlue {
-  background-image: url(spritesmith4.png);
-<<<<<<< HEAD
-  background-position: -1462px -1001px;
-=======
-  background-position: -1351px -969px;
-  width: 105px;
-  height: 105px;
-}
-.Mount_Body_Deer-CottonCandyPink {
-  background-image: url(spritesmith4.png);
-  background-position: -1674px -1277px;
-  width: 105px;
-  height: 105px;
-}
-.Mount_Body_Deer-Desert {
-  background-image: url(spritesmith4.png);
-  background-position: -1568px -1277px;
-  width: 105px;
-  height: 105px;
-}
-.Mount_Body_Deer-Golden {
-  background-image: url(spritesmith4.png);
-  background-position: -1674px -959px;
-  width: 105px;
-  height: 105px;
-}
-.Mount_Body_Deer-Red {
-  background-image: url(spritesmith4.png);
-  background-position: -1568px -959px;
-  width: 105px;
-  height: 105px;
-}
-.Mount_Body_Deer-Shade {
-  background-image: url(spritesmith4.png);
-  background-position: -1462px -959px;
-  width: 105px;
-  height: 105px;
-}
-.Mount_Body_Deer-Skeleton {
-  background-image: url(spritesmith4.png);
-  background-position: -1674px -853px;
-  width: 105px;
-  height: 105px;
-}
-.Mount_Body_Deer-White {
-  background-image: url(spritesmith4.png);
-  background-position: -1568px -1171px;
->>>>>>> 6074774e
-  width: 105px;
-  height: 105px;
 }