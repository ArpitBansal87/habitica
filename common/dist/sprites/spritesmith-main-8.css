<<<<<<< HEAD
.Mount_Head_LionCub-Skeleton {
  background-image: url(spritesmith-main-8.png);
  background-position: -242px -544px;
  width: 105px;
  height: 110px;
}
.Mount_Head_LionCub-Spooky {
  background-image: url(spritesmith-main-8.png);
  background-position: -424px -1210px;
  width: 105px;
  height: 105px;
}
.Mount_Head_LionCub-White {
  background-image: url(spritesmith-main-8.png);
  background-position: -1316px -742px;
  width: 105px;
  height: 105px;
}
.Mount_Head_LionCub-Zombie {
  background-image: url(spritesmith-main-8.png);
  background-position: -1316px -530px;
  width: 105px;
  height: 105px;
}
.Mount_Head_Mammoth-Base {
  background-image: url(spritesmith-main-8.png);
  background-position: -136px -544px;
  width: 105px;
  height: 123px;
}
.Mount_Head_MantisShrimp-Base {
  background-image: url(spritesmith-main-8.png);
  background-position: -348px -544px;
=======
.Mount_Head_MantisShrimp-Base {
  background-image: url(spritesmith-main-8.png);
  background-position: -136px -544px;
>>>>>>> 06a5a1cb
  width: 108px;
  height: 105px;
}
.Mount_Head_Octopus-Base {
  background-image: url(spritesmith-main-8.png);
<<<<<<< HEAD
  background-position: -1316px -848px;
=======
  background-position: -742px -1210px;
>>>>>>> 06a5a1cb
  width: 105px;
  height: 105px;
}
.Mount_Head_Octopus-CottonCandyBlue {
  background-image: url(spritesmith-main-8.png);
<<<<<<< HEAD
  background-position: -1316px -954px;
=======
  background-position: -1422px -742px;
>>>>>>> 06a5a1cb
  width: 105px;
  height: 105px;
}
.Mount_Head_Octopus-CottonCandyPink {
  background-image: url(spritesmith-main-8.png);
<<<<<<< HEAD
  background-position: -1316px -1060px;
=======
  background-position: -1422px -636px;
>>>>>>> 06a5a1cb
  width: 105px;
  height: 105px;
}
.Mount_Head_Octopus-Desert {
  background-image: url(spritesmith-main-8.png);
<<<<<<< HEAD
  background-position: -1316px -1166px;
=======
  background-position: -1422px -530px;
>>>>>>> 06a5a1cb
  width: 105px;
  height: 105px;
}
.Mount_Head_Octopus-Golden {
  background-image: url(spritesmith-main-8.png);
<<<<<<< HEAD
  background-position: 0px -1316px;
=======
  background-position: -1422px -424px;
>>>>>>> 06a5a1cb
  width: 105px;
  height: 105px;
}
.Mount_Head_Octopus-Red {
  background-image: url(spritesmith-main-8.png);
<<<<<<< HEAD
  background-position: -106px -1316px;
=======
  background-position: -1422px -318px;
>>>>>>> 06a5a1cb
  width: 105px;
  height: 105px;
}
.Mount_Head_Octopus-Shade {
  background-image: url(spritesmith-main-8.png);
<<<<<<< HEAD
  background-position: -212px -1316px;
=======
  background-position: -1422px -212px;
>>>>>>> 06a5a1cb
  width: 105px;
  height: 105px;
}
.Mount_Head_Octopus-Skeleton {
  background-image: url(spritesmith-main-8.png);
<<<<<<< HEAD
  background-position: -1422px -1272px;
=======
  background-position: -1422px -106px;
>>>>>>> 06a5a1cb
  width: 105px;
  height: 105px;
}
.Mount_Head_Octopus-White {
  background-image: url(spritesmith-main-8.png);
<<<<<<< HEAD
  background-position: 0px -1422px;
=======
  background-position: -1422px 0px;
>>>>>>> 06a5a1cb
  width: 105px;
  height: 105px;
}
.Mount_Head_Octopus-Zombie {
  background-image: url(spritesmith-main-8.png);
<<<<<<< HEAD
  background-position: -106px -1422px;
=======
  background-position: -1272px -1316px;
>>>>>>> 06a5a1cb
  width: 105px;
  height: 105px;
}
.Mount_Head_Orca-Base {
  background-image: url(spritesmith-main-8.png);
<<<<<<< HEAD
  background-position: -212px -1422px;
=======
  background-position: -1166px -1316px;
>>>>>>> 06a5a1cb
  width: 105px;
  height: 105px;
}
.Mount_Head_Owl-Base {
  background-image: url(spritesmith-main-8.png);
<<<<<<< HEAD
  background-position: -318px -1422px;
=======
  background-position: -1060px -1316px;
>>>>>>> 06a5a1cb
  width: 105px;
  height: 105px;
}
.Mount_Head_Owl-CottonCandyBlue {
  background-image: url(spritesmith-main-8.png);
<<<<<<< HEAD
  background-position: -424px -1422px;
=======
  background-position: -1166px -1210px;
>>>>>>> 06a5a1cb
  width: 105px;
  height: 105px;
}
.Mount_Head_Owl-CottonCandyPink {
  background-image: url(spritesmith-main-8.png);
<<<<<<< HEAD
  background-position: -530px -1422px;
=======
  background-position: -1060px -1210px;
>>>>>>> 06a5a1cb
  width: 105px;
  height: 105px;
}
.Mount_Head_Owl-Desert {
  background-image: url(spritesmith-main-8.png);
<<<<<<< HEAD
  background-position: -636px -1422px;
=======
  background-position: -954px -1210px;
>>>>>>> 06a5a1cb
  width: 105px;
  height: 105px;
}
.Mount_Head_Owl-Golden {
  background-image: url(spritesmith-main-8.png);
<<<<<<< HEAD
  background-position: -742px -1422px;
=======
  background-position: -848px -1210px;
>>>>>>> 06a5a1cb
  width: 105px;
  height: 105px;
}
.Mount_Head_Owl-Red {
  background-image: url(spritesmith-main-8.png);
<<<<<<< HEAD
  background-position: -848px -1422px;
=======
  background-position: -636px -1210px;
>>>>>>> 06a5a1cb
  width: 105px;
  height: 105px;
}
.Mount_Head_Owl-Shade {
  background-image: url(spritesmith-main-8.png);
<<<<<<< HEAD
  background-position: -954px -1422px;
=======
  background-position: -530px -1210px;
>>>>>>> 06a5a1cb
  width: 105px;
  height: 105px;
}
.Mount_Head_Owl-Skeleton {
  background-image: url(spritesmith-main-8.png);
<<<<<<< HEAD
  background-position: -457px -544px;
=======
  background-position: -424px -1210px;
>>>>>>> 06a5a1cb
  width: 105px;
  height: 105px;
}
.Mount_Head_Owl-White {
  background-image: url(spritesmith-main-8.png);
<<<<<<< HEAD
  background-position: -563px -544px;
=======
  background-position: -318px -1210px;
>>>>>>> 06a5a1cb
  width: 105px;
  height: 105px;
}
.Mount_Head_Owl-Zombie {
  background-image: url(spritesmith-main-8.png);
<<<<<<< HEAD
  background-position: -680px 0px;
=======
  background-position: -212px -1210px;
>>>>>>> 06a5a1cb
  width: 105px;
  height: 105px;
}
.Mount_Head_PandaCub-Base {
  background-image: url(spritesmith-main-8.png);
<<<<<<< HEAD
  background-position: -680px -106px;
=======
  background-position: -351px -544px;
>>>>>>> 06a5a1cb
  width: 105px;
  height: 105px;
}
.Mount_Head_PandaCub-CottonCandyBlue {
  background-image: url(spritesmith-main-8.png);
<<<<<<< HEAD
  background-position: -680px -212px;
=======
  background-position: -1316px -636px;
>>>>>>> 06a5a1cb
  width: 105px;
  height: 105px;
}
.Mount_Head_PandaCub-CottonCandyPink {
  background-image: url(spritesmith-main-8.png);
<<<<<<< HEAD
  background-position: -680px -318px;
=======
  background-position: -457px -544px;
>>>>>>> 06a5a1cb
  width: 105px;
  height: 105px;
}
.Mount_Head_PandaCub-Desert {
  background-image: url(spritesmith-main-8.png);
<<<<<<< HEAD
  background-position: -680px -424px;
=======
  background-position: -563px -544px;
>>>>>>> 06a5a1cb
  width: 105px;
  height: 105px;
}
.Mount_Head_PandaCub-Golden {
  background-image: url(spritesmith-main-8.png);
<<<<<<< HEAD
  background-position: -680px -530px;
=======
  background-position: -680px 0px;
>>>>>>> 06a5a1cb
  width: 105px;
  height: 105px;
}
.Mount_Head_PandaCub-Red {
  background-image: url(spritesmith-main-8.png);
<<<<<<< HEAD
  background-position: 0px -680px;
=======
  background-position: -680px -106px;
>>>>>>> 06a5a1cb
  width: 105px;
  height: 105px;
}
.Mount_Head_PandaCub-Shade {
  background-image: url(spritesmith-main-8.png);
<<<<<<< HEAD
  background-position: -106px -680px;
=======
  background-position: -680px -212px;
>>>>>>> 06a5a1cb
  width: 105px;
  height: 105px;
}
.Mount_Head_PandaCub-Skeleton {
  background-image: url(spritesmith-main-8.png);
<<<<<<< HEAD
  background-position: -212px -680px;
=======
  background-position: -680px -318px;
>>>>>>> 06a5a1cb
  width: 105px;
  height: 105px;
}
.Mount_Head_PandaCub-Spooky {
  background-image: url(spritesmith-main-8.png);
<<<<<<< HEAD
  background-position: -318px -680px;
=======
  background-position: -680px -424px;
>>>>>>> 06a5a1cb
  width: 105px;
  height: 105px;
}
.Mount_Head_PandaCub-White {
  background-image: url(spritesmith-main-8.png);
<<<<<<< HEAD
  background-position: -424px -680px;
=======
  background-position: -680px -530px;
>>>>>>> 06a5a1cb
  width: 105px;
  height: 105px;
}
.Mount_Head_PandaCub-Zombie {
  background-image: url(spritesmith-main-8.png);
<<<<<<< HEAD
  background-position: -530px -680px;
=======
  background-position: 0px -680px;
>>>>>>> 06a5a1cb
  width: 105px;
  height: 105px;
}
.Mount_Head_Parrot-Base {
  background-image: url(spritesmith-main-8.png);
<<<<<<< HEAD
  background-position: -636px -680px;
=======
  background-position: -106px -680px;
>>>>>>> 06a5a1cb
  width: 105px;
  height: 105px;
}
.Mount_Head_Parrot-CottonCandyBlue {
  background-image: url(spritesmith-main-8.png);
<<<<<<< HEAD
  background-position: -786px 0px;
=======
  background-position: -212px -680px;
>>>>>>> 06a5a1cb
  width: 105px;
  height: 105px;
}
.Mount_Head_Parrot-CottonCandyPink {
  background-image: url(spritesmith-main-8.png);
<<<<<<< HEAD
  background-position: -786px -106px;
=======
  background-position: -318px -680px;
>>>>>>> 06a5a1cb
  width: 105px;
  height: 105px;
}
.Mount_Head_Parrot-Desert {
  background-image: url(spritesmith-main-8.png);
<<<<<<< HEAD
  background-position: -786px -212px;
=======
  background-position: -424px -680px;
>>>>>>> 06a5a1cb
  width: 105px;
  height: 105px;
}
.Mount_Head_Parrot-Golden {
  background-image: url(spritesmith-main-8.png);
<<<<<<< HEAD
  background-position: -786px -318px;
=======
  background-position: -530px -680px;
>>>>>>> 06a5a1cb
  width: 105px;
  height: 105px;
}
.Mount_Head_Parrot-Red {
  background-image: url(spritesmith-main-8.png);
<<<<<<< HEAD
  background-position: -786px -424px;
=======
  background-position: -636px -680px;
>>>>>>> 06a5a1cb
  width: 105px;
  height: 105px;
}
.Mount_Head_Parrot-Shade {
  background-image: url(spritesmith-main-8.png);
<<<<<<< HEAD
  background-position: -786px -530px;
=======
  background-position: -786px 0px;
>>>>>>> 06a5a1cb
  width: 105px;
  height: 105px;
}
.Mount_Head_Parrot-Skeleton {
  background-image: url(spritesmith-main-8.png);
<<<<<<< HEAD
  background-position: -786px -636px;
=======
  background-position: -786px -106px;
>>>>>>> 06a5a1cb
  width: 105px;
  height: 105px;
}
.Mount_Head_Parrot-White {
  background-image: url(spritesmith-main-8.png);
<<<<<<< HEAD
  background-position: 0px -786px;
=======
  background-position: -786px -212px;
>>>>>>> 06a5a1cb
  width: 105px;
  height: 105px;
}
.Mount_Head_Parrot-Zombie {
  background-image: url(spritesmith-main-8.png);
<<<<<<< HEAD
  background-position: -106px -786px;
=======
  background-position: -786px -318px;
>>>>>>> 06a5a1cb
  width: 105px;
  height: 105px;
}
.Mount_Head_Penguin-Base {
  background-image: url(spritesmith-main-8.png);
<<<<<<< HEAD
  background-position: -212px -786px;
=======
  background-position: -786px -424px;
>>>>>>> 06a5a1cb
  width: 105px;
  height: 105px;
}
.Mount_Head_Penguin-CottonCandyBlue {
  background-image: url(spritesmith-main-8.png);
<<<<<<< HEAD
  background-position: -318px -786px;
=======
  background-position: -786px -530px;
>>>>>>> 06a5a1cb
  width: 105px;
  height: 105px;
}
.Mount_Head_Penguin-CottonCandyPink {
  background-image: url(spritesmith-main-8.png);
<<<<<<< HEAD
  background-position: -424px -786px;
=======
  background-position: -786px -636px;
>>>>>>> 06a5a1cb
  width: 105px;
  height: 105px;
}
.Mount_Head_Penguin-Desert {
  background-image: url(spritesmith-main-8.png);
<<<<<<< HEAD
  background-position: -530px -786px;
=======
  background-position: 0px -786px;
>>>>>>> 06a5a1cb
  width: 105px;
  height: 105px;
}
.Mount_Head_Penguin-Golden {
  background-image: url(spritesmith-main-8.png);
<<<<<<< HEAD
  background-position: -636px -786px;
=======
  background-position: -106px -786px;
>>>>>>> 06a5a1cb
  width: 105px;
  height: 105px;
}
.Mount_Head_Penguin-Red {
  background-image: url(spritesmith-main-8.png);
<<<<<<< HEAD
  background-position: -742px -786px;
=======
  background-position: -212px -786px;
>>>>>>> 06a5a1cb
  width: 105px;
  height: 105px;
}
.Mount_Head_Penguin-Shade {
  background-image: url(spritesmith-main-8.png);
<<<<<<< HEAD
  background-position: -892px 0px;
=======
  background-position: -318px -786px;
>>>>>>> 06a5a1cb
  width: 105px;
  height: 105px;
}
.Mount_Head_Penguin-Skeleton {
  background-image: url(spritesmith-main-8.png);
<<<<<<< HEAD
  background-position: -892px -106px;
=======
  background-position: -424px -786px;
>>>>>>> 06a5a1cb
  width: 105px;
  height: 105px;
}
.Mount_Head_Penguin-White {
  background-image: url(spritesmith-main-8.png);
<<<<<<< HEAD
  background-position: -892px -212px;
=======
  background-position: -530px -786px;
>>>>>>> 06a5a1cb
  width: 105px;
  height: 105px;
}
.Mount_Head_Penguin-Zombie {
  background-image: url(spritesmith-main-8.png);
<<<<<<< HEAD
  background-position: -892px -318px;
=======
  background-position: -636px -786px;
>>>>>>> 06a5a1cb
  width: 105px;
  height: 105px;
}
.Mount_Head_Phoenix-Base {
  background-image: url(spritesmith-main-8.png);
<<<<<<< HEAD
  background-position: -892px -424px;
=======
  background-position: -742px -786px;
>>>>>>> 06a5a1cb
  width: 105px;
  height: 105px;
}
.Mount_Head_Rat-Base {
  background-image: url(spritesmith-main-8.png);
<<<<<<< HEAD
  background-position: -892px -530px;
=======
  background-position: -892px 0px;
>>>>>>> 06a5a1cb
  width: 105px;
  height: 105px;
}
.Mount_Head_Rat-CottonCandyBlue {
  background-image: url(spritesmith-main-8.png);
<<<<<<< HEAD
  background-position: -892px -636px;
=======
  background-position: -892px -106px;
>>>>>>> 06a5a1cb
  width: 105px;
  height: 105px;
}
.Mount_Head_Rat-CottonCandyPink {
  background-image: url(spritesmith-main-8.png);
<<<<<<< HEAD
  background-position: -892px -742px;
=======
  background-position: -892px -212px;
>>>>>>> 06a5a1cb
  width: 105px;
  height: 105px;
}
.Mount_Head_Rat-Desert {
  background-image: url(spritesmith-main-8.png);
<<<<<<< HEAD
  background-position: 0px -892px;
=======
  background-position: -892px -318px;
>>>>>>> 06a5a1cb
  width: 105px;
  height: 105px;
}
.Mount_Head_Rat-Golden {
  background-image: url(spritesmith-main-8.png);
<<<<<<< HEAD
  background-position: -106px -892px;
=======
  background-position: -892px -424px;
>>>>>>> 06a5a1cb
  width: 105px;
  height: 105px;
}
.Mount_Head_Rat-Red {
  background-image: url(spritesmith-main-8.png);
<<<<<<< HEAD
  background-position: -212px -892px;
=======
  background-position: -892px -530px;
>>>>>>> 06a5a1cb
  width: 105px;
  height: 105px;
}
.Mount_Head_Rat-Shade {
  background-image: url(spritesmith-main-8.png);
<<<<<<< HEAD
  background-position: -318px -892px;
=======
  background-position: -892px -636px;
>>>>>>> 06a5a1cb
  width: 105px;
  height: 105px;
}
.Mount_Head_Rat-Skeleton {
  background-image: url(spritesmith-main-8.png);
<<<<<<< HEAD
  background-position: -424px -892px;
=======
  background-position: -892px -742px;
>>>>>>> 06a5a1cb
  width: 105px;
  height: 105px;
}
.Mount_Head_Rat-White {
  background-image: url(spritesmith-main-8.png);
<<<<<<< HEAD
  background-position: -530px -892px;
=======
  background-position: 0px -892px;
>>>>>>> 06a5a1cb
  width: 105px;
  height: 105px;
}
.Mount_Head_Rat-Zombie {
  background-image: url(spritesmith-main-8.png);
<<<<<<< HEAD
  background-position: -636px -892px;
=======
  background-position: -106px -892px;
>>>>>>> 06a5a1cb
  width: 105px;
  height: 105px;
}
.Mount_Head_Rock-Base {
  background-image: url(spritesmith-main-8.png);
<<<<<<< HEAD
  background-position: -742px -892px;
=======
  background-position: -212px -892px;
>>>>>>> 06a5a1cb
  width: 105px;
  height: 105px;
}
.Mount_Head_Rock-CottonCandyBlue {
  background-image: url(spritesmith-main-8.png);
<<<<<<< HEAD
  background-position: -848px -892px;
=======
  background-position: -318px -892px;
>>>>>>> 06a5a1cb
  width: 105px;
  height: 105px;
}
.Mount_Head_Rock-CottonCandyPink {
  background-image: url(spritesmith-main-8.png);
<<<<<<< HEAD
  background-position: -998px 0px;
=======
  background-position: -424px -892px;
>>>>>>> 06a5a1cb
  width: 105px;
  height: 105px;
}
.Mount_Head_Rock-Desert {
  background-image: url(spritesmith-main-8.png);
<<<<<<< HEAD
  background-position: -998px -106px;
=======
  background-position: -530px -892px;
>>>>>>> 06a5a1cb
  width: 105px;
  height: 105px;
}
.Mount_Head_Rock-Golden {
  background-image: url(spritesmith-main-8.png);
<<<<<<< HEAD
  background-position: -998px -212px;
=======
  background-position: -636px -892px;
>>>>>>> 06a5a1cb
  width: 105px;
  height: 105px;
}
.Mount_Head_Rock-Red {
  background-image: url(spritesmith-main-8.png);
<<<<<<< HEAD
  background-position: -998px -318px;
=======
  background-position: -742px -892px;
>>>>>>> 06a5a1cb
  width: 105px;
  height: 105px;
}
.Mount_Head_Rock-Shade {
  background-image: url(spritesmith-main-8.png);
<<<<<<< HEAD
  background-position: -998px -424px;
=======
  background-position: -848px -892px;
>>>>>>> 06a5a1cb
  width: 105px;
  height: 105px;
}
.Mount_Head_Rock-Skeleton {
  background-image: url(spritesmith-main-8.png);
<<<<<<< HEAD
  background-position: -998px -530px;
=======
  background-position: -998px 0px;
>>>>>>> 06a5a1cb
  width: 105px;
  height: 105px;
}
.Mount_Head_Rock-White {
  background-image: url(spritesmith-main-8.png);
<<<<<<< HEAD
  background-position: -998px -636px;
=======
  background-position: -998px -106px;
>>>>>>> 06a5a1cb
  width: 105px;
  height: 105px;
}
.Mount_Head_Rock-Zombie {
  background-image: url(spritesmith-main-8.png);
<<<<<<< HEAD
  background-position: -998px -742px;
=======
  background-position: -998px -212px;
>>>>>>> 06a5a1cb
  width: 105px;
  height: 105px;
}
.Mount_Head_Rooster-Base {
  background-image: url(spritesmith-main-8.png);
<<<<<<< HEAD
  background-position: -998px -848px;
=======
  background-position: -998px -318px;
>>>>>>> 06a5a1cb
  width: 105px;
  height: 105px;
}
.Mount_Head_Rooster-CottonCandyBlue {
  background-image: url(spritesmith-main-8.png);
<<<<<<< HEAD
  background-position: 0px -998px;
=======
  background-position: -998px -424px;
>>>>>>> 06a5a1cb
  width: 105px;
  height: 105px;
}
.Mount_Head_Rooster-CottonCandyPink {
  background-image: url(spritesmith-main-8.png);
<<<<<<< HEAD
  background-position: -106px -998px;
=======
  background-position: -998px -530px;
>>>>>>> 06a5a1cb
  width: 105px;
  height: 105px;
}
.Mount_Head_Rooster-Desert {
  background-image: url(spritesmith-main-8.png);
<<<<<<< HEAD
  background-position: -212px -998px;
=======
  background-position: -998px -636px;
>>>>>>> 06a5a1cb
  width: 105px;
  height: 105px;
}
.Mount_Head_Rooster-Golden {
  background-image: url(spritesmith-main-8.png);
<<<<<<< HEAD
  background-position: -318px -998px;
=======
  background-position: -998px -742px;
>>>>>>> 06a5a1cb
  width: 105px;
  height: 105px;
}
.Mount_Head_Rooster-Red {
  background-image: url(spritesmith-main-8.png);
<<<<<<< HEAD
  background-position: -424px -998px;
=======
  background-position: -998px -848px;
>>>>>>> 06a5a1cb
  width: 105px;
  height: 105px;
}
.Mount_Head_Rooster-Shade {
  background-image: url(spritesmith-main-8.png);
<<<<<<< HEAD
  background-position: -530px -998px;
=======
  background-position: 0px -998px;
>>>>>>> 06a5a1cb
  width: 105px;
  height: 105px;
}
.Mount_Head_Rooster-Skeleton {
  background-image: url(spritesmith-main-8.png);
<<<<<<< HEAD
  background-position: -636px -998px;
=======
  background-position: -106px -998px;
>>>>>>> 06a5a1cb
  width: 105px;
  height: 105px;
}
.Mount_Head_Rooster-White {
  background-image: url(spritesmith-main-8.png);
<<<<<<< HEAD
  background-position: -742px -998px;
=======
  background-position: -212px -998px;
>>>>>>> 06a5a1cb
  width: 105px;
  height: 105px;
}
.Mount_Head_Rooster-Zombie {
  background-image: url(spritesmith-main-8.png);
<<<<<<< HEAD
  background-position: -848px -998px;
=======
  background-position: -318px -998px;
>>>>>>> 06a5a1cb
  width: 105px;
  height: 105px;
}
.Mount_Head_Seahorse-Base {
  background-image: url(spritesmith-main-8.png);
<<<<<<< HEAD
  background-position: -954px -998px;
=======
  background-position: -424px -998px;
>>>>>>> 06a5a1cb
  width: 105px;
  height: 105px;
}
.Mount_Head_Seahorse-CottonCandyBlue {
  background-image: url(spritesmith-main-8.png);
<<<<<<< HEAD
  background-position: -1104px 0px;
=======
  background-position: -530px -998px;
>>>>>>> 06a5a1cb
  width: 105px;
  height: 105px;
}
.Mount_Head_Seahorse-CottonCandyPink {
  background-image: url(spritesmith-main-8.png);
<<<<<<< HEAD
  background-position: -1104px -106px;
=======
  background-position: -636px -998px;
>>>>>>> 06a5a1cb
  width: 105px;
  height: 105px;
}
.Mount_Head_Seahorse-Desert {
  background-image: url(spritesmith-main-8.png);
<<<<<<< HEAD
  background-position: -1104px -212px;
=======
  background-position: -742px -998px;
>>>>>>> 06a5a1cb
  width: 105px;
  height: 105px;
}
.Mount_Head_Seahorse-Golden {
  background-image: url(spritesmith-main-8.png);
<<<<<<< HEAD
  background-position: -1104px -318px;
=======
  background-position: -848px -998px;
>>>>>>> 06a5a1cb
  width: 105px;
  height: 105px;
}
.Mount_Head_Seahorse-Red {
  background-image: url(spritesmith-main-8.png);
<<<<<<< HEAD
  background-position: -1104px -424px;
=======
  background-position: -954px -998px;
>>>>>>> 06a5a1cb
  width: 105px;
  height: 105px;
}
.Mount_Head_Seahorse-Shade {
  background-image: url(spritesmith-main-8.png);
<<<<<<< HEAD
  background-position: -1104px -530px;
=======
  background-position: -1104px 0px;
>>>>>>> 06a5a1cb
  width: 105px;
  height: 105px;
}
.Mount_Head_Seahorse-Skeleton {
  background-image: url(spritesmith-main-8.png);
<<<<<<< HEAD
  background-position: -1104px -636px;
=======
  background-position: -1104px -106px;
>>>>>>> 06a5a1cb
  width: 105px;
  height: 105px;
}
.Mount_Head_Seahorse-White {
  background-image: url(spritesmith-main-8.png);
<<<<<<< HEAD
  background-position: -1104px -742px;
=======
  background-position: -1104px -212px;
>>>>>>> 06a5a1cb
  width: 105px;
  height: 105px;
}
.Mount_Head_Seahorse-Zombie {
  background-image: url(spritesmith-main-8.png);
<<<<<<< HEAD
  background-position: -1104px -848px;
=======
  background-position: -1104px -318px;
>>>>>>> 06a5a1cb
  width: 105px;
  height: 105px;
}
.Mount_Head_Sheep-Base {
  background-image: url(spritesmith-main-8.png);
<<<<<<< HEAD
  background-position: -1104px -954px;
=======
  background-position: -1104px -424px;
>>>>>>> 06a5a1cb
  width: 105px;
  height: 105px;
}
.Mount_Head_Sheep-CottonCandyBlue {
  background-image: url(spritesmith-main-8.png);
<<<<<<< HEAD
  background-position: 0px -1104px;
=======
  background-position: -1104px -530px;
>>>>>>> 06a5a1cb
  width: 105px;
  height: 105px;
}
.Mount_Head_Sheep-CottonCandyPink {
  background-image: url(spritesmith-main-8.png);
<<<<<<< HEAD
  background-position: -106px -1104px;
=======
  background-position: -1104px -636px;
>>>>>>> 06a5a1cb
  width: 105px;
  height: 105px;
}
.Mount_Head_Sheep-Desert {
  background-image: url(spritesmith-main-8.png);
<<<<<<< HEAD
  background-position: -212px -1104px;
=======
  background-position: -1104px -742px;
>>>>>>> 06a5a1cb
  width: 105px;
  height: 105px;
}
.Mount_Head_Sheep-Golden {
  background-image: url(spritesmith-main-8.png);
<<<<<<< HEAD
  background-position: -318px -1104px;
=======
  background-position: -1104px -848px;
>>>>>>> 06a5a1cb
  width: 105px;
  height: 105px;
}
.Mount_Head_Sheep-Red {
  background-image: url(spritesmith-main-8.png);
<<<<<<< HEAD
  background-position: -424px -1104px;
=======
  background-position: -1104px -954px;
>>>>>>> 06a5a1cb
  width: 105px;
  height: 105px;
}
.Mount_Head_Sheep-Shade {
  background-image: url(spritesmith-main-8.png);
<<<<<<< HEAD
  background-position: -530px -1104px;
=======
  background-position: 0px -1104px;
>>>>>>> 06a5a1cb
  width: 105px;
  height: 105px;
}
.Mount_Head_Sheep-Skeleton {
  background-image: url(spritesmith-main-8.png);
<<<<<<< HEAD
  background-position: -636px -1104px;
=======
  background-position: -106px -1104px;
>>>>>>> 06a5a1cb
  width: 105px;
  height: 105px;
}
.Mount_Head_Sheep-White {
  background-image: url(spritesmith-main-8.png);
<<<<<<< HEAD
  background-position: -742px -1104px;
=======
  background-position: -212px -1104px;
>>>>>>> 06a5a1cb
  width: 105px;
  height: 105px;
}
.Mount_Head_Sheep-Zombie {
  background-image: url(spritesmith-main-8.png);
<<<<<<< HEAD
  background-position: -848px -1104px;
  width: 105px;
  height: 105px;
}
.Mount_Head_Slime-Base {
  background-image: url(spritesmith-main-8.png);
  background-position: -954px -1104px;
  width: 105px;
  height: 105px;
}
.Mount_Head_Slime-CottonCandyBlue {
  background-image: url(spritesmith-main-8.png);
  background-position: -1060px -1104px;
  width: 105px;
  height: 105px;
}
.Mount_Head_Slime-CottonCandyPink {
  background-image: url(spritesmith-main-8.png);
  background-position: -1210px 0px;
  width: 105px;
  height: 105px;
}
.Mount_Head_Slime-Desert {
  background-image: url(spritesmith-main-8.png);
  background-position: -1210px -106px;
  width: 105px;
  height: 105px;
}
.Mount_Head_Slime-Golden {
  background-image: url(spritesmith-main-8.png);
  background-position: -1210px -212px;
  width: 105px;
  height: 105px;
}
.Mount_Head_Slime-Red {
  background-image: url(spritesmith-main-8.png);
  background-position: -1210px -318px;
  width: 105px;
  height: 105px;
}
.Mount_Head_Slime-Shade {
  background-image: url(spritesmith-main-8.png);
  background-position: -1210px -424px;
  width: 105px;
  height: 105px;
}
.Mount_Head_Slime-Skeleton {
  background-image: url(spritesmith-main-8.png);
  background-position: -1210px -530px;
  width: 105px;
  height: 105px;
}
.Mount_Head_Slime-White {
  background-image: url(spritesmith-main-8.png);
  background-position: -1210px -636px;
  width: 105px;
  height: 105px;
}
.Mount_Head_Slime-Zombie {
  background-image: url(spritesmith-main-8.png);
  background-position: -1210px -742px;
=======
  background-position: -318px -1104px;
>>>>>>> 06a5a1cb
  width: 105px;
  height: 105px;
}
.Mount_Head_Snake-Base {
  background-image: url(spritesmith-main-8.png);
<<<<<<< HEAD
  background-position: -1210px -848px;
=======
  background-position: -424px -1104px;
>>>>>>> 06a5a1cb
  width: 105px;
  height: 105px;
}
.Mount_Head_Snake-CottonCandyBlue {
  background-image: url(spritesmith-main-8.png);
<<<<<<< HEAD
  background-position: -1210px -954px;
=======
  background-position: -530px -1104px;
>>>>>>> 06a5a1cb
  width: 105px;
  height: 105px;
}
.Mount_Head_Snake-CottonCandyPink {
  background-image: url(spritesmith-main-8.png);
<<<<<<< HEAD
  background-position: -1210px -1060px;
=======
  background-position: -636px -1104px;
>>>>>>> 06a5a1cb
  width: 105px;
  height: 105px;
}
.Mount_Head_Snake-Desert {
  background-image: url(spritesmith-main-8.png);
<<<<<<< HEAD
  background-position: 0px -1210px;
=======
  background-position: -742px -1104px;
>>>>>>> 06a5a1cb
  width: 105px;
  height: 105px;
}
.Mount_Head_Snake-Golden {
  background-image: url(spritesmith-main-8.png);
<<<<<<< HEAD
  background-position: -106px -1210px;
=======
  background-position: -848px -1104px;
>>>>>>> 06a5a1cb
  width: 105px;
  height: 105px;
}
.Mount_Head_Snake-Red {
  background-image: url(spritesmith-main-8.png);
<<<<<<< HEAD
  background-position: -212px -1210px;
=======
  background-position: -954px -1104px;
>>>>>>> 06a5a1cb
  width: 105px;
  height: 105px;
}
.Mount_Head_Snake-Shade {
  background-image: url(spritesmith-main-8.png);
<<<<<<< HEAD
  background-position: -318px -1210px;
=======
  background-position: -1060px -1104px;
>>>>>>> 06a5a1cb
  width: 105px;
  height: 105px;
}
.Mount_Head_Snake-Skeleton {
  background-image: url(spritesmith-main-8.png);
<<<<<<< HEAD
  background-position: -1316px -636px;
=======
  background-position: -1210px 0px;
>>>>>>> 06a5a1cb
  width: 105px;
  height: 105px;
}
.Mount_Head_Snake-White {
  background-image: url(spritesmith-main-8.png);
<<<<<<< HEAD
  background-position: -530px -1210px;
=======
  background-position: -1210px -106px;
>>>>>>> 06a5a1cb
  width: 105px;
  height: 105px;
}
.Mount_Head_Snake-Zombie {
  background-image: url(spritesmith-main-8.png);
<<<<<<< HEAD
  background-position: -636px -1210px;
=======
  background-position: -1210px -212px;
>>>>>>> 06a5a1cb
  width: 105px;
  height: 105px;
}
.Mount_Head_Spider-Base {
  background-image: url(spritesmith-main-8.png);
<<<<<<< HEAD
  background-position: -742px -1210px;
=======
  background-position: -1210px -318px;
>>>>>>> 06a5a1cb
  width: 105px;
  height: 105px;
}
.Mount_Head_Spider-CottonCandyBlue {
  background-image: url(spritesmith-main-8.png);
<<<<<<< HEAD
  background-position: -848px -1210px;
=======
  background-position: -1210px -424px;
>>>>>>> 06a5a1cb
  width: 105px;
  height: 105px;
}
.Mount_Head_Spider-CottonCandyPink {
  background-image: url(spritesmith-main-8.png);
<<<<<<< HEAD
  background-position: -954px -1210px;
=======
  background-position: -1210px -530px;
>>>>>>> 06a5a1cb
  width: 105px;
  height: 105px;
}
.Mount_Head_Spider-Desert {
  background-image: url(spritesmith-main-8.png);
<<<<<<< HEAD
  background-position: -1060px -1210px;
=======
  background-position: -1210px -636px;
>>>>>>> 06a5a1cb
  width: 105px;
  height: 105px;
}
.Mount_Head_Spider-Golden {
  background-image: url(spritesmith-main-8.png);
<<<<<<< HEAD
  background-position: -1166px -1210px;
=======
  background-position: -1210px -742px;
>>>>>>> 06a5a1cb
  width: 105px;
  height: 105px;
}
.Mount_Head_Spider-Red {
  background-image: url(spritesmith-main-8.png);
<<<<<<< HEAD
  background-position: -1316px 0px;
=======
  background-position: -1210px -848px;
>>>>>>> 06a5a1cb
  width: 105px;
  height: 105px;
}
.Mount_Head_Spider-Shade {
  background-image: url(spritesmith-main-8.png);
<<<<<<< HEAD
  background-position: -1316px -106px;
=======
  background-position: -1210px -954px;
>>>>>>> 06a5a1cb
  width: 105px;
  height: 105px;
}
.Mount_Head_Spider-Skeleton {
  background-image: url(spritesmith-main-8.png);
<<<<<<< HEAD
  background-position: -1316px -212px;
=======
  background-position: -1210px -1060px;
>>>>>>> 06a5a1cb
  width: 105px;
  height: 105px;
}
.Mount_Head_Spider-White {
  background-image: url(spritesmith-main-8.png);
<<<<<<< HEAD
  background-position: -1316px -318px;
=======
  background-position: 0px -1210px;
>>>>>>> 06a5a1cb
  width: 105px;
  height: 105px;
}
.Mount_Head_Spider-Zombie {
  background-image: url(spritesmith-main-8.png);
<<<<<<< HEAD
  background-position: -1316px -424px;
=======
  background-position: -106px -1210px;
>>>>>>> 06a5a1cb
  width: 105px;
  height: 105px;
}
.Mount_Head_TRex-Base {
  background-image: url(spritesmith-main-8.png);
<<<<<<< HEAD
  background-position: -136px -136px;
=======
  background-position: 0px -544px;
>>>>>>> 06a5a1cb
  width: 135px;
  height: 135px;
}
.Mount_Head_TRex-CottonCandyBlue {
  background-image: url(spritesmith-main-8.png);
<<<<<<< HEAD
  background-position: -272px 0px;
=======
  background-position: -544px -408px;
>>>>>>> 06a5a1cb
  width: 135px;
  height: 135px;
}
.Mount_Head_TRex-CottonCandyPink {
  background-image: url(spritesmith-main-8.png);
<<<<<<< HEAD
  background-position: -272px -136px;
=======
  background-position: -544px -272px;
>>>>>>> 06a5a1cb
  width: 135px;
  height: 135px;
}
.Mount_Head_TRex-Desert {
  background-image: url(spritesmith-main-8.png);
<<<<<<< HEAD
  background-position: 0px -272px;
=======
  background-position: -544px -136px;
>>>>>>> 06a5a1cb
  width: 135px;
  height: 135px;
}
.Mount_Head_TRex-Golden {
  background-image: url(spritesmith-main-8.png);
<<<<<<< HEAD
  background-position: -136px -272px;
=======
  background-position: -544px 0px;
>>>>>>> 06a5a1cb
  width: 135px;
  height: 135px;
}
.Mount_Head_TRex-Red {
  background-image: url(spritesmith-main-8.png);
<<<<<<< HEAD
  background-position: -272px -272px;
=======
  background-position: -136px 0px;
>>>>>>> 06a5a1cb
  width: 135px;
  height: 135px;
}
.Mount_Head_TRex-Shade {
  background-image: url(spritesmith-main-8.png);
<<<<<<< HEAD
  background-position: -408px 0px;
=======
  background-position: -408px -408px;
>>>>>>> 06a5a1cb
  width: 135px;
  height: 135px;
}
.Mount_Head_TRex-Skeleton {
  background-image: url(spritesmith-main-8.png);
<<<<<<< HEAD
  background-position: -408px -136px;
=======
  background-position: -272px -408px;
>>>>>>> 06a5a1cb
  width: 135px;
  height: 135px;
}
.Mount_Head_TRex-White {
  background-image: url(spritesmith-main-8.png);
<<<<<<< HEAD
  background-position: -408px -272px;
=======
  background-position: -136px -408px;
>>>>>>> 06a5a1cb
  width: 135px;
  height: 135px;
}
.Mount_Head_TRex-Zombie {
  background-image: url(spritesmith-main-8.png);
<<<<<<< HEAD
  background-position: 0px 0px;
=======
  background-position: 0px -408px;
>>>>>>> 06a5a1cb
  width: 135px;
  height: 135px;
}
.Mount_Head_TigerCub-Base {
  background-image: url(spritesmith-main-8.png);
<<<<<<< HEAD
  background-position: -318px -1316px;
=======
  background-position: -1316px 0px;
>>>>>>> 06a5a1cb
  width: 105px;
  height: 105px;
}
.Mount_Head_TigerCub-CottonCandyBlue {
  background-image: url(spritesmith-main-8.png);
<<<<<<< HEAD
  background-position: -424px -1316px;
=======
  background-position: -1316px -106px;
>>>>>>> 06a5a1cb
  width: 105px;
  height: 105px;
}
.Mount_Head_TigerCub-CottonCandyPink {
  background-image: url(spritesmith-main-8.png);
<<<<<<< HEAD
  background-position: -530px -1316px;
=======
  background-position: -1316px -212px;
>>>>>>> 06a5a1cb
  width: 105px;
  height: 105px;
}
.Mount_Head_TigerCub-Desert {
  background-image: url(spritesmith-main-8.png);
<<<<<<< HEAD
  background-position: -636px -1316px;
=======
  background-position: -1316px -318px;
>>>>>>> 06a5a1cb
  width: 105px;
  height: 105px;
}
.Mount_Head_TigerCub-Golden {
  background-image: url(spritesmith-main-8.png);
<<<<<<< HEAD
  background-position: -742px -1316px;
=======
  background-position: -1316px -424px;
>>>>>>> 06a5a1cb
  width: 105px;
  height: 105px;
}
.Mount_Head_TigerCub-Red {
  background-image: url(spritesmith-main-8.png);
<<<<<<< HEAD
  background-position: -848px -1316px;
=======
  background-position: -1316px -530px;
>>>>>>> 06a5a1cb
  width: 105px;
  height: 105px;
}
.Mount_Head_TigerCub-Shade {
  background-image: url(spritesmith-main-8.png);
<<<<<<< HEAD
  background-position: -954px -1316px;
=======
  background-position: -245px -544px;
>>>>>>> 06a5a1cb
  width: 105px;
  height: 105px;
}
.Mount_Head_TigerCub-Skeleton {
  background-image: url(spritesmith-main-8.png);
<<<<<<< HEAD
  background-position: -1060px -1316px;
=======
  background-position: -1316px -742px;
>>>>>>> 06a5a1cb
  width: 105px;
  height: 105px;
}
.Mount_Head_TigerCub-Spooky {
  background-image: url(spritesmith-main-8.png);
<<<<<<< HEAD
  background-position: -1166px -1316px;
=======
  background-position: -1316px -848px;
>>>>>>> 06a5a1cb
  width: 105px;
  height: 105px;
}
.Mount_Head_TigerCub-White {
  background-image: url(spritesmith-main-8.png);
<<<<<<< HEAD
  background-position: -1272px -1316px;
=======
  background-position: -1316px -954px;
>>>>>>> 06a5a1cb
  width: 105px;
  height: 105px;
}
.Mount_Head_TigerCub-Zombie {
  background-image: url(spritesmith-main-8.png);
<<<<<<< HEAD
  background-position: -1422px 0px;
=======
  background-position: -1316px -1060px;
>>>>>>> 06a5a1cb
  width: 105px;
  height: 105px;
}
.Mount_Head_Turkey-Base {
  background-image: url(spritesmith-main-8.png);
<<<<<<< HEAD
  background-position: -1422px -106px;
=======
  background-position: -1316px -1166px;
>>>>>>> 06a5a1cb
  width: 105px;
  height: 105px;
}
.Mount_Head_Whale-Base {
  background-image: url(spritesmith-main-8.png);
<<<<<<< HEAD
  background-position: -1422px -212px;
=======
  background-position: 0px -1316px;
>>>>>>> 06a5a1cb
  width: 105px;
  height: 105px;
}
.Mount_Head_Whale-CottonCandyBlue {
  background-image: url(spritesmith-main-8.png);
<<<<<<< HEAD
  background-position: -1422px -318px;
=======
  background-position: -106px -1316px;
>>>>>>> 06a5a1cb
  width: 105px;
  height: 105px;
}
.Mount_Head_Whale-CottonCandyPink {
  background-image: url(spritesmith-main-8.png);
<<<<<<< HEAD
  background-position: -1422px -424px;
=======
  background-position: -212px -1316px;
>>>>>>> 06a5a1cb
  width: 105px;
  height: 105px;
}
.Mount_Head_Whale-Desert {
  background-image: url(spritesmith-main-8.png);
<<<<<<< HEAD
  background-position: -1422px -530px;
=======
  background-position: -318px -1316px;
>>>>>>> 06a5a1cb
  width: 105px;
  height: 105px;
}
.Mount_Head_Whale-Golden {
  background-image: url(spritesmith-main-8.png);
<<<<<<< HEAD
  background-position: -1422px -636px;
=======
  background-position: -424px -1316px;
>>>>>>> 06a5a1cb
  width: 105px;
  height: 105px;
}
.Mount_Head_Whale-Red {
  background-image: url(spritesmith-main-8.png);
<<<<<<< HEAD
  background-position: -1422px -742px;
=======
  background-position: -530px -1316px;
>>>>>>> 06a5a1cb
  width: 105px;
  height: 105px;
}
.Mount_Head_Whale-Shade {
  background-image: url(spritesmith-main-8.png);
<<<<<<< HEAD
  background-position: -1422px -848px;
=======
  background-position: -636px -1316px;
>>>>>>> 06a5a1cb
  width: 105px;
  height: 105px;
}
.Mount_Head_Whale-Skeleton {
  background-image: url(spritesmith-main-8.png);
<<<<<<< HEAD
  background-position: -1422px -954px;
=======
  background-position: -742px -1316px;
>>>>>>> 06a5a1cb
  width: 105px;
  height: 105px;
}
.Mount_Head_Whale-White {
  background-image: url(spritesmith-main-8.png);
<<<<<<< HEAD
  background-position: -1422px -1060px;
=======
  background-position: -848px -1316px;
>>>>>>> 06a5a1cb
  width: 105px;
  height: 105px;
}
.Mount_Head_Whale-Zombie {
  background-image: url(spritesmith-main-8.png);
<<<<<<< HEAD
  background-position: -1422px -1166px;
=======
  background-position: -954px -1316px;
>>>>>>> 06a5a1cb
  width: 105px;
  height: 105px;
}
.Mount_Head_Wolf-Base {
  background-image: url(spritesmith-main-8.png);
<<<<<<< HEAD
  background-position: -136px -408px;
=======
  background-position: -408px -272px;
>>>>>>> 06a5a1cb
  width: 135px;
  height: 135px;
}
.Mount_Head_Wolf-CottonCandyBlue {
  background-image: url(spritesmith-main-8.png);
<<<<<<< HEAD
  background-position: -272px -408px;
=======
  background-position: 0px 0px;
>>>>>>> 06a5a1cb
  width: 135px;
  height: 135px;
}
.Mount_Head_Wolf-CottonCandyPink {
  background-image: url(spritesmith-main-8.png);
<<<<<<< HEAD
  background-position: -408px -408px;
=======
  background-position: -408px 0px;
>>>>>>> 06a5a1cb
  width: 135px;
  height: 135px;
}
.Mount_Head_Wolf-Desert {
  background-image: url(spritesmith-main-8.png);
<<<<<<< HEAD
  background-position: -544px 0px;
=======
  background-position: -272px -272px;
>>>>>>> 06a5a1cb
  width: 135px;
  height: 135px;
}
.Mount_Head_Wolf-Golden {
  background-image: url(spritesmith-main-8.png);
<<<<<<< HEAD
  background-position: -544px -136px;
=======
  background-position: -136px -272px;
>>>>>>> 06a5a1cb
  width: 135px;
  height: 135px;
}
.Mount_Head_Wolf-Red {
  background-image: url(spritesmith-main-8.png);
<<<<<<< HEAD
  background-position: -544px -272px;
=======
  background-position: 0px -272px;
>>>>>>> 06a5a1cb
  width: 135px;
  height: 135px;
}
.Mount_Head_Wolf-Shade {
  background-image: url(spritesmith-main-8.png);
<<<<<<< HEAD
  background-position: -544px -408px;
=======
  background-position: -272px -136px;
>>>>>>> 06a5a1cb
  width: 135px;
  height: 135px;
}
.Mount_Head_Wolf-Skeleton {
  background-image: url(spritesmith-main-8.png);
<<<<<<< HEAD
  background-position: 0px -544px;
=======
  background-position: -272px 0px;
>>>>>>> 06a5a1cb
  width: 135px;
  height: 135px;
}
.Mount_Head_Wolf-Spooky {
  background-image: url(spritesmith-main-8.png);
<<<<<<< HEAD
  background-position: 0px -408px;
=======
  background-position: -136px -136px;
>>>>>>> 06a5a1cb
  width: 135px;
  height: 135px;
}
.Mount_Head_Wolf-White {
  background-image: url(spritesmith-main-8.png);
  background-position: 0px -136px;
  width: 135px;
  height: 135px;
}
.Mount_Head_Wolf-Zombie {
  background-image: url(spritesmith-main-8.png);
  background-position: -408px -136px;
  width: 135px;
  height: 135px;
}
.Pet-BearCub-Base {
  background-image: url(spritesmith-main-8.png);
<<<<<<< HEAD
  background-position: -1142px -1422px;
=======
  background-position: -1422px -948px;
>>>>>>> 06a5a1cb
  width: 81px;
  height: 99px;
}
.Pet-BearCub-CottonCandyBlue {
  background-image: url(spritesmith-main-8.png);
<<<<<<< HEAD
  background-position: 0px -1528px;
=======
  background-position: -1610px -700px;
>>>>>>> 06a5a1cb
  width: 81px;
  height: 99px;
}
.Pet-BearCub-CottonCandyPink {
  background-image: url(spritesmith-main-8.png);
<<<<<<< HEAD
  background-position: -1224px -1422px;
=======
  background-position: -1422px -1048px;
>>>>>>> 06a5a1cb
  width: 81px;
  height: 99px;
}
.Pet-BearCub-Desert {
  background-image: url(spritesmith-main-8.png);
<<<<<<< HEAD
  background-position: -1306px -1422px;
=======
  background-position: -1422px -1148px;
>>>>>>> 06a5a1cb
  width: 81px;
  height: 99px;
}
.Pet-BearCub-Golden {
  background-image: url(spritesmith-main-8.png);
<<<<<<< HEAD
  background-position: -1388px -1422px;
=======
  background-position: -1422px -1248px;
>>>>>>> 06a5a1cb
  width: 81px;
  height: 99px;
}
.Pet-BearCub-Polar {
  background-image: url(spritesmith-main-8.png);
<<<<<<< HEAD
  background-position: -1528px 0px;
=======
  background-position: 0px -1422px;
>>>>>>> 06a5a1cb
  width: 81px;
  height: 99px;
}
.Pet-BearCub-Red {
  background-image: url(spritesmith-main-8.png);
<<<<<<< HEAD
  background-position: -1528px -100px;
=======
  background-position: -82px -1422px;
>>>>>>> 06a5a1cb
  width: 81px;
  height: 99px;
}
.Pet-BearCub-Shade {
  background-image: url(spritesmith-main-8.png);
<<<<<<< HEAD
  background-position: -1528px -200px;
=======
  background-position: -164px -1422px;
>>>>>>> 06a5a1cb
  width: 81px;
  height: 99px;
}
.Pet-BearCub-Skeleton {
  background-image: url(spritesmith-main-8.png);
<<<<<<< HEAD
  background-position: -1528px -300px;
=======
  background-position: -246px -1422px;
>>>>>>> 06a5a1cb
  width: 81px;
  height: 99px;
}
.Pet-BearCub-Spooky {
  background-image: url(spritesmith-main-8.png);
<<<<<<< HEAD
  background-position: -1528px -400px;
=======
  background-position: -328px -1422px;
>>>>>>> 06a5a1cb
  width: 81px;
  height: 99px;
}
.Pet-BearCub-White {
  background-image: url(spritesmith-main-8.png);
<<<<<<< HEAD
  background-position: -1528px -500px;
=======
  background-position: -410px -1422px;
>>>>>>> 06a5a1cb
  width: 81px;
  height: 99px;
}
.Pet-BearCub-Zombie {
  background-image: url(spritesmith-main-8.png);
<<<<<<< HEAD
  background-position: -1528px -600px;
=======
  background-position: -492px -1422px;
>>>>>>> 06a5a1cb
  width: 81px;
  height: 99px;
}
.Pet-Bunny-Base {
  background-image: url(spritesmith-main-8.png);
<<<<<<< HEAD
  background-position: -1528px -700px;
=======
  background-position: -574px -1422px;
>>>>>>> 06a5a1cb
  width: 81px;
  height: 99px;
}
.Pet-Bunny-CottonCandyBlue {
  background-image: url(spritesmith-main-8.png);
<<<<<<< HEAD
  background-position: -1528px -800px;
=======
  background-position: -656px -1422px;
>>>>>>> 06a5a1cb
  width: 81px;
  height: 99px;
}
.Pet-Bunny-CottonCandyPink {
  background-image: url(spritesmith-main-8.png);
<<<<<<< HEAD
  background-position: -1528px -900px;
=======
  background-position: -738px -1422px;
>>>>>>> 06a5a1cb
  width: 81px;
  height: 99px;
}
.Pet-Bunny-Desert {
  background-image: url(spritesmith-main-8.png);
<<<<<<< HEAD
  background-position: -1528px -1000px;
=======
  background-position: -820px -1422px;
>>>>>>> 06a5a1cb
  width: 81px;
  height: 99px;
}
.Pet-Bunny-Golden {
  background-image: url(spritesmith-main-8.png);
<<<<<<< HEAD
  background-position: -1528px -1100px;
=======
  background-position: -902px -1422px;
>>>>>>> 06a5a1cb
  width: 81px;
  height: 99px;
}
.Pet-Bunny-Red {
  background-image: url(spritesmith-main-8.png);
<<<<<<< HEAD
  background-position: -1528px -1200px;
=======
  background-position: -984px -1422px;
>>>>>>> 06a5a1cb
  width: 81px;
  height: 99px;
}
.Pet-Bunny-Shade {
  background-image: url(spritesmith-main-8.png);
<<<<<<< HEAD
  background-position: -1528px -1300px;
=======
  background-position: -1066px -1422px;
>>>>>>> 06a5a1cb
  width: 81px;
  height: 99px;
}
.Pet-Bunny-Skeleton {
  background-image: url(spritesmith-main-8.png);
<<<<<<< HEAD
  background-position: -1528px -1400px;
=======
  background-position: -1148px -1422px;
>>>>>>> 06a5a1cb
  width: 81px;
  height: 99px;
}
.Pet-Bunny-White {
  background-image: url(spritesmith-main-8.png);
<<<<<<< HEAD
  background-position: -1610px 0px;
=======
  background-position: -1230px -1422px;
>>>>>>> 06a5a1cb
  width: 81px;
  height: 99px;
}
.Pet-Bunny-Zombie {
  background-image: url(spritesmith-main-8.png);
<<<<<<< HEAD
  background-position: -1610px -100px;
=======
  background-position: -1312px -1422px;
>>>>>>> 06a5a1cb
  width: 81px;
  height: 99px;
}
.Pet-Cactus-Base {
  background-image: url(spritesmith-main-8.png);
<<<<<<< HEAD
  background-position: -1610px -200px;
=======
  background-position: -1394px -1422px;
>>>>>>> 06a5a1cb
  width: 81px;
  height: 99px;
}
.Pet-Cactus-CottonCandyBlue {
  background-image: url(spritesmith-main-8.png);
<<<<<<< HEAD
  background-position: -1610px -300px;
=======
  background-position: -1528px 0px;
>>>>>>> 06a5a1cb
  width: 81px;
  height: 99px;
}
.Pet-Cactus-CottonCandyPink {
  background-image: url(spritesmith-main-8.png);
<<<<<<< HEAD
  background-position: -1610px -400px;
=======
  background-position: -1528px -100px;
>>>>>>> 06a5a1cb
  width: 81px;
  height: 99px;
}
.Pet-Cactus-Desert {
  background-image: url(spritesmith-main-8.png);
<<<<<<< HEAD
  background-position: -1610px -500px;
=======
  background-position: -1528px -200px;
>>>>>>> 06a5a1cb
  width: 81px;
  height: 99px;
}
.Pet-Cactus-Golden {
  background-image: url(spritesmith-main-8.png);
<<<<<<< HEAD
  background-position: -1610px -600px;
=======
  background-position: -1528px -300px;
>>>>>>> 06a5a1cb
  width: 81px;
  height: 99px;
}
.Pet-Cactus-Red {
  background-image: url(spritesmith-main-8.png);
<<<<<<< HEAD
  background-position: -1610px -700px;
=======
  background-position: -1528px -400px;
>>>>>>> 06a5a1cb
  width: 81px;
  height: 99px;
}
.Pet-Cactus-Shade {
  background-image: url(spritesmith-main-8.png);
<<<<<<< HEAD
  background-position: -1610px -800px;
=======
  background-position: -1528px -500px;
>>>>>>> 06a5a1cb
  width: 81px;
  height: 99px;
}
.Pet-Cactus-Skeleton {
  background-image: url(spritesmith-main-8.png);
<<<<<<< HEAD
  background-position: -1610px -900px;
=======
  background-position: -1528px -600px;
>>>>>>> 06a5a1cb
  width: 81px;
  height: 99px;
}
.Pet-Cactus-Spooky {
  background-image: url(spritesmith-main-8.png);
<<<<<<< HEAD
  background-position: -1610px -1000px;
=======
  background-position: -1528px -700px;
>>>>>>> 06a5a1cb
  width: 81px;
  height: 99px;
}
.Pet-Cactus-White {
  background-image: url(spritesmith-main-8.png);
<<<<<<< HEAD
  background-position: -1610px -1100px;
=======
  background-position: -1528px -800px;
>>>>>>> 06a5a1cb
  width: 81px;
  height: 99px;
}
.Pet-Cactus-Zombie {
  background-image: url(spritesmith-main-8.png);
<<<<<<< HEAD
  background-position: -1610px -1200px;
=======
  background-position: -1528px -900px;
>>>>>>> 06a5a1cb
  width: 81px;
  height: 99px;
}
.Pet-Cheetah-Base {
  background-image: url(spritesmith-main-8.png);
<<<<<<< HEAD
  background-position: -1610px -1300px;
=======
  background-position: -1528px -1000px;
>>>>>>> 06a5a1cb
  width: 81px;
  height: 99px;
}
.Pet-Cheetah-CottonCandyBlue {
  background-image: url(spritesmith-main-8.png);
<<<<<<< HEAD
  background-position: -1610px -1400px;
=======
  background-position: -1528px -1100px;
>>>>>>> 06a5a1cb
  width: 81px;
  height: 99px;
}
.Pet-Cheetah-CottonCandyPink {
  background-image: url(spritesmith-main-8.png);
<<<<<<< HEAD
  background-position: -1060px -1422px;
=======
  background-position: -1528px -1200px;
>>>>>>> 06a5a1cb
  width: 81px;
  height: 99px;
}
.Pet-Cheetah-Desert {
  background-image: url(spritesmith-main-8.png);
<<<<<<< HEAD
  background-position: -82px -1528px;
=======
  background-position: -1528px -1300px;
>>>>>>> 06a5a1cb
  width: 81px;
  height: 99px;
}
.Pet-Cheetah-Golden {
  background-image: url(spritesmith-main-8.png);
<<<<<<< HEAD
  background-position: -164px -1528px;
=======
  background-position: -1528px -1400px;
>>>>>>> 06a5a1cb
  width: 81px;
  height: 99px;
}
.Pet-Cheetah-Red {
  background-image: url(spritesmith-main-8.png);
<<<<<<< HEAD
  background-position: -246px -1528px;
=======
  background-position: -1610px 0px;
>>>>>>> 06a5a1cb
  width: 81px;
  height: 99px;
}
.Pet-Cheetah-Shade {
  background-image: url(spritesmith-main-8.png);
<<<<<<< HEAD
  background-position: -328px -1528px;
=======
  background-position: -1610px -100px;
>>>>>>> 06a5a1cb
  width: 81px;
  height: 99px;
}
.Pet-Cheetah-Skeleton {
  background-image: url(spritesmith-main-8.png);
<<<<<<< HEAD
  background-position: -410px -1528px;
=======
  background-position: -1610px -200px;
>>>>>>> 06a5a1cb
  width: 81px;
  height: 99px;
}
.Pet-Cheetah-White {
  background-image: url(spritesmith-main-8.png);
<<<<<<< HEAD
  background-position: -492px -1528px;
=======
  background-position: -1610px -300px;
>>>>>>> 06a5a1cb
  width: 81px;
  height: 99px;
}
.Pet-Cheetah-Zombie {
  background-image: url(spritesmith-main-8.png);
<<<<<<< HEAD
  background-position: -574px -1528px;
=======
  background-position: -1610px -400px;
>>>>>>> 06a5a1cb
  width: 81px;
  height: 99px;
}
.Pet-Cuttlefish-Base {
  background-image: url(spritesmith-main-8.png);
<<<<<<< HEAD
  background-position: -656px -1528px;
=======
  background-position: -1610px -500px;
>>>>>>> 06a5a1cb
  width: 81px;
  height: 99px;
}
.Pet-Cuttlefish-CottonCandyBlue {
  background-image: url(spritesmith-main-8.png);
<<<<<<< HEAD
  background-position: -738px -1528px;
=======
  background-position: -1610px -600px;
>>>>>>> 06a5a1cb
  width: 81px;
  height: 99px;
}
.Pet-Cuttlefish-CottonCandyPink {
  background-image: url(spritesmith-main-8.png);
<<<<<<< HEAD
  background-position: -820px -1528px;
=======
  background-position: -1422px -848px;
>>>>>>> 06a5a1cb
  width: 81px;
  height: 99px;
}
.Pet-Cuttlefish-Desert {
  background-image: url(spritesmith-main-8.png);
<<<<<<< HEAD
  background-position: -902px -1528px;
=======
  background-position: -1610px -800px;
>>>>>>> 06a5a1cb
  width: 81px;
  height: 99px;
}
.Pet-Cuttlefish-Golden {
  background-image: url(spritesmith-main-8.png);
<<<<<<< HEAD
  background-position: -984px -1528px;
=======
  background-position: -1610px -900px;
>>>>>>> 06a5a1cb
  width: 81px;
  height: 99px;
}
.Pet-Cuttlefish-Red {
  background-image: url(spritesmith-main-8.png);
<<<<<<< HEAD
  background-position: -1066px -1528px;
=======
  background-position: -1610px -1000px;
>>>>>>> 06a5a1cb
  width: 81px;
  height: 99px;
}
.Pet-Cuttlefish-Shade {
  background-image: url(spritesmith-main-8.png);
<<<<<<< HEAD
  background-position: -1148px -1528px;
=======
  background-position: -1610px -1100px;
>>>>>>> 06a5a1cb
  width: 81px;
  height: 99px;
}
.Pet-Cuttlefish-Skeleton {
  background-image: url(spritesmith-main-8.png);
<<<<<<< HEAD
  background-position: -1230px -1528px;
=======
  background-position: -1610px -1200px;
>>>>>>> 06a5a1cb
  width: 81px;
  height: 99px;
}
.Pet-Cuttlefish-White {
  background-image: url(spritesmith-main-8.png);
<<<<<<< HEAD
  background-position: -1312px -1528px;
=======
  background-position: -1610px -1300px;
>>>>>>> 06a5a1cb
  width: 81px;
  height: 99px;
}
.Pet-Cuttlefish-Zombie {
  background-image: url(spritesmith-main-8.png);
<<<<<<< HEAD
  background-position: -1394px -1528px;
=======
  background-position: -1610px -1400px;
>>>>>>> 06a5a1cb
  width: 81px;
  height: 99px;
}
.Pet-Deer-Base {
  background-image: url(spritesmith-main-8.png);
<<<<<<< HEAD
  background-position: -1476px -1528px;
=======
  background-position: 0px -1522px;
>>>>>>> 06a5a1cb
  width: 81px;
  height: 99px;
}
.Pet-Deer-CottonCandyBlue {
  background-image: url(spritesmith-main-8.png);
<<<<<<< HEAD
  background-position: -1558px -1528px;
=======
  background-position: -82px -1522px;
>>>>>>> 06a5a1cb
  width: 81px;
  height: 99px;
}
.Pet-Deer-CottonCandyPink {
  background-image: url(spritesmith-main-8.png);
<<<<<<< HEAD
  background-position: -1692px 0px;
=======
  background-position: -164px -1522px;
>>>>>>> 06a5a1cb
  width: 81px;
  height: 99px;
}
.Pet-Deer-Desert {
  background-image: url(spritesmith-main-8.png);
<<<<<<< HEAD
  background-position: -1692px -100px;
=======
  background-position: -246px -1522px;
>>>>>>> 06a5a1cb
  width: 81px;
  height: 99px;
}
.Pet-Deer-Golden {
  background-image: url(spritesmith-main-8.png);
<<<<<<< HEAD
  background-position: -1692px -200px;
=======
  background-position: -328px -1522px;
>>>>>>> 06a5a1cb
  width: 81px;
  height: 99px;
}
.Pet-Deer-Red {
  background-image: url(spritesmith-main-8.png);
<<<<<<< HEAD
  background-position: -1692px -300px;
=======
  background-position: -410px -1522px;
>>>>>>> 06a5a1cb
  width: 81px;
  height: 99px;
}
.Pet-Deer-Shade {
  background-image: url(spritesmith-main-8.png);
<<<<<<< HEAD
  background-position: -1692px -400px;
=======
  background-position: -492px -1522px;
>>>>>>> 06a5a1cb
  width: 81px;
  height: 99px;
}
.Pet-Deer-Skeleton {
  background-image: url(spritesmith-main-8.png);
<<<<<<< HEAD
  background-position: -1692px -500px;
=======
  background-position: -574px -1522px;
>>>>>>> 06a5a1cb
  width: 81px;
  height: 99px;
}
.Pet-Deer-White {
  background-image: url(spritesmith-main-8.png);
<<<<<<< HEAD
  background-position: -1692px -600px;
=======
  background-position: -656px -1522px;
>>>>>>> 06a5a1cb
  width: 81px;
  height: 99px;
}
.Pet-Deer-Zombie {
  background-image: url(spritesmith-main-8.png);
<<<<<<< HEAD
  background-position: -1692px -700px;
=======
  background-position: -738px -1522px;
>>>>>>> 06a5a1cb
  width: 81px;
  height: 99px;
}
.Pet-Dragon-Base {
  background-image: url(spritesmith-main-8.png);
<<<<<<< HEAD
  background-position: -1692px -800px;
=======
  background-position: -820px -1522px;
>>>>>>> 06a5a1cb
  width: 81px;
  height: 99px;
}
.Pet-Dragon-CottonCandyBlue {
  background-image: url(spritesmith-main-8.png);
<<<<<<< HEAD
  background-position: -1692px -900px;
=======
  background-position: -902px -1522px;
>>>>>>> 06a5a1cb
  width: 81px;
  height: 99px;
}
.Pet-Dragon-CottonCandyPink {
  background-image: url(spritesmith-main-8.png);
<<<<<<< HEAD
  background-position: -1692px -1000px;
=======
  background-position: -984px -1522px;
>>>>>>> 06a5a1cb
  width: 81px;
  height: 99px;
}
.Pet-Dragon-Desert {
  background-image: url(spritesmith-main-8.png);
<<<<<<< HEAD
  background-position: -1692px -1100px;
=======
  background-position: -1066px -1522px;
>>>>>>> 06a5a1cb
  width: 81px;
  height: 99px;
}
.Pet-Dragon-Golden {
  background-image: url(spritesmith-main-8.png);
<<<<<<< HEAD
  background-position: -1692px -1200px;
=======
  background-position: -1148px -1522px;
>>>>>>> 06a5a1cb
  width: 81px;
  height: 99px;
}
.Pet-Dragon-Hydra {
  background-image: url(spritesmith-main-8.png);
<<<<<<< HEAD
  background-position: -1692px -1300px;
=======
  background-position: -1230px -1522px;
>>>>>>> 06a5a1cb
  width: 81px;
  height: 99px;
}
.Pet-Dragon-Red {
  background-image: url(spritesmith-main-8.png);
<<<<<<< HEAD
  background-position: -1692px -1400px;
=======
  background-position: -1312px -1522px;
>>>>>>> 06a5a1cb
  width: 81px;
  height: 99px;
}
.Pet-Dragon-Shade {
  background-image: url(spritesmith-main-8.png);
<<<<<<< HEAD
  background-position: -1692px -1500px;
  width: 81px;
  height: 99px;
=======
  background-position: -1394px -1522px;
  width: 81px;
  height: 99px;
}
.Pet-Dragon-Skeleton {
  background-image: url(spritesmith-main-8.png);
  background-position: -1476px -1522px;
  width: 81px;
  height: 99px;
}
.Pet-Dragon-Spooky {
  background-image: url(spritesmith-main-8.png);
  background-position: -1558px -1522px;
  width: 81px;
  height: 99px;
}
.Pet-Dragon-White {
  background-image: url(spritesmith-main-8.png);
  background-position: -1692px 0px;
  width: 81px;
  height: 99px;
}
.Pet-Dragon-Zombie {
  background-image: url(spritesmith-main-8.png);
  background-position: -1692px -100px;
  width: 81px;
  height: 99px;
}
.Pet-Egg-Base {
  background-image: url(spritesmith-main-8.png);
  background-position: -1692px -200px;
  width: 81px;
  height: 99px;
}
.Pet-Egg-CottonCandyBlue {
  background-image: url(spritesmith-main-8.png);
  background-position: -1692px -300px;
  width: 81px;
  height: 99px;
}
.Pet-Egg-CottonCandyPink {
  background-image: url(spritesmith-main-8.png);
  background-position: -1692px -400px;
  width: 81px;
  height: 99px;
}
.Pet-Egg-Desert {
  background-image: url(spritesmith-main-8.png);
  background-position: -1692px -500px;
  width: 81px;
  height: 99px;
}
.Pet-Egg-Golden {
  background-image: url(spritesmith-main-8.png);
  background-position: -1692px -600px;
  width: 81px;
  height: 99px;
}
.Pet-Egg-Red {
  background-image: url(spritesmith-main-8.png);
  background-position: -1692px -700px;
  width: 81px;
  height: 99px;
}
.Pet-Egg-Shade {
  background-image: url(spritesmith-main-8.png);
  background-position: -1692px -800px;
  width: 81px;
  height: 99px;
}
.Pet-Egg-Skeleton {
  background-image: url(spritesmith-main-8.png);
  background-position: -1692px -900px;
  width: 81px;
  height: 99px;
}
.Pet-Egg-White {
  background-image: url(spritesmith-main-8.png);
  background-position: -1692px -1000px;
  width: 81px;
  height: 99px;
}
.Pet-Egg-Zombie {
  background-image: url(spritesmith-main-8.png);
  background-position: -1692px -1100px;
  width: 81px;
  height: 99px;
}
.Pet-FlyingPig-Base {
  background-image: url(spritesmith-main-8.png);
  background-position: -1692px -1200px;
  width: 81px;
  height: 99px;
}
.Pet-FlyingPig-CottonCandyBlue {
  background-image: url(spritesmith-main-8.png);
  background-position: -1692px -1300px;
  width: 81px;
  height: 99px;
}
.Pet-FlyingPig-CottonCandyPink {
  background-image: url(spritesmith-main-8.png);
  background-position: -1692px -1400px;
  width: 81px;
  height: 99px;
}
.Pet-FlyingPig-Desert {
  background-image: url(spritesmith-main-8.png);
  background-position: -1692px -1500px;
  width: 81px;
  height: 99px;
}
.Pet-FlyingPig-Golden {
  background-image: url(spritesmith-main-8.png);
  background-position: 0px -1622px;
  width: 81px;
  height: 99px;
}
.Pet-FlyingPig-Red {
  background-image: url(spritesmith-main-8.png);
  background-position: -82px -1622px;
  width: 81px;
  height: 99px;
>>>>>>> 06a5a1cb
}<|MERGE_RESOLUTION|>--- conflicted
+++ resolved
@@ -1,4 +1,51 @@
-<<<<<<< HEAD
+.Mount_Head_LionCub-Base {
+  background-image: url(spritesmith-main-8.png);
+  background-position: -530px -1316px;
+  width: 105px;
+  height: 105px;
+}
+.Mount_Head_LionCub-CottonCandyBlue {
+  background-image: url(spritesmith-main-8.png);
+  background-position: -318px -1210px;
+  width: 105px;
+  height: 105px;
+}
+.Mount_Head_LionCub-CottonCandyPink {
+  background-image: url(spritesmith-main-8.png);
+  background-position: -954px -1316px;
+  width: 105px;
+  height: 105px;
+}
+.Mount_Head_LionCub-Desert {
+  background-image: url(spritesmith-main-8.png);
+  background-position: -1060px -1316px;
+  width: 105px;
+  height: 105px;
+}
+.Mount_Head_LionCub-Ethereal {
+  background-image: url(spritesmith-main-8.png);
+  background-position: -106px -1316px;
+  width: 105px;
+  height: 105px;
+}
+.Mount_Head_LionCub-Golden {
+  background-image: url(spritesmith-main-8.png);
+  background-position: -212px -1316px;
+  width: 105px;
+  height: 105px;
+}
+.Mount_Head_LionCub-Red {
+  background-image: url(spritesmith-main-8.png);
+  background-position: -318px -1316px;
+  width: 105px;
+  height: 105px;
+}
+.Mount_Head_LionCub-Shade {
+  background-image: url(spritesmith-main-8.png);
+  background-position: -424px -1316px;
+  width: 105px;
+  height: 105px;
+}
 .Mount_Head_LionCub-Skeleton {
   background-image: url(spritesmith-main-8.png);
   background-position: -242px -544px;
@@ -7,2580 +54,1447 @@
 }
 .Mount_Head_LionCub-Spooky {
   background-image: url(spritesmith-main-8.png);
+  background-position: -636px -1316px;
+  width: 105px;
+  height: 105px;
+}
+.Mount_Head_LionCub-White {
+  background-image: url(spritesmith-main-8.png);
+  background-position: -742px -1316px;
+  width: 105px;
+  height: 105px;
+}
+.Mount_Head_LionCub-Zombie {
+  background-image: url(spritesmith-main-8.png);
+  background-position: -848px -1316px;
+  width: 105px;
+  height: 105px;
+}
+.Mount_Head_Mammoth-Base {
+  background-image: url(spritesmith-main-8.png);
+  background-position: -136px -544px;
+  width: 105px;
+  height: 123px;
+}
+.Mount_Head_MantisShrimp-Base {
+  background-image: url(spritesmith-main-8.png);
+  background-position: -348px -544px;
+  width: 108px;
+  height: 105px;
+}
+.Mount_Head_Octopus-Base {
+  background-image: url(spritesmith-main-8.png);
+  background-position: -742px -1422px;
+  width: 105px;
+  height: 105px;
+}
+.Mount_Head_Octopus-CottonCandyBlue {
+  background-image: url(spritesmith-main-8.png);
+  background-position: -848px -1422px;
+  width: 105px;
+  height: 105px;
+}
+.Mount_Head_Octopus-CottonCandyPink {
+  background-image: url(spritesmith-main-8.png);
+  background-position: -954px -1422px;
+  width: 105px;
+  height: 105px;
+}
+.Mount_Head_Octopus-Desert {
+  background-image: url(spritesmith-main-8.png);
+  background-position: -1060px -1422px;
+  width: 105px;
+  height: 105px;
+}
+.Mount_Head_Octopus-Golden {
+  background-image: url(spritesmith-main-8.png);
+  background-position: -1166px -1422px;
+  width: 105px;
+  height: 105px;
+}
+.Mount_Head_Octopus-Red {
+  background-image: url(spritesmith-main-8.png);
+  background-position: -1272px -1422px;
+  width: 105px;
+  height: 105px;
+}
+.Mount_Head_Octopus-Shade {
+  background-image: url(spritesmith-main-8.png);
+  background-position: -1378px -1422px;
+  width: 105px;
+  height: 105px;
+}
+.Mount_Head_Octopus-Skeleton {
+  background-image: url(spritesmith-main-8.png);
+  background-position: -1528px 0px;
+  width: 105px;
+  height: 105px;
+}
+.Mount_Head_Octopus-White {
+  background-image: url(spritesmith-main-8.png);
+  background-position: -1528px -106px;
+  width: 105px;
+  height: 105px;
+}
+.Mount_Head_Octopus-Zombie {
+  background-image: url(spritesmith-main-8.png);
+  background-position: -1528px -212px;
+  width: 105px;
+  height: 105px;
+}
+.Mount_Head_Orca-Base {
+  background-image: url(spritesmith-main-8.png);
+  background-position: -1528px -318px;
+  width: 105px;
+  height: 105px;
+}
+.Mount_Head_Owl-Base {
+  background-image: url(spritesmith-main-8.png);
+  background-position: -563px -544px;
+  width: 105px;
+  height: 105px;
+}
+.Mount_Head_Owl-CottonCandyBlue {
+  background-image: url(spritesmith-main-8.png);
+  background-position: -680px 0px;
+  width: 105px;
+  height: 105px;
+}
+.Mount_Head_Owl-CottonCandyPink {
+  background-image: url(spritesmith-main-8.png);
+  background-position: -680px -106px;
+  width: 105px;
+  height: 105px;
+}
+.Mount_Head_Owl-Desert {
+  background-image: url(spritesmith-main-8.png);
+  background-position: -680px -212px;
+  width: 105px;
+  height: 105px;
+}
+.Mount_Head_Owl-Golden {
+  background-image: url(spritesmith-main-8.png);
+  background-position: -680px -318px;
+  width: 105px;
+  height: 105px;
+}
+.Mount_Head_Owl-Red {
+  background-image: url(spritesmith-main-8.png);
+  background-position: -680px -424px;
+  width: 105px;
+  height: 105px;
+}
+.Mount_Head_Owl-Shade {
+  background-image: url(spritesmith-main-8.png);
+  background-position: -680px -530px;
+  width: 105px;
+  height: 105px;
+}
+.Mount_Head_Owl-Skeleton {
+  background-image: url(spritesmith-main-8.png);
+  background-position: 0px -680px;
+  width: 105px;
+  height: 105px;
+}
+.Mount_Head_Owl-White {
+  background-image: url(spritesmith-main-8.png);
+  background-position: -106px -680px;
+  width: 105px;
+  height: 105px;
+}
+.Mount_Head_Owl-Zombie {
+  background-image: url(spritesmith-main-8.png);
+  background-position: -212px -680px;
+  width: 105px;
+  height: 105px;
+}
+.Mount_Head_PandaCub-Base {
+  background-image: url(spritesmith-main-8.png);
+  background-position: -318px -680px;
+  width: 105px;
+  height: 105px;
+}
+.Mount_Head_PandaCub-CottonCandyBlue {
+  background-image: url(spritesmith-main-8.png);
+  background-position: -424px -680px;
+  width: 105px;
+  height: 105px;
+}
+.Mount_Head_PandaCub-CottonCandyPink {
+  background-image: url(spritesmith-main-8.png);
+  background-position: -530px -680px;
+  width: 105px;
+  height: 105px;
+}
+.Mount_Head_PandaCub-Desert {
+  background-image: url(spritesmith-main-8.png);
+  background-position: -636px -680px;
+  width: 105px;
+  height: 105px;
+}
+.Mount_Head_PandaCub-Golden {
+  background-image: url(spritesmith-main-8.png);
+  background-position: -786px 0px;
+  width: 105px;
+  height: 105px;
+}
+.Mount_Head_PandaCub-Red {
+  background-image: url(spritesmith-main-8.png);
+  background-position: -786px -106px;
+  width: 105px;
+  height: 105px;
+}
+.Mount_Head_PandaCub-Shade {
+  background-image: url(spritesmith-main-8.png);
+  background-position: -786px -212px;
+  width: 105px;
+  height: 105px;
+}
+.Mount_Head_PandaCub-Skeleton {
+  background-image: url(spritesmith-main-8.png);
+  background-position: -786px -318px;
+  width: 105px;
+  height: 105px;
+}
+.Mount_Head_PandaCub-Spooky {
+  background-image: url(spritesmith-main-8.png);
+  background-position: -786px -424px;
+  width: 105px;
+  height: 105px;
+}
+.Mount_Head_PandaCub-White {
+  background-image: url(spritesmith-main-8.png);
+  background-position: -786px -530px;
+  width: 105px;
+  height: 105px;
+}
+.Mount_Head_PandaCub-Zombie {
+  background-image: url(spritesmith-main-8.png);
+  background-position: -786px -636px;
+  width: 105px;
+  height: 105px;
+}
+.Mount_Head_Parrot-Base {
+  background-image: url(spritesmith-main-8.png);
+  background-position: 0px -786px;
+  width: 105px;
+  height: 105px;
+}
+.Mount_Head_Parrot-CottonCandyBlue {
+  background-image: url(spritesmith-main-8.png);
+  background-position: -106px -786px;
+  width: 105px;
+  height: 105px;
+}
+.Mount_Head_Parrot-CottonCandyPink {
+  background-image: url(spritesmith-main-8.png);
+  background-position: -212px -786px;
+  width: 105px;
+  height: 105px;
+}
+.Mount_Head_Parrot-Desert {
+  background-image: url(spritesmith-main-8.png);
+  background-position: -318px -786px;
+  width: 105px;
+  height: 105px;
+}
+.Mount_Head_Parrot-Golden {
+  background-image: url(spritesmith-main-8.png);
+  background-position: -424px -786px;
+  width: 105px;
+  height: 105px;
+}
+.Mount_Head_Parrot-Red {
+  background-image: url(spritesmith-main-8.png);
+  background-position: -530px -786px;
+  width: 105px;
+  height: 105px;
+}
+.Mount_Head_Parrot-Shade {
+  background-image: url(spritesmith-main-8.png);
+  background-position: -636px -786px;
+  width: 105px;
+  height: 105px;
+}
+.Mount_Head_Parrot-Skeleton {
+  background-image: url(spritesmith-main-8.png);
+  background-position: -742px -786px;
+  width: 105px;
+  height: 105px;
+}
+.Mount_Head_Parrot-White {
+  background-image: url(spritesmith-main-8.png);
+  background-position: -892px 0px;
+  width: 105px;
+  height: 105px;
+}
+.Mount_Head_Parrot-Zombie {
+  background-image: url(spritesmith-main-8.png);
+  background-position: -892px -106px;
+  width: 105px;
+  height: 105px;
+}
+.Mount_Head_Penguin-Base {
+  background-image: url(spritesmith-main-8.png);
+  background-position: -892px -212px;
+  width: 105px;
+  height: 105px;
+}
+.Mount_Head_Penguin-CottonCandyBlue {
+  background-image: url(spritesmith-main-8.png);
+  background-position: -892px -318px;
+  width: 105px;
+  height: 105px;
+}
+.Mount_Head_Penguin-CottonCandyPink {
+  background-image: url(spritesmith-main-8.png);
+  background-position: -892px -424px;
+  width: 105px;
+  height: 105px;
+}
+.Mount_Head_Penguin-Desert {
+  background-image: url(spritesmith-main-8.png);
+  background-position: -892px -530px;
+  width: 105px;
+  height: 105px;
+}
+.Mount_Head_Penguin-Golden {
+  background-image: url(spritesmith-main-8.png);
+  background-position: -892px -636px;
+  width: 105px;
+  height: 105px;
+}
+.Mount_Head_Penguin-Red {
+  background-image: url(spritesmith-main-8.png);
+  background-position: -892px -742px;
+  width: 105px;
+  height: 105px;
+}
+.Mount_Head_Penguin-Shade {
+  background-image: url(spritesmith-main-8.png);
+  background-position: 0px -892px;
+  width: 105px;
+  height: 105px;
+}
+.Mount_Head_Penguin-Skeleton {
+  background-image: url(spritesmith-main-8.png);
+  background-position: -106px -892px;
+  width: 105px;
+  height: 105px;
+}
+.Mount_Head_Penguin-White {
+  background-image: url(spritesmith-main-8.png);
+  background-position: -212px -892px;
+  width: 105px;
+  height: 105px;
+}
+.Mount_Head_Penguin-Zombie {
+  background-image: url(spritesmith-main-8.png);
+  background-position: -318px -892px;
+  width: 105px;
+  height: 105px;
+}
+.Mount_Head_Phoenix-Base {
+  background-image: url(spritesmith-main-8.png);
+  background-position: -424px -892px;
+  width: 105px;
+  height: 105px;
+}
+.Mount_Head_Rat-Base {
+  background-image: url(spritesmith-main-8.png);
+  background-position: -530px -892px;
+  width: 105px;
+  height: 105px;
+}
+.Mount_Head_Rat-CottonCandyBlue {
+  background-image: url(spritesmith-main-8.png);
+  background-position: -636px -892px;
+  width: 105px;
+  height: 105px;
+}
+.Mount_Head_Rat-CottonCandyPink {
+  background-image: url(spritesmith-main-8.png);
+  background-position: -742px -892px;
+  width: 105px;
+  height: 105px;
+}
+.Mount_Head_Rat-Desert {
+  background-image: url(spritesmith-main-8.png);
+  background-position: -848px -892px;
+  width: 105px;
+  height: 105px;
+}
+.Mount_Head_Rat-Golden {
+  background-image: url(spritesmith-main-8.png);
+  background-position: -998px 0px;
+  width: 105px;
+  height: 105px;
+}
+.Mount_Head_Rat-Red {
+  background-image: url(spritesmith-main-8.png);
+  background-position: -998px -106px;
+  width: 105px;
+  height: 105px;
+}
+.Mount_Head_Rat-Shade {
+  background-image: url(spritesmith-main-8.png);
+  background-position: -998px -212px;
+  width: 105px;
+  height: 105px;
+}
+.Mount_Head_Rat-Skeleton {
+  background-image: url(spritesmith-main-8.png);
+  background-position: -998px -318px;
+  width: 105px;
+  height: 105px;
+}
+.Mount_Head_Rat-White {
+  background-image: url(spritesmith-main-8.png);
+  background-position: -998px -424px;
+  width: 105px;
+  height: 105px;
+}
+.Mount_Head_Rat-Zombie {
+  background-image: url(spritesmith-main-8.png);
+  background-position: -998px -530px;
+  width: 105px;
+  height: 105px;
+}
+.Mount_Head_Rock-Base {
+  background-image: url(spritesmith-main-8.png);
+  background-position: -998px -636px;
+  width: 105px;
+  height: 105px;
+}
+.Mount_Head_Rock-CottonCandyBlue {
+  background-image: url(spritesmith-main-8.png);
+  background-position: -998px -742px;
+  width: 105px;
+  height: 105px;
+}
+.Mount_Head_Rock-CottonCandyPink {
+  background-image: url(spritesmith-main-8.png);
+  background-position: -998px -848px;
+  width: 105px;
+  height: 105px;
+}
+.Mount_Head_Rock-Desert {
+  background-image: url(spritesmith-main-8.png);
+  background-position: 0px -998px;
+  width: 105px;
+  height: 105px;
+}
+.Mount_Head_Rock-Golden {
+  background-image: url(spritesmith-main-8.png);
+  background-position: -106px -998px;
+  width: 105px;
+  height: 105px;
+}
+.Mount_Head_Rock-Red {
+  background-image: url(spritesmith-main-8.png);
+  background-position: -212px -998px;
+  width: 105px;
+  height: 105px;
+}
+.Mount_Head_Rock-Shade {
+  background-image: url(spritesmith-main-8.png);
+  background-position: -318px -998px;
+  width: 105px;
+  height: 105px;
+}
+.Mount_Head_Rock-Skeleton {
+  background-image: url(spritesmith-main-8.png);
+  background-position: -424px -998px;
+  width: 105px;
+  height: 105px;
+}
+.Mount_Head_Rock-White {
+  background-image: url(spritesmith-main-8.png);
+  background-position: -530px -998px;
+  width: 105px;
+  height: 105px;
+}
+.Mount_Head_Rock-Zombie {
+  background-image: url(spritesmith-main-8.png);
+  background-position: -636px -998px;
+  width: 105px;
+  height: 105px;
+}
+.Mount_Head_Rooster-Base {
+  background-image: url(spritesmith-main-8.png);
+  background-position: -742px -998px;
+  width: 105px;
+  height: 105px;
+}
+.Mount_Head_Rooster-CottonCandyBlue {
+  background-image: url(spritesmith-main-8.png);
+  background-position: -848px -998px;
+  width: 105px;
+  height: 105px;
+}
+.Mount_Head_Rooster-CottonCandyPink {
+  background-image: url(spritesmith-main-8.png);
+  background-position: -954px -998px;
+  width: 105px;
+  height: 105px;
+}
+.Mount_Head_Rooster-Desert {
+  background-image: url(spritesmith-main-8.png);
+  background-position: -1104px 0px;
+  width: 105px;
+  height: 105px;
+}
+.Mount_Head_Rooster-Golden {
+  background-image: url(spritesmith-main-8.png);
+  background-position: -1104px -106px;
+  width: 105px;
+  height: 105px;
+}
+.Mount_Head_Rooster-Red {
+  background-image: url(spritesmith-main-8.png);
+  background-position: -1104px -212px;
+  width: 105px;
+  height: 105px;
+}
+.Mount_Head_Rooster-Shade {
+  background-image: url(spritesmith-main-8.png);
+  background-position: -1104px -318px;
+  width: 105px;
+  height: 105px;
+}
+.Mount_Head_Rooster-Skeleton {
+  background-image: url(spritesmith-main-8.png);
+  background-position: -1104px -424px;
+  width: 105px;
+  height: 105px;
+}
+.Mount_Head_Rooster-White {
+  background-image: url(spritesmith-main-8.png);
+  background-position: -1104px -530px;
+  width: 105px;
+  height: 105px;
+}
+.Mount_Head_Rooster-Zombie {
+  background-image: url(spritesmith-main-8.png);
+  background-position: -1104px -636px;
+  width: 105px;
+  height: 105px;
+}
+.Mount_Head_Seahorse-Base {
+  background-image: url(spritesmith-main-8.png);
+  background-position: -1104px -742px;
+  width: 105px;
+  height: 105px;
+}
+.Mount_Head_Seahorse-CottonCandyBlue {
+  background-image: url(spritesmith-main-8.png);
+  background-position: -1104px -848px;
+  width: 105px;
+  height: 105px;
+}
+.Mount_Head_Seahorse-CottonCandyPink {
+  background-image: url(spritesmith-main-8.png);
+  background-position: -1104px -954px;
+  width: 105px;
+  height: 105px;
+}
+.Mount_Head_Seahorse-Desert {
+  background-image: url(spritesmith-main-8.png);
+  background-position: 0px -1104px;
+  width: 105px;
+  height: 105px;
+}
+.Mount_Head_Seahorse-Golden {
+  background-image: url(spritesmith-main-8.png);
+  background-position: -106px -1104px;
+  width: 105px;
+  height: 105px;
+}
+.Mount_Head_Seahorse-Red {
+  background-image: url(spritesmith-main-8.png);
+  background-position: -212px -1104px;
+  width: 105px;
+  height: 105px;
+}
+.Mount_Head_Seahorse-Shade {
+  background-image: url(spritesmith-main-8.png);
+  background-position: -318px -1104px;
+  width: 105px;
+  height: 105px;
+}
+.Mount_Head_Seahorse-Skeleton {
+  background-image: url(spritesmith-main-8.png);
+  background-position: -424px -1104px;
+  width: 105px;
+  height: 105px;
+}
+.Mount_Head_Seahorse-White {
+  background-image: url(spritesmith-main-8.png);
+  background-position: -530px -1104px;
+  width: 105px;
+  height: 105px;
+}
+.Mount_Head_Seahorse-Zombie {
+  background-image: url(spritesmith-main-8.png);
+  background-position: -636px -1104px;
+  width: 105px;
+  height: 105px;
+}
+.Mount_Head_Sheep-Base {
+  background-image: url(spritesmith-main-8.png);
+  background-position: -742px -1104px;
+  width: 105px;
+  height: 105px;
+}
+.Mount_Head_Sheep-CottonCandyBlue {
+  background-image: url(spritesmith-main-8.png);
+  background-position: -848px -1104px;
+  width: 105px;
+  height: 105px;
+}
+.Mount_Head_Sheep-CottonCandyPink {
+  background-image: url(spritesmith-main-8.png);
+  background-position: -954px -1104px;
+  width: 105px;
+  height: 105px;
+}
+.Mount_Head_Sheep-Desert {
+  background-image: url(spritesmith-main-8.png);
+  background-position: -1060px -1104px;
+  width: 105px;
+  height: 105px;
+}
+.Mount_Head_Sheep-Golden {
+  background-image: url(spritesmith-main-8.png);
+  background-position: -1210px 0px;
+  width: 105px;
+  height: 105px;
+}
+.Mount_Head_Sheep-Red {
+  background-image: url(spritesmith-main-8.png);
+  background-position: -1210px -106px;
+  width: 105px;
+  height: 105px;
+}
+.Mount_Head_Sheep-Shade {
+  background-image: url(spritesmith-main-8.png);
+  background-position: -1210px -212px;
+  width: 105px;
+  height: 105px;
+}
+.Mount_Head_Sheep-Skeleton {
+  background-image: url(spritesmith-main-8.png);
+  background-position: -1210px -318px;
+  width: 105px;
+  height: 105px;
+}
+.Mount_Head_Sheep-White {
+  background-image: url(spritesmith-main-8.png);
+  background-position: -1210px -424px;
+  width: 105px;
+  height: 105px;
+}
+.Mount_Head_Sheep-Zombie {
+  background-image: url(spritesmith-main-8.png);
+  background-position: -1210px -530px;
+  width: 105px;
+  height: 105px;
+}
+.Mount_Head_Slime-Base {
+  background-image: url(spritesmith-main-8.png);
+  background-position: -1210px -636px;
+  width: 105px;
+  height: 105px;
+}
+.Mount_Head_Slime-CottonCandyBlue {
+  background-image: url(spritesmith-main-8.png);
+  background-position: -1210px -742px;
+  width: 105px;
+  height: 105px;
+}
+.Mount_Head_Slime-CottonCandyPink {
+  background-image: url(spritesmith-main-8.png);
+  background-position: -1210px -848px;
+  width: 105px;
+  height: 105px;
+}
+.Mount_Head_Slime-Desert {
+  background-image: url(spritesmith-main-8.png);
+  background-position: -1210px -954px;
+  width: 105px;
+  height: 105px;
+}
+.Mount_Head_Slime-Golden {
+  background-image: url(spritesmith-main-8.png);
+  background-position: -1210px -1060px;
+  width: 105px;
+  height: 105px;
+}
+.Mount_Head_Slime-Red {
+  background-image: url(spritesmith-main-8.png);
+  background-position: 0px -1210px;
+  width: 105px;
+  height: 105px;
+}
+.Mount_Head_Slime-Shade {
+  background-image: url(spritesmith-main-8.png);
+  background-position: -106px -1210px;
+  width: 105px;
+  height: 105px;
+}
+.Mount_Head_Slime-Skeleton {
+  background-image: url(spritesmith-main-8.png);
+  background-position: -212px -1210px;
+  width: 105px;
+  height: 105px;
+}
+.Mount_Head_Slime-White {
+  background-image: url(spritesmith-main-8.png);
+  background-position: -457px -544px;
+  width: 105px;
+  height: 105px;
+}
+.Mount_Head_Slime-Zombie {
+  background-image: url(spritesmith-main-8.png);
   background-position: -424px -1210px;
   width: 105px;
   height: 105px;
 }
-.Mount_Head_LionCub-White {
+.Mount_Head_Snake-Base {
+  background-image: url(spritesmith-main-8.png);
+  background-position: -530px -1210px;
+  width: 105px;
+  height: 105px;
+}
+.Mount_Head_Snake-CottonCandyBlue {
+  background-image: url(spritesmith-main-8.png);
+  background-position: -636px -1210px;
+  width: 105px;
+  height: 105px;
+}
+.Mount_Head_Snake-CottonCandyPink {
+  background-image: url(spritesmith-main-8.png);
+  background-position: -742px -1210px;
+  width: 105px;
+  height: 105px;
+}
+.Mount_Head_Snake-Desert {
+  background-image: url(spritesmith-main-8.png);
+  background-position: -848px -1210px;
+  width: 105px;
+  height: 105px;
+}
+.Mount_Head_Snake-Golden {
+  background-image: url(spritesmith-main-8.png);
+  background-position: -954px -1210px;
+  width: 105px;
+  height: 105px;
+}
+.Mount_Head_Snake-Red {
+  background-image: url(spritesmith-main-8.png);
+  background-position: -1060px -1210px;
+  width: 105px;
+  height: 105px;
+}
+.Mount_Head_Snake-Shade {
+  background-image: url(spritesmith-main-8.png);
+  background-position: -1166px -1210px;
+  width: 105px;
+  height: 105px;
+}
+.Mount_Head_Snake-Skeleton {
+  background-image: url(spritesmith-main-8.png);
+  background-position: -1316px 0px;
+  width: 105px;
+  height: 105px;
+}
+.Mount_Head_Snake-White {
+  background-image: url(spritesmith-main-8.png);
+  background-position: -1316px -106px;
+  width: 105px;
+  height: 105px;
+}
+.Mount_Head_Snake-Zombie {
+  background-image: url(spritesmith-main-8.png);
+  background-position: -1316px -212px;
+  width: 105px;
+  height: 105px;
+}
+.Mount_Head_Spider-Base {
+  background-image: url(spritesmith-main-8.png);
+  background-position: -1316px -318px;
+  width: 105px;
+  height: 105px;
+}
+.Mount_Head_Spider-CottonCandyBlue {
+  background-image: url(spritesmith-main-8.png);
+  background-position: -1316px -424px;
+  width: 105px;
+  height: 105px;
+}
+.Mount_Head_Spider-CottonCandyPink {
+  background-image: url(spritesmith-main-8.png);
+  background-position: -1316px -530px;
+  width: 105px;
+  height: 105px;
+}
+.Mount_Head_Spider-Desert {
+  background-image: url(spritesmith-main-8.png);
+  background-position: -1316px -636px;
+  width: 105px;
+  height: 105px;
+}
+.Mount_Head_Spider-Golden {
   background-image: url(spritesmith-main-8.png);
   background-position: -1316px -742px;
   width: 105px;
   height: 105px;
 }
-.Mount_Head_LionCub-Zombie {
-  background-image: url(spritesmith-main-8.png);
-  background-position: -1316px -530px;
-  width: 105px;
-  height: 105px;
-}
-.Mount_Head_Mammoth-Base {
-  background-image: url(spritesmith-main-8.png);
-  background-position: -136px -544px;
-  width: 105px;
-  height: 123px;
-}
-.Mount_Head_MantisShrimp-Base {
-  background-image: url(spritesmith-main-8.png);
-  background-position: -348px -544px;
-=======
-.Mount_Head_MantisShrimp-Base {
-  background-image: url(spritesmith-main-8.png);
-  background-position: -136px -544px;
->>>>>>> 06a5a1cb
-  width: 108px;
-  height: 105px;
-}
-.Mount_Head_Octopus-Base {
-  background-image: url(spritesmith-main-8.png);
-<<<<<<< HEAD
+.Mount_Head_Spider-Red {
+  background-image: url(spritesmith-main-8.png);
   background-position: -1316px -848px;
-=======
-  background-position: -742px -1210px;
->>>>>>> 06a5a1cb
-  width: 105px;
-  height: 105px;
-}
-.Mount_Head_Octopus-CottonCandyBlue {
-  background-image: url(spritesmith-main-8.png);
-<<<<<<< HEAD
+  width: 105px;
+  height: 105px;
+}
+.Mount_Head_Spider-Shade {
+  background-image: url(spritesmith-main-8.png);
   background-position: -1316px -954px;
-=======
+  width: 105px;
+  height: 105px;
+}
+.Mount_Head_Spider-Skeleton {
+  background-image: url(spritesmith-main-8.png);
+  background-position: -1316px -1060px;
+  width: 105px;
+  height: 105px;
+}
+.Mount_Head_Spider-White {
+  background-image: url(spritesmith-main-8.png);
+  background-position: -1316px -1166px;
+  width: 105px;
+  height: 105px;
+}
+.Mount_Head_Spider-Zombie {
+  background-image: url(spritesmith-main-8.png);
+  background-position: 0px -1316px;
+  width: 105px;
+  height: 105px;
+}
+.Mount_Head_TRex-Base {
+  background-image: url(spritesmith-main-8.png);
+  background-position: -272px 0px;
+  width: 135px;
+  height: 135px;
+}
+.Mount_Head_TRex-CottonCandyBlue {
+  background-image: url(spritesmith-main-8.png);
+  background-position: -272px -136px;
+  width: 135px;
+  height: 135px;
+}
+.Mount_Head_TRex-CottonCandyPink {
+  background-image: url(spritesmith-main-8.png);
+  background-position: 0px -272px;
+  width: 135px;
+  height: 135px;
+}
+.Mount_Head_TRex-Desert {
+  background-image: url(spritesmith-main-8.png);
+  background-position: -136px -272px;
+  width: 135px;
+  height: 135px;
+}
+.Mount_Head_TRex-Golden {
+  background-image: url(spritesmith-main-8.png);
+  background-position: -272px -272px;
+  width: 135px;
+  height: 135px;
+}
+.Mount_Head_TRex-Red {
+  background-image: url(spritesmith-main-8.png);
+  background-position: -408px 0px;
+  width: 135px;
+  height: 135px;
+}
+.Mount_Head_TRex-Shade {
+  background-image: url(spritesmith-main-8.png);
+  background-position: -408px -136px;
+  width: 135px;
+  height: 135px;
+}
+.Mount_Head_TRex-Skeleton {
+  background-image: url(spritesmith-main-8.png);
+  background-position: -408px -272px;
+  width: 135px;
+  height: 135px;
+}
+.Mount_Head_TRex-White {
+  background-image: url(spritesmith-main-8.png);
+  background-position: 0px 0px;
+  width: 135px;
+  height: 135px;
+}
+.Mount_Head_TRex-Zombie {
+  background-image: url(spritesmith-main-8.png);
+  background-position: -136px -408px;
+  width: 135px;
+  height: 135px;
+}
+.Mount_Head_TigerCub-Base {
+  background-image: url(spritesmith-main-8.png);
+  background-position: -1166px -1316px;
+  width: 105px;
+  height: 105px;
+}
+.Mount_Head_TigerCub-CottonCandyBlue {
+  background-image: url(spritesmith-main-8.png);
+  background-position: -1272px -1316px;
+  width: 105px;
+  height: 105px;
+}
+.Mount_Head_TigerCub-CottonCandyPink {
+  background-image: url(spritesmith-main-8.png);
+  background-position: -1422px 0px;
+  width: 105px;
+  height: 105px;
+}
+.Mount_Head_TigerCub-Desert {
+  background-image: url(spritesmith-main-8.png);
+  background-position: -1422px -106px;
+  width: 105px;
+  height: 105px;
+}
+.Mount_Head_TigerCub-Golden {
+  background-image: url(spritesmith-main-8.png);
+  background-position: -1422px -212px;
+  width: 105px;
+  height: 105px;
+}
+.Mount_Head_TigerCub-Red {
+  background-image: url(spritesmith-main-8.png);
+  background-position: -1422px -318px;
+  width: 105px;
+  height: 105px;
+}
+.Mount_Head_TigerCub-Shade {
+  background-image: url(spritesmith-main-8.png);
+  background-position: -1422px -424px;
+  width: 105px;
+  height: 105px;
+}
+.Mount_Head_TigerCub-Skeleton {
+  background-image: url(spritesmith-main-8.png);
+  background-position: -1422px -530px;
+  width: 105px;
+  height: 105px;
+}
+.Mount_Head_TigerCub-Spooky {
+  background-image: url(spritesmith-main-8.png);
+  background-position: -1422px -636px;
+  width: 105px;
+  height: 105px;
+}
+.Mount_Head_TigerCub-White {
+  background-image: url(spritesmith-main-8.png);
   background-position: -1422px -742px;
->>>>>>> 06a5a1cb
-  width: 105px;
-  height: 105px;
-}
-.Mount_Head_Octopus-CottonCandyPink {
-  background-image: url(spritesmith-main-8.png);
-<<<<<<< HEAD
-  background-position: -1316px -1060px;
-=======
-  background-position: -1422px -636px;
->>>>>>> 06a5a1cb
-  width: 105px;
-  height: 105px;
-}
-.Mount_Head_Octopus-Desert {
-  background-image: url(spritesmith-main-8.png);
-<<<<<<< HEAD
-  background-position: -1316px -1166px;
-=======
-  background-position: -1422px -530px;
->>>>>>> 06a5a1cb
-  width: 105px;
-  height: 105px;
-}
-.Mount_Head_Octopus-Golden {
-  background-image: url(spritesmith-main-8.png);
-<<<<<<< HEAD
-  background-position: 0px -1316px;
-=======
-  background-position: -1422px -424px;
->>>>>>> 06a5a1cb
-  width: 105px;
-  height: 105px;
-}
-.Mount_Head_Octopus-Red {
-  background-image: url(spritesmith-main-8.png);
-<<<<<<< HEAD
-  background-position: -106px -1316px;
-=======
-  background-position: -1422px -318px;
->>>>>>> 06a5a1cb
-  width: 105px;
-  height: 105px;
-}
-.Mount_Head_Octopus-Shade {
-  background-image: url(spritesmith-main-8.png);
-<<<<<<< HEAD
-  background-position: -212px -1316px;
-=======
-  background-position: -1422px -212px;
->>>>>>> 06a5a1cb
-  width: 105px;
-  height: 105px;
-}
-.Mount_Head_Octopus-Skeleton {
-  background-image: url(spritesmith-main-8.png);
-<<<<<<< HEAD
+  width: 105px;
+  height: 105px;
+}
+.Mount_Head_TigerCub-Zombie {
+  background-image: url(spritesmith-main-8.png);
+  background-position: -1422px -848px;
+  width: 105px;
+  height: 105px;
+}
+.Mount_Head_Turkey-Base {
+  background-image: url(spritesmith-main-8.png);
+  background-position: -1422px -954px;
+  width: 105px;
+  height: 105px;
+}
+.Mount_Head_Whale-Base {
+  background-image: url(spritesmith-main-8.png);
+  background-position: -1422px -1060px;
+  width: 105px;
+  height: 105px;
+}
+.Mount_Head_Whale-CottonCandyBlue {
+  background-image: url(spritesmith-main-8.png);
+  background-position: -1422px -1166px;
+  width: 105px;
+  height: 105px;
+}
+.Mount_Head_Whale-CottonCandyPink {
+  background-image: url(spritesmith-main-8.png);
   background-position: -1422px -1272px;
-=======
-  background-position: -1422px -106px;
->>>>>>> 06a5a1cb
-  width: 105px;
-  height: 105px;
-}
-.Mount_Head_Octopus-White {
-  background-image: url(spritesmith-main-8.png);
-<<<<<<< HEAD
+  width: 105px;
+  height: 105px;
+}
+.Mount_Head_Whale-Desert {
+  background-image: url(spritesmith-main-8.png);
   background-position: 0px -1422px;
-=======
-  background-position: -1422px 0px;
->>>>>>> 06a5a1cb
-  width: 105px;
-  height: 105px;
-}
-.Mount_Head_Octopus-Zombie {
-  background-image: url(spritesmith-main-8.png);
-<<<<<<< HEAD
+  width: 105px;
+  height: 105px;
+}
+.Mount_Head_Whale-Golden {
+  background-image: url(spritesmith-main-8.png);
   background-position: -106px -1422px;
-=======
-  background-position: -1272px -1316px;
->>>>>>> 06a5a1cb
-  width: 105px;
-  height: 105px;
-}
-.Mount_Head_Orca-Base {
-  background-image: url(spritesmith-main-8.png);
-<<<<<<< HEAD
+  width: 105px;
+  height: 105px;
+}
+.Mount_Head_Whale-Red {
+  background-image: url(spritesmith-main-8.png);
   background-position: -212px -1422px;
-=======
-  background-position: -1166px -1316px;
->>>>>>> 06a5a1cb
-  width: 105px;
-  height: 105px;
-}
-.Mount_Head_Owl-Base {
-  background-image: url(spritesmith-main-8.png);
-<<<<<<< HEAD
+  width: 105px;
+  height: 105px;
+}
+.Mount_Head_Whale-Shade {
+  background-image: url(spritesmith-main-8.png);
   background-position: -318px -1422px;
-=======
-  background-position: -1060px -1316px;
->>>>>>> 06a5a1cb
-  width: 105px;
-  height: 105px;
-}
-.Mount_Head_Owl-CottonCandyBlue {
-  background-image: url(spritesmith-main-8.png);
-<<<<<<< HEAD
+  width: 105px;
+  height: 105px;
+}
+.Mount_Head_Whale-Skeleton {
+  background-image: url(spritesmith-main-8.png);
   background-position: -424px -1422px;
-=======
-  background-position: -1166px -1210px;
->>>>>>> 06a5a1cb
-  width: 105px;
-  height: 105px;
-}
-.Mount_Head_Owl-CottonCandyPink {
-  background-image: url(spritesmith-main-8.png);
-<<<<<<< HEAD
+  width: 105px;
+  height: 105px;
+}
+.Mount_Head_Whale-White {
+  background-image: url(spritesmith-main-8.png);
   background-position: -530px -1422px;
-=======
-  background-position: -1060px -1210px;
->>>>>>> 06a5a1cb
-  width: 105px;
-  height: 105px;
-}
-.Mount_Head_Owl-Desert {
-  background-image: url(spritesmith-main-8.png);
-<<<<<<< HEAD
+  width: 105px;
+  height: 105px;
+}
+.Mount_Head_Whale-Zombie {
+  background-image: url(spritesmith-main-8.png);
   background-position: -636px -1422px;
-=======
-  background-position: -954px -1210px;
->>>>>>> 06a5a1cb
-  width: 105px;
-  height: 105px;
-}
-.Mount_Head_Owl-Golden {
-  background-image: url(spritesmith-main-8.png);
-<<<<<<< HEAD
-  background-position: -742px -1422px;
-=======
-  background-position: -848px -1210px;
->>>>>>> 06a5a1cb
-  width: 105px;
-  height: 105px;
-}
-.Mount_Head_Owl-Red {
-  background-image: url(spritesmith-main-8.png);
-<<<<<<< HEAD
-  background-position: -848px -1422px;
-=======
-  background-position: -636px -1210px;
->>>>>>> 06a5a1cb
-  width: 105px;
-  height: 105px;
-}
-.Mount_Head_Owl-Shade {
-  background-image: url(spritesmith-main-8.png);
-<<<<<<< HEAD
-  background-position: -954px -1422px;
-=======
-  background-position: -530px -1210px;
->>>>>>> 06a5a1cb
-  width: 105px;
-  height: 105px;
-}
-.Mount_Head_Owl-Skeleton {
-  background-image: url(spritesmith-main-8.png);
-<<<<<<< HEAD
-  background-position: -457px -544px;
-=======
-  background-position: -424px -1210px;
->>>>>>> 06a5a1cb
-  width: 105px;
-  height: 105px;
-}
-.Mount_Head_Owl-White {
-  background-image: url(spritesmith-main-8.png);
-<<<<<<< HEAD
-  background-position: -563px -544px;
-=======
-  background-position: -318px -1210px;
->>>>>>> 06a5a1cb
-  width: 105px;
-  height: 105px;
-}
-.Mount_Head_Owl-Zombie {
-  background-image: url(spritesmith-main-8.png);
-<<<<<<< HEAD
-  background-position: -680px 0px;
-=======
-  background-position: -212px -1210px;
->>>>>>> 06a5a1cb
-  width: 105px;
-  height: 105px;
-}
-.Mount_Head_PandaCub-Base {
-  background-image: url(spritesmith-main-8.png);
-<<<<<<< HEAD
-  background-position: -680px -106px;
-=======
-  background-position: -351px -544px;
->>>>>>> 06a5a1cb
-  width: 105px;
-  height: 105px;
-}
-.Mount_Head_PandaCub-CottonCandyBlue {
-  background-image: url(spritesmith-main-8.png);
-<<<<<<< HEAD
-  background-position: -680px -212px;
-=======
-  background-position: -1316px -636px;
->>>>>>> 06a5a1cb
-  width: 105px;
-  height: 105px;
-}
-.Mount_Head_PandaCub-CottonCandyPink {
-  background-image: url(spritesmith-main-8.png);
-<<<<<<< HEAD
-  background-position: -680px -318px;
-=======
-  background-position: -457px -544px;
->>>>>>> 06a5a1cb
-  width: 105px;
-  height: 105px;
-}
-.Mount_Head_PandaCub-Desert {
-  background-image: url(spritesmith-main-8.png);
-<<<<<<< HEAD
-  background-position: -680px -424px;
-=======
-  background-position: -563px -544px;
->>>>>>> 06a5a1cb
-  width: 105px;
-  height: 105px;
-}
-.Mount_Head_PandaCub-Golden {
-  background-image: url(spritesmith-main-8.png);
-<<<<<<< HEAD
-  background-position: -680px -530px;
-=======
-  background-position: -680px 0px;
->>>>>>> 06a5a1cb
-  width: 105px;
-  height: 105px;
-}
-.Mount_Head_PandaCub-Red {
-  background-image: url(spritesmith-main-8.png);
-<<<<<<< HEAD
-  background-position: 0px -680px;
-=======
-  background-position: -680px -106px;
->>>>>>> 06a5a1cb
-  width: 105px;
-  height: 105px;
-}
-.Mount_Head_PandaCub-Shade {
-  background-image: url(spritesmith-main-8.png);
-<<<<<<< HEAD
-  background-position: -106px -680px;
-=======
-  background-position: -680px -212px;
->>>>>>> 06a5a1cb
-  width: 105px;
-  height: 105px;
-}
-.Mount_Head_PandaCub-Skeleton {
-  background-image: url(spritesmith-main-8.png);
-<<<<<<< HEAD
-  background-position: -212px -680px;
-=======
-  background-position: -680px -318px;
->>>>>>> 06a5a1cb
-  width: 105px;
-  height: 105px;
-}
-.Mount_Head_PandaCub-Spooky {
-  background-image: url(spritesmith-main-8.png);
-<<<<<<< HEAD
-  background-position: -318px -680px;
-=======
-  background-position: -680px -424px;
->>>>>>> 06a5a1cb
-  width: 105px;
-  height: 105px;
-}
-.Mount_Head_PandaCub-White {
-  background-image: url(spritesmith-main-8.png);
-<<<<<<< HEAD
-  background-position: -424px -680px;
-=======
-  background-position: -680px -530px;
->>>>>>> 06a5a1cb
-  width: 105px;
-  height: 105px;
-}
-.Mount_Head_PandaCub-Zombie {
-  background-image: url(spritesmith-main-8.png);
-<<<<<<< HEAD
-  background-position: -530px -680px;
-=======
-  background-position: 0px -680px;
->>>>>>> 06a5a1cb
-  width: 105px;
-  height: 105px;
-}
-.Mount_Head_Parrot-Base {
-  background-image: url(spritesmith-main-8.png);
-<<<<<<< HEAD
-  background-position: -636px -680px;
-=======
-  background-position: -106px -680px;
->>>>>>> 06a5a1cb
-  width: 105px;
-  height: 105px;
-}
-.Mount_Head_Parrot-CottonCandyBlue {
-  background-image: url(spritesmith-main-8.png);
-<<<<<<< HEAD
-  background-position: -786px 0px;
-=======
-  background-position: -212px -680px;
->>>>>>> 06a5a1cb
-  width: 105px;
-  height: 105px;
-}
-.Mount_Head_Parrot-CottonCandyPink {
-  background-image: url(spritesmith-main-8.png);
-<<<<<<< HEAD
-  background-position: -786px -106px;
-=======
-  background-position: -318px -680px;
->>>>>>> 06a5a1cb
-  width: 105px;
-  height: 105px;
-}
-.Mount_Head_Parrot-Desert {
-  background-image: url(spritesmith-main-8.png);
-<<<<<<< HEAD
-  background-position: -786px -212px;
-=======
-  background-position: -424px -680px;
->>>>>>> 06a5a1cb
-  width: 105px;
-  height: 105px;
-}
-.Mount_Head_Parrot-Golden {
-  background-image: url(spritesmith-main-8.png);
-<<<<<<< HEAD
-  background-position: -786px -318px;
-=======
-  background-position: -530px -680px;
->>>>>>> 06a5a1cb
-  width: 105px;
-  height: 105px;
-}
-.Mount_Head_Parrot-Red {
-  background-image: url(spritesmith-main-8.png);
-<<<<<<< HEAD
-  background-position: -786px -424px;
-=======
-  background-position: -636px -680px;
->>>>>>> 06a5a1cb
-  width: 105px;
-  height: 105px;
-}
-.Mount_Head_Parrot-Shade {
-  background-image: url(spritesmith-main-8.png);
-<<<<<<< HEAD
-  background-position: -786px -530px;
-=======
-  background-position: -786px 0px;
->>>>>>> 06a5a1cb
-  width: 105px;
-  height: 105px;
-}
-.Mount_Head_Parrot-Skeleton {
-  background-image: url(spritesmith-main-8.png);
-<<<<<<< HEAD
-  background-position: -786px -636px;
-=======
-  background-position: -786px -106px;
->>>>>>> 06a5a1cb
-  width: 105px;
-  height: 105px;
-}
-.Mount_Head_Parrot-White {
-  background-image: url(spritesmith-main-8.png);
-<<<<<<< HEAD
-  background-position: 0px -786px;
-=======
-  background-position: -786px -212px;
->>>>>>> 06a5a1cb
-  width: 105px;
-  height: 105px;
-}
-.Mount_Head_Parrot-Zombie {
-  background-image: url(spritesmith-main-8.png);
-<<<<<<< HEAD
-  background-position: -106px -786px;
-=======
-  background-position: -786px -318px;
->>>>>>> 06a5a1cb
-  width: 105px;
-  height: 105px;
-}
-.Mount_Head_Penguin-Base {
-  background-image: url(spritesmith-main-8.png);
-<<<<<<< HEAD
-  background-position: -212px -786px;
-=======
-  background-position: -786px -424px;
->>>>>>> 06a5a1cb
-  width: 105px;
-  height: 105px;
-}
-.Mount_Head_Penguin-CottonCandyBlue {
-  background-image: url(spritesmith-main-8.png);
-<<<<<<< HEAD
-  background-position: -318px -786px;
-=======
-  background-position: -786px -530px;
->>>>>>> 06a5a1cb
-  width: 105px;
-  height: 105px;
-}
-.Mount_Head_Penguin-CottonCandyPink {
-  background-image: url(spritesmith-main-8.png);
-<<<<<<< HEAD
-  background-position: -424px -786px;
-=======
-  background-position: -786px -636px;
->>>>>>> 06a5a1cb
-  width: 105px;
-  height: 105px;
-}
-.Mount_Head_Penguin-Desert {
-  background-image: url(spritesmith-main-8.png);
-<<<<<<< HEAD
-  background-position: -530px -786px;
-=======
-  background-position: 0px -786px;
->>>>>>> 06a5a1cb
-  width: 105px;
-  height: 105px;
-}
-.Mount_Head_Penguin-Golden {
-  background-image: url(spritesmith-main-8.png);
-<<<<<<< HEAD
-  background-position: -636px -786px;
-=======
-  background-position: -106px -786px;
->>>>>>> 06a5a1cb
-  width: 105px;
-  height: 105px;
-}
-.Mount_Head_Penguin-Red {
-  background-image: url(spritesmith-main-8.png);
-<<<<<<< HEAD
-  background-position: -742px -786px;
-=======
-  background-position: -212px -786px;
->>>>>>> 06a5a1cb
-  width: 105px;
-  height: 105px;
-}
-.Mount_Head_Penguin-Shade {
-  background-image: url(spritesmith-main-8.png);
-<<<<<<< HEAD
-  background-position: -892px 0px;
-=======
-  background-position: -318px -786px;
->>>>>>> 06a5a1cb
-  width: 105px;
-  height: 105px;
-}
-.Mount_Head_Penguin-Skeleton {
-  background-image: url(spritesmith-main-8.png);
-<<<<<<< HEAD
-  background-position: -892px -106px;
-=======
-  background-position: -424px -786px;
->>>>>>> 06a5a1cb
-  width: 105px;
-  height: 105px;
-}
-.Mount_Head_Penguin-White {
-  background-image: url(spritesmith-main-8.png);
-<<<<<<< HEAD
-  background-position: -892px -212px;
-=======
-  background-position: -530px -786px;
->>>>>>> 06a5a1cb
-  width: 105px;
-  height: 105px;
-}
-.Mount_Head_Penguin-Zombie {
-  background-image: url(spritesmith-main-8.png);
-<<<<<<< HEAD
-  background-position: -892px -318px;
-=======
-  background-position: -636px -786px;
->>>>>>> 06a5a1cb
-  width: 105px;
-  height: 105px;
-}
-.Mount_Head_Phoenix-Base {
-  background-image: url(spritesmith-main-8.png);
-<<<<<<< HEAD
-  background-position: -892px -424px;
-=======
-  background-position: -742px -786px;
->>>>>>> 06a5a1cb
-  width: 105px;
-  height: 105px;
-}
-.Mount_Head_Rat-Base {
-  background-image: url(spritesmith-main-8.png);
-<<<<<<< HEAD
-  background-position: -892px -530px;
-=======
-  background-position: -892px 0px;
->>>>>>> 06a5a1cb
-  width: 105px;
-  height: 105px;
-}
-.Mount_Head_Rat-CottonCandyBlue {
-  background-image: url(spritesmith-main-8.png);
-<<<<<<< HEAD
-  background-position: -892px -636px;
-=======
-  background-position: -892px -106px;
->>>>>>> 06a5a1cb
-  width: 105px;
-  height: 105px;
-}
-.Mount_Head_Rat-CottonCandyPink {
-  background-image: url(spritesmith-main-8.png);
-<<<<<<< HEAD
-  background-position: -892px -742px;
-=======
-  background-position: -892px -212px;
->>>>>>> 06a5a1cb
-  width: 105px;
-  height: 105px;
-}
-.Mount_Head_Rat-Desert {
-  background-image: url(spritesmith-main-8.png);
-<<<<<<< HEAD
-  background-position: 0px -892px;
-=======
-  background-position: -892px -318px;
->>>>>>> 06a5a1cb
-  width: 105px;
-  height: 105px;
-}
-.Mount_Head_Rat-Golden {
-  background-image: url(spritesmith-main-8.png);
-<<<<<<< HEAD
-  background-position: -106px -892px;
-=======
-  background-position: -892px -424px;
->>>>>>> 06a5a1cb
-  width: 105px;
-  height: 105px;
-}
-.Mount_Head_Rat-Red {
-  background-image: url(spritesmith-main-8.png);
-<<<<<<< HEAD
-  background-position: -212px -892px;
-=======
-  background-position: -892px -530px;
->>>>>>> 06a5a1cb
-  width: 105px;
-  height: 105px;
-}
-.Mount_Head_Rat-Shade {
-  background-image: url(spritesmith-main-8.png);
-<<<<<<< HEAD
-  background-position: -318px -892px;
-=======
-  background-position: -892px -636px;
->>>>>>> 06a5a1cb
-  width: 105px;
-  height: 105px;
-}
-.Mount_Head_Rat-Skeleton {
-  background-image: url(spritesmith-main-8.png);
-<<<<<<< HEAD
-  background-position: -424px -892px;
-=======
-  background-position: -892px -742px;
->>>>>>> 06a5a1cb
-  width: 105px;
-  height: 105px;
-}
-.Mount_Head_Rat-White {
-  background-image: url(spritesmith-main-8.png);
-<<<<<<< HEAD
-  background-position: -530px -892px;
-=======
-  background-position: 0px -892px;
->>>>>>> 06a5a1cb
-  width: 105px;
-  height: 105px;
-}
-.Mount_Head_Rat-Zombie {
-  background-image: url(spritesmith-main-8.png);
-<<<<<<< HEAD
-  background-position: -636px -892px;
-=======
-  background-position: -106px -892px;
->>>>>>> 06a5a1cb
-  width: 105px;
-  height: 105px;
-}
-.Mount_Head_Rock-Base {
-  background-image: url(spritesmith-main-8.png);
-<<<<<<< HEAD
-  background-position: -742px -892px;
-=======
-  background-position: -212px -892px;
->>>>>>> 06a5a1cb
-  width: 105px;
-  height: 105px;
-}
-.Mount_Head_Rock-CottonCandyBlue {
-  background-image: url(spritesmith-main-8.png);
-<<<<<<< HEAD
-  background-position: -848px -892px;
-=======
-  background-position: -318px -892px;
->>>>>>> 06a5a1cb
-  width: 105px;
-  height: 105px;
-}
-.Mount_Head_Rock-CottonCandyPink {
-  background-image: url(spritesmith-main-8.png);
-<<<<<<< HEAD
-  background-position: -998px 0px;
-=======
-  background-position: -424px -892px;
->>>>>>> 06a5a1cb
-  width: 105px;
-  height: 105px;
-}
-.Mount_Head_Rock-Desert {
-  background-image: url(spritesmith-main-8.png);
-<<<<<<< HEAD
-  background-position: -998px -106px;
-=======
-  background-position: -530px -892px;
->>>>>>> 06a5a1cb
-  width: 105px;
-  height: 105px;
-}
-.Mount_Head_Rock-Golden {
-  background-image: url(spritesmith-main-8.png);
-<<<<<<< HEAD
-  background-position: -998px -212px;
-=======
-  background-position: -636px -892px;
->>>>>>> 06a5a1cb
-  width: 105px;
-  height: 105px;
-}
-.Mount_Head_Rock-Red {
-  background-image: url(spritesmith-main-8.png);
-<<<<<<< HEAD
-  background-position: -998px -318px;
-=======
-  background-position: -742px -892px;
->>>>>>> 06a5a1cb
-  width: 105px;
-  height: 105px;
-}
-.Mount_Head_Rock-Shade {
-  background-image: url(spritesmith-main-8.png);
-<<<<<<< HEAD
-  background-position: -998px -424px;
-=======
-  background-position: -848px -892px;
->>>>>>> 06a5a1cb
-  width: 105px;
-  height: 105px;
-}
-.Mount_Head_Rock-Skeleton {
-  background-image: url(spritesmith-main-8.png);
-<<<<<<< HEAD
-  background-position: -998px -530px;
-=======
-  background-position: -998px 0px;
->>>>>>> 06a5a1cb
-  width: 105px;
-  height: 105px;
-}
-.Mount_Head_Rock-White {
-  background-image: url(spritesmith-main-8.png);
-<<<<<<< HEAD
-  background-position: -998px -636px;
-=======
-  background-position: -998px -106px;
->>>>>>> 06a5a1cb
-  width: 105px;
-  height: 105px;
-}
-.Mount_Head_Rock-Zombie {
-  background-image: url(spritesmith-main-8.png);
-<<<<<<< HEAD
-  background-position: -998px -742px;
-=======
-  background-position: -998px -212px;
->>>>>>> 06a5a1cb
-  width: 105px;
-  height: 105px;
-}
-.Mount_Head_Rooster-Base {
-  background-image: url(spritesmith-main-8.png);
-<<<<<<< HEAD
-  background-position: -998px -848px;
-=======
-  background-position: -998px -318px;
->>>>>>> 06a5a1cb
-  width: 105px;
-  height: 105px;
-}
-.Mount_Head_Rooster-CottonCandyBlue {
-  background-image: url(spritesmith-main-8.png);
-<<<<<<< HEAD
-  background-position: 0px -998px;
-=======
-  background-position: -998px -424px;
->>>>>>> 06a5a1cb
-  width: 105px;
-  height: 105px;
-}
-.Mount_Head_Rooster-CottonCandyPink {
-  background-image: url(spritesmith-main-8.png);
-<<<<<<< HEAD
-  background-position: -106px -998px;
-=======
-  background-position: -998px -530px;
->>>>>>> 06a5a1cb
-  width: 105px;
-  height: 105px;
-}
-.Mount_Head_Rooster-Desert {
-  background-image: url(spritesmith-main-8.png);
-<<<<<<< HEAD
-  background-position: -212px -998px;
-=======
-  background-position: -998px -636px;
->>>>>>> 06a5a1cb
-  width: 105px;
-  height: 105px;
-}
-.Mount_Head_Rooster-Golden {
-  background-image: url(spritesmith-main-8.png);
-<<<<<<< HEAD
-  background-position: -318px -998px;
-=======
-  background-position: -998px -742px;
->>>>>>> 06a5a1cb
-  width: 105px;
-  height: 105px;
-}
-.Mount_Head_Rooster-Red {
-  background-image: url(spritesmith-main-8.png);
-<<<<<<< HEAD
-  background-position: -424px -998px;
-=======
-  background-position: -998px -848px;
->>>>>>> 06a5a1cb
-  width: 105px;
-  height: 105px;
-}
-.Mount_Head_Rooster-Shade {
-  background-image: url(spritesmith-main-8.png);
-<<<<<<< HEAD
-  background-position: -530px -998px;
-=======
-  background-position: 0px -998px;
->>>>>>> 06a5a1cb
-  width: 105px;
-  height: 105px;
-}
-.Mount_Head_Rooster-Skeleton {
-  background-image: url(spritesmith-main-8.png);
-<<<<<<< HEAD
-  background-position: -636px -998px;
-=======
-  background-position: -106px -998px;
->>>>>>> 06a5a1cb
-  width: 105px;
-  height: 105px;
-}
-.Mount_Head_Rooster-White {
-  background-image: url(spritesmith-main-8.png);
-<<<<<<< HEAD
-  background-position: -742px -998px;
-=======
-  background-position: -212px -998px;
->>>>>>> 06a5a1cb
-  width: 105px;
-  height: 105px;
-}
-.Mount_Head_Rooster-Zombie {
-  background-image: url(spritesmith-main-8.png);
-<<<<<<< HEAD
-  background-position: -848px -998px;
-=======
-  background-position: -318px -998px;
->>>>>>> 06a5a1cb
-  width: 105px;
-  height: 105px;
-}
-.Mount_Head_Seahorse-Base {
-  background-image: url(spritesmith-main-8.png);
-<<<<<<< HEAD
-  background-position: -954px -998px;
-=======
-  background-position: -424px -998px;
->>>>>>> 06a5a1cb
-  width: 105px;
-  height: 105px;
-}
-.Mount_Head_Seahorse-CottonCandyBlue {
-  background-image: url(spritesmith-main-8.png);
-<<<<<<< HEAD
-  background-position: -1104px 0px;
-=======
-  background-position: -530px -998px;
->>>>>>> 06a5a1cb
-  width: 105px;
-  height: 105px;
-}
-.Mount_Head_Seahorse-CottonCandyPink {
-  background-image: url(spritesmith-main-8.png);
-<<<<<<< HEAD
-  background-position: -1104px -106px;
-=======
-  background-position: -636px -998px;
->>>>>>> 06a5a1cb
-  width: 105px;
-  height: 105px;
-}
-.Mount_Head_Seahorse-Desert {
-  background-image: url(spritesmith-main-8.png);
-<<<<<<< HEAD
-  background-position: -1104px -212px;
-=======
-  background-position: -742px -998px;
->>>>>>> 06a5a1cb
-  width: 105px;
-  height: 105px;
-}
-.Mount_Head_Seahorse-Golden {
-  background-image: url(spritesmith-main-8.png);
-<<<<<<< HEAD
-  background-position: -1104px -318px;
-=======
-  background-position: -848px -998px;
->>>>>>> 06a5a1cb
-  width: 105px;
-  height: 105px;
-}
-.Mount_Head_Seahorse-Red {
-  background-image: url(spritesmith-main-8.png);
-<<<<<<< HEAD
-  background-position: -1104px -424px;
-=======
-  background-position: -954px -998px;
->>>>>>> 06a5a1cb
-  width: 105px;
-  height: 105px;
-}
-.Mount_Head_Seahorse-Shade {
-  background-image: url(spritesmith-main-8.png);
-<<<<<<< HEAD
-  background-position: -1104px -530px;
-=======
-  background-position: -1104px 0px;
->>>>>>> 06a5a1cb
-  width: 105px;
-  height: 105px;
-}
-.Mount_Head_Seahorse-Skeleton {
-  background-image: url(spritesmith-main-8.png);
-<<<<<<< HEAD
-  background-position: -1104px -636px;
-=======
-  background-position: -1104px -106px;
->>>>>>> 06a5a1cb
-  width: 105px;
-  height: 105px;
-}
-.Mount_Head_Seahorse-White {
-  background-image: url(spritesmith-main-8.png);
-<<<<<<< HEAD
-  background-position: -1104px -742px;
-=======
-  background-position: -1104px -212px;
->>>>>>> 06a5a1cb
-  width: 105px;
-  height: 105px;
-}
-.Mount_Head_Seahorse-Zombie {
-  background-image: url(spritesmith-main-8.png);
-<<<<<<< HEAD
-  background-position: -1104px -848px;
-=======
-  background-position: -1104px -318px;
->>>>>>> 06a5a1cb
-  width: 105px;
-  height: 105px;
-}
-.Mount_Head_Sheep-Base {
-  background-image: url(spritesmith-main-8.png);
-<<<<<<< HEAD
-  background-position: -1104px -954px;
-=======
-  background-position: -1104px -424px;
->>>>>>> 06a5a1cb
-  width: 105px;
-  height: 105px;
-}
-.Mount_Head_Sheep-CottonCandyBlue {
-  background-image: url(spritesmith-main-8.png);
-<<<<<<< HEAD
-  background-position: 0px -1104px;
-=======
-  background-position: -1104px -530px;
->>>>>>> 06a5a1cb
-  width: 105px;
-  height: 105px;
-}
-.Mount_Head_Sheep-CottonCandyPink {
-  background-image: url(spritesmith-main-8.png);
-<<<<<<< HEAD
-  background-position: -106px -1104px;
-=======
-  background-position: -1104px -636px;
->>>>>>> 06a5a1cb
-  width: 105px;
-  height: 105px;
-}
-.Mount_Head_Sheep-Desert {
-  background-image: url(spritesmith-main-8.png);
-<<<<<<< HEAD
-  background-position: -212px -1104px;
-=======
-  background-position: -1104px -742px;
->>>>>>> 06a5a1cb
-  width: 105px;
-  height: 105px;
-}
-.Mount_Head_Sheep-Golden {
-  background-image: url(spritesmith-main-8.png);
-<<<<<<< HEAD
-  background-position: -318px -1104px;
-=======
-  background-position: -1104px -848px;
->>>>>>> 06a5a1cb
-  width: 105px;
-  height: 105px;
-}
-.Mount_Head_Sheep-Red {
-  background-image: url(spritesmith-main-8.png);
-<<<<<<< HEAD
-  background-position: -424px -1104px;
-=======
-  background-position: -1104px -954px;
->>>>>>> 06a5a1cb
-  width: 105px;
-  height: 105px;
-}
-.Mount_Head_Sheep-Shade {
-  background-image: url(spritesmith-main-8.png);
-<<<<<<< HEAD
-  background-position: -530px -1104px;
-=======
-  background-position: 0px -1104px;
->>>>>>> 06a5a1cb
-  width: 105px;
-  height: 105px;
-}
-.Mount_Head_Sheep-Skeleton {
-  background-image: url(spritesmith-main-8.png);
-<<<<<<< HEAD
-  background-position: -636px -1104px;
-=======
-  background-position: -106px -1104px;
->>>>>>> 06a5a1cb
-  width: 105px;
-  height: 105px;
-}
-.Mount_Head_Sheep-White {
-  background-image: url(spritesmith-main-8.png);
-<<<<<<< HEAD
-  background-position: -742px -1104px;
-=======
-  background-position: -212px -1104px;
->>>>>>> 06a5a1cb
-  width: 105px;
-  height: 105px;
-}
-.Mount_Head_Sheep-Zombie {
-  background-image: url(spritesmith-main-8.png);
-<<<<<<< HEAD
-  background-position: -848px -1104px;
-  width: 105px;
-  height: 105px;
-}
-.Mount_Head_Slime-Base {
-  background-image: url(spritesmith-main-8.png);
-  background-position: -954px -1104px;
-  width: 105px;
-  height: 105px;
-}
-.Mount_Head_Slime-CottonCandyBlue {
-  background-image: url(spritesmith-main-8.png);
-  background-position: -1060px -1104px;
-  width: 105px;
-  height: 105px;
-}
-.Mount_Head_Slime-CottonCandyPink {
-  background-image: url(spritesmith-main-8.png);
-  background-position: -1210px 0px;
-  width: 105px;
-  height: 105px;
-}
-.Mount_Head_Slime-Desert {
-  background-image: url(spritesmith-main-8.png);
-  background-position: -1210px -106px;
-  width: 105px;
-  height: 105px;
-}
-.Mount_Head_Slime-Golden {
-  background-image: url(spritesmith-main-8.png);
-  background-position: -1210px -212px;
-  width: 105px;
-  height: 105px;
-}
-.Mount_Head_Slime-Red {
-  background-image: url(spritesmith-main-8.png);
-  background-position: -1210px -318px;
-  width: 105px;
-  height: 105px;
-}
-.Mount_Head_Slime-Shade {
-  background-image: url(spritesmith-main-8.png);
-  background-position: -1210px -424px;
-  width: 105px;
-  height: 105px;
-}
-.Mount_Head_Slime-Skeleton {
-  background-image: url(spritesmith-main-8.png);
-  background-position: -1210px -530px;
-  width: 105px;
-  height: 105px;
-}
-.Mount_Head_Slime-White {
-  background-image: url(spritesmith-main-8.png);
-  background-position: -1210px -636px;
-  width: 105px;
-  height: 105px;
-}
-.Mount_Head_Slime-Zombie {
-  background-image: url(spritesmith-main-8.png);
-  background-position: -1210px -742px;
-=======
-  background-position: -318px -1104px;
->>>>>>> 06a5a1cb
-  width: 105px;
-  height: 105px;
-}
-.Mount_Head_Snake-Base {
-  background-image: url(spritesmith-main-8.png);
-<<<<<<< HEAD
-  background-position: -1210px -848px;
-=======
-  background-position: -424px -1104px;
->>>>>>> 06a5a1cb
-  width: 105px;
-  height: 105px;
-}
-.Mount_Head_Snake-CottonCandyBlue {
-  background-image: url(spritesmith-main-8.png);
-<<<<<<< HEAD
-  background-position: -1210px -954px;
-=======
-  background-position: -530px -1104px;
->>>>>>> 06a5a1cb
-  width: 105px;
-  height: 105px;
-}
-.Mount_Head_Snake-CottonCandyPink {
-  background-image: url(spritesmith-main-8.png);
-<<<<<<< HEAD
-  background-position: -1210px -1060px;
-=======
-  background-position: -636px -1104px;
->>>>>>> 06a5a1cb
-  width: 105px;
-  height: 105px;
-}
-.Mount_Head_Snake-Desert {
-  background-image: url(spritesmith-main-8.png);
-<<<<<<< HEAD
-  background-position: 0px -1210px;
-=======
-  background-position: -742px -1104px;
->>>>>>> 06a5a1cb
-  width: 105px;
-  height: 105px;
-}
-.Mount_Head_Snake-Golden {
-  background-image: url(spritesmith-main-8.png);
-<<<<<<< HEAD
-  background-position: -106px -1210px;
-=======
-  background-position: -848px -1104px;
->>>>>>> 06a5a1cb
-  width: 105px;
-  height: 105px;
-}
-.Mount_Head_Snake-Red {
-  background-image: url(spritesmith-main-8.png);
-<<<<<<< HEAD
-  background-position: -212px -1210px;
-=======
-  background-position: -954px -1104px;
->>>>>>> 06a5a1cb
-  width: 105px;
-  height: 105px;
-}
-.Mount_Head_Snake-Shade {
-  background-image: url(spritesmith-main-8.png);
-<<<<<<< HEAD
-  background-position: -318px -1210px;
-=======
-  background-position: -1060px -1104px;
->>>>>>> 06a5a1cb
-  width: 105px;
-  height: 105px;
-}
-.Mount_Head_Snake-Skeleton {
-  background-image: url(spritesmith-main-8.png);
-<<<<<<< HEAD
-  background-position: -1316px -636px;
-=======
-  background-position: -1210px 0px;
->>>>>>> 06a5a1cb
-  width: 105px;
-  height: 105px;
-}
-.Mount_Head_Snake-White {
-  background-image: url(spritesmith-main-8.png);
-<<<<<<< HEAD
-  background-position: -530px -1210px;
-=======
-  background-position: -1210px -106px;
->>>>>>> 06a5a1cb
-  width: 105px;
-  height: 105px;
-}
-.Mount_Head_Snake-Zombie {
-  background-image: url(spritesmith-main-8.png);
-<<<<<<< HEAD
-  background-position: -636px -1210px;
-=======
-  background-position: -1210px -212px;
->>>>>>> 06a5a1cb
-  width: 105px;
-  height: 105px;
-}
-.Mount_Head_Spider-Base {
-  background-image: url(spritesmith-main-8.png);
-<<<<<<< HEAD
-  background-position: -742px -1210px;
-=======
-  background-position: -1210px -318px;
->>>>>>> 06a5a1cb
-  width: 105px;
-  height: 105px;
-}
-.Mount_Head_Spider-CottonCandyBlue {
-  background-image: url(spritesmith-main-8.png);
-<<<<<<< HEAD
-  background-position: -848px -1210px;
-=======
-  background-position: -1210px -424px;
->>>>>>> 06a5a1cb
-  width: 105px;
-  height: 105px;
-}
-.Mount_Head_Spider-CottonCandyPink {
-  background-image: url(spritesmith-main-8.png);
-<<<<<<< HEAD
-  background-position: -954px -1210px;
-=======
-  background-position: -1210px -530px;
->>>>>>> 06a5a1cb
-  width: 105px;
-  height: 105px;
-}
-.Mount_Head_Spider-Desert {
-  background-image: url(spritesmith-main-8.png);
-<<<<<<< HEAD
-  background-position: -1060px -1210px;
-=======
-  background-position: -1210px -636px;
->>>>>>> 06a5a1cb
-  width: 105px;
-  height: 105px;
-}
-.Mount_Head_Spider-Golden {
-  background-image: url(spritesmith-main-8.png);
-<<<<<<< HEAD
-  background-position: -1166px -1210px;
-=======
-  background-position: -1210px -742px;
->>>>>>> 06a5a1cb
-  width: 105px;
-  height: 105px;
-}
-.Mount_Head_Spider-Red {
-  background-image: url(spritesmith-main-8.png);
-<<<<<<< HEAD
-  background-position: -1316px 0px;
-=======
-  background-position: -1210px -848px;
->>>>>>> 06a5a1cb
-  width: 105px;
-  height: 105px;
-}
-.Mount_Head_Spider-Shade {
-  background-image: url(spritesmith-main-8.png);
-<<<<<<< HEAD
-  background-position: -1316px -106px;
-=======
-  background-position: -1210px -954px;
->>>>>>> 06a5a1cb
-  width: 105px;
-  height: 105px;
-}
-.Mount_Head_Spider-Skeleton {
-  background-image: url(spritesmith-main-8.png);
-<<<<<<< HEAD
-  background-position: -1316px -212px;
-=======
-  background-position: -1210px -1060px;
->>>>>>> 06a5a1cb
-  width: 105px;
-  height: 105px;
-}
-.Mount_Head_Spider-White {
-  background-image: url(spritesmith-main-8.png);
-<<<<<<< HEAD
-  background-position: -1316px -318px;
-=======
-  background-position: 0px -1210px;
->>>>>>> 06a5a1cb
-  width: 105px;
-  height: 105px;
-}
-.Mount_Head_Spider-Zombie {
-  background-image: url(spritesmith-main-8.png);
-<<<<<<< HEAD
-  background-position: -1316px -424px;
-=======
-  background-position: -106px -1210px;
->>>>>>> 06a5a1cb
-  width: 105px;
-  height: 105px;
-}
-.Mount_Head_TRex-Base {
-  background-image: url(spritesmith-main-8.png);
-<<<<<<< HEAD
+  width: 105px;
+  height: 105px;
+}
+.Mount_Head_Wolf-Base {
+  background-image: url(spritesmith-main-8.png);
+  background-position: -272px -408px;
+  width: 135px;
+  height: 135px;
+}
+.Mount_Head_Wolf-CottonCandyBlue {
+  background-image: url(spritesmith-main-8.png);
+  background-position: -408px -408px;
+  width: 135px;
+  height: 135px;
+}
+.Mount_Head_Wolf-CottonCandyPink {
+  background-image: url(spritesmith-main-8.png);
+  background-position: -544px 0px;
+  width: 135px;
+  height: 135px;
+}
+.Mount_Head_Wolf-Desert {
+  background-image: url(spritesmith-main-8.png);
+  background-position: -544px -136px;
+  width: 135px;
+  height: 135px;
+}
+.Mount_Head_Wolf-Golden {
+  background-image: url(spritesmith-main-8.png);
+  background-position: -544px -272px;
+  width: 135px;
+  height: 135px;
+}
+.Mount_Head_Wolf-Red {
+  background-image: url(spritesmith-main-8.png);
+  background-position: -544px -408px;
+  width: 135px;
+  height: 135px;
+}
+.Mount_Head_Wolf-Shade {
+  background-image: url(spritesmith-main-8.png);
+  background-position: 0px -544px;
+  width: 135px;
+  height: 135px;
+}
+.Mount_Head_Wolf-Skeleton {
+  background-image: url(spritesmith-main-8.png);
+  background-position: 0px -408px;
+  width: 135px;
+  height: 135px;
+}
+.Mount_Head_Wolf-Spooky {
+  background-image: url(spritesmith-main-8.png);
   background-position: -136px -136px;
-=======
-  background-position: 0px -544px;
->>>>>>> 06a5a1cb
-  width: 135px;
-  height: 135px;
-}
-.Mount_Head_TRex-CottonCandyBlue {
-  background-image: url(spritesmith-main-8.png);
-<<<<<<< HEAD
-  background-position: -272px 0px;
-=======
-  background-position: -544px -408px;
->>>>>>> 06a5a1cb
-  width: 135px;
-  height: 135px;
-}
-.Mount_Head_TRex-CottonCandyPink {
-  background-image: url(spritesmith-main-8.png);
-<<<<<<< HEAD
-  background-position: -272px -136px;
-=======
-  background-position: -544px -272px;
->>>>>>> 06a5a1cb
-  width: 135px;
-  height: 135px;
-}
-.Mount_Head_TRex-Desert {
-  background-image: url(spritesmith-main-8.png);
-<<<<<<< HEAD
-  background-position: 0px -272px;
-=======
-  background-position: -544px -136px;
->>>>>>> 06a5a1cb
-  width: 135px;
-  height: 135px;
-}
-.Mount_Head_TRex-Golden {
-  background-image: url(spritesmith-main-8.png);
-<<<<<<< HEAD
-  background-position: -136px -272px;
-=======
-  background-position: -544px 0px;
->>>>>>> 06a5a1cb
-  width: 135px;
-  height: 135px;
-}
-.Mount_Head_TRex-Red {
-  background-image: url(spritesmith-main-8.png);
-<<<<<<< HEAD
-  background-position: -272px -272px;
-=======
+  width: 135px;
+  height: 135px;
+}
+.Mount_Head_Wolf-White {
+  background-image: url(spritesmith-main-8.png);
+  background-position: 0px -136px;
+  width: 135px;
+  height: 135px;
+}
+.Mount_Head_Wolf-Zombie {
+  background-image: url(spritesmith-main-8.png);
   background-position: -136px 0px;
->>>>>>> 06a5a1cb
-  width: 135px;
-  height: 135px;
-}
-.Mount_Head_TRex-Shade {
-  background-image: url(spritesmith-main-8.png);
-<<<<<<< HEAD
-  background-position: -408px 0px;
-=======
-  background-position: -408px -408px;
->>>>>>> 06a5a1cb
-  width: 135px;
-  height: 135px;
-}
-.Mount_Head_TRex-Skeleton {
-  background-image: url(spritesmith-main-8.png);
-<<<<<<< HEAD
-  background-position: -408px -136px;
-=======
-  background-position: -272px -408px;
->>>>>>> 06a5a1cb
-  width: 135px;
-  height: 135px;
-}
-.Mount_Head_TRex-White {
-  background-image: url(spritesmith-main-8.png);
-<<<<<<< HEAD
-  background-position: -408px -272px;
-=======
-  background-position: -136px -408px;
->>>>>>> 06a5a1cb
-  width: 135px;
-  height: 135px;
-}
-.Mount_Head_TRex-Zombie {
-  background-image: url(spritesmith-main-8.png);
-<<<<<<< HEAD
-  background-position: 0px 0px;
-=======
-  background-position: 0px -408px;
->>>>>>> 06a5a1cb
-  width: 135px;
-  height: 135px;
-}
-.Mount_Head_TigerCub-Base {
-  background-image: url(spritesmith-main-8.png);
-<<<<<<< HEAD
-  background-position: -318px -1316px;
-=======
-  background-position: -1316px 0px;
->>>>>>> 06a5a1cb
-  width: 105px;
-  height: 105px;
-}
-.Mount_Head_TigerCub-CottonCandyBlue {
-  background-image: url(spritesmith-main-8.png);
-<<<<<<< HEAD
-  background-position: -424px -1316px;
-=======
-  background-position: -1316px -106px;
->>>>>>> 06a5a1cb
-  width: 105px;
-  height: 105px;
-}
-.Mount_Head_TigerCub-CottonCandyPink {
-  background-image: url(spritesmith-main-8.png);
-<<<<<<< HEAD
-  background-position: -530px -1316px;
-=======
-  background-position: -1316px -212px;
->>>>>>> 06a5a1cb
-  width: 105px;
-  height: 105px;
-}
-.Mount_Head_TigerCub-Desert {
-  background-image: url(spritesmith-main-8.png);
-<<<<<<< HEAD
-  background-position: -636px -1316px;
-=======
-  background-position: -1316px -318px;
->>>>>>> 06a5a1cb
-  width: 105px;
-  height: 105px;
-}
-.Mount_Head_TigerCub-Golden {
-  background-image: url(spritesmith-main-8.png);
-<<<<<<< HEAD
-  background-position: -742px -1316px;
-=======
-  background-position: -1316px -424px;
->>>>>>> 06a5a1cb
-  width: 105px;
-  height: 105px;
-}
-.Mount_Head_TigerCub-Red {
-  background-image: url(spritesmith-main-8.png);
-<<<<<<< HEAD
-  background-position: -848px -1316px;
-=======
-  background-position: -1316px -530px;
->>>>>>> 06a5a1cb
-  width: 105px;
-  height: 105px;
-}
-.Mount_Head_TigerCub-Shade {
-  background-image: url(spritesmith-main-8.png);
-<<<<<<< HEAD
-  background-position: -954px -1316px;
-=======
-  background-position: -245px -544px;
->>>>>>> 06a5a1cb
-  width: 105px;
-  height: 105px;
-}
-.Mount_Head_TigerCub-Skeleton {
-  background-image: url(spritesmith-main-8.png);
-<<<<<<< HEAD
-  background-position: -1060px -1316px;
-=======
-  background-position: -1316px -742px;
->>>>>>> 06a5a1cb
-  width: 105px;
-  height: 105px;
-}
-.Mount_Head_TigerCub-Spooky {
-  background-image: url(spritesmith-main-8.png);
-<<<<<<< HEAD
-  background-position: -1166px -1316px;
-=======
-  background-position: -1316px -848px;
->>>>>>> 06a5a1cb
-  width: 105px;
-  height: 105px;
-}
-.Mount_Head_TigerCub-White {
-  background-image: url(spritesmith-main-8.png);
-<<<<<<< HEAD
-  background-position: -1272px -1316px;
-=======
-  background-position: -1316px -954px;
->>>>>>> 06a5a1cb
-  width: 105px;
-  height: 105px;
-}
-.Mount_Head_TigerCub-Zombie {
-  background-image: url(spritesmith-main-8.png);
-<<<<<<< HEAD
-  background-position: -1422px 0px;
-=======
-  background-position: -1316px -1060px;
->>>>>>> 06a5a1cb
-  width: 105px;
-  height: 105px;
-}
-.Mount_Head_Turkey-Base {
-  background-image: url(spritesmith-main-8.png);
-<<<<<<< HEAD
-  background-position: -1422px -106px;
-=======
-  background-position: -1316px -1166px;
->>>>>>> 06a5a1cb
-  width: 105px;
-  height: 105px;
-}
-.Mount_Head_Whale-Base {
-  background-image: url(spritesmith-main-8.png);
-<<<<<<< HEAD
-  background-position: -1422px -212px;
-=======
-  background-position: 0px -1316px;
->>>>>>> 06a5a1cb
-  width: 105px;
-  height: 105px;
-}
-.Mount_Head_Whale-CottonCandyBlue {
-  background-image: url(spritesmith-main-8.png);
-<<<<<<< HEAD
-  background-position: -1422px -318px;
-=======
-  background-position: -106px -1316px;
->>>>>>> 06a5a1cb
-  width: 105px;
-  height: 105px;
-}
-.Mount_Head_Whale-CottonCandyPink {
-  background-image: url(spritesmith-main-8.png);
-<<<<<<< HEAD
-  background-position: -1422px -424px;
-=======
-  background-position: -212px -1316px;
->>>>>>> 06a5a1cb
-  width: 105px;
-  height: 105px;
-}
-.Mount_Head_Whale-Desert {
-  background-image: url(spritesmith-main-8.png);
-<<<<<<< HEAD
-  background-position: -1422px -530px;
-=======
-  background-position: -318px -1316px;
->>>>>>> 06a5a1cb
-  width: 105px;
-  height: 105px;
-}
-.Mount_Head_Whale-Golden {
-  background-image: url(spritesmith-main-8.png);
-<<<<<<< HEAD
-  background-position: -1422px -636px;
-=======
-  background-position: -424px -1316px;
->>>>>>> 06a5a1cb
-  width: 105px;
-  height: 105px;
-}
-.Mount_Head_Whale-Red {
-  background-image: url(spritesmith-main-8.png);
-<<<<<<< HEAD
-  background-position: -1422px -742px;
-=======
-  background-position: -530px -1316px;
->>>>>>> 06a5a1cb
-  width: 105px;
-  height: 105px;
-}
-.Mount_Head_Whale-Shade {
-  background-image: url(spritesmith-main-8.png);
-<<<<<<< HEAD
-  background-position: -1422px -848px;
-=======
-  background-position: -636px -1316px;
->>>>>>> 06a5a1cb
-  width: 105px;
-  height: 105px;
-}
-.Mount_Head_Whale-Skeleton {
-  background-image: url(spritesmith-main-8.png);
-<<<<<<< HEAD
-  background-position: -1422px -954px;
-=======
-  background-position: -742px -1316px;
->>>>>>> 06a5a1cb
-  width: 105px;
-  height: 105px;
-}
-.Mount_Head_Whale-White {
-  background-image: url(spritesmith-main-8.png);
-<<<<<<< HEAD
-  background-position: -1422px -1060px;
-=======
-  background-position: -848px -1316px;
->>>>>>> 06a5a1cb
-  width: 105px;
-  height: 105px;
-}
-.Mount_Head_Whale-Zombie {
-  background-image: url(spritesmith-main-8.png);
-<<<<<<< HEAD
-  background-position: -1422px -1166px;
-=======
-  background-position: -954px -1316px;
->>>>>>> 06a5a1cb
-  width: 105px;
-  height: 105px;
-}
-.Mount_Head_Wolf-Base {
-  background-image: url(spritesmith-main-8.png);
-<<<<<<< HEAD
-  background-position: -136px -408px;
-=======
-  background-position: -408px -272px;
->>>>>>> 06a5a1cb
-  width: 135px;
-  height: 135px;
-}
-.Mount_Head_Wolf-CottonCandyBlue {
-  background-image: url(spritesmith-main-8.png);
-<<<<<<< HEAD
-  background-position: -272px -408px;
-=======
-  background-position: 0px 0px;
->>>>>>> 06a5a1cb
-  width: 135px;
-  height: 135px;
-}
-.Mount_Head_Wolf-CottonCandyPink {
-  background-image: url(spritesmith-main-8.png);
-<<<<<<< HEAD
-  background-position: -408px -408px;
-=======
-  background-position: -408px 0px;
->>>>>>> 06a5a1cb
-  width: 135px;
-  height: 135px;
-}
-.Mount_Head_Wolf-Desert {
-  background-image: url(spritesmith-main-8.png);
-<<<<<<< HEAD
-  background-position: -544px 0px;
-=======
-  background-position: -272px -272px;
->>>>>>> 06a5a1cb
-  width: 135px;
-  height: 135px;
-}
-.Mount_Head_Wolf-Golden {
-  background-image: url(spritesmith-main-8.png);
-<<<<<<< HEAD
-  background-position: -544px -136px;
-=======
-  background-position: -136px -272px;
->>>>>>> 06a5a1cb
-  width: 135px;
-  height: 135px;
-}
-.Mount_Head_Wolf-Red {
-  background-image: url(spritesmith-main-8.png);
-<<<<<<< HEAD
-  background-position: -544px -272px;
-=======
-  background-position: 0px -272px;
->>>>>>> 06a5a1cb
-  width: 135px;
-  height: 135px;
-}
-.Mount_Head_Wolf-Shade {
-  background-image: url(spritesmith-main-8.png);
-<<<<<<< HEAD
-  background-position: -544px -408px;
-=======
-  background-position: -272px -136px;
->>>>>>> 06a5a1cb
-  width: 135px;
-  height: 135px;
-}
-.Mount_Head_Wolf-Skeleton {
-  background-image: url(spritesmith-main-8.png);
-<<<<<<< HEAD
-  background-position: 0px -544px;
-=======
-  background-position: -272px 0px;
->>>>>>> 06a5a1cb
-  width: 135px;
-  height: 135px;
-}
-.Mount_Head_Wolf-Spooky {
-  background-image: url(spritesmith-main-8.png);
-<<<<<<< HEAD
-  background-position: 0px -408px;
-=======
-  background-position: -136px -136px;
->>>>>>> 06a5a1cb
-  width: 135px;
-  height: 135px;
-}
-.Mount_Head_Wolf-White {
-  background-image: url(spritesmith-main-8.png);
-  background-position: 0px -136px;
-  width: 135px;
-  height: 135px;
-}
-.Mount_Head_Wolf-Zombie {
-  background-image: url(spritesmith-main-8.png);
-  background-position: -408px -136px;
   width: 135px;
   height: 135px;
 }
 .Pet-BearCub-Base {
   background-image: url(spritesmith-main-8.png);
-<<<<<<< HEAD
-  background-position: -1142px -1422px;
-=======
-  background-position: -1422px -948px;
->>>>>>> 06a5a1cb
+  background-position: -1528px -524px;
   width: 81px;
   height: 99px;
 }
 .Pet-BearCub-CottonCandyBlue {
   background-image: url(spritesmith-main-8.png);
-<<<<<<< HEAD
+  background-position: -1634px 0px;
+  width: 81px;
+  height: 99px;
+}
+.Pet-BearCub-CottonCandyPink {
+  background-image: url(spritesmith-main-8.png);
+  background-position: -1528px -624px;
+  width: 81px;
+  height: 99px;
+}
+.Pet-BearCub-Desert {
+  background-image: url(spritesmith-main-8.png);
+  background-position: -1528px -724px;
+  width: 81px;
+  height: 99px;
+}
+.Pet-BearCub-Golden {
+  background-image: url(spritesmith-main-8.png);
+  background-position: -1528px -824px;
+  width: 81px;
+  height: 99px;
+}
+.Pet-BearCub-Polar {
+  background-image: url(spritesmith-main-8.png);
+  background-position: -1528px -924px;
+  width: 81px;
+  height: 99px;
+}
+.Pet-BearCub-Red {
+  background-image: url(spritesmith-main-8.png);
+  background-position: -1528px -1024px;
+  width: 81px;
+  height: 99px;
+}
+.Pet-BearCub-Shade {
+  background-image: url(spritesmith-main-8.png);
+  background-position: -1528px -1124px;
+  width: 81px;
+  height: 99px;
+}
+.Pet-BearCub-Skeleton {
+  background-image: url(spritesmith-main-8.png);
+  background-position: -1528px -1224px;
+  width: 81px;
+  height: 99px;
+}
+.Pet-BearCub-Spooky {
+  background-image: url(spritesmith-main-8.png);
+  background-position: -1528px -1324px;
+  width: 81px;
+  height: 99px;
+}
+.Pet-BearCub-White {
+  background-image: url(spritesmith-main-8.png);
+  background-position: -1528px -1424px;
+  width: 81px;
+  height: 99px;
+}
+.Pet-BearCub-Zombie {
+  background-image: url(spritesmith-main-8.png);
   background-position: 0px -1528px;
-=======
-  background-position: -1610px -700px;
->>>>>>> 06a5a1cb
-  width: 81px;
-  height: 99px;
-}
-.Pet-BearCub-CottonCandyPink {
-  background-image: url(spritesmith-main-8.png);
-<<<<<<< HEAD
-  background-position: -1224px -1422px;
-=======
-  background-position: -1422px -1048px;
->>>>>>> 06a5a1cb
-  width: 81px;
-  height: 99px;
-}
-.Pet-BearCub-Desert {
-  background-image: url(spritesmith-main-8.png);
-<<<<<<< HEAD
-  background-position: -1306px -1422px;
-=======
-  background-position: -1422px -1148px;
->>>>>>> 06a5a1cb
-  width: 81px;
-  height: 99px;
-}
-.Pet-BearCub-Golden {
-  background-image: url(spritesmith-main-8.png);
-<<<<<<< HEAD
-  background-position: -1388px -1422px;
-=======
-  background-position: -1422px -1248px;
->>>>>>> 06a5a1cb
-  width: 81px;
-  height: 99px;
-}
-.Pet-BearCub-Polar {
-  background-image: url(spritesmith-main-8.png);
-<<<<<<< HEAD
-  background-position: -1528px 0px;
-=======
-  background-position: 0px -1422px;
->>>>>>> 06a5a1cb
-  width: 81px;
-  height: 99px;
-}
-.Pet-BearCub-Red {
-  background-image: url(spritesmith-main-8.png);
-<<<<<<< HEAD
-  background-position: -1528px -100px;
-=======
-  background-position: -82px -1422px;
->>>>>>> 06a5a1cb
-  width: 81px;
-  height: 99px;
-}
-.Pet-BearCub-Shade {
-  background-image: url(spritesmith-main-8.png);
-<<<<<<< HEAD
-  background-position: -1528px -200px;
-=======
-  background-position: -164px -1422px;
->>>>>>> 06a5a1cb
-  width: 81px;
-  height: 99px;
-}
-.Pet-BearCub-Skeleton {
-  background-image: url(spritesmith-main-8.png);
-<<<<<<< HEAD
-  background-position: -1528px -300px;
-=======
-  background-position: -246px -1422px;
->>>>>>> 06a5a1cb
-  width: 81px;
-  height: 99px;
-}
-.Pet-BearCub-Spooky {
-  background-image: url(spritesmith-main-8.png);
-<<<<<<< HEAD
-  background-position: -1528px -400px;
-=======
-  background-position: -328px -1422px;
->>>>>>> 06a5a1cb
-  width: 81px;
-  height: 99px;
-}
-.Pet-BearCub-White {
-  background-image: url(spritesmith-main-8.png);
-<<<<<<< HEAD
-  background-position: -1528px -500px;
-=======
-  background-position: -410px -1422px;
->>>>>>> 06a5a1cb
-  width: 81px;
-  height: 99px;
-}
-.Pet-BearCub-Zombie {
-  background-image: url(spritesmith-main-8.png);
-<<<<<<< HEAD
-  background-position: -1528px -600px;
-=======
-  background-position: -492px -1422px;
->>>>>>> 06a5a1cb
   width: 81px;
   height: 99px;
 }
 .Pet-Bunny-Base {
   background-image: url(spritesmith-main-8.png);
-<<<<<<< HEAD
-  background-position: -1528px -700px;
-=======
-  background-position: -574px -1422px;
->>>>>>> 06a5a1cb
+  background-position: -82px -1528px;
   width: 81px;
   height: 99px;
 }
 .Pet-Bunny-CottonCandyBlue {
   background-image: url(spritesmith-main-8.png);
-<<<<<<< HEAD
-  background-position: -1528px -800px;
-=======
-  background-position: -656px -1422px;
->>>>>>> 06a5a1cb
+  background-position: -164px -1528px;
   width: 81px;
   height: 99px;
 }
 .Pet-Bunny-CottonCandyPink {
   background-image: url(spritesmith-main-8.png);
-<<<<<<< HEAD
-  background-position: -1528px -900px;
-=======
-  background-position: -738px -1422px;
->>>>>>> 06a5a1cb
+  background-position: -246px -1528px;
   width: 81px;
   height: 99px;
 }
 .Pet-Bunny-Desert {
   background-image: url(spritesmith-main-8.png);
-<<<<<<< HEAD
-  background-position: -1528px -1000px;
-=======
-  background-position: -820px -1422px;
->>>>>>> 06a5a1cb
+  background-position: -328px -1528px;
   width: 81px;
   height: 99px;
 }
 .Pet-Bunny-Golden {
   background-image: url(spritesmith-main-8.png);
-<<<<<<< HEAD
-  background-position: -1528px -1100px;
-=======
-  background-position: -902px -1422px;
->>>>>>> 06a5a1cb
+  background-position: -410px -1528px;
   width: 81px;
   height: 99px;
 }
 .Pet-Bunny-Red {
   background-image: url(spritesmith-main-8.png);
-<<<<<<< HEAD
-  background-position: -1528px -1200px;
-=======
-  background-position: -984px -1422px;
->>>>>>> 06a5a1cb
+  background-position: -492px -1528px;
   width: 81px;
   height: 99px;
 }
 .Pet-Bunny-Shade {
   background-image: url(spritesmith-main-8.png);
-<<<<<<< HEAD
-  background-position: -1528px -1300px;
-=======
-  background-position: -1066px -1422px;
->>>>>>> 06a5a1cb
+  background-position: -574px -1528px;
   width: 81px;
   height: 99px;
 }
 .Pet-Bunny-Skeleton {
   background-image: url(spritesmith-main-8.png);
-<<<<<<< HEAD
-  background-position: -1528px -1400px;
-=======
-  background-position: -1148px -1422px;
->>>>>>> 06a5a1cb
+  background-position: -656px -1528px;
   width: 81px;
   height: 99px;
 }
 .Pet-Bunny-White {
   background-image: url(spritesmith-main-8.png);
-<<<<<<< HEAD
-  background-position: -1610px 0px;
-=======
-  background-position: -1230px -1422px;
->>>>>>> 06a5a1cb
+  background-position: -738px -1528px;
   width: 81px;
   height: 99px;
 }
 .Pet-Bunny-Zombie {
   background-image: url(spritesmith-main-8.png);
-<<<<<<< HEAD
-  background-position: -1610px -100px;
-=======
-  background-position: -1312px -1422px;
->>>>>>> 06a5a1cb
+  background-position: -820px -1528px;
   width: 81px;
   height: 99px;
 }
 .Pet-Cactus-Base {
   background-image: url(spritesmith-main-8.png);
-<<<<<<< HEAD
-  background-position: -1610px -200px;
-=======
-  background-position: -1394px -1422px;
->>>>>>> 06a5a1cb
+  background-position: -902px -1528px;
   width: 81px;
   height: 99px;
 }
 .Pet-Cactus-CottonCandyBlue {
   background-image: url(spritesmith-main-8.png);
-<<<<<<< HEAD
-  background-position: -1610px -300px;
-=======
-  background-position: -1528px 0px;
->>>>>>> 06a5a1cb
+  background-position: -984px -1528px;
   width: 81px;
   height: 99px;
 }
 .Pet-Cactus-CottonCandyPink {
   background-image: url(spritesmith-main-8.png);
-<<<<<<< HEAD
-  background-position: -1610px -400px;
-=======
-  background-position: -1528px -100px;
->>>>>>> 06a5a1cb
+  background-position: -1066px -1528px;
   width: 81px;
   height: 99px;
 }
 .Pet-Cactus-Desert {
   background-image: url(spritesmith-main-8.png);
-<<<<<<< HEAD
-  background-position: -1610px -500px;
-=======
-  background-position: -1528px -200px;
->>>>>>> 06a5a1cb
+  background-position: -1148px -1528px;
   width: 81px;
   height: 99px;
 }
 .Pet-Cactus-Golden {
   background-image: url(spritesmith-main-8.png);
-<<<<<<< HEAD
-  background-position: -1610px -600px;
-=======
-  background-position: -1528px -300px;
->>>>>>> 06a5a1cb
+  background-position: -1230px -1528px;
   width: 81px;
   height: 99px;
 }
 .Pet-Cactus-Red {
   background-image: url(spritesmith-main-8.png);
-<<<<<<< HEAD
-  background-position: -1610px -700px;
-=======
-  background-position: -1528px -400px;
->>>>>>> 06a5a1cb
+  background-position: -1312px -1528px;
   width: 81px;
   height: 99px;
 }
 .Pet-Cactus-Shade {
   background-image: url(spritesmith-main-8.png);
-<<<<<<< HEAD
-  background-position: -1610px -800px;
-=======
-  background-position: -1528px -500px;
->>>>>>> 06a5a1cb
+  background-position: -1394px -1528px;
   width: 81px;
   height: 99px;
 }
 .Pet-Cactus-Skeleton {
   background-image: url(spritesmith-main-8.png);
-<<<<<<< HEAD
-  background-position: -1610px -900px;
-=======
-  background-position: -1528px -600px;
->>>>>>> 06a5a1cb
+  background-position: -1476px -1528px;
   width: 81px;
   height: 99px;
 }
 .Pet-Cactus-Spooky {
   background-image: url(spritesmith-main-8.png);
-<<<<<<< HEAD
-  background-position: -1610px -1000px;
-=======
-  background-position: -1528px -700px;
->>>>>>> 06a5a1cb
+  background-position: -1528px -424px;
   width: 81px;
   height: 99px;
 }
 .Pet-Cactus-White {
   background-image: url(spritesmith-main-8.png);
-<<<<<<< HEAD
-  background-position: -1610px -1100px;
-=======
-  background-position: -1528px -800px;
->>>>>>> 06a5a1cb
+  background-position: -1634px -100px;
   width: 81px;
   height: 99px;
 }
 .Pet-Cactus-Zombie {
   background-image: url(spritesmith-main-8.png);
-<<<<<<< HEAD
-  background-position: -1610px -1200px;
-=======
-  background-position: -1528px -900px;
->>>>>>> 06a5a1cb
+  background-position: -1634px -200px;
   width: 81px;
   height: 99px;
 }
 .Pet-Cheetah-Base {
   background-image: url(spritesmith-main-8.png);
-<<<<<<< HEAD
-  background-position: -1610px -1300px;
-=======
-  background-position: -1528px -1000px;
->>>>>>> 06a5a1cb
+  background-position: -1634px -300px;
   width: 81px;
   height: 99px;
 }
 .Pet-Cheetah-CottonCandyBlue {
   background-image: url(spritesmith-main-8.png);
-<<<<<<< HEAD
-  background-position: -1610px -1400px;
-=======
-  background-position: -1528px -1100px;
->>>>>>> 06a5a1cb
+  background-position: -1634px -400px;
   width: 81px;
   height: 99px;
 }
 .Pet-Cheetah-CottonCandyPink {
   background-image: url(spritesmith-main-8.png);
-<<<<<<< HEAD
-  background-position: -1060px -1422px;
-=======
-  background-position: -1528px -1200px;
->>>>>>> 06a5a1cb
+  background-position: -1634px -500px;
   width: 81px;
   height: 99px;
 }
 .Pet-Cheetah-Desert {
   background-image: url(spritesmith-main-8.png);
-<<<<<<< HEAD
-  background-position: -82px -1528px;
-=======
-  background-position: -1528px -1300px;
->>>>>>> 06a5a1cb
+  background-position: -1634px -600px;
   width: 81px;
   height: 99px;
 }
 .Pet-Cheetah-Golden {
   background-image: url(spritesmith-main-8.png);
-<<<<<<< HEAD
-  background-position: -164px -1528px;
-=======
-  background-position: -1528px -1400px;
->>>>>>> 06a5a1cb
+  background-position: -1634px -700px;
   width: 81px;
   height: 99px;
 }
 .Pet-Cheetah-Red {
   background-image: url(spritesmith-main-8.png);
-<<<<<<< HEAD
-  background-position: -246px -1528px;
-=======
-  background-position: -1610px 0px;
->>>>>>> 06a5a1cb
+  background-position: -1634px -800px;
   width: 81px;
   height: 99px;
 }
 .Pet-Cheetah-Shade {
   background-image: url(spritesmith-main-8.png);
-<<<<<<< HEAD
-  background-position: -328px -1528px;
-=======
-  background-position: -1610px -100px;
->>>>>>> 06a5a1cb
+  background-position: -1634px -900px;
   width: 81px;
   height: 99px;
 }
 .Pet-Cheetah-Skeleton {
   background-image: url(spritesmith-main-8.png);
-<<<<<<< HEAD
-  background-position: -410px -1528px;
-=======
-  background-position: -1610px -200px;
->>>>>>> 06a5a1cb
+  background-position: -1634px -1000px;
   width: 81px;
   height: 99px;
 }
 .Pet-Cheetah-White {
   background-image: url(spritesmith-main-8.png);
-<<<<<<< HEAD
-  background-position: -492px -1528px;
-=======
-  background-position: -1610px -300px;
->>>>>>> 06a5a1cb
+  background-position: -1634px -1100px;
   width: 81px;
   height: 99px;
 }
 .Pet-Cheetah-Zombie {
   background-image: url(spritesmith-main-8.png);
-<<<<<<< HEAD
-  background-position: -574px -1528px;
-=======
-  background-position: -1610px -400px;
->>>>>>> 06a5a1cb
+  background-position: -1634px -1200px;
   width: 81px;
   height: 99px;
 }
 .Pet-Cuttlefish-Base {
   background-image: url(spritesmith-main-8.png);
-<<<<<<< HEAD
-  background-position: -656px -1528px;
-=======
-  background-position: -1610px -500px;
->>>>>>> 06a5a1cb
+  background-position: -1634px -1300px;
   width: 81px;
   height: 99px;
 }
 .Pet-Cuttlefish-CottonCandyBlue {
   background-image: url(spritesmith-main-8.png);
-<<<<<<< HEAD
-  background-position: -738px -1528px;
-=======
-  background-position: -1610px -600px;
->>>>>>> 06a5a1cb
+  background-position: -1634px -1400px;
   width: 81px;
   height: 99px;
 }
 .Pet-Cuttlefish-CottonCandyPink {
   background-image: url(spritesmith-main-8.png);
-<<<<<<< HEAD
-  background-position: -820px -1528px;
-=======
-  background-position: -1422px -848px;
->>>>>>> 06a5a1cb
+  background-position: -1634px -1500px;
   width: 81px;
   height: 99px;
 }
 .Pet-Cuttlefish-Desert {
   background-image: url(spritesmith-main-8.png);
-<<<<<<< HEAD
-  background-position: -902px -1528px;
-=======
-  background-position: -1610px -800px;
->>>>>>> 06a5a1cb
+  background-position: -1716px 0px;
   width: 81px;
   height: 99px;
 }
 .Pet-Cuttlefish-Golden {
   background-image: url(spritesmith-main-8.png);
-<<<<<<< HEAD
-  background-position: -984px -1528px;
-=======
-  background-position: -1610px -900px;
->>>>>>> 06a5a1cb
+  background-position: -1716px -100px;
   width: 81px;
   height: 99px;
 }
 .Pet-Cuttlefish-Red {
   background-image: url(spritesmith-main-8.png);
-<<<<<<< HEAD
-  background-position: -1066px -1528px;
-=======
-  background-position: -1610px -1000px;
->>>>>>> 06a5a1cb
+  background-position: -1716px -200px;
   width: 81px;
   height: 99px;
 }
 .Pet-Cuttlefish-Shade {
   background-image: url(spritesmith-main-8.png);
-<<<<<<< HEAD
-  background-position: -1148px -1528px;
-=======
-  background-position: -1610px -1100px;
->>>>>>> 06a5a1cb
+  background-position: -1716px -300px;
   width: 81px;
   height: 99px;
 }
 .Pet-Cuttlefish-Skeleton {
   background-image: url(spritesmith-main-8.png);
-<<<<<<< HEAD
-  background-position: -1230px -1528px;
-=======
-  background-position: -1610px -1200px;
->>>>>>> 06a5a1cb
+  background-position: -1716px -400px;
   width: 81px;
   height: 99px;
 }
 .Pet-Cuttlefish-White {
   background-image: url(spritesmith-main-8.png);
-<<<<<<< HEAD
-  background-position: -1312px -1528px;
-=======
-  background-position: -1610px -1300px;
->>>>>>> 06a5a1cb
+  background-position: -1716px -500px;
   width: 81px;
   height: 99px;
 }
 .Pet-Cuttlefish-Zombie {
   background-image: url(spritesmith-main-8.png);
-<<<<<<< HEAD
-  background-position: -1394px -1528px;
-=======
-  background-position: -1610px -1400px;
->>>>>>> 06a5a1cb
+  background-position: -1716px -600px;
   width: 81px;
   height: 99px;
 }
 .Pet-Deer-Base {
   background-image: url(spritesmith-main-8.png);
-<<<<<<< HEAD
-  background-position: -1476px -1528px;
-=======
-  background-position: 0px -1522px;
->>>>>>> 06a5a1cb
+  background-position: -1716px -700px;
   width: 81px;
   height: 99px;
 }
 .Pet-Deer-CottonCandyBlue {
   background-image: url(spritesmith-main-8.png);
-<<<<<<< HEAD
-  background-position: -1558px -1528px;
-=======
-  background-position: -82px -1522px;
->>>>>>> 06a5a1cb
+  background-position: -1716px -800px;
   width: 81px;
   height: 99px;
 }
 .Pet-Deer-CottonCandyPink {
   background-image: url(spritesmith-main-8.png);
-<<<<<<< HEAD
-  background-position: -1692px 0px;
-=======
-  background-position: -164px -1522px;
->>>>>>> 06a5a1cb
+  background-position: -1716px -900px;
   width: 81px;
   height: 99px;
 }
 .Pet-Deer-Desert {
   background-image: url(spritesmith-main-8.png);
-<<<<<<< HEAD
-  background-position: -1692px -100px;
-=======
-  background-position: -246px -1522px;
->>>>>>> 06a5a1cb
+  background-position: -1716px -1000px;
   width: 81px;
   height: 99px;
 }
 .Pet-Deer-Golden {
   background-image: url(spritesmith-main-8.png);
-<<<<<<< HEAD
-  background-position: -1692px -200px;
-=======
-  background-position: -328px -1522px;
->>>>>>> 06a5a1cb
+  background-position: -1716px -1100px;
   width: 81px;
   height: 99px;
 }
 .Pet-Deer-Red {
   background-image: url(spritesmith-main-8.png);
-<<<<<<< HEAD
-  background-position: -1692px -300px;
-=======
-  background-position: -410px -1522px;
->>>>>>> 06a5a1cb
+  background-position: -1716px -1200px;
   width: 81px;
   height: 99px;
 }
 .Pet-Deer-Shade {
   background-image: url(spritesmith-main-8.png);
-<<<<<<< HEAD
-  background-position: -1692px -400px;
-=======
-  background-position: -492px -1522px;
->>>>>>> 06a5a1cb
-  width: 81px;
-  height: 99px;
-}
-.Pet-Deer-Skeleton {
-  background-image: url(spritesmith-main-8.png);
-<<<<<<< HEAD
-  background-position: -1692px -500px;
-=======
-  background-position: -574px -1522px;
->>>>>>> 06a5a1cb
-  width: 81px;
-  height: 99px;
-}
-.Pet-Deer-White {
-  background-image: url(spritesmith-main-8.png);
-<<<<<<< HEAD
-  background-position: -1692px -600px;
-=======
-  background-position: -656px -1522px;
->>>>>>> 06a5a1cb
-  width: 81px;
-  height: 99px;
-}
-.Pet-Deer-Zombie {
-  background-image: url(spritesmith-main-8.png);
-<<<<<<< HEAD
-  background-position: -1692px -700px;
-=======
-  background-position: -738px -1522px;
->>>>>>> 06a5a1cb
-  width: 81px;
-  height: 99px;
-}
-.Pet-Dragon-Base {
-  background-image: url(spritesmith-main-8.png);
-<<<<<<< HEAD
-  background-position: -1692px -800px;
-=======
-  background-position: -820px -1522px;
->>>>>>> 06a5a1cb
-  width: 81px;
-  height: 99px;
-}
-.Pet-Dragon-CottonCandyBlue {
-  background-image: url(spritesmith-main-8.png);
-<<<<<<< HEAD
-  background-position: -1692px -900px;
-=======
-  background-position: -902px -1522px;
->>>>>>> 06a5a1cb
-  width: 81px;
-  height: 99px;
-}
-.Pet-Dragon-CottonCandyPink {
-  background-image: url(spritesmith-main-8.png);
-<<<<<<< HEAD
-  background-position: -1692px -1000px;
-=======
-  background-position: -984px -1522px;
->>>>>>> 06a5a1cb
-  width: 81px;
-  height: 99px;
-}
-.Pet-Dragon-Desert {
-  background-image: url(spritesmith-main-8.png);
-<<<<<<< HEAD
-  background-position: -1692px -1100px;
-=======
-  background-position: -1066px -1522px;
->>>>>>> 06a5a1cb
-  width: 81px;
-  height: 99px;
-}
-.Pet-Dragon-Golden {
-  background-image: url(spritesmith-main-8.png);
-<<<<<<< HEAD
-  background-position: -1692px -1200px;
-=======
-  background-position: -1148px -1522px;
->>>>>>> 06a5a1cb
-  width: 81px;
-  height: 99px;
-}
-.Pet-Dragon-Hydra {
-  background-image: url(spritesmith-main-8.png);
-<<<<<<< HEAD
-  background-position: -1692px -1300px;
-=======
-  background-position: -1230px -1522px;
->>>>>>> 06a5a1cb
-  width: 81px;
-  height: 99px;
-}
-.Pet-Dragon-Red {
-  background-image: url(spritesmith-main-8.png);
-<<<<<<< HEAD
-  background-position: -1692px -1400px;
-=======
-  background-position: -1312px -1522px;
->>>>>>> 06a5a1cb
-  width: 81px;
-  height: 99px;
-}
-.Pet-Dragon-Shade {
-  background-image: url(spritesmith-main-8.png);
-<<<<<<< HEAD
-  background-position: -1692px -1500px;
-  width: 81px;
-  height: 99px;
-=======
-  background-position: -1394px -1522px;
-  width: 81px;
-  height: 99px;
-}
-.Pet-Dragon-Skeleton {
-  background-image: url(spritesmith-main-8.png);
-  background-position: -1476px -1522px;
-  width: 81px;
-  height: 99px;
-}
-.Pet-Dragon-Spooky {
-  background-image: url(spritesmith-main-8.png);
-  background-position: -1558px -1522px;
-  width: 81px;
-  height: 99px;
-}
-.Pet-Dragon-White {
-  background-image: url(spritesmith-main-8.png);
-  background-position: -1692px 0px;
-  width: 81px;
-  height: 99px;
-}
-.Pet-Dragon-Zombie {
-  background-image: url(spritesmith-main-8.png);
-  background-position: -1692px -100px;
-  width: 81px;
-  height: 99px;
-}
-.Pet-Egg-Base {
-  background-image: url(spritesmith-main-8.png);
-  background-position: -1692px -200px;
-  width: 81px;
-  height: 99px;
-}
-.Pet-Egg-CottonCandyBlue {
-  background-image: url(spritesmith-main-8.png);
-  background-position: -1692px -300px;
-  width: 81px;
-  height: 99px;
-}
-.Pet-Egg-CottonCandyPink {
-  background-image: url(spritesmith-main-8.png);
-  background-position: -1692px -400px;
-  width: 81px;
-  height: 99px;
-}
-.Pet-Egg-Desert {
-  background-image: url(spritesmith-main-8.png);
-  background-position: -1692px -500px;
-  width: 81px;
-  height: 99px;
-}
-.Pet-Egg-Golden {
-  background-image: url(spritesmith-main-8.png);
-  background-position: -1692px -600px;
-  width: 81px;
-  height: 99px;
-}
-.Pet-Egg-Red {
-  background-image: url(spritesmith-main-8.png);
-  background-position: -1692px -700px;
-  width: 81px;
-  height: 99px;
-}
-.Pet-Egg-Shade {
-  background-image: url(spritesmith-main-8.png);
-  background-position: -1692px -800px;
-  width: 81px;
-  height: 99px;
-}
-.Pet-Egg-Skeleton {
-  background-image: url(spritesmith-main-8.png);
-  background-position: -1692px -900px;
-  width: 81px;
-  height: 99px;
-}
-.Pet-Egg-White {
-  background-image: url(spritesmith-main-8.png);
-  background-position: -1692px -1000px;
-  width: 81px;
-  height: 99px;
-}
-.Pet-Egg-Zombie {
-  background-image: url(spritesmith-main-8.png);
-  background-position: -1692px -1100px;
-  width: 81px;
-  height: 99px;
-}
-.Pet-FlyingPig-Base {
-  background-image: url(spritesmith-main-8.png);
-  background-position: -1692px -1200px;
-  width: 81px;
-  height: 99px;
-}
-.Pet-FlyingPig-CottonCandyBlue {
-  background-image: url(spritesmith-main-8.png);
-  background-position: -1692px -1300px;
-  width: 81px;
-  height: 99px;
-}
-.Pet-FlyingPig-CottonCandyPink {
-  background-image: url(spritesmith-main-8.png);
-  background-position: -1692px -1400px;
-  width: 81px;
-  height: 99px;
-}
-.Pet-FlyingPig-Desert {
-  background-image: url(spritesmith-main-8.png);
-  background-position: -1692px -1500px;
-  width: 81px;
-  height: 99px;
-}
-.Pet-FlyingPig-Golden {
-  background-image: url(spritesmith-main-8.png);
-  background-position: 0px -1622px;
-  width: 81px;
-  height: 99px;
-}
-.Pet-FlyingPig-Red {
-  background-image: url(spritesmith-main-8.png);
-  background-position: -82px -1622px;
-  width: 81px;
-  height: 99px;
->>>>>>> 06a5a1cb
+  background-position: -1716px -1300px;
+  width: 81px;
+  height: 99px;
 }