<<<<<<< HEAD
.Pet-Sabretooth-Desert {
  background-image: url(spritesmith-main-12.png);
  background-position: -82px 0px;
=======
.Pet-Rooster-Golden {
  background-image: url(spritesmith-main-12.png);
  background-position: -82px 0px;
  width: 81px;
  height: 99px;
}
.Pet-Rooster-Red {
  background-image: url(spritesmith-main-12.png);
  background-position: -246px -700px;
  width: 81px;
  height: 99px;
}
.Pet-Rooster-Shade {
  background-image: url(spritesmith-main-12.png);
  background-position: -164px 0px;
  width: 81px;
  height: 99px;
}
.Pet-Rooster-Skeleton {
  background-image: url(spritesmith-main-12.png);
  background-position: 0px -100px;
  width: 81px;
  height: 99px;
}
.Pet-Rooster-White {
  background-image: url(spritesmith-main-12.png);
  background-position: -82px -100px;
  width: 81px;
  height: 99px;
}
.Pet-Rooster-Zombie {
  background-image: url(spritesmith-main-12.png);
  background-position: -164px -100px;
  width: 81px;
  height: 99px;
}
.Pet-Sabretooth-Base {
  background-image: url(spritesmith-main-12.png);
  background-position: -246px 0px;
  width: 81px;
  height: 99px;
}
.Pet-Sabretooth-CottonCandyBlue {
  background-image: url(spritesmith-main-12.png);
  background-position: -246px -100px;
  width: 81px;
  height: 99px;
}
.Pet-Sabretooth-CottonCandyPink {
  background-image: url(spritesmith-main-12.png);
  background-position: 0px -200px;
  width: 81px;
  height: 99px;
}
.Pet-Sabretooth-Desert {
  background-image: url(spritesmith-main-12.png);
  background-position: -82px -200px;
>>>>>>> 823f51e7
  width: 81px;
  height: 99px;
}
.Pet-Sabretooth-Golden {
  background-image: url(spritesmith-main-12.png);
<<<<<<< HEAD
  background-position: -738px -500px;
=======
  background-position: -164px -200px;
>>>>>>> 823f51e7
  width: 81px;
  height: 99px;
}
.Pet-Sabretooth-Red {
  background-image: url(spritesmith-main-12.png);
<<<<<<< HEAD
  background-position: -164px 0px;
=======
  background-position: -246px -200px;
>>>>>>> 823f51e7
  width: 81px;
  height: 99px;
}
.Pet-Sabretooth-Shade {
  background-image: url(spritesmith-main-12.png);
<<<<<<< HEAD
  background-position: 0px -100px;
=======
  background-position: -328px 0px;
>>>>>>> 823f51e7
  width: 81px;
  height: 99px;
}
.Pet-Sabretooth-Skeleton {
  background-image: url(spritesmith-main-12.png);
<<<<<<< HEAD
  background-position: -82px -100px;
=======
  background-position: -328px -100px;
>>>>>>> 823f51e7
  width: 81px;
  height: 99px;
}
.Pet-Sabretooth-White {
  background-image: url(spritesmith-main-12.png);
<<<<<<< HEAD
  background-position: -164px -100px;
=======
  background-position: -328px -200px;
>>>>>>> 823f51e7
  width: 81px;
  height: 99px;
}
.Pet-Sabretooth-Zombie {
  background-image: url(spritesmith-main-12.png);
<<<<<<< HEAD
  background-position: -246px 0px;
=======
  background-position: 0px -300px;
>>>>>>> 823f51e7
  width: 81px;
  height: 99px;
}
.Pet-Seahorse-Base {
  background-image: url(spritesmith-main-12.png);
<<<<<<< HEAD
  background-position: -246px -100px;
=======
  background-position: -82px -300px;
>>>>>>> 823f51e7
  width: 81px;
  height: 99px;
}
.Pet-Seahorse-CottonCandyBlue {
  background-image: url(spritesmith-main-12.png);
<<<<<<< HEAD
  background-position: 0px -200px;
=======
  background-position: -164px -300px;
>>>>>>> 823f51e7
  width: 81px;
  height: 99px;
}
.Pet-Seahorse-CottonCandyPink {
  background-image: url(spritesmith-main-12.png);
<<<<<<< HEAD
  background-position: -82px -200px;
=======
  background-position: -246px -300px;
>>>>>>> 823f51e7
  width: 81px;
  height: 99px;
}
.Pet-Seahorse-Desert {
  background-image: url(spritesmith-main-12.png);
<<<<<<< HEAD
  background-position: -164px -200px;
=======
  background-position: -328px -300px;
>>>>>>> 823f51e7
  width: 81px;
  height: 99px;
}
.Pet-Seahorse-Golden {
  background-image: url(spritesmith-main-12.png);
<<<<<<< HEAD
  background-position: -246px -200px;
=======
  background-position: -410px 0px;
>>>>>>> 823f51e7
  width: 81px;
  height: 99px;
}
.Pet-Seahorse-Red {
  background-image: url(spritesmith-main-12.png);
<<<<<<< HEAD
  background-position: -328px 0px;
=======
  background-position: -410px -100px;
>>>>>>> 823f51e7
  width: 81px;
  height: 99px;
}
.Pet-Seahorse-Shade {
  background-image: url(spritesmith-main-12.png);
<<<<<<< HEAD
  background-position: -328px -100px;
=======
  background-position: -410px -200px;
>>>>>>> 823f51e7
  width: 81px;
  height: 99px;
}
.Pet-Seahorse-Skeleton {
  background-image: url(spritesmith-main-12.png);
<<<<<<< HEAD
  background-position: -328px -200px;
=======
  background-position: -410px -300px;
>>>>>>> 823f51e7
  width: 81px;
  height: 99px;
}
.Pet-Seahorse-White {
  background-image: url(spritesmith-main-12.png);
<<<<<<< HEAD
  background-position: 0px -300px;
=======
  background-position: -492px 0px;
>>>>>>> 823f51e7
  width: 81px;
  height: 99px;
}
.Pet-Seahorse-Zombie {
  background-image: url(spritesmith-main-12.png);
<<<<<<< HEAD
  background-position: -82px -300px;
=======
  background-position: -492px -100px;
>>>>>>> 823f51e7
  width: 81px;
  height: 99px;
}
.Pet-Sheep-Base {
  background-image: url(spritesmith-main-12.png);
<<<<<<< HEAD
  background-position: -164px -300px;
=======
  background-position: -492px -200px;
>>>>>>> 823f51e7
  width: 81px;
  height: 99px;
}
.Pet-Sheep-CottonCandyBlue {
  background-image: url(spritesmith-main-12.png);
<<<<<<< HEAD
  background-position: -246px -300px;
=======
  background-position: -492px -300px;
>>>>>>> 823f51e7
  width: 81px;
  height: 99px;
}
.Pet-Sheep-CottonCandyPink {
  background-image: url(spritesmith-main-12.png);
<<<<<<< HEAD
  background-position: -328px -300px;
=======
  background-position: 0px -400px;
>>>>>>> 823f51e7
  width: 81px;
  height: 99px;
}
.Pet-Sheep-Desert {
  background-image: url(spritesmith-main-12.png);
<<<<<<< HEAD
  background-position: -410px 0px;
=======
  background-position: -82px -400px;
>>>>>>> 823f51e7
  width: 81px;
  height: 99px;
}
.Pet-Sheep-Golden {
  background-image: url(spritesmith-main-12.png);
<<<<<<< HEAD
  background-position: -410px -100px;
=======
  background-position: -164px -400px;
>>>>>>> 823f51e7
  width: 81px;
  height: 99px;
}
.Pet-Sheep-Red {
  background-image: url(spritesmith-main-12.png);
<<<<<<< HEAD
  background-position: -410px -200px;
=======
  background-position: -246px -400px;
>>>>>>> 823f51e7
  width: 81px;
  height: 99px;
}
.Pet-Sheep-Shade {
  background-image: url(spritesmith-main-12.png);
<<<<<<< HEAD
  background-position: -410px -300px;
=======
  background-position: -328px -400px;
>>>>>>> 823f51e7
  width: 81px;
  height: 99px;
}
.Pet-Sheep-Skeleton {
  background-image: url(spritesmith-main-12.png);
<<<<<<< HEAD
  background-position: -492px 0px;
=======
  background-position: -410px -400px;
>>>>>>> 823f51e7
  width: 81px;
  height: 99px;
}
.Pet-Sheep-White {
  background-image: url(spritesmith-main-12.png);
<<<<<<< HEAD
  background-position: -492px -100px;
=======
  background-position: -492px -400px;
>>>>>>> 823f51e7
  width: 81px;
  height: 99px;
}
.Pet-Sheep-Zombie {
  background-image: url(spritesmith-main-12.png);
<<<<<<< HEAD
  background-position: -492px -200px;
=======
  background-position: -574px 0px;
>>>>>>> 823f51e7
  width: 81px;
  height: 99px;
}
.Pet-Slime-Base {
  background-image: url(spritesmith-main-12.png);
<<<<<<< HEAD
  background-position: -492px -300px;
=======
  background-position: -574px -100px;
>>>>>>> 823f51e7
  width: 81px;
  height: 99px;
}
.Pet-Slime-CottonCandyBlue {
  background-image: url(spritesmith-main-12.png);
<<<<<<< HEAD
  background-position: 0px -400px;
=======
  background-position: -574px -200px;
>>>>>>> 823f51e7
  width: 81px;
  height: 99px;
}
.Pet-Slime-CottonCandyPink {
  background-image: url(spritesmith-main-12.png);
<<<<<<< HEAD
  background-position: -82px -400px;
=======
  background-position: -574px -300px;
>>>>>>> 823f51e7
  width: 81px;
  height: 99px;
}
.Pet-Slime-Desert {
  background-image: url(spritesmith-main-12.png);
<<<<<<< HEAD
  background-position: -164px -400px;
=======
  background-position: -574px -400px;
>>>>>>> 823f51e7
  width: 81px;
  height: 99px;
}
.Pet-Slime-Golden {
  background-image: url(spritesmith-main-12.png);
<<<<<<< HEAD
  background-position: -246px -400px;
=======
  background-position: 0px -500px;
>>>>>>> 823f51e7
  width: 81px;
  height: 99px;
}
.Pet-Slime-Red {
  background-image: url(spritesmith-main-12.png);
<<<<<<< HEAD
  background-position: -328px -400px;
=======
  background-position: -82px -500px;
>>>>>>> 823f51e7
  width: 81px;
  height: 99px;
}
.Pet-Slime-Shade {
  background-image: url(spritesmith-main-12.png);
<<<<<<< HEAD
  background-position: -410px -400px;
=======
  background-position: -164px -500px;
>>>>>>> 823f51e7
  width: 81px;
  height: 99px;
}
.Pet-Slime-Skeleton {
  background-image: url(spritesmith-main-12.png);
<<<<<<< HEAD
  background-position: -492px -400px;
=======
  background-position: -246px -500px;
>>>>>>> 823f51e7
  width: 81px;
  height: 99px;
}
.Pet-Slime-White {
  background-image: url(spritesmith-main-12.png);
<<<<<<< HEAD
  background-position: -574px 0px;
=======
  background-position: -328px -500px;
>>>>>>> 823f51e7
  width: 81px;
  height: 99px;
}
.Pet-Slime-Zombie {
  background-image: url(spritesmith-main-12.png);
<<<<<<< HEAD
  background-position: -574px -100px;
=======
  background-position: -410px -500px;
>>>>>>> 823f51e7
  width: 81px;
  height: 99px;
}
.Pet-Snail-Base {
  background-image: url(spritesmith-main-12.png);
<<<<<<< HEAD
  background-position: -574px -200px;
=======
  background-position: -492px -500px;
>>>>>>> 823f51e7
  width: 81px;
  height: 99px;
}
.Pet-Snail-CottonCandyBlue {
  background-image: url(spritesmith-main-12.png);
<<<<<<< HEAD
  background-position: -574px -300px;
=======
  background-position: -574px -500px;
>>>>>>> 823f51e7
  width: 81px;
  height: 99px;
}
.Pet-Snail-CottonCandyPink {
  background-image: url(spritesmith-main-12.png);
<<<<<<< HEAD
  background-position: -574px -400px;
=======
  background-position: -656px 0px;
>>>>>>> 823f51e7
  width: 81px;
  height: 99px;
}
.Pet-Snail-Desert {
  background-image: url(spritesmith-main-12.png);
<<<<<<< HEAD
  background-position: 0px -500px;
=======
  background-position: -656px -100px;
>>>>>>> 823f51e7
  width: 81px;
  height: 99px;
}
.Pet-Snail-Golden {
  background-image: url(spritesmith-main-12.png);
<<<<<<< HEAD
  background-position: -82px -500px;
=======
  background-position: -656px -200px;
>>>>>>> 823f51e7
  width: 81px;
  height: 99px;
}
.Pet-Snail-Red {
  background-image: url(spritesmith-main-12.png);
<<<<<<< HEAD
  background-position: -164px -500px;
=======
  background-position: -656px -300px;
>>>>>>> 823f51e7
  width: 81px;
  height: 99px;
}
.Pet-Snail-Shade {
  background-image: url(spritesmith-main-12.png);
<<<<<<< HEAD
  background-position: -246px -500px;
=======
  background-position: -656px -400px;
>>>>>>> 823f51e7
  width: 81px;
  height: 99px;
}
.Pet-Snail-Skeleton {
  background-image: url(spritesmith-main-12.png);
<<<<<<< HEAD
  background-position: -328px -500px;
=======
  background-position: -656px -500px;
>>>>>>> 823f51e7
  width: 81px;
  height: 99px;
}
.Pet-Snail-White {
  background-image: url(spritesmith-main-12.png);
<<<<<<< HEAD
  background-position: -410px -500px;
=======
  background-position: 0px -600px;
>>>>>>> 823f51e7
  width: 81px;
  height: 99px;
}
.Pet-Snail-Zombie {
  background-image: url(spritesmith-main-12.png);
<<<<<<< HEAD
  background-position: -492px -500px;
=======
  background-position: -82px -600px;
>>>>>>> 823f51e7
  width: 81px;
  height: 99px;
}
.Pet-Snake-Base {
  background-image: url(spritesmith-main-12.png);
<<<<<<< HEAD
  background-position: -574px -500px;
=======
  background-position: -164px -600px;
>>>>>>> 823f51e7
  width: 81px;
  height: 99px;
}
.Pet-Snake-CottonCandyBlue {
  background-image: url(spritesmith-main-12.png);
<<<<<<< HEAD
  background-position: -656px 0px;
=======
  background-position: -246px -600px;
>>>>>>> 823f51e7
  width: 81px;
  height: 99px;
}
.Pet-Snake-CottonCandyPink {
  background-image: url(spritesmith-main-12.png);
<<<<<<< HEAD
  background-position: -656px -100px;
=======
  background-position: -328px -600px;
>>>>>>> 823f51e7
  width: 81px;
  height: 99px;
}
.Pet-Snake-Desert {
  background-image: url(spritesmith-main-12.png);
<<<<<<< HEAD
  background-position: -656px -200px;
=======
  background-position: -410px -600px;
>>>>>>> 823f51e7
  width: 81px;
  height: 99px;
}
.Pet-Snake-Golden {
  background-image: url(spritesmith-main-12.png);
<<<<<<< HEAD
  background-position: -656px -300px;
=======
  background-position: -492px -600px;
>>>>>>> 823f51e7
  width: 81px;
  height: 99px;
}
.Pet-Snake-Red {
  background-image: url(spritesmith-main-12.png);
<<<<<<< HEAD
  background-position: -656px -400px;
=======
  background-position: -574px -600px;
>>>>>>> 823f51e7
  width: 81px;
  height: 99px;
}
.Pet-Snake-Shade {
  background-image: url(spritesmith-main-12.png);
<<<<<<< HEAD
  background-position: -656px -500px;
=======
  background-position: -656px -600px;
>>>>>>> 823f51e7
  width: 81px;
  height: 99px;
}
.Pet-Snake-Skeleton {
  background-image: url(spritesmith-main-12.png);
<<<<<<< HEAD
  background-position: 0px -600px;
=======
  background-position: -738px 0px;
>>>>>>> 823f51e7
  width: 81px;
  height: 99px;
}
.Pet-Snake-White {
  background-image: url(spritesmith-main-12.png);
<<<<<<< HEAD
  background-position: -82px -600px;
=======
  background-position: -738px -100px;
>>>>>>> 823f51e7
  width: 81px;
  height: 99px;
}
.Pet-Snake-Zombie {
  background-image: url(spritesmith-main-12.png);
<<<<<<< HEAD
  background-position: -164px -600px;
=======
  background-position: -738px -200px;
>>>>>>> 823f51e7
  width: 81px;
  height: 99px;
}
.Pet-Spider-Base {
  background-image: url(spritesmith-main-12.png);
<<<<<<< HEAD
  background-position: -246px -600px;
=======
  background-position: -738px -300px;
>>>>>>> 823f51e7
  width: 81px;
  height: 99px;
}
.Pet-Spider-CottonCandyBlue {
  background-image: url(spritesmith-main-12.png);
<<<<<<< HEAD
  background-position: -328px -600px;
=======
  background-position: -738px -400px;
>>>>>>> 823f51e7
  width: 81px;
  height: 99px;
}
.Pet-Spider-CottonCandyPink {
  background-image: url(spritesmith-main-12.png);
<<<<<<< HEAD
  background-position: -410px -600px;
=======
  background-position: -738px -500px;
>>>>>>> 823f51e7
  width: 81px;
  height: 99px;
}
.Pet-Spider-Desert {
  background-image: url(spritesmith-main-12.png);
<<<<<<< HEAD
  background-position: -492px -600px;
=======
  background-position: -738px -600px;
>>>>>>> 823f51e7
  width: 81px;
  height: 99px;
}
.Pet-Spider-Golden {
  background-image: url(spritesmith-main-12.png);
<<<<<<< HEAD
  background-position: -574px -600px;
=======
  background-position: 0px -700px;
>>>>>>> 823f51e7
  width: 81px;
  height: 99px;
}
.Pet-Spider-Red {
  background-image: url(spritesmith-main-12.png);
<<<<<<< HEAD
  background-position: -656px -600px;
=======
  background-position: -82px -700px;
>>>>>>> 823f51e7
  width: 81px;
  height: 99px;
}
.Pet-Spider-Shade {
  background-image: url(spritesmith-main-12.png);
<<<<<<< HEAD
  background-position: -738px 0px;
=======
  background-position: -164px -700px;
>>>>>>> 823f51e7
  width: 81px;
  height: 99px;
}
.Pet-Spider-Skeleton {
  background-image: url(spritesmith-main-12.png);
<<<<<<< HEAD
  background-position: -738px -100px;
=======
  background-position: 0px 0px;
>>>>>>> 823f51e7
  width: 81px;
  height: 99px;
}
.Pet-Spider-White {
  background-image: url(spritesmith-main-12.png);
<<<<<<< HEAD
  background-position: -738px -200px;
=======
  background-position: -328px -700px;
>>>>>>> 823f51e7
  width: 81px;
  height: 99px;
}
.Pet-Spider-Zombie {
  background-image: url(spritesmith-main-12.png);
<<<<<<< HEAD
  background-position: -738px -300px;
=======
  background-position: -410px -700px;
>>>>>>> 823f51e7
  width: 81px;
  height: 99px;
}
.Pet-TRex-Base {
  background-image: url(spritesmith-main-12.png);
<<<<<<< HEAD
  background-position: -820px 0px;
=======
  background-position: -82px -800px;
>>>>>>> 823f51e7
  width: 81px;
  height: 99px;
}
.Pet-TRex-CottonCandyBlue {
  background-image: url(spritesmith-main-12.png);
<<<<<<< HEAD
  background-position: -820px -100px;
=======
  background-position: -164px -800px;
>>>>>>> 823f51e7
  width: 81px;
  height: 99px;
}
.Pet-TRex-CottonCandyPink {
  background-image: url(spritesmith-main-12.png);
<<<<<<< HEAD
  background-position: -820px -200px;
=======
  background-position: -246px -800px;
>>>>>>> 823f51e7
  width: 81px;
  height: 99px;
}
.Pet-TRex-Desert {
  background-image: url(spritesmith-main-12.png);
<<<<<<< HEAD
  background-position: -820px -300px;
=======
  background-position: -328px -800px;
>>>>>>> 823f51e7
  width: 81px;
  height: 99px;
}
.Pet-TRex-Golden {
  background-image: url(spritesmith-main-12.png);
<<<<<<< HEAD
  background-position: -820px -400px;
=======
  background-position: -410px -800px;
>>>>>>> 823f51e7
  width: 81px;
  height: 99px;
}
.Pet-TRex-Red {
  background-image: url(spritesmith-main-12.png);
<<<<<<< HEAD
  background-position: -820px -500px;
=======
  background-position: -492px -800px;
>>>>>>> 823f51e7
  width: 81px;
  height: 99px;
}
.Pet-TRex-Shade {
  background-image: url(spritesmith-main-12.png);
<<<<<<< HEAD
  background-position: -820px -600px;
=======
  background-position: -574px -800px;
>>>>>>> 823f51e7
  width: 81px;
  height: 99px;
}
.Pet-TRex-Skeleton {
  background-image: url(spritesmith-main-12.png);
<<<<<<< HEAD
  background-position: -820px -700px;
=======
  background-position: -656px -800px;
>>>>>>> 823f51e7
  width: 81px;
  height: 99px;
}
.Pet-TRex-White {
  background-image: url(spritesmith-main-12.png);
<<<<<<< HEAD
  background-position: 0px -800px;
=======
  background-position: -738px -800px;
>>>>>>> 823f51e7
  width: 81px;
  height: 99px;
}
.Pet-TRex-Zombie {
  background-image: url(spritesmith-main-12.png);
<<<<<<< HEAD
  background-position: -82px -800px;
=======
  background-position: -820px -800px;
>>>>>>> 823f51e7
  width: 81px;
  height: 99px;
}
.Pet-Tiger-Veteran {
  background-image: url(spritesmith-main-12.png);
<<<<<<< HEAD
  background-position: -738px -400px;
=======
  background-position: -492px -700px;
>>>>>>> 823f51e7
  width: 81px;
  height: 99px;
}
.Pet-TigerCub-Base {
  background-image: url(spritesmith-main-12.png);
<<<<<<< HEAD
  background-position: 0px 0px;
=======
  background-position: -574px -700px;
>>>>>>> 823f51e7
  width: 81px;
  height: 99px;
}
.Pet-TigerCub-CottonCandyBlue {
  background-image: url(spritesmith-main-12.png);
<<<<<<< HEAD
  background-position: -738px -600px;
=======
  background-position: -656px -700px;
>>>>>>> 823f51e7
  width: 81px;
  height: 99px;
}
.Pet-TigerCub-CottonCandyPink {
  background-image: url(spritesmith-main-12.png);
<<<<<<< HEAD
  background-position: 0px -700px;
=======
  background-position: -738px -700px;
>>>>>>> 823f51e7
  width: 81px;
  height: 99px;
}
.Pet-TigerCub-Desert {
  background-image: url(spritesmith-main-12.png);
<<<<<<< HEAD
  background-position: -82px -700px;
=======
  background-position: -820px 0px;
>>>>>>> 823f51e7
  width: 81px;
  height: 99px;
}
.Pet-TigerCub-Golden {
  background-image: url(spritesmith-main-12.png);
<<<<<<< HEAD
  background-position: -164px -700px;
=======
  background-position: -820px -100px;
>>>>>>> 823f51e7
  width: 81px;
  height: 99px;
}
.Pet-TigerCub-Peppermint {
  background-image: url(spritesmith-main-12.png);
<<<<<<< HEAD
  background-position: -246px -700px;
=======
  background-position: -820px -200px;
>>>>>>> 823f51e7
  width: 81px;
  height: 99px;
}
.Pet-TigerCub-Red {
  background-image: url(spritesmith-main-12.png);
<<<<<<< HEAD
  background-position: -328px -700px;
=======
  background-position: -820px -300px;
>>>>>>> 823f51e7
  width: 81px;
  height: 99px;
}
.Pet-TigerCub-Shade {
  background-image: url(spritesmith-main-12.png);
<<<<<<< HEAD
  background-position: -410px -700px;
=======
  background-position: -820px -400px;
>>>>>>> 823f51e7
  width: 81px;
  height: 99px;
}
.Pet-TigerCub-Skeleton {
  background-image: url(spritesmith-main-12.png);
<<<<<<< HEAD
  background-position: -492px -700px;
=======
  background-position: -820px -500px;
>>>>>>> 823f51e7
  width: 81px;
  height: 99px;
}
.Pet-TigerCub-Spooky {
  background-image: url(spritesmith-main-12.png);
<<<<<<< HEAD
  background-position: -574px -700px;
=======
  background-position: -820px -600px;
>>>>>>> 823f51e7
  width: 81px;
  height: 99px;
}
.Pet-TigerCub-White {
  background-image: url(spritesmith-main-12.png);
<<<<<<< HEAD
  background-position: -656px -700px;
=======
  background-position: -820px -700px;
>>>>>>> 823f51e7
  width: 81px;
  height: 99px;
}
.Pet-TigerCub-Zombie {
  background-image: url(spritesmith-main-12.png);
<<<<<<< HEAD
  background-position: -738px -700px;
=======
  background-position: 0px -800px;
>>>>>>> 823f51e7
  width: 81px;
  height: 99px;
}
.Pet-Turkey-Base {
  background-image: url(spritesmith-main-12.png);
<<<<<<< HEAD
  background-position: -164px -800px;
=======
  background-position: -902px 0px;
>>>>>>> 823f51e7
  width: 81px;
  height: 99px;
}
.Pet-Turkey-Gilded {
  background-image: url(spritesmith-main-12.png);
<<<<<<< HEAD
  background-position: -246px -800px;
=======
  background-position: -902px -100px;
>>>>>>> 823f51e7
  width: 81px;
  height: 99px;
}
.Pet-Unicorn-Base {
  background-image: url(spritesmith-main-12.png);
<<<<<<< HEAD
  background-position: -328px -800px;
=======
  background-position: -902px -200px;
>>>>>>> 823f51e7
  width: 81px;
  height: 99px;
}
.Pet-Unicorn-CottonCandyBlue {
  background-image: url(spritesmith-main-12.png);
<<<<<<< HEAD
  background-position: -410px -800px;
=======
  background-position: -902px -300px;
>>>>>>> 823f51e7
  width: 81px;
  height: 99px;
}
.Pet-Unicorn-CottonCandyPink {
  background-image: url(spritesmith-main-12.png);
<<<<<<< HEAD
  background-position: -492px -800px;
=======
  background-position: -902px -400px;
>>>>>>> 823f51e7
  width: 81px;
  height: 99px;
}
.Pet-Unicorn-Desert {
  background-image: url(spritesmith-main-12.png);
<<<<<<< HEAD
  background-position: -574px -800px;
=======
  background-position: -902px -500px;
>>>>>>> 823f51e7
  width: 81px;
  height: 99px;
}
.Pet-Unicorn-Golden {
  background-image: url(spritesmith-main-12.png);
<<<<<<< HEAD
  background-position: -656px -800px;
=======
  background-position: -902px -600px;
>>>>>>> 823f51e7
  width: 81px;
  height: 99px;
}
.Pet-Unicorn-Red {
  background-image: url(spritesmith-main-12.png);
<<<<<<< HEAD
  background-position: -738px -800px;
=======
  background-position: -902px -700px;
>>>>>>> 823f51e7
  width: 81px;
  height: 99px;
}
.Pet-Unicorn-Shade {
  background-image: url(spritesmith-main-12.png);
<<<<<<< HEAD
  background-position: -820px -800px;
=======
  background-position: -902px -800px;
>>>>>>> 823f51e7
  width: 81px;
  height: 99px;
}
.Pet-Unicorn-Skeleton {
  background-image: url(spritesmith-main-12.png);
<<<<<<< HEAD
  background-position: -902px 0px;
=======
  background-position: -984px 0px;
>>>>>>> 823f51e7
  width: 81px;
  height: 99px;
}
.Pet-Unicorn-White {
  background-image: url(spritesmith-main-12.png);
<<<<<<< HEAD
  background-position: -902px -100px;
=======
  background-position: -984px -100px;
>>>>>>> 823f51e7
  width: 81px;
  height: 99px;
}
.Pet-Unicorn-Zombie {
  background-image: url(spritesmith-main-12.png);
<<<<<<< HEAD
  background-position: -902px -200px;
=======
  background-position: -984px -200px;
>>>>>>> 823f51e7
  width: 81px;
  height: 99px;
}
.Pet-Whale-Base {
  background-image: url(spritesmith-main-12.png);
<<<<<<< HEAD
  background-position: -902px -300px;
=======
  background-position: -984px -300px;
>>>>>>> 823f51e7
  width: 81px;
  height: 99px;
}
.Pet-Whale-CottonCandyBlue {
  background-image: url(spritesmith-main-12.png);
<<<<<<< HEAD
  background-position: -902px -400px;
=======
  background-position: -984px -400px;
>>>>>>> 823f51e7
  width: 81px;
  height: 99px;
}
.Pet-Whale-CottonCandyPink {
  background-image: url(spritesmith-main-12.png);
<<<<<<< HEAD
  background-position: -902px -500px;
=======
  background-position: -984px -500px;
>>>>>>> 823f51e7
  width: 81px;
  height: 99px;
}
.Pet-Whale-Desert {
  background-image: url(spritesmith-main-12.png);
<<<<<<< HEAD
  background-position: -902px -600px;
=======
  background-position: -984px -600px;
>>>>>>> 823f51e7
  width: 81px;
  height: 99px;
}
.Pet-Whale-Golden {
  background-image: url(spritesmith-main-12.png);
<<<<<<< HEAD
  background-position: -902px -700px;
=======
  background-position: -984px -700px;
>>>>>>> 823f51e7
  width: 81px;
  height: 99px;
}
.Pet-Whale-Red {
  background-image: url(spritesmith-main-12.png);
<<<<<<< HEAD
  background-position: -902px -800px;
=======
  background-position: -984px -800px;
>>>>>>> 823f51e7
  width: 81px;
  height: 99px;
}
.Pet-Whale-Shade {
  background-image: url(spritesmith-main-12.png);
<<<<<<< HEAD
  background-position: -984px 0px;
=======
  background-position: 0px -900px;
>>>>>>> 823f51e7
  width: 81px;
  height: 99px;
}
.Pet-Whale-Skeleton {
  background-image: url(spritesmith-main-12.png);
<<<<<<< HEAD
  background-position: -984px -100px;
=======
  background-position: -82px -900px;
>>>>>>> 823f51e7
  width: 81px;
  height: 99px;
}
.Pet-Whale-White {
  background-image: url(spritesmith-main-12.png);
<<<<<<< HEAD
  background-position: -984px -200px;
=======
  background-position: -164px -900px;
>>>>>>> 823f51e7
  width: 81px;
  height: 99px;
}
.Pet-Whale-Zombie {
  background-image: url(spritesmith-main-12.png);
<<<<<<< HEAD
  background-position: -984px -300px;
=======
  background-position: -246px -900px;
>>>>>>> 823f51e7
  width: 81px;
  height: 99px;
}
.Pet-Wolf-Base {
  background-image: url(spritesmith-main-12.png);
<<<<<<< HEAD
  background-position: -984px -400px;
=======
  background-position: -328px -900px;
>>>>>>> 823f51e7
  width: 81px;
  height: 99px;
}
.Pet-Wolf-CottonCandyBlue {
  background-image: url(spritesmith-main-12.png);
<<<<<<< HEAD
  background-position: -984px -500px;
=======
  background-position: -410px -900px;
>>>>>>> 823f51e7
  width: 81px;
  height: 99px;
}
.Pet-Wolf-CottonCandyPink {
  background-image: url(spritesmith-main-12.png);
<<<<<<< HEAD
  background-position: -984px -600px;
=======
  background-position: -492px -900px;
>>>>>>> 823f51e7
  width: 81px;
  height: 99px;
}
.Pet-Wolf-Desert {
  background-image: url(spritesmith-main-12.png);
<<<<<<< HEAD
  background-position: -984px -700px;
=======
  background-position: -574px -900px;
>>>>>>> 823f51e7
  width: 81px;
  height: 99px;
}
.Pet-Wolf-Golden {
  background-image: url(spritesmith-main-12.png);
<<<<<<< HEAD
  background-position: -984px -800px;
=======
  background-position: -656px -900px;
>>>>>>> 823f51e7
  width: 81px;
  height: 99px;
}
.Pet-Wolf-Peppermint {
  background-image: url(spritesmith-main-12.png);
<<<<<<< HEAD
  background-position: 0px -900px;
=======
  background-position: -738px -900px;
>>>>>>> 823f51e7
  width: 81px;
  height: 99px;
}
.Pet-Wolf-Red {
  background-image: url(spritesmith-main-12.png);
<<<<<<< HEAD
  background-position: -82px -900px;
=======
  background-position: -820px -900px;
>>>>>>> 823f51e7
  width: 81px;
  height: 99px;
}
.Pet-Wolf-Shade {
  background-image: url(spritesmith-main-12.png);
<<<<<<< HEAD
  background-position: -164px -900px;
=======
  background-position: -902px -900px;
>>>>>>> 823f51e7
  width: 81px;
  height: 99px;
}
.Pet-Wolf-Skeleton {
  background-image: url(spritesmith-main-12.png);
<<<<<<< HEAD
  background-position: -246px -900px;
=======
  background-position: -984px -900px;
>>>>>>> 823f51e7
  width: 81px;
  height: 99px;
}
.Pet-Wolf-Spooky {
  background-image: url(spritesmith-main-12.png);
<<<<<<< HEAD
  background-position: -328px -900px;
=======
  background-position: -1066px 0px;
>>>>>>> 823f51e7
  width: 81px;
  height: 99px;
}
.Pet-Wolf-Veteran {
  background-image: url(spritesmith-main-12.png);
<<<<<<< HEAD
  background-position: -410px -900px;
=======
  background-position: -1066px -100px;
>>>>>>> 823f51e7
  width: 81px;
  height: 99px;
}
.Pet-Wolf-White {
  background-image: url(spritesmith-main-12.png);
<<<<<<< HEAD
  background-position: -492px -900px;
=======
  background-position: -1066px -200px;
>>>>>>> 823f51e7
  width: 81px;
  height: 99px;
}
.Pet-Wolf-Zombie {
  background-image: url(spritesmith-main-12.png);
<<<<<<< HEAD
  background-position: -574px -900px;
=======
  background-position: -1066px -300px;
>>>>>>> 823f51e7
  width: 81px;
  height: 99px;
}
.Pet_HatchingPotion_Base {
  background-image: url(spritesmith-main-12.png);
<<<<<<< HEAD
  background-position: -705px -900px;
=======
  background-position: -1066px -452px;
>>>>>>> 823f51e7
  width: 48px;
  height: 51px;
}
.Pet_HatchingPotion_CottonCandyBlue {
  background-image: url(spritesmith-main-12.png);
<<<<<<< HEAD
  background-position: -950px -900px;
=======
  background-position: -1066px -712px;
>>>>>>> 823f51e7
  width: 48px;
  height: 51px;
}
.Pet_HatchingPotion_CottonCandyPink {
  background-image: url(spritesmith-main-12.png);
<<<<<<< HEAD
  background-position: -754px -900px;
=======
  background-position: -1066px -504px;
>>>>>>> 823f51e7
  width: 48px;
  height: 51px;
}
.Pet_HatchingPotion_Desert {
  background-image: url(spritesmith-main-12.png);
<<<<<<< HEAD
  background-position: -803px -900px;
=======
  background-position: -1066px -556px;
>>>>>>> 823f51e7
  width: 48px;
  height: 51px;
}
.Pet_HatchingPotion_Golden {
  background-image: url(spritesmith-main-12.png);
<<<<<<< HEAD
  background-position: -852px -900px;
=======
  background-position: -1066px -608px;
>>>>>>> 823f51e7
  width: 48px;
  height: 51px;
}
.Pet_HatchingPotion_Peppermint {
  background-image: url(spritesmith-main-12.png);
<<<<<<< HEAD
  background-position: -901px -900px;
=======
  background-position: -1066px -660px;
>>>>>>> 823f51e7
  width: 48px;
  height: 51px;
}
.Pet_HatchingPotion_Red {
  background-image: url(spritesmith-main-12.png);
<<<<<<< HEAD
  background-position: -656px -900px;
=======
  background-position: -1066px -400px;
>>>>>>> 823f51e7
  width: 48px;
  height: 51px;
}
.Pet_HatchingPotion_Shade {
  background-image: url(spritesmith-main-12.png);
<<<<<<< HEAD
  background-position: -999px -900px;
=======
  background-position: -1066px -764px;
>>>>>>> 823f51e7
  width: 48px;
  height: 51px;
}
.Pet_HatchingPotion_Skeleton {
  background-image: url(spritesmith-main-12.png);
<<<<<<< HEAD
  background-position: 0px -1000px;
=======
  background-position: -1066px -816px;
>>>>>>> 823f51e7
  width: 48px;
  height: 51px;
}
.Pet_HatchingPotion_Spooky {
  background-image: url(spritesmith-main-12.png);
<<<<<<< HEAD
  background-position: -49px -1000px;
=======
  background-position: -1066px -868px;
>>>>>>> 823f51e7
  width: 48px;
  height: 51px;
}
.Pet_HatchingPotion_White {
  background-image: url(spritesmith-main-12.png);
<<<<<<< HEAD
  background-position: -98px -1000px;
=======
  background-position: -1066px -920px;
>>>>>>> 823f51e7
  width: 48px;
  height: 51px;
}
.Pet_HatchingPotion_Zombie {
  background-image: url(spritesmith-main-12.png);
<<<<<<< HEAD
  background-position: -147px -1000px;
=======
  background-position: 0px -1000px;
>>>>>>> 823f51e7
  width: 48px;
  height: 51px;
}<|MERGE_RESOLUTION|>--- conflicted
+++ resolved
@@ -1,1426 +1,846 @@
-<<<<<<< HEAD
+.Pet-Rooster-Zombie {
+  background-image: url(spritesmith-main-12.png);
+  background-position: -82px 0px;
+  width: 81px;
+  height: 99px;
+}
+.Pet-Sabretooth-Base {
+  background-image: url(spritesmith-main-12.png);
+  background-position: 0px -700px;
+  width: 81px;
+  height: 99px;
+}
+.Pet-Sabretooth-CottonCandyBlue {
+  background-image: url(spritesmith-main-12.png);
+  background-position: -164px 0px;
+  width: 81px;
+  height: 99px;
+}
+.Pet-Sabretooth-CottonCandyPink {
+  background-image: url(spritesmith-main-12.png);
+  background-position: 0px -100px;
+  width: 81px;
+  height: 99px;
+}
 .Pet-Sabretooth-Desert {
   background-image: url(spritesmith-main-12.png);
-  background-position: -82px 0px;
-=======
-.Pet-Rooster-Golden {
-  background-image: url(spritesmith-main-12.png);
-  background-position: -82px 0px;
-  width: 81px;
-  height: 99px;
-}
-.Pet-Rooster-Red {
+  background-position: -82px -100px;
+  width: 81px;
+  height: 99px;
+}
+.Pet-Sabretooth-Golden {
+  background-image: url(spritesmith-main-12.png);
+  background-position: -164px -100px;
+  width: 81px;
+  height: 99px;
+}
+.Pet-Sabretooth-Red {
+  background-image: url(spritesmith-main-12.png);
+  background-position: -246px 0px;
+  width: 81px;
+  height: 99px;
+}
+.Pet-Sabretooth-Shade {
+  background-image: url(spritesmith-main-12.png);
+  background-position: -246px -100px;
+  width: 81px;
+  height: 99px;
+}
+.Pet-Sabretooth-Skeleton {
+  background-image: url(spritesmith-main-12.png);
+  background-position: 0px -200px;
+  width: 81px;
+  height: 99px;
+}
+.Pet-Sabretooth-White {
+  background-image: url(spritesmith-main-12.png);
+  background-position: -82px -200px;
+  width: 81px;
+  height: 99px;
+}
+.Pet-Sabretooth-Zombie {
+  background-image: url(spritesmith-main-12.png);
+  background-position: -164px -200px;
+  width: 81px;
+  height: 99px;
+}
+.Pet-Seahorse-Base {
+  background-image: url(spritesmith-main-12.png);
+  background-position: -246px -200px;
+  width: 81px;
+  height: 99px;
+}
+.Pet-Seahorse-CottonCandyBlue {
+  background-image: url(spritesmith-main-12.png);
+  background-position: -328px 0px;
+  width: 81px;
+  height: 99px;
+}
+.Pet-Seahorse-CottonCandyPink {
+  background-image: url(spritesmith-main-12.png);
+  background-position: -328px -100px;
+  width: 81px;
+  height: 99px;
+}
+.Pet-Seahorse-Desert {
+  background-image: url(spritesmith-main-12.png);
+  background-position: -328px -200px;
+  width: 81px;
+  height: 99px;
+}
+.Pet-Seahorse-Golden {
+  background-image: url(spritesmith-main-12.png);
+  background-position: 0px -300px;
+  width: 81px;
+  height: 99px;
+}
+.Pet-Seahorse-Red {
+  background-image: url(spritesmith-main-12.png);
+  background-position: -82px -300px;
+  width: 81px;
+  height: 99px;
+}
+.Pet-Seahorse-Shade {
+  background-image: url(spritesmith-main-12.png);
+  background-position: -164px -300px;
+  width: 81px;
+  height: 99px;
+}
+.Pet-Seahorse-Skeleton {
+  background-image: url(spritesmith-main-12.png);
+  background-position: -246px -300px;
+  width: 81px;
+  height: 99px;
+}
+.Pet-Seahorse-White {
+  background-image: url(spritesmith-main-12.png);
+  background-position: -328px -300px;
+  width: 81px;
+  height: 99px;
+}
+.Pet-Seahorse-Zombie {
+  background-image: url(spritesmith-main-12.png);
+  background-position: -410px 0px;
+  width: 81px;
+  height: 99px;
+}
+.Pet-Sheep-Base {
+  background-image: url(spritesmith-main-12.png);
+  background-position: -410px -100px;
+  width: 81px;
+  height: 99px;
+}
+.Pet-Sheep-CottonCandyBlue {
+  background-image: url(spritesmith-main-12.png);
+  background-position: -410px -200px;
+  width: 81px;
+  height: 99px;
+}
+.Pet-Sheep-CottonCandyPink {
+  background-image: url(spritesmith-main-12.png);
+  background-position: -410px -300px;
+  width: 81px;
+  height: 99px;
+}
+.Pet-Sheep-Desert {
+  background-image: url(spritesmith-main-12.png);
+  background-position: -492px 0px;
+  width: 81px;
+  height: 99px;
+}
+.Pet-Sheep-Golden {
+  background-image: url(spritesmith-main-12.png);
+  background-position: -492px -100px;
+  width: 81px;
+  height: 99px;
+}
+.Pet-Sheep-Red {
+  background-image: url(spritesmith-main-12.png);
+  background-position: -492px -200px;
+  width: 81px;
+  height: 99px;
+}
+.Pet-Sheep-Shade {
+  background-image: url(spritesmith-main-12.png);
+  background-position: -492px -300px;
+  width: 81px;
+  height: 99px;
+}
+.Pet-Sheep-Skeleton {
+  background-image: url(spritesmith-main-12.png);
+  background-position: 0px -400px;
+  width: 81px;
+  height: 99px;
+}
+.Pet-Sheep-White {
+  background-image: url(spritesmith-main-12.png);
+  background-position: -82px -400px;
+  width: 81px;
+  height: 99px;
+}
+.Pet-Sheep-Zombie {
+  background-image: url(spritesmith-main-12.png);
+  background-position: -164px -400px;
+  width: 81px;
+  height: 99px;
+}
+.Pet-Slime-Base {
+  background-image: url(spritesmith-main-12.png);
+  background-position: -246px -400px;
+  width: 81px;
+  height: 99px;
+}
+.Pet-Slime-CottonCandyBlue {
+  background-image: url(spritesmith-main-12.png);
+  background-position: -328px -400px;
+  width: 81px;
+  height: 99px;
+}
+.Pet-Slime-CottonCandyPink {
+  background-image: url(spritesmith-main-12.png);
+  background-position: -410px -400px;
+  width: 81px;
+  height: 99px;
+}
+.Pet-Slime-Desert {
+  background-image: url(spritesmith-main-12.png);
+  background-position: -492px -400px;
+  width: 81px;
+  height: 99px;
+}
+.Pet-Slime-Golden {
+  background-image: url(spritesmith-main-12.png);
+  background-position: -574px 0px;
+  width: 81px;
+  height: 99px;
+}
+.Pet-Slime-Red {
+  background-image: url(spritesmith-main-12.png);
+  background-position: -574px -100px;
+  width: 81px;
+  height: 99px;
+}
+.Pet-Slime-Shade {
+  background-image: url(spritesmith-main-12.png);
+  background-position: -574px -200px;
+  width: 81px;
+  height: 99px;
+}
+.Pet-Slime-Skeleton {
+  background-image: url(spritesmith-main-12.png);
+  background-position: -574px -300px;
+  width: 81px;
+  height: 99px;
+}
+.Pet-Slime-White {
+  background-image: url(spritesmith-main-12.png);
+  background-position: -574px -400px;
+  width: 81px;
+  height: 99px;
+}
+.Pet-Slime-Zombie {
+  background-image: url(spritesmith-main-12.png);
+  background-position: 0px -500px;
+  width: 81px;
+  height: 99px;
+}
+.Pet-Snail-Base {
+  background-image: url(spritesmith-main-12.png);
+  background-position: -82px -500px;
+  width: 81px;
+  height: 99px;
+}
+.Pet-Snail-CottonCandyBlue {
+  background-image: url(spritesmith-main-12.png);
+  background-position: -164px -500px;
+  width: 81px;
+  height: 99px;
+}
+.Pet-Snail-CottonCandyPink {
+  background-image: url(spritesmith-main-12.png);
+  background-position: -246px -500px;
+  width: 81px;
+  height: 99px;
+}
+.Pet-Snail-Desert {
+  background-image: url(spritesmith-main-12.png);
+  background-position: -328px -500px;
+  width: 81px;
+  height: 99px;
+}
+.Pet-Snail-Golden {
+  background-image: url(spritesmith-main-12.png);
+  background-position: -410px -500px;
+  width: 81px;
+  height: 99px;
+}
+.Pet-Snail-Red {
+  background-image: url(spritesmith-main-12.png);
+  background-position: -492px -500px;
+  width: 81px;
+  height: 99px;
+}
+.Pet-Snail-Shade {
+  background-image: url(spritesmith-main-12.png);
+  background-position: -574px -500px;
+  width: 81px;
+  height: 99px;
+}
+.Pet-Snail-Skeleton {
+  background-image: url(spritesmith-main-12.png);
+  background-position: -656px 0px;
+  width: 81px;
+  height: 99px;
+}
+.Pet-Snail-White {
+  background-image: url(spritesmith-main-12.png);
+  background-position: -656px -100px;
+  width: 81px;
+  height: 99px;
+}
+.Pet-Snail-Zombie {
+  background-image: url(spritesmith-main-12.png);
+  background-position: -656px -200px;
+  width: 81px;
+  height: 99px;
+}
+.Pet-Snake-Base {
+  background-image: url(spritesmith-main-12.png);
+  background-position: -656px -300px;
+  width: 81px;
+  height: 99px;
+}
+.Pet-Snake-CottonCandyBlue {
+  background-image: url(spritesmith-main-12.png);
+  background-position: -656px -400px;
+  width: 81px;
+  height: 99px;
+}
+.Pet-Snake-CottonCandyPink {
+  background-image: url(spritesmith-main-12.png);
+  background-position: -656px -500px;
+  width: 81px;
+  height: 99px;
+}
+.Pet-Snake-Desert {
+  background-image: url(spritesmith-main-12.png);
+  background-position: 0px -600px;
+  width: 81px;
+  height: 99px;
+}
+.Pet-Snake-Golden {
+  background-image: url(spritesmith-main-12.png);
+  background-position: -82px -600px;
+  width: 81px;
+  height: 99px;
+}
+.Pet-Snake-Red {
+  background-image: url(spritesmith-main-12.png);
+  background-position: -164px -600px;
+  width: 81px;
+  height: 99px;
+}
+.Pet-Snake-Shade {
+  background-image: url(spritesmith-main-12.png);
+  background-position: -246px -600px;
+  width: 81px;
+  height: 99px;
+}
+.Pet-Snake-Skeleton {
+  background-image: url(spritesmith-main-12.png);
+  background-position: -328px -600px;
+  width: 81px;
+  height: 99px;
+}
+.Pet-Snake-White {
+  background-image: url(spritesmith-main-12.png);
+  background-position: -410px -600px;
+  width: 81px;
+  height: 99px;
+}
+.Pet-Snake-Zombie {
+  background-image: url(spritesmith-main-12.png);
+  background-position: -492px -600px;
+  width: 81px;
+  height: 99px;
+}
+.Pet-Spider-Base {
+  background-image: url(spritesmith-main-12.png);
+  background-position: -574px -600px;
+  width: 81px;
+  height: 99px;
+}
+.Pet-Spider-CottonCandyBlue {
+  background-image: url(spritesmith-main-12.png);
+  background-position: -656px -600px;
+  width: 81px;
+  height: 99px;
+}
+.Pet-Spider-CottonCandyPink {
+  background-image: url(spritesmith-main-12.png);
+  background-position: -738px 0px;
+  width: 81px;
+  height: 99px;
+}
+.Pet-Spider-Desert {
+  background-image: url(spritesmith-main-12.png);
+  background-position: -738px -100px;
+  width: 81px;
+  height: 99px;
+}
+.Pet-Spider-Golden {
+  background-image: url(spritesmith-main-12.png);
+  background-position: -738px -200px;
+  width: 81px;
+  height: 99px;
+}
+.Pet-Spider-Red {
+  background-image: url(spritesmith-main-12.png);
+  background-position: -738px -300px;
+  width: 81px;
+  height: 99px;
+}
+.Pet-Spider-Shade {
+  background-image: url(spritesmith-main-12.png);
+  background-position: -738px -400px;
+  width: 81px;
+  height: 99px;
+}
+.Pet-Spider-Skeleton {
+  background-image: url(spritesmith-main-12.png);
+  background-position: -738px -500px;
+  width: 81px;
+  height: 99px;
+}
+.Pet-Spider-White {
+  background-image: url(spritesmith-main-12.png);
+  background-position: -738px -600px;
+  width: 81px;
+  height: 99px;
+}
+.Pet-Spider-Zombie {
+  background-image: url(spritesmith-main-12.png);
+  background-position: 0px 0px;
+  width: 81px;
+  height: 99px;
+}
+.Pet-TRex-Base {
+  background-image: url(spritesmith-main-12.png);
+  background-position: -820px -400px;
+  width: 81px;
+  height: 99px;
+}
+.Pet-TRex-CottonCandyBlue {
+  background-image: url(spritesmith-main-12.png);
+  background-position: -820px -500px;
+  width: 81px;
+  height: 99px;
+}
+.Pet-TRex-CottonCandyPink {
+  background-image: url(spritesmith-main-12.png);
+  background-position: -820px -600px;
+  width: 81px;
+  height: 99px;
+}
+.Pet-TRex-Desert {
+  background-image: url(spritesmith-main-12.png);
+  background-position: -820px -700px;
+  width: 81px;
+  height: 99px;
+}
+.Pet-TRex-Golden {
+  background-image: url(spritesmith-main-12.png);
+  background-position: 0px -800px;
+  width: 81px;
+  height: 99px;
+}
+.Pet-TRex-Red {
+  background-image: url(spritesmith-main-12.png);
+  background-position: -82px -800px;
+  width: 81px;
+  height: 99px;
+}
+.Pet-TRex-Shade {
+  background-image: url(spritesmith-main-12.png);
+  background-position: -164px -800px;
+  width: 81px;
+  height: 99px;
+}
+.Pet-TRex-Skeleton {
+  background-image: url(spritesmith-main-12.png);
+  background-position: -246px -800px;
+  width: 81px;
+  height: 99px;
+}
+.Pet-TRex-White {
+  background-image: url(spritesmith-main-12.png);
+  background-position: -328px -800px;
+  width: 81px;
+  height: 99px;
+}
+.Pet-TRex-Zombie {
+  background-image: url(spritesmith-main-12.png);
+  background-position: -410px -800px;
+  width: 81px;
+  height: 99px;
+}
+.Pet-Tiger-Veteran {
+  background-image: url(spritesmith-main-12.png);
+  background-position: -82px -700px;
+  width: 81px;
+  height: 99px;
+}
+.Pet-TigerCub-Base {
+  background-image: url(spritesmith-main-12.png);
+  background-position: -164px -700px;
+  width: 81px;
+  height: 99px;
+}
+.Pet-TigerCub-CottonCandyBlue {
   background-image: url(spritesmith-main-12.png);
   background-position: -246px -700px;
   width: 81px;
   height: 99px;
 }
-.Pet-Rooster-Shade {
-  background-image: url(spritesmith-main-12.png);
-  background-position: -164px 0px;
-  width: 81px;
-  height: 99px;
-}
-.Pet-Rooster-Skeleton {
-  background-image: url(spritesmith-main-12.png);
-  background-position: 0px -100px;
-  width: 81px;
-  height: 99px;
-}
-.Pet-Rooster-White {
-  background-image: url(spritesmith-main-12.png);
-  background-position: -82px -100px;
-  width: 81px;
-  height: 99px;
-}
-.Pet-Rooster-Zombie {
-  background-image: url(spritesmith-main-12.png);
-  background-position: -164px -100px;
-  width: 81px;
-  height: 99px;
-}
-.Pet-Sabretooth-Base {
-  background-image: url(spritesmith-main-12.png);
-  background-position: -246px 0px;
-  width: 81px;
-  height: 99px;
-}
-.Pet-Sabretooth-CottonCandyBlue {
-  background-image: url(spritesmith-main-12.png);
-  background-position: -246px -100px;
-  width: 81px;
-  height: 99px;
-}
-.Pet-Sabretooth-CottonCandyPink {
-  background-image: url(spritesmith-main-12.png);
-  background-position: 0px -200px;
-  width: 81px;
-  height: 99px;
-}
-.Pet-Sabretooth-Desert {
-  background-image: url(spritesmith-main-12.png);
-  background-position: -82px -200px;
->>>>>>> 823f51e7
-  width: 81px;
-  height: 99px;
-}
-.Pet-Sabretooth-Golden {
-  background-image: url(spritesmith-main-12.png);
-<<<<<<< HEAD
-  background-position: -738px -500px;
-=======
-  background-position: -164px -200px;
->>>>>>> 823f51e7
-  width: 81px;
-  height: 99px;
-}
-.Pet-Sabretooth-Red {
-  background-image: url(spritesmith-main-12.png);
-<<<<<<< HEAD
-  background-position: -164px 0px;
-=======
-  background-position: -246px -200px;
->>>>>>> 823f51e7
-  width: 81px;
-  height: 99px;
-}
-.Pet-Sabretooth-Shade {
-  background-image: url(spritesmith-main-12.png);
-<<<<<<< HEAD
-  background-position: 0px -100px;
-=======
-  background-position: -328px 0px;
->>>>>>> 823f51e7
-  width: 81px;
-  height: 99px;
-}
-.Pet-Sabretooth-Skeleton {
-  background-image: url(spritesmith-main-12.png);
-<<<<<<< HEAD
-  background-position: -82px -100px;
-=======
-  background-position: -328px -100px;
->>>>>>> 823f51e7
-  width: 81px;
-  height: 99px;
-}
-.Pet-Sabretooth-White {
-  background-image: url(spritesmith-main-12.png);
-<<<<<<< HEAD
-  background-position: -164px -100px;
-=======
-  background-position: -328px -200px;
->>>>>>> 823f51e7
-  width: 81px;
-  height: 99px;
-}
-.Pet-Sabretooth-Zombie {
-  background-image: url(spritesmith-main-12.png);
-<<<<<<< HEAD
-  background-position: -246px 0px;
-=======
-  background-position: 0px -300px;
->>>>>>> 823f51e7
-  width: 81px;
-  height: 99px;
-}
-.Pet-Seahorse-Base {
-  background-image: url(spritesmith-main-12.png);
-<<<<<<< HEAD
-  background-position: -246px -100px;
-=======
-  background-position: -82px -300px;
->>>>>>> 823f51e7
-  width: 81px;
-  height: 99px;
-}
-.Pet-Seahorse-CottonCandyBlue {
-  background-image: url(spritesmith-main-12.png);
-<<<<<<< HEAD
-  background-position: 0px -200px;
-=======
-  background-position: -164px -300px;
->>>>>>> 823f51e7
-  width: 81px;
-  height: 99px;
-}
-.Pet-Seahorse-CottonCandyPink {
-  background-image: url(spritesmith-main-12.png);
-<<<<<<< HEAD
-  background-position: -82px -200px;
-=======
-  background-position: -246px -300px;
->>>>>>> 823f51e7
-  width: 81px;
-  height: 99px;
-}
-.Pet-Seahorse-Desert {
-  background-image: url(spritesmith-main-12.png);
-<<<<<<< HEAD
-  background-position: -164px -200px;
-=======
-  background-position: -328px -300px;
->>>>>>> 823f51e7
-  width: 81px;
-  height: 99px;
-}
-.Pet-Seahorse-Golden {
-  background-image: url(spritesmith-main-12.png);
-<<<<<<< HEAD
-  background-position: -246px -200px;
-=======
-  background-position: -410px 0px;
->>>>>>> 823f51e7
-  width: 81px;
-  height: 99px;
-}
-.Pet-Seahorse-Red {
-  background-image: url(spritesmith-main-12.png);
-<<<<<<< HEAD
-  background-position: -328px 0px;
-=======
-  background-position: -410px -100px;
->>>>>>> 823f51e7
-  width: 81px;
-  height: 99px;
-}
-.Pet-Seahorse-Shade {
-  background-image: url(spritesmith-main-12.png);
-<<<<<<< HEAD
-  background-position: -328px -100px;
-=======
-  background-position: -410px -200px;
->>>>>>> 823f51e7
-  width: 81px;
-  height: 99px;
-}
-.Pet-Seahorse-Skeleton {
-  background-image: url(spritesmith-main-12.png);
-<<<<<<< HEAD
-  background-position: -328px -200px;
-=======
-  background-position: -410px -300px;
->>>>>>> 823f51e7
-  width: 81px;
-  height: 99px;
-}
-.Pet-Seahorse-White {
-  background-image: url(spritesmith-main-12.png);
-<<<<<<< HEAD
-  background-position: 0px -300px;
-=======
-  background-position: -492px 0px;
->>>>>>> 823f51e7
-  width: 81px;
-  height: 99px;
-}
-.Pet-Seahorse-Zombie {
-  background-image: url(spritesmith-main-12.png);
-<<<<<<< HEAD
-  background-position: -82px -300px;
-=======
-  background-position: -492px -100px;
->>>>>>> 823f51e7
-  width: 81px;
-  height: 99px;
-}
-.Pet-Sheep-Base {
-  background-image: url(spritesmith-main-12.png);
-<<<<<<< HEAD
-  background-position: -164px -300px;
-=======
-  background-position: -492px -200px;
->>>>>>> 823f51e7
-  width: 81px;
-  height: 99px;
-}
-.Pet-Sheep-CottonCandyBlue {
-  background-image: url(spritesmith-main-12.png);
-<<<<<<< HEAD
-  background-position: -246px -300px;
-=======
-  background-position: -492px -300px;
->>>>>>> 823f51e7
-  width: 81px;
-  height: 99px;
-}
-.Pet-Sheep-CottonCandyPink {
-  background-image: url(spritesmith-main-12.png);
-<<<<<<< HEAD
-  background-position: -328px -300px;
-=======
-  background-position: 0px -400px;
->>>>>>> 823f51e7
-  width: 81px;
-  height: 99px;
-}
-.Pet-Sheep-Desert {
-  background-image: url(spritesmith-main-12.png);
-<<<<<<< HEAD
-  background-position: -410px 0px;
-=======
-  background-position: -82px -400px;
->>>>>>> 823f51e7
-  width: 81px;
-  height: 99px;
-}
-.Pet-Sheep-Golden {
-  background-image: url(spritesmith-main-12.png);
-<<<<<<< HEAD
-  background-position: -410px -100px;
-=======
-  background-position: -164px -400px;
->>>>>>> 823f51e7
-  width: 81px;
-  height: 99px;
-}
-.Pet-Sheep-Red {
-  background-image: url(spritesmith-main-12.png);
-<<<<<<< HEAD
-  background-position: -410px -200px;
-=======
-  background-position: -246px -400px;
->>>>>>> 823f51e7
-  width: 81px;
-  height: 99px;
-}
-.Pet-Sheep-Shade {
-  background-image: url(spritesmith-main-12.png);
-<<<<<<< HEAD
-  background-position: -410px -300px;
-=======
-  background-position: -328px -400px;
->>>>>>> 823f51e7
-  width: 81px;
-  height: 99px;
-}
-.Pet-Sheep-Skeleton {
-  background-image: url(spritesmith-main-12.png);
-<<<<<<< HEAD
-  background-position: -492px 0px;
-=======
-  background-position: -410px -400px;
->>>>>>> 823f51e7
-  width: 81px;
-  height: 99px;
-}
-.Pet-Sheep-White {
-  background-image: url(spritesmith-main-12.png);
-<<<<<<< HEAD
-  background-position: -492px -100px;
-=======
-  background-position: -492px -400px;
->>>>>>> 823f51e7
-  width: 81px;
-  height: 99px;
-}
-.Pet-Sheep-Zombie {
-  background-image: url(spritesmith-main-12.png);
-<<<<<<< HEAD
-  background-position: -492px -200px;
-=======
-  background-position: -574px 0px;
->>>>>>> 823f51e7
-  width: 81px;
-  height: 99px;
-}
-.Pet-Slime-Base {
-  background-image: url(spritesmith-main-12.png);
-<<<<<<< HEAD
-  background-position: -492px -300px;
-=======
-  background-position: -574px -100px;
->>>>>>> 823f51e7
-  width: 81px;
-  height: 99px;
-}
-.Pet-Slime-CottonCandyBlue {
-  background-image: url(spritesmith-main-12.png);
-<<<<<<< HEAD
-  background-position: 0px -400px;
-=======
-  background-position: -574px -200px;
->>>>>>> 823f51e7
-  width: 81px;
-  height: 99px;
-}
-.Pet-Slime-CottonCandyPink {
-  background-image: url(spritesmith-main-12.png);
-<<<<<<< HEAD
-  background-position: -82px -400px;
-=======
-  background-position: -574px -300px;
->>>>>>> 823f51e7
-  width: 81px;
-  height: 99px;
-}
-.Pet-Slime-Desert {
-  background-image: url(spritesmith-main-12.png);
-<<<<<<< HEAD
-  background-position: -164px -400px;
-=======
-  background-position: -574px -400px;
->>>>>>> 823f51e7
-  width: 81px;
-  height: 99px;
-}
-.Pet-Slime-Golden {
-  background-image: url(spritesmith-main-12.png);
-<<<<<<< HEAD
-  background-position: -246px -400px;
-=======
-  background-position: 0px -500px;
->>>>>>> 823f51e7
-  width: 81px;
-  height: 99px;
-}
-.Pet-Slime-Red {
-  background-image: url(spritesmith-main-12.png);
-<<<<<<< HEAD
-  background-position: -328px -400px;
-=======
-  background-position: -82px -500px;
->>>>>>> 823f51e7
-  width: 81px;
-  height: 99px;
-}
-.Pet-Slime-Shade {
-  background-image: url(spritesmith-main-12.png);
-<<<<<<< HEAD
-  background-position: -410px -400px;
-=======
-  background-position: -164px -500px;
->>>>>>> 823f51e7
-  width: 81px;
-  height: 99px;
-}
-.Pet-Slime-Skeleton {
-  background-image: url(spritesmith-main-12.png);
-<<<<<<< HEAD
-  background-position: -492px -400px;
-=======
-  background-position: -246px -500px;
->>>>>>> 823f51e7
-  width: 81px;
-  height: 99px;
-}
-.Pet-Slime-White {
-  background-image: url(spritesmith-main-12.png);
-<<<<<<< HEAD
-  background-position: -574px 0px;
-=======
-  background-position: -328px -500px;
->>>>>>> 823f51e7
-  width: 81px;
-  height: 99px;
-}
-.Pet-Slime-Zombie {
-  background-image: url(spritesmith-main-12.png);
-<<<<<<< HEAD
-  background-position: -574px -100px;
-=======
-  background-position: -410px -500px;
->>>>>>> 823f51e7
-  width: 81px;
-  height: 99px;
-}
-.Pet-Snail-Base {
-  background-image: url(spritesmith-main-12.png);
-<<<<<<< HEAD
-  background-position: -574px -200px;
-=======
-  background-position: -492px -500px;
->>>>>>> 823f51e7
-  width: 81px;
-  height: 99px;
-}
-.Pet-Snail-CottonCandyBlue {
-  background-image: url(spritesmith-main-12.png);
-<<<<<<< HEAD
-  background-position: -574px -300px;
-=======
-  background-position: -574px -500px;
->>>>>>> 823f51e7
-  width: 81px;
-  height: 99px;
-}
-.Pet-Snail-CottonCandyPink {
-  background-image: url(spritesmith-main-12.png);
-<<<<<<< HEAD
-  background-position: -574px -400px;
-=======
-  background-position: -656px 0px;
->>>>>>> 823f51e7
-  width: 81px;
-  height: 99px;
-}
-.Pet-Snail-Desert {
-  background-image: url(spritesmith-main-12.png);
-<<<<<<< HEAD
-  background-position: 0px -500px;
-=======
-  background-position: -656px -100px;
->>>>>>> 823f51e7
-  width: 81px;
-  height: 99px;
-}
-.Pet-Snail-Golden {
-  background-image: url(spritesmith-main-12.png);
-<<<<<<< HEAD
-  background-position: -82px -500px;
-=======
-  background-position: -656px -200px;
->>>>>>> 823f51e7
-  width: 81px;
-  height: 99px;
-}
-.Pet-Snail-Red {
-  background-image: url(spritesmith-main-12.png);
-<<<<<<< HEAD
-  background-position: -164px -500px;
-=======
-  background-position: -656px -300px;
->>>>>>> 823f51e7
-  width: 81px;
-  height: 99px;
-}
-.Pet-Snail-Shade {
-  background-image: url(spritesmith-main-12.png);
-<<<<<<< HEAD
-  background-position: -246px -500px;
-=======
-  background-position: -656px -400px;
->>>>>>> 823f51e7
-  width: 81px;
-  height: 99px;
-}
-.Pet-Snail-Skeleton {
-  background-image: url(spritesmith-main-12.png);
-<<<<<<< HEAD
-  background-position: -328px -500px;
-=======
-  background-position: -656px -500px;
->>>>>>> 823f51e7
-  width: 81px;
-  height: 99px;
-}
-.Pet-Snail-White {
-  background-image: url(spritesmith-main-12.png);
-<<<<<<< HEAD
-  background-position: -410px -500px;
-=======
-  background-position: 0px -600px;
->>>>>>> 823f51e7
-  width: 81px;
-  height: 99px;
-}
-.Pet-Snail-Zombie {
-  background-image: url(spritesmith-main-12.png);
-<<<<<<< HEAD
-  background-position: -492px -500px;
-=======
-  background-position: -82px -600px;
->>>>>>> 823f51e7
-  width: 81px;
-  height: 99px;
-}
-.Pet-Snake-Base {
-  background-image: url(spritesmith-main-12.png);
-<<<<<<< HEAD
-  background-position: -574px -500px;
-=======
-  background-position: -164px -600px;
->>>>>>> 823f51e7
-  width: 81px;
-  height: 99px;
-}
-.Pet-Snake-CottonCandyBlue {
-  background-image: url(spritesmith-main-12.png);
-<<<<<<< HEAD
-  background-position: -656px 0px;
-=======
-  background-position: -246px -600px;
->>>>>>> 823f51e7
-  width: 81px;
-  height: 99px;
-}
-.Pet-Snake-CottonCandyPink {
-  background-image: url(spritesmith-main-12.png);
-<<<<<<< HEAD
-  background-position: -656px -100px;
-=======
-  background-position: -328px -600px;
->>>>>>> 823f51e7
-  width: 81px;
-  height: 99px;
-}
-.Pet-Snake-Desert {
-  background-image: url(spritesmith-main-12.png);
-<<<<<<< HEAD
-  background-position: -656px -200px;
-=======
-  background-position: -410px -600px;
->>>>>>> 823f51e7
-  width: 81px;
-  height: 99px;
-}
-.Pet-Snake-Golden {
-  background-image: url(spritesmith-main-12.png);
-<<<<<<< HEAD
-  background-position: -656px -300px;
-=======
-  background-position: -492px -600px;
->>>>>>> 823f51e7
-  width: 81px;
-  height: 99px;
-}
-.Pet-Snake-Red {
-  background-image: url(spritesmith-main-12.png);
-<<<<<<< HEAD
-  background-position: -656px -400px;
-=======
-  background-position: -574px -600px;
->>>>>>> 823f51e7
-  width: 81px;
-  height: 99px;
-}
-.Pet-Snake-Shade {
-  background-image: url(spritesmith-main-12.png);
-<<<<<<< HEAD
-  background-position: -656px -500px;
-=======
-  background-position: -656px -600px;
->>>>>>> 823f51e7
-  width: 81px;
-  height: 99px;
-}
-.Pet-Snake-Skeleton {
-  background-image: url(spritesmith-main-12.png);
-<<<<<<< HEAD
-  background-position: 0px -600px;
-=======
-  background-position: -738px 0px;
->>>>>>> 823f51e7
-  width: 81px;
-  height: 99px;
-}
-.Pet-Snake-White {
-  background-image: url(spritesmith-main-12.png);
-<<<<<<< HEAD
-  background-position: -82px -600px;
-=======
-  background-position: -738px -100px;
->>>>>>> 823f51e7
-  width: 81px;
-  height: 99px;
-}
-.Pet-Snake-Zombie {
-  background-image: url(spritesmith-main-12.png);
-<<<<<<< HEAD
-  background-position: -164px -600px;
-=======
-  background-position: -738px -200px;
->>>>>>> 823f51e7
-  width: 81px;
-  height: 99px;
-}
-.Pet-Spider-Base {
-  background-image: url(spritesmith-main-12.png);
-<<<<<<< HEAD
-  background-position: -246px -600px;
-=======
-  background-position: -738px -300px;
->>>>>>> 823f51e7
-  width: 81px;
-  height: 99px;
-}
-.Pet-Spider-CottonCandyBlue {
-  background-image: url(spritesmith-main-12.png);
-<<<<<<< HEAD
-  background-position: -328px -600px;
-=======
-  background-position: -738px -400px;
->>>>>>> 823f51e7
-  width: 81px;
-  height: 99px;
-}
-.Pet-Spider-CottonCandyPink {
-  background-image: url(spritesmith-main-12.png);
-<<<<<<< HEAD
-  background-position: -410px -600px;
-=======
-  background-position: -738px -500px;
->>>>>>> 823f51e7
-  width: 81px;
-  height: 99px;
-}
-.Pet-Spider-Desert {
-  background-image: url(spritesmith-main-12.png);
-<<<<<<< HEAD
-  background-position: -492px -600px;
-=======
-  background-position: -738px -600px;
->>>>>>> 823f51e7
-  width: 81px;
-  height: 99px;
-}
-.Pet-Spider-Golden {
-  background-image: url(spritesmith-main-12.png);
-<<<<<<< HEAD
-  background-position: -574px -600px;
-=======
-  background-position: 0px -700px;
->>>>>>> 823f51e7
-  width: 81px;
-  height: 99px;
-}
-.Pet-Spider-Red {
-  background-image: url(spritesmith-main-12.png);
-<<<<<<< HEAD
-  background-position: -656px -600px;
-=======
-  background-position: -82px -700px;
->>>>>>> 823f51e7
-  width: 81px;
-  height: 99px;
-}
-.Pet-Spider-Shade {
-  background-image: url(spritesmith-main-12.png);
-<<<<<<< HEAD
-  background-position: -738px 0px;
-=======
-  background-position: -164px -700px;
->>>>>>> 823f51e7
-  width: 81px;
-  height: 99px;
-}
-.Pet-Spider-Skeleton {
-  background-image: url(spritesmith-main-12.png);
-<<<<<<< HEAD
-  background-position: -738px -100px;
-=======
-  background-position: 0px 0px;
->>>>>>> 823f51e7
-  width: 81px;
-  height: 99px;
-}
-.Pet-Spider-White {
-  background-image: url(spritesmith-main-12.png);
-<<<<<<< HEAD
-  background-position: -738px -200px;
-=======
+.Pet-TigerCub-CottonCandyPink {
+  background-image: url(spritesmith-main-12.png);
   background-position: -328px -700px;
->>>>>>> 823f51e7
-  width: 81px;
-  height: 99px;
-}
-.Pet-Spider-Zombie {
-  background-image: url(spritesmith-main-12.png);
-<<<<<<< HEAD
-  background-position: -738px -300px;
-=======
+  width: 81px;
+  height: 99px;
+}
+.Pet-TigerCub-Desert {
+  background-image: url(spritesmith-main-12.png);
   background-position: -410px -700px;
->>>>>>> 823f51e7
-  width: 81px;
-  height: 99px;
-}
-.Pet-TRex-Base {
-  background-image: url(spritesmith-main-12.png);
-<<<<<<< HEAD
+  width: 81px;
+  height: 99px;
+}
+.Pet-TigerCub-Golden {
+  background-image: url(spritesmith-main-12.png);
+  background-position: -492px -700px;
+  width: 81px;
+  height: 99px;
+}
+.Pet-TigerCub-Peppermint {
+  background-image: url(spritesmith-main-12.png);
+  background-position: -574px -700px;
+  width: 81px;
+  height: 99px;
+}
+.Pet-TigerCub-Red {
+  background-image: url(spritesmith-main-12.png);
+  background-position: -656px -700px;
+  width: 81px;
+  height: 99px;
+}
+.Pet-TigerCub-Shade {
+  background-image: url(spritesmith-main-12.png);
+  background-position: -738px -700px;
+  width: 81px;
+  height: 99px;
+}
+.Pet-TigerCub-Skeleton {
+  background-image: url(spritesmith-main-12.png);
   background-position: -820px 0px;
-=======
-  background-position: -82px -800px;
->>>>>>> 823f51e7
-  width: 81px;
-  height: 99px;
-}
-.Pet-TRex-CottonCandyBlue {
-  background-image: url(spritesmith-main-12.png);
-<<<<<<< HEAD
+  width: 81px;
+  height: 99px;
+}
+.Pet-TigerCub-Spooky {
+  background-image: url(spritesmith-main-12.png);
   background-position: -820px -100px;
-=======
-  background-position: -164px -800px;
->>>>>>> 823f51e7
-  width: 81px;
-  height: 99px;
-}
-.Pet-TRex-CottonCandyPink {
-  background-image: url(spritesmith-main-12.png);
-<<<<<<< HEAD
+  width: 81px;
+  height: 99px;
+}
+.Pet-TigerCub-White {
+  background-image: url(spritesmith-main-12.png);
   background-position: -820px -200px;
-=======
-  background-position: -246px -800px;
->>>>>>> 823f51e7
-  width: 81px;
-  height: 99px;
-}
-.Pet-TRex-Desert {
-  background-image: url(spritesmith-main-12.png);
-<<<<<<< HEAD
+  width: 81px;
+  height: 99px;
+}
+.Pet-TigerCub-Zombie {
+  background-image: url(spritesmith-main-12.png);
   background-position: -820px -300px;
-=======
-  background-position: -328px -800px;
->>>>>>> 823f51e7
-  width: 81px;
-  height: 99px;
-}
-.Pet-TRex-Golden {
-  background-image: url(spritesmith-main-12.png);
-<<<<<<< HEAD
-  background-position: -820px -400px;
-=======
-  background-position: -410px -800px;
->>>>>>> 823f51e7
-  width: 81px;
-  height: 99px;
-}
-.Pet-TRex-Red {
-  background-image: url(spritesmith-main-12.png);
-<<<<<<< HEAD
-  background-position: -820px -500px;
-=======
+  width: 81px;
+  height: 99px;
+}
+.Pet-Turkey-Base {
+  background-image: url(spritesmith-main-12.png);
   background-position: -492px -800px;
->>>>>>> 823f51e7
-  width: 81px;
-  height: 99px;
-}
-.Pet-TRex-Shade {
-  background-image: url(spritesmith-main-12.png);
-<<<<<<< HEAD
-  background-position: -820px -600px;
-=======
+  width: 81px;
+  height: 99px;
+}
+.Pet-Turkey-Gilded {
+  background-image: url(spritesmith-main-12.png);
   background-position: -574px -800px;
->>>>>>> 823f51e7
-  width: 81px;
-  height: 99px;
-}
-.Pet-TRex-Skeleton {
-  background-image: url(spritesmith-main-12.png);
-<<<<<<< HEAD
-  background-position: -820px -700px;
-=======
+  width: 81px;
+  height: 99px;
+}
+.Pet-Unicorn-Base {
+  background-image: url(spritesmith-main-12.png);
   background-position: -656px -800px;
->>>>>>> 823f51e7
-  width: 81px;
-  height: 99px;
-}
-.Pet-TRex-White {
-  background-image: url(spritesmith-main-12.png);
-<<<<<<< HEAD
-  background-position: 0px -800px;
-=======
+  width: 81px;
+  height: 99px;
+}
+.Pet-Unicorn-CottonCandyBlue {
+  background-image: url(spritesmith-main-12.png);
   background-position: -738px -800px;
->>>>>>> 823f51e7
-  width: 81px;
-  height: 99px;
-}
-.Pet-TRex-Zombie {
-  background-image: url(spritesmith-main-12.png);
-<<<<<<< HEAD
-  background-position: -82px -800px;
-=======
+  width: 81px;
+  height: 99px;
+}
+.Pet-Unicorn-CottonCandyPink {
+  background-image: url(spritesmith-main-12.png);
   background-position: -820px -800px;
->>>>>>> 823f51e7
-  width: 81px;
-  height: 99px;
-}
-.Pet-Tiger-Veteran {
-  background-image: url(spritesmith-main-12.png);
-<<<<<<< HEAD
-  background-position: -738px -400px;
-=======
-  background-position: -492px -700px;
->>>>>>> 823f51e7
-  width: 81px;
-  height: 99px;
-}
-.Pet-TigerCub-Base {
-  background-image: url(spritesmith-main-12.png);
-<<<<<<< HEAD
-  background-position: 0px 0px;
-=======
-  background-position: -574px -700px;
->>>>>>> 823f51e7
-  width: 81px;
-  height: 99px;
-}
-.Pet-TigerCub-CottonCandyBlue {
-  background-image: url(spritesmith-main-12.png);
-<<<<<<< HEAD
-  background-position: -738px -600px;
-=======
-  background-position: -656px -700px;
->>>>>>> 823f51e7
-  width: 81px;
-  height: 99px;
-}
-.Pet-TigerCub-CottonCandyPink {
-  background-image: url(spritesmith-main-12.png);
-<<<<<<< HEAD
-  background-position: 0px -700px;
-=======
-  background-position: -738px -700px;
->>>>>>> 823f51e7
-  width: 81px;
-  height: 99px;
-}
-.Pet-TigerCub-Desert {
-  background-image: url(spritesmith-main-12.png);
-<<<<<<< HEAD
-  background-position: -82px -700px;
-=======
-  background-position: -820px 0px;
->>>>>>> 823f51e7
-  width: 81px;
-  height: 99px;
-}
-.Pet-TigerCub-Golden {
-  background-image: url(spritesmith-main-12.png);
-<<<<<<< HEAD
-  background-position: -164px -700px;
-=======
-  background-position: -820px -100px;
->>>>>>> 823f51e7
-  width: 81px;
-  height: 99px;
-}
-.Pet-TigerCub-Peppermint {
-  background-image: url(spritesmith-main-12.png);
-<<<<<<< HEAD
-  background-position: -246px -700px;
-=======
-  background-position: -820px -200px;
->>>>>>> 823f51e7
-  width: 81px;
-  height: 99px;
-}
-.Pet-TigerCub-Red {
-  background-image: url(spritesmith-main-12.png);
-<<<<<<< HEAD
-  background-position: -328px -700px;
-=======
-  background-position: -820px -300px;
->>>>>>> 823f51e7
-  width: 81px;
-  height: 99px;
-}
-.Pet-TigerCub-Shade {
-  background-image: url(spritesmith-main-12.png);
-<<<<<<< HEAD
-  background-position: -410px -700px;
-=======
-  background-position: -820px -400px;
->>>>>>> 823f51e7
-  width: 81px;
-  height: 99px;
-}
-.Pet-TigerCub-Skeleton {
-  background-image: url(spritesmith-main-12.png);
-<<<<<<< HEAD
-  background-position: -492px -700px;
-=======
-  background-position: -820px -500px;
->>>>>>> 823f51e7
-  width: 81px;
-  height: 99px;
-}
-.Pet-TigerCub-Spooky {
-  background-image: url(spritesmith-main-12.png);
-<<<<<<< HEAD
-  background-position: -574px -700px;
-=======
-  background-position: -820px -600px;
->>>>>>> 823f51e7
-  width: 81px;
-  height: 99px;
-}
-.Pet-TigerCub-White {
-  background-image: url(spritesmith-main-12.png);
-<<<<<<< HEAD
-  background-position: -656px -700px;
-=======
-  background-position: -820px -700px;
->>>>>>> 823f51e7
-  width: 81px;
-  height: 99px;
-}
-.Pet-TigerCub-Zombie {
-  background-image: url(spritesmith-main-12.png);
-<<<<<<< HEAD
-  background-position: -738px -700px;
-=======
-  background-position: 0px -800px;
->>>>>>> 823f51e7
-  width: 81px;
-  height: 99px;
-}
-.Pet-Turkey-Base {
-  background-image: url(spritesmith-main-12.png);
-<<<<<<< HEAD
-  background-position: -164px -800px;
-=======
+  width: 81px;
+  height: 99px;
+}
+.Pet-Unicorn-Desert {
+  background-image: url(spritesmith-main-12.png);
   background-position: -902px 0px;
->>>>>>> 823f51e7
-  width: 81px;
-  height: 99px;
-}
-.Pet-Turkey-Gilded {
-  background-image: url(spritesmith-main-12.png);
-<<<<<<< HEAD
-  background-position: -246px -800px;
-=======
+  width: 81px;
+  height: 99px;
+}
+.Pet-Unicorn-Golden {
+  background-image: url(spritesmith-main-12.png);
   background-position: -902px -100px;
->>>>>>> 823f51e7
-  width: 81px;
-  height: 99px;
-}
-.Pet-Unicorn-Base {
-  background-image: url(spritesmith-main-12.png);
-<<<<<<< HEAD
-  background-position: -328px -800px;
-=======
+  width: 81px;
+  height: 99px;
+}
+.Pet-Unicorn-Red {
+  background-image: url(spritesmith-main-12.png);
   background-position: -902px -200px;
->>>>>>> 823f51e7
-  width: 81px;
-  height: 99px;
-}
-.Pet-Unicorn-CottonCandyBlue {
-  background-image: url(spritesmith-main-12.png);
-<<<<<<< HEAD
-  background-position: -410px -800px;
-=======
+  width: 81px;
+  height: 99px;
+}
+.Pet-Unicorn-Shade {
+  background-image: url(spritesmith-main-12.png);
   background-position: -902px -300px;
->>>>>>> 823f51e7
-  width: 81px;
-  height: 99px;
-}
-.Pet-Unicorn-CottonCandyPink {
-  background-image: url(spritesmith-main-12.png);
-<<<<<<< HEAD
-  background-position: -492px -800px;
-=======
+  width: 81px;
+  height: 99px;
+}
+.Pet-Unicorn-Skeleton {
+  background-image: url(spritesmith-main-12.png);
   background-position: -902px -400px;
->>>>>>> 823f51e7
-  width: 81px;
-  height: 99px;
-}
-.Pet-Unicorn-Desert {
-  background-image: url(spritesmith-main-12.png);
-<<<<<<< HEAD
-  background-position: -574px -800px;
-=======
+  width: 81px;
+  height: 99px;
+}
+.Pet-Unicorn-White {
+  background-image: url(spritesmith-main-12.png);
   background-position: -902px -500px;
->>>>>>> 823f51e7
-  width: 81px;
-  height: 99px;
-}
-.Pet-Unicorn-Golden {
-  background-image: url(spritesmith-main-12.png);
-<<<<<<< HEAD
-  background-position: -656px -800px;
-=======
+  width: 81px;
+  height: 99px;
+}
+.Pet-Unicorn-Zombie {
+  background-image: url(spritesmith-main-12.png);
   background-position: -902px -600px;
->>>>>>> 823f51e7
-  width: 81px;
-  height: 99px;
-}
-.Pet-Unicorn-Red {
-  background-image: url(spritesmith-main-12.png);
-<<<<<<< HEAD
-  background-position: -738px -800px;
-=======
+  width: 81px;
+  height: 99px;
+}
+.Pet-Whale-Base {
+  background-image: url(spritesmith-main-12.png);
   background-position: -902px -700px;
->>>>>>> 823f51e7
-  width: 81px;
-  height: 99px;
-}
-.Pet-Unicorn-Shade {
-  background-image: url(spritesmith-main-12.png);
-<<<<<<< HEAD
-  background-position: -820px -800px;
-=======
+  width: 81px;
+  height: 99px;
+}
+.Pet-Whale-CottonCandyBlue {
+  background-image: url(spritesmith-main-12.png);
   background-position: -902px -800px;
->>>>>>> 823f51e7
-  width: 81px;
-  height: 99px;
-}
-.Pet-Unicorn-Skeleton {
-  background-image: url(spritesmith-main-12.png);
-<<<<<<< HEAD
-  background-position: -902px 0px;
-=======
+  width: 81px;
+  height: 99px;
+}
+.Pet-Whale-CottonCandyPink {
+  background-image: url(spritesmith-main-12.png);
   background-position: -984px 0px;
->>>>>>> 823f51e7
-  width: 81px;
-  height: 99px;
-}
-.Pet-Unicorn-White {
-  background-image: url(spritesmith-main-12.png);
-<<<<<<< HEAD
-  background-position: -902px -100px;
-=======
+  width: 81px;
+  height: 99px;
+}
+.Pet-Whale-Desert {
+  background-image: url(spritesmith-main-12.png);
   background-position: -984px -100px;
->>>>>>> 823f51e7
-  width: 81px;
-  height: 99px;
-}
-.Pet-Unicorn-Zombie {
-  background-image: url(spritesmith-main-12.png);
-<<<<<<< HEAD
-  background-position: -902px -200px;
-=======
+  width: 81px;
+  height: 99px;
+}
+.Pet-Whale-Golden {
+  background-image: url(spritesmith-main-12.png);
   background-position: -984px -200px;
->>>>>>> 823f51e7
-  width: 81px;
-  height: 99px;
-}
-.Pet-Whale-Base {
-  background-image: url(spritesmith-main-12.png);
-<<<<<<< HEAD
-  background-position: -902px -300px;
-=======
+  width: 81px;
+  height: 99px;
+}
+.Pet-Whale-Red {
+  background-image: url(spritesmith-main-12.png);
   background-position: -984px -300px;
->>>>>>> 823f51e7
-  width: 81px;
-  height: 99px;
-}
-.Pet-Whale-CottonCandyBlue {
-  background-image: url(spritesmith-main-12.png);
-<<<<<<< HEAD
-  background-position: -902px -400px;
-=======
+  width: 81px;
+  height: 99px;
+}
+.Pet-Whale-Shade {
+  background-image: url(spritesmith-main-12.png);
   background-position: -984px -400px;
->>>>>>> 823f51e7
-  width: 81px;
-  height: 99px;
-}
-.Pet-Whale-CottonCandyPink {
-  background-image: url(spritesmith-main-12.png);
-<<<<<<< HEAD
-  background-position: -902px -500px;
-=======
+  width: 81px;
+  height: 99px;
+}
+.Pet-Whale-Skeleton {
+  background-image: url(spritesmith-main-12.png);
   background-position: -984px -500px;
->>>>>>> 823f51e7
-  width: 81px;
-  height: 99px;
-}
-.Pet-Whale-Desert {
-  background-image: url(spritesmith-main-12.png);
-<<<<<<< HEAD
-  background-position: -902px -600px;
-=======
+  width: 81px;
+  height: 99px;
+}
+.Pet-Whale-White {
+  background-image: url(spritesmith-main-12.png);
   background-position: -984px -600px;
->>>>>>> 823f51e7
-  width: 81px;
-  height: 99px;
-}
-.Pet-Whale-Golden {
-  background-image: url(spritesmith-main-12.png);
-<<<<<<< HEAD
-  background-position: -902px -700px;
-=======
+  width: 81px;
+  height: 99px;
+}
+.Pet-Whale-Zombie {
+  background-image: url(spritesmith-main-12.png);
   background-position: -984px -700px;
->>>>>>> 823f51e7
-  width: 81px;
-  height: 99px;
-}
-.Pet-Whale-Red {
-  background-image: url(spritesmith-main-12.png);
-<<<<<<< HEAD
-  background-position: -902px -800px;
-=======
+  width: 81px;
+  height: 99px;
+}
+.Pet-Wolf-Base {
+  background-image: url(spritesmith-main-12.png);
   background-position: -984px -800px;
->>>>>>> 823f51e7
-  width: 81px;
-  height: 99px;
-}
-.Pet-Whale-Shade {
-  background-image: url(spritesmith-main-12.png);
-<<<<<<< HEAD
-  background-position: -984px 0px;
-=======
+  width: 81px;
+  height: 99px;
+}
+.Pet-Wolf-CottonCandyBlue {
+  background-image: url(spritesmith-main-12.png);
   background-position: 0px -900px;
->>>>>>> 823f51e7
-  width: 81px;
-  height: 99px;
-}
-.Pet-Whale-Skeleton {
-  background-image: url(spritesmith-main-12.png);
-<<<<<<< HEAD
-  background-position: -984px -100px;
-=======
+  width: 81px;
+  height: 99px;
+}
+.Pet-Wolf-CottonCandyPink {
+  background-image: url(spritesmith-main-12.png);
   background-position: -82px -900px;
->>>>>>> 823f51e7
-  width: 81px;
-  height: 99px;
-}
-.Pet-Whale-White {
-  background-image: url(spritesmith-main-12.png);
-<<<<<<< HEAD
-  background-position: -984px -200px;
-=======
+  width: 81px;
+  height: 99px;
+}
+.Pet-Wolf-Desert {
+  background-image: url(spritesmith-main-12.png);
   background-position: -164px -900px;
->>>>>>> 823f51e7
-  width: 81px;
-  height: 99px;
-}
-.Pet-Whale-Zombie {
-  background-image: url(spritesmith-main-12.png);
-<<<<<<< HEAD
-  background-position: -984px -300px;
-=======
+  width: 81px;
+  height: 99px;
+}
+.Pet-Wolf-Golden {
+  background-image: url(spritesmith-main-12.png);
   background-position: -246px -900px;
->>>>>>> 823f51e7
-  width: 81px;
-  height: 99px;
-}
-.Pet-Wolf-Base {
-  background-image: url(spritesmith-main-12.png);
-<<<<<<< HEAD
-  background-position: -984px -400px;
-=======
+  width: 81px;
+  height: 99px;
+}
+.Pet-Wolf-Peppermint {
+  background-image: url(spritesmith-main-12.png);
   background-position: -328px -900px;
->>>>>>> 823f51e7
-  width: 81px;
-  height: 99px;
-}
-.Pet-Wolf-CottonCandyBlue {
-  background-image: url(spritesmith-main-12.png);
-<<<<<<< HEAD
-  background-position: -984px -500px;
-=======
+  width: 81px;
+  height: 99px;
+}
+.Pet-Wolf-Red {
+  background-image: url(spritesmith-main-12.png);
   background-position: -410px -900px;
->>>>>>> 823f51e7
-  width: 81px;
-  height: 99px;
-}
-.Pet-Wolf-CottonCandyPink {
-  background-image: url(spritesmith-main-12.png);
-<<<<<<< HEAD
-  background-position: -984px -600px;
-=======
+  width: 81px;
+  height: 99px;
+}
+.Pet-Wolf-Shade {
+  background-image: url(spritesmith-main-12.png);
   background-position: -492px -900px;
->>>>>>> 823f51e7
-  width: 81px;
-  height: 99px;
-}
-.Pet-Wolf-Desert {
-  background-image: url(spritesmith-main-12.png);
-<<<<<<< HEAD
-  background-position: -984px -700px;
-=======
+  width: 81px;
+  height: 99px;
+}
+.Pet-Wolf-Skeleton {
+  background-image: url(spritesmith-main-12.png);
   background-position: -574px -900px;
->>>>>>> 823f51e7
-  width: 81px;
-  height: 99px;
-}
-.Pet-Wolf-Golden {
-  background-image: url(spritesmith-main-12.png);
-<<<<<<< HEAD
-  background-position: -984px -800px;
-=======
+  width: 81px;
+  height: 99px;
+}
+.Pet-Wolf-Spooky {
+  background-image: url(spritesmith-main-12.png);
   background-position: -656px -900px;
->>>>>>> 823f51e7
-  width: 81px;
-  height: 99px;
-}
-.Pet-Wolf-Peppermint {
-  background-image: url(spritesmith-main-12.png);
-<<<<<<< HEAD
-  background-position: 0px -900px;
-=======
+  width: 81px;
+  height: 99px;
+}
+.Pet-Wolf-Veteran {
+  background-image: url(spritesmith-main-12.png);
   background-position: -738px -900px;
->>>>>>> 823f51e7
-  width: 81px;
-  height: 99px;
-}
-.Pet-Wolf-Red {
-  background-image: url(spritesmith-main-12.png);
-<<<<<<< HEAD
-  background-position: -82px -900px;
-=======
+  width: 81px;
+  height: 99px;
+}
+.Pet-Wolf-White {
+  background-image: url(spritesmith-main-12.png);
   background-position: -820px -900px;
->>>>>>> 823f51e7
-  width: 81px;
-  height: 99px;
-}
-.Pet-Wolf-Shade {
-  background-image: url(spritesmith-main-12.png);
-<<<<<<< HEAD
-  background-position: -164px -900px;
-=======
+  width: 81px;
+  height: 99px;
+}
+.Pet-Wolf-Zombie {
+  background-image: url(spritesmith-main-12.png);
   background-position: -902px -900px;
->>>>>>> 823f51e7
-  width: 81px;
-  height: 99px;
-}
-.Pet-Wolf-Skeleton {
-  background-image: url(spritesmith-main-12.png);
-<<<<<<< HEAD
-  background-position: -246px -900px;
-=======
+  width: 81px;
+  height: 99px;
+}
+.Pet_HatchingPotion_Base {
+  background-image: url(spritesmith-main-12.png);
+  background-position: 0px -1000px;
+  width: 48px;
+  height: 51px;
+}
+.Pet_HatchingPotion_CottonCandyBlue {
+  background-image: url(spritesmith-main-12.png);
+  background-position: -245px -1000px;
+  width: 48px;
+  height: 51px;
+}
+.Pet_HatchingPotion_CottonCandyPink {
+  background-image: url(spritesmith-main-12.png);
+  background-position: -49px -1000px;
+  width: 48px;
+  height: 51px;
+}
+.Pet_HatchingPotion_Desert {
+  background-image: url(spritesmith-main-12.png);
+  background-position: -98px -1000px;
+  width: 48px;
+  height: 51px;
+}
+.Pet_HatchingPotion_Golden {
+  background-image: url(spritesmith-main-12.png);
+  background-position: -147px -1000px;
+  width: 48px;
+  height: 51px;
+}
+.Pet_HatchingPotion_Peppermint {
+  background-image: url(spritesmith-main-12.png);
+  background-position: -196px -1000px;
+  width: 48px;
+  height: 51px;
+}
+.Pet_HatchingPotion_Red {
+  background-image: url(spritesmith-main-12.png);
   background-position: -984px -900px;
->>>>>>> 823f51e7
-  width: 81px;
-  height: 99px;
-}
-.Pet-Wolf-Spooky {
-  background-image: url(spritesmith-main-12.png);
-<<<<<<< HEAD
-  background-position: -328px -900px;
-=======
-  background-position: -1066px 0px;
->>>>>>> 823f51e7
-  width: 81px;
-  height: 99px;
-}
-.Pet-Wolf-Veteran {
-  background-image: url(spritesmith-main-12.png);
-<<<<<<< HEAD
-  background-position: -410px -900px;
-=======
-  background-position: -1066px -100px;
->>>>>>> 823f51e7
-  width: 81px;
-  height: 99px;
-}
-.Pet-Wolf-White {
-  background-image: url(spritesmith-main-12.png);
-<<<<<<< HEAD
-  background-position: -492px -900px;
-=======
-  background-position: -1066px -200px;
->>>>>>> 823f51e7
-  width: 81px;
-  height: 99px;
-}
-.Pet-Wolf-Zombie {
-  background-image: url(spritesmith-main-12.png);
-<<<<<<< HEAD
-  background-position: -574px -900px;
-=======
-  background-position: -1066px -300px;
->>>>>>> 823f51e7
-  width: 81px;
-  height: 99px;
-}
-.Pet_HatchingPotion_Base {
-  background-image: url(spritesmith-main-12.png);
-<<<<<<< HEAD
-  background-position: -705px -900px;
-=======
-  background-position: -1066px -452px;
->>>>>>> 823f51e7
-  width: 48px;
-  height: 51px;
-}
-.Pet_HatchingPotion_CottonCandyBlue {
-  background-image: url(spritesmith-main-12.png);
-<<<<<<< HEAD
-  background-position: -950px -900px;
-=======
-  background-position: -1066px -712px;
->>>>>>> 823f51e7
-  width: 48px;
-  height: 51px;
-}
-.Pet_HatchingPotion_CottonCandyPink {
-  background-image: url(spritesmith-main-12.png);
-<<<<<<< HEAD
-  background-position: -754px -900px;
-=======
-  background-position: -1066px -504px;
->>>>>>> 823f51e7
-  width: 48px;
-  height: 51px;
-}
-.Pet_HatchingPotion_Desert {
-  background-image: url(spritesmith-main-12.png);
-<<<<<<< HEAD
-  background-position: -803px -900px;
-=======
-  background-position: -1066px -556px;
->>>>>>> 823f51e7
-  width: 48px;
-  height: 51px;
-}
-.Pet_HatchingPotion_Golden {
-  background-image: url(spritesmith-main-12.png);
-<<<<<<< HEAD
-  background-position: -852px -900px;
-=======
-  background-position: -1066px -608px;
->>>>>>> 823f51e7
-  width: 48px;
-  height: 51px;
-}
-.Pet_HatchingPotion_Peppermint {
-  background-image: url(spritesmith-main-12.png);
-<<<<<<< HEAD
-  background-position: -901px -900px;
-=======
-  background-position: -1066px -660px;
->>>>>>> 823f51e7
-  width: 48px;
-  height: 51px;
-}
-.Pet_HatchingPotion_Red {
-  background-image: url(spritesmith-main-12.png);
-<<<<<<< HEAD
-  background-position: -656px -900px;
-=======
-  background-position: -1066px -400px;
->>>>>>> 823f51e7
   width: 48px;
   height: 51px;
 }
 .Pet_HatchingPotion_Shade {
   background-image: url(spritesmith-main-12.png);
-<<<<<<< HEAD
-  background-position: -999px -900px;
-=======
-  background-position: -1066px -764px;
->>>>>>> 823f51e7
+  background-position: -294px -1000px;
   width: 48px;
   height: 51px;
 }
 .Pet_HatchingPotion_Skeleton {
   background-image: url(spritesmith-main-12.png);
-<<<<<<< HEAD
-  background-position: 0px -1000px;
-=======
-  background-position: -1066px -816px;
->>>>>>> 823f51e7
+  background-position: -343px -1000px;
   width: 48px;
   height: 51px;
 }
 .Pet_HatchingPotion_Spooky {
   background-image: url(spritesmith-main-12.png);
-<<<<<<< HEAD
-  background-position: -49px -1000px;
-=======
-  background-position: -1066px -868px;
->>>>>>> 823f51e7
+  background-position: -392px -1000px;
   width: 48px;
   height: 51px;
 }
 .Pet_HatchingPotion_White {
   background-image: url(spritesmith-main-12.png);
-<<<<<<< HEAD
-  background-position: -98px -1000px;
-=======
-  background-position: -1066px -920px;
->>>>>>> 823f51e7
+  background-position: -441px -1000px;
   width: 48px;
   height: 51px;
 }
 .Pet_HatchingPotion_Zombie {
   background-image: url(spritesmith-main-12.png);
-<<<<<<< HEAD
-  background-position: -147px -1000px;
-=======
-  background-position: 0px -1000px;
->>>>>>> 823f51e7
+  background-position: -490px -1000px;
   width: 48px;
   height: 51px;
 }