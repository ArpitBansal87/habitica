<<<<<<< HEAD
.shield_special_winter2015Warrior {
  background-image: url(spritesmith-main-5.png);
  background-position: -1523px -182px;
=======
.shield_special_winter2015Healer {
  background-image: url(spritesmith-main-5.png);
  background-position: -455px -1374px;
  width: 90px;
  height: 90px;
}
.shield_special_winter2015Rogue {
  background-image: url(spritesmith-main-5.png);
  background-position: -194px -1101px;
  width: 96px;
  height: 90px;
}
.shield_special_winter2015Warrior {
  background-image: url(spritesmith-main-5.png);
  background-position: -1250px -455px;
>>>>>>> f4b43f55
  width: 90px;
  height: 90px;
}
.shield_special_winter2016Healer {
  background-image: url(spritesmith-main-5.png);
<<<<<<< HEAD
  background-position: -479px -1101px;
=======
  background-position: -576px -1101px;
>>>>>>> f4b43f55
  width: 93px;
  height: 90px;
}
.shield_special_winter2016Rogue {
  background-image: url(spritesmith-main-5.png);
  background-position: -1523px -364px;
  width: 90px;
  height: 90px;
}
.shield_special_winter2016Warrior {
  background-image: url(spritesmith-main-5.png);
<<<<<<< HEAD
  background-position: -1250px -91px;
=======
  background-position: -1523px -546px;
>>>>>>> f4b43f55
  width: 90px;
  height: 90px;
}
.shield_special_yeti {
  background-image: url(spritesmith-main-5.png);
<<<<<<< HEAD
  background-position: -1432px -273px;
=======
  background-position: -1250px -273px;
>>>>>>> f4b43f55
  width: 90px;
  height: 90px;
}
.shop_armor_special_candycane {
  background-image: url(spritesmith-main-5.png);
<<<<<<< HEAD
  background-position: -52px -1572px;
=======
  background-position: -175px -1608px;
>>>>>>> f4b43f55
  width: 40px;
  height: 40px;
}
.shop_armor_special_ski {
  background-image: url(spritesmith-main-5.png);
<<<<<<< HEAD
  background-position: -93px -1572px;
=======
  background-position: -216px -1608px;
>>>>>>> f4b43f55
  width: 40px;
  height: 40px;
}
.shop_armor_special_snowflake {
  background-image: url(spritesmith-main-5.png);
<<<<<<< HEAD
  background-position: -790px -1572px;
=======
  background-position: -913px -1608px;
>>>>>>> f4b43f55
  width: 40px;
  height: 40px;
}
.shop_armor_special_winter2015Healer {
  background-image: url(spritesmith-main-5.png);
<<<<<<< HEAD
  background-position: -1663px -1189px;
=======
  background-position: -1312px -1657px;
>>>>>>> f4b43f55
  width: 40px;
  height: 40px;
}
.shop_armor_special_winter2015Mage {
  background-image: url(spritesmith-main-5.png);
<<<<<<< HEAD
  background-position: -1663px -1148px;
=======
  background-position: -1271px -1657px;
>>>>>>> f4b43f55
  width: 40px;
  height: 40px;
}
.shop_armor_special_winter2015Rogue {
  background-image: url(spritesmith-main-5.png);
<<<<<<< HEAD
  background-position: -1663px -1107px;
=======
  background-position: -1230px -1657px;
>>>>>>> f4b43f55
  width: 40px;
  height: 40px;
}
.shop_armor_special_winter2015Warrior {
  background-image: url(spritesmith-main-5.png);
<<<<<<< HEAD
  background-position: -1663px -1025px;
=======
  background-position: -1148px -1657px;
>>>>>>> f4b43f55
  width: 40px;
  height: 40px;
}
.shop_armor_special_winter2016Healer {
  background-image: url(spritesmith-main-5.png);
<<<<<<< HEAD
  background-position: -1663px -984px;
=======
  background-position: -1107px -1657px;
>>>>>>> f4b43f55
  width: 40px;
  height: 40px;
}
.shop_armor_special_winter2016Mage {
  background-image: url(spritesmith-main-5.png);
<<<<<<< HEAD
  background-position: -1663px -943px;
=======
  background-position: -1066px -1657px;
>>>>>>> f4b43f55
  width: 40px;
  height: 40px;
}
.shop_armor_special_winter2016Rogue {
  background-image: url(spritesmith-main-5.png);
<<<<<<< HEAD
  background-position: -1663px -902px;
=======
  background-position: -1025px -1657px;
>>>>>>> f4b43f55
  width: 40px;
  height: 40px;
}
.shop_armor_special_winter2016Warrior {
  background-image: url(spritesmith-main-5.png);
<<<<<<< HEAD
  background-position: -1663px -861px;
=======
  background-position: -984px -1657px;
>>>>>>> f4b43f55
  width: 40px;
  height: 40px;
}
.shop_armor_special_yeti {
  background-image: url(spritesmith-main-5.png);
<<<<<<< HEAD
  background-position: -1663px -779px;
=======
  background-position: -902px -1657px;
>>>>>>> f4b43f55
  width: 40px;
  height: 40px;
}
.shop_head_special_candycane {
  background-image: url(spritesmith-main-5.png);
<<<<<<< HEAD
  background-position: -1663px -738px;
=======
  background-position: -861px -1657px;
>>>>>>> f4b43f55
  width: 40px;
  height: 40px;
}
.shop_head_special_nye {
  background-image: url(spritesmith-main-5.png);
<<<<<<< HEAD
  background-position: -1663px -697px;
=======
  background-position: -820px -1657px;
>>>>>>> f4b43f55
  width: 40px;
  height: 40px;
}
.shop_head_special_nye2014 {
  background-image: url(spritesmith-main-5.png);
<<<<<<< HEAD
  background-position: -1663px -574px;
=======
  background-position: -697px -1657px;
>>>>>>> f4b43f55
  width: 40px;
  height: 40px;
}
.shop_head_special_nye2015 {
  background-image: url(spritesmith-main-5.png);
<<<<<<< HEAD
  background-position: -1663px -533px;
=======
  background-position: -656px -1657px;
>>>>>>> f4b43f55
  width: 40px;
  height: 40px;
}
.shop_head_special_ski {
  background-image: url(spritesmith-main-5.png);
<<<<<<< HEAD
  background-position: -1663px -492px;
=======
  background-position: -615px -1657px;
>>>>>>> f4b43f55
  width: 40px;
  height: 40px;
}
.shop_head_special_snowflake {
  background-image: url(spritesmith-main-5.png);
<<<<<<< HEAD
  background-position: -1663px -451px;
=======
  background-position: -574px -1657px;
>>>>>>> f4b43f55
  width: 40px;
  height: 40px;
}
.shop_head_special_winter2015Healer {
  background-image: url(spritesmith-main-5.png);
<<<<<<< HEAD
  background-position: -1663px -410px;
=======
  background-position: -533px -1657px;
>>>>>>> f4b43f55
  width: 40px;
  height: 40px;
}
.shop_head_special_winter2015Mage {
  background-image: url(spritesmith-main-5.png);
<<<<<<< HEAD
  background-position: -1663px -369px;
=======
  background-position: -492px -1657px;
>>>>>>> f4b43f55
  width: 40px;
  height: 40px;
}
.shop_head_special_winter2015Rogue {
  background-image: url(spritesmith-main-5.png);
<<<<<<< HEAD
  background-position: -1663px -328px;
=======
  background-position: -451px -1657px;
>>>>>>> f4b43f55
  width: 40px;
  height: 40px;
}
.shop_head_special_winter2015Warrior {
  background-image: url(spritesmith-main-5.png);
<<<<<<< HEAD
  background-position: -1663px -287px;
=======
  background-position: -410px -1657px;
>>>>>>> f4b43f55
  width: 40px;
  height: 40px;
}
.shop_head_special_winter2016Healer {
  background-image: url(spritesmith-main-5.png);
<<<<<<< HEAD
  background-position: -1077px -1572px;
=======
  background-position: -1200px -1608px;
>>>>>>> f4b43f55
  width: 40px;
  height: 40px;
}
.shop_head_special_winter2016Mage {
  background-image: url(spritesmith-main-5.png);
<<<<<<< HEAD
  background-position: -1036px -1572px;
=======
  background-position: -1159px -1608px;
>>>>>>> f4b43f55
  width: 40px;
  height: 40px;
}
.shop_head_special_winter2016Rogue {
  background-image: url(spritesmith-main-5.png);
<<<<<<< HEAD
  background-position: -995px -1572px;
=======
  background-position: -1118px -1608px;
>>>>>>> f4b43f55
  width: 40px;
  height: 40px;
}
.shop_head_special_winter2016Warrior {
  background-image: url(spritesmith-main-5.png);
<<<<<<< HEAD
  background-position: -954px -1572px;
=======
  background-position: -1077px -1608px;
>>>>>>> f4b43f55
  width: 40px;
  height: 40px;
}
.shop_head_special_yeti {
  background-image: url(spritesmith-main-5.png);
<<<<<<< HEAD
  background-position: -913px -1572px;
=======
  background-position: -1036px -1608px;
>>>>>>> f4b43f55
  width: 40px;
  height: 40px;
}
.shop_shield_special_ski {
  background-image: url(spritesmith-main-5.png);
<<<<<<< HEAD
  background-position: -872px -1572px;
=======
  background-position: -995px -1608px;
>>>>>>> f4b43f55
  width: 40px;
  height: 40px;
}
.shop_shield_special_snowflake {
  background-image: url(spritesmith-main-5.png);
<<<<<<< HEAD
  background-position: -831px -1572px;
=======
  background-position: -954px -1608px;
>>>>>>> f4b43f55
  width: 40px;
  height: 40px;
}
.shop_shield_special_winter2015Healer {
  background-image: url(spritesmith-main-5.png);
<<<<<<< HEAD
  background-position: -749px -1572px;
=======
  background-position: -872px -1608px;
>>>>>>> f4b43f55
  width: 40px;
  height: 40px;
}
.shop_shield_special_winter2015Rogue {
  background-image: url(spritesmith-main-5.png);
<<<<<<< HEAD
  background-position: -708px -1572px;
=======
  background-position: -831px -1608px;
>>>>>>> f4b43f55
  width: 40px;
  height: 40px;
}
.shop_shield_special_winter2015Warrior {
  background-image: url(spritesmith-main-5.png);
<<<<<<< HEAD
  background-position: -626px -1572px;
=======
  background-position: -749px -1608px;
>>>>>>> f4b43f55
  width: 40px;
  height: 40px;
}
.shop_shield_special_winter2016Healer {
  background-image: url(spritesmith-main-5.png);
<<<<<<< HEAD
  background-position: -585px -1572px;
=======
  background-position: -708px -1608px;
>>>>>>> f4b43f55
  width: 40px;
  height: 40px;
}
.shop_shield_special_winter2016Rogue {
  background-image: url(spritesmith-main-5.png);
<<<<<<< HEAD
  background-position: -462px -1572px;
=======
  background-position: -585px -1608px;
>>>>>>> f4b43f55
  width: 40px;
  height: 40px;
}
.shop_shield_special_winter2016Warrior {
  background-image: url(spritesmith-main-5.png);
<<<<<<< HEAD
  background-position: -421px -1572px;
=======
  background-position: -544px -1608px;
>>>>>>> f4b43f55
  width: 40px;
  height: 40px;
}
.shop_shield_special_yeti {
  background-image: url(spritesmith-main-5.png);
<<<<<<< HEAD
  background-position: -339px -1572px;
=======
  background-position: -462px -1608px;
>>>>>>> f4b43f55
  width: 40px;
  height: 40px;
}
.shop_weapon_special_candycane {
  background-image: url(spritesmith-main-5.png);
<<<<<<< HEAD
  background-position: -1614px -1452px;
=======
  background-position: -1207px -405px;
>>>>>>> f4b43f55
  width: 40px;
  height: 40px;
}
.shop_weapon_special_ski {
  background-image: url(spritesmith-main-5.png);
<<<<<<< HEAD
  background-position: -1614px -1411px;
=======
  background-position: -1614px -1567px;
>>>>>>> f4b43f55
  width: 40px;
  height: 40px;
}
.shop_weapon_special_snowflake {
  background-image: url(spritesmith-main-5.png);
<<<<<<< HEAD
  background-position: -1614px -1370px;
=======
  background-position: -1614px -1526px;
>>>>>>> f4b43f55
  width: 40px;
  height: 40px;
}
.shop_weapon_special_winter2015Healer {
  background-image: url(spritesmith-main-5.png);
<<<<<<< HEAD
  background-position: -1614px -1329px;
=======
  background-position: -1614px -1485px;
>>>>>>> f4b43f55
  width: 40px;
  height: 40px;
}
.shop_weapon_special_winter2015Mage {
  background-image: url(spritesmith-main-5.png);
<<<<<<< HEAD
  background-position: -1614px -1288px;
=======
  background-position: -1614px -1444px;
>>>>>>> f4b43f55
  width: 40px;
  height: 40px;
}
.shop_weapon_special_winter2015Rogue {
  background-image: url(spritesmith-main-5.png);
<<<<<<< HEAD
  background-position: -1663px -1066px;
=======
  background-position: -1189px -1657px;
>>>>>>> f4b43f55
  width: 40px;
  height: 40px;
}
.shop_weapon_special_winter2015Warrior {
  background-image: url(spritesmith-main-5.png);
<<<<<<< HEAD
  background-position: -1663px -820px;
=======
  background-position: -943px -1657px;
>>>>>>> f4b43f55
  width: 40px;
  height: 40px;
}
.shop_weapon_special_winter2016Healer {
  background-image: url(spritesmith-main-5.png);
<<<<<<< HEAD
  background-position: -1663px -656px;
=======
  background-position: -779px -1657px;
>>>>>>> f4b43f55
  width: 40px;
  height: 40px;
}
.shop_weapon_special_winter2016Mage {
  background-image: url(spritesmith-main-5.png);
<<<<<<< HEAD
  background-position: -1663px -615px;
=======
  background-position: -738px -1657px;
>>>>>>> f4b43f55
  width: 40px;
  height: 40px;
}
.shop_weapon_special_winter2016Rogue {
  background-image: url(spritesmith-main-5.png);
<<<<<<< HEAD
  background-position: -1663px -246px;
=======
  background-position: -369px -1657px;
>>>>>>> f4b43f55
  width: 40px;
  height: 40px;
}
.shop_weapon_special_winter2016Warrior {
  background-image: url(spritesmith-main-5.png);
<<<<<<< HEAD
  background-position: -1663px -205px;
=======
  background-position: -328px -1657px;
>>>>>>> f4b43f55
  width: 40px;
  height: 40px;
}
.shop_weapon_special_yeti {
  background-image: url(spritesmith-main-5.png);
<<<<<<< HEAD
  background-position: -1663px -164px;
=======
  background-position: -287px -1657px;
>>>>>>> f4b43f55
  width: 40px;
  height: 40px;
}
.slim_armor_special_candycane {
  background-image: url(spritesmith-main-5.png);
<<<<<<< HEAD
  background-position: -846px -1101px;
=======
  background-position: -1034px -1101px;
>>>>>>> f4b43f55
  width: 90px;
  height: 90px;
}
.slim_armor_special_ski {
  background-image: url(spritesmith-main-5.png);
<<<<<<< HEAD
  background-position: -937px -1101px;
=======
  background-position: -1125px -1101px;
>>>>>>> f4b43f55
  width: 90px;
  height: 90px;
}
.slim_armor_special_snowflake {
  background-image: url(spritesmith-main-5.png);
<<<<<<< HEAD
  background-position: -1028px -1101px;
=======
  background-position: -1250px 0px;
>>>>>>> f4b43f55
  width: 90px;
  height: 90px;
}
.slim_armor_special_winter2015Healer {
  background-image: url(spritesmith-main-5.png);
<<<<<<< HEAD
  background-position: -1119px -1101px;
=======
  background-position: -1250px -91px;
>>>>>>> f4b43f55
  width: 90px;
  height: 90px;
}
.slim_armor_special_winter2015Mage {
  background-image: url(spritesmith-main-5.png);
<<<<<<< HEAD
  background-position: -1250px 0px;
=======
  background-position: -1250px -182px;
>>>>>>> f4b43f55
  width: 90px;
  height: 90px;
}
.slim_armor_special_winter2015Rogue {
  background-image: url(spritesmith-main-5.png);
<<<<<<< HEAD
  background-position: -194px -1101px;
=======
  background-position: 0px -1101px;
>>>>>>> f4b43f55
  width: 96px;
  height: 90px;
}
.slim_armor_special_winter2015Warrior {
  background-image: url(spritesmith-main-5.png);
<<<<<<< HEAD
  background-position: -1250px -182px;
=======
  background-position: -1250px -364px;
>>>>>>> f4b43f55
  width: 90px;
  height: 90px;
}
.slim_armor_special_winter2016Healer {
  background-image: url(spritesmith-main-5.png);
<<<<<<< HEAD
  background-position: -385px -1101px;
=======
  background-position: -482px -1101px;
>>>>>>> f4b43f55
  width: 93px;
  height: 90px;
}
.slim_armor_special_winter2016Mage {
  background-image: url(spritesmith-main-5.png);
<<<<<<< HEAD
  background-position: -1250px -364px;
=======
  background-position: -1250px -546px;
>>>>>>> f4b43f55
  width: 90px;
  height: 90px;
}
.slim_armor_special_winter2016Rogue {
  background-image: url(spritesmith-main-5.png);
<<<<<<< HEAD
  background-position: -1250px -455px;
=======
  background-position: -1250px -637px;
>>>>>>> f4b43f55
  width: 90px;
  height: 90px;
}
.slim_armor_special_winter2016Warrior {
  background-image: url(spritesmith-main-5.png);
<<<<<<< HEAD
  background-position: -1250px -546px;
=======
  background-position: -1250px -728px;
>>>>>>> f4b43f55
  width: 90px;
  height: 90px;
}
.slim_armor_special_yeti {
  background-image: url(spritesmith-main-5.png);
<<<<<<< HEAD
  background-position: -1250px -637px;
=======
  background-position: -1250px -819px;
>>>>>>> f4b43f55
  width: 90px;
  height: 90px;
}
.weapon_special_candycane {
  background-image: url(spritesmith-main-5.png);
<<<<<<< HEAD
  background-position: -1250px -728px;
=======
  background-position: -1250px -910px;
>>>>>>> f4b43f55
  width: 90px;
  height: 90px;
}
.weapon_special_ski {
  background-image: url(spritesmith-main-5.png);
<<<<<<< HEAD
  background-position: -1250px -819px;
=======
  background-position: -1250px -1001px;
>>>>>>> f4b43f55
  width: 90px;
  height: 90px;
}
.weapon_special_snowflake {
  background-image: url(spritesmith-main-5.png);
<<<<<<< HEAD
  background-position: -1250px -910px;
=======
  background-position: -1250px -1092px;
>>>>>>> f4b43f55
  width: 90px;
  height: 90px;
}
.weapon_special_winter2015Healer {
  background-image: url(spritesmith-main-5.png);
<<<<<<< HEAD
  background-position: -1250px -1001px;
=======
  background-position: 0px -1192px;
>>>>>>> f4b43f55
  width: 90px;
  height: 90px;
}
.weapon_special_winter2015Mage {
  background-image: url(spritesmith-main-5.png);
<<<<<<< HEAD
  background-position: -1250px -1092px;
=======
  background-position: -91px -1192px;
>>>>>>> f4b43f55
  width: 90px;
  height: 90px;
}
.weapon_special_winter2015Rogue {
  background-image: url(spritesmith-main-5.png);
  background-position: -97px -1101px;
  width: 96px;
  height: 90px;
}
.weapon_special_winter2015Warrior {
  background-image: url(spritesmith-main-5.png);
<<<<<<< HEAD
  background-position: -91px -1192px;
=======
  background-position: -273px -1192px;
>>>>>>> f4b43f55
  width: 90px;
  height: 90px;
}
.weapon_special_winter2016Healer {
  background-image: url(spritesmith-main-5.png);
<<<<<<< HEAD
  background-position: -291px -1101px;
=======
  background-position: -388px -1101px;
>>>>>>> f4b43f55
  width: 93px;
  height: 90px;
}
.weapon_special_winter2016Mage {
  background-image: url(spritesmith-main-5.png);
<<<<<<< HEAD
  background-position: -273px -1192px;
=======
  background-position: -455px -1192px;
>>>>>>> f4b43f55
  width: 90px;
  height: 90px;
}
.weapon_special_winter2016Rogue {
  background-image: url(spritesmith-main-5.png);
<<<<<<< HEAD
  background-position: -364px -1192px;
=======
  background-position: -546px -1192px;
>>>>>>> f4b43f55
  width: 90px;
  height: 90px;
}
.weapon_special_winter2016Warrior {
  background-image: url(spritesmith-main-5.png);
<<<<<<< HEAD
  background-position: -455px -1192px;
=======
  background-position: -637px -1192px;
>>>>>>> f4b43f55
  width: 90px;
  height: 90px;
}
.weapon_special_yeti {
  background-image: url(spritesmith-main-5.png);
<<<<<<< HEAD
  background-position: -546px -1192px;
=======
  background-position: -728px -1192px;
>>>>>>> f4b43f55
  width: 90px;
  height: 90px;
}
.back_special_wondercon_black {
  background-image: url(spritesmith-main-5.png);
<<<<<<< HEAD
  background-position: -637px -1192px;
=======
  background-position: -819px -1192px;
>>>>>>> f4b43f55
  width: 90px;
  height: 90px;
}
.back_special_wondercon_red {
  background-image: url(spritesmith-main-5.png);
<<<<<<< HEAD
  background-position: -728px -1192px;
=======
  background-position: -910px -1192px;
>>>>>>> f4b43f55
  width: 90px;
  height: 90px;
}
.body_special_wondercon_black {
  background-image: url(spritesmith-main-5.png);
<<<<<<< HEAD
  background-position: -819px -1192px;
=======
  background-position: -1001px -1192px;
>>>>>>> f4b43f55
  width: 90px;
  height: 90px;
}
.body_special_wondercon_gold {
  background-image: url(spritesmith-main-5.png);
<<<<<<< HEAD
  background-position: -910px -1192px;
=======
  background-position: -1092px -1192px;
>>>>>>> f4b43f55
  width: 90px;
  height: 90px;
}
.body_special_wondercon_red {
  background-image: url(spritesmith-main-5.png);
<<<<<<< HEAD
  background-position: -1001px -1192px;
=======
  background-position: -1183px -1192px;
>>>>>>> f4b43f55
  width: 90px;
  height: 90px;
}
.eyewear_special_wondercon_black {
  background-image: url(spritesmith-main-5.png);
<<<<<<< HEAD
  background-position: -1092px -1192px;
=======
  background-position: -1341px 0px;
>>>>>>> f4b43f55
  width: 90px;
  height: 90px;
}
.eyewear_special_wondercon_red {
  background-image: url(spritesmith-main-5.png);
<<<<<<< HEAD
  background-position: -1183px -1192px;
=======
  background-position: -1341px -91px;
>>>>>>> f4b43f55
  width: 90px;
  height: 90px;
}
.shop_back_special_wondercon_black {
  background-image: url(spritesmith-main-5.png);
<<<<<<< HEAD
  background-position: -1663px -123px;
=======
  background-position: -246px -1657px;
>>>>>>> f4b43f55
  width: 40px;
  height: 40px;
}
.shop_back_special_wondercon_red {
  background-image: url(spritesmith-main-5.png);
<<<<<<< HEAD
  background-position: -1663px -82px;
=======
  background-position: -205px -1657px;
>>>>>>> f4b43f55
  width: 40px;
  height: 40px;
}
.shop_body_special_wondercon_black {
  background-image: url(spritesmith-main-5.png);
<<<<<<< HEAD
  background-position: -1663px -41px;
=======
  background-position: -164px -1657px;
>>>>>>> f4b43f55
  width: 40px;
  height: 40px;
}
.shop_body_special_wondercon_gold {
  background-image: url(spritesmith-main-5.png);
<<<<<<< HEAD
  background-position: -1663px 0px;
=======
  background-position: -123px -1657px;
>>>>>>> f4b43f55
  width: 40px;
  height: 40px;
}
.shop_body_special_wondercon_red {
  background-image: url(spritesmith-main-5.png);
<<<<<<< HEAD
  background-position: -1599px -1621px;
=======
  background-position: -82px -1657px;
>>>>>>> f4b43f55
  width: 40px;
  height: 40px;
}
.shop_eyewear_special_wondercon_black {
  background-image: url(spritesmith-main-5.png);
<<<<<<< HEAD
  background-position: -1558px -1621px;
=======
  background-position: -41px -1657px;
>>>>>>> f4b43f55
  width: 40px;
  height: 40px;
}
.shop_eyewear_special_wondercon_red {
  background-image: url(spritesmith-main-5.png);
<<<<<<< HEAD
  background-position: -1517px -1621px;
=======
  background-position: 0px -1657px;
>>>>>>> f4b43f55
  width: 40px;
  height: 40px;
}
.head_0 {
  background-image: url(spritesmith-main-5.png);
<<<<<<< HEAD
  background-position: -1341px -637px;
=======
  background-position: -1341px -819px;
>>>>>>> f4b43f55
  width: 90px;
  height: 90px;
}
.customize-option.head_0 {
  background-image: url(spritesmith-main-5.png);
<<<<<<< HEAD
  background-position: -1366px -652px;
=======
  background-position: -1366px -834px;
>>>>>>> f4b43f55
  width: 60px;
  height: 60px;
}
.head_healer_1 {
  background-image: url(spritesmith-main-5.png);
<<<<<<< HEAD
  background-position: -1341px -728px;
=======
  background-position: -1341px -910px;
>>>>>>> f4b43f55
  width: 90px;
  height: 90px;
}
.head_healer_2 {
  background-image: url(spritesmith-main-5.png);
<<<<<<< HEAD
  background-position: -1341px -819px;
=======
  background-position: -1341px -1001px;
>>>>>>> f4b43f55
  width: 90px;
  height: 90px;
}
.head_healer_3 {
  background-image: url(spritesmith-main-5.png);
<<<<<<< HEAD
  background-position: -1341px -910px;
=======
  background-position: -1341px -1092px;
>>>>>>> f4b43f55
  width: 90px;
  height: 90px;
}
.head_healer_4 {
  background-image: url(spritesmith-main-5.png);
<<<<<<< HEAD
  background-position: -1341px -1001px;
=======
  background-position: -1341px -1183px;
>>>>>>> f4b43f55
  width: 90px;
  height: 90px;
}
.head_healer_5 {
  background-image: url(spritesmith-main-5.png);
<<<<<<< HEAD
  background-position: -1341px -1092px;
=======
  background-position: 0px -1283px;
>>>>>>> f4b43f55
  width: 90px;
  height: 90px;
}
.head_rogue_1 {
  background-image: url(spritesmith-main-5.png);
<<<<<<< HEAD
  background-position: -1341px -1183px;
=======
  background-position: -91px -1283px;
>>>>>>> f4b43f55
  width: 90px;
  height: 90px;
}
.head_rogue_2 {
  background-image: url(spritesmith-main-5.png);
<<<<<<< HEAD
  background-position: 0px -1283px;
=======
  background-position: -182px -1283px;
>>>>>>> f4b43f55
  width: 90px;
  height: 90px;
}
.head_rogue_3 {
  background-image: url(spritesmith-main-5.png);
<<<<<<< HEAD
  background-position: -91px -1283px;
=======
  background-position: -273px -1283px;
>>>>>>> f4b43f55
  width: 90px;
  height: 90px;
}
.head_rogue_4 {
  background-image: url(spritesmith-main-5.png);
<<<<<<< HEAD
  background-position: -182px -1283px;
=======
  background-position: -364px -1283px;
>>>>>>> f4b43f55
  width: 90px;
  height: 90px;
}
.head_rogue_5 {
  background-image: url(spritesmith-main-5.png);
<<<<<<< HEAD
  background-position: -273px -1283px;
=======
  background-position: -455px -1283px;
>>>>>>> f4b43f55
  width: 90px;
  height: 90px;
}
.head_special_2 {
  background-image: url(spritesmith-main-5.png);
<<<<<<< HEAD
  background-position: -364px -1283px;
=======
  background-position: -546px -1283px;
>>>>>>> f4b43f55
  width: 90px;
  height: 90px;
}
.head_special_fireCoralCirclet {
  background-image: url(spritesmith-main-5.png);
<<<<<<< HEAD
  background-position: -455px -1283px;
=======
  background-position: -637px -1283px;
>>>>>>> f4b43f55
  width: 90px;
  height: 90px;
}
.head_warrior_1 {
  background-image: url(spritesmith-main-5.png);
<<<<<<< HEAD
  background-position: -546px -1283px;
=======
  background-position: -728px -1283px;
>>>>>>> f4b43f55
  width: 90px;
  height: 90px;
}
.head_warrior_2 {
  background-image: url(spritesmith-main-5.png);
<<<<<<< HEAD
  background-position: -637px -1283px;
=======
  background-position: -819px -1283px;
>>>>>>> f4b43f55
  width: 90px;
  height: 90px;
}
.head_warrior_3 {
  background-image: url(spritesmith-main-5.png);
<<<<<<< HEAD
  background-position: -728px -1283px;
=======
  background-position: -910px -1283px;
>>>>>>> f4b43f55
  width: 90px;
  height: 90px;
}
.head_warrior_4 {
  background-image: url(spritesmith-main-5.png);
<<<<<<< HEAD
  background-position: -819px -1283px;
=======
  background-position: -1001px -1283px;
>>>>>>> f4b43f55
  width: 90px;
  height: 90px;
}
.head_warrior_5 {
  background-image: url(spritesmith-main-5.png);
<<<<<<< HEAD
  background-position: -910px -1283px;
=======
  background-position: -1092px -1283px;
>>>>>>> f4b43f55
  width: 90px;
  height: 90px;
}
.head_wizard_1 {
  background-image: url(spritesmith-main-5.png);
<<<<<<< HEAD
  background-position: -1001px -1283px;
=======
  background-position: -1183px -1283px;
>>>>>>> f4b43f55
  width: 90px;
  height: 90px;
}
.head_wizard_2 {
  background-image: url(spritesmith-main-5.png);
<<<<<<< HEAD
  background-position: -1092px -1283px;
=======
  background-position: -1274px -1283px;
>>>>>>> f4b43f55
  width: 90px;
  height: 90px;
}
.head_wizard_3 {
  background-image: url(spritesmith-main-5.png);
<<<<<<< HEAD
  background-position: -1183px -1283px;
=======
  background-position: -1432px 0px;
>>>>>>> f4b43f55
  width: 90px;
  height: 90px;
}
.head_wizard_4 {
  background-image: url(spritesmith-main-5.png);
<<<<<<< HEAD
  background-position: -1274px -1283px;
=======
  background-position: -1432px -91px;
>>>>>>> f4b43f55
  width: 90px;
  height: 90px;
}
.head_wizard_5 {
  background-image: url(spritesmith-main-5.png);
<<<<<<< HEAD
  background-position: -1432px 0px;
=======
  background-position: -1432px -182px;
>>>>>>> f4b43f55
  width: 90px;
  height: 90px;
}
.shop_head_healer_1 {
  background-image: url(spritesmith-main-5.png);
<<<<<<< HEAD
  background-position: -1476px -1621px;
=======
  background-position: -1663px -1599px;
>>>>>>> f4b43f55
  width: 40px;
  height: 40px;
}
.shop_head_healer_2 {
  background-image: url(spritesmith-main-5.png);
<<<<<<< HEAD
  background-position: -1435px -1621px;
=======
  background-position: -1663px -1558px;
>>>>>>> f4b43f55
  width: 40px;
  height: 40px;
}
.shop_head_healer_3 {
  background-image: url(spritesmith-main-5.png);
<<<<<<< HEAD
  background-position: -1394px -1621px;
=======
  background-position: -1663px -1517px;
>>>>>>> f4b43f55
  width: 40px;
  height: 40px;
}
.shop_head_healer_4 {
  background-image: url(spritesmith-main-5.png);
<<<<<<< HEAD
  background-position: -1353px -1621px;
=======
  background-position: -1663px -1476px;
>>>>>>> f4b43f55
  width: 40px;
  height: 40px;
}
.shop_head_healer_5 {
  background-image: url(spritesmith-main-5.png);
<<<<<<< HEAD
  background-position: -1312px -1621px;
=======
  background-position: -1663px -1435px;
>>>>>>> f4b43f55
  width: 40px;
  height: 40px;
}
.shop_head_rogue_1 {
  background-image: url(spritesmith-main-5.png);
<<<<<<< HEAD
  background-position: -1271px -1621px;
=======
  background-position: -1663px -1394px;
>>>>>>> f4b43f55
  width: 40px;
  height: 40px;
}
.shop_head_rogue_2 {
  background-image: url(spritesmith-main-5.png);
<<<<<<< HEAD
  background-position: -1230px -1621px;
=======
  background-position: -1663px -1353px;
>>>>>>> f4b43f55
  width: 40px;
  height: 40px;
}
.shop_head_rogue_3 {
  background-image: url(spritesmith-main-5.png);
<<<<<<< HEAD
  background-position: -1189px -1621px;
=======
  background-position: -1663px -1312px;
>>>>>>> f4b43f55
  width: 40px;
  height: 40px;
}
.shop_head_rogue_4 {
  background-image: url(spritesmith-main-5.png);
<<<<<<< HEAD
  background-position: -1148px -1621px;
=======
  background-position: -1663px -1271px;
>>>>>>> f4b43f55
  width: 40px;
  height: 40px;
}
.shop_head_rogue_5 {
  background-image: url(spritesmith-main-5.png);
<<<<<<< HEAD
  background-position: -1107px -1621px;
=======
  background-position: -1663px -1230px;
>>>>>>> f4b43f55
  width: 40px;
  height: 40px;
}
.shop_head_special_0 {
  background-image: url(spritesmith-main-5.png);
<<<<<<< HEAD
  background-position: -1066px -1621px;
=======
  background-position: -1663px -1189px;
>>>>>>> f4b43f55
  width: 40px;
  height: 40px;
}
.shop_head_special_1 {
  background-image: url(spritesmith-main-5.png);
<<<<<<< HEAD
  background-position: -1025px -1621px;
=======
  background-position: -1663px -1148px;
>>>>>>> f4b43f55
  width: 40px;
  height: 40px;
}
.shop_head_special_2 {
  background-image: url(spritesmith-main-5.png);
<<<<<<< HEAD
  background-position: -984px -1621px;
=======
  background-position: -1663px -1107px;
>>>>>>> f4b43f55
  width: 40px;
  height: 40px;
}
.shop_head_special_fireCoralCirclet {
  background-image: url(spritesmith-main-5.png);
<<<<<<< HEAD
  background-position: -943px -1621px;
=======
  background-position: -1663px -1066px;
>>>>>>> f4b43f55
  width: 40px;
  height: 40px;
}
.shop_head_warrior_1 {
  background-image: url(spritesmith-main-5.png);
<<<<<<< HEAD
  background-position: -902px -1621px;
=======
  background-position: -1663px -1025px;
>>>>>>> f4b43f55
  width: 40px;
  height: 40px;
}
.shop_head_warrior_2 {
  background-image: url(spritesmith-main-5.png);
<<<<<<< HEAD
  background-position: -861px -1621px;
=======
  background-position: -1663px -984px;
>>>>>>> f4b43f55
  width: 40px;
  height: 40px;
}
.shop_head_warrior_3 {
  background-image: url(spritesmith-main-5.png);
<<<<<<< HEAD
  background-position: -820px -1621px;
=======
  background-position: -1663px -943px;
>>>>>>> f4b43f55
  width: 40px;
  height: 40px;
}
.shop_head_warrior_4 {
  background-image: url(spritesmith-main-5.png);
<<<<<<< HEAD
  background-position: -1446px -1572px;
=======
  background-position: -1528px -1608px;
>>>>>>> f4b43f55
  width: 40px;
  height: 40px;
}
.shop_head_warrior_5 {
  background-image: url(spritesmith-main-5.png);
<<<<<<< HEAD
  background-position: -514px -1050px;
=======
  background-position: -596px -1050px;
>>>>>>> f4b43f55
  width: 40px;
  height: 40px;
}
.shop_head_wizard_1 {
  background-image: url(spritesmith-main-5.png);
<<<<<<< HEAD
  background-position: -473px -1050px;
=======
  background-position: -555px -1050px;
>>>>>>> f4b43f55
  width: 40px;
  height: 40px;
}
.shop_head_wizard_2 {
  background-image: url(spritesmith-main-5.png);
<<<<<<< HEAD
  background-position: -432px -1050px;
=======
  background-position: -514px -1050px;
>>>>>>> f4b43f55
  width: 40px;
  height: 40px;
}
.shop_head_wizard_3 {
  background-image: url(spritesmith-main-5.png);
<<<<<<< HEAD
  background-position: -835px -754px;
=======
  background-position: -473px -1050px;
>>>>>>> f4b43f55
  width: 40px;
  height: 40px;
}
.shop_head_wizard_4 {
  background-image: url(spritesmith-main-5.png);
<<<<<<< HEAD
  background-position: -835px -713px;
=======
  background-position: -432px -1050px;
>>>>>>> f4b43f55
  width: 40px;
  height: 40px;
}
.shop_head_wizard_5 {
  background-image: url(spritesmith-main-5.png);
<<<<<<< HEAD
  background-position: -835px -672px;
=======
  background-position: -835px -754px;
>>>>>>> f4b43f55
  width: 40px;
  height: 40px;
}
.headAccessory_special_bearEars {
  background-image: url(spritesmith-main-5.png);
<<<<<<< HEAD
  background-position: -910px -1374px;
=======
  background-position: -1092px -1374px;
>>>>>>> f4b43f55
  width: 90px;
  height: 90px;
}
.customize-option.headAccessory_special_bearEars {
  background-image: url(spritesmith-main-5.png);
<<<<<<< HEAD
  background-position: -935px -1389px;
=======
  background-position: -1117px -1389px;
>>>>>>> f4b43f55
  width: 60px;
  height: 60px;
}
.headAccessory_special_cactusEars {
  background-image: url(spritesmith-main-5.png);
<<<<<<< HEAD
  background-position: -1001px -1374px;
=======
  background-position: -1183px -1374px;
>>>>>>> f4b43f55
  width: 90px;
  height: 90px;
}
.customize-option.headAccessory_special_cactusEars {
  background-image: url(spritesmith-main-5.png);
<<<<<<< HEAD
  background-position: -1026px -1389px;
=======
  background-position: -1208px -1389px;
>>>>>>> f4b43f55
  width: 60px;
  height: 60px;
}
.headAccessory_special_foxEars {
  background-image: url(spritesmith-main-5.png);
<<<<<<< HEAD
  background-position: -1092px -1374px;
=======
  background-position: -1274px -1374px;
>>>>>>> f4b43f55
  width: 90px;
  height: 90px;
}
.customize-option.headAccessory_special_foxEars {
  background-image: url(spritesmith-main-5.png);
<<<<<<< HEAD
  background-position: -1117px -1389px;
=======
  background-position: -1299px -1389px;
>>>>>>> f4b43f55
  width: 60px;
  height: 60px;
}
.headAccessory_special_lionEars {
  background-image: url(spritesmith-main-5.png);
<<<<<<< HEAD
  background-position: -1183px -1374px;
=======
  background-position: -1365px -1374px;
>>>>>>> f4b43f55
  width: 90px;
  height: 90px;
}
.customize-option.headAccessory_special_lionEars {
  background-image: url(spritesmith-main-5.png);
<<<<<<< HEAD
  background-position: -1208px -1389px;
=======
  background-position: -1390px -1389px;
>>>>>>> f4b43f55
  width: 60px;
  height: 60px;
}
.headAccessory_special_pandaEars {
  background-image: url(spritesmith-main-5.png);
<<<<<<< HEAD
  background-position: -1274px -1374px;
=======
  background-position: -1523px 0px;
>>>>>>> f4b43f55
  width: 90px;
  height: 90px;
}
.customize-option.headAccessory_special_pandaEars {
  background-image: url(spritesmith-main-5.png);
<<<<<<< HEAD
  background-position: -1299px -1389px;
=======
  background-position: -1548px -15px;
>>>>>>> f4b43f55
  width: 60px;
  height: 60px;
}
.headAccessory_special_pigEars {
  background-image: url(spritesmith-main-5.png);
<<<<<<< HEAD
  background-position: -1365px -1374px;
=======
  background-position: -1523px -91px;
>>>>>>> f4b43f55
  width: 90px;
  height: 90px;
}
.customize-option.headAccessory_special_pigEars {
  background-image: url(spritesmith-main-5.png);
<<<<<<< HEAD
  background-position: -1390px -1389px;
=======
  background-position: -1548px -106px;
>>>>>>> f4b43f55
  width: 60px;
  height: 60px;
}
.headAccessory_special_tigerEars {
  background-image: url(spritesmith-main-5.png);
<<<<<<< HEAD
  background-position: -1523px 0px;
=======
  background-position: -1523px -182px;
>>>>>>> f4b43f55
  width: 90px;
  height: 90px;
}
.customize-option.headAccessory_special_tigerEars {
  background-image: url(spritesmith-main-5.png);
<<<<<<< HEAD
  background-position: -1548px -15px;
=======
  background-position: -1548px -197px;
>>>>>>> f4b43f55
  width: 60px;
  height: 60px;
}
.headAccessory_special_wolfEars {
  background-image: url(spritesmith-main-5.png);
<<<<<<< HEAD
  background-position: -1523px -91px;
=======
  background-position: -1523px -273px;
>>>>>>> f4b43f55
  width: 90px;
  height: 90px;
}
.customize-option.headAccessory_special_wolfEars {
  background-image: url(spritesmith-main-5.png);
<<<<<<< HEAD
  background-position: -1548px -106px;
=======
  background-position: -1548px -288px;
>>>>>>> f4b43f55
  width: 60px;
  height: 60px;
}
.shop_headAccessory_special_bearEars {
  background-image: url(spritesmith-main-5.png);
<<<<<<< HEAD
  background-position: -1088px -384px;
=======
  background-position: -835px -713px;
>>>>>>> f4b43f55
  width: 40px;
  height: 40px;
}
.shop_headAccessory_special_cactusEars {
  background-image: url(spritesmith-main-5.png);
<<<<<<< HEAD
  background-position: -1088px -343px;
=======
  background-position: -835px -672px;
>>>>>>> f4b43f55
  width: 40px;
  height: 40px;
}
.shop_headAccessory_special_foxEars {
  background-image: url(spritesmith-main-5.png);
<<<<<<< HEAD
  background-position: -1088px -302px;
=======
  background-position: -1088px -384px;
>>>>>>> f4b43f55
  width: 40px;
  height: 40px;
}
.shop_headAccessory_special_lionEars {
  background-image: url(spritesmith-main-5.png);
<<<<<<< HEAD
  background-position: -1207px -487px;
=======
  background-position: -1088px -343px;
>>>>>>> f4b43f55
  width: 40px;
  height: 40px;
}
.shop_headAccessory_special_pandaEars {
  background-image: url(spritesmith-main-5.png);
<<<<<<< HEAD
  background-position: -1207px -446px;
=======
  background-position: -1088px -302px;
>>>>>>> f4b43f55
  width: 40px;
  height: 40px;
}
.shop_headAccessory_special_pigEars {
  background-image: url(spritesmith-main-5.png);
<<<<<<< HEAD
  background-position: -1207px -405px;
=======
  background-position: -1207px -487px;
>>>>>>> f4b43f55
  width: 40px;
  height: 40px;
}
.shop_headAccessory_special_tigerEars {
  background-image: url(spritesmith-main-5.png);
<<<<<<< HEAD
  background-position: -801px -1050px;
=======
  background-position: -883px -1050px;
>>>>>>> f4b43f55
  width: 40px;
  height: 40px;
}
.shop_headAccessory_special_wolfEars {
  background-image: url(spritesmith-main-5.png);
<<<<<<< HEAD
  background-position: -1614px -1493px;
=======
  background-position: -1207px -446px;
>>>>>>> f4b43f55
  width: 40px;
  height: 40px;
}
.shield_healer_1 {
  background-image: url(spritesmith-main-5.png);
<<<<<<< HEAD
  background-position: -1523px -910px;
=======
  background-position: -1523px -1092px;
>>>>>>> f4b43f55
  width: 90px;
  height: 90px;
}
.shield_healer_2 {
  background-image: url(spritesmith-main-5.png);
<<<<<<< HEAD
  background-position: -1523px -1001px;
=======
  background-position: -1523px -1183px;
>>>>>>> f4b43f55
  width: 90px;
  height: 90px;
}
.shield_healer_3 {
  background-image: url(spritesmith-main-5.png);
<<<<<<< HEAD
  background-position: -1523px -1092px;
=======
  background-position: -1523px -1274px;
>>>>>>> f4b43f55
  width: 90px;
  height: 90px;
}
.shield_healer_4 {
  background-image: url(spritesmith-main-5.png);
<<<<<<< HEAD
  background-position: -1523px -1183px;
=======
  background-position: -1523px -1365px;
>>>>>>> f4b43f55
  width: 90px;
  height: 90px;
}
.shield_healer_5 {
  background-image: url(spritesmith-main-5.png);
<<<<<<< HEAD
  background-position: -1523px -1274px;
=======
  background-position: 0px -1465px;
>>>>>>> f4b43f55
  width: 90px;
  height: 90px;
}
.shield_rogue_0 {
  background-image: url(spritesmith-main-5.png);
<<<<<<< HEAD
  background-position: -1523px -1365px;
=======
  background-position: -91px -1465px;
>>>>>>> f4b43f55
  width: 90px;
  height: 90px;
}
.shield_rogue_1 {
  background-image: url(spritesmith-main-5.png);
<<<<<<< HEAD
  background-position: 0px -1010px;
=======
  background-position: -104px -1010px;
>>>>>>> f4b43f55
  width: 103px;
  height: 90px;
}
.shield_rogue_2 {
  background-image: url(spritesmith-main-5.png);
<<<<<<< HEAD
  background-position: -104px -1010px;
=======
  background-position: 0px -1010px;
>>>>>>> f4b43f55
  width: 103px;
  height: 90px;
}
.shield_rogue_3 {
  background-image: url(spritesmith-main-5.png);
<<<<<<< HEAD
  background-position: -1131px -132px;
=======
  background-position: -1131px -314px;
>>>>>>> f4b43f55
  width: 114px;
  height: 90px;
}
.shield_rogue_4 {
  background-image: url(spritesmith-main-5.png);
<<<<<<< HEAD
  background-position: 0px -1101px;
=======
  background-position: -291px -1101px;
>>>>>>> f4b43f55
  width: 96px;
  height: 90px;
}
.shield_rogue_5 {
  background-image: url(spritesmith-main-5.png);
<<<<<<< HEAD
  background-position: -1131px -223px;
=======
  background-position: -1131px -132px;
>>>>>>> f4b43f55
  width: 114px;
  height: 90px;
}
.shield_rogue_6 {
  background-image: url(spritesmith-main-5.png);
<<<<<<< HEAD
  background-position: -1131px -314px;
=======
  background-position: -1131px -223px;
>>>>>>> f4b43f55
  width: 114px;
  height: 90px;
}
.shield_special_1 {
  background-image: url(spritesmith-main-5.png);
<<<<<<< HEAD
  background-position: -1523px -273px;
=======
  background-position: -1523px -455px;
>>>>>>> f4b43f55
  width: 90px;
  height: 90px;
}
.shield_special_goldenknight {
  background-image: url(spritesmith-main-5.png);
  background-position: -1131px -662px;
  width: 111px;
  height: 90px;
}
.shield_special_moonpearlShield {
  background-image: url(spritesmith-main-5.png);
<<<<<<< HEAD
  background-position: -819px -1374px;
=======
  background-position: -1001px -1374px;
>>>>>>> f4b43f55
  width: 90px;
  height: 90px;
}
.shield_warrior_1 {
  background-image: url(spritesmith-main-5.png);
<<<<<<< HEAD
  background-position: -728px -1374px;
=======
  background-position: -910px -1374px;
>>>>>>> f4b43f55
  width: 90px;
  height: 90px;
}
.shield_warrior_2 {
  background-image: url(spritesmith-main-5.png);
<<<<<<< HEAD
  background-position: -637px -1374px;
=======
  background-position: -819px -1374px;
>>>>>>> f4b43f55
  width: 90px;
  height: 90px;
}
.shield_warrior_3 {
  background-image: url(spritesmith-main-5.png);
<<<<<<< HEAD
  background-position: -546px -1374px;
=======
  background-position: -728px -1374px;
>>>>>>> f4b43f55
  width: 90px;
  height: 90px;
}
.shield_warrior_4 {
  background-image: url(spritesmith-main-5.png);
<<<<<<< HEAD
  background-position: -455px -1374px;
=======
  background-position: -637px -1374px;
>>>>>>> f4b43f55
  width: 90px;
  height: 90px;
}
.shield_warrior_5 {
  background-image: url(spritesmith-main-5.png);
<<<<<<< HEAD
  background-position: -364px -1374px;
=======
  background-position: -546px -1374px;
>>>>>>> f4b43f55
  width: 90px;
  height: 90px;
}
.shop_shield_healer_1 {
  background-image: url(spritesmith-main-5.png);
<<<<<<< HEAD
  background-position: -555px -1050px;
=======
  background-position: -637px -1050px;
>>>>>>> f4b43f55
  width: 40px;
  height: 40px;
}
.shop_shield_healer_2 {
  background-image: url(spritesmith-main-5.png);
<<<<<<< HEAD
  background-position: -596px -1050px;
=======
  background-position: -678px -1050px;
>>>>>>> f4b43f55
  width: 40px;
  height: 40px;
}
.shop_shield_healer_3 {
  background-image: url(spritesmith-main-5.png);
<<<<<<< HEAD
  background-position: -637px -1050px;
=======
  background-position: -719px -1050px;
>>>>>>> f4b43f55
  width: 40px;
  height: 40px;
}
.shop_shield_healer_4 {
  background-image: url(spritesmith-main-5.png);
<<<<<<< HEAD
  background-position: -678px -1050px;
=======
  background-position: -760px -1050px;
>>>>>>> f4b43f55
  width: 40px;
  height: 40px;
}
.shop_shield_healer_5 {
  background-image: url(spritesmith-main-5.png);
<<<<<<< HEAD
  background-position: -719px -1050px;
=======
  background-position: -801px -1050px;
>>>>>>> f4b43f55
  width: 40px;
  height: 40px;
}
.shop_shield_rogue_0 {
  background-image: url(spritesmith-main-5.png);
<<<<<<< HEAD
  background-position: -760px -1050px;
=======
  background-position: -842px -1050px;
>>>>>>> f4b43f55
  width: 40px;
  height: 40px;
}
.shop_shield_rogue_1 {
  background-image: url(spritesmith-main-5.png);
<<<<<<< HEAD
  background-position: -842px -1050px;
=======
  background-position: -924px -1050px;
>>>>>>> f4b43f55
  width: 40px;
  height: 40px;
}
.shop_shield_rogue_2 {
  background-image: url(spritesmith-main-5.png);
<<<<<<< HEAD
  background-position: -924px -1050px;
=======
  background-position: -1006px -1050px;
>>>>>>> f4b43f55
  width: 40px;
  height: 40px;
}
.shop_shield_rogue_3 {
  background-image: url(spritesmith-main-5.png);
<<<<<<< HEAD
  background-position: -965px -1050px;
=======
  background-position: -1047px -1050px;
>>>>>>> f4b43f55
  width: 40px;
  height: 40px;
}
.shop_shield_rogue_4 {
  background-image: url(spritesmith-main-5.png);
<<<<<<< HEAD
  background-position: -1006px -1050px;
=======
  background-position: -1088px -1050px;
>>>>>>> f4b43f55
  width: 40px;
  height: 40px;
}
.shop_shield_rogue_5 {
  background-image: url(spritesmith-main-5.png);
<<<<<<< HEAD
  background-position: -1047px -1050px;
=======
  background-position: -1129px -1050px;
>>>>>>> f4b43f55
  width: 40px;
  height: 40px;
}
.shop_shield_rogue_6 {
  background-image: url(spritesmith-main-5.png);
<<<<<<< HEAD
  background-position: -1088px -1050px;
=======
  background-position: -1170px -1050px;
>>>>>>> f4b43f55
  width: 40px;
  height: 40px;
}
.shop_shield_special_0 {
  background-image: url(spritesmith-main-5.png);
<<<<<<< HEAD
  background-position: -1129px -1050px;
=======
  background-position: -1568px -1556px;
>>>>>>> f4b43f55
  width: 40px;
  height: 40px;
}
.shop_shield_special_1 {
  background-image: url(spritesmith-main-5.png);
<<<<<<< HEAD
  background-position: -1170px -1050px;
=======
  background-position: -52px -1608px;
>>>>>>> f4b43f55
  width: 40px;
  height: 40px;
}
.shop_shield_special_goldenknight {
  background-image: url(spritesmith-main-5.png);
<<<<<<< HEAD
  background-position: -1569px -1465px;
=======
  background-position: -93px -1608px;
>>>>>>> f4b43f55
  width: 40px;
  height: 40px;
}
.shop_shield_special_moonpearlShield {
  background-image: url(spritesmith-main-5.png);
<<<<<<< HEAD
  background-position: -1568px -1520px;
=======
  background-position: -134px -1608px;
>>>>>>> f4b43f55
  width: 40px;
  height: 40px;
}
.shop_shield_warrior_1 {
  background-image: url(spritesmith-main-5.png);
<<<<<<< HEAD
  background-position: -134px -1572px;
=======
  background-position: -257px -1608px;
>>>>>>> f4b43f55
  width: 40px;
  height: 40px;
}
.shop_shield_warrior_2 {
  background-image: url(spritesmith-main-5.png);
<<<<<<< HEAD
  background-position: -175px -1572px;
=======
  background-position: -298px -1608px;
>>>>>>> f4b43f55
  width: 40px;
  height: 40px;
}
.shop_shield_warrior_3 {
  background-image: url(spritesmith-main-5.png);
<<<<<<< HEAD
  background-position: -216px -1572px;
=======
  background-position: -339px -1608px;
>>>>>>> f4b43f55
  width: 40px;
  height: 40px;
}
.shop_shield_warrior_4 {
  background-image: url(spritesmith-main-5.png);
<<<<<<< HEAD
  background-position: -257px -1572px;
=======
  background-position: -380px -1608px;
>>>>>>> f4b43f55
  width: 40px;
  height: 40px;
}
.shop_shield_warrior_5 {
  background-image: url(spritesmith-main-5.png);
<<<<<<< HEAD
  background-position: -298px -1572px;
=======
  background-position: -421px -1608px;
>>>>>>> f4b43f55
  width: 40px;
  height: 40px;
}
.shop_weapon_healer_0 {
  background-image: url(spritesmith-main-5.png);
<<<<<<< HEAD
  background-position: -667px -1572px;
=======
  background-position: -790px -1608px;
>>>>>>> f4b43f55
  width: 40px;
  height: 40px;
}
.shop_weapon_healer_1 {
  background-image: url(spritesmith-main-5.png);
<<<<<<< HEAD
  background-position: -1118px -1572px;
=======
  background-position: -1241px -1608px;
>>>>>>> f4b43f55
  width: 40px;
  height: 40px;
}
.shop_weapon_healer_2 {
  background-image: url(spritesmith-main-5.png);
<<<<<<< HEAD
  background-position: -1159px -1572px;
=======
  background-position: -1282px -1608px;
>>>>>>> f4b43f55
  width: 40px;
  height: 40px;
}
.shop_weapon_healer_3 {
  background-image: url(spritesmith-main-5.png);
<<<<<<< HEAD
  background-position: -1200px -1572px;
=======
  background-position: -1323px -1608px;
>>>>>>> f4b43f55
  width: 40px;
  height: 40px;
}
.shop_weapon_healer_4 {
  background-image: url(spritesmith-main-5.png);
<<<<<<< HEAD
  background-position: -1241px -1572px;
=======
  background-position: -1364px -1608px;
>>>>>>> f4b43f55
  width: 40px;
  height: 40px;
}
.shop_weapon_healer_5 {
  background-image: url(spritesmith-main-5.png);
<<<<<<< HEAD
  background-position: -1282px -1572px;
=======
  background-position: -1405px -1608px;
>>>>>>> f4b43f55
  width: 40px;
  height: 40px;
}
.shop_weapon_healer_6 {
  background-image: url(spritesmith-main-5.png);
<<<<<<< HEAD
  background-position: -1323px -1572px;
=======
  background-position: -1446px -1608px;
>>>>>>> f4b43f55
  width: 40px;
  height: 40px;
}
.shop_weapon_rogue_0 {
  background-image: url(spritesmith-main-5.png);
<<<<<<< HEAD
  background-position: -1364px -1572px;
=======
  background-position: -1487px -1608px;
>>>>>>> f4b43f55
  width: 40px;
  height: 40px;
}
.shop_weapon_rogue_1 {
  background-image: url(spritesmith-main-5.png);
<<<<<<< HEAD
  background-position: -1405px -1572px;
=======
  background-position: -1353px -1657px;
>>>>>>> f4b43f55
  width: 40px;
  height: 40px;
}
.shop_weapon_rogue_2 {
  background-image: url(spritesmith-main-5.png);
<<<<<<< HEAD
  background-position: -1663px -1230px;
=======
  background-position: -1569px -1608px;
>>>>>>> f4b43f55
  width: 40px;
  height: 40px;
}
.shop_weapon_rogue_3 {
  background-image: url(spritesmith-main-5.png);
<<<<<<< HEAD
  background-position: -1487px -1572px;
=======
  background-position: -1610px -1608px;
>>>>>>> f4b43f55
  width: 40px;
  height: 40px;
}
.shop_weapon_rogue_4 {
  background-image: url(spritesmith-main-5.png);
<<<<<<< HEAD
  background-position: -1528px -1572px;
=======
  background-position: -1663px 0px;
>>>>>>> f4b43f55
  width: 40px;
  height: 40px;
}
.shop_weapon_rogue_5 {
  background-image: url(spritesmith-main-5.png);
<<<<<<< HEAD
  background-position: -1569px -1572px;
=======
  background-position: -1663px -41px;
>>>>>>> f4b43f55
  width: 40px;
  height: 40px;
}
.shop_weapon_rogue_6 {
  background-image: url(spritesmith-main-5.png);
<<<<<<< HEAD
  background-position: -1610px -1572px;
=======
  background-position: -1663px -82px;
>>>>>>> f4b43f55
  width: 40px;
  height: 40px;
}
.shop_weapon_special_0 {
  background-image: url(spritesmith-main-5.png);
<<<<<<< HEAD
  background-position: 0px -1621px;
=======
  background-position: -1663px -123px;
>>>>>>> f4b43f55
  width: 40px;
  height: 40px;
}
.shop_weapon_special_1 {
  background-image: url(spritesmith-main-5.png);
<<<<<<< HEAD
  background-position: -41px -1621px;
=======
  background-position: -1663px -164px;
>>>>>>> f4b43f55
  width: 40px;
  height: 40px;
}
.shop_weapon_special_2 {
  background-image: url(spritesmith-main-5.png);
<<<<<<< HEAD
  background-position: -82px -1621px;
=======
  background-position: -1663px -205px;
>>>>>>> f4b43f55
  width: 40px;
  height: 40px;
}
.shop_weapon_special_3 {
  background-image: url(spritesmith-main-5.png);
<<<<<<< HEAD
  background-position: -123px -1621px;
=======
  background-position: -1663px -246px;
>>>>>>> f4b43f55
  width: 40px;
  height: 40px;
}
.shop_weapon_special_critical {
  background-image: url(spritesmith-main-5.png);
<<<<<<< HEAD
  background-position: -164px -1621px;
=======
  background-position: -1663px -287px;
>>>>>>> f4b43f55
  width: 40px;
  height: 40px;
}
.shop_weapon_special_tridentOfCrashingTides {
  background-image: url(spritesmith-main-5.png);
<<<<<<< HEAD
  background-position: -205px -1621px;
=======
  background-position: -1663px -328px;
>>>>>>> f4b43f55
  width: 40px;
  height: 40px;
}
.shop_weapon_warrior_0 {
  background-image: url(spritesmith-main-5.png);
<<<<<<< HEAD
  background-position: -246px -1621px;
=======
  background-position: -1663px -369px;
>>>>>>> f4b43f55
  width: 40px;
  height: 40px;
}
.shop_weapon_warrior_1 {
  background-image: url(spritesmith-main-5.png);
<<<<<<< HEAD
  background-position: -287px -1621px;
=======
  background-position: -1663px -410px;
>>>>>>> f4b43f55
  width: 40px;
  height: 40px;
}
.shop_weapon_warrior_2 {
  background-image: url(spritesmith-main-5.png);
<<<<<<< HEAD
  background-position: -328px -1621px;
=======
  background-position: -1663px -451px;
>>>>>>> f4b43f55
  width: 40px;
  height: 40px;
}
.shop_weapon_warrior_3 {
  background-image: url(spritesmith-main-5.png);
<<<<<<< HEAD
  background-position: -369px -1621px;
=======
  background-position: -1663px -492px;
>>>>>>> f4b43f55
  width: 40px;
  height: 40px;
}
.shop_weapon_warrior_4 {
  background-image: url(spritesmith-main-5.png);
<<<<<<< HEAD
  background-position: -410px -1621px;
=======
  background-position: -1663px -533px;
>>>>>>> f4b43f55
  width: 40px;
  height: 40px;
}
.shop_weapon_warrior_5 {
  background-image: url(spritesmith-main-5.png);
<<<<<<< HEAD
  background-position: -451px -1621px;
=======
  background-position: -1663px -574px;
>>>>>>> f4b43f55
  width: 40px;
  height: 40px;
}
.shop_weapon_warrior_6 {
  background-image: url(spritesmith-main-5.png);
<<<<<<< HEAD
  background-position: -492px -1621px;
=======
  background-position: -1663px -615px;
>>>>>>> f4b43f55
  width: 40px;
  height: 40px;
}
.shop_weapon_wizard_0 {
  background-image: url(spritesmith-main-5.png);
<<<<<<< HEAD
  background-position: -533px -1621px;
=======
  background-position: -1663px -656px;
>>>>>>> f4b43f55
  width: 40px;
  height: 40px;
}
.shop_weapon_wizard_1 {
  background-image: url(spritesmith-main-5.png);
<<<<<<< HEAD
  background-position: -574px -1621px;
=======
  background-position: -1663px -697px;
>>>>>>> f4b43f55
  width: 40px;
  height: 40px;
}
.shop_weapon_wizard_2 {
  background-image: url(spritesmith-main-5.png);
<<<<<<< HEAD
  background-position: -615px -1621px;
=======
  background-position: -1663px -738px;
>>>>>>> f4b43f55
  width: 40px;
  height: 40px;
}
.shop_weapon_wizard_3 {
  background-image: url(spritesmith-main-5.png);
<<<<<<< HEAD
  background-position: -656px -1621px;
=======
  background-position: -1663px -779px;
>>>>>>> f4b43f55
  width: 40px;
  height: 40px;
}
.shop_weapon_wizard_4 {
  background-image: url(spritesmith-main-5.png);
<<<<<<< HEAD
  background-position: -697px -1621px;
=======
  background-position: -1663px -820px;
>>>>>>> f4b43f55
  width: 40px;
  height: 40px;
}
.shop_weapon_wizard_5 {
  background-image: url(spritesmith-main-5.png);
<<<<<<< HEAD
  background-position: -738px -1621px;
=======
  background-position: -1663px -861px;
>>>>>>> f4b43f55
  width: 40px;
  height: 40px;
}
.shop_weapon_wizard_6 {
  background-image: url(spritesmith-main-5.png);
<<<<<<< HEAD
  background-position: -779px -1621px;
=======
  background-position: -1663px -902px;
>>>>>>> f4b43f55
  width: 40px;
  height: 40px;
}
.weapon_healer_0 {
  background-image: url(spritesmith-main-5.png);
<<<<<<< HEAD
  background-position: -182px -1374px;
=======
  background-position: -364px -1374px;
>>>>>>> f4b43f55
  width: 90px;
  height: 90px;
}
.weapon_healer_1 {
  background-image: url(spritesmith-main-5.png);
<<<<<<< HEAD
  background-position: -91px -1374px;
=======
  background-position: -273px -1374px;
>>>>>>> f4b43f55
  width: 90px;
  height: 90px;
}
.weapon_healer_2 {
  background-image: url(spritesmith-main-5.png);
<<<<<<< HEAD
  background-position: 0px -1374px;
=======
  background-position: -182px -1374px;
>>>>>>> f4b43f55
  width: 90px;
  height: 90px;
}
.weapon_healer_3 {
  background-image: url(spritesmith-main-5.png);
<<<<<<< HEAD
  background-position: -1432px -1274px;
=======
  background-position: -91px -1374px;
>>>>>>> f4b43f55
  width: 90px;
  height: 90px;
}
.weapon_healer_4 {
  background-image: url(spritesmith-main-5.png);
<<<<<<< HEAD
  background-position: -1432px -1183px;
=======
  background-position: 0px -1374px;
>>>>>>> f4b43f55
  width: 90px;
  height: 90px;
}
.weapon_healer_5 {
  background-image: url(spritesmith-main-5.png);
<<<<<<< HEAD
  background-position: -1432px -1092px;
=======
  background-position: -1432px -1274px;
>>>>>>> f4b43f55
  width: 90px;
  height: 90px;
}
.weapon_healer_6 {
  background-image: url(spritesmith-main-5.png);
<<<<<<< HEAD
  background-position: -1432px -1001px;
=======
  background-position: -1432px -1183px;
>>>>>>> f4b43f55
  width: 90px;
  height: 90px;
}
.weapon_rogue_0 {
  background-image: url(spritesmith-main-5.png);
<<<<<<< HEAD
  background-position: -1432px -910px;
=======
  background-position: -1432px -1092px;
>>>>>>> f4b43f55
  width: 90px;
  height: 90px;
}
.weapon_rogue_1 {
  background-image: url(spritesmith-main-5.png);
<<<<<<< HEAD
  background-position: -1432px -819px;
=======
  background-position: -1432px -1001px;
>>>>>>> f4b43f55
  width: 90px;
  height: 90px;
}
.weapon_rogue_2 {
  background-image: url(spritesmith-main-5.png);
<<<<<<< HEAD
  background-position: -1432px -728px;
=======
  background-position: -1432px -910px;
>>>>>>> f4b43f55
  width: 90px;
  height: 90px;
}
.weapon_rogue_3 {
  background-image: url(spritesmith-main-5.png);
<<<<<<< HEAD
  background-position: -1432px -637px;
=======
  background-position: -1432px -819px;
>>>>>>> f4b43f55
  width: 90px;
  height: 90px;
}
.weapon_rogue_4 {
  background-image: url(spritesmith-main-5.png);
<<<<<<< HEAD
  background-position: -1432px -546px;
=======
  background-position: -1432px -728px;
>>>>>>> f4b43f55
  width: 90px;
  height: 90px;
}
.weapon_rogue_5 {
  background-image: url(spritesmith-main-5.png);
<<<<<<< HEAD
  background-position: -1432px -455px;
=======
  background-position: -1432px -637px;
>>>>>>> f4b43f55
  width: 90px;
  height: 90px;
}
.weapon_rogue_6 {
  background-image: url(spritesmith-main-5.png);
<<<<<<< HEAD
  background-position: -1432px -364px;
=======
  background-position: -1432px -546px;
>>>>>>> f4b43f55
  width: 90px;
  height: 90px;
}
.weapon_special_1 {
  background-image: url(spritesmith-main-5.png);
  background-position: -208px -1010px;
  width: 102px;
  height: 90px;
}
.weapon_special_2 {
  background-image: url(spritesmith-main-5.png);
<<<<<<< HEAD
  background-position: -1432px -182px;
=======
  background-position: -1432px -364px;
>>>>>>> f4b43f55
  width: 90px;
  height: 90px;
}
.weapon_special_3 {
  background-image: url(spritesmith-main-5.png);
<<<<<<< HEAD
  background-position: -1432px -91px;
=======
  background-position: -1432px -273px;
>>>>>>> f4b43f55
  width: 90px;
  height: 90px;
}
.weapon_special_tridentOfCrashingTides {
  background-image: url(spritesmith-main-5.png);
<<<<<<< HEAD
  background-position: -1341px -546px;
=======
  background-position: -1341px -728px;
>>>>>>> f4b43f55
  width: 90px;
  height: 90px;
}
.weapon_warrior_0 {
  background-image: url(spritesmith-main-5.png);
<<<<<<< HEAD
  background-position: -1341px -455px;
=======
  background-position: -1341px -637px;
>>>>>>> f4b43f55
  width: 90px;
  height: 90px;
}
.weapon_warrior_1 {
  background-image: url(spritesmith-main-5.png);
<<<<<<< HEAD
  background-position: -1341px -364px;
=======
  background-position: -1341px -546px;
>>>>>>> f4b43f55
  width: 90px;
  height: 90px;
}
.weapon_warrior_2 {
  background-image: url(spritesmith-main-5.png);
<<<<<<< HEAD
  background-position: -1341px -273px;
=======
  background-position: -1341px -455px;
>>>>>>> f4b43f55
  width: 90px;
  height: 90px;
}
.weapon_warrior_3 {
  background-image: url(spritesmith-main-5.png);
<<<<<<< HEAD
  background-position: -1341px -182px;
=======
  background-position: -1341px -364px;
>>>>>>> f4b43f55
  width: 90px;
  height: 90px;
}
.weapon_warrior_4 {
  background-image: url(spritesmith-main-5.png);
<<<<<<< HEAD
  background-position: -1341px -91px;
=======
  background-position: -1341px -273px;
>>>>>>> f4b43f55
  width: 90px;
  height: 90px;
}
.weapon_warrior_5 {
  background-image: url(spritesmith-main-5.png);
<<<<<<< HEAD
  background-position: -1341px 0px;
=======
  background-position: -1341px -182px;
>>>>>>> f4b43f55
  width: 90px;
  height: 90px;
}
.weapon_warrior_6 {
  background-image: url(spritesmith-main-5.png);
<<<<<<< HEAD
  background-position: -755px -1101px;
=======
  background-position: -943px -1101px;
>>>>>>> f4b43f55
  width: 90px;
  height: 90px;
}
.weapon_wizard_0 {
  background-image: url(spritesmith-main-5.png);
<<<<<<< HEAD
  background-position: -664px -1101px;
=======
  background-position: -852px -1101px;
>>>>>>> f4b43f55
  width: 90px;
  height: 90px;
}
.weapon_wizard_1 {
  background-image: url(spritesmith-main-5.png);
<<<<<<< HEAD
  background-position: -573px -1101px;
=======
  background-position: -761px -1101px;
>>>>>>> f4b43f55
  width: 90px;
  height: 90px;
}
.weapon_wizard_2 {
  background-image: url(spritesmith-main-5.png);
<<<<<<< HEAD
  background-position: -1523px -819px;
=======
  background-position: -670px -1101px;
>>>>>>> f4b43f55
  width: 90px;
  height: 90px;
}
.weapon_wizard_3 {
  background-image: url(spritesmith-main-5.png);
<<<<<<< HEAD
  background-position: -1523px -728px;
=======
  background-position: -1523px -1001px;
>>>>>>> f4b43f55
  width: 90px;
  height: 90px;
}
.weapon_wizard_4 {
  background-image: url(spritesmith-main-5.png);
<<<<<<< HEAD
  background-position: -1523px -637px;
=======
  background-position: -1523px -910px;
>>>>>>> f4b43f55
  width: 90px;
  height: 90px;
}
.weapon_wizard_5 {
  background-image: url(spritesmith-main-5.png);
<<<<<<< HEAD
  background-position: -1523px -546px;
=======
  background-position: -1523px -819px;
>>>>>>> f4b43f55
  width: 90px;
  height: 90px;
}
.weapon_wizard_6 {
  background-image: url(spritesmith-main-5.png);
<<<<<<< HEAD
  background-position: -1523px -455px;
=======
  background-position: -1523px -728px;
>>>>>>> f4b43f55
  width: 90px;
  height: 90px;
}
.GrimReaper {
  background-image: url(spritesmith-main-5.png);
  background-position: -1365px -1283px;
  width: 57px;
  height: 66px;
}
.Pet_Currency_Gem {
  background-image: url(spritesmith-main-5.png);
<<<<<<< HEAD
  background-position: -1614px -1248px;
=======
  background-position: -1614px -1404px;
>>>>>>> f4b43f55
  width: 45px;
  height: 39px;
}
.Pet_Currency_Gem1x {
  background-image: url(spritesmith-main-5.png);
<<<<<<< HEAD
  background-position: -1663px -1338px;
=======
  background-position: -1663px -1640px;
>>>>>>> f4b43f55
  width: 15px;
  height: 13px;
}
.Pet_Currency_Gem2x {
  background-image: url(spritesmith-main-5.png);
<<<<<<< HEAD
  background-position: -1663px -1311px;
=======
  background-position: -1216px -541px;
>>>>>>> f4b43f55
  width: 30px;
  height: 26px;
}
.PixelPaw-Gold {
  background-image: url(spritesmith-main-5.png);
  background-position: -1076px -493px;
  width: 51px;
  height: 51px;
}
.PixelPaw {
  background-image: url(spritesmith-main-5.png);
  background-position: -1076px -441px;
  width: 51px;
  height: 51px;
}
.PixelPaw002 {
  background-image: url(spritesmith-main-5.png);
  background-position: -1196px -953px;
  width: 51px;
  height: 51px;
}
.avatar_floral_healer {
  background-image: url(spritesmith-main-5.png);
  background-position: -1131px -853px;
  width: 99px;
  height: 99px;
}
.avatar_floral_rogue {
  background-image: url(spritesmith-main-5.png);
  background-position: -1131px -753px;
  width: 99px;
  height: 99px;
}
.avatar_floral_warrior {
  background-image: url(spritesmith-main-5.png);
  background-position: -997px -859px;
  width: 99px;
  height: 99px;
}
.avatar_floral_wizard {
  background-image: url(spritesmith-main-5.png);
  background-position: -897px -859px;
  width: 99px;
  height: 99px;
}
.empty_bottles {
  background-image: url(spritesmith-main-5.png);
  background-position: -1131px -953px;
  width: 64px;
  height: 54px;
}
.inventory_present {
  background-image: url(spritesmith-main-5.png);
<<<<<<< HEAD
  background-position: -1128px -1465px;
=======
  background-position: -1310px -1465px;
>>>>>>> f4b43f55
  width: 48px;
  height: 51px;
}
.inventory_present_01 {
  background-image: url(spritesmith-main-5.png);
  background-position: -1076px -580px;
  width: 48px;
  height: 51px;
}
.inventory_present_02 {
  background-image: url(spritesmith-main-5.png);
  background-position: -1076px -632px;
  width: 48px;
  height: 51px;
}
.inventory_present_03 {
  background-image: url(spritesmith-main-5.png);
  background-position: -1076px -719px;
  width: 48px;
  height: 51px;
}
.inventory_present_04 {
  background-image: url(spritesmith-main-5.png);
  background-position: -1076px -771px;
  width: 48px;
  height: 51px;
}
.inventory_present_05 {
  background-image: url(spritesmith-main-5.png);
<<<<<<< HEAD
  background-position: -638px -1465px;
=======
  background-position: -820px -1465px;
>>>>>>> f4b43f55
  width: 48px;
  height: 51px;
}
.inventory_present_06 {
  background-image: url(spritesmith-main-5.png);
<<<<<<< HEAD
  background-position: -687px -1465px;
=======
  background-position: -869px -1465px;
>>>>>>> f4b43f55
  width: 48px;
  height: 51px;
}
.inventory_present_07 {
  background-image: url(spritesmith-main-5.png);
<<<<<<< HEAD
  background-position: -736px -1465px;
=======
  background-position: -918px -1465px;
>>>>>>> f4b43f55
  width: 48px;
  height: 51px;
}
.inventory_present_08 {
  background-image: url(spritesmith-main-5.png);
<<<<<<< HEAD
  background-position: -834px -1465px;
=======
  background-position: -1016px -1465px;
>>>>>>> f4b43f55
  width: 48px;
  height: 51px;
}
.inventory_present_09 {
  background-image: url(spritesmith-main-5.png);
<<<<<<< HEAD
  background-position: -883px -1465px;
=======
  background-position: -1065px -1465px;
>>>>>>> f4b43f55
  width: 48px;
  height: 51px;
}
.inventory_present_10 {
  background-image: url(spritesmith-main-5.png);
<<<<<<< HEAD
  background-position: -981px -1465px;
=======
  background-position: -1163px -1465px;
>>>>>>> f4b43f55
  width: 48px;
  height: 51px;
}
.inventory_present_11 {
  background-image: url(spritesmith-main-5.png);
<<<<<<< HEAD
  background-position: -1030px -1465px;
=======
  background-position: -1212px -1465px;
>>>>>>> f4b43f55
  width: 48px;
  height: 51px;
}
.inventory_present_12 {
  background-image: url(spritesmith-main-5.png);
<<<<<<< HEAD
  background-position: -1079px -1465px;
=======
  background-position: -1261px -1465px;
>>>>>>> f4b43f55
  width: 48px;
  height: 51px;
}
.inventory_quest_scroll {
  background-image: url(spritesmith-main-5.png);
<<<<<<< HEAD
  background-position: -1226px -1465px;
=======
  background-position: -1408px -1465px;
>>>>>>> f4b43f55
  width: 48px;
  height: 51px;
}
.inventory_quest_scroll_locked {
  background-image: url(spritesmith-main-5.png);
<<<<<<< HEAD
  background-position: -1177px -1465px;
=======
  background-position: -1359px -1465px;
>>>>>>> f4b43f55
  width: 48px;
  height: 51px;
}
.inventory_special_birthday {
  background-image: url(spritesmith-main-5.png);
<<<<<<< HEAD
  background-position: -348px -1465px;
=======
  background-position: -530px -1465px;
>>>>>>> f4b43f55
  width: 57px;
  height: 54px;
}
.inventory_special_fortify {
  background-image: url(spritesmith-main-5.png);
<<<<<<< HEAD
  background-position: -464px -1465px;
=======
  background-position: -646px -1465px;
>>>>>>> f4b43f55
  width: 57px;
  height: 54px;
}
.inventory_special_greeting {
  background-image: url(spritesmith-main-5.png);
<<<<<<< HEAD
  background-position: -232px -1465px;
=======
  background-position: -414px -1465px;
>>>>>>> f4b43f55
  width: 57px;
  height: 54px;
}
.inventory_special_nye {
  background-image: url(spritesmith-main-5.png);
  background-position: -1456px -1374px;
  width: 57px;
  height: 54px;
}
.inventory_special_opaquePotion {
  background-image: url(spritesmith-main-5.png);
<<<<<<< HEAD
  background-position: -883px -1050px;
=======
  background-position: -965px -1050px;
>>>>>>> f4b43f55
  width: 40px;
  height: 40px;
}
.inventory_special_seafoam {
  background-image: url(spritesmith-main-5.png);
<<<<<<< HEAD
  background-position: 0px -1465px;
=======
  background-position: -182px -1465px;
>>>>>>> f4b43f55
  width: 57px;
  height: 54px;
}
.inventory_special_shinySeed {
  background-image: url(spritesmith-main-5.png);
<<<<<<< HEAD
  background-position: -58px -1465px;
=======
  background-position: -240px -1465px;
>>>>>>> f4b43f55
  width: 57px;
  height: 54px;
}
.inventory_special_snowball {
  background-image: url(spritesmith-main-5.png);
<<<<<<< HEAD
  background-position: -116px -1465px;
=======
  background-position: -298px -1465px;
>>>>>>> f4b43f55
  width: 57px;
  height: 54px;
}
.inventory_special_spookDust {
  background-image: url(spritesmith-main-5.png);
<<<<<<< HEAD
  background-position: -174px -1465px;
=======
  background-position: -356px -1465px;
>>>>>>> f4b43f55
  width: 57px;
  height: 54px;
}
.inventory_special_thankyou {
  background-image: url(spritesmith-main-5.png);
<<<<<<< HEAD
  background-position: -580px -1465px;
=======
  background-position: -762px -1465px;
>>>>>>> f4b43f55
  width: 57px;
  height: 54px;
}
.inventory_special_trinket {
  background-image: url(spritesmith-main-5.png);
<<<<<<< HEAD
  background-position: -785px -1465px;
=======
  background-position: -967px -1465px;
>>>>>>> f4b43f55
  width: 48px;
  height: 51px;
}
.inventory_special_valentine {
  background-image: url(spritesmith-main-5.png);
<<<<<<< HEAD
  background-position: -290px -1465px;
=======
  background-position: -472px -1465px;
>>>>>>> f4b43f55
  width: 57px;
  height: 54px;
}
.knockout {
  background-image: url(spritesmith-main-5.png);
  background-position: -311px -1050px;
  width: 120px;
  height: 47px;
}
.pet_key {
  background-image: url(spritesmith-main-5.png);
<<<<<<< HEAD
  background-position: -406px -1465px;
=======
  background-position: -588px -1465px;
>>>>>>> f4b43f55
  width: 57px;
  height: 54px;
}
.rebirth_orb {
  background-image: url(spritesmith-main-5.png);
<<<<<<< HEAD
  background-position: -522px -1465px;
=======
  background-position: -704px -1465px;
>>>>>>> f4b43f55
  width: 57px;
  height: 54px;
}
.seafoam_star {
  background-image: url(spritesmith-main-5.png);
<<<<<<< HEAD
  background-position: -182px -1192px;
=======
  background-position: -1432px -455px;
>>>>>>> f4b43f55
  width: 90px;
  height: 90px;
}
.shop_armoire {
  background-image: url(spritesmith-main-5.png);
<<<<<<< HEAD
  background-position: -380px -1572px;
=======
  background-position: -503px -1608px;
>>>>>>> f4b43f55
  width: 40px;
  height: 40px;
}
.snowman {
  background-image: url(spritesmith-main-5.png);
<<<<<<< HEAD
  background-position: 0px -1192px;
=======
  background-position: -364px -1192px;
>>>>>>> f4b43f55
  width: 90px;
  height: 90px;
}
.spookman {
  background-image: url(spritesmith-main-5.png);
<<<<<<< HEAD
  background-position: -1250px -273px;
=======
  background-position: -182px -1192px;
>>>>>>> f4b43f55
  width: 90px;
  height: 90px;
}
.zzz {
  background-image: url(spritesmith-main-5.png);
<<<<<<< HEAD
  background-position: -544px -1572px;
=======
  background-position: -667px -1608px;
>>>>>>> f4b43f55
  width: 40px;
  height: 40px;
}
.zzz_light {
  background-image: url(spritesmith-main-5.png);
<<<<<<< HEAD
  background-position: -503px -1572px;
=======
  background-position: -626px -1608px;
>>>>>>> f4b43f55
  width: 40px;
  height: 40px;
}
.npc_alex {
  background-image: url(spritesmith-main-5.png);
<<<<<<< HEAD
  background-position: -477px -859px;
=======
  background-position: -151px -859px;
>>>>>>> f4b43f55
  width: 162px;
  height: 138px;
}
.npc_aprilFool {
  background-image: url(spritesmith-main-5.png);
  background-position: -776px -859px;
  width: 120px;
  height: 120px;
}
.npc_bailey {
  background-image: url(spritesmith-main-5.png);
  background-position: -1274px -1192px;
  width: 60px;
  height: 72px;
}
.npc_daniel {
  background-image: url(spritesmith-main-5.png);
  background-position: -640px -859px;
  width: 135px;
  height: 123px;
}
.npc_ian {
  background-image: url(spritesmith-main-5.png);
  background-position: -1131px -405px;
  width: 75px;
  height: 135px;
}
.npc_justin {
  background-image: url(spritesmith-main-5.png);
  background-position: -1131px -541px;
  width: 84px;
  height: 120px;
}
.npc_justin_head {
  background-image: url(spritesmith-main-5.png);
<<<<<<< HEAD
  background-position: -1663px -1271px;
=======
  background-position: -755px -1010px;
>>>>>>> f4b43f55
  width: 36px;
  height: 39px;
}
.npc_matt {
  background-image: url(spritesmith-main-5.png);
<<<<<<< HEAD
  background-position: -880px -719px;
=======
  background-position: -880px -580px;
>>>>>>> f4b43f55
  width: 195px;
  height: 138px;
}
.npc_timetravelers {
  background-image: url(spritesmith-main-5.png);
<<<<<<< HEAD
  background-position: -880px -441px;
=======
  background-position: -880px -719px;
>>>>>>> f4b43f55
  width: 195px;
  height: 138px;
}
.npc_timetravelers_active {
  background-image: url(spritesmith-main-5.png);
<<<<<<< HEAD
  background-position: -880px -580px;
=======
  background-position: -880px -441px;
>>>>>>> f4b43f55
  width: 195px;
  height: 138px;
}
.npc_tyler {
  background-image: url(spritesmith-main-5.png);
<<<<<<< HEAD
  background-position: -273px -1374px;
=======
  background-position: -1523px -637px;
>>>>>>> f4b43f55
  width: 90px;
  height: 90px;
}
.seasonalshop_closed {
  background-image: url(spritesmith-main-5.png);
<<<<<<< HEAD
  background-position: -151px -859px;
=======
  background-position: -477px -859px;
>>>>>>> f4b43f55
  width: 162px;
  height: 138px;
}
.seasonalshop_open {
  background-image: url(spritesmith-main-5.png);
  background-position: -314px -859px;
  width: 162px;
  height: 138px;
}
.inventory_quest_scroll_atom1 {
  background-image: url(spritesmith-main-5.png);
<<<<<<< HEAD
  background-position: -1324px -1465px;
=======
  background-position: -1506px -1465px;
>>>>>>> f4b43f55
  width: 48px;
  height: 51px;
}
.inventory_quest_scroll_atom1_locked {
  background-image: url(spritesmith-main-5.png);
<<<<<<< HEAD
  background-position: -1275px -1465px;
=======
  background-position: -1457px -1465px;
>>>>>>> f4b43f55
  width: 48px;
  height: 51px;
}
.inventory_quest_scroll_atom2 {
  background-image: url(spritesmith-main-5.png);
<<<<<<< HEAD
  background-position: -1422px -1465px;
=======
  background-position: 0px -1556px;
>>>>>>> f4b43f55
  width: 48px;
  height: 51px;
}
.inventory_quest_scroll_atom2_locked {
  background-image: url(spritesmith-main-5.png);
<<<<<<< HEAD
  background-position: -1373px -1465px;
=======
  background-position: -1555px -1465px;
>>>>>>> f4b43f55
  width: 48px;
  height: 51px;
}
.inventory_quest_scroll_atom3 {
  background-image: url(spritesmith-main-5.png);
<<<<<<< HEAD
  background-position: -1520px -1465px;
=======
  background-position: -98px -1556px;
>>>>>>> f4b43f55
  width: 48px;
  height: 51px;
}
.inventory_quest_scroll_atom3_locked {
  background-image: url(spritesmith-main-5.png);
<<<<<<< HEAD
  background-position: -1471px -1465px;
=======
  background-position: -49px -1556px;
>>>>>>> f4b43f55
  width: 48px;
  height: 51px;
}
.inventory_quest_scroll_basilist {
  background-image: url(spritesmith-main-5.png);
<<<<<<< HEAD
  background-position: 0px -1520px;
=======
  background-position: -147px -1556px;
>>>>>>> f4b43f55
  width: 48px;
  height: 51px;
}
.inventory_quest_scroll_bunny {
  background-image: url(spritesmith-main-5.png);
<<<<<<< HEAD
  background-position: -49px -1520px;
=======
  background-position: -196px -1556px;
>>>>>>> f4b43f55
  width: 48px;
  height: 51px;
}
.inventory_quest_scroll_cheetah {
  background-image: url(spritesmith-main-5.png);
<<<<<<< HEAD
  background-position: -98px -1520px;
=======
  background-position: -245px -1556px;
>>>>>>> f4b43f55
  width: 48px;
  height: 51px;
}
.inventory_quest_scroll_dilatoryDistress1 {
  background-image: url(spritesmith-main-5.png);
<<<<<<< HEAD
  background-position: -196px -1520px;
=======
  background-position: -343px -1556px;
>>>>>>> f4b43f55
  width: 48px;
  height: 51px;
}
.inventory_quest_scroll_dilatoryDistress2 {
  background-image: url(spritesmith-main-5.png);
<<<<<<< HEAD
  background-position: -294px -1520px;
=======
  background-position: -441px -1556px;
>>>>>>> f4b43f55
  width: 48px;
  height: 51px;
}
.inventory_quest_scroll_dilatoryDistress2_locked {
  background-image: url(spritesmith-main-5.png);
<<<<<<< HEAD
  background-position: -245px -1520px;
=======
  background-position: -392px -1556px;
>>>>>>> f4b43f55
  width: 48px;
  height: 51px;
}
.inventory_quest_scroll_dilatoryDistress3 {
  background-image: url(spritesmith-main-5.png);
<<<<<<< HEAD
  background-position: -1614px -1196px;
=======
  background-position: -1614px -1352px;
>>>>>>> f4b43f55
  width: 48px;
  height: 51px;
}
.inventory_quest_scroll_dilatoryDistress3_locked {
  background-image: url(spritesmith-main-5.png);
<<<<<<< HEAD
  background-position: -343px -1520px;
=======
  background-position: -490px -1556px;
>>>>>>> f4b43f55
  width: 48px;
  height: 51px;
}
.inventory_quest_scroll_dilatory_derby {
  background-image: url(spritesmith-main-5.png);
<<<<<<< HEAD
  background-position: -147px -1520px;
=======
  background-position: -294px -1556px;
>>>>>>> f4b43f55
  width: 48px;
  height: 51px;
}
.inventory_quest_scroll_egg {
  background-image: url(spritesmith-main-5.png);
<<<<<<< HEAD
  background-position: -441px -1520px;
=======
  background-position: -588px -1556px;
>>>>>>> f4b43f55
  width: 48px;
  height: 51px;
}
.inventory_quest_scroll_evilsanta {
  background-image: url(spritesmith-main-5.png);
<<<<<<< HEAD
  background-position: -490px -1520px;
=======
  background-position: -637px -1556px;
>>>>>>> f4b43f55
  width: 48px;
  height: 51px;
}
.inventory_quest_scroll_evilsanta2 {
  background-image: url(spritesmith-main-5.png);
<<<<<<< HEAD
  background-position: -539px -1520px;
=======
  background-position: -686px -1556px;
>>>>>>> f4b43f55
  width: 48px;
  height: 51px;
}
.inventory_quest_scroll_frog {
  background-image: url(spritesmith-main-5.png);
<<<<<<< HEAD
  background-position: -588px -1520px;
=======
  background-position: -735px -1556px;
>>>>>>> f4b43f55
  width: 48px;
  height: 51px;
}
.inventory_quest_scroll_ghost_stag {
  background-image: url(spritesmith-main-5.png);
<<<<<<< HEAD
  background-position: -637px -1520px;
=======
  background-position: -784px -1556px;
>>>>>>> f4b43f55
  width: 48px;
  height: 51px;
}
.inventory_quest_scroll_goldenknight1 {
  background-image: url(spritesmith-main-5.png);
<<<<<<< HEAD
  background-position: -735px -1520px;
=======
  background-position: -882px -1556px;
>>>>>>> f4b43f55
  width: 48px;
  height: 51px;
}
.inventory_quest_scroll_goldenknight1_locked {
  background-image: url(spritesmith-main-5.png);
<<<<<<< HEAD
  background-position: -686px -1520px;
=======
  background-position: -833px -1556px;
>>>>>>> f4b43f55
  width: 48px;
  height: 51px;
}
.inventory_quest_scroll_goldenknight2 {
  background-image: url(spritesmith-main-5.png);
<<<<<<< HEAD
  background-position: -833px -1520px;
=======
  background-position: -980px -1556px;
>>>>>>> f4b43f55
  width: 48px;
  height: 51px;
}
.inventory_quest_scroll_goldenknight2_locked {
  background-image: url(spritesmith-main-5.png);
<<<<<<< HEAD
  background-position: -784px -1520px;
=======
  background-position: -931px -1556px;
>>>>>>> f4b43f55
  width: 48px;
  height: 51px;
}
.inventory_quest_scroll_goldenknight3 {
  background-image: url(spritesmith-main-5.png);
<<<<<<< HEAD
  background-position: -931px -1520px;
=======
  background-position: -1078px -1556px;
>>>>>>> f4b43f55
  width: 48px;
  height: 51px;
}
.inventory_quest_scroll_goldenknight3_locked {
  background-image: url(spritesmith-main-5.png);
<<<<<<< HEAD
  background-position: -882px -1520px;
=======
  background-position: -1029px -1556px;
>>>>>>> f4b43f55
  width: 48px;
  height: 51px;
}
.inventory_quest_scroll_gryphon {
  background-image: url(spritesmith-main-5.png);
<<<<<<< HEAD
  background-position: -980px -1520px;
=======
  background-position: -1127px -1556px;
>>>>>>> f4b43f55
  width: 48px;
  height: 51px;
}
.inventory_quest_scroll_harpy {
  background-image: url(spritesmith-main-5.png);
<<<<<<< HEAD
  background-position: -1029px -1520px;
=======
  background-position: -1176px -1556px;
>>>>>>> f4b43f55
  width: 48px;
  height: 51px;
}
.inventory_quest_scroll_hedgehog {
  background-image: url(spritesmith-main-5.png);
<<<<<<< HEAD
  background-position: -1078px -1520px;
=======
  background-position: -1225px -1556px;
>>>>>>> f4b43f55
  width: 48px;
  height: 51px;
}
.inventory_quest_scroll_horse {
  background-image: url(spritesmith-main-5.png);
<<<<<<< HEAD
  background-position: -1127px -1520px;
=======
  background-position: -1274px -1556px;
>>>>>>> f4b43f55
  width: 48px;
  height: 51px;
}
.inventory_quest_scroll_kraken {
  background-image: url(spritesmith-main-5.png);
<<<<<<< HEAD
  background-position: -1176px -1520px;
=======
  background-position: -1323px -1556px;
>>>>>>> f4b43f55
  width: 48px;
  height: 51px;
}
.inventory_quest_scroll_monkey {
  background-image: url(spritesmith-main-5.png);
<<<<<<< HEAD
  background-position: -1225px -1520px;
=======
  background-position: -1372px -1556px;
>>>>>>> f4b43f55
  width: 48px;
  height: 51px;
}
.inventory_quest_scroll_moonstone1 {
  background-image: url(spritesmith-main-5.png);
<<<<<<< HEAD
  background-position: -1323px -1520px;
=======
  background-position: -1470px -1556px;
>>>>>>> f4b43f55
  width: 48px;
  height: 51px;
}
.inventory_quest_scroll_moonstone1_locked {
  background-image: url(spritesmith-main-5.png);
<<<<<<< HEAD
  background-position: -1274px -1520px;
=======
  background-position: -1421px -1556px;
>>>>>>> f4b43f55
  width: 48px;
  height: 51px;
}
.inventory_quest_scroll_moonstone2 {
  background-image: url(spritesmith-main-5.png);
<<<<<<< HEAD
  background-position: -1421px -1520px;
=======
  background-position: -1614px 0px;
>>>>>>> f4b43f55
  width: 48px;
  height: 51px;
}
.inventory_quest_scroll_moonstone2_locked {
  background-image: url(spritesmith-main-5.png);
<<<<<<< HEAD
  background-position: -1372px -1520px;
=======
  background-position: -1519px -1556px;
>>>>>>> f4b43f55
  width: 48px;
  height: 51px;
}
.inventory_quest_scroll_moonstone3 {
  background-image: url(spritesmith-main-5.png);
<<<<<<< HEAD
  background-position: -1519px -1520px;
=======
  background-position: -1614px -104px;
>>>>>>> f4b43f55
  width: 48px;
  height: 51px;
}
.inventory_quest_scroll_moonstone3_locked {
  background-image: url(spritesmith-main-5.png);
<<<<<<< HEAD
  background-position: -1470px -1520px;
=======
  background-position: -1614px -52px;
>>>>>>> f4b43f55
  width: 48px;
  height: 51px;
}
.inventory_quest_scroll_octopus {
  background-image: url(spritesmith-main-5.png);
<<<<<<< HEAD
  background-position: -1614px 0px;
=======
  background-position: -1614px -156px;
>>>>>>> f4b43f55
  width: 48px;
  height: 51px;
}
.inventory_quest_scroll_owl {
  background-image: url(spritesmith-main-5.png);
<<<<<<< HEAD
  background-position: -1614px -52px;
=======
  background-position: -1614px -208px;
>>>>>>> f4b43f55
  width: 48px;
  height: 51px;
}
.inventory_quest_scroll_penguin {
  background-image: url(spritesmith-main-5.png);
<<<<<<< HEAD
  background-position: -1614px -104px;
=======
  background-position: -1614px -260px;
>>>>>>> f4b43f55
  width: 48px;
  height: 51px;
}
.inventory_quest_scroll_rat {
  background-image: url(spritesmith-main-5.png);
<<<<<<< HEAD
  background-position: -1614px -156px;
=======
  background-position: -1614px -312px;
>>>>>>> f4b43f55
  width: 48px;
  height: 51px;
}
.inventory_quest_scroll_rock {
  background-image: url(spritesmith-main-5.png);
<<<<<<< HEAD
  background-position: -1614px -208px;
=======
  background-position: -1614px -364px;
>>>>>>> f4b43f55
  width: 48px;
  height: 51px;
}
.inventory_quest_scroll_rooster {
  background-image: url(spritesmith-main-5.png);
<<<<<<< HEAD
  background-position: -1614px -260px;
=======
  background-position: -1614px -416px;
>>>>>>> f4b43f55
  width: 48px;
  height: 51px;
}
.inventory_quest_scroll_sabretooth {
  background-image: url(spritesmith-main-5.png);
<<<<<<< HEAD
  background-position: -1614px -312px;
=======
  background-position: -1614px -468px;
>>>>>>> f4b43f55
  width: 48px;
  height: 51px;
}
.inventory_quest_scroll_sheep {
  background-image: url(spritesmith-main-5.png);
<<<<<<< HEAD
  background-position: -1614px -364px;
=======
  background-position: -1614px -520px;
>>>>>>> f4b43f55
  width: 48px;
  height: 51px;
}
.inventory_quest_scroll_slime {
  background-image: url(spritesmith-main-5.png);
<<<<<<< HEAD
  background-position: -1614px -416px;
=======
  background-position: -1614px -572px;
>>>>>>> f4b43f55
  width: 48px;
  height: 51px;
}
.inventory_quest_scroll_snail {
  background-image: url(spritesmith-main-5.png);
<<<<<<< HEAD
  background-position: -1614px -468px;
=======
  background-position: -1614px -624px;
>>>>>>> f4b43f55
  width: 48px;
  height: 51px;
}
.inventory_quest_scroll_snake {
  background-image: url(spritesmith-main-5.png);
<<<<<<< HEAD
  background-position: -1614px -520px;
=======
  background-position: -1614px -676px;
>>>>>>> f4b43f55
  width: 48px;
  height: 51px;
}
.inventory_quest_scroll_spider {
  background-image: url(spritesmith-main-5.png);
<<<<<<< HEAD
  background-position: -1614px -572px;
=======
  background-position: -1614px -728px;
>>>>>>> f4b43f55
  width: 48px;
  height: 51px;
}
.inventory_quest_scroll_trex {
  background-image: url(spritesmith-main-5.png);
<<<<<<< HEAD
  background-position: -1614px -676px;
=======
  background-position: -1614px -832px;
>>>>>>> f4b43f55
  width: 48px;
  height: 51px;
}
.inventory_quest_scroll_trex_undead {
  background-image: url(spritesmith-main-5.png);
<<<<<<< HEAD
  background-position: -1614px -624px;
=======
  background-position: -1614px -780px;
>>>>>>> f4b43f55
  width: 48px;
  height: 51px;
}
.inventory_quest_scroll_unicorn {
  background-image: url(spritesmith-main-5.png);
<<<<<<< HEAD
  background-position: -1614px -728px;
=======
  background-position: -1614px -884px;
>>>>>>> f4b43f55
  width: 48px;
  height: 51px;
}
.inventory_quest_scroll_vice1 {
  background-image: url(spritesmith-main-5.png);
<<<<<<< HEAD
  background-position: -1614px -832px;
=======
  background-position: -1614px -988px;
>>>>>>> f4b43f55
  width: 48px;
  height: 51px;
}
.inventory_quest_scroll_vice1_locked {
  background-image: url(spritesmith-main-5.png);
<<<<<<< HEAD
  background-position: -1614px -780px;
=======
  background-position: -1614px -936px;
>>>>>>> f4b43f55
  width: 48px;
  height: 51px;
}
.inventory_quest_scroll_vice2 {
  background-image: url(spritesmith-main-5.png);
<<<<<<< HEAD
  background-position: -1614px -936px;
=======
  background-position: -1614px -1092px;
>>>>>>> f4b43f55
  width: 48px;
  height: 51px;
}
.inventory_quest_scroll_vice2_locked {
  background-image: url(spritesmith-main-5.png);
<<<<<<< HEAD
  background-position: -1614px -884px;
=======
  background-position: -1614px -1040px;
>>>>>>> f4b43f55
  width: 48px;
  height: 51px;
}
.inventory_quest_scroll_vice3 {
  background-image: url(spritesmith-main-5.png);
<<<<<<< HEAD
  background-position: -1614px -1040px;
=======
  background-position: -1614px -1196px;
>>>>>>> f4b43f55
  width: 48px;
  height: 51px;
}
.inventory_quest_scroll_vice3_locked {
  background-image: url(spritesmith-main-5.png);
<<<<<<< HEAD
  background-position: -1614px -988px;
=======
  background-position: -1614px -1144px;
>>>>>>> f4b43f55
  width: 48px;
  height: 51px;
}
.inventory_quest_scroll_whale {
  background-image: url(spritesmith-main-5.png);
<<<<<<< HEAD
  background-position: -1614px -1092px;
=======
  background-position: -1614px -1248px;
>>>>>>> f4b43f55
  width: 48px;
  height: 51px;
}
.quest_atom1 {
  background-image: url(spritesmith-main-5.png);
  background-position: -880px 0px;
  width: 250px;
  height: 150px;
}
.quest_atom2 {
  background-image: url(spritesmith-main-5.png);
  background-position: -880px -302px;
  width: 207px;
  height: 138px;
}
.quest_atom3 {
  background-image: url(spritesmith-main-5.png);
  background-position: -211px -672px;
  width: 216px;
  height: 180px;
}
.quest_basilist {
  background-image: url(spritesmith-main-5.png);
  background-position: -645px -672px;
  width: 189px;
  height: 141px;
}
.quest_bunny {
  background-image: url(spritesmith-main-5.png);
  background-position: 0px -672px;
  width: 210px;
  height: 186px;
}
.quest_cheetah {
  background-image: url(spritesmith-main-5.png);
<<<<<<< HEAD
  background-position: -440px 0px;
=======
  background-position: 0px -232px;
>>>>>>> f4b43f55
  width: 219px;
  height: 219px;
}
.quest_dilatory {
  background-image: url(spritesmith-main-5.png);
<<<<<<< HEAD
  background-position: -660px 0px;
=======
  background-position: -660px -220px;
>>>>>>> f4b43f55
  width: 219px;
  height: 219px;
}
.quest_dilatoryDistress1 {
  background-image: url(spritesmith-main-5.png);
  background-position: -442px -452px;
  width: 210px;
  height: 210px;
}
.quest_dilatoryDistress1_blueFins {
  background-image: url(spritesmith-main-5.png);
<<<<<<< HEAD
  background-position: 0px -1572px;
=======
  background-position: 0px -1608px;
>>>>>>> f4b43f55
  width: 51px;
  height: 48px;
}
.quest_dilatoryDistress1_fireCoral {
  background-image: url(spritesmith-main-5.png);
<<<<<<< HEAD
  background-position: -1614px -1144px;
=======
  background-position: -1614px -1300px;
>>>>>>> f4b43f55
  width: 48px;
  height: 51px;
}
.quest_dilatoryDistress2 {
  background-image: url(spritesmith-main-5.png);
  background-position: 0px -859px;
  width: 150px;
  height: 150px;
}
.quest_dilatoryDistress3 {
  background-image: url(spritesmith-main-5.png);
  background-position: -220px 0px;
  width: 219px;
  height: 219px;
}
.quest_dilatory_derby {
  background-image: url(spritesmith-main-5.png);
  background-position: -220px -232px;
  width: 219px;
  height: 219px;
}
.quest_egg {
  background-image: url(spritesmith-main-5.png);
  background-position: -311px -1010px;
  width: 221px;
  height: 39px;
}
.quest_egg_plainEgg {
  background-image: url(spritesmith-main-5.png);
<<<<<<< HEAD
  background-position: -932px -1465px;
=======
  background-position: -1114px -1465px;
>>>>>>> f4b43f55
  width: 48px;
  height: 51px;
}
.quest_evilsanta {
  background-image: url(spritesmith-main-5.png);
  background-position: -1131px 0px;
  width: 118px;
  height: 131px;
}
.quest_evilsanta2 {
  background-image: url(spritesmith-main-5.png);
<<<<<<< HEAD
  background-position: -660px -220px;
=======
  background-position: 0px -452px;
>>>>>>> f4b43f55
  width: 219px;
  height: 219px;
}
.quest_frog {
  background-image: url(spritesmith-main-5.png);
  background-position: -220px -452px;
  width: 221px;
  height: 213px;
}
.quest_ghost_stag {
  background-image: url(spritesmith-main-5.png);
<<<<<<< HEAD
  background-position: -440px -232px;
=======
  background-position: -660px 0px;
>>>>>>> f4b43f55
  width: 219px;
  height: 219px;
}
.quest_goldenknight1 {
  background-image: url(spritesmith-main-5.png);
  background-position: -533px -1010px;
  width: 221px;
  height: 39px;
}
.quest_goldenknight1_testimony {
  background-image: url(spritesmith-main-5.png);
<<<<<<< HEAD
  background-position: -392px -1520px;
=======
  background-position: -539px -1556px;
>>>>>>> f4b43f55
  width: 48px;
  height: 51px;
}
.quest_goldenknight2 {
  background-image: url(spritesmith-main-5.png);
  background-position: -880px -151px;
  width: 250px;
  height: 150px;
}
.quest_goldenknight3 {
  background-image: url(spritesmith-main-5.png);
  background-position: 0px 0px;
  width: 219px;
  height: 231px;
}
.quest_gryphon {
  background-image: url(spritesmith-main-5.png);
  background-position: -428px -672px;
  width: 216px;
  height: 177px;
}
.quest_harpy {
  background-image: url(spritesmith-main-5.png);
<<<<<<< HEAD
  background-position: 0px -452px;
=======
  background-position: -440px 0px;
>>>>>>> f4b43f55
  width: 219px;
  height: 219px;
}
.quest_hedgehog {
  background-image: url(spritesmith-main-5.png);
  background-position: -653px -452px;
  width: 219px;
  height: 186px;
}
.quest_horse {
  background-image: url(spritesmith-main-5.png);
<<<<<<< HEAD
  background-position: 0px -232px;
=======
  background-position: -220px -232px;
>>>>>>> f4b43f55
  width: 219px;
  height: 219px;
}<|MERGE_RESOLUTION|>--- conflicted
+++ resolved
@@ -1,1766 +1,1074 @@
-<<<<<<< HEAD
+.shield_special_snowflake {
+  background-image: url(spritesmith-main-5.png);
+  background-position: -1523px -455px;
+  width: 90px;
+  height: 90px;
+}
+.shield_special_winter2015Healer {
+  background-image: url(spritesmith-main-5.png);
+  background-position: -546px -1374px;
+  width: 90px;
+  height: 90px;
+}
+.shield_special_winter2015Rogue {
+  background-image: url(spritesmith-main-5.png);
+  background-position: -291px -1101px;
+  width: 96px;
+  height: 90px;
+}
 .shield_special_winter2015Warrior {
   background-image: url(spritesmith-main-5.png);
+  background-position: -1250px -546px;
+  width: 90px;
+  height: 90px;
+}
+.shield_special_winter2016Healer {
+  background-image: url(spritesmith-main-5.png);
+  background-position: -576px -1101px;
+  width: 93px;
+  height: 90px;
+}
+.shield_special_winter2016Rogue {
+  background-image: url(spritesmith-main-5.png);
+  background-position: -1523px -637px;
+  width: 90px;
+  height: 90px;
+}
+.shield_special_winter2016Warrior {
+  background-image: url(spritesmith-main-5.png);
+  background-position: -1523px -728px;
+  width: 90px;
+  height: 90px;
+}
+.shield_special_yeti {
+  background-image: url(spritesmith-main-5.png);
+  background-position: -1250px -364px;
+  width: 90px;
+  height: 90px;
+}
+.shop_armor_special_candycane {
+  background-image: url(spritesmith-main-5.png);
+  background-position: -298px -1608px;
+  width: 40px;
+  height: 40px;
+}
+.shop_armor_special_ski {
+  background-image: url(spritesmith-main-5.png);
+  background-position: -339px -1608px;
+  width: 40px;
+  height: 40px;
+}
+.shop_armor_special_snowflake {
+  background-image: url(spritesmith-main-5.png);
+  background-position: -1036px -1608px;
+  width: 40px;
+  height: 40px;
+}
+.shop_armor_special_winter2015Healer {
+  background-image: url(spritesmith-main-5.png);
+  background-position: -1435px -1657px;
+  width: 40px;
+  height: 40px;
+}
+.shop_armor_special_winter2015Mage {
+  background-image: url(spritesmith-main-5.png);
+  background-position: -1394px -1657px;
+  width: 40px;
+  height: 40px;
+}
+.shop_armor_special_winter2015Rogue {
+  background-image: url(spritesmith-main-5.png);
+  background-position: -1353px -1657px;
+  width: 40px;
+  height: 40px;
+}
+.shop_armor_special_winter2015Warrior {
+  background-image: url(spritesmith-main-5.png);
+  background-position: -1271px -1657px;
+  width: 40px;
+  height: 40px;
+}
+.shop_armor_special_winter2016Healer {
+  background-image: url(spritesmith-main-5.png);
+  background-position: -1230px -1657px;
+  width: 40px;
+  height: 40px;
+}
+.shop_armor_special_winter2016Mage {
+  background-image: url(spritesmith-main-5.png);
+  background-position: -1189px -1657px;
+  width: 40px;
+  height: 40px;
+}
+.shop_armor_special_winter2016Rogue {
+  background-image: url(spritesmith-main-5.png);
+  background-position: -1148px -1657px;
+  width: 40px;
+  height: 40px;
+}
+.shop_armor_special_winter2016Warrior {
+  background-image: url(spritesmith-main-5.png);
+  background-position: -1107px -1657px;
+  width: 40px;
+  height: 40px;
+}
+.shop_armor_special_yeti {
+  background-image: url(spritesmith-main-5.png);
+  background-position: -1025px -1657px;
+  width: 40px;
+  height: 40px;
+}
+.shop_head_special_candycane {
+  background-image: url(spritesmith-main-5.png);
+  background-position: -984px -1657px;
+  width: 40px;
+  height: 40px;
+}
+.shop_head_special_nye {
+  background-image: url(spritesmith-main-5.png);
+  background-position: -943px -1657px;
+  width: 40px;
+  height: 40px;
+}
+.shop_head_special_nye2014 {
+  background-image: url(spritesmith-main-5.png);
+  background-position: -820px -1657px;
+  width: 40px;
+  height: 40px;
+}
+.shop_head_special_nye2015 {
+  background-image: url(spritesmith-main-5.png);
+  background-position: -779px -1657px;
+  width: 40px;
+  height: 40px;
+}
+.shop_head_special_ski {
+  background-image: url(spritesmith-main-5.png);
+  background-position: -738px -1657px;
+  width: 40px;
+  height: 40px;
+}
+.shop_head_special_snowflake {
+  background-image: url(spritesmith-main-5.png);
+  background-position: -697px -1657px;
+  width: 40px;
+  height: 40px;
+}
+.shop_head_special_winter2015Healer {
+  background-image: url(spritesmith-main-5.png);
+  background-position: -656px -1657px;
+  width: 40px;
+  height: 40px;
+}
+.shop_head_special_winter2015Mage {
+  background-image: url(spritesmith-main-5.png);
+  background-position: -615px -1657px;
+  width: 40px;
+  height: 40px;
+}
+.shop_head_special_winter2015Rogue {
+  background-image: url(spritesmith-main-5.png);
+  background-position: -574px -1657px;
+  width: 40px;
+  height: 40px;
+}
+.shop_head_special_winter2015Warrior {
+  background-image: url(spritesmith-main-5.png);
+  background-position: -533px -1657px;
+  width: 40px;
+  height: 40px;
+}
+.shop_head_special_winter2016Healer {
+  background-image: url(spritesmith-main-5.png);
+  background-position: -1323px -1608px;
+  width: 40px;
+  height: 40px;
+}
+.shop_head_special_winter2016Mage {
+  background-image: url(spritesmith-main-5.png);
+  background-position: -1282px -1608px;
+  width: 40px;
+  height: 40px;
+}
+.shop_head_special_winter2016Rogue {
+  background-image: url(spritesmith-main-5.png);
+  background-position: -1241px -1608px;
+  width: 40px;
+  height: 40px;
+}
+.shop_head_special_winter2016Warrior {
+  background-image: url(spritesmith-main-5.png);
+  background-position: -1200px -1608px;
+  width: 40px;
+  height: 40px;
+}
+.shop_head_special_yeti {
+  background-image: url(spritesmith-main-5.png);
+  background-position: -1159px -1608px;
+  width: 40px;
+  height: 40px;
+}
+.shop_shield_special_ski {
+  background-image: url(spritesmith-main-5.png);
+  background-position: -1118px -1608px;
+  width: 40px;
+  height: 40px;
+}
+.shop_shield_special_snowflake {
+  background-image: url(spritesmith-main-5.png);
+  background-position: -1077px -1608px;
+  width: 40px;
+  height: 40px;
+}
+.shop_shield_special_winter2015Healer {
+  background-image: url(spritesmith-main-5.png);
+  background-position: -995px -1608px;
+  width: 40px;
+  height: 40px;
+}
+.shop_shield_special_winter2015Rogue {
+  background-image: url(spritesmith-main-5.png);
+  background-position: -954px -1608px;
+  width: 40px;
+  height: 40px;
+}
+.shop_shield_special_winter2015Warrior {
+  background-image: url(spritesmith-main-5.png);
+  background-position: -872px -1608px;
+  width: 40px;
+  height: 40px;
+}
+.shop_shield_special_winter2016Healer {
+  background-image: url(spritesmith-main-5.png);
+  background-position: -831px -1608px;
+  width: 40px;
+  height: 40px;
+}
+.shop_shield_special_winter2016Rogue {
+  background-image: url(spritesmith-main-5.png);
+  background-position: -708px -1608px;
+  width: 40px;
+  height: 40px;
+}
+.shop_shield_special_winter2016Warrior {
+  background-image: url(spritesmith-main-5.png);
+  background-position: -667px -1608px;
+  width: 40px;
+  height: 40px;
+}
+.shop_shield_special_yeti {
+  background-image: url(spritesmith-main-5.png);
+  background-position: -585px -1608px;
+  width: 40px;
+  height: 40px;
+}
+.shop_weapon_special_candycane {
+  background-image: url(spritesmith-main-5.png);
+  background-position: -1088px -302px;
+  width: 40px;
+  height: 40px;
+}
+.shop_weapon_special_ski {
+  background-image: url(spritesmith-main-5.png);
+  background-position: -1207px -487px;
+  width: 40px;
+  height: 40px;
+}
+.shop_weapon_special_snowflake {
+  background-image: url(spritesmith-main-5.png);
+  background-position: -1207px -446px;
+  width: 40px;
+  height: 40px;
+}
+.shop_weapon_special_winter2015Healer {
+  background-image: url(spritesmith-main-5.png);
+  background-position: -1207px -405px;
+  width: 40px;
+  height: 40px;
+}
+.shop_weapon_special_winter2015Mage {
+  background-image: url(spritesmith-main-5.png);
+  background-position: -1614px -1548px;
+  width: 40px;
+  height: 40px;
+}
+.shop_weapon_special_winter2015Rogue {
+  background-image: url(spritesmith-main-5.png);
+  background-position: -1312px -1657px;
+  width: 40px;
+  height: 40px;
+}
+.shop_weapon_special_winter2015Warrior {
+  background-image: url(spritesmith-main-5.png);
+  background-position: -1066px -1657px;
+  width: 40px;
+  height: 40px;
+}
+.shop_weapon_special_winter2016Healer {
+  background-image: url(spritesmith-main-5.png);
+  background-position: -902px -1657px;
+  width: 40px;
+  height: 40px;
+}
+.shop_weapon_special_winter2016Mage {
+  background-image: url(spritesmith-main-5.png);
+  background-position: -861px -1657px;
+  width: 40px;
+  height: 40px;
+}
+.shop_weapon_special_winter2016Rogue {
+  background-image: url(spritesmith-main-5.png);
+  background-position: -492px -1657px;
+  width: 40px;
+  height: 40px;
+}
+.shop_weapon_special_winter2016Warrior {
+  background-image: url(spritesmith-main-5.png);
+  background-position: -451px -1657px;
+  width: 40px;
+  height: 40px;
+}
+.shop_weapon_special_yeti {
+  background-image: url(spritesmith-main-5.png);
+  background-position: -410px -1657px;
+  width: 40px;
+  height: 40px;
+}
+.slim_armor_special_candycane {
+  background-image: url(spritesmith-main-5.png);
+  background-position: -1125px -1101px;
+  width: 90px;
+  height: 90px;
+}
+.slim_armor_special_ski {
+  background-image: url(spritesmith-main-5.png);
+  background-position: -1250px 0px;
+  width: 90px;
+  height: 90px;
+}
+.slim_armor_special_snowflake {
+  background-image: url(spritesmith-main-5.png);
+  background-position: -1250px -91px;
+  width: 90px;
+  height: 90px;
+}
+.slim_armor_special_winter2015Healer {
+  background-image: url(spritesmith-main-5.png);
+  background-position: -1250px -182px;
+  width: 90px;
+  height: 90px;
+}
+.slim_armor_special_winter2015Mage {
+  background-image: url(spritesmith-main-5.png);
+  background-position: -1250px -273px;
+  width: 90px;
+  height: 90px;
+}
+.slim_armor_special_winter2015Rogue {
+  background-image: url(spritesmith-main-5.png);
+  background-position: -97px -1101px;
+  width: 96px;
+  height: 90px;
+}
+.slim_armor_special_winter2015Warrior {
+  background-image: url(spritesmith-main-5.png);
+  background-position: -1250px -455px;
+  width: 90px;
+  height: 90px;
+}
+.slim_armor_special_winter2016Healer {
+  background-image: url(spritesmith-main-5.png);
+  background-position: -482px -1101px;
+  width: 93px;
+  height: 90px;
+}
+.slim_armor_special_winter2016Mage {
+  background-image: url(spritesmith-main-5.png);
+  background-position: -1250px -637px;
+  width: 90px;
+  height: 90px;
+}
+.slim_armor_special_winter2016Rogue {
+  background-image: url(spritesmith-main-5.png);
+  background-position: -1250px -728px;
+  width: 90px;
+  height: 90px;
+}
+.slim_armor_special_winter2016Warrior {
+  background-image: url(spritesmith-main-5.png);
+  background-position: -1250px -819px;
+  width: 90px;
+  height: 90px;
+}
+.slim_armor_special_yeti {
+  background-image: url(spritesmith-main-5.png);
+  background-position: -1250px -910px;
+  width: 90px;
+  height: 90px;
+}
+.weapon_special_candycane {
+  background-image: url(spritesmith-main-5.png);
+  background-position: -1250px -1001px;
+  width: 90px;
+  height: 90px;
+}
+.weapon_special_ski {
+  background-image: url(spritesmith-main-5.png);
+  background-position: -1250px -1092px;
+  width: 90px;
+  height: 90px;
+}
+.weapon_special_snowflake {
+  background-image: url(spritesmith-main-5.png);
+  background-position: 0px -1192px;
+  width: 90px;
+  height: 90px;
+}
+.weapon_special_winter2015Healer {
+  background-image: url(spritesmith-main-5.png);
+  background-position: -91px -1192px;
+  width: 90px;
+  height: 90px;
+}
+.weapon_special_winter2015Mage {
+  background-image: url(spritesmith-main-5.png);
+  background-position: -182px -1192px;
+  width: 90px;
+  height: 90px;
+}
+.weapon_special_winter2015Rogue {
+  background-image: url(spritesmith-main-5.png);
+  background-position: 0px -1101px;
+  width: 96px;
+  height: 90px;
+}
+.weapon_special_winter2015Warrior {
+  background-image: url(spritesmith-main-5.png);
+  background-position: -364px -1192px;
+  width: 90px;
+  height: 90px;
+}
+.weapon_special_winter2016Healer {
+  background-image: url(spritesmith-main-5.png);
+  background-position: -388px -1101px;
+  width: 93px;
+  height: 90px;
+}
+.weapon_special_winter2016Mage {
+  background-image: url(spritesmith-main-5.png);
+  background-position: -546px -1192px;
+  width: 90px;
+  height: 90px;
+}
+.weapon_special_winter2016Rogue {
+  background-image: url(spritesmith-main-5.png);
+  background-position: -637px -1192px;
+  width: 90px;
+  height: 90px;
+}
+.weapon_special_winter2016Warrior {
+  background-image: url(spritesmith-main-5.png);
+  background-position: -728px -1192px;
+  width: 90px;
+  height: 90px;
+}
+.weapon_special_yeti {
+  background-image: url(spritesmith-main-5.png);
+  background-position: -819px -1192px;
+  width: 90px;
+  height: 90px;
+}
+.back_special_wondercon_black {
+  background-image: url(spritesmith-main-5.png);
+  background-position: -910px -1192px;
+  width: 90px;
+  height: 90px;
+}
+.back_special_wondercon_red {
+  background-image: url(spritesmith-main-5.png);
+  background-position: -1001px -1192px;
+  width: 90px;
+  height: 90px;
+}
+.body_special_wondercon_black {
+  background-image: url(spritesmith-main-5.png);
+  background-position: -1092px -1192px;
+  width: 90px;
+  height: 90px;
+}
+.body_special_wondercon_gold {
+  background-image: url(spritesmith-main-5.png);
+  background-position: -1183px -1192px;
+  width: 90px;
+  height: 90px;
+}
+.body_special_wondercon_red {
+  background-image: url(spritesmith-main-5.png);
+  background-position: -1341px 0px;
+  width: 90px;
+  height: 90px;
+}
+.eyewear_special_wondercon_black {
+  background-image: url(spritesmith-main-5.png);
+  background-position: -1341px -91px;
+  width: 90px;
+  height: 90px;
+}
+.eyewear_special_wondercon_red {
+  background-image: url(spritesmith-main-5.png);
+  background-position: -1341px -182px;
+  width: 90px;
+  height: 90px;
+}
+.shop_back_special_wondercon_black {
+  background-image: url(spritesmith-main-5.png);
+  background-position: -369px -1657px;
+  width: 40px;
+  height: 40px;
+}
+.shop_back_special_wondercon_red {
+  background-image: url(spritesmith-main-5.png);
+  background-position: -328px -1657px;
+  width: 40px;
+  height: 40px;
+}
+.shop_body_special_wondercon_black {
+  background-image: url(spritesmith-main-5.png);
+  background-position: -287px -1657px;
+  width: 40px;
+  height: 40px;
+}
+.shop_body_special_wondercon_gold {
+  background-image: url(spritesmith-main-5.png);
+  background-position: -246px -1657px;
+  width: 40px;
+  height: 40px;
+}
+.shop_body_special_wondercon_red {
+  background-image: url(spritesmith-main-5.png);
+  background-position: -205px -1657px;
+  width: 40px;
+  height: 40px;
+}
+.shop_eyewear_special_wondercon_black {
+  background-image: url(spritesmith-main-5.png);
+  background-position: -164px -1657px;
+  width: 40px;
+  height: 40px;
+}
+.shop_eyewear_special_wondercon_red {
+  background-image: url(spritesmith-main-5.png);
+  background-position: -123px -1657px;
+  width: 40px;
+  height: 40px;
+}
+.head_0 {
+  background-image: url(spritesmith-main-5.png);
+  background-position: -1341px -910px;
+  width: 90px;
+  height: 90px;
+}
+.customize-option.head_0 {
+  background-image: url(spritesmith-main-5.png);
+  background-position: -1366px -925px;
+  width: 60px;
+  height: 60px;
+}
+.head_healer_1 {
+  background-image: url(spritesmith-main-5.png);
+  background-position: -1341px -1001px;
+  width: 90px;
+  height: 90px;
+}
+.head_healer_2 {
+  background-image: url(spritesmith-main-5.png);
+  background-position: -1341px -1092px;
+  width: 90px;
+  height: 90px;
+}
+.head_healer_3 {
+  background-image: url(spritesmith-main-5.png);
+  background-position: -1341px -1183px;
+  width: 90px;
+  height: 90px;
+}
+.head_healer_4 {
+  background-image: url(spritesmith-main-5.png);
+  background-position: 0px -1283px;
+  width: 90px;
+  height: 90px;
+}
+.head_healer_5 {
+  background-image: url(spritesmith-main-5.png);
+  background-position: -91px -1283px;
+  width: 90px;
+  height: 90px;
+}
+.head_rogue_1 {
+  background-image: url(spritesmith-main-5.png);
+  background-position: -182px -1283px;
+  width: 90px;
+  height: 90px;
+}
+.head_rogue_2 {
+  background-image: url(spritesmith-main-5.png);
+  background-position: -273px -1283px;
+  width: 90px;
+  height: 90px;
+}
+.head_rogue_3 {
+  background-image: url(spritesmith-main-5.png);
+  background-position: -364px -1283px;
+  width: 90px;
+  height: 90px;
+}
+.head_rogue_4 {
+  background-image: url(spritesmith-main-5.png);
+  background-position: -455px -1283px;
+  width: 90px;
+  height: 90px;
+}
+.head_rogue_5 {
+  background-image: url(spritesmith-main-5.png);
+  background-position: -546px -1283px;
+  width: 90px;
+  height: 90px;
+}
+.head_special_2 {
+  background-image: url(spritesmith-main-5.png);
+  background-position: -637px -1283px;
+  width: 90px;
+  height: 90px;
+}
+.head_special_fireCoralCirclet {
+  background-image: url(spritesmith-main-5.png);
+  background-position: -728px -1283px;
+  width: 90px;
+  height: 90px;
+}
+.head_warrior_1 {
+  background-image: url(spritesmith-main-5.png);
+  background-position: -819px -1283px;
+  width: 90px;
+  height: 90px;
+}
+.head_warrior_2 {
+  background-image: url(spritesmith-main-5.png);
+  background-position: -910px -1283px;
+  width: 90px;
+  height: 90px;
+}
+.head_warrior_3 {
+  background-image: url(spritesmith-main-5.png);
+  background-position: -1001px -1283px;
+  width: 90px;
+  height: 90px;
+}
+.head_warrior_4 {
+  background-image: url(spritesmith-main-5.png);
+  background-position: -1092px -1283px;
+  width: 90px;
+  height: 90px;
+}
+.head_warrior_5 {
+  background-image: url(spritesmith-main-5.png);
+  background-position: -1183px -1283px;
+  width: 90px;
+  height: 90px;
+}
+.head_wizard_1 {
+  background-image: url(spritesmith-main-5.png);
+  background-position: -1274px -1283px;
+  width: 90px;
+  height: 90px;
+}
+.head_wizard_2 {
+  background-image: url(spritesmith-main-5.png);
+  background-position: -1432px 0px;
+  width: 90px;
+  height: 90px;
+}
+.head_wizard_3 {
+  background-image: url(spritesmith-main-5.png);
+  background-position: -1432px -91px;
+  width: 90px;
+  height: 90px;
+}
+.head_wizard_4 {
+  background-image: url(spritesmith-main-5.png);
+  background-position: -1432px -182px;
+  width: 90px;
+  height: 90px;
+}
+.head_wizard_5 {
+  background-image: url(spritesmith-main-5.png);
+  background-position: -1432px -273px;
+  width: 90px;
+  height: 90px;
+}
+.shop_head_healer_1 {
+  background-image: url(spritesmith-main-5.png);
+  background-position: -82px -1657px;
+  width: 40px;
+  height: 40px;
+}
+.shop_head_healer_2 {
+  background-image: url(spritesmith-main-5.png);
+  background-position: -41px -1657px;
+  width: 40px;
+  height: 40px;
+}
+.shop_head_healer_3 {
+  background-image: url(spritesmith-main-5.png);
+  background-position: 0px -1657px;
+  width: 40px;
+  height: 40px;
+}
+.shop_head_healer_4 {
+  background-image: url(spritesmith-main-5.png);
+  background-position: -1663px -1599px;
+  width: 40px;
+  height: 40px;
+}
+.shop_head_healer_5 {
+  background-image: url(spritesmith-main-5.png);
+  background-position: -1663px -1558px;
+  width: 40px;
+  height: 40px;
+}
+.shop_head_rogue_1 {
+  background-image: url(spritesmith-main-5.png);
+  background-position: -1663px -1517px;
+  width: 40px;
+  height: 40px;
+}
+.shop_head_rogue_2 {
+  background-image: url(spritesmith-main-5.png);
+  background-position: -1663px -1476px;
+  width: 40px;
+  height: 40px;
+}
+.shop_head_rogue_3 {
+  background-image: url(spritesmith-main-5.png);
+  background-position: -1663px -1435px;
+  width: 40px;
+  height: 40px;
+}
+.shop_head_rogue_4 {
+  background-image: url(spritesmith-main-5.png);
+  background-position: -1663px -1394px;
+  width: 40px;
+  height: 40px;
+}
+.shop_head_rogue_5 {
+  background-image: url(spritesmith-main-5.png);
+  background-position: -1663px -1353px;
+  width: 40px;
+  height: 40px;
+}
+.shop_head_special_0 {
+  background-image: url(spritesmith-main-5.png);
+  background-position: -1663px -1312px;
+  width: 40px;
+  height: 40px;
+}
+.shop_head_special_1 {
+  background-image: url(spritesmith-main-5.png);
+  background-position: -1663px -1271px;
+  width: 40px;
+  height: 40px;
+}
+.shop_head_special_2 {
+  background-image: url(spritesmith-main-5.png);
+  background-position: -1663px -1230px;
+  width: 40px;
+  height: 40px;
+}
+.shop_head_special_fireCoralCirclet {
+  background-image: url(spritesmith-main-5.png);
+  background-position: -1663px -1189px;
+  width: 40px;
+  height: 40px;
+}
+.shop_head_warrior_1 {
+  background-image: url(spritesmith-main-5.png);
+  background-position: -1663px -1148px;
+  width: 40px;
+  height: 40px;
+}
+.shop_head_warrior_2 {
+  background-image: url(spritesmith-main-5.png);
+  background-position: -1663px -1107px;
+  width: 40px;
+  height: 40px;
+}
+.shop_head_warrior_3 {
+  background-image: url(spritesmith-main-5.png);
+  background-position: -1663px -1066px;
+  width: 40px;
+  height: 40px;
+}
+.shop_head_warrior_4 {
+  background-image: url(spritesmith-main-5.png);
+  background-position: -1663px 0px;
+  width: 40px;
+  height: 40px;
+}
+.shop_head_warrior_5 {
+  background-image: url(spritesmith-main-5.png);
+  background-position: -719px -1050px;
+  width: 40px;
+  height: 40px;
+}
+.shop_head_wizard_1 {
+  background-image: url(spritesmith-main-5.png);
+  background-position: -678px -1050px;
+  width: 40px;
+  height: 40px;
+}
+.shop_head_wizard_2 {
+  background-image: url(spritesmith-main-5.png);
+  background-position: -637px -1050px;
+  width: 40px;
+  height: 40px;
+}
+.shop_head_wizard_3 {
+  background-image: url(spritesmith-main-5.png);
+  background-position: -596px -1050px;
+  width: 40px;
+  height: 40px;
+}
+.shop_head_wizard_4 {
+  background-image: url(spritesmith-main-5.png);
+  background-position: -555px -1050px;
+  width: 40px;
+  height: 40px;
+}
+.shop_head_wizard_5 {
+  background-image: url(spritesmith-main-5.png);
+  background-position: -514px -1050px;
+  width: 40px;
+  height: 40px;
+}
+.headAccessory_special_bearEars {
+  background-image: url(spritesmith-main-5.png);
+  background-position: -1183px -1374px;
+  width: 90px;
+  height: 90px;
+}
+.customize-option.headAccessory_special_bearEars {
+  background-image: url(spritesmith-main-5.png);
+  background-position: -1208px -1389px;
+  width: 60px;
+  height: 60px;
+}
+.headAccessory_special_cactusEars {
+  background-image: url(spritesmith-main-5.png);
+  background-position: -1274px -1374px;
+  width: 90px;
+  height: 90px;
+}
+.customize-option.headAccessory_special_cactusEars {
+  background-image: url(spritesmith-main-5.png);
+  background-position: -1299px -1389px;
+  width: 60px;
+  height: 60px;
+}
+.headAccessory_special_foxEars {
+  background-image: url(spritesmith-main-5.png);
+  background-position: -1365px -1374px;
+  width: 90px;
+  height: 90px;
+}
+.customize-option.headAccessory_special_foxEars {
+  background-image: url(spritesmith-main-5.png);
+  background-position: -1390px -1389px;
+  width: 60px;
+  height: 60px;
+}
+.headAccessory_special_lionEars {
+  background-image: url(spritesmith-main-5.png);
+  background-position: -1523px 0px;
+  width: 90px;
+  height: 90px;
+}
+.customize-option.headAccessory_special_lionEars {
+  background-image: url(spritesmith-main-5.png);
+  background-position: -1548px -15px;
+  width: 60px;
+  height: 60px;
+}
+.headAccessory_special_pandaEars {
+  background-image: url(spritesmith-main-5.png);
+  background-position: -1523px -91px;
+  width: 90px;
+  height: 90px;
+}
+.customize-option.headAccessory_special_pandaEars {
+  background-image: url(spritesmith-main-5.png);
+  background-position: -1548px -106px;
+  width: 60px;
+  height: 60px;
+}
+.headAccessory_special_pigEars {
+  background-image: url(spritesmith-main-5.png);
   background-position: -1523px -182px;
-=======
-.shield_special_winter2015Healer {
-  background-image: url(spritesmith-main-5.png);
-  background-position: -455px -1374px;
-  width: 90px;
-  height: 90px;
-}
-.shield_special_winter2015Rogue {
+  width: 90px;
+  height: 90px;
+}
+.customize-option.headAccessory_special_pigEars {
+  background-image: url(spritesmith-main-5.png);
+  background-position: -1548px -197px;
+  width: 60px;
+  height: 60px;
+}
+.headAccessory_special_tigerEars {
+  background-image: url(spritesmith-main-5.png);
+  background-position: -1523px -273px;
+  width: 90px;
+  height: 90px;
+}
+.customize-option.headAccessory_special_tigerEars {
+  background-image: url(spritesmith-main-5.png);
+  background-position: -1548px -288px;
+  width: 60px;
+  height: 60px;
+}
+.headAccessory_special_wolfEars {
+  background-image: url(spritesmith-main-5.png);
+  background-position: -1523px -364px;
+  width: 90px;
+  height: 90px;
+}
+.customize-option.headAccessory_special_wolfEars {
+  background-image: url(spritesmith-main-5.png);
+  background-position: -1548px -379px;
+  width: 60px;
+  height: 60px;
+}
+.shop_headAccessory_special_bearEars {
+  background-image: url(spritesmith-main-5.png);
+  background-position: -473px -1050px;
+  width: 40px;
+  height: 40px;
+}
+.shop_headAccessory_special_cactusEars {
+  background-image: url(spritesmith-main-5.png);
+  background-position: -432px -1050px;
+  width: 40px;
+  height: 40px;
+}
+.shop_headAccessory_special_foxEars {
+  background-image: url(spritesmith-main-5.png);
+  background-position: -835px -754px;
+  width: 40px;
+  height: 40px;
+}
+.shop_headAccessory_special_lionEars {
+  background-image: url(spritesmith-main-5.png);
+  background-position: -835px -713px;
+  width: 40px;
+  height: 40px;
+}
+.shop_headAccessory_special_pandaEars {
+  background-image: url(spritesmith-main-5.png);
+  background-position: -835px -672px;
+  width: 40px;
+  height: 40px;
+}
+.shop_headAccessory_special_pigEars {
+  background-image: url(spritesmith-main-5.png);
+  background-position: -1088px -384px;
+  width: 40px;
+  height: 40px;
+}
+.shop_headAccessory_special_tigerEars {
+  background-image: url(spritesmith-main-5.png);
+  background-position: -1006px -1050px;
+  width: 40px;
+  height: 40px;
+}
+.shop_headAccessory_special_wolfEars {
+  background-image: url(spritesmith-main-5.png);
+  background-position: -1088px -343px;
+  width: 40px;
+  height: 40px;
+}
+.shield_healer_1 {
+  background-image: url(spritesmith-main-5.png);
+  background-position: -1523px -1183px;
+  width: 90px;
+  height: 90px;
+}
+.shield_healer_2 {
+  background-image: url(spritesmith-main-5.png);
+  background-position: -1523px -1274px;
+  width: 90px;
+  height: 90px;
+}
+.shield_healer_3 {
+  background-image: url(spritesmith-main-5.png);
+  background-position: -1523px -1365px;
+  width: 90px;
+  height: 90px;
+}
+.shield_healer_4 {
+  background-image: url(spritesmith-main-5.png);
+  background-position: 0px -1465px;
+  width: 90px;
+  height: 90px;
+}
+.shield_healer_5 {
+  background-image: url(spritesmith-main-5.png);
+  background-position: -91px -1465px;
+  width: 90px;
+  height: 90px;
+}
+.shield_rogue_0 {
+  background-image: url(spritesmith-main-5.png);
+  background-position: -182px -1465px;
+  width: 90px;
+  height: 90px;
+}
+.shield_rogue_1 {
+  background-image: url(spritesmith-main-5.png);
+  background-position: -104px -1010px;
+  width: 103px;
+  height: 90px;
+}
+.shield_rogue_2 {
+  background-image: url(spritesmith-main-5.png);
+  background-position: 0px -1010px;
+  width: 103px;
+  height: 90px;
+}
+.shield_rogue_3 {
+  background-image: url(spritesmith-main-5.png);
+  background-position: -1131px -132px;
+  width: 114px;
+  height: 90px;
+}
+.shield_rogue_4 {
   background-image: url(spritesmith-main-5.png);
   background-position: -194px -1101px;
   width: 96px;
   height: 90px;
 }
-.shield_special_winter2015Warrior {
-  background-image: url(spritesmith-main-5.png);
-  background-position: -1250px -455px;
->>>>>>> f4b43f55
-  width: 90px;
-  height: 90px;
-}
-.shield_special_winter2016Healer {
-  background-image: url(spritesmith-main-5.png);
-<<<<<<< HEAD
-  background-position: -479px -1101px;
-=======
-  background-position: -576px -1101px;
->>>>>>> f4b43f55
-  width: 93px;
-  height: 90px;
-}
-.shield_special_winter2016Rogue {
-  background-image: url(spritesmith-main-5.png);
-  background-position: -1523px -364px;
-  width: 90px;
-  height: 90px;
-}
-.shield_special_winter2016Warrior {
-  background-image: url(spritesmith-main-5.png);
-<<<<<<< HEAD
-  background-position: -1250px -91px;
-=======
+.shield_rogue_5 {
+  background-image: url(spritesmith-main-5.png);
+  background-position: -1131px -314px;
+  width: 114px;
+  height: 90px;
+}
+.shield_rogue_6 {
+  background-image: url(spritesmith-main-5.png);
+  background-position: -1131px -223px;
+  width: 114px;
+  height: 90px;
+}
+.shield_special_1 {
+  background-image: url(spritesmith-main-5.png);
   background-position: -1523px -546px;
->>>>>>> f4b43f55
-  width: 90px;
-  height: 90px;
-}
-.shield_special_yeti {
-  background-image: url(spritesmith-main-5.png);
-<<<<<<< HEAD
-  background-position: -1432px -273px;
-=======
-  background-position: -1250px -273px;
->>>>>>> f4b43f55
-  width: 90px;
-  height: 90px;
-}
-.shop_armor_special_candycane {
-  background-image: url(spritesmith-main-5.png);
-<<<<<<< HEAD
-  background-position: -52px -1572px;
-=======
-  background-position: -175px -1608px;
->>>>>>> f4b43f55
-  width: 40px;
-  height: 40px;
-}
-.shop_armor_special_ski {
-  background-image: url(spritesmith-main-5.png);
-<<<<<<< HEAD
-  background-position: -93px -1572px;
-=======
-  background-position: -216px -1608px;
->>>>>>> f4b43f55
-  width: 40px;
-  height: 40px;
-}
-.shop_armor_special_snowflake {
-  background-image: url(spritesmith-main-5.png);
-<<<<<<< HEAD
-  background-position: -790px -1572px;
-=======
-  background-position: -913px -1608px;
->>>>>>> f4b43f55
-  width: 40px;
-  height: 40px;
-}
-.shop_armor_special_winter2015Healer {
-  background-image: url(spritesmith-main-5.png);
-<<<<<<< HEAD
-  background-position: -1663px -1189px;
-=======
-  background-position: -1312px -1657px;
->>>>>>> f4b43f55
-  width: 40px;
-  height: 40px;
-}
-.shop_armor_special_winter2015Mage {
-  background-image: url(spritesmith-main-5.png);
-<<<<<<< HEAD
-  background-position: -1663px -1148px;
-=======
-  background-position: -1271px -1657px;
->>>>>>> f4b43f55
-  width: 40px;
-  height: 40px;
-}
-.shop_armor_special_winter2015Rogue {
-  background-image: url(spritesmith-main-5.png);
-<<<<<<< HEAD
-  background-position: -1663px -1107px;
-=======
-  background-position: -1230px -1657px;
->>>>>>> f4b43f55
-  width: 40px;
-  height: 40px;
-}
-.shop_armor_special_winter2015Warrior {
-  background-image: url(spritesmith-main-5.png);
-<<<<<<< HEAD
-  background-position: -1663px -1025px;
-=======
-  background-position: -1148px -1657px;
->>>>>>> f4b43f55
-  width: 40px;
-  height: 40px;
-}
-.shop_armor_special_winter2016Healer {
-  background-image: url(spritesmith-main-5.png);
-<<<<<<< HEAD
-  background-position: -1663px -984px;
-=======
-  background-position: -1107px -1657px;
->>>>>>> f4b43f55
-  width: 40px;
-  height: 40px;
-}
-.shop_armor_special_winter2016Mage {
-  background-image: url(spritesmith-main-5.png);
-<<<<<<< HEAD
-  background-position: -1663px -943px;
-=======
-  background-position: -1066px -1657px;
->>>>>>> f4b43f55
-  width: 40px;
-  height: 40px;
-}
-.shop_armor_special_winter2016Rogue {
-  background-image: url(spritesmith-main-5.png);
-<<<<<<< HEAD
-  background-position: -1663px -902px;
-=======
-  background-position: -1025px -1657px;
->>>>>>> f4b43f55
-  width: 40px;
-  height: 40px;
-}
-.shop_armor_special_winter2016Warrior {
-  background-image: url(spritesmith-main-5.png);
-<<<<<<< HEAD
-  background-position: -1663px -861px;
-=======
-  background-position: -984px -1657px;
->>>>>>> f4b43f55
-  width: 40px;
-  height: 40px;
-}
-.shop_armor_special_yeti {
-  background-image: url(spritesmith-main-5.png);
-<<<<<<< HEAD
-  background-position: -1663px -779px;
-=======
-  background-position: -902px -1657px;
->>>>>>> f4b43f55
-  width: 40px;
-  height: 40px;
-}
-.shop_head_special_candycane {
-  background-image: url(spritesmith-main-5.png);
-<<<<<<< HEAD
-  background-position: -1663px -738px;
-=======
-  background-position: -861px -1657px;
->>>>>>> f4b43f55
-  width: 40px;
-  height: 40px;
-}
-.shop_head_special_nye {
-  background-image: url(spritesmith-main-5.png);
-<<<<<<< HEAD
-  background-position: -1663px -697px;
-=======
-  background-position: -820px -1657px;
->>>>>>> f4b43f55
-  width: 40px;
-  height: 40px;
-}
-.shop_head_special_nye2014 {
-  background-image: url(spritesmith-main-5.png);
-<<<<<<< HEAD
-  background-position: -1663px -574px;
-=======
-  background-position: -697px -1657px;
->>>>>>> f4b43f55
-  width: 40px;
-  height: 40px;
-}
-.shop_head_special_nye2015 {
-  background-image: url(spritesmith-main-5.png);
-<<<<<<< HEAD
-  background-position: -1663px -533px;
-=======
-  background-position: -656px -1657px;
->>>>>>> f4b43f55
-  width: 40px;
-  height: 40px;
-}
-.shop_head_special_ski {
-  background-image: url(spritesmith-main-5.png);
-<<<<<<< HEAD
-  background-position: -1663px -492px;
-=======
-  background-position: -615px -1657px;
->>>>>>> f4b43f55
-  width: 40px;
-  height: 40px;
-}
-.shop_head_special_snowflake {
-  background-image: url(spritesmith-main-5.png);
-<<<<<<< HEAD
-  background-position: -1663px -451px;
-=======
-  background-position: -574px -1657px;
->>>>>>> f4b43f55
-  width: 40px;
-  height: 40px;
-}
-.shop_head_special_winter2015Healer {
-  background-image: url(spritesmith-main-5.png);
-<<<<<<< HEAD
-  background-position: -1663px -410px;
-=======
-  background-position: -533px -1657px;
->>>>>>> f4b43f55
-  width: 40px;
-  height: 40px;
-}
-.shop_head_special_winter2015Mage {
-  background-image: url(spritesmith-main-5.png);
-<<<<<<< HEAD
-  background-position: -1663px -369px;
-=======
-  background-position: -492px -1657px;
->>>>>>> f4b43f55
-  width: 40px;
-  height: 40px;
-}
-.shop_head_special_winter2015Rogue {
-  background-image: url(spritesmith-main-5.png);
-<<<<<<< HEAD
-  background-position: -1663px -328px;
-=======
-  background-position: -451px -1657px;
->>>>>>> f4b43f55
-  width: 40px;
-  height: 40px;
-}
-.shop_head_special_winter2015Warrior {
-  background-image: url(spritesmith-main-5.png);
-<<<<<<< HEAD
-  background-position: -1663px -287px;
-=======
-  background-position: -410px -1657px;
->>>>>>> f4b43f55
-  width: 40px;
-  height: 40px;
-}
-.shop_head_special_winter2016Healer {
-  background-image: url(spritesmith-main-5.png);
-<<<<<<< HEAD
-  background-position: -1077px -1572px;
-=======
-  background-position: -1200px -1608px;
->>>>>>> f4b43f55
-  width: 40px;
-  height: 40px;
-}
-.shop_head_special_winter2016Mage {
-  background-image: url(spritesmith-main-5.png);
-<<<<<<< HEAD
-  background-position: -1036px -1572px;
-=======
-  background-position: -1159px -1608px;
->>>>>>> f4b43f55
-  width: 40px;
-  height: 40px;
-}
-.shop_head_special_winter2016Rogue {
-  background-image: url(spritesmith-main-5.png);
-<<<<<<< HEAD
-  background-position: -995px -1572px;
-=======
-  background-position: -1118px -1608px;
->>>>>>> f4b43f55
-  width: 40px;
-  height: 40px;
-}
-.shop_head_special_winter2016Warrior {
-  background-image: url(spritesmith-main-5.png);
-<<<<<<< HEAD
-  background-position: -954px -1572px;
-=======
-  background-position: -1077px -1608px;
->>>>>>> f4b43f55
-  width: 40px;
-  height: 40px;
-}
-.shop_head_special_yeti {
-  background-image: url(spritesmith-main-5.png);
-<<<<<<< HEAD
-  background-position: -913px -1572px;
-=======
-  background-position: -1036px -1608px;
->>>>>>> f4b43f55
-  width: 40px;
-  height: 40px;
-}
-.shop_shield_special_ski {
-  background-image: url(spritesmith-main-5.png);
-<<<<<<< HEAD
-  background-position: -872px -1572px;
-=======
-  background-position: -995px -1608px;
->>>>>>> f4b43f55
-  width: 40px;
-  height: 40px;
-}
-.shop_shield_special_snowflake {
-  background-image: url(spritesmith-main-5.png);
-<<<<<<< HEAD
-  background-position: -831px -1572px;
-=======
-  background-position: -954px -1608px;
->>>>>>> f4b43f55
-  width: 40px;
-  height: 40px;
-}
-.shop_shield_special_winter2015Healer {
-  background-image: url(spritesmith-main-5.png);
-<<<<<<< HEAD
-  background-position: -749px -1572px;
-=======
-  background-position: -872px -1608px;
->>>>>>> f4b43f55
-  width: 40px;
-  height: 40px;
-}
-.shop_shield_special_winter2015Rogue {
-  background-image: url(spritesmith-main-5.png);
-<<<<<<< HEAD
-  background-position: -708px -1572px;
-=======
-  background-position: -831px -1608px;
->>>>>>> f4b43f55
-  width: 40px;
-  height: 40px;
-}
-.shop_shield_special_winter2015Warrior {
-  background-image: url(spritesmith-main-5.png);
-<<<<<<< HEAD
-  background-position: -626px -1572px;
-=======
-  background-position: -749px -1608px;
->>>>>>> f4b43f55
-  width: 40px;
-  height: 40px;
-}
-.shop_shield_special_winter2016Healer {
-  background-image: url(spritesmith-main-5.png);
-<<<<<<< HEAD
-  background-position: -585px -1572px;
-=======
-  background-position: -708px -1608px;
->>>>>>> f4b43f55
-  width: 40px;
-  height: 40px;
-}
-.shop_shield_special_winter2016Rogue {
-  background-image: url(spritesmith-main-5.png);
-<<<<<<< HEAD
-  background-position: -462px -1572px;
-=======
-  background-position: -585px -1608px;
->>>>>>> f4b43f55
-  width: 40px;
-  height: 40px;
-}
-.shop_shield_special_winter2016Warrior {
-  background-image: url(spritesmith-main-5.png);
-<<<<<<< HEAD
-  background-position: -421px -1572px;
-=======
-  background-position: -544px -1608px;
->>>>>>> f4b43f55
-  width: 40px;
-  height: 40px;
-}
-.shop_shield_special_yeti {
-  background-image: url(spritesmith-main-5.png);
-<<<<<<< HEAD
-  background-position: -339px -1572px;
-=======
-  background-position: -462px -1608px;
->>>>>>> f4b43f55
-  width: 40px;
-  height: 40px;
-}
-.shop_weapon_special_candycane {
-  background-image: url(spritesmith-main-5.png);
-<<<<<<< HEAD
-  background-position: -1614px -1452px;
-=======
-  background-position: -1207px -405px;
->>>>>>> f4b43f55
-  width: 40px;
-  height: 40px;
-}
-.shop_weapon_special_ski {
-  background-image: url(spritesmith-main-5.png);
-<<<<<<< HEAD
-  background-position: -1614px -1411px;
-=======
-  background-position: -1614px -1567px;
->>>>>>> f4b43f55
-  width: 40px;
-  height: 40px;
-}
-.shop_weapon_special_snowflake {
-  background-image: url(spritesmith-main-5.png);
-<<<<<<< HEAD
-  background-position: -1614px -1370px;
-=======
-  background-position: -1614px -1526px;
->>>>>>> f4b43f55
-  width: 40px;
-  height: 40px;
-}
-.shop_weapon_special_winter2015Healer {
-  background-image: url(spritesmith-main-5.png);
-<<<<<<< HEAD
-  background-position: -1614px -1329px;
-=======
-  background-position: -1614px -1485px;
->>>>>>> f4b43f55
-  width: 40px;
-  height: 40px;
-}
-.shop_weapon_special_winter2015Mage {
-  background-image: url(spritesmith-main-5.png);
-<<<<<<< HEAD
-  background-position: -1614px -1288px;
-=======
-  background-position: -1614px -1444px;
->>>>>>> f4b43f55
-  width: 40px;
-  height: 40px;
-}
-.shop_weapon_special_winter2015Rogue {
-  background-image: url(spritesmith-main-5.png);
-<<<<<<< HEAD
-  background-position: -1663px -1066px;
-=======
-  background-position: -1189px -1657px;
->>>>>>> f4b43f55
-  width: 40px;
-  height: 40px;
-}
-.shop_weapon_special_winter2015Warrior {
-  background-image: url(spritesmith-main-5.png);
-<<<<<<< HEAD
-  background-position: -1663px -820px;
-=======
-  background-position: -943px -1657px;
->>>>>>> f4b43f55
-  width: 40px;
-  height: 40px;
-}
-.shop_weapon_special_winter2016Healer {
-  background-image: url(spritesmith-main-5.png);
-<<<<<<< HEAD
-  background-position: -1663px -656px;
-=======
-  background-position: -779px -1657px;
->>>>>>> f4b43f55
-  width: 40px;
-  height: 40px;
-}
-.shop_weapon_special_winter2016Mage {
-  background-image: url(spritesmith-main-5.png);
-<<<<<<< HEAD
-  background-position: -1663px -615px;
-=======
-  background-position: -738px -1657px;
->>>>>>> f4b43f55
-  width: 40px;
-  height: 40px;
-}
-.shop_weapon_special_winter2016Rogue {
-  background-image: url(spritesmith-main-5.png);
-<<<<<<< HEAD
-  background-position: -1663px -246px;
-=======
-  background-position: -369px -1657px;
->>>>>>> f4b43f55
-  width: 40px;
-  height: 40px;
-}
-.shop_weapon_special_winter2016Warrior {
-  background-image: url(spritesmith-main-5.png);
-<<<<<<< HEAD
-  background-position: -1663px -205px;
-=======
-  background-position: -328px -1657px;
->>>>>>> f4b43f55
-  width: 40px;
-  height: 40px;
-}
-.shop_weapon_special_yeti {
-  background-image: url(spritesmith-main-5.png);
-<<<<<<< HEAD
-  background-position: -1663px -164px;
-=======
-  background-position: -287px -1657px;
->>>>>>> f4b43f55
-  width: 40px;
-  height: 40px;
-}
-.slim_armor_special_candycane {
-  background-image: url(spritesmith-main-5.png);
-<<<<<<< HEAD
-  background-position: -846px -1101px;
-=======
-  background-position: -1034px -1101px;
->>>>>>> f4b43f55
-  width: 90px;
-  height: 90px;
-}
-.slim_armor_special_ski {
-  background-image: url(spritesmith-main-5.png);
-<<<<<<< HEAD
-  background-position: -937px -1101px;
-=======
-  background-position: -1125px -1101px;
->>>>>>> f4b43f55
-  width: 90px;
-  height: 90px;
-}
-.slim_armor_special_snowflake {
-  background-image: url(spritesmith-main-5.png);
-<<<<<<< HEAD
-  background-position: -1028px -1101px;
-=======
-  background-position: -1250px 0px;
->>>>>>> f4b43f55
-  width: 90px;
-  height: 90px;
-}
-.slim_armor_special_winter2015Healer {
-  background-image: url(spritesmith-main-5.png);
-<<<<<<< HEAD
-  background-position: -1119px -1101px;
-=======
-  background-position: -1250px -91px;
->>>>>>> f4b43f55
-  width: 90px;
-  height: 90px;
-}
-.slim_armor_special_winter2015Mage {
-  background-image: url(spritesmith-main-5.png);
-<<<<<<< HEAD
-  background-position: -1250px 0px;
-=======
-  background-position: -1250px -182px;
->>>>>>> f4b43f55
-  width: 90px;
-  height: 90px;
-}
-.slim_armor_special_winter2015Rogue {
-  background-image: url(spritesmith-main-5.png);
-<<<<<<< HEAD
-  background-position: -194px -1101px;
-=======
-  background-position: 0px -1101px;
->>>>>>> f4b43f55
-  width: 96px;
-  height: 90px;
-}
-.slim_armor_special_winter2015Warrior {
-  background-image: url(spritesmith-main-5.png);
-<<<<<<< HEAD
-  background-position: -1250px -182px;
-=======
-  background-position: -1250px -364px;
->>>>>>> f4b43f55
-  width: 90px;
-  height: 90px;
-}
-.slim_armor_special_winter2016Healer {
-  background-image: url(spritesmith-main-5.png);
-<<<<<<< HEAD
-  background-position: -385px -1101px;
-=======
-  background-position: -482px -1101px;
->>>>>>> f4b43f55
-  width: 93px;
-  height: 90px;
-}
-.slim_armor_special_winter2016Mage {
-  background-image: url(spritesmith-main-5.png);
-<<<<<<< HEAD
-  background-position: -1250px -364px;
-=======
-  background-position: -1250px -546px;
->>>>>>> f4b43f55
-  width: 90px;
-  height: 90px;
-}
-.slim_armor_special_winter2016Rogue {
-  background-image: url(spritesmith-main-5.png);
-<<<<<<< HEAD
-  background-position: -1250px -455px;
-=======
-  background-position: -1250px -637px;
->>>>>>> f4b43f55
-  width: 90px;
-  height: 90px;
-}
-.slim_armor_special_winter2016Warrior {
-  background-image: url(spritesmith-main-5.png);
-<<<<<<< HEAD
-  background-position: -1250px -546px;
-=======
-  background-position: -1250px -728px;
->>>>>>> f4b43f55
-  width: 90px;
-  height: 90px;
-}
-.slim_armor_special_yeti {
-  background-image: url(spritesmith-main-5.png);
-<<<<<<< HEAD
-  background-position: -1250px -637px;
-=======
-  background-position: -1250px -819px;
->>>>>>> f4b43f55
-  width: 90px;
-  height: 90px;
-}
-.weapon_special_candycane {
-  background-image: url(spritesmith-main-5.png);
-<<<<<<< HEAD
-  background-position: -1250px -728px;
-=======
-  background-position: -1250px -910px;
->>>>>>> f4b43f55
-  width: 90px;
-  height: 90px;
-}
-.weapon_special_ski {
-  background-image: url(spritesmith-main-5.png);
-<<<<<<< HEAD
-  background-position: -1250px -819px;
-=======
-  background-position: -1250px -1001px;
->>>>>>> f4b43f55
-  width: 90px;
-  height: 90px;
-}
-.weapon_special_snowflake {
-  background-image: url(spritesmith-main-5.png);
-<<<<<<< HEAD
-  background-position: -1250px -910px;
-=======
-  background-position: -1250px -1092px;
->>>>>>> f4b43f55
-  width: 90px;
-  height: 90px;
-}
-.weapon_special_winter2015Healer {
-  background-image: url(spritesmith-main-5.png);
-<<<<<<< HEAD
-  background-position: -1250px -1001px;
-=======
-  background-position: 0px -1192px;
->>>>>>> f4b43f55
-  width: 90px;
-  height: 90px;
-}
-.weapon_special_winter2015Mage {
-  background-image: url(spritesmith-main-5.png);
-<<<<<<< HEAD
-  background-position: -1250px -1092px;
-=======
-  background-position: -91px -1192px;
->>>>>>> f4b43f55
-  width: 90px;
-  height: 90px;
-}
-.weapon_special_winter2015Rogue {
-  background-image: url(spritesmith-main-5.png);
-  background-position: -97px -1101px;
-  width: 96px;
-  height: 90px;
-}
-.weapon_special_winter2015Warrior {
-  background-image: url(spritesmith-main-5.png);
-<<<<<<< HEAD
-  background-position: -91px -1192px;
-=======
-  background-position: -273px -1192px;
->>>>>>> f4b43f55
-  width: 90px;
-  height: 90px;
-}
-.weapon_special_winter2016Healer {
-  background-image: url(spritesmith-main-5.png);
-<<<<<<< HEAD
-  background-position: -291px -1101px;
-=======
-  background-position: -388px -1101px;
->>>>>>> f4b43f55
-  width: 93px;
-  height: 90px;
-}
-.weapon_special_winter2016Mage {
-  background-image: url(spritesmith-main-5.png);
-<<<<<<< HEAD
-  background-position: -273px -1192px;
-=======
-  background-position: -455px -1192px;
->>>>>>> f4b43f55
-  width: 90px;
-  height: 90px;
-}
-.weapon_special_winter2016Rogue {
-  background-image: url(spritesmith-main-5.png);
-<<<<<<< HEAD
-  background-position: -364px -1192px;
-=======
-  background-position: -546px -1192px;
->>>>>>> f4b43f55
-  width: 90px;
-  height: 90px;
-}
-.weapon_special_winter2016Warrior {
-  background-image: url(spritesmith-main-5.png);
-<<<<<<< HEAD
-  background-position: -455px -1192px;
-=======
-  background-position: -637px -1192px;
->>>>>>> f4b43f55
-  width: 90px;
-  height: 90px;
-}
-.weapon_special_yeti {
-  background-image: url(spritesmith-main-5.png);
-<<<<<<< HEAD
-  background-position: -546px -1192px;
-=======
-  background-position: -728px -1192px;
->>>>>>> f4b43f55
-  width: 90px;
-  height: 90px;
-}
-.back_special_wondercon_black {
-  background-image: url(spritesmith-main-5.png);
-<<<<<<< HEAD
-  background-position: -637px -1192px;
-=======
-  background-position: -819px -1192px;
->>>>>>> f4b43f55
-  width: 90px;
-  height: 90px;
-}
-.back_special_wondercon_red {
-  background-image: url(spritesmith-main-5.png);
-<<<<<<< HEAD
-  background-position: -728px -1192px;
-=======
-  background-position: -910px -1192px;
->>>>>>> f4b43f55
-  width: 90px;
-  height: 90px;
-}
-.body_special_wondercon_black {
-  background-image: url(spritesmith-main-5.png);
-<<<<<<< HEAD
-  background-position: -819px -1192px;
-=======
-  background-position: -1001px -1192px;
->>>>>>> f4b43f55
-  width: 90px;
-  height: 90px;
-}
-.body_special_wondercon_gold {
-  background-image: url(spritesmith-main-5.png);
-<<<<<<< HEAD
-  background-position: -910px -1192px;
-=======
-  background-position: -1092px -1192px;
->>>>>>> f4b43f55
-  width: 90px;
-  height: 90px;
-}
-.body_special_wondercon_red {
-  background-image: url(spritesmith-main-5.png);
-<<<<<<< HEAD
-  background-position: -1001px -1192px;
-=======
-  background-position: -1183px -1192px;
->>>>>>> f4b43f55
-  width: 90px;
-  height: 90px;
-}
-.eyewear_special_wondercon_black {
-  background-image: url(spritesmith-main-5.png);
-<<<<<<< HEAD
-  background-position: -1092px -1192px;
-=======
-  background-position: -1341px 0px;
->>>>>>> f4b43f55
-  width: 90px;
-  height: 90px;
-}
-.eyewear_special_wondercon_red {
-  background-image: url(spritesmith-main-5.png);
-<<<<<<< HEAD
-  background-position: -1183px -1192px;
-=======
-  background-position: -1341px -91px;
->>>>>>> f4b43f55
-  width: 90px;
-  height: 90px;
-}
-.shop_back_special_wondercon_black {
-  background-image: url(spritesmith-main-5.png);
-<<<<<<< HEAD
-  background-position: -1663px -123px;
-=======
-  background-position: -246px -1657px;
->>>>>>> f4b43f55
-  width: 40px;
-  height: 40px;
-}
-.shop_back_special_wondercon_red {
-  background-image: url(spritesmith-main-5.png);
-<<<<<<< HEAD
-  background-position: -1663px -82px;
-=======
-  background-position: -205px -1657px;
->>>>>>> f4b43f55
-  width: 40px;
-  height: 40px;
-}
-.shop_body_special_wondercon_black {
-  background-image: url(spritesmith-main-5.png);
-<<<<<<< HEAD
-  background-position: -1663px -41px;
-=======
-  background-position: -164px -1657px;
->>>>>>> f4b43f55
-  width: 40px;
-  height: 40px;
-}
-.shop_body_special_wondercon_gold {
-  background-image: url(spritesmith-main-5.png);
-<<<<<<< HEAD
-  background-position: -1663px 0px;
-=======
-  background-position: -123px -1657px;
->>>>>>> f4b43f55
-  width: 40px;
-  height: 40px;
-}
-.shop_body_special_wondercon_red {
-  background-image: url(spritesmith-main-5.png);
-<<<<<<< HEAD
-  background-position: -1599px -1621px;
-=======
-  background-position: -82px -1657px;
->>>>>>> f4b43f55
-  width: 40px;
-  height: 40px;
-}
-.shop_eyewear_special_wondercon_black {
-  background-image: url(spritesmith-main-5.png);
-<<<<<<< HEAD
-  background-position: -1558px -1621px;
-=======
-  background-position: -41px -1657px;
->>>>>>> f4b43f55
-  width: 40px;
-  height: 40px;
-}
-.shop_eyewear_special_wondercon_red {
-  background-image: url(spritesmith-main-5.png);
-<<<<<<< HEAD
-  background-position: -1517px -1621px;
-=======
-  background-position: 0px -1657px;
->>>>>>> f4b43f55
-  width: 40px;
-  height: 40px;
-}
-.head_0 {
-  background-image: url(spritesmith-main-5.png);
-<<<<<<< HEAD
-  background-position: -1341px -637px;
-=======
-  background-position: -1341px -819px;
->>>>>>> f4b43f55
-  width: 90px;
-  height: 90px;
-}
-.customize-option.head_0 {
-  background-image: url(spritesmith-main-5.png);
-<<<<<<< HEAD
-  background-position: -1366px -652px;
-=======
-  background-position: -1366px -834px;
->>>>>>> f4b43f55
-  width: 60px;
-  height: 60px;
-}
-.head_healer_1 {
-  background-image: url(spritesmith-main-5.png);
-<<<<<<< HEAD
-  background-position: -1341px -728px;
-=======
-  background-position: -1341px -910px;
->>>>>>> f4b43f55
-  width: 90px;
-  height: 90px;
-}
-.head_healer_2 {
-  background-image: url(spritesmith-main-5.png);
-<<<<<<< HEAD
-  background-position: -1341px -819px;
-=======
-  background-position: -1341px -1001px;
->>>>>>> f4b43f55
-  width: 90px;
-  height: 90px;
-}
-.head_healer_3 {
-  background-image: url(spritesmith-main-5.png);
-<<<<<<< HEAD
-  background-position: -1341px -910px;
-=======
-  background-position: -1341px -1092px;
->>>>>>> f4b43f55
-  width: 90px;
-  height: 90px;
-}
-.head_healer_4 {
-  background-image: url(spritesmith-main-5.png);
-<<<<<<< HEAD
-  background-position: -1341px -1001px;
-=======
-  background-position: -1341px -1183px;
->>>>>>> f4b43f55
-  width: 90px;
-  height: 90px;
-}
-.head_healer_5 {
-  background-image: url(spritesmith-main-5.png);
-<<<<<<< HEAD
-  background-position: -1341px -1092px;
-=======
-  background-position: 0px -1283px;
->>>>>>> f4b43f55
-  width: 90px;
-  height: 90px;
-}
-.head_rogue_1 {
-  background-image: url(spritesmith-main-5.png);
-<<<<<<< HEAD
-  background-position: -1341px -1183px;
-=======
-  background-position: -91px -1283px;
->>>>>>> f4b43f55
-  width: 90px;
-  height: 90px;
-}
-.head_rogue_2 {
-  background-image: url(spritesmith-main-5.png);
-<<<<<<< HEAD
-  background-position: 0px -1283px;
-=======
-  background-position: -182px -1283px;
->>>>>>> f4b43f55
-  width: 90px;
-  height: 90px;
-}
-.head_rogue_3 {
-  background-image: url(spritesmith-main-5.png);
-<<<<<<< HEAD
-  background-position: -91px -1283px;
-=======
-  background-position: -273px -1283px;
->>>>>>> f4b43f55
-  width: 90px;
-  height: 90px;
-}
-.head_rogue_4 {
-  background-image: url(spritesmith-main-5.png);
-<<<<<<< HEAD
-  background-position: -182px -1283px;
-=======
-  background-position: -364px -1283px;
->>>>>>> f4b43f55
-  width: 90px;
-  height: 90px;
-}
-.head_rogue_5 {
-  background-image: url(spritesmith-main-5.png);
-<<<<<<< HEAD
-  background-position: -273px -1283px;
-=======
-  background-position: -455px -1283px;
->>>>>>> f4b43f55
-  width: 90px;
-  height: 90px;
-}
-.head_special_2 {
-  background-image: url(spritesmith-main-5.png);
-<<<<<<< HEAD
-  background-position: -364px -1283px;
-=======
-  background-position: -546px -1283px;
->>>>>>> f4b43f55
-  width: 90px;
-  height: 90px;
-}
-.head_special_fireCoralCirclet {
-  background-image: url(spritesmith-main-5.png);
-<<<<<<< HEAD
-  background-position: -455px -1283px;
-=======
-  background-position: -637px -1283px;
->>>>>>> f4b43f55
-  width: 90px;
-  height: 90px;
-}
-.head_warrior_1 {
-  background-image: url(spritesmith-main-5.png);
-<<<<<<< HEAD
-  background-position: -546px -1283px;
-=======
-  background-position: -728px -1283px;
->>>>>>> f4b43f55
-  width: 90px;
-  height: 90px;
-}
-.head_warrior_2 {
-  background-image: url(spritesmith-main-5.png);
-<<<<<<< HEAD
-  background-position: -637px -1283px;
-=======
-  background-position: -819px -1283px;
->>>>>>> f4b43f55
-  width: 90px;
-  height: 90px;
-}
-.head_warrior_3 {
-  background-image: url(spritesmith-main-5.png);
-<<<<<<< HEAD
-  background-position: -728px -1283px;
-=======
-  background-position: -910px -1283px;
->>>>>>> f4b43f55
-  width: 90px;
-  height: 90px;
-}
-.head_warrior_4 {
-  background-image: url(spritesmith-main-5.png);
-<<<<<<< HEAD
-  background-position: -819px -1283px;
-=======
-  background-position: -1001px -1283px;
->>>>>>> f4b43f55
-  width: 90px;
-  height: 90px;
-}
-.head_warrior_5 {
-  background-image: url(spritesmith-main-5.png);
-<<<<<<< HEAD
-  background-position: -910px -1283px;
-=======
-  background-position: -1092px -1283px;
->>>>>>> f4b43f55
-  width: 90px;
-  height: 90px;
-}
-.head_wizard_1 {
-  background-image: url(spritesmith-main-5.png);
-<<<<<<< HEAD
-  background-position: -1001px -1283px;
-=======
-  background-position: -1183px -1283px;
->>>>>>> f4b43f55
-  width: 90px;
-  height: 90px;
-}
-.head_wizard_2 {
-  background-image: url(spritesmith-main-5.png);
-<<<<<<< HEAD
-  background-position: -1092px -1283px;
-=======
-  background-position: -1274px -1283px;
->>>>>>> f4b43f55
-  width: 90px;
-  height: 90px;
-}
-.head_wizard_3 {
-  background-image: url(spritesmith-main-5.png);
-<<<<<<< HEAD
-  background-position: -1183px -1283px;
-=======
-  background-position: -1432px 0px;
->>>>>>> f4b43f55
-  width: 90px;
-  height: 90px;
-}
-.head_wizard_4 {
-  background-image: url(spritesmith-main-5.png);
-<<<<<<< HEAD
-  background-position: -1274px -1283px;
-=======
-  background-position: -1432px -91px;
->>>>>>> f4b43f55
-  width: 90px;
-  height: 90px;
-}
-.head_wizard_5 {
-  background-image: url(spritesmith-main-5.png);
-<<<<<<< HEAD
-  background-position: -1432px 0px;
-=======
-  background-position: -1432px -182px;
->>>>>>> f4b43f55
-  width: 90px;
-  height: 90px;
-}
-.shop_head_healer_1 {
-  background-image: url(spritesmith-main-5.png);
-<<<<<<< HEAD
-  background-position: -1476px -1621px;
-=======
-  background-position: -1663px -1599px;
->>>>>>> f4b43f55
-  width: 40px;
-  height: 40px;
-}
-.shop_head_healer_2 {
-  background-image: url(spritesmith-main-5.png);
-<<<<<<< HEAD
-  background-position: -1435px -1621px;
-=======
-  background-position: -1663px -1558px;
->>>>>>> f4b43f55
-  width: 40px;
-  height: 40px;
-}
-.shop_head_healer_3 {
-  background-image: url(spritesmith-main-5.png);
-<<<<<<< HEAD
-  background-position: -1394px -1621px;
-=======
-  background-position: -1663px -1517px;
->>>>>>> f4b43f55
-  width: 40px;
-  height: 40px;
-}
-.shop_head_healer_4 {
-  background-image: url(spritesmith-main-5.png);
-<<<<<<< HEAD
-  background-position: -1353px -1621px;
-=======
-  background-position: -1663px -1476px;
->>>>>>> f4b43f55
-  width: 40px;
-  height: 40px;
-}
-.shop_head_healer_5 {
-  background-image: url(spritesmith-main-5.png);
-<<<<<<< HEAD
-  background-position: -1312px -1621px;
-=======
-  background-position: -1663px -1435px;
->>>>>>> f4b43f55
-  width: 40px;
-  height: 40px;
-}
-.shop_head_rogue_1 {
-  background-image: url(spritesmith-main-5.png);
-<<<<<<< HEAD
-  background-position: -1271px -1621px;
-=======
-  background-position: -1663px -1394px;
->>>>>>> f4b43f55
-  width: 40px;
-  height: 40px;
-}
-.shop_head_rogue_2 {
-  background-image: url(spritesmith-main-5.png);
-<<<<<<< HEAD
-  background-position: -1230px -1621px;
-=======
-  background-position: -1663px -1353px;
->>>>>>> f4b43f55
-  width: 40px;
-  height: 40px;
-}
-.shop_head_rogue_3 {
-  background-image: url(spritesmith-main-5.png);
-<<<<<<< HEAD
-  background-position: -1189px -1621px;
-=======
-  background-position: -1663px -1312px;
->>>>>>> f4b43f55
-  width: 40px;
-  height: 40px;
-}
-.shop_head_rogue_4 {
-  background-image: url(spritesmith-main-5.png);
-<<<<<<< HEAD
-  background-position: -1148px -1621px;
-=======
-  background-position: -1663px -1271px;
->>>>>>> f4b43f55
-  width: 40px;
-  height: 40px;
-}
-.shop_head_rogue_5 {
-  background-image: url(spritesmith-main-5.png);
-<<<<<<< HEAD
-  background-position: -1107px -1621px;
-=======
-  background-position: -1663px -1230px;
->>>>>>> f4b43f55
-  width: 40px;
-  height: 40px;
-}
-.shop_head_special_0 {
-  background-image: url(spritesmith-main-5.png);
-<<<<<<< HEAD
-  background-position: -1066px -1621px;
-=======
-  background-position: -1663px -1189px;
->>>>>>> f4b43f55
-  width: 40px;
-  height: 40px;
-}
-.shop_head_special_1 {
-  background-image: url(spritesmith-main-5.png);
-<<<<<<< HEAD
-  background-position: -1025px -1621px;
-=======
-  background-position: -1663px -1148px;
->>>>>>> f4b43f55
-  width: 40px;
-  height: 40px;
-}
-.shop_head_special_2 {
-  background-image: url(spritesmith-main-5.png);
-<<<<<<< HEAD
-  background-position: -984px -1621px;
-=======
-  background-position: -1663px -1107px;
->>>>>>> f4b43f55
-  width: 40px;
-  height: 40px;
-}
-.shop_head_special_fireCoralCirclet {
-  background-image: url(spritesmith-main-5.png);
-<<<<<<< HEAD
-  background-position: -943px -1621px;
-=======
-  background-position: -1663px -1066px;
->>>>>>> f4b43f55
-  width: 40px;
-  height: 40px;
-}
-.shop_head_warrior_1 {
-  background-image: url(spritesmith-main-5.png);
-<<<<<<< HEAD
-  background-position: -902px -1621px;
-=======
-  background-position: -1663px -1025px;
->>>>>>> f4b43f55
-  width: 40px;
-  height: 40px;
-}
-.shop_head_warrior_2 {
-  background-image: url(spritesmith-main-5.png);
-<<<<<<< HEAD
-  background-position: -861px -1621px;
-=======
-  background-position: -1663px -984px;
->>>>>>> f4b43f55
-  width: 40px;
-  height: 40px;
-}
-.shop_head_warrior_3 {
-  background-image: url(spritesmith-main-5.png);
-<<<<<<< HEAD
-  background-position: -820px -1621px;
-=======
-  background-position: -1663px -943px;
->>>>>>> f4b43f55
-  width: 40px;
-  height: 40px;
-}
-.shop_head_warrior_4 {
-  background-image: url(spritesmith-main-5.png);
-<<<<<<< HEAD
-  background-position: -1446px -1572px;
-=======
-  background-position: -1528px -1608px;
->>>>>>> f4b43f55
-  width: 40px;
-  height: 40px;
-}
-.shop_head_warrior_5 {
-  background-image: url(spritesmith-main-5.png);
-<<<<<<< HEAD
-  background-position: -514px -1050px;
-=======
-  background-position: -596px -1050px;
->>>>>>> f4b43f55
-  width: 40px;
-  height: 40px;
-}
-.shop_head_wizard_1 {
-  background-image: url(spritesmith-main-5.png);
-<<<<<<< HEAD
-  background-position: -473px -1050px;
-=======
-  background-position: -555px -1050px;
->>>>>>> f4b43f55
-  width: 40px;
-  height: 40px;
-}
-.shop_head_wizard_2 {
-  background-image: url(spritesmith-main-5.png);
-<<<<<<< HEAD
-  background-position: -432px -1050px;
-=======
-  background-position: -514px -1050px;
->>>>>>> f4b43f55
-  width: 40px;
-  height: 40px;
-}
-.shop_head_wizard_3 {
-  background-image: url(spritesmith-main-5.png);
-<<<<<<< HEAD
-  background-position: -835px -754px;
-=======
-  background-position: -473px -1050px;
->>>>>>> f4b43f55
-  width: 40px;
-  height: 40px;
-}
-.shop_head_wizard_4 {
-  background-image: url(spritesmith-main-5.png);
-<<<<<<< HEAD
-  background-position: -835px -713px;
-=======
-  background-position: -432px -1050px;
->>>>>>> f4b43f55
-  width: 40px;
-  height: 40px;
-}
-.shop_head_wizard_5 {
-  background-image: url(spritesmith-main-5.png);
-<<<<<<< HEAD
-  background-position: -835px -672px;
-=======
-  background-position: -835px -754px;
->>>>>>> f4b43f55
-  width: 40px;
-  height: 40px;
-}
-.headAccessory_special_bearEars {
-  background-image: url(spritesmith-main-5.png);
-<<<<<<< HEAD
-  background-position: -910px -1374px;
-=======
-  background-position: -1092px -1374px;
->>>>>>> f4b43f55
-  width: 90px;
-  height: 90px;
-}
-.customize-option.headAccessory_special_bearEars {
-  background-image: url(spritesmith-main-5.png);
-<<<<<<< HEAD
-  background-position: -935px -1389px;
-=======
-  background-position: -1117px -1389px;
->>>>>>> f4b43f55
-  width: 60px;
-  height: 60px;
-}
-.headAccessory_special_cactusEars {
-  background-image: url(spritesmith-main-5.png);
-<<<<<<< HEAD
-  background-position: -1001px -1374px;
-=======
-  background-position: -1183px -1374px;
->>>>>>> f4b43f55
-  width: 90px;
-  height: 90px;
-}
-.customize-option.headAccessory_special_cactusEars {
-  background-image: url(spritesmith-main-5.png);
-<<<<<<< HEAD
-  background-position: -1026px -1389px;
-=======
-  background-position: -1208px -1389px;
->>>>>>> f4b43f55
-  width: 60px;
-  height: 60px;
-}
-.headAccessory_special_foxEars {
-  background-image: url(spritesmith-main-5.png);
-<<<<<<< HEAD
-  background-position: -1092px -1374px;
-=======
-  background-position: -1274px -1374px;
->>>>>>> f4b43f55
-  width: 90px;
-  height: 90px;
-}
-.customize-option.headAccessory_special_foxEars {
-  background-image: url(spritesmith-main-5.png);
-<<<<<<< HEAD
-  background-position: -1117px -1389px;
-=======
-  background-position: -1299px -1389px;
->>>>>>> f4b43f55
-  width: 60px;
-  height: 60px;
-}
-.headAccessory_special_lionEars {
-  background-image: url(spritesmith-main-5.png);
-<<<<<<< HEAD
-  background-position: -1183px -1374px;
-=======
-  background-position: -1365px -1374px;
->>>>>>> f4b43f55
-  width: 90px;
-  height: 90px;
-}
-.customize-option.headAccessory_special_lionEars {
-  background-image: url(spritesmith-main-5.png);
-<<<<<<< HEAD
-  background-position: -1208px -1389px;
-=======
-  background-position: -1390px -1389px;
->>>>>>> f4b43f55
-  width: 60px;
-  height: 60px;
-}
-.headAccessory_special_pandaEars {
-  background-image: url(spritesmith-main-5.png);
-<<<<<<< HEAD
-  background-position: -1274px -1374px;
-=======
-  background-position: -1523px 0px;
->>>>>>> f4b43f55
-  width: 90px;
-  height: 90px;
-}
-.customize-option.headAccessory_special_pandaEars {
-  background-image: url(spritesmith-main-5.png);
-<<<<<<< HEAD
-  background-position: -1299px -1389px;
-=======
-  background-position: -1548px -15px;
->>>>>>> f4b43f55
-  width: 60px;
-  height: 60px;
-}
-.headAccessory_special_pigEars {
-  background-image: url(spritesmith-main-5.png);
-<<<<<<< HEAD
-  background-position: -1365px -1374px;
-=======
-  background-position: -1523px -91px;
->>>>>>> f4b43f55
-  width: 90px;
-  height: 90px;
-}
-.customize-option.headAccessory_special_pigEars {
-  background-image: url(spritesmith-main-5.png);
-<<<<<<< HEAD
-  background-position: -1390px -1389px;
-=======
-  background-position: -1548px -106px;
->>>>>>> f4b43f55
-  width: 60px;
-  height: 60px;
-}
-.headAccessory_special_tigerEars {
-  background-image: url(spritesmith-main-5.png);
-<<<<<<< HEAD
-  background-position: -1523px 0px;
-=======
-  background-position: -1523px -182px;
->>>>>>> f4b43f55
-  width: 90px;
-  height: 90px;
-}
-.customize-option.headAccessory_special_tigerEars {
-  background-image: url(spritesmith-main-5.png);
-<<<<<<< HEAD
-  background-position: -1548px -15px;
-=======
-  background-position: -1548px -197px;
->>>>>>> f4b43f55
-  width: 60px;
-  height: 60px;
-}
-.headAccessory_special_wolfEars {
-  background-image: url(spritesmith-main-5.png);
-<<<<<<< HEAD
-  background-position: -1523px -91px;
-=======
-  background-position: -1523px -273px;
->>>>>>> f4b43f55
-  width: 90px;
-  height: 90px;
-}
-.customize-option.headAccessory_special_wolfEars {
-  background-image: url(spritesmith-main-5.png);
-<<<<<<< HEAD
-  background-position: -1548px -106px;
-=======
-  background-position: -1548px -288px;
->>>>>>> f4b43f55
-  width: 60px;
-  height: 60px;
-}
-.shop_headAccessory_special_bearEars {
-  background-image: url(spritesmith-main-5.png);
-<<<<<<< HEAD
-  background-position: -1088px -384px;
-=======
-  background-position: -835px -713px;
->>>>>>> f4b43f55
-  width: 40px;
-  height: 40px;
-}
-.shop_headAccessory_special_cactusEars {
-  background-image: url(spritesmith-main-5.png);
-<<<<<<< HEAD
-  background-position: -1088px -343px;
-=======
-  background-position: -835px -672px;
->>>>>>> f4b43f55
-  width: 40px;
-  height: 40px;
-}
-.shop_headAccessory_special_foxEars {
-  background-image: url(spritesmith-main-5.png);
-<<<<<<< HEAD
-  background-position: -1088px -302px;
-=======
-  background-position: -1088px -384px;
->>>>>>> f4b43f55
-  width: 40px;
-  height: 40px;
-}
-.shop_headAccessory_special_lionEars {
-  background-image: url(spritesmith-main-5.png);
-<<<<<<< HEAD
-  background-position: -1207px -487px;
-=======
-  background-position: -1088px -343px;
->>>>>>> f4b43f55
-  width: 40px;
-  height: 40px;
-}
-.shop_headAccessory_special_pandaEars {
-  background-image: url(spritesmith-main-5.png);
-<<<<<<< HEAD
-  background-position: -1207px -446px;
-=======
-  background-position: -1088px -302px;
->>>>>>> f4b43f55
-  width: 40px;
-  height: 40px;
-}
-.shop_headAccessory_special_pigEars {
-  background-image: url(spritesmith-main-5.png);
-<<<<<<< HEAD
-  background-position: -1207px -405px;
-=======
-  background-position: -1207px -487px;
->>>>>>> f4b43f55
-  width: 40px;
-  height: 40px;
-}
-.shop_headAccessory_special_tigerEars {
-  background-image: url(spritesmith-main-5.png);
-<<<<<<< HEAD
-  background-position: -801px -1050px;
-=======
-  background-position: -883px -1050px;
->>>>>>> f4b43f55
-  width: 40px;
-  height: 40px;
-}
-.shop_headAccessory_special_wolfEars {
-  background-image: url(spritesmith-main-5.png);
-<<<<<<< HEAD
-  background-position: -1614px -1493px;
-=======
-  background-position: -1207px -446px;
->>>>>>> f4b43f55
-  width: 40px;
-  height: 40px;
-}
-.shield_healer_1 {
-  background-image: url(spritesmith-main-5.png);
-<<<<<<< HEAD
-  background-position: -1523px -910px;
-=======
-  background-position: -1523px -1092px;
->>>>>>> f4b43f55
-  width: 90px;
-  height: 90px;
-}
-.shield_healer_2 {
-  background-image: url(spritesmith-main-5.png);
-<<<<<<< HEAD
-  background-position: -1523px -1001px;
-=======
-  background-position: -1523px -1183px;
->>>>>>> f4b43f55
-  width: 90px;
-  height: 90px;
-}
-.shield_healer_3 {
-  background-image: url(spritesmith-main-5.png);
-<<<<<<< HEAD
-  background-position: -1523px -1092px;
-=======
-  background-position: -1523px -1274px;
->>>>>>> f4b43f55
-  width: 90px;
-  height: 90px;
-}
-.shield_healer_4 {
-  background-image: url(spritesmith-main-5.png);
-<<<<<<< HEAD
-  background-position: -1523px -1183px;
-=======
-  background-position: -1523px -1365px;
->>>>>>> f4b43f55
-  width: 90px;
-  height: 90px;
-}
-.shield_healer_5 {
-  background-image: url(spritesmith-main-5.png);
-<<<<<<< HEAD
-  background-position: -1523px -1274px;
-=======
-  background-position: 0px -1465px;
->>>>>>> f4b43f55
-  width: 90px;
-  height: 90px;
-}
-.shield_rogue_0 {
-  background-image: url(spritesmith-main-5.png);
-<<<<<<< HEAD
-  background-position: -1523px -1365px;
-=======
-  background-position: -91px -1465px;
->>>>>>> f4b43f55
-  width: 90px;
-  height: 90px;
-}
-.shield_rogue_1 {
-  background-image: url(spritesmith-main-5.png);
-<<<<<<< HEAD
-  background-position: 0px -1010px;
-=======
-  background-position: -104px -1010px;
->>>>>>> f4b43f55
-  width: 103px;
-  height: 90px;
-}
-.shield_rogue_2 {
-  background-image: url(spritesmith-main-5.png);
-<<<<<<< HEAD
-  background-position: -104px -1010px;
-=======
-  background-position: 0px -1010px;
->>>>>>> f4b43f55
-  width: 103px;
-  height: 90px;
-}
-.shield_rogue_3 {
-  background-image: url(spritesmith-main-5.png);
-<<<<<<< HEAD
-  background-position: -1131px -132px;
-=======
-  background-position: -1131px -314px;
->>>>>>> f4b43f55
-  width: 114px;
-  height: 90px;
-}
-.shield_rogue_4 {
-  background-image: url(spritesmith-main-5.png);
-<<<<<<< HEAD
-  background-position: 0px -1101px;
-=======
-  background-position: -291px -1101px;
->>>>>>> f4b43f55
-  width: 96px;
-  height: 90px;
-}
-.shield_rogue_5 {
-  background-image: url(spritesmith-main-5.png);
-<<<<<<< HEAD
-  background-position: -1131px -223px;
-=======
-  background-position: -1131px -132px;
->>>>>>> f4b43f55
-  width: 114px;
-  height: 90px;
-}
-.shield_rogue_6 {
-  background-image: url(spritesmith-main-5.png);
-<<<<<<< HEAD
-  background-position: -1131px -314px;
-=======
-  background-position: -1131px -223px;
->>>>>>> f4b43f55
-  width: 114px;
-  height: 90px;
-}
-.shield_special_1 {
-  background-image: url(spritesmith-main-5.png);
-<<<<<<< HEAD
-  background-position: -1523px -273px;
-=======
-  background-position: -1523px -455px;
->>>>>>> f4b43f55
   width: 90px;
   height: 90px;
 }
@@ -1772,751 +1080,451 @@
 }
 .shield_special_moonpearlShield {
   background-image: url(spritesmith-main-5.png);
-<<<<<<< HEAD
+  background-position: -1092px -1374px;
+  width: 90px;
+  height: 90px;
+}
+.shield_warrior_1 {
+  background-image: url(spritesmith-main-5.png);
+  background-position: -1001px -1374px;
+  width: 90px;
+  height: 90px;
+}
+.shield_warrior_2 {
+  background-image: url(spritesmith-main-5.png);
+  background-position: -910px -1374px;
+  width: 90px;
+  height: 90px;
+}
+.shield_warrior_3 {
+  background-image: url(spritesmith-main-5.png);
   background-position: -819px -1374px;
-=======
-  background-position: -1001px -1374px;
->>>>>>> f4b43f55
-  width: 90px;
-  height: 90px;
-}
-.shield_warrior_1 {
-  background-image: url(spritesmith-main-5.png);
-<<<<<<< HEAD
+  width: 90px;
+  height: 90px;
+}
+.shield_warrior_4 {
+  background-image: url(spritesmith-main-5.png);
   background-position: -728px -1374px;
-=======
-  background-position: -910px -1374px;
->>>>>>> f4b43f55
-  width: 90px;
-  height: 90px;
-}
-.shield_warrior_2 {
-  background-image: url(spritesmith-main-5.png);
-<<<<<<< HEAD
+  width: 90px;
+  height: 90px;
+}
+.shield_warrior_5 {
+  background-image: url(spritesmith-main-5.png);
   background-position: -637px -1374px;
-=======
-  background-position: -819px -1374px;
->>>>>>> f4b43f55
-  width: 90px;
-  height: 90px;
-}
-.shield_warrior_3 {
-  background-image: url(spritesmith-main-5.png);
-<<<<<<< HEAD
-  background-position: -546px -1374px;
-=======
-  background-position: -728px -1374px;
->>>>>>> f4b43f55
-  width: 90px;
-  height: 90px;
-}
-.shield_warrior_4 {
-  background-image: url(spritesmith-main-5.png);
-<<<<<<< HEAD
+  width: 90px;
+  height: 90px;
+}
+.shop_shield_healer_1 {
+  background-image: url(spritesmith-main-5.png);
+  background-position: -760px -1050px;
+  width: 40px;
+  height: 40px;
+}
+.shop_shield_healer_2 {
+  background-image: url(spritesmith-main-5.png);
+  background-position: -801px -1050px;
+  width: 40px;
+  height: 40px;
+}
+.shop_shield_healer_3 {
+  background-image: url(spritesmith-main-5.png);
+  background-position: -842px -1050px;
+  width: 40px;
+  height: 40px;
+}
+.shop_shield_healer_4 {
+  background-image: url(spritesmith-main-5.png);
+  background-position: -883px -1050px;
+  width: 40px;
+  height: 40px;
+}
+.shop_shield_healer_5 {
+  background-image: url(spritesmith-main-5.png);
+  background-position: -924px -1050px;
+  width: 40px;
+  height: 40px;
+}
+.shop_shield_rogue_0 {
+  background-image: url(spritesmith-main-5.png);
+  background-position: -965px -1050px;
+  width: 40px;
+  height: 40px;
+}
+.shop_shield_rogue_1 {
+  background-image: url(spritesmith-main-5.png);
+  background-position: -1047px -1050px;
+  width: 40px;
+  height: 40px;
+}
+.shop_shield_rogue_2 {
+  background-image: url(spritesmith-main-5.png);
+  background-position: -1129px -1050px;
+  width: 40px;
+  height: 40px;
+}
+.shop_shield_rogue_3 {
+  background-image: url(spritesmith-main-5.png);
+  background-position: -1170px -1050px;
+  width: 40px;
+  height: 40px;
+}
+.shop_shield_rogue_4 {
+  background-image: url(spritesmith-main-5.png);
+  background-position: -1568px -1556px;
+  width: 40px;
+  height: 40px;
+}
+.shop_shield_rogue_5 {
+  background-image: url(spritesmith-main-5.png);
+  background-position: -52px -1608px;
+  width: 40px;
+  height: 40px;
+}
+.shop_shield_rogue_6 {
+  background-image: url(spritesmith-main-5.png);
+  background-position: -93px -1608px;
+  width: 40px;
+  height: 40px;
+}
+.shop_shield_special_0 {
+  background-image: url(spritesmith-main-5.png);
+  background-position: -134px -1608px;
+  width: 40px;
+  height: 40px;
+}
+.shop_shield_special_1 {
+  background-image: url(spritesmith-main-5.png);
+  background-position: -175px -1608px;
+  width: 40px;
+  height: 40px;
+}
+.shop_shield_special_goldenknight {
+  background-image: url(spritesmith-main-5.png);
+  background-position: -216px -1608px;
+  width: 40px;
+  height: 40px;
+}
+.shop_shield_special_moonpearlShield {
+  background-image: url(spritesmith-main-5.png);
+  background-position: -257px -1608px;
+  width: 40px;
+  height: 40px;
+}
+.shop_shield_warrior_1 {
+  background-image: url(spritesmith-main-5.png);
+  background-position: -380px -1608px;
+  width: 40px;
+  height: 40px;
+}
+.shop_shield_warrior_2 {
+  background-image: url(spritesmith-main-5.png);
+  background-position: -421px -1608px;
+  width: 40px;
+  height: 40px;
+}
+.shop_shield_warrior_3 {
+  background-image: url(spritesmith-main-5.png);
+  background-position: -462px -1608px;
+  width: 40px;
+  height: 40px;
+}
+.shop_shield_warrior_4 {
+  background-image: url(spritesmith-main-5.png);
+  background-position: -503px -1608px;
+  width: 40px;
+  height: 40px;
+}
+.shop_shield_warrior_5 {
+  background-image: url(spritesmith-main-5.png);
+  background-position: -544px -1608px;
+  width: 40px;
+  height: 40px;
+}
+.shop_weapon_healer_0 {
+  background-image: url(spritesmith-main-5.png);
+  background-position: -913px -1608px;
+  width: 40px;
+  height: 40px;
+}
+.shop_weapon_healer_1 {
+  background-image: url(spritesmith-main-5.png);
+  background-position: -1364px -1608px;
+  width: 40px;
+  height: 40px;
+}
+.shop_weapon_healer_2 {
+  background-image: url(spritesmith-main-5.png);
+  background-position: -1405px -1608px;
+  width: 40px;
+  height: 40px;
+}
+.shop_weapon_healer_3 {
+  background-image: url(spritesmith-main-5.png);
+  background-position: -1446px -1608px;
+  width: 40px;
+  height: 40px;
+}
+.shop_weapon_healer_4 {
+  background-image: url(spritesmith-main-5.png);
+  background-position: -1487px -1608px;
+  width: 40px;
+  height: 40px;
+}
+.shop_weapon_healer_5 {
+  background-image: url(spritesmith-main-5.png);
+  background-position: -1528px -1608px;
+  width: 40px;
+  height: 40px;
+}
+.shop_weapon_healer_6 {
+  background-image: url(spritesmith-main-5.png);
+  background-position: -1569px -1608px;
+  width: 40px;
+  height: 40px;
+}
+.shop_weapon_rogue_0 {
+  background-image: url(spritesmith-main-5.png);
+  background-position: -1610px -1608px;
+  width: 40px;
+  height: 40px;
+}
+.shop_weapon_rogue_1 {
+  background-image: url(spritesmith-main-5.png);
+  background-position: -1476px -1657px;
+  width: 40px;
+  height: 40px;
+}
+.shop_weapon_rogue_2 {
+  background-image: url(spritesmith-main-5.png);
+  background-position: -1663px -41px;
+  width: 40px;
+  height: 40px;
+}
+.shop_weapon_rogue_3 {
+  background-image: url(spritesmith-main-5.png);
+  background-position: -1663px -82px;
+  width: 40px;
+  height: 40px;
+}
+.shop_weapon_rogue_4 {
+  background-image: url(spritesmith-main-5.png);
+  background-position: -1663px -123px;
+  width: 40px;
+  height: 40px;
+}
+.shop_weapon_rogue_5 {
+  background-image: url(spritesmith-main-5.png);
+  background-position: -1663px -164px;
+  width: 40px;
+  height: 40px;
+}
+.shop_weapon_rogue_6 {
+  background-image: url(spritesmith-main-5.png);
+  background-position: -1663px -205px;
+  width: 40px;
+  height: 40px;
+}
+.shop_weapon_special_0 {
+  background-image: url(spritesmith-main-5.png);
+  background-position: -1663px -246px;
+  width: 40px;
+  height: 40px;
+}
+.shop_weapon_special_1 {
+  background-image: url(spritesmith-main-5.png);
+  background-position: -1663px -287px;
+  width: 40px;
+  height: 40px;
+}
+.shop_weapon_special_2 {
+  background-image: url(spritesmith-main-5.png);
+  background-position: -1663px -328px;
+  width: 40px;
+  height: 40px;
+}
+.shop_weapon_special_3 {
+  background-image: url(spritesmith-main-5.png);
+  background-position: -1663px -369px;
+  width: 40px;
+  height: 40px;
+}
+.shop_weapon_special_critical {
+  background-image: url(spritesmith-main-5.png);
+  background-position: -1663px -410px;
+  width: 40px;
+  height: 40px;
+}
+.shop_weapon_special_tridentOfCrashingTides {
+  background-image: url(spritesmith-main-5.png);
+  background-position: -1663px -451px;
+  width: 40px;
+  height: 40px;
+}
+.shop_weapon_warrior_0 {
+  background-image: url(spritesmith-main-5.png);
+  background-position: -1663px -492px;
+  width: 40px;
+  height: 40px;
+}
+.shop_weapon_warrior_1 {
+  background-image: url(spritesmith-main-5.png);
+  background-position: -1663px -533px;
+  width: 40px;
+  height: 40px;
+}
+.shop_weapon_warrior_2 {
+  background-image: url(spritesmith-main-5.png);
+  background-position: -1663px -574px;
+  width: 40px;
+  height: 40px;
+}
+.shop_weapon_warrior_3 {
+  background-image: url(spritesmith-main-5.png);
+  background-position: -1663px -615px;
+  width: 40px;
+  height: 40px;
+}
+.shop_weapon_warrior_4 {
+  background-image: url(spritesmith-main-5.png);
+  background-position: -1663px -656px;
+  width: 40px;
+  height: 40px;
+}
+.shop_weapon_warrior_5 {
+  background-image: url(spritesmith-main-5.png);
+  background-position: -1663px -697px;
+  width: 40px;
+  height: 40px;
+}
+.shop_weapon_warrior_6 {
+  background-image: url(spritesmith-main-5.png);
+  background-position: -1663px -738px;
+  width: 40px;
+  height: 40px;
+}
+.shop_weapon_wizard_0 {
+  background-image: url(spritesmith-main-5.png);
+  background-position: -1663px -779px;
+  width: 40px;
+  height: 40px;
+}
+.shop_weapon_wizard_1 {
+  background-image: url(spritesmith-main-5.png);
+  background-position: -1663px -820px;
+  width: 40px;
+  height: 40px;
+}
+.shop_weapon_wizard_2 {
+  background-image: url(spritesmith-main-5.png);
+  background-position: -1663px -861px;
+  width: 40px;
+  height: 40px;
+}
+.shop_weapon_wizard_3 {
+  background-image: url(spritesmith-main-5.png);
+  background-position: -1663px -902px;
+  width: 40px;
+  height: 40px;
+}
+.shop_weapon_wizard_4 {
+  background-image: url(spritesmith-main-5.png);
+  background-position: -1663px -943px;
+  width: 40px;
+  height: 40px;
+}
+.shop_weapon_wizard_5 {
+  background-image: url(spritesmith-main-5.png);
+  background-position: -1663px -984px;
+  width: 40px;
+  height: 40px;
+}
+.shop_weapon_wizard_6 {
+  background-image: url(spritesmith-main-5.png);
+  background-position: -1663px -1025px;
+  width: 40px;
+  height: 40px;
+}
+.weapon_healer_0 {
+  background-image: url(spritesmith-main-5.png);
   background-position: -455px -1374px;
-=======
-  background-position: -637px -1374px;
->>>>>>> f4b43f55
-  width: 90px;
-  height: 90px;
-}
-.shield_warrior_5 {
-  background-image: url(spritesmith-main-5.png);
-<<<<<<< HEAD
+  width: 90px;
+  height: 90px;
+}
+.weapon_healer_1 {
+  background-image: url(spritesmith-main-5.png);
   background-position: -364px -1374px;
-=======
-  background-position: -546px -1374px;
->>>>>>> f4b43f55
-  width: 90px;
-  height: 90px;
-}
-.shop_shield_healer_1 {
-  background-image: url(spritesmith-main-5.png);
-<<<<<<< HEAD
-  background-position: -555px -1050px;
-=======
-  background-position: -637px -1050px;
->>>>>>> f4b43f55
-  width: 40px;
-  height: 40px;
-}
-.shop_shield_healer_2 {
-  background-image: url(spritesmith-main-5.png);
-<<<<<<< HEAD
-  background-position: -596px -1050px;
-=======
-  background-position: -678px -1050px;
->>>>>>> f4b43f55
-  width: 40px;
-  height: 40px;
-}
-.shop_shield_healer_3 {
-  background-image: url(spritesmith-main-5.png);
-<<<<<<< HEAD
-  background-position: -637px -1050px;
-=======
-  background-position: -719px -1050px;
->>>>>>> f4b43f55
-  width: 40px;
-  height: 40px;
-}
-.shop_shield_healer_4 {
-  background-image: url(spritesmith-main-5.png);
-<<<<<<< HEAD
-  background-position: -678px -1050px;
-=======
-  background-position: -760px -1050px;
->>>>>>> f4b43f55
-  width: 40px;
-  height: 40px;
-}
-.shop_shield_healer_5 {
-  background-image: url(spritesmith-main-5.png);
-<<<<<<< HEAD
-  background-position: -719px -1050px;
-=======
-  background-position: -801px -1050px;
->>>>>>> f4b43f55
-  width: 40px;
-  height: 40px;
-}
-.shop_shield_rogue_0 {
-  background-image: url(spritesmith-main-5.png);
-<<<<<<< HEAD
-  background-position: -760px -1050px;
-=======
-  background-position: -842px -1050px;
->>>>>>> f4b43f55
-  width: 40px;
-  height: 40px;
-}
-.shop_shield_rogue_1 {
-  background-image: url(spritesmith-main-5.png);
-<<<<<<< HEAD
-  background-position: -842px -1050px;
-=======
-  background-position: -924px -1050px;
->>>>>>> f4b43f55
-  width: 40px;
-  height: 40px;
-}
-.shop_shield_rogue_2 {
-  background-image: url(spritesmith-main-5.png);
-<<<<<<< HEAD
-  background-position: -924px -1050px;
-=======
-  background-position: -1006px -1050px;
->>>>>>> f4b43f55
-  width: 40px;
-  height: 40px;
-}
-.shop_shield_rogue_3 {
-  background-image: url(spritesmith-main-5.png);
-<<<<<<< HEAD
-  background-position: -965px -1050px;
-=======
-  background-position: -1047px -1050px;
->>>>>>> f4b43f55
-  width: 40px;
-  height: 40px;
-}
-.shop_shield_rogue_4 {
-  background-image: url(spritesmith-main-5.png);
-<<<<<<< HEAD
-  background-position: -1006px -1050px;
-=======
-  background-position: -1088px -1050px;
->>>>>>> f4b43f55
-  width: 40px;
-  height: 40px;
-}
-.shop_shield_rogue_5 {
-  background-image: url(spritesmith-main-5.png);
-<<<<<<< HEAD
-  background-position: -1047px -1050px;
-=======
-  background-position: -1129px -1050px;
->>>>>>> f4b43f55
-  width: 40px;
-  height: 40px;
-}
-.shop_shield_rogue_6 {
-  background-image: url(spritesmith-main-5.png);
-<<<<<<< HEAD
-  background-position: -1088px -1050px;
-=======
-  background-position: -1170px -1050px;
->>>>>>> f4b43f55
-  width: 40px;
-  height: 40px;
-}
-.shop_shield_special_0 {
-  background-image: url(spritesmith-main-5.png);
-<<<<<<< HEAD
-  background-position: -1129px -1050px;
-=======
-  background-position: -1568px -1556px;
->>>>>>> f4b43f55
-  width: 40px;
-  height: 40px;
-}
-.shop_shield_special_1 {
-  background-image: url(spritesmith-main-5.png);
-<<<<<<< HEAD
-  background-position: -1170px -1050px;
-=======
-  background-position: -52px -1608px;
->>>>>>> f4b43f55
-  width: 40px;
-  height: 40px;
-}
-.shop_shield_special_goldenknight {
-  background-image: url(spritesmith-main-5.png);
-<<<<<<< HEAD
-  background-position: -1569px -1465px;
-=======
-  background-position: -93px -1608px;
->>>>>>> f4b43f55
-  width: 40px;
-  height: 40px;
-}
-.shop_shield_special_moonpearlShield {
-  background-image: url(spritesmith-main-5.png);
-<<<<<<< HEAD
-  background-position: -1568px -1520px;
-=======
-  background-position: -134px -1608px;
->>>>>>> f4b43f55
-  width: 40px;
-  height: 40px;
-}
-.shop_shield_warrior_1 {
-  background-image: url(spritesmith-main-5.png);
-<<<<<<< HEAD
-  background-position: -134px -1572px;
-=======
-  background-position: -257px -1608px;
->>>>>>> f4b43f55
-  width: 40px;
-  height: 40px;
-}
-.shop_shield_warrior_2 {
-  background-image: url(spritesmith-main-5.png);
-<<<<<<< HEAD
-  background-position: -175px -1572px;
-=======
-  background-position: -298px -1608px;
->>>>>>> f4b43f55
-  width: 40px;
-  height: 40px;
-}
-.shop_shield_warrior_3 {
-  background-image: url(spritesmith-main-5.png);
-<<<<<<< HEAD
-  background-position: -216px -1572px;
-=======
-  background-position: -339px -1608px;
->>>>>>> f4b43f55
-  width: 40px;
-  height: 40px;
-}
-.shop_shield_warrior_4 {
-  background-image: url(spritesmith-main-5.png);
-<<<<<<< HEAD
-  background-position: -257px -1572px;
-=======
-  background-position: -380px -1608px;
->>>>>>> f4b43f55
-  width: 40px;
-  height: 40px;
-}
-.shop_shield_warrior_5 {
-  background-image: url(spritesmith-main-5.png);
-<<<<<<< HEAD
-  background-position: -298px -1572px;
-=======
-  background-position: -421px -1608px;
->>>>>>> f4b43f55
-  width: 40px;
-  height: 40px;
-}
-.shop_weapon_healer_0 {
-  background-image: url(spritesmith-main-5.png);
-<<<<<<< HEAD
-  background-position: -667px -1572px;
-=======
-  background-position: -790px -1608px;
->>>>>>> f4b43f55
-  width: 40px;
-  height: 40px;
-}
-.shop_weapon_healer_1 {
-  background-image: url(spritesmith-main-5.png);
-<<<<<<< HEAD
-  background-position: -1118px -1572px;
-=======
-  background-position: -1241px -1608px;
->>>>>>> f4b43f55
-  width: 40px;
-  height: 40px;
-}
-.shop_weapon_healer_2 {
-  background-image: url(spritesmith-main-5.png);
-<<<<<<< HEAD
-  background-position: -1159px -1572px;
-=======
-  background-position: -1282px -1608px;
->>>>>>> f4b43f55
-  width: 40px;
-  height: 40px;
-}
-.shop_weapon_healer_3 {
-  background-image: url(spritesmith-main-5.png);
-<<<<<<< HEAD
-  background-position: -1200px -1572px;
-=======
-  background-position: -1323px -1608px;
->>>>>>> f4b43f55
-  width: 40px;
-  height: 40px;
-}
-.shop_weapon_healer_4 {
-  background-image: url(spritesmith-main-5.png);
-<<<<<<< HEAD
-  background-position: -1241px -1572px;
-=======
-  background-position: -1364px -1608px;
->>>>>>> f4b43f55
-  width: 40px;
-  height: 40px;
-}
-.shop_weapon_healer_5 {
-  background-image: url(spritesmith-main-5.png);
-<<<<<<< HEAD
-  background-position: -1282px -1572px;
-=======
-  background-position: -1405px -1608px;
->>>>>>> f4b43f55
-  width: 40px;
-  height: 40px;
-}
-.shop_weapon_healer_6 {
-  background-image: url(spritesmith-main-5.png);
-<<<<<<< HEAD
-  background-position: -1323px -1572px;
-=======
-  background-position: -1446px -1608px;
->>>>>>> f4b43f55
-  width: 40px;
-  height: 40px;
-}
-.shop_weapon_rogue_0 {
-  background-image: url(spritesmith-main-5.png);
-<<<<<<< HEAD
-  background-position: -1364px -1572px;
-=======
-  background-position: -1487px -1608px;
->>>>>>> f4b43f55
-  width: 40px;
-  height: 40px;
-}
-.shop_weapon_rogue_1 {
-  background-image: url(spritesmith-main-5.png);
-<<<<<<< HEAD
-  background-position: -1405px -1572px;
-=======
-  background-position: -1353px -1657px;
->>>>>>> f4b43f55
-  width: 40px;
-  height: 40px;
-}
-.shop_weapon_rogue_2 {
-  background-image: url(spritesmith-main-5.png);
-<<<<<<< HEAD
-  background-position: -1663px -1230px;
-=======
-  background-position: -1569px -1608px;
->>>>>>> f4b43f55
-  width: 40px;
-  height: 40px;
-}
-.shop_weapon_rogue_3 {
-  background-image: url(spritesmith-main-5.png);
-<<<<<<< HEAD
-  background-position: -1487px -1572px;
-=======
-  background-position: -1610px -1608px;
->>>>>>> f4b43f55
-  width: 40px;
-  height: 40px;
-}
-.shop_weapon_rogue_4 {
-  background-image: url(spritesmith-main-5.png);
-<<<<<<< HEAD
-  background-position: -1528px -1572px;
-=======
-  background-position: -1663px 0px;
->>>>>>> f4b43f55
-  width: 40px;
-  height: 40px;
-}
-.shop_weapon_rogue_5 {
-  background-image: url(spritesmith-main-5.png);
-<<<<<<< HEAD
-  background-position: -1569px -1572px;
-=======
-  background-position: -1663px -41px;
->>>>>>> f4b43f55
-  width: 40px;
-  height: 40px;
-}
-.shop_weapon_rogue_6 {
-  background-image: url(spritesmith-main-5.png);
-<<<<<<< HEAD
-  background-position: -1610px -1572px;
-=======
-  background-position: -1663px -82px;
->>>>>>> f4b43f55
-  width: 40px;
-  height: 40px;
-}
-.shop_weapon_special_0 {
-  background-image: url(spritesmith-main-5.png);
-<<<<<<< HEAD
-  background-position: 0px -1621px;
-=======
-  background-position: -1663px -123px;
->>>>>>> f4b43f55
-  width: 40px;
-  height: 40px;
-}
-.shop_weapon_special_1 {
-  background-image: url(spritesmith-main-5.png);
-<<<<<<< HEAD
-  background-position: -41px -1621px;
-=======
-  background-position: -1663px -164px;
->>>>>>> f4b43f55
-  width: 40px;
-  height: 40px;
-}
-.shop_weapon_special_2 {
-  background-image: url(spritesmith-main-5.png);
-<<<<<<< HEAD
-  background-position: -82px -1621px;
-=======
-  background-position: -1663px -205px;
->>>>>>> f4b43f55
-  width: 40px;
-  height: 40px;
-}
-.shop_weapon_special_3 {
-  background-image: url(spritesmith-main-5.png);
-<<<<<<< HEAD
-  background-position: -123px -1621px;
-=======
-  background-position: -1663px -246px;
->>>>>>> f4b43f55
-  width: 40px;
-  height: 40px;
-}
-.shop_weapon_special_critical {
-  background-image: url(spritesmith-main-5.png);
-<<<<<<< HEAD
-  background-position: -164px -1621px;
-=======
-  background-position: -1663px -287px;
->>>>>>> f4b43f55
-  width: 40px;
-  height: 40px;
-}
-.shop_weapon_special_tridentOfCrashingTides {
-  background-image: url(spritesmith-main-5.png);
-<<<<<<< HEAD
-  background-position: -205px -1621px;
-=======
-  background-position: -1663px -328px;
->>>>>>> f4b43f55
-  width: 40px;
-  height: 40px;
-}
-.shop_weapon_warrior_0 {
-  background-image: url(spritesmith-main-5.png);
-<<<<<<< HEAD
-  background-position: -246px -1621px;
-=======
-  background-position: -1663px -369px;
->>>>>>> f4b43f55
-  width: 40px;
-  height: 40px;
-}
-.shop_weapon_warrior_1 {
-  background-image: url(spritesmith-main-5.png);
-<<<<<<< HEAD
-  background-position: -287px -1621px;
-=======
-  background-position: -1663px -410px;
->>>>>>> f4b43f55
-  width: 40px;
-  height: 40px;
-}
-.shop_weapon_warrior_2 {
-  background-image: url(spritesmith-main-5.png);
-<<<<<<< HEAD
-  background-position: -328px -1621px;
-=======
-  background-position: -1663px -451px;
->>>>>>> f4b43f55
-  width: 40px;
-  height: 40px;
-}
-.shop_weapon_warrior_3 {
-  background-image: url(spritesmith-main-5.png);
-<<<<<<< HEAD
-  background-position: -369px -1621px;
-=======
-  background-position: -1663px -492px;
->>>>>>> f4b43f55
-  width: 40px;
-  height: 40px;
-}
-.shop_weapon_warrior_4 {
-  background-image: url(spritesmith-main-5.png);
-<<<<<<< HEAD
-  background-position: -410px -1621px;
-=======
-  background-position: -1663px -533px;
->>>>>>> f4b43f55
-  width: 40px;
-  height: 40px;
-}
-.shop_weapon_warrior_5 {
-  background-image: url(spritesmith-main-5.png);
-<<<<<<< HEAD
-  background-position: -451px -1621px;
-=======
-  background-position: -1663px -574px;
->>>>>>> f4b43f55
-  width: 40px;
-  height: 40px;
-}
-.shop_weapon_warrior_6 {
-  background-image: url(spritesmith-main-5.png);
-<<<<<<< HEAD
-  background-position: -492px -1621px;
-=======
-  background-position: -1663px -615px;
->>>>>>> f4b43f55
-  width: 40px;
-  height: 40px;
-}
-.shop_weapon_wizard_0 {
-  background-image: url(spritesmith-main-5.png);
-<<<<<<< HEAD
-  background-position: -533px -1621px;
-=======
-  background-position: -1663px -656px;
->>>>>>> f4b43f55
-  width: 40px;
-  height: 40px;
-}
-.shop_weapon_wizard_1 {
-  background-image: url(spritesmith-main-5.png);
-<<<<<<< HEAD
-  background-position: -574px -1621px;
-=======
-  background-position: -1663px -697px;
->>>>>>> f4b43f55
-  width: 40px;
-  height: 40px;
-}
-.shop_weapon_wizard_2 {
-  background-image: url(spritesmith-main-5.png);
-<<<<<<< HEAD
-  background-position: -615px -1621px;
-=======
-  background-position: -1663px -738px;
->>>>>>> f4b43f55
-  width: 40px;
-  height: 40px;
-}
-.shop_weapon_wizard_3 {
-  background-image: url(spritesmith-main-5.png);
-<<<<<<< HEAD
-  background-position: -656px -1621px;
-=======
-  background-position: -1663px -779px;
->>>>>>> f4b43f55
-  width: 40px;
-  height: 40px;
-}
-.shop_weapon_wizard_4 {
-  background-image: url(spritesmith-main-5.png);
-<<<<<<< HEAD
-  background-position: -697px -1621px;
-=======
-  background-position: -1663px -820px;
->>>>>>> f4b43f55
-  width: 40px;
-  height: 40px;
-}
-.shop_weapon_wizard_5 {
-  background-image: url(spritesmith-main-5.png);
-<<<<<<< HEAD
-  background-position: -738px -1621px;
-=======
-  background-position: -1663px -861px;
->>>>>>> f4b43f55
-  width: 40px;
-  height: 40px;
-}
-.shop_weapon_wizard_6 {
-  background-image: url(spritesmith-main-5.png);
-<<<<<<< HEAD
-  background-position: -779px -1621px;
-=======
-  background-position: -1663px -902px;
->>>>>>> f4b43f55
-  width: 40px;
-  height: 40px;
-}
-.weapon_healer_0 {
-  background-image: url(spritesmith-main-5.png);
-<<<<<<< HEAD
+  width: 90px;
+  height: 90px;
+}
+.weapon_healer_2 {
+  background-image: url(spritesmith-main-5.png);
+  background-position: -273px -1374px;
+  width: 90px;
+  height: 90px;
+}
+.weapon_healer_3 {
+  background-image: url(spritesmith-main-5.png);
   background-position: -182px -1374px;
-=======
-  background-position: -364px -1374px;
->>>>>>> f4b43f55
-  width: 90px;
-  height: 90px;
-}
-.weapon_healer_1 {
-  background-image: url(spritesmith-main-5.png);
-<<<<<<< HEAD
+  width: 90px;
+  height: 90px;
+}
+.weapon_healer_4 {
+  background-image: url(spritesmith-main-5.png);
   background-position: -91px -1374px;
-=======
-  background-position: -273px -1374px;
->>>>>>> f4b43f55
-  width: 90px;
-  height: 90px;
-}
-.weapon_healer_2 {
-  background-image: url(spritesmith-main-5.png);
-<<<<<<< HEAD
+  width: 90px;
+  height: 90px;
+}
+.weapon_healer_5 {
+  background-image: url(spritesmith-main-5.png);
   background-position: 0px -1374px;
-=======
-  background-position: -182px -1374px;
->>>>>>> f4b43f55
-  width: 90px;
-  height: 90px;
-}
-.weapon_healer_3 {
-  background-image: url(spritesmith-main-5.png);
-<<<<<<< HEAD
+  width: 90px;
+  height: 90px;
+}
+.weapon_healer_6 {
+  background-image: url(spritesmith-main-5.png);
   background-position: -1432px -1274px;
-=======
-  background-position: -91px -1374px;
->>>>>>> f4b43f55
-  width: 90px;
-  height: 90px;
-}
-.weapon_healer_4 {
-  background-image: url(spritesmith-main-5.png);
-<<<<<<< HEAD
+  width: 90px;
+  height: 90px;
+}
+.weapon_rogue_0 {
+  background-image: url(spritesmith-main-5.png);
   background-position: -1432px -1183px;
-=======
-  background-position: 0px -1374px;
->>>>>>> f4b43f55
-  width: 90px;
-  height: 90px;
-}
-.weapon_healer_5 {
-  background-image: url(spritesmith-main-5.png);
-<<<<<<< HEAD
+  width: 90px;
+  height: 90px;
+}
+.weapon_rogue_1 {
+  background-image: url(spritesmith-main-5.png);
   background-position: -1432px -1092px;
-=======
-  background-position: -1432px -1274px;
->>>>>>> f4b43f55
-  width: 90px;
-  height: 90px;
-}
-.weapon_healer_6 {
-  background-image: url(spritesmith-main-5.png);
-<<<<<<< HEAD
+  width: 90px;
+  height: 90px;
+}
+.weapon_rogue_2 {
+  background-image: url(spritesmith-main-5.png);
   background-position: -1432px -1001px;
-=======
-  background-position: -1432px -1183px;
->>>>>>> f4b43f55
-  width: 90px;
-  height: 90px;
-}
-.weapon_rogue_0 {
-  background-image: url(spritesmith-main-5.png);
-<<<<<<< HEAD
+  width: 90px;
+  height: 90px;
+}
+.weapon_rogue_3 {
+  background-image: url(spritesmith-main-5.png);
   background-position: -1432px -910px;
-=======
-  background-position: -1432px -1092px;
->>>>>>> f4b43f55
-  width: 90px;
-  height: 90px;
-}
-.weapon_rogue_1 {
-  background-image: url(spritesmith-main-5.png);
-<<<<<<< HEAD
+  width: 90px;
+  height: 90px;
+}
+.weapon_rogue_4 {
+  background-image: url(spritesmith-main-5.png);
   background-position: -1432px -819px;
-=======
-  background-position: -1432px -1001px;
->>>>>>> f4b43f55
-  width: 90px;
-  height: 90px;
-}
-.weapon_rogue_2 {
-  background-image: url(spritesmith-main-5.png);
-<<<<<<< HEAD
+  width: 90px;
+  height: 90px;
+}
+.weapon_rogue_5 {
+  background-image: url(spritesmith-main-5.png);
   background-position: -1432px -728px;
-=======
-  background-position: -1432px -910px;
->>>>>>> f4b43f55
-  width: 90px;
-  height: 90px;
-}
-.weapon_rogue_3 {
-  background-image: url(spritesmith-main-5.png);
-<<<<<<< HEAD
+  width: 90px;
+  height: 90px;
+}
+.weapon_rogue_6 {
+  background-image: url(spritesmith-main-5.png);
   background-position: -1432px -637px;
-=======
-  background-position: -1432px -819px;
->>>>>>> f4b43f55
-  width: 90px;
-  height: 90px;
-}
-.weapon_rogue_4 {
-  background-image: url(spritesmith-main-5.png);
-<<<<<<< HEAD
-  background-position: -1432px -546px;
-=======
-  background-position: -1432px -728px;
->>>>>>> f4b43f55
-  width: 90px;
-  height: 90px;
-}
-.weapon_rogue_5 {
-  background-image: url(spritesmith-main-5.png);
-<<<<<<< HEAD
-  background-position: -1432px -455px;
-=======
-  background-position: -1432px -637px;
->>>>>>> f4b43f55
-  width: 90px;
-  height: 90px;
-}
-.weapon_rogue_6 {
-  background-image: url(spritesmith-main-5.png);
-<<<<<<< HEAD
-  background-position: -1432px -364px;
-=======
-  background-position: -1432px -546px;
->>>>>>> f4b43f55
   width: 90px;
   height: 90px;
 }
@@ -2528,171 +1536,103 @@
 }
 .weapon_special_2 {
   background-image: url(spritesmith-main-5.png);
-<<<<<<< HEAD
-  background-position: -1432px -182px;
-=======
+  background-position: -1432px -455px;
+  width: 90px;
+  height: 90px;
+}
+.weapon_special_3 {
+  background-image: url(spritesmith-main-5.png);
   background-position: -1432px -364px;
->>>>>>> f4b43f55
-  width: 90px;
-  height: 90px;
-}
-.weapon_special_3 {
-  background-image: url(spritesmith-main-5.png);
-<<<<<<< HEAD
-  background-position: -1432px -91px;
-=======
-  background-position: -1432px -273px;
->>>>>>> f4b43f55
   width: 90px;
   height: 90px;
 }
 .weapon_special_tridentOfCrashingTides {
   background-image: url(spritesmith-main-5.png);
-<<<<<<< HEAD
+  background-position: -1341px -819px;
+  width: 90px;
+  height: 90px;
+}
+.weapon_warrior_0 {
+  background-image: url(spritesmith-main-5.png);
+  background-position: -1341px -728px;
+  width: 90px;
+  height: 90px;
+}
+.weapon_warrior_1 {
+  background-image: url(spritesmith-main-5.png);
+  background-position: -1341px -637px;
+  width: 90px;
+  height: 90px;
+}
+.weapon_warrior_2 {
+  background-image: url(spritesmith-main-5.png);
   background-position: -1341px -546px;
-=======
-  background-position: -1341px -728px;
->>>>>>> f4b43f55
-  width: 90px;
-  height: 90px;
-}
-.weapon_warrior_0 {
-  background-image: url(spritesmith-main-5.png);
-<<<<<<< HEAD
+  width: 90px;
+  height: 90px;
+}
+.weapon_warrior_3 {
+  background-image: url(spritesmith-main-5.png);
   background-position: -1341px -455px;
-=======
-  background-position: -1341px -637px;
->>>>>>> f4b43f55
-  width: 90px;
-  height: 90px;
-}
-.weapon_warrior_1 {
-  background-image: url(spritesmith-main-5.png);
-<<<<<<< HEAD
+  width: 90px;
+  height: 90px;
+}
+.weapon_warrior_4 {
+  background-image: url(spritesmith-main-5.png);
   background-position: -1341px -364px;
-=======
-  background-position: -1341px -546px;
->>>>>>> f4b43f55
-  width: 90px;
-  height: 90px;
-}
-.weapon_warrior_2 {
-  background-image: url(spritesmith-main-5.png);
-<<<<<<< HEAD
+  width: 90px;
+  height: 90px;
+}
+.weapon_warrior_5 {
+  background-image: url(spritesmith-main-5.png);
   background-position: -1341px -273px;
-=======
-  background-position: -1341px -455px;
->>>>>>> f4b43f55
-  width: 90px;
-  height: 90px;
-}
-.weapon_warrior_3 {
-  background-image: url(spritesmith-main-5.png);
-<<<<<<< HEAD
-  background-position: -1341px -182px;
-=======
-  background-position: -1341px -364px;
->>>>>>> f4b43f55
-  width: 90px;
-  height: 90px;
-}
-.weapon_warrior_4 {
-  background-image: url(spritesmith-main-5.png);
-<<<<<<< HEAD
-  background-position: -1341px -91px;
-=======
-  background-position: -1341px -273px;
->>>>>>> f4b43f55
-  width: 90px;
-  height: 90px;
-}
-.weapon_warrior_5 {
-  background-image: url(spritesmith-main-5.png);
-<<<<<<< HEAD
-  background-position: -1341px 0px;
-=======
-  background-position: -1341px -182px;
->>>>>>> f4b43f55
   width: 90px;
   height: 90px;
 }
 .weapon_warrior_6 {
   background-image: url(spritesmith-main-5.png);
-<<<<<<< HEAD
-  background-position: -755px -1101px;
-=======
+  background-position: -1034px -1101px;
+  width: 90px;
+  height: 90px;
+}
+.weapon_wizard_0 {
+  background-image: url(spritesmith-main-5.png);
   background-position: -943px -1101px;
->>>>>>> f4b43f55
-  width: 90px;
-  height: 90px;
-}
-.weapon_wizard_0 {
-  background-image: url(spritesmith-main-5.png);
-<<<<<<< HEAD
-  background-position: -664px -1101px;
-=======
+  width: 90px;
+  height: 90px;
+}
+.weapon_wizard_1 {
+  background-image: url(spritesmith-main-5.png);
   background-position: -852px -1101px;
->>>>>>> f4b43f55
-  width: 90px;
-  height: 90px;
-}
-.weapon_wizard_1 {
-  background-image: url(spritesmith-main-5.png);
-<<<<<<< HEAD
-  background-position: -573px -1101px;
-=======
+  width: 90px;
+  height: 90px;
+}
+.weapon_wizard_2 {
+  background-image: url(spritesmith-main-5.png);
   background-position: -761px -1101px;
->>>>>>> f4b43f55
-  width: 90px;
-  height: 90px;
-}
-.weapon_wizard_2 {
-  background-image: url(spritesmith-main-5.png);
-<<<<<<< HEAD
-  background-position: -1523px -819px;
-=======
+  width: 90px;
+  height: 90px;
+}
+.weapon_wizard_3 {
+  background-image: url(spritesmith-main-5.png);
   background-position: -670px -1101px;
->>>>>>> f4b43f55
-  width: 90px;
-  height: 90px;
-}
-.weapon_wizard_3 {
-  background-image: url(spritesmith-main-5.png);
-<<<<<<< HEAD
-  background-position: -1523px -728px;
-=======
+  width: 90px;
+  height: 90px;
+}
+.weapon_wizard_4 {
+  background-image: url(spritesmith-main-5.png);
+  background-position: -1523px -1092px;
+  width: 90px;
+  height: 90px;
+}
+.weapon_wizard_5 {
+  background-image: url(spritesmith-main-5.png);
   background-position: -1523px -1001px;
->>>>>>> f4b43f55
-  width: 90px;
-  height: 90px;
-}
-.weapon_wizard_4 {
-  background-image: url(spritesmith-main-5.png);
-<<<<<<< HEAD
-  background-position: -1523px -637px;
-=======
+  width: 90px;
+  height: 90px;
+}
+.weapon_wizard_6 {
+  background-image: url(spritesmith-main-5.png);
   background-position: -1523px -910px;
->>>>>>> f4b43f55
-  width: 90px;
-  height: 90px;
-}
-.weapon_wizard_5 {
-  background-image: url(spritesmith-main-5.png);
-<<<<<<< HEAD
-  background-position: -1523px -546px;
-=======
-  background-position: -1523px -819px;
->>>>>>> f4b43f55
-  width: 90px;
-  height: 90px;
-}
-.weapon_wizard_6 {
-  background-image: url(spritesmith-main-5.png);
-<<<<<<< HEAD
-  background-position: -1523px -455px;
-=======
-  background-position: -1523px -728px;
->>>>>>> f4b43f55
   width: 90px;
   height: 90px;
 }
@@ -2704,31 +1644,19 @@
 }
 .Pet_Currency_Gem {
   background-image: url(spritesmith-main-5.png);
-<<<<<<< HEAD
-  background-position: -1614px -1248px;
-=======
-  background-position: -1614px -1404px;
->>>>>>> f4b43f55
+  background-position: -1614px -1508px;
   width: 45px;
   height: 39px;
 }
 .Pet_Currency_Gem1x {
   background-image: url(spritesmith-main-5.png);
-<<<<<<< HEAD
-  background-position: -1663px -1338px;
-=======
   background-position: -1663px -1640px;
->>>>>>> f4b43f55
   width: 15px;
   height: 13px;
 }
 .Pet_Currency_Gem2x {
   background-image: url(spritesmith-main-5.png);
-<<<<<<< HEAD
-  background-position: -1663px -1311px;
-=======
   background-position: -1216px -541px;
->>>>>>> f4b43f55
   width: 30px;
   height: 26px;
 }
@@ -2751,23 +1679,23 @@
   height: 51px;
 }
 .avatar_floral_healer {
+  background-image: url(spritesmith-main-5.png);
+  background-position: -997px -859px;
+  width: 99px;
+  height: 99px;
+}
+.avatar_floral_rogue {
+  background-image: url(spritesmith-main-5.png);
+  background-position: -1131px -753px;
+  width: 99px;
+  height: 99px;
+}
+.avatar_floral_warrior {
   background-image: url(spritesmith-main-5.png);
   background-position: -1131px -853px;
   width: 99px;
   height: 99px;
 }
-.avatar_floral_rogue {
-  background-image: url(spritesmith-main-5.png);
-  background-position: -1131px -753px;
-  width: 99px;
-  height: 99px;
-}
-.avatar_floral_warrior {
-  background-image: url(spritesmith-main-5.png);
-  background-position: -997px -859px;
-  width: 99px;
-  height: 99px;
-}
 .avatar_floral_wizard {
   background-image: url(spritesmith-main-5.png);
   background-position: -897px -859px;
@@ -2782,11 +1710,7 @@
 }
 .inventory_present {
   background-image: url(spritesmith-main-5.png);
-<<<<<<< HEAD
-  background-position: -1128px -1465px;
-=======
-  background-position: -1310px -1465px;
->>>>>>> f4b43f55
+  background-position: -1401px -1465px;
   width: 48px;
   height: 51px;
 }
@@ -2816,131 +1740,79 @@
 }
 .inventory_present_05 {
   background-image: url(spritesmith-main-5.png);
-<<<<<<< HEAD
-  background-position: -638px -1465px;
-=======
-  background-position: -820px -1465px;
->>>>>>> f4b43f55
+  background-position: -911px -1465px;
   width: 48px;
   height: 51px;
 }
 .inventory_present_06 {
   background-image: url(spritesmith-main-5.png);
-<<<<<<< HEAD
-  background-position: -687px -1465px;
-=======
-  background-position: -869px -1465px;
->>>>>>> f4b43f55
+  background-position: -960px -1465px;
   width: 48px;
   height: 51px;
 }
 .inventory_present_07 {
   background-image: url(spritesmith-main-5.png);
-<<<<<<< HEAD
-  background-position: -736px -1465px;
-=======
-  background-position: -918px -1465px;
->>>>>>> f4b43f55
+  background-position: -1009px -1465px;
   width: 48px;
   height: 51px;
 }
 .inventory_present_08 {
   background-image: url(spritesmith-main-5.png);
-<<<<<<< HEAD
-  background-position: -834px -1465px;
-=======
-  background-position: -1016px -1465px;
->>>>>>> f4b43f55
+  background-position: -1107px -1465px;
   width: 48px;
   height: 51px;
 }
 .inventory_present_09 {
   background-image: url(spritesmith-main-5.png);
-<<<<<<< HEAD
-  background-position: -883px -1465px;
-=======
-  background-position: -1065px -1465px;
->>>>>>> f4b43f55
+  background-position: -1156px -1465px;
   width: 48px;
   height: 51px;
 }
 .inventory_present_10 {
   background-image: url(spritesmith-main-5.png);
-<<<<<<< HEAD
-  background-position: -981px -1465px;
-=======
-  background-position: -1163px -1465px;
->>>>>>> f4b43f55
+  background-position: -1254px -1465px;
   width: 48px;
   height: 51px;
 }
 .inventory_present_11 {
   background-image: url(spritesmith-main-5.png);
-<<<<<<< HEAD
-  background-position: -1030px -1465px;
-=======
-  background-position: -1212px -1465px;
->>>>>>> f4b43f55
+  background-position: -1303px -1465px;
   width: 48px;
   height: 51px;
 }
 .inventory_present_12 {
   background-image: url(spritesmith-main-5.png);
-<<<<<<< HEAD
-  background-position: -1079px -1465px;
-=======
-  background-position: -1261px -1465px;
->>>>>>> f4b43f55
+  background-position: -1352px -1465px;
   width: 48px;
   height: 51px;
 }
 .inventory_quest_scroll {
   background-image: url(spritesmith-main-5.png);
-<<<<<<< HEAD
-  background-position: -1226px -1465px;
-=======
-  background-position: -1408px -1465px;
->>>>>>> f4b43f55
+  background-position: -1499px -1465px;
   width: 48px;
   height: 51px;
 }
 .inventory_quest_scroll_locked {
   background-image: url(spritesmith-main-5.png);
-<<<<<<< HEAD
-  background-position: -1177px -1465px;
-=======
-  background-position: -1359px -1465px;
->>>>>>> f4b43f55
+  background-position: -1450px -1465px;
   width: 48px;
   height: 51px;
 }
 .inventory_special_birthday {
   background-image: url(spritesmith-main-5.png);
-<<<<<<< HEAD
-  background-position: -348px -1465px;
-=======
-  background-position: -530px -1465px;
->>>>>>> f4b43f55
+  background-position: -621px -1465px;
   width: 57px;
   height: 54px;
 }
 .inventory_special_fortify {
   background-image: url(spritesmith-main-5.png);
-<<<<<<< HEAD
-  background-position: -464px -1465px;
-=======
-  background-position: -646px -1465px;
->>>>>>> f4b43f55
+  background-position: -737px -1465px;
   width: 57px;
   height: 54px;
 }
 .inventory_special_greeting {
   background-image: url(spritesmith-main-5.png);
-<<<<<<< HEAD
-  background-position: -232px -1465px;
-=======
-  background-position: -414px -1465px;
->>>>>>> f4b43f55
+  background-position: -505px -1465px;
   width: 57px;
   height: 54px;
 }
@@ -2952,81 +1824,49 @@
 }
 .inventory_special_opaquePotion {
   background-image: url(spritesmith-main-5.png);
-<<<<<<< HEAD
-  background-position: -883px -1050px;
-=======
-  background-position: -965px -1050px;
->>>>>>> f4b43f55
+  background-position: -1088px -1050px;
   width: 40px;
   height: 40px;
 }
 .inventory_special_seafoam {
   background-image: url(spritesmith-main-5.png);
-<<<<<<< HEAD
-  background-position: 0px -1465px;
-=======
-  background-position: -182px -1465px;
->>>>>>> f4b43f55
+  background-position: -273px -1465px;
   width: 57px;
   height: 54px;
 }
 .inventory_special_shinySeed {
   background-image: url(spritesmith-main-5.png);
-<<<<<<< HEAD
-  background-position: -58px -1465px;
-=======
-  background-position: -240px -1465px;
->>>>>>> f4b43f55
+  background-position: -331px -1465px;
   width: 57px;
   height: 54px;
 }
 .inventory_special_snowball {
   background-image: url(spritesmith-main-5.png);
-<<<<<<< HEAD
-  background-position: -116px -1465px;
-=======
-  background-position: -298px -1465px;
->>>>>>> f4b43f55
+  background-position: -389px -1465px;
   width: 57px;
   height: 54px;
 }
 .inventory_special_spookDust {
   background-image: url(spritesmith-main-5.png);
-<<<<<<< HEAD
-  background-position: -174px -1465px;
-=======
-  background-position: -356px -1465px;
->>>>>>> f4b43f55
+  background-position: -447px -1465px;
   width: 57px;
   height: 54px;
 }
 .inventory_special_thankyou {
   background-image: url(spritesmith-main-5.png);
-<<<<<<< HEAD
-  background-position: -580px -1465px;
-=======
-  background-position: -762px -1465px;
->>>>>>> f4b43f55
+  background-position: -853px -1465px;
   width: 57px;
   height: 54px;
 }
 .inventory_special_trinket {
   background-image: url(spritesmith-main-5.png);
-<<<<<<< HEAD
-  background-position: -785px -1465px;
-=======
-  background-position: -967px -1465px;
->>>>>>> f4b43f55
+  background-position: -1058px -1465px;
   width: 48px;
   height: 51px;
 }
 .inventory_special_valentine {
   background-image: url(spritesmith-main-5.png);
-<<<<<<< HEAD
-  background-position: -290px -1465px;
-=======
-  background-position: -472px -1465px;
->>>>>>> f4b43f55
+  background-position: -563px -1465px;
   width: 57px;
   height: 54px;
 }
@@ -3038,91 +1878,55 @@
 }
 .pet_key {
   background-image: url(spritesmith-main-5.png);
-<<<<<<< HEAD
-  background-position: -406px -1465px;
-=======
-  background-position: -588px -1465px;
->>>>>>> f4b43f55
+  background-position: -679px -1465px;
   width: 57px;
   height: 54px;
 }
 .rebirth_orb {
   background-image: url(spritesmith-main-5.png);
-<<<<<<< HEAD
-  background-position: -522px -1465px;
-=======
-  background-position: -704px -1465px;
->>>>>>> f4b43f55
+  background-position: -795px -1465px;
   width: 57px;
   height: 54px;
 }
 .seafoam_star {
   background-image: url(spritesmith-main-5.png);
-<<<<<<< HEAD
-  background-position: -182px -1192px;
-=======
-  background-position: -1432px -455px;
->>>>>>> f4b43f55
+  background-position: -1432px -546px;
   width: 90px;
   height: 90px;
 }
 .shop_armoire {
   background-image: url(spritesmith-main-5.png);
-<<<<<<< HEAD
-  background-position: -380px -1572px;
-=======
-  background-position: -503px -1608px;
->>>>>>> f4b43f55
+  background-position: -626px -1608px;
   width: 40px;
   height: 40px;
 }
 .snowman {
   background-image: url(spritesmith-main-5.png);
-<<<<<<< HEAD
-  background-position: 0px -1192px;
-=======
-  background-position: -364px -1192px;
->>>>>>> f4b43f55
+  background-position: -455px -1192px;
   width: 90px;
   height: 90px;
 }
 .spookman {
   background-image: url(spritesmith-main-5.png);
-<<<<<<< HEAD
-  background-position: -1250px -273px;
-=======
-  background-position: -182px -1192px;
->>>>>>> f4b43f55
+  background-position: -273px -1192px;
   width: 90px;
   height: 90px;
 }
 .zzz {
   background-image: url(spritesmith-main-5.png);
-<<<<<<< HEAD
-  background-position: -544px -1572px;
-=======
-  background-position: -667px -1608px;
->>>>>>> f4b43f55
+  background-position: -790px -1608px;
   width: 40px;
   height: 40px;
 }
 .zzz_light {
   background-image: url(spritesmith-main-5.png);
-<<<<<<< HEAD
-  background-position: -503px -1572px;
-=======
-  background-position: -626px -1608px;
->>>>>>> f4b43f55
+  background-position: -749px -1608px;
   width: 40px;
   height: 40px;
 }
 .npc_alex {
   background-image: url(spritesmith-main-5.png);
-<<<<<<< HEAD
-  background-position: -477px -859px;
-=======
-  background-position: -151px -859px;
->>>>>>> f4b43f55
+  background-position: -314px -859px;
   width: 162px;
   height: 138px;
 }
@@ -3158,834 +1962,538 @@
 }
 .npc_justin_head {
   background-image: url(spritesmith-main-5.png);
-<<<<<<< HEAD
-  background-position: -1663px -1271px;
-=======
   background-position: -755px -1010px;
->>>>>>> f4b43f55
   width: 36px;
   height: 39px;
 }
 .npc_matt {
   background-image: url(spritesmith-main-5.png);
-<<<<<<< HEAD
-  background-position: -880px -719px;
-=======
   background-position: -880px -580px;
->>>>>>> f4b43f55
   width: 195px;
   height: 138px;
 }
 .npc_timetravelers {
   background-image: url(spritesmith-main-5.png);
-<<<<<<< HEAD
-  background-position: -880px -441px;
-=======
   background-position: -880px -719px;
->>>>>>> f4b43f55
   width: 195px;
   height: 138px;
 }
 .npc_timetravelers_active {
   background-image: url(spritesmith-main-5.png);
-<<<<<<< HEAD
-  background-position: -880px -580px;
-=======
   background-position: -880px -441px;
->>>>>>> f4b43f55
   width: 195px;
   height: 138px;
 }
 .npc_tyler {
   background-image: url(spritesmith-main-5.png);
-<<<<<<< HEAD
-  background-position: -273px -1374px;
-=======
-  background-position: -1523px -637px;
->>>>>>> f4b43f55
+  background-position: -1523px -819px;
   width: 90px;
   height: 90px;
 }
 .seasonalshop_closed {
   background-image: url(spritesmith-main-5.png);
-<<<<<<< HEAD
-  background-position: -151px -859px;
-=======
   background-position: -477px -859px;
->>>>>>> f4b43f55
   width: 162px;
   height: 138px;
 }
 .seasonalshop_open {
   background-image: url(spritesmith-main-5.png);
-  background-position: -314px -859px;
+  background-position: -151px -859px;
   width: 162px;
   height: 138px;
 }
 .inventory_quest_scroll_atom1 {
   background-image: url(spritesmith-main-5.png);
-<<<<<<< HEAD
-  background-position: -1324px -1465px;
-=======
-  background-position: -1506px -1465px;
->>>>>>> f4b43f55
+  background-position: 0px -1556px;
   width: 48px;
   height: 51px;
 }
 .inventory_quest_scroll_atom1_locked {
   background-image: url(spritesmith-main-5.png);
-<<<<<<< HEAD
-  background-position: -1275px -1465px;
-=======
-  background-position: -1457px -1465px;
->>>>>>> f4b43f55
+  background-position: -1548px -1465px;
   width: 48px;
   height: 51px;
 }
 .inventory_quest_scroll_atom2 {
   background-image: url(spritesmith-main-5.png);
-<<<<<<< HEAD
-  background-position: -1422px -1465px;
-=======
-  background-position: 0px -1556px;
->>>>>>> f4b43f55
+  background-position: -98px -1556px;
   width: 48px;
   height: 51px;
 }
 .inventory_quest_scroll_atom2_locked {
   background-image: url(spritesmith-main-5.png);
-<<<<<<< HEAD
-  background-position: -1373px -1465px;
-=======
-  background-position: -1555px -1465px;
->>>>>>> f4b43f55
+  background-position: -49px -1556px;
   width: 48px;
   height: 51px;
 }
 .inventory_quest_scroll_atom3 {
   background-image: url(spritesmith-main-5.png);
-<<<<<<< HEAD
-  background-position: -1520px -1465px;
-=======
-  background-position: -98px -1556px;
->>>>>>> f4b43f55
+  background-position: -196px -1556px;
   width: 48px;
   height: 51px;
 }
 .inventory_quest_scroll_atom3_locked {
   background-image: url(spritesmith-main-5.png);
-<<<<<<< HEAD
-  background-position: -1471px -1465px;
-=======
-  background-position: -49px -1556px;
->>>>>>> f4b43f55
+  background-position: -147px -1556px;
   width: 48px;
   height: 51px;
 }
 .inventory_quest_scroll_basilist {
   background-image: url(spritesmith-main-5.png);
-<<<<<<< HEAD
-  background-position: 0px -1520px;
-=======
-  background-position: -147px -1556px;
->>>>>>> f4b43f55
+  background-position: -245px -1556px;
   width: 48px;
   height: 51px;
 }
 .inventory_quest_scroll_bunny {
   background-image: url(spritesmith-main-5.png);
-<<<<<<< HEAD
-  background-position: -49px -1520px;
-=======
-  background-position: -196px -1556px;
->>>>>>> f4b43f55
+  background-position: -294px -1556px;
   width: 48px;
   height: 51px;
 }
 .inventory_quest_scroll_cheetah {
   background-image: url(spritesmith-main-5.png);
-<<<<<<< HEAD
-  background-position: -98px -1520px;
-=======
-  background-position: -245px -1556px;
->>>>>>> f4b43f55
+  background-position: -343px -1556px;
   width: 48px;
   height: 51px;
 }
 .inventory_quest_scroll_dilatoryDistress1 {
   background-image: url(spritesmith-main-5.png);
-<<<<<<< HEAD
-  background-position: -196px -1520px;
-=======
-  background-position: -343px -1556px;
->>>>>>> f4b43f55
+  background-position: -441px -1556px;
   width: 48px;
   height: 51px;
 }
 .inventory_quest_scroll_dilatoryDistress2 {
   background-image: url(spritesmith-main-5.png);
-<<<<<<< HEAD
-  background-position: -294px -1520px;
-=======
-  background-position: -441px -1556px;
->>>>>>> f4b43f55
+  background-position: -539px -1556px;
   width: 48px;
   height: 51px;
 }
 .inventory_quest_scroll_dilatoryDistress2_locked {
   background-image: url(spritesmith-main-5.png);
-<<<<<<< HEAD
-  background-position: -245px -1520px;
-=======
+  background-position: -490px -1556px;
+  width: 48px;
+  height: 51px;
+}
+.inventory_quest_scroll_dilatoryDistress3 {
+  background-image: url(spritesmith-main-5.png);
+  background-position: -1614px -1456px;
+  width: 48px;
+  height: 51px;
+}
+.inventory_quest_scroll_dilatoryDistress3_locked {
+  background-image: url(spritesmith-main-5.png);
+  background-position: -588px -1556px;
+  width: 48px;
+  height: 51px;
+}
+.inventory_quest_scroll_dilatory_derby {
+  background-image: url(spritesmith-main-5.png);
   background-position: -392px -1556px;
->>>>>>> f4b43f55
-  width: 48px;
-  height: 51px;
-}
-.inventory_quest_scroll_dilatoryDistress3 {
-  background-image: url(spritesmith-main-5.png);
-<<<<<<< HEAD
+  width: 48px;
+  height: 51px;
+}
+.inventory_quest_scroll_egg {
+  background-image: url(spritesmith-main-5.png);
+  background-position: -686px -1556px;
+  width: 48px;
+  height: 51px;
+}
+.inventory_quest_scroll_evilsanta {
+  background-image: url(spritesmith-main-5.png);
+  background-position: -735px -1556px;
+  width: 48px;
+  height: 51px;
+}
+.inventory_quest_scroll_evilsanta2 {
+  background-image: url(spritesmith-main-5.png);
+  background-position: -784px -1556px;
+  width: 48px;
+  height: 51px;
+}
+.inventory_quest_scroll_frog {
+  background-image: url(spritesmith-main-5.png);
+  background-position: -833px -1556px;
+  width: 48px;
+  height: 51px;
+}
+.inventory_quest_scroll_ghost_stag {
+  background-image: url(spritesmith-main-5.png);
+  background-position: -882px -1556px;
+  width: 48px;
+  height: 51px;
+}
+.inventory_quest_scroll_goldenknight1 {
+  background-image: url(spritesmith-main-5.png);
+  background-position: -980px -1556px;
+  width: 48px;
+  height: 51px;
+}
+.inventory_quest_scroll_goldenknight1_locked {
+  background-image: url(spritesmith-main-5.png);
+  background-position: -931px -1556px;
+  width: 48px;
+  height: 51px;
+}
+.inventory_quest_scroll_goldenknight2 {
+  background-image: url(spritesmith-main-5.png);
+  background-position: -1078px -1556px;
+  width: 48px;
+  height: 51px;
+}
+.inventory_quest_scroll_goldenknight2_locked {
+  background-image: url(spritesmith-main-5.png);
+  background-position: -1029px -1556px;
+  width: 48px;
+  height: 51px;
+}
+.inventory_quest_scroll_goldenknight3 {
+  background-image: url(spritesmith-main-5.png);
+  background-position: -1176px -1556px;
+  width: 48px;
+  height: 51px;
+}
+.inventory_quest_scroll_goldenknight3_locked {
+  background-image: url(spritesmith-main-5.png);
+  background-position: -1127px -1556px;
+  width: 48px;
+  height: 51px;
+}
+.inventory_quest_scroll_gryphon {
+  background-image: url(spritesmith-main-5.png);
+  background-position: -1225px -1556px;
+  width: 48px;
+  height: 51px;
+}
+.inventory_quest_scroll_harpy {
+  background-image: url(spritesmith-main-5.png);
+  background-position: -1274px -1556px;
+  width: 48px;
+  height: 51px;
+}
+.inventory_quest_scroll_hedgehog {
+  background-image: url(spritesmith-main-5.png);
+  background-position: -1323px -1556px;
+  width: 48px;
+  height: 51px;
+}
+.inventory_quest_scroll_horse {
+  background-image: url(spritesmith-main-5.png);
+  background-position: -1372px -1556px;
+  width: 48px;
+  height: 51px;
+}
+.inventory_quest_scroll_kraken {
+  background-image: url(spritesmith-main-5.png);
+  background-position: -1421px -1556px;
+  width: 48px;
+  height: 51px;
+}
+.inventory_quest_scroll_monkey {
+  background-image: url(spritesmith-main-5.png);
+  background-position: -1470px -1556px;
+  width: 48px;
+  height: 51px;
+}
+.inventory_quest_scroll_moonstone1 {
+  background-image: url(spritesmith-main-5.png);
+  background-position: -1614px 0px;
+  width: 48px;
+  height: 51px;
+}
+.inventory_quest_scroll_moonstone1_locked {
+  background-image: url(spritesmith-main-5.png);
+  background-position: -1519px -1556px;
+  width: 48px;
+  height: 51px;
+}
+.inventory_quest_scroll_moonstone2 {
+  background-image: url(spritesmith-main-5.png);
+  background-position: -1614px -104px;
+  width: 48px;
+  height: 51px;
+}
+.inventory_quest_scroll_moonstone2_locked {
+  background-image: url(spritesmith-main-5.png);
+  background-position: -1614px -52px;
+  width: 48px;
+  height: 51px;
+}
+.inventory_quest_scroll_moonstone3 {
+  background-image: url(spritesmith-main-5.png);
+  background-position: -1614px -208px;
+  width: 48px;
+  height: 51px;
+}
+.inventory_quest_scroll_moonstone3_locked {
+  background-image: url(spritesmith-main-5.png);
+  background-position: -1614px -156px;
+  width: 48px;
+  height: 51px;
+}
+.inventory_quest_scroll_octopus {
+  background-image: url(spritesmith-main-5.png);
+  background-position: -1614px -260px;
+  width: 48px;
+  height: 51px;
+}
+.inventory_quest_scroll_owl {
+  background-image: url(spritesmith-main-5.png);
+  background-position: -1614px -312px;
+  width: 48px;
+  height: 51px;
+}
+.inventory_quest_scroll_penguin {
+  background-image: url(spritesmith-main-5.png);
+  background-position: -1614px -364px;
+  width: 48px;
+  height: 51px;
+}
+.inventory_quest_scroll_rat {
+  background-image: url(spritesmith-main-5.png);
+  background-position: -1614px -416px;
+  width: 48px;
+  height: 51px;
+}
+.inventory_quest_scroll_rock {
+  background-image: url(spritesmith-main-5.png);
+  background-position: -1614px -468px;
+  width: 48px;
+  height: 51px;
+}
+.inventory_quest_scroll_rooster {
+  background-image: url(spritesmith-main-5.png);
+  background-position: -1614px -520px;
+  width: 48px;
+  height: 51px;
+}
+.inventory_quest_scroll_sabretooth {
+  background-image: url(spritesmith-main-5.png);
+  background-position: -1614px -572px;
+  width: 48px;
+  height: 51px;
+}
+.inventory_quest_scroll_sheep {
+  background-image: url(spritesmith-main-5.png);
+  background-position: -1614px -624px;
+  width: 48px;
+  height: 51px;
+}
+.inventory_quest_scroll_slime {
+  background-image: url(spritesmith-main-5.png);
+  background-position: -1614px -676px;
+  width: 48px;
+  height: 51px;
+}
+.inventory_quest_scroll_snail {
+  background-image: url(spritesmith-main-5.png);
+  background-position: -1614px -728px;
+  width: 48px;
+  height: 51px;
+}
+.inventory_quest_scroll_snake {
+  background-image: url(spritesmith-main-5.png);
+  background-position: -1614px -780px;
+  width: 48px;
+  height: 51px;
+}
+.inventory_quest_scroll_spider {
+  background-image: url(spritesmith-main-5.png);
+  background-position: -1614px -832px;
+  width: 48px;
+  height: 51px;
+}
+.inventory_quest_scroll_trex {
+  background-image: url(spritesmith-main-5.png);
+  background-position: -1614px -936px;
+  width: 48px;
+  height: 51px;
+}
+.inventory_quest_scroll_trex_undead {
+  background-image: url(spritesmith-main-5.png);
+  background-position: -1614px -884px;
+  width: 48px;
+  height: 51px;
+}
+.inventory_quest_scroll_unicorn {
+  background-image: url(spritesmith-main-5.png);
+  background-position: -1614px -988px;
+  width: 48px;
+  height: 51px;
+}
+.inventory_quest_scroll_vice1 {
+  background-image: url(spritesmith-main-5.png);
+  background-position: -1614px -1092px;
+  width: 48px;
+  height: 51px;
+}
+.inventory_quest_scroll_vice1_locked {
+  background-image: url(spritesmith-main-5.png);
+  background-position: -1614px -1040px;
+  width: 48px;
+  height: 51px;
+}
+.inventory_quest_scroll_vice2 {
+  background-image: url(spritesmith-main-5.png);
   background-position: -1614px -1196px;
-=======
+  width: 48px;
+  height: 51px;
+}
+.inventory_quest_scroll_vice2_locked {
+  background-image: url(spritesmith-main-5.png);
+  background-position: -1614px -1144px;
+  width: 48px;
+  height: 51px;
+}
+.inventory_quest_scroll_vice3 {
+  background-image: url(spritesmith-main-5.png);
+  background-position: -1614px -1300px;
+  width: 48px;
+  height: 51px;
+}
+.inventory_quest_scroll_vice3_locked {
+  background-image: url(spritesmith-main-5.png);
+  background-position: -1614px -1248px;
+  width: 48px;
+  height: 51px;
+}
+.inventory_quest_scroll_whale {
+  background-image: url(spritesmith-main-5.png);
   background-position: -1614px -1352px;
->>>>>>> f4b43f55
-  width: 48px;
-  height: 51px;
-}
-.inventory_quest_scroll_dilatoryDistress3_locked {
-  background-image: url(spritesmith-main-5.png);
-<<<<<<< HEAD
-  background-position: -343px -1520px;
-=======
-  background-position: -490px -1556px;
->>>>>>> f4b43f55
-  width: 48px;
-  height: 51px;
-}
-.inventory_quest_scroll_dilatory_derby {
-  background-image: url(spritesmith-main-5.png);
-<<<<<<< HEAD
-  background-position: -147px -1520px;
-=======
-  background-position: -294px -1556px;
->>>>>>> f4b43f55
-  width: 48px;
-  height: 51px;
-}
-.inventory_quest_scroll_egg {
-  background-image: url(spritesmith-main-5.png);
-<<<<<<< HEAD
-  background-position: -441px -1520px;
-=======
-  background-position: -588px -1556px;
->>>>>>> f4b43f55
-  width: 48px;
-  height: 51px;
-}
-.inventory_quest_scroll_evilsanta {
-  background-image: url(spritesmith-main-5.png);
-<<<<<<< HEAD
-  background-position: -490px -1520px;
-=======
+  width: 48px;
+  height: 51px;
+}
+.quest_atom1 {
+  background-image: url(spritesmith-main-5.png);
+  background-position: -880px -151px;
+  width: 250px;
+  height: 150px;
+}
+.quest_atom2 {
+  background-image: url(spritesmith-main-5.png);
+  background-position: -880px -302px;
+  width: 207px;
+  height: 138px;
+}
+.quest_atom3 {
+  background-image: url(spritesmith-main-5.png);
+  background-position: -211px -672px;
+  width: 216px;
+  height: 180px;
+}
+.quest_basilist {
+  background-image: url(spritesmith-main-5.png);
+  background-position: -645px -672px;
+  width: 189px;
+  height: 141px;
+}
+.quest_bunny {
+  background-image: url(spritesmith-main-5.png);
+  background-position: 0px -672px;
+  width: 210px;
+  height: 186px;
+}
+.quest_cheetah {
+  background-image: url(spritesmith-main-5.png);
+  background-position: -220px -232px;
+  width: 219px;
+  height: 219px;
+}
+.quest_dilatory {
+  background-image: url(spritesmith-main-5.png);
+  background-position: -440px 0px;
+  width: 219px;
+  height: 219px;
+}
+.quest_dilatoryDistress1 {
+  background-image: url(spritesmith-main-5.png);
+  background-position: -442px -452px;
+  width: 210px;
+  height: 210px;
+}
+.quest_dilatoryDistress1_blueFins {
+  background-image: url(spritesmith-main-5.png);
+  background-position: 0px -1608px;
+  width: 51px;
+  height: 48px;
+}
+.quest_dilatoryDistress1_fireCoral {
+  background-image: url(spritesmith-main-5.png);
+  background-position: -1614px -1404px;
+  width: 48px;
+  height: 51px;
+}
+.quest_dilatoryDistress2 {
+  background-image: url(spritesmith-main-5.png);
+  background-position: 0px -859px;
+  width: 150px;
+  height: 150px;
+}
+.quest_dilatoryDistress3 {
+  background-image: url(spritesmith-main-5.png);
+  background-position: -660px 0px;
+  width: 219px;
+  height: 219px;
+}
+.quest_dilatory_derby {
+  background-image: url(spritesmith-main-5.png);
+  background-position: 0px -452px;
+  width: 219px;
+  height: 219px;
+}
+.quest_egg {
+  background-image: url(spritesmith-main-5.png);
+  background-position: -311px -1010px;
+  width: 221px;
+  height: 39px;
+}
+.quest_egg_plainEgg {
+  background-image: url(spritesmith-main-5.png);
+  background-position: -1205px -1465px;
+  width: 48px;
+  height: 51px;
+}
+.quest_evilsanta {
+  background-image: url(spritesmith-main-5.png);
+  background-position: -1131px 0px;
+  width: 118px;
+  height: 131px;
+}
+.quest_evilsanta2 {
+  background-image: url(spritesmith-main-5.png);
+  background-position: -220px 0px;
+  width: 219px;
+  height: 219px;
+}
+.quest_frog {
+  background-image: url(spritesmith-main-5.png);
+  background-position: -220px -452px;
+  width: 221px;
+  height: 213px;
+}
+.quest_ghost_stag {
+  background-image: url(spritesmith-main-5.png);
+  background-position: -440px -232px;
+  width: 219px;
+  height: 219px;
+}
+.quest_goldenknight1 {
+  background-image: url(spritesmith-main-5.png);
+  background-position: -533px -1010px;
+  width: 221px;
+  height: 39px;
+}
+.quest_goldenknight1_testimony {
+  background-image: url(spritesmith-main-5.png);
   background-position: -637px -1556px;
->>>>>>> f4b43f55
-  width: 48px;
-  height: 51px;
-}
-.inventory_quest_scroll_evilsanta2 {
-  background-image: url(spritesmith-main-5.png);
-<<<<<<< HEAD
-  background-position: -539px -1520px;
-=======
-  background-position: -686px -1556px;
->>>>>>> f4b43f55
-  width: 48px;
-  height: 51px;
-}
-.inventory_quest_scroll_frog {
-  background-image: url(spritesmith-main-5.png);
-<<<<<<< HEAD
-  background-position: -588px -1520px;
-=======
-  background-position: -735px -1556px;
->>>>>>> f4b43f55
-  width: 48px;
-  height: 51px;
-}
-.inventory_quest_scroll_ghost_stag {
-  background-image: url(spritesmith-main-5.png);
-<<<<<<< HEAD
-  background-position: -637px -1520px;
-=======
-  background-position: -784px -1556px;
->>>>>>> f4b43f55
-  width: 48px;
-  height: 51px;
-}
-.inventory_quest_scroll_goldenknight1 {
-  background-image: url(spritesmith-main-5.png);
-<<<<<<< HEAD
-  background-position: -735px -1520px;
-=======
-  background-position: -882px -1556px;
->>>>>>> f4b43f55
-  width: 48px;
-  height: 51px;
-}
-.inventory_quest_scroll_goldenknight1_locked {
-  background-image: url(spritesmith-main-5.png);
-<<<<<<< HEAD
-  background-position: -686px -1520px;
-=======
-  background-position: -833px -1556px;
->>>>>>> f4b43f55
-  width: 48px;
-  height: 51px;
-}
-.inventory_quest_scroll_goldenknight2 {
-  background-image: url(spritesmith-main-5.png);
-<<<<<<< HEAD
-  background-position: -833px -1520px;
-=======
-  background-position: -980px -1556px;
->>>>>>> f4b43f55
-  width: 48px;
-  height: 51px;
-}
-.inventory_quest_scroll_goldenknight2_locked {
-  background-image: url(spritesmith-main-5.png);
-<<<<<<< HEAD
-  background-position: -784px -1520px;
-=======
-  background-position: -931px -1556px;
->>>>>>> f4b43f55
-  width: 48px;
-  height: 51px;
-}
-.inventory_quest_scroll_goldenknight3 {
-  background-image: url(spritesmith-main-5.png);
-<<<<<<< HEAD
-  background-position: -931px -1520px;
-=======
-  background-position: -1078px -1556px;
->>>>>>> f4b43f55
-  width: 48px;
-  height: 51px;
-}
-.inventory_quest_scroll_goldenknight3_locked {
-  background-image: url(spritesmith-main-5.png);
-<<<<<<< HEAD
-  background-position: -882px -1520px;
-=======
-  background-position: -1029px -1556px;
->>>>>>> f4b43f55
-  width: 48px;
-  height: 51px;
-}
-.inventory_quest_scroll_gryphon {
-  background-image: url(spritesmith-main-5.png);
-<<<<<<< HEAD
-  background-position: -980px -1520px;
-=======
-  background-position: -1127px -1556px;
->>>>>>> f4b43f55
-  width: 48px;
-  height: 51px;
-}
-.inventory_quest_scroll_harpy {
-  background-image: url(spritesmith-main-5.png);
-<<<<<<< HEAD
-  background-position: -1029px -1520px;
-=======
-  background-position: -1176px -1556px;
->>>>>>> f4b43f55
-  width: 48px;
-  height: 51px;
-}
-.inventory_quest_scroll_hedgehog {
-  background-image: url(spritesmith-main-5.png);
-<<<<<<< HEAD
-  background-position: -1078px -1520px;
-=======
-  background-position: -1225px -1556px;
->>>>>>> f4b43f55
-  width: 48px;
-  height: 51px;
-}
-.inventory_quest_scroll_horse {
-  background-image: url(spritesmith-main-5.png);
-<<<<<<< HEAD
-  background-position: -1127px -1520px;
-=======
-  background-position: -1274px -1556px;
->>>>>>> f4b43f55
-  width: 48px;
-  height: 51px;
-}
-.inventory_quest_scroll_kraken {
-  background-image: url(spritesmith-main-5.png);
-<<<<<<< HEAD
-  background-position: -1176px -1520px;
-=======
-  background-position: -1323px -1556px;
->>>>>>> f4b43f55
-  width: 48px;
-  height: 51px;
-}
-.inventory_quest_scroll_monkey {
-  background-image: url(spritesmith-main-5.png);
-<<<<<<< HEAD
-  background-position: -1225px -1520px;
-=======
-  background-position: -1372px -1556px;
->>>>>>> f4b43f55
-  width: 48px;
-  height: 51px;
-}
-.inventory_quest_scroll_moonstone1 {
-  background-image: url(spritesmith-main-5.png);
-<<<<<<< HEAD
-  background-position: -1323px -1520px;
-=======
-  background-position: -1470px -1556px;
->>>>>>> f4b43f55
-  width: 48px;
-  height: 51px;
-}
-.inventory_quest_scroll_moonstone1_locked {
-  background-image: url(spritesmith-main-5.png);
-<<<<<<< HEAD
-  background-position: -1274px -1520px;
-=======
-  background-position: -1421px -1556px;
->>>>>>> f4b43f55
-  width: 48px;
-  height: 51px;
-}
-.inventory_quest_scroll_moonstone2 {
-  background-image: url(spritesmith-main-5.png);
-<<<<<<< HEAD
-  background-position: -1421px -1520px;
-=======
-  background-position: -1614px 0px;
->>>>>>> f4b43f55
-  width: 48px;
-  height: 51px;
-}
-.inventory_quest_scroll_moonstone2_locked {
-  background-image: url(spritesmith-main-5.png);
-<<<<<<< HEAD
-  background-position: -1372px -1520px;
-=======
-  background-position: -1519px -1556px;
->>>>>>> f4b43f55
-  width: 48px;
-  height: 51px;
-}
-.inventory_quest_scroll_moonstone3 {
-  background-image: url(spritesmith-main-5.png);
-<<<<<<< HEAD
-  background-position: -1519px -1520px;
-=======
-  background-position: -1614px -104px;
->>>>>>> f4b43f55
-  width: 48px;
-  height: 51px;
-}
-.inventory_quest_scroll_moonstone3_locked {
-  background-image: url(spritesmith-main-5.png);
-<<<<<<< HEAD
-  background-position: -1470px -1520px;
-=======
-  background-position: -1614px -52px;
->>>>>>> f4b43f55
-  width: 48px;
-  height: 51px;
-}
-.inventory_quest_scroll_octopus {
-  background-image: url(spritesmith-main-5.png);
-<<<<<<< HEAD
-  background-position: -1614px 0px;
-=======
-  background-position: -1614px -156px;
->>>>>>> f4b43f55
-  width: 48px;
-  height: 51px;
-}
-.inventory_quest_scroll_owl {
-  background-image: url(spritesmith-main-5.png);
-<<<<<<< HEAD
-  background-position: -1614px -52px;
-=======
-  background-position: -1614px -208px;
->>>>>>> f4b43f55
-  width: 48px;
-  height: 51px;
-}
-.inventory_quest_scroll_penguin {
-  background-image: url(spritesmith-main-5.png);
-<<<<<<< HEAD
-  background-position: -1614px -104px;
-=======
-  background-position: -1614px -260px;
->>>>>>> f4b43f55
-  width: 48px;
-  height: 51px;
-}
-.inventory_quest_scroll_rat {
-  background-image: url(spritesmith-main-5.png);
-<<<<<<< HEAD
-  background-position: -1614px -156px;
-=======
-  background-position: -1614px -312px;
->>>>>>> f4b43f55
-  width: 48px;
-  height: 51px;
-}
-.inventory_quest_scroll_rock {
-  background-image: url(spritesmith-main-5.png);
-<<<<<<< HEAD
-  background-position: -1614px -208px;
-=======
-  background-position: -1614px -364px;
->>>>>>> f4b43f55
-  width: 48px;
-  height: 51px;
-}
-.inventory_quest_scroll_rooster {
-  background-image: url(spritesmith-main-5.png);
-<<<<<<< HEAD
-  background-position: -1614px -260px;
-=======
-  background-position: -1614px -416px;
->>>>>>> f4b43f55
-  width: 48px;
-  height: 51px;
-}
-.inventory_quest_scroll_sabretooth {
-  background-image: url(spritesmith-main-5.png);
-<<<<<<< HEAD
-  background-position: -1614px -312px;
-=======
-  background-position: -1614px -468px;
->>>>>>> f4b43f55
-  width: 48px;
-  height: 51px;
-}
-.inventory_quest_scroll_sheep {
-  background-image: url(spritesmith-main-5.png);
-<<<<<<< HEAD
-  background-position: -1614px -364px;
-=======
-  background-position: -1614px -520px;
->>>>>>> f4b43f55
-  width: 48px;
-  height: 51px;
-}
-.inventory_quest_scroll_slime {
-  background-image: url(spritesmith-main-5.png);
-<<<<<<< HEAD
-  background-position: -1614px -416px;
-=======
-  background-position: -1614px -572px;
->>>>>>> f4b43f55
-  width: 48px;
-  height: 51px;
-}
-.inventory_quest_scroll_snail {
-  background-image: url(spritesmith-main-5.png);
-<<<<<<< HEAD
-  background-position: -1614px -468px;
-=======
-  background-position: -1614px -624px;
->>>>>>> f4b43f55
-  width: 48px;
-  height: 51px;
-}
-.inventory_quest_scroll_snake {
-  background-image: url(spritesmith-main-5.png);
-<<<<<<< HEAD
-  background-position: -1614px -520px;
-=======
-  background-position: -1614px -676px;
->>>>>>> f4b43f55
-  width: 48px;
-  height: 51px;
-}
-.inventory_quest_scroll_spider {
-  background-image: url(spritesmith-main-5.png);
-<<<<<<< HEAD
-  background-position: -1614px -572px;
-=======
-  background-position: -1614px -728px;
->>>>>>> f4b43f55
-  width: 48px;
-  height: 51px;
-}
-.inventory_quest_scroll_trex {
-  background-image: url(spritesmith-main-5.png);
-<<<<<<< HEAD
-  background-position: -1614px -676px;
-=======
-  background-position: -1614px -832px;
->>>>>>> f4b43f55
-  width: 48px;
-  height: 51px;
-}
-.inventory_quest_scroll_trex_undead {
-  background-image: url(spritesmith-main-5.png);
-<<<<<<< HEAD
-  background-position: -1614px -624px;
-=======
-  background-position: -1614px -780px;
->>>>>>> f4b43f55
-  width: 48px;
-  height: 51px;
-}
-.inventory_quest_scroll_unicorn {
-  background-image: url(spritesmith-main-5.png);
-<<<<<<< HEAD
-  background-position: -1614px -728px;
-=======
-  background-position: -1614px -884px;
->>>>>>> f4b43f55
-  width: 48px;
-  height: 51px;
-}
-.inventory_quest_scroll_vice1 {
-  background-image: url(spritesmith-main-5.png);
-<<<<<<< HEAD
-  background-position: -1614px -832px;
-=======
-  background-position: -1614px -988px;
->>>>>>> f4b43f55
-  width: 48px;
-  height: 51px;
-}
-.inventory_quest_scroll_vice1_locked {
-  background-image: url(spritesmith-main-5.png);
-<<<<<<< HEAD
-  background-position: -1614px -780px;
-=======
-  background-position: -1614px -936px;
->>>>>>> f4b43f55
-  width: 48px;
-  height: 51px;
-}
-.inventory_quest_scroll_vice2 {
-  background-image: url(spritesmith-main-5.png);
-<<<<<<< HEAD
-  background-position: -1614px -936px;
-=======
-  background-position: -1614px -1092px;
->>>>>>> f4b43f55
-  width: 48px;
-  height: 51px;
-}
-.inventory_quest_scroll_vice2_locked {
-  background-image: url(spritesmith-main-5.png);
-<<<<<<< HEAD
-  background-position: -1614px -884px;
-=======
-  background-position: -1614px -1040px;
->>>>>>> f4b43f55
-  width: 48px;
-  height: 51px;
-}
-.inventory_quest_scroll_vice3 {
-  background-image: url(spritesmith-main-5.png);
-<<<<<<< HEAD
-  background-position: -1614px -1040px;
-=======
-  background-position: -1614px -1196px;
->>>>>>> f4b43f55
-  width: 48px;
-  height: 51px;
-}
-.inventory_quest_scroll_vice3_locked {
-  background-image: url(spritesmith-main-5.png);
-<<<<<<< HEAD
-  background-position: -1614px -988px;
-=======
-  background-position: -1614px -1144px;
->>>>>>> f4b43f55
-  width: 48px;
-  height: 51px;
-}
-.inventory_quest_scroll_whale {
-  background-image: url(spritesmith-main-5.png);
-<<<<<<< HEAD
-  background-position: -1614px -1092px;
-=======
-  background-position: -1614px -1248px;
->>>>>>> f4b43f55
-  width: 48px;
-  height: 51px;
-}
-.quest_atom1 {
+  width: 48px;
+  height: 51px;
+}
+.quest_goldenknight2 {
   background-image: url(spritesmith-main-5.png);
   background-position: -880px 0px;
   width: 250px;
   height: 150px;
 }
-.quest_atom2 {
-  background-image: url(spritesmith-main-5.png);
-  background-position: -880px -302px;
-  width: 207px;
-  height: 138px;
-}
-.quest_atom3 {
-  background-image: url(spritesmith-main-5.png);
-  background-position: -211px -672px;
-  width: 216px;
-  height: 180px;
-}
-.quest_basilist {
-  background-image: url(spritesmith-main-5.png);
-  background-position: -645px -672px;
-  width: 189px;
-  height: 141px;
-}
-.quest_bunny {
-  background-image: url(spritesmith-main-5.png);
-  background-position: 0px -672px;
-  width: 210px;
-  height: 186px;
-}
-.quest_cheetah {
-  background-image: url(spritesmith-main-5.png);
-<<<<<<< HEAD
-  background-position: -440px 0px;
-=======
-  background-position: 0px -232px;
->>>>>>> f4b43f55
-  width: 219px;
-  height: 219px;
-}
-.quest_dilatory {
-  background-image: url(spritesmith-main-5.png);
-<<<<<<< HEAD
-  background-position: -660px 0px;
-=======
-  background-position: -660px -220px;
->>>>>>> f4b43f55
-  width: 219px;
-  height: 219px;
-}
-.quest_dilatoryDistress1 {
-  background-image: url(spritesmith-main-5.png);
-  background-position: -442px -452px;
-  width: 210px;
-  height: 210px;
-}
-.quest_dilatoryDistress1_blueFins {
-  background-image: url(spritesmith-main-5.png);
-<<<<<<< HEAD
-  background-position: 0px -1572px;
-=======
-  background-position: 0px -1608px;
->>>>>>> f4b43f55
-  width: 51px;
-  height: 48px;
-}
-.quest_dilatoryDistress1_fireCoral {
-  background-image: url(spritesmith-main-5.png);
-<<<<<<< HEAD
-  background-position: -1614px -1144px;
-=======
-  background-position: -1614px -1300px;
->>>>>>> f4b43f55
-  width: 48px;
-  height: 51px;
-}
-.quest_dilatoryDistress2 {
-  background-image: url(spritesmith-main-5.png);
-  background-position: 0px -859px;
-  width: 150px;
-  height: 150px;
-}
-.quest_dilatoryDistress3 {
-  background-image: url(spritesmith-main-5.png);
-  background-position: -220px 0px;
-  width: 219px;
-  height: 219px;
-}
-.quest_dilatory_derby {
-  background-image: url(spritesmith-main-5.png);
-  background-position: -220px -232px;
-  width: 219px;
-  height: 219px;
-}
-.quest_egg {
-  background-image: url(spritesmith-main-5.png);
-  background-position: -311px -1010px;
-  width: 221px;
-  height: 39px;
-}
-.quest_egg_plainEgg {
-  background-image: url(spritesmith-main-5.png);
-<<<<<<< HEAD
-  background-position: -932px -1465px;
-=======
-  background-position: -1114px -1465px;
->>>>>>> f4b43f55
-  width: 48px;
-  height: 51px;
-}
-.quest_evilsanta {
-  background-image: url(spritesmith-main-5.png);
-  background-position: -1131px 0px;
-  width: 118px;
-  height: 131px;
-}
-.quest_evilsanta2 {
-  background-image: url(spritesmith-main-5.png);
-<<<<<<< HEAD
-  background-position: -660px -220px;
-=======
-  background-position: 0px -452px;
->>>>>>> f4b43f55
-  width: 219px;
-  height: 219px;
-}
-.quest_frog {
-  background-image: url(spritesmith-main-5.png);
-  background-position: -220px -452px;
-  width: 221px;
-  height: 213px;
-}
-.quest_ghost_stag {
-  background-image: url(spritesmith-main-5.png);
-<<<<<<< HEAD
-  background-position: -440px -232px;
-=======
-  background-position: -660px 0px;
->>>>>>> f4b43f55
-  width: 219px;
-  height: 219px;
-}
-.quest_goldenknight1 {
-  background-image: url(spritesmith-main-5.png);
-  background-position: -533px -1010px;
-  width: 221px;
-  height: 39px;
-}
-.quest_goldenknight1_testimony {
-  background-image: url(spritesmith-main-5.png);
-<<<<<<< HEAD
-  background-position: -392px -1520px;
-=======
-  background-position: -539px -1556px;
->>>>>>> f4b43f55
-  width: 48px;
-  height: 51px;
-}
-.quest_goldenknight2 {
-  background-image: url(spritesmith-main-5.png);
-  background-position: -880px -151px;
-  width: 250px;
-  height: 150px;
-}
 .quest_goldenknight3 {
   background-image: url(spritesmith-main-5.png);
   background-position: 0px 0px;
@@ -4000,11 +2508,7 @@
 }
 .quest_harpy {
   background-image: url(spritesmith-main-5.png);
-<<<<<<< HEAD
-  background-position: 0px -452px;
-=======
-  background-position: -440px 0px;
->>>>>>> f4b43f55
+  background-position: -660px -220px;
   width: 219px;
   height: 219px;
 }
@@ -4016,11 +2520,7 @@
 }
 .quest_horse {
   background-image: url(spritesmith-main-5.png);
-<<<<<<< HEAD
   background-position: 0px -232px;
-=======
-  background-position: -220px -232px;
->>>>>>> f4b43f55
   width: 219px;
   height: 219px;
 }