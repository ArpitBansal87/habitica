.shop_back_mystery_201404 {
  background-image: url(spritesmith3.png);
  background-position: -461px -1446px;
  width: 40px;
  height: 40px;
}
.shop_headAccessory_mystery_201404 {
  background-image: url(spritesmith3.png);
  background-position: -1240px -1487px;
  width: 40px;
  height: 40px;
}
.broad_armor_mystery_201405 {
  background-image: url(spritesmith3.png);
  background-position: -1001px -728px;
  width: 90px;
  height: 90px;
}
.head_mystery_201405 {
  background-image: url(spritesmith3.png);
  background-position: -637px 0px;
  width: 90px;
  height: 90px;
}
.shop_armor_mystery_201405 {
  background-image: url(spritesmith3.png);
  background-position: -830px -1446px;
  width: 40px;
  height: 40px;
}
.shop_head_mystery_201405 {
  background-image: url(spritesmith3.png);
  background-position: -871px -1446px;
  width: 40px;
  height: 40px;
}
.slim_armor_mystery_201405 {
  background-image: url(spritesmith3.png);
  background-position: -637px -91px;
  width: 90px;
  height: 90px;
}
.broad_armor_mystery_201406 {
  background-image: url(spritesmith3.png);
  background-position: -546px -318px;
  width: 90px;
  height: 96px;
}
.head_mystery_201406 {
  background-image: url(spritesmith3.png);
  background-position: 0px -530px;
  width: 90px;
  height: 96px;
}
.shop_armor_mystery_201406 {
  background-image: url(spritesmith3.png);
<<<<<<< HEAD
  background-position: -1501px -1184px;
=======
  background-position: -666px -1487px;
>>>>>>> 68fef118
  width: 40px;
  height: 40px;
}
.shop_head_mystery_201406 {
  background-image: url(spritesmith3.png);
<<<<<<< HEAD
  background-position: -287px -1481px;
=======
  background-position: -1456px -1357px;
>>>>>>> 68fef118
  width: 40px;
  height: 40px;
}
.slim_armor_mystery_201406 {
  background-image: url(spritesmith3.png);
  background-position: -546px -415px;
  width: 90px;
  height: 96px;
}
.broad_armor_mystery_201407 {
  background-image: url(spritesmith3.png);
  background-position: -637px -182px;
  width: 90px;
  height: 90px;
}
.head_mystery_201407 {
  background-image: url(spritesmith3.png);
  background-position: -637px -273px;
  width: 90px;
  height: 90px;
}
.shop_armor_mystery_201407 {
  background-image: url(spritesmith3.png);
<<<<<<< HEAD
  background-position: -123px -1440px;
=======
  background-position: -1076px -1446px;
>>>>>>> 68fef118
  width: 40px;
  height: 40px;
}
.shop_head_mystery_201407 {
  background-image: url(spritesmith3.png);
<<<<<<< HEAD
  background-position: -328px -1440px;
=======
  background-position: -625px -1487px;
>>>>>>> 68fef118
  width: 40px;
  height: 40px;
}
.slim_armor_mystery_201407 {
  background-image: url(spritesmith3.png);
  background-position: -728px -900px;
  width: 90px;
  height: 90px;
}
.broad_armor_mystery_201408 {
  background-image: url(spritesmith3.png);
  background-position: -819px -900px;
  width: 90px;
  height: 90px;
}
.head_mystery_201408 {
  background-image: url(spritesmith3.png);
  background-position: -910px -900px;
  width: 90px;
  height: 90px;
}
.shop_armor_mystery_201408 {
  background-image: url(spritesmith3.png);
<<<<<<< HEAD
  background-position: -1501px -938px;
=======
  background-position: -502px -1446px;
>>>>>>> 68fef118
  width: 40px;
  height: 40px;
}
.shop_head_mystery_201408 {
  background-image: url(spritesmith3.png);
<<<<<<< HEAD
  background-position: -1542px -1143px;
=======
  background-position: -707px -1446px;
>>>>>>> 68fef118
  width: 40px;
  height: 40px;
}
.slim_armor_mystery_201408 {
  background-image: url(spritesmith3.png);
  background-position: -1001px 0px;
  width: 90px;
  height: 90px;
}
.broad_armor_mystery_201409 {
  background-image: url(spritesmith3.png);
  background-position: -1001px -273px;
  width: 90px;
  height: 90px;
}
.headAccessory_mystery_201409 {
  background-image: url(spritesmith3.png);
  background-position: -1001px -364px;
  width: 90px;
  height: 90px;
}
.shop_armor_mystery_201409 {
  background-image: url(spritesmith3.png);
<<<<<<< HEAD
  background-position: -697px -1440px;
=======
  background-position: -1117px -1446px;
>>>>>>> 68fef118
  width: 40px;
  height: 40px;
}
.shop_headAccessory_mystery_201409 {
  background-image: url(spritesmith3.png);
<<<<<<< HEAD
  background-position: -1542px -897px;
=======
  background-position: -1240px -1446px;
>>>>>>> 68fef118
  width: 40px;
  height: 40px;
}
.slim_armor_mystery_201409 {
  background-image: url(spritesmith3.png);
  background-position: -1001px -455px;
  width: 90px;
  height: 90px;
}
.back_mystery_201410 {
  background-image: url(spritesmith3.png);
  background-position: 0px -991px;
  width: 93px;
  height: 90px;
}
.broad_armor_mystery_201410 {
  background-image: url(spritesmith3.png);
  background-position: -542px -991px;
  width: 93px;
  height: 90px;
}
.shop_armor_mystery_201410 {
  background-image: url(spritesmith3.png);
<<<<<<< HEAD
  background-position: -1542px -1184px;
=======
  background-position: -1497px -1357px;
>>>>>>> 68fef118
  width: 40px;
  height: 40px;
}
.shop_back_mystery_201410 {
  background-image: url(spritesmith3.png);
<<<<<<< HEAD
  background-position: 0px -1440px;
=======
  background-position: -1456px -1398px;
>>>>>>> 68fef118
  width: 40px;
  height: 40px;
}
.slim_armor_mystery_201410 {
  background-image: url(spritesmith3.png);
  background-position: -636px -991px;
  width: 93px;
  height: 90px;
}
.head_mystery_201411 {
  background-image: url(spritesmith3.png);
  background-position: -1001px -819px;
  width: 90px;
  height: 90px;
}
.shop_head_mystery_201411 {
  background-image: url(spritesmith3.png);
<<<<<<< HEAD
  background-position: -369px -1440px;
=======
  background-position: -543px -1446px;
>>>>>>> 68fef118
  width: 40px;
  height: 40px;
}
.shop_weapon_mystery_201411 {
  background-image: url(spritesmith3.png);
<<<<<<< HEAD
  background-position: -410px -1440px;
=======
  background-position: -666px -1446px;
>>>>>>> 68fef118
  width: 40px;
  height: 40px;
}
.weapon_mystery_201411 {
  background-image: url(spritesmith3.png);
  background-position: -954px -991px;
  width: 90px;
  height: 90px;
}
.broad_armor_mystery_201412 {
  background-image: url(spritesmith3.png);
  background-position: -1092px 0px;
  width: 90px;
  height: 90px;
}
.head_mystery_201412 {
  background-image: url(spritesmith3.png);
  background-position: -1092px -182px;
  width: 90px;
  height: 90px;
}
.shop_armor_mystery_201412 {
  background-image: url(spritesmith3.png);
<<<<<<< HEAD
  background-position: -1542px -1061px;
=======
  background-position: -912px -1446px;
>>>>>>> 68fef118
  width: 40px;
  height: 40px;
}
.shop_head_mystery_201412 {
  background-image: url(spritesmith3.png);
<<<<<<< HEAD
  background-position: -1501px -1102px;
=======
  background-position: -1035px -1446px;
>>>>>>> 68fef118
  width: 40px;
  height: 40px;
}
.slim_armor_mystery_201412 {
  background-image: url(spritesmith3.png);
  background-position: -1092px -273px;
  width: 90px;
  height: 90px;
}
.broad_armor_mystery_201501 {
  background-image: url(spritesmith3.png);
  background-position: -1092px -364px;
  width: 90px;
  height: 90px;
}
.head_mystery_201501 {
  background-image: url(spritesmith3.png);
  background-position: -1092px -637px;
  width: 90px;
  height: 90px;
}
.shop_armor_mystery_201501 {
  background-image: url(spritesmith3.png);
<<<<<<< HEAD
  background-position: -1182px -1076px;
=======
  background-position: -1281px -1446px;
>>>>>>> 68fef118
  width: 40px;
  height: 40px;
}
.shop_head_mystery_201501 {
  background-image: url(spritesmith3.png);
<<<<<<< HEAD
  background-position: -1182px -1117px;
=======
  background-position: -584px -1487px;
>>>>>>> 68fef118
  width: 40px;
  height: 40px;
}
.slim_armor_mystery_201501 {
  background-image: url(spritesmith3.png);
  background-position: -1092px -728px;
  width: 90px;
  height: 90px;
}
.headAccessory_mystery_201502 {
  background-image: url(spritesmith3.png);
  background-position: -1092px -819px;
  width: 90px;
  height: 90px;
}
.shop_headAccessory_mystery_201502 {
  background-image: url(spritesmith3.png);
<<<<<<< HEAD
  background-position: -164px -1440px;
=======
  background-position: -707px -1487px;
>>>>>>> 68fef118
  width: 40px;
  height: 40px;
}
.shop_weapon_mystery_201502 {
  background-image: url(spritesmith3.png);
<<<<<<< HEAD
  background-position: -287px -1440px;
=======
  background-position: -1497px -1316px;
>>>>>>> 68fef118
  width: 40px;
  height: 40px;
}
.weapon_mystery_201502 {
  background-image: url(spritesmith3.png);
  background-position: -1092px -910px;
  width: 90px;
  height: 90px;
}
.broad_armor_mystery_201503 {
  background-image: url(spritesmith3.png);
  background-position: -854px -1082px;
  width: 90px;
  height: 90px;
}
.eyewear_mystery_201503 {
  background-image: url(spritesmith3.png);
  background-position: -945px -1082px;
  width: 90px;
  height: 90px;
}
.shop_armor_mystery_201503 {
  background-image: url(spritesmith3.png);
<<<<<<< HEAD
  background-position: -615px -1440px;
=======
  background-position: -1497px -1398px;
>>>>>>> 68fef118
  width: 40px;
  height: 40px;
}
.shop_eyewear_mystery_201503 {
  background-image: url(spritesmith3.png);
<<<<<<< HEAD
  background-position: -656px -1440px;
=======
  background-position: -1365px -1274px;
>>>>>>> 68fef118
  width: 40px;
  height: 40px;
}
.slim_armor_mystery_201503 {
  background-image: url(spritesmith3.png);
  background-position: -1036px -1082px;
  width: 90px;
  height: 90px;
}
.back_mystery_201504 {
  background-image: url(spritesmith3.png);
  background-position: -1183px 0px;
  width: 90px;
  height: 90px;
}
.broad_armor_mystery_201504 {
  background-image: url(spritesmith3.png);
  background-position: -91px -530px;
  width: 90px;
  height: 90px;
}
.shop_armor_mystery_201504 {
  background-image: url(spritesmith3.png);
<<<<<<< HEAD
  background-position: -1542px -938px;
=======
  background-position: -584px -1446px;
>>>>>>> 68fef118
  width: 40px;
  height: 40px;
}
.shop_back_mystery_201504 {
  background-image: url(spritesmith3.png);
<<<<<<< HEAD
  background-position: -1501px -1061px;
=======
  background-position: -625px -1446px;
>>>>>>> 68fef118
  width: 40px;
  height: 40px;
}
.slim_armor_mystery_201504 {
  background-image: url(spritesmith3.png);
  background-position: -182px -530px;
  width: 90px;
  height: 90px;
}
.head_mystery_201505 {
  background-image: url(spritesmith3.png);
  background-position: -273px -530px;
  width: 90px;
  height: 90px;
}
.shop_head_mystery_201505 {
  background-image: url(spritesmith3.png);
<<<<<<< HEAD
  background-position: -1542px -1102px;
=======
  background-position: -748px -1446px;
>>>>>>> 68fef118
  width: 40px;
  height: 40px;
}
.shop_weapon_mystery_201505 {
  background-image: url(spritesmith3.png);
<<<<<<< HEAD
  background-position: -1501px -1143px;
=======
  background-position: -789px -1446px;
>>>>>>> 68fef118
  width: 40px;
  height: 40px;
}
.weapon_mystery_201505 {
  background-image: url(spritesmith3.png);
  background-position: -364px -530px;
  width: 90px;
  height: 90px;
}
.broad_armor_mystery_201506 {
  background-image: url(spritesmith3.png);
  background-position: -91px -106px;
  width: 90px;
  height: 105px;
}
.eyewear_mystery_201506 {
  background-image: url(spritesmith3.png);
  background-position: -182px -106px;
  width: 90px;
  height: 105px;
}
.shop_armor_mystery_201506 {
  background-image: url(spritesmith3.png);
<<<<<<< HEAD
  background-position: -1085px -985px;
=======
  background-position: -953px -1446px;
>>>>>>> 68fef118
  width: 40px;
  height: 40px;
}
.shop_eyewear_mystery_201506 {
  background-image: url(spritesmith3.png);
<<<<<<< HEAD
  background-position: -1085px -1026px;
=======
  background-position: -994px -1446px;
>>>>>>> 68fef118
  width: 40px;
  height: 40px;
}
.slim_armor_mystery_201506 {
  background-image: url(spritesmith3.png);
  background-position: -273px 0px;
  width: 90px;
  height: 105px;
}
.back_mystery_201507 {
  background-image: url(spritesmith3.png);
  background-position: -273px -106px;
  width: 90px;
  height: 105px;
}
.eyewear_mystery_201507 {
  background-image: url(spritesmith3.png);
  background-position: 0px -212px;
  width: 90px;
  height: 105px;
}
.shop_back_mystery_201507 {
  background-image: url(spritesmith3.png);
<<<<<<< HEAD
  background-position: -41px -1440px;
=======
  background-position: -1158px -1446px;
>>>>>>> 68fef118
  width: 40px;
  height: 40px;
}
.shop_eyewear_mystery_201507 {
  background-image: url(spritesmith3.png);
<<<<<<< HEAD
  background-position: -82px -1440px;
=======
  background-position: -1199px -1446px;
>>>>>>> 68fef118
  width: 40px;
  height: 40px;
}
.broad_armor_mystery_201508 {
  background-image: url(spritesmith3.png);
  background-position: 0px -627px;
  width: 93px;
  height: 90px;
}
.head_mystery_201508 {
  background-image: url(spritesmith3.png);
  background-position: -94px -627px;
  width: 93px;
  height: 90px;
}
.shop_armor_mystery_201508 {
  background-image: url(spritesmith3.png);
<<<<<<< HEAD
  background-position: -205px -1440px;
=======
  background-position: -1322px -1446px;
>>>>>>> 68fef118
  width: 40px;
  height: 40px;
}
.shop_head_mystery_201508 {
  background-image: url(spritesmith3.png);
<<<<<<< HEAD
  background-position: -246px -1440px;
=======
  background-position: -1363px -1446px;
>>>>>>> 68fef118
  width: 40px;
  height: 40px;
}
.slim_armor_mystery_201508 {
  background-image: url(spritesmith3.png);
  background-position: -188px -627px;
  width: 93px;
  height: 90px;
}
.broad_armor_mystery_301404 {
  background-image: url(spritesmith3.png);
  background-position: -637px -364px;
  width: 90px;
  height: 90px;
}
.eyewear_mystery_301404 {
  background-image: url(spritesmith3.png);
  background-position: -637px -455px;
  width: 90px;
  height: 90px;
}
.head_mystery_301404 {
  background-image: url(spritesmith3.png);
  background-position: -282px -627px;
  width: 90px;
  height: 90px;
}
.shop_armor_mystery_301404 {
  background-image: url(spritesmith3.png);
<<<<<<< HEAD
  background-position: -451px -1440px;
=======
  background-position: -748px -1487px;
>>>>>>> 68fef118
  width: 40px;
  height: 40px;
}
.shop_eyewear_mystery_301404 {
  background-image: url(spritesmith3.png);
<<<<<<< HEAD
  background-position: -492px -1440px;
=======
  background-position: -789px -1487px;
>>>>>>> 68fef118
  width: 40px;
  height: 40px;
}
.shop_head_mystery_301404 {
  background-image: url(spritesmith3.png);
<<<<<<< HEAD
  background-position: -533px -1440px;
=======
  background-position: -830px -1487px;
>>>>>>> 68fef118
  width: 40px;
  height: 40px;
}
.shop_weapon_mystery_301404 {
  background-image: url(spritesmith3.png);
<<<<<<< HEAD
  background-position: -574px -1440px;
=======
  background-position: -1456px -1316px;
>>>>>>> 68fef118
  width: 40px;
  height: 40px;
}
.slim_armor_mystery_301404 {
  background-image: url(spritesmith3.png);
  background-position: -373px -627px;
  width: 90px;
  height: 90px;
}
.weapon_mystery_301404 {
  background-image: url(spritesmith3.png);
  background-position: -464px -627px;
  width: 90px;
  height: 90px;
}
.eyewear_mystery_301405 {
  background-image: url(spritesmith3.png);
  background-position: -555px -627px;
  width: 90px;
  height: 90px;
}
.headAccessory_mystery_301405 {
  background-image: url(spritesmith3.png);
  background-position: -728px 0px;
  width: 90px;
  height: 90px;
}
.head_mystery_301405 {
  background-image: url(spritesmith3.png);
  background-position: -728px -91px;
  width: 90px;
  height: 90px;
}
.shield_mystery_301405 {
  background-image: url(spritesmith3.png);
  background-position: -728px -182px;
  width: 90px;
  height: 90px;
}
.shop_eyewear_mystery_301405 {
  background-image: url(spritesmith3.png);
<<<<<<< HEAD
  background-position: -1501px -979px;
=======
  background-position: -1406px -1274px;
>>>>>>> 68fef118
  width: 40px;
  height: 40px;
}
.shop_headAccessory_mystery_301405 {
  background-image: url(spritesmith3.png);
<<<<<<< HEAD
  background-position: -1542px -979px;
=======
  background-position: -1274px -1183px;
>>>>>>> 68fef118
  width: 40px;
  height: 40px;
}
.shop_head_mystery_301405 {
  background-image: url(spritesmith3.png);
<<<<<<< HEAD
  background-position: -1501px -1020px;
=======
  background-position: -1315px -1183px;
>>>>>>> 68fef118
  width: 40px;
  height: 40px;
}
.shop_shield_mystery_301405 {
  background-image: url(spritesmith3.png);
<<<<<<< HEAD
  background-position: -1542px -1020px;
=======
  background-position: -1183px -1092px;
>>>>>>> 68fef118
  width: 40px;
  height: 40px;
}
.broad_armor_special_spring2015Healer {
  background-image: url(spritesmith3.png);
  background-position: -728px -273px;
  width: 90px;
  height: 90px;
}
.broad_armor_special_spring2015Mage {
  background-image: url(spritesmith3.png);
  background-position: -728px -364px;
  width: 90px;
  height: 90px;
}
.broad_armor_special_spring2015Rogue {
  background-image: url(spritesmith3.png);
  background-position: -728px -455px;
  width: 90px;
  height: 90px;
}
.broad_armor_special_spring2015Warrior {
  background-image: url(spritesmith3.png);
  background-position: -728px -546px;
  width: 90px;
  height: 90px;
}
.broad_armor_special_springHealer {
  background-image: url(spritesmith3.png);
  background-position: 0px -718px;
  width: 90px;
  height: 90px;
}
.broad_armor_special_springMage {
  background-image: url(spritesmith3.png);
  background-position: -91px -718px;
  width: 90px;
  height: 90px;
}
.broad_armor_special_springRogue {
  background-image: url(spritesmith3.png);
  background-position: -182px -718px;
  width: 90px;
  height: 90px;
}
.broad_armor_special_springWarrior {
  background-image: url(spritesmith3.png);
  background-position: -273px -718px;
  width: 90px;
  height: 90px;
}
.headAccessory_special_spring2015Healer {
  background-image: url(spritesmith3.png);
  background-position: -364px -718px;
  width: 90px;
  height: 90px;
}
.headAccessory_special_spring2015Mage {
  background-image: url(spritesmith3.png);
  background-position: -455px -718px;
  width: 90px;
  height: 90px;
}
.headAccessory_special_spring2015Rogue {
  background-image: url(spritesmith3.png);
  background-position: -546px -718px;
  width: 90px;
  height: 90px;
}
.headAccessory_special_spring2015Warrior {
  background-image: url(spritesmith3.png);
  background-position: -637px -718px;
  width: 90px;
  height: 90px;
}
.headAccessory_special_springHealer {
  background-image: url(spritesmith3.png);
  background-position: -728px -718px;
  width: 90px;
  height: 90px;
}
.headAccessory_special_springMage {
  background-image: url(spritesmith3.png);
  background-position: -819px 0px;
  width: 90px;
  height: 90px;
}
.headAccessory_special_springRogue {
  background-image: url(spritesmith3.png);
  background-position: -819px -91px;
  width: 90px;
  height: 90px;
}
.headAccessory_special_springWarrior {
  background-image: url(spritesmith3.png);
  background-position: -819px -182px;
  width: 90px;
  height: 90px;
}
.head_special_spring2015Healer {
  background-image: url(spritesmith3.png);
  background-position: -819px -273px;
  width: 90px;
  height: 90px;
}
.head_special_spring2015Mage {
  background-image: url(spritesmith3.png);
  background-position: -819px -364px;
  width: 90px;
  height: 90px;
}
.head_special_spring2015Rogue {
  background-image: url(spritesmith3.png);
  background-position: -819px -455px;
  width: 90px;
  height: 90px;
}
.head_special_spring2015Warrior {
  background-image: url(spritesmith3.png);
  background-position: -819px -546px;
  width: 90px;
  height: 90px;
}
.head_special_springHealer {
  background-image: url(spritesmith3.png);
  background-position: -819px -637px;
  width: 90px;
  height: 90px;
}
.head_special_springMage {
  background-image: url(spritesmith3.png);
  background-position: 0px -809px;
  width: 90px;
  height: 90px;
}
.head_special_springRogue {
  background-image: url(spritesmith3.png);
  background-position: -91px -809px;
  width: 90px;
  height: 90px;
}
.head_special_springWarrior {
  background-image: url(spritesmith3.png);
  background-position: -182px -809px;
  width: 90px;
  height: 90px;
}
.shield_special_spring2015Healer {
  background-image: url(spritesmith3.png);
  background-position: -273px -809px;
  width: 90px;
  height: 90px;
}
.shield_special_spring2015Rogue {
  background-image: url(spritesmith3.png);
  background-position: -364px -809px;
  width: 90px;
  height: 90px;
}
.shield_special_spring2015Warrior {
  background-image: url(spritesmith3.png);
  background-position: -455px -809px;
  width: 90px;
  height: 90px;
}
.shield_special_springHealer {
  background-image: url(spritesmith3.png);
  background-position: -546px -809px;
  width: 90px;
  height: 90px;
}
.shield_special_springRogue {
  background-image: url(spritesmith3.png);
  background-position: -637px -809px;
  width: 90px;
  height: 90px;
}
.shield_special_springWarrior {
  background-image: url(spritesmith3.png);
  background-position: -728px -809px;
  width: 90px;
  height: 90px;
}
.shop_armor_special_spring2015Healer {
  background-image: url(spritesmith3.png);
<<<<<<< HEAD
  background-position: -738px -1440px;
=======
  background-position: -871px -1487px;
>>>>>>> 68fef118
  width: 40px;
  height: 40px;
}
.shop_armor_special_spring2015Mage {
  background-image: url(spritesmith3.png);
<<<<<<< HEAD
  background-position: -1066px -1440px;
=======
  background-position: -912px -1487px;
>>>>>>> 68fef118
  width: 40px;
  height: 40px;
}
.shop_armor_special_spring2015Rogue {
  background-image: url(spritesmith3.png);
<<<<<<< HEAD
  background-position: -1107px -1440px;
=======
  background-position: -953px -1487px;
>>>>>>> 68fef118
  width: 40px;
  height: 40px;
}
.shop_armor_special_spring2015Warrior {
  background-image: url(spritesmith3.png);
<<<<<<< HEAD
  background-position: -1148px -1440px;
=======
  background-position: -994px -1487px;
>>>>>>> 68fef118
  width: 40px;
  height: 40px;
}
.shop_armor_special_springHealer {
  background-image: url(spritesmith3.png);
<<<<<<< HEAD
  background-position: -1189px -1440px;
=======
  background-position: -1035px -1487px;
>>>>>>> 68fef118
  width: 40px;
  height: 40px;
}
.shop_armor_special_springMage {
  background-image: url(spritesmith3.png);
<<<<<<< HEAD
  background-position: -1230px -1440px;
=======
  background-position: -1076px -1487px;
>>>>>>> 68fef118
  width: 40px;
  height: 40px;
}
.shop_armor_special_springRogue {
  background-image: url(spritesmith3.png);
<<<<<<< HEAD
  background-position: -1271px -1440px;
=======
  background-position: -1117px -1487px;
>>>>>>> 68fef118
  width: 40px;
  height: 40px;
}
.shop_armor_special_springWarrior {
  background-image: url(spritesmith3.png);
<<<<<<< HEAD
  background-position: -1312px -1440px;
=======
  background-position: -1158px -1487px;
>>>>>>> 68fef118
  width: 40px;
  height: 40px;
}
.shop_headAccessory_special_spring2015Healer {
  background-image: url(spritesmith3.png);
<<<<<<< HEAD
  background-position: -1353px -1440px;
=======
  background-position: -1199px -1487px;
>>>>>>> 68fef118
  width: 40px;
  height: 40px;
}
.shop_headAccessory_special_spring2015Mage {
  background-image: url(spritesmith3.png);
<<<<<<< HEAD
  background-position: -1394px -1440px;
=======
  background-position: -1497px -701px;
>>>>>>> 68fef118
  width: 40px;
  height: 40px;
}
.shop_headAccessory_special_spring2015Rogue {
  background-image: url(spritesmith3.png);
<<<<<<< HEAD
  background-position: -1435px -1440px;
=======
  background-position: -1456px -742px;
>>>>>>> 68fef118
  width: 40px;
  height: 40px;
}
.shop_headAccessory_special_spring2015Warrior {
  background-image: url(spritesmith3.png);
<<<<<<< HEAD
  background-position: -1476px -1440px;
=======
  background-position: -1497px -742px;
>>>>>>> 68fef118
  width: 40px;
  height: 40px;
}
.shop_headAccessory_special_springHealer {
  background-image: url(spritesmith3.png);
<<<<<<< HEAD
  background-position: -1517px -1440px;
=======
  background-position: -1456px -783px;
>>>>>>> 68fef118
  width: 40px;
  height: 40px;
}
.shop_headAccessory_special_springMage {
  background-image: url(spritesmith3.png);
<<<<<<< HEAD
  background-position: -1501px -405px;
=======
  background-position: -1497px -783px;
>>>>>>> 68fef118
  width: 40px;
  height: 40px;
}
.shop_headAccessory_special_springRogue {
  background-image: url(spritesmith3.png);
<<<<<<< HEAD
  background-position: -1542px -405px;
=======
  background-position: -1456px -824px;
>>>>>>> 68fef118
  width: 40px;
  height: 40px;
}
.shop_headAccessory_special_springWarrior {
  background-image: url(spritesmith3.png);
<<<<<<< HEAD
  background-position: -1501px -446px;
=======
  background-position: -1497px -824px;
>>>>>>> 68fef118
  width: 40px;
  height: 40px;
}
.shop_head_special_spring2015Healer {
  background-image: url(spritesmith3.png);
<<<<<<< HEAD
  background-position: -1542px -446px;
=======
  background-position: -1456px -865px;
>>>>>>> 68fef118
  width: 40px;
  height: 40px;
}
.shop_head_special_spring2015Mage {
  background-image: url(spritesmith3.png);
<<<<<<< HEAD
  background-position: -1501px -487px;
=======
  background-position: -1497px -865px;
>>>>>>> 68fef118
  width: 40px;
  height: 40px;
}
.shop_head_special_spring2015Rogue {
  background-image: url(spritesmith3.png);
<<<<<<< HEAD
  background-position: -1542px -487px;
=======
  background-position: -1456px -906px;
>>>>>>> 68fef118
  width: 40px;
  height: 40px;
}
.shop_head_special_spring2015Warrior {
  background-image: url(spritesmith3.png);
<<<<<<< HEAD
  background-position: -1501px -528px;
=======
  background-position: -1497px -906px;
>>>>>>> 68fef118
  width: 40px;
  height: 40px;
}
.shop_head_special_springHealer {
  background-image: url(spritesmith3.png);
<<<<<<< HEAD
  background-position: -1542px -528px;
=======
  background-position: -1456px -947px;
>>>>>>> 68fef118
  width: 40px;
  height: 40px;
}
.shop_head_special_springMage {
  background-image: url(spritesmith3.png);
<<<<<<< HEAD
  background-position: -1501px -569px;
=======
  background-position: -1497px -947px;
>>>>>>> 68fef118
  width: 40px;
  height: 40px;
}
.shop_head_special_springRogue {
  background-image: url(spritesmith3.png);
<<<<<<< HEAD
  background-position: -1542px -569px;
=======
  background-position: -1456px -988px;
>>>>>>> 68fef118
  width: 40px;
  height: 40px;
}
.shop_head_special_springWarrior {
  background-image: url(spritesmith3.png);
<<<<<<< HEAD
  background-position: -1501px -610px;
=======
  background-position: -1497px -988px;
>>>>>>> 68fef118
  width: 40px;
  height: 40px;
}
.shop_shield_special_spring2015Healer {
  background-image: url(spritesmith3.png);
<<<<<<< HEAD
  background-position: -1542px -610px;
=======
  background-position: -1456px -1029px;
>>>>>>> 68fef118
  width: 40px;
  height: 40px;
}
.shop_shield_special_spring2015Rogue {
  background-image: url(spritesmith3.png);
<<<<<<< HEAD
  background-position: -1501px -651px;
=======
  background-position: -1497px -1029px;
>>>>>>> 68fef118
  width: 40px;
  height: 40px;
}
.shop_shield_special_spring2015Warrior {
  background-image: url(spritesmith3.png);
<<<<<<< HEAD
  background-position: -1542px -651px;
=======
  background-position: -1456px -1070px;
>>>>>>> 68fef118
  width: 40px;
  height: 40px;
}
.shop_shield_special_springHealer {
  background-image: url(spritesmith3.png);
<<<<<<< HEAD
  background-position: -1501px -692px;
=======
  background-position: -1497px -1070px;
>>>>>>> 68fef118
  width: 40px;
  height: 40px;
}
.shop_shield_special_springRogue {
  background-image: url(spritesmith3.png);
<<<<<<< HEAD
  background-position: -1542px -692px;
=======
  background-position: -1456px -1111px;
>>>>>>> 68fef118
  width: 40px;
  height: 40px;
}
.shop_shield_special_springWarrior {
  background-image: url(spritesmith3.png);
<<<<<<< HEAD
  background-position: -1501px -733px;
=======
  background-position: -1497px -1111px;
>>>>>>> 68fef118
  width: 40px;
  height: 40px;
}
.shop_weapon_special_spring2015Healer {
  background-image: url(spritesmith3.png);
<<<<<<< HEAD
  background-position: -1542px -733px;
=======
  background-position: -1456px -1152px;
>>>>>>> 68fef118
  width: 40px;
  height: 40px;
}
.shop_weapon_special_spring2015Mage {
  background-image: url(spritesmith3.png);
<<<<<<< HEAD
  background-position: -1501px -774px;
=======
  background-position: -1497px -1152px;
>>>>>>> 68fef118
  width: 40px;
  height: 40px;
}
.shop_weapon_special_spring2015Rogue {
  background-image: url(spritesmith3.png);
<<<<<<< HEAD
  background-position: -1542px -774px;
=======
  background-position: -1456px -1193px;
>>>>>>> 68fef118
  width: 40px;
  height: 40px;
}
.shop_weapon_special_spring2015Warrior {
  background-image: url(spritesmith3.png);
<<<<<<< HEAD
  background-position: -1501px -815px;
=======
  background-position: -1497px -1193px;
>>>>>>> 68fef118
  width: 40px;
  height: 40px;
}
.shop_weapon_special_springHealer {
  background-image: url(spritesmith3.png);
<<<<<<< HEAD
  background-position: -1542px -815px;
=======
  background-position: -1456px -1234px;
>>>>>>> 68fef118
  width: 40px;
  height: 40px;
}
.shop_weapon_special_springMage {
  background-image: url(spritesmith3.png);
<<<<<<< HEAD
  background-position: -1501px -856px;
=======
  background-position: -1497px -1234px;
>>>>>>> 68fef118
  width: 40px;
  height: 40px;
}
.shop_weapon_special_springRogue {
  background-image: url(spritesmith3.png);
<<<<<<< HEAD
  background-position: -1542px -856px;
=======
  background-position: -1456px -1275px;
>>>>>>> 68fef118
  width: 40px;
  height: 40px;
}
.shop_weapon_special_springWarrior {
  background-image: url(spritesmith3.png);
<<<<<<< HEAD
  background-position: -1501px -897px;
=======
  background-position: -1497px -1275px;
>>>>>>> 68fef118
  width: 40px;
  height: 40px;
}
.slim_armor_special_spring2015Healer {
  background-image: url(spritesmith3.png);
  background-position: -819px -809px;
  width: 90px;
  height: 90px;
}
.slim_armor_special_spring2015Mage {
  background-image: url(spritesmith3.png);
  background-position: -910px 0px;
  width: 90px;
  height: 90px;
}
.slim_armor_special_spring2015Rogue {
  background-image: url(spritesmith3.png);
  background-position: -910px -91px;
  width: 90px;
  height: 90px;
}
.slim_armor_special_spring2015Warrior {
  background-image: url(spritesmith3.png);
  background-position: -910px -182px;
  width: 90px;
  height: 90px;
}
.slim_armor_special_springHealer {
  background-image: url(spritesmith3.png);
  background-position: -910px -273px;
  width: 90px;
  height: 90px;
}
.slim_armor_special_springMage {
  background-image: url(spritesmith3.png);
  background-position: -910px -364px;
  width: 90px;
  height: 90px;
}
.slim_armor_special_springRogue {
  background-image: url(spritesmith3.png);
  background-position: -910px -455px;
  width: 90px;
  height: 90px;
}
.slim_armor_special_springWarrior {
  background-image: url(spritesmith3.png);
  background-position: -910px -546px;
  width: 90px;
  height: 90px;
}
.weapon_special_spring2015Healer {
  background-image: url(spritesmith3.png);
  background-position: -910px -637px;
  width: 90px;
  height: 90px;
}
.weapon_special_spring2015Mage {
  background-image: url(spritesmith3.png);
  background-position: -910px -728px;
  width: 90px;
  height: 90px;
}
.weapon_special_spring2015Rogue {
  background-image: url(spritesmith3.png);
  background-position: 0px -900px;
  width: 90px;
  height: 90px;
}
.weapon_special_spring2015Warrior {
  background-image: url(spritesmith3.png);
  background-position: -91px -900px;
  width: 90px;
  height: 90px;
}
.weapon_special_springHealer {
  background-image: url(spritesmith3.png);
  background-position: -182px -900px;
  width: 90px;
  height: 90px;
}
.weapon_special_springMage {
  background-image: url(spritesmith3.png);
  background-position: -273px -900px;
  width: 90px;
  height: 90px;
}
.weapon_special_springRogue {
  background-image: url(spritesmith3.png);
  background-position: -364px -900px;
  width: 90px;
  height: 90px;
}
.weapon_special_springWarrior {
  background-image: url(spritesmith3.png);
  background-position: -455px -900px;
  width: 90px;
  height: 90px;
}
.body_special_summer2015Healer {
  background-image: url(spritesmith3.png);
  background-position: -546px -900px;
  width: 90px;
  height: 90px;
}
.body_special_summer2015Mage {
  background-image: url(spritesmith3.png);
  background-position: -637px -900px;
  width: 90px;
  height: 90px;
}
.body_special_summer2015Rogue {
  background-image: url(spritesmith3.png);
  background-position: -91px -212px;
  width: 102px;
  height: 105px;
}
.body_special_summer2015Warrior {
  background-image: url(spritesmith3.png);
  background-position: -194px -212px;
  width: 90px;
  height: 105px;
}
.body_special_summerHealer {
  background-image: url(spritesmith3.png);
  background-position: -364px 0px;
  width: 90px;
  height: 105px;
}
.body_special_summerMage {
  background-image: url(spritesmith3.png);
  background-position: -364px -106px;
  width: 90px;
  height: 105px;
}
.broad_armor_special_summer2015Healer {
  background-image: url(spritesmith3.png);
  background-position: -1001px -91px;
  width: 90px;
  height: 90px;
}
.broad_armor_special_summer2015Mage {
  background-image: url(spritesmith3.png);
  background-position: -1001px -182px;
  width: 90px;
  height: 90px;
}
.broad_armor_special_summer2015Rogue {
  background-image: url(spritesmith3.png);
  background-position: 0px -318px;
  width: 102px;
  height: 105px;
}
.broad_armor_special_summer2015Warrior {
  background-image: url(spritesmith3.png);
  background-position: -364px -212px;
  width: 90px;
  height: 105px;
}
.broad_armor_special_summerHealer {
  background-image: url(spritesmith3.png);
  background-position: -103px -318px;
  width: 90px;
  height: 105px;
}
.broad_armor_special_summerMage {
  background-image: url(spritesmith3.png);
  background-position: 0px 0px;
  width: 90px;
  height: 105px;
}
.broad_armor_special_summerRogue {
  background-image: url(spritesmith3.png);
  background-position: -94px -991px;
  width: 111px;
  height: 90px;
}
.broad_armor_special_summerWarrior {
  background-image: url(spritesmith3.png);
  background-position: -206px -991px;
  width: 111px;
  height: 90px;
}
.eyewear_special_summerRogue {
  background-image: url(spritesmith3.png);
  background-position: -318px -991px;
  width: 111px;
  height: 90px;
}
.eyewear_special_summerWarrior {
  background-image: url(spritesmith3.png);
  background-position: -430px -991px;
  width: 111px;
  height: 90px;
}
.head_special_summer2015Healer {
  background-image: url(spritesmith3.png);
  background-position: -1001px -546px;
  width: 90px;
  height: 90px;
}
.head_special_summer2015Mage {
  background-image: url(spritesmith3.png);
  background-position: -1001px -637px;
  width: 90px;
  height: 90px;
}
.head_special_summer2015Rogue {
  background-image: url(spritesmith3.png);
  background-position: -297px -318px;
  width: 102px;
  height: 105px;
}
.head_special_summer2015Warrior {
  background-image: url(spritesmith3.png);
  background-position: -91px 0px;
  width: 90px;
  height: 105px;
}
.head_special_summerHealer {
  background-image: url(spritesmith3.png);
  background-position: -455px 0px;
  width: 90px;
  height: 105px;
}
.head_special_summerMage {
  background-image: url(spritesmith3.png);
  background-position: -455px -106px;
  width: 90px;
  height: 105px;
}
.head_special_summerRogue {
  background-image: url(spritesmith3.png);
  background-position: -730px -991px;
  width: 111px;
  height: 90px;
}
.head_special_summerWarrior {
  background-image: url(spritesmith3.png);
  background-position: -842px -991px;
  width: 111px;
  height: 90px;
}
.Healer_Summer {
  background-image: url(spritesmith3.png);
<<<<<<< HEAD
  background-position: -285px -318px;
=======
  background-position: -455px -212px;
>>>>>>> 68fef118
  width: 90px;
  height: 105px;
}
.Mage_Summer {
  background-image: url(spritesmith3.png);
<<<<<<< HEAD
  background-position: -91px 0px;
=======
  background-position: -455px -318px;
>>>>>>> 68fef118
  width: 90px;
  height: 105px;
}
.SummerRogue14 {
  background-image: url(spritesmith3.png);
  background-position: 0px -1082px;
  width: 111px;
  height: 90px;
}
.SummerWarrior14 {
  background-image: url(spritesmith3.png);
  background-position: -112px -1082px;
  width: 111px;
  height: 90px;
}
.shield_special_summer2015Healer {
  background-image: url(spritesmith3.png);
  background-position: -1092px -91px;
  width: 90px;
  height: 90px;
}
.shield_special_summer2015Rogue {
  background-image: url(spritesmith3.png);
  background-position: 0px -424px;
  width: 102px;
  height: 105px;
}
.shield_special_summer2015Warrior {
  background-image: url(spritesmith3.png);
  background-position: -103px -424px;
  width: 90px;
  height: 105px;
}
.shield_special_summerHealer {
  background-image: url(spritesmith3.png);
  background-position: -194px -424px;
  width: 90px;
  height: 105px;
}
.shield_special_summerRogue {
  background-image: url(spritesmith3.png);
  background-position: -224px -1082px;
  width: 111px;
  height: 90px;
}
.shield_special_summerWarrior {
  background-image: url(spritesmith3.png);
  background-position: -336px -1082px;
  width: 111px;
  height: 90px;
}
.shop_armor_special_summer2015Healer {
  background-image: url(spritesmith3.png);
<<<<<<< HEAD
  background-position: -1558px -1440px;
=======
  background-position: -533px -1537px;
>>>>>>> 68fef118
  width: 40px;
  height: 40px;
}
.shop_armor_special_summer2015Mage {
  background-image: url(spritesmith3.png);
<<<<<<< HEAD
  background-position: 0px -1481px;
=======
  background-position: -1281px -1487px;
>>>>>>> 68fef118
  width: 40px;
  height: 40px;
}
.shop_armor_special_summer2015Rogue {
  background-image: url(spritesmith3.png);
<<<<<<< HEAD
  background-position: -41px -1481px;
=======
  background-position: -1322px -1487px;
>>>>>>> 68fef118
  width: 40px;
  height: 40px;
}
.shop_armor_special_summer2015Warrior {
  background-image: url(spritesmith3.png);
<<<<<<< HEAD
  background-position: -82px -1481px;
=======
  background-position: -1363px -1487px;
>>>>>>> 68fef118
  width: 40px;
  height: 40px;
}
.shop_armor_special_summerHealer {
  background-image: url(spritesmith3.png);
<<<<<<< HEAD
  background-position: -123px -1481px;
=======
  background-position: -1404px -1487px;
>>>>>>> 68fef118
  width: 40px;
  height: 40px;
}
.shop_armor_special_summerMage {
  background-image: url(spritesmith3.png);
<<<<<<< HEAD
  background-position: -164px -1481px;
=======
  background-position: -1445px -1487px;
>>>>>>> 68fef118
  width: 40px;
  height: 40px;
}
.shop_armor_special_summerRogue {
  background-image: url(spritesmith3.png);
<<<<<<< HEAD
  background-position: -205px -1481px;
=======
  background-position: -1486px -1487px;
>>>>>>> 68fef118
  width: 40px;
  height: 40px;
}
.shop_armor_special_summerWarrior {
  background-image: url(spritesmith3.png);
<<<<<<< HEAD
  background-position: -246px -1481px;
=======
  background-position: -1547px -984px;
>>>>>>> 68fef118
  width: 40px;
  height: 40px;
}
.shop_body_special_summer2015Healer {
  background-image: url(spritesmith3.png);
<<<<<<< HEAD
  background-position: -1148px -1522px;
=======
  background-position: -1547px -1025px;
>>>>>>> 68fef118
  width: 40px;
  height: 40px;
}
.shop_body_special_summer2015Mage {
  background-image: url(spritesmith3.png);
<<<<<<< HEAD
  background-position: -328px -1481px;
=======
  background-position: -1547px -1066px;
>>>>>>> 68fef118
  width: 40px;
  height: 40px;
}
.shop_body_special_summer2015Rogue {
  background-image: url(spritesmith3.png);
<<<<<<< HEAD
  background-position: -369px -1481px;
=======
  background-position: -1547px -1107px;
>>>>>>> 68fef118
  width: 40px;
  height: 40px;
}
.shop_body_special_summer2015Warrior {
  background-image: url(spritesmith3.png);
<<<<<<< HEAD
  background-position: -1394px -1481px;
=======
  background-position: -1547px -1148px;
>>>>>>> 68fef118
  width: 40px;
  height: 40px;
}
.shop_body_special_summerHealer {
  background-image: url(spritesmith3.png);
<<<<<<< HEAD
  background-position: -1435px -1481px;
=======
  background-position: -1547px -1189px;
>>>>>>> 68fef118
  width: 40px;
  height: 40px;
}
.shop_body_special_summerMage {
  background-image: url(spritesmith3.png);
<<<<<<< HEAD
  background-position: -1476px -1481px;
=======
  background-position: -1547px -1230px;
>>>>>>> 68fef118
  width: 40px;
  height: 40px;
}
.shop_eyewear_special_summerRogue {
  background-image: url(spritesmith3.png);
<<<<<<< HEAD
  background-position: -1517px -1481px;
=======
  background-position: -1547px -1271px;
>>>>>>> 68fef118
  width: 40px;
  height: 40px;
}
.shop_eyewear_special_summerWarrior {
  background-image: url(spritesmith3.png);
<<<<<<< HEAD
  background-position: -1558px -1481px;
=======
  background-position: -123px -1537px;
>>>>>>> 68fef118
  width: 40px;
  height: 40px;
}
.shop_head_special_summer2015Healer {
  background-image: url(spritesmith3.png);
<<<<<<< HEAD
  background-position: 0px -1522px;
=======
  background-position: -164px -1537px;
>>>>>>> 68fef118
  width: 40px;
  height: 40px;
}
.shop_head_special_summer2015Mage {
  background-image: url(spritesmith3.png);
<<<<<<< HEAD
  background-position: -41px -1522px;
=======
  background-position: -205px -1537px;
>>>>>>> 68fef118
  width: 40px;
  height: 40px;
}
.shop_head_special_summer2015Rogue {
  background-image: url(spritesmith3.png);
<<<<<<< HEAD
  background-position: -82px -1522px;
=======
  background-position: -246px -1537px;
>>>>>>> 68fef118
  width: 40px;
  height: 40px;
}
.shop_head_special_summer2015Warrior {
  background-image: url(spritesmith3.png);
<<<<<<< HEAD
  background-position: -451px -1522px;
=======
  background-position: -287px -1537px;
>>>>>>> 68fef118
  width: 40px;
  height: 40px;
}
.shop_head_special_summerHealer {
  background-image: url(spritesmith3.png);
<<<<<<< HEAD
  background-position: -492px -1522px;
=======
  background-position: -328px -1537px;
>>>>>>> 68fef118
  width: 40px;
  height: 40px;
}
.shop_head_special_summerMage {
  background-image: url(spritesmith3.png);
<<<<<<< HEAD
  background-position: -533px -1522px;
=======
  background-position: -369px -1537px;
>>>>>>> 68fef118
  width: 40px;
  height: 40px;
}
.shop_head_special_summerRogue {
  background-image: url(spritesmith3.png);
<<<<<<< HEAD
  background-position: -574px -1522px;
=======
  background-position: -410px -1537px;
>>>>>>> 68fef118
  width: 40px;
  height: 40px;
}
.shop_head_special_summerWarrior {
  background-image: url(spritesmith3.png);
<<<<<<< HEAD
  background-position: -615px -1522px;
=======
  background-position: -451px -1537px;
>>>>>>> 68fef118
  width: 40px;
  height: 40px;
}
.shop_shield_special_summer2015Healer {
  background-image: url(spritesmith3.png);
<<<<<<< HEAD
  background-position: -656px -1522px;
=======
  background-position: -492px -1537px;
>>>>>>> 68fef118
  width: 40px;
  height: 40px;
}
.shop_shield_special_summer2015Rogue {
  background-image: url(spritesmith3.png);
<<<<<<< HEAD
  background-position: -697px -1522px;
=======
  background-position: -1456px -455px;
>>>>>>> 68fef118
  width: 40px;
  height: 40px;
}
.shop_shield_special_summer2015Warrior {
  background-image: url(spritesmith3.png);
<<<<<<< HEAD
  background-position: -738px -1522px;
=======
  background-position: -1497px -455px;
>>>>>>> 68fef118
  width: 40px;
  height: 40px;
}
.shop_shield_special_summerHealer {
  background-image: url(spritesmith3.png);
<<<<<<< HEAD
  background-position: -779px -1522px;
=======
  background-position: -1456px -496px;
>>>>>>> 68fef118
  width: 40px;
  height: 40px;
}
.shop_shield_special_summerRogue {
  background-image: url(spritesmith3.png);
<<<<<<< HEAD
  background-position: -820px -1522px;
=======
  background-position: -1497px -496px;
>>>>>>> 68fef118
  width: 40px;
  height: 40px;
}
.shop_shield_special_summerWarrior {
  background-image: url(spritesmith3.png);
<<<<<<< HEAD
  background-position: -861px -1522px;
=======
  background-position: -1456px -537px;
>>>>>>> 68fef118
  width: 40px;
  height: 40px;
}
.shop_weapon_special_summer2015Healer {
  background-image: url(spritesmith3.png);
<<<<<<< HEAD
  background-position: -902px -1522px;
=======
  background-position: -1497px -537px;
>>>>>>> 68fef118
  width: 40px;
  height: 40px;
}
.shop_weapon_special_summer2015Mage {
  background-image: url(spritesmith3.png);
<<<<<<< HEAD
  background-position: -943px -1522px;
=======
  background-position: -1456px -578px;
>>>>>>> 68fef118
  width: 40px;
  height: 40px;
}
.shop_weapon_special_summer2015Rogue {
  background-image: url(spritesmith3.png);
<<<<<<< HEAD
  background-position: -984px -1522px;
=======
  background-position: -1497px -578px;
>>>>>>> 68fef118
  width: 40px;
  height: 40px;
}
.shop_weapon_special_summer2015Warrior {
  background-image: url(spritesmith3.png);
<<<<<<< HEAD
  background-position: -1025px -1522px;
=======
  background-position: -1456px -619px;
>>>>>>> 68fef118
  width: 40px;
  height: 40px;
}
.shop_weapon_special_summerHealer {
  background-image: url(spritesmith3.png);
<<<<<<< HEAD
  background-position: -1066px -1522px;
=======
  background-position: -1497px -619px;
>>>>>>> 68fef118
  width: 40px;
  height: 40px;
}
.shop_weapon_special_summerMage {
  background-image: url(spritesmith3.png);
<<<<<<< HEAD
  background-position: -1107px -1522px;
=======
  background-position: -1456px -660px;
>>>>>>> 68fef118
  width: 40px;
  height: 40px;
}
.shop_weapon_special_summerRogue {
  background-image: url(spritesmith3.png);
<<<<<<< HEAD
  background-position: -1501px -364px;
=======
  background-position: -1497px -660px;
>>>>>>> 68fef118
  width: 40px;
  height: 40px;
}
.shop_weapon_special_summerWarrior {
  background-image: url(spritesmith3.png);
<<<<<<< HEAD
  background-position: -1542px -364px;
=======
  background-position: -1456px -701px;
>>>>>>> 68fef118
  width: 40px;
  height: 40px;
}
.slim_armor_special_summer2015Healer {
  background-image: url(spritesmith3.png);
  background-position: -1092px -455px;
  width: 90px;
  height: 90px;
}
.slim_armor_special_summer2015Mage {
  background-image: url(spritesmith3.png);
  background-position: -1092px -546px;
  width: 90px;
  height: 90px;
}
.slim_armor_special_summer2015Rogue {
  background-image: url(spritesmith3.png);
  background-position: -285px -424px;
  width: 102px;
  height: 105px;
}
.slim_armor_special_summer2015Warrior {
  background-image: url(spritesmith3.png);
  background-position: -388px -424px;
  width: 90px;
  height: 105px;
}
.slim_armor_special_summerHealer {
  background-image: url(spritesmith3.png);
  background-position: -546px 0px;
  width: 90px;
  height: 105px;
}
.slim_armor_special_summerMage {
  background-image: url(spritesmith3.png);
  background-position: -546px -106px;
  width: 90px;
  height: 105px;
}
.slim_armor_special_summerRogue {
  background-image: url(spritesmith3.png);
  background-position: -448px -1082px;
  width: 111px;
  height: 90px;
}
.slim_armor_special_summerWarrior {
  background-image: url(spritesmith3.png);
  background-position: -560px -1082px;
  width: 111px;
  height: 90px;
}
.weapon_special_summer2015Healer {
  background-image: url(spritesmith3.png);
  background-position: -672px -1082px;
  width: 90px;
  height: 90px;
}
.weapon_special_summer2015Mage {
  background-image: url(spritesmith3.png);
  background-position: -763px -1082px;
  width: 90px;
  height: 90px;
}
.weapon_special_summer2015Rogue {
  background-image: url(spritesmith3.png);
  background-position: -194px -318px;
  width: 102px;
  height: 105px;
}
.weapon_special_summer2015Warrior {
  background-image: url(spritesmith3.png);
  background-position: 0px -106px;
  width: 90px;
  height: 105px;
}
.weapon_special_summerHealer {
  background-image: url(spritesmith3.png);
<<<<<<< HEAD
  background-position: -376px -318px;
=======
  background-position: -182px 0px;
>>>>>>> 68fef118
  width: 90px;
  height: 105px;
}
.weapon_special_summerMage {
  background-image: url(spritesmith3.png);
  background-position: -546px -212px;
  width: 90px;
  height: 105px;
}
.weapon_special_summerRogue {
  background-image: url(spritesmith3.png);
  background-position: 0px -1173px;
  width: 111px;
  height: 90px;
}
.weapon_special_summerWarrior {
  background-image: url(spritesmith3.png);
  background-position: -112px -1173px;
  width: 111px;
  height: 90px;
}
.broad_armor_special_candycane {
  background-image: url(spritesmith3.png);
  background-position: -1183px -91px;
  width: 90px;
  height: 90px;
}
.broad_armor_special_ski {
  background-image: url(spritesmith3.png);
  background-position: -1183px -182px;
  width: 90px;
  height: 90px;
}
.broad_armor_special_snowflake {
  background-image: url(spritesmith3.png);
  background-position: -1183px -273px;
  width: 90px;
  height: 90px;
}
.broad_armor_special_winter2015Healer {
  background-image: url(spritesmith3.png);
  background-position: -1183px -364px;
  width: 90px;
  height: 90px;
}
.broad_armor_special_winter2015Mage {
  background-image: url(spritesmith3.png);
  background-position: -1183px -455px;
  width: 90px;
  height: 90px;
}
.broad_armor_special_winter2015Rogue {
  background-image: url(spritesmith3.png);
  background-position: -224px -1173px;
  width: 96px;
  height: 90px;
}
.broad_armor_special_winter2015Warrior {
  background-image: url(spritesmith3.png);
  background-position: -1183px -546px;
  width: 90px;
  height: 90px;
}
.broad_armor_special_yeti {
  background-image: url(spritesmith3.png);
  background-position: -1183px -637px;
  width: 90px;
  height: 90px;
}
.head_special_candycane {
  background-image: url(spritesmith3.png);
  background-position: -1183px -728px;
  width: 90px;
  height: 90px;
}
.head_special_nye {
  background-image: url(spritesmith3.png);
  background-position: -1183px -819px;
  width: 90px;
  height: 90px;
}
.head_special_nye2014 {
  background-image: url(spritesmith3.png);
  background-position: -1183px -910px;
  width: 90px;
  height: 90px;
}
.head_special_ski {
  background-image: url(spritesmith3.png);
  background-position: -1183px -1001px;
  width: 90px;
  height: 90px;
}
.head_special_snowflake {
  background-image: url(spritesmith3.png);
  background-position: -321px -1173px;
  width: 90px;
  height: 90px;
}
.head_special_winter2015Healer {
  background-image: url(spritesmith3.png);
  background-position: -412px -1173px;
  width: 90px;
  height: 90px;
}
.head_special_winter2015Mage {
  background-image: url(spritesmith3.png);
  background-position: -503px -1173px;
  width: 90px;
  height: 90px;
}
.head_special_winter2015Rogue {
  background-image: url(spritesmith3.png);
  background-position: -594px -1173px;
  width: 96px;
  height: 90px;
}
.head_special_winter2015Warrior {
  background-image: url(spritesmith3.png);
  background-position: -691px -1173px;
  width: 90px;
  height: 90px;
}
.head_special_yeti {
  background-image: url(spritesmith3.png);
  background-position: -782px -1173px;
  width: 90px;
  height: 90px;
}
.shield_special_ski {
  background-image: url(spritesmith3.png);
  background-position: -873px -1173px;
  width: 104px;
  height: 90px;
}
.shield_special_snowflake {
  background-image: url(spritesmith3.png);
  background-position: -978px -1173px;
  width: 90px;
  height: 90px;
}
.shield_special_winter2015Healer {
  background-image: url(spritesmith3.png);
  background-position: -1069px -1173px;
  width: 90px;
  height: 90px;
}
.shield_special_winter2015Rogue {
  background-image: url(spritesmith3.png);
  background-position: -1160px -1173px;
  width: 96px;
  height: 90px;
}
.shield_special_winter2015Warrior {
  background-image: url(spritesmith3.png);
  background-position: -1274px 0px;
  width: 90px;
  height: 90px;
}
.shield_special_yeti {
  background-image: url(spritesmith3.png);
  background-position: -1274px -91px;
  width: 90px;
  height: 90px;
}
.shop_armor_special_candycane {
  background-image: url(spritesmith3.png);
<<<<<<< HEAD
  background-position: -1501px -1225px;
=======
  background-position: -1224px -1092px;
>>>>>>> 68fef118
  width: 40px;
  height: 40px;
}
.shop_armor_special_ski {
  background-image: url(spritesmith3.png);
<<<<<<< HEAD
  background-position: -1542px -1225px;
=======
  background-position: -1092px -1001px;
>>>>>>> 68fef118
  width: 40px;
  height: 40px;
}
.shop_armor_special_snowflake {
  background-image: url(spritesmith3.png);
<<<<<<< HEAD
  background-position: -1501px -1266px;
=======
  background-position: -1133px -1001px;
>>>>>>> 68fef118
  width: 40px;
  height: 40px;
}
.shop_armor_special_winter2015Healer {
  background-image: url(spritesmith3.png);
<<<<<<< HEAD
  background-position: -1542px -1266px;
=======
  background-position: -1001px -910px;
>>>>>>> 68fef118
  width: 40px;
  height: 40px;
}
.shop_armor_special_winter2015Mage {
  background-image: url(spritesmith3.png);
<<<<<<< HEAD
  background-position: -1501px -1307px;
=======
  background-position: -1042px -910px;
>>>>>>> 68fef118
  width: 40px;
  height: 40px;
}
.shop_armor_special_winter2015Rogue {
  background-image: url(spritesmith3.png);
<<<<<<< HEAD
  background-position: -1542px -1307px;
=======
  background-position: -910px -819px;
>>>>>>> 68fef118
  width: 40px;
  height: 40px;
}
.shop_armor_special_winter2015Warrior {
  background-image: url(spritesmith3.png);
<<<<<<< HEAD
  background-position: -1501px -1348px;
=======
  background-position: -951px -819px;
>>>>>>> 68fef118
  width: 40px;
  height: 40px;
}
.shop_armor_special_yeti {
  background-image: url(spritesmith3.png);
<<<<<<< HEAD
  background-position: -1542px -1348px;
=======
  background-position: -819px -728px;
>>>>>>> 68fef118
  width: 40px;
  height: 40px;
}
.shop_head_special_candycane {
  background-image: url(spritesmith3.png);
<<<<<<< HEAD
  background-position: -1501px -1389px;
=======
  background-position: -860px -728px;
>>>>>>> 68fef118
  width: 40px;
  height: 40px;
}
.shop_head_special_nye {
  background-image: url(spritesmith3.png);
<<<<<<< HEAD
  background-position: -1542px -1389px;
=======
  background-position: -728px -637px;
>>>>>>> 68fef118
  width: 40px;
  height: 40px;
}
.shop_head_special_nye2014 {
  background-image: url(spritesmith3.png);
<<<<<<< HEAD
  background-position: -1410px -1274px;
=======
  background-position: -769px -637px;
>>>>>>> 68fef118
  width: 40px;
  height: 40px;
}
.shop_head_special_ski {
  background-image: url(spritesmith3.png);
<<<<<<< HEAD
  background-position: -1451px -1274px;
=======
  background-position: -637px -546px;
>>>>>>> 68fef118
  width: 40px;
  height: 40px;
}
.shop_head_special_snowflake {
  background-image: url(spritesmith3.png);
<<<<<<< HEAD
  background-position: -1319px -1183px;
=======
  background-position: -678px -546px;
>>>>>>> 68fef118
  width: 40px;
  height: 40px;
}
.shop_head_special_winter2015Healer {
  background-image: url(spritesmith3.png);
<<<<<<< HEAD
  background-position: -1360px -1183px;
=======
  background-position: -285px -212px;
>>>>>>> 68fef118
  width: 40px;
  height: 40px;
}
.shop_head_special_winter2015Mage {
  background-image: url(spritesmith3.png);
<<<<<<< HEAD
  background-position: -1228px -1092px;
=======
  background-position: -285px -253px;
>>>>>>> 68fef118
  width: 40px;
  height: 40px;
}
.shop_head_special_winter2015Rogue {
  background-image: url(spritesmith3.png);
<<<<<<< HEAD
  background-position: -1269px -1092px;
=======
  background-position: -400px -318px;
>>>>>>> 68fef118
  width: 40px;
  height: 40px;
}
.shop_head_special_winter2015Warrior {
  background-image: url(spritesmith3.png);
<<<<<<< HEAD
  background-position: -1137px -1001px;
=======
  background-position: -400px -359px;
>>>>>>> 68fef118
  width: 40px;
  height: 40px;
}
.shop_head_special_yeti {
  background-image: url(spritesmith3.png);
<<<<<<< HEAD
  background-position: -1178px -1001px;
=======
  background-position: -479px -424px;
>>>>>>> 68fef118
  width: 40px;
  height: 40px;
}
.shop_shield_special_ski {
  background-image: url(spritesmith3.png);
<<<<<<< HEAD
  background-position: -1025px -910px;
=======
  background-position: -479px -465px;
>>>>>>> 68fef118
  width: 40px;
  height: 40px;
}
.shop_shield_special_snowflake {
  background-image: url(spritesmith3.png);
<<<<<<< HEAD
  background-position: -1066px -910px;
=======
  background-position: -570px -530px;
>>>>>>> 68fef118
  width: 40px;
  height: 40px;
}
.shop_shield_special_winter2015Healer {
  background-image: url(spritesmith3.png);
<<<<<<< HEAD
  background-position: -934px -819px;
=======
  background-position: -570px -571px;
>>>>>>> 68fef118
  width: 40px;
  height: 40px;
}
.shop_shield_special_winter2015Rogue {
  background-image: url(spritesmith3.png);
<<<<<<< HEAD
  background-position: -975px -819px;
=======
  background-position: -646px -627px;
>>>>>>> 68fef118
  width: 40px;
  height: 40px;
}
.shop_shield_special_winter2015Warrior {
  background-image: url(spritesmith3.png);
<<<<<<< HEAD
  background-position: -843px -728px;
=======
  background-position: -687px -627px;
>>>>>>> 68fef118
  width: 40px;
  height: 40px;
}
.shop_shield_special_yeti {
  background-image: url(spritesmith3.png);
<<<<<<< HEAD
  background-position: -884px -728px;
=======
  background-position: -646px -668px;
>>>>>>> 68fef118
  width: 40px;
  height: 40px;
}
.shop_weapon_special_candycane {
  background-image: url(spritesmith3.png);
<<<<<<< HEAD
  background-position: -752px -637px;
=======
  background-position: -687px -668px;
>>>>>>> 68fef118
  width: 40px;
  height: 40px;
}
.shop_weapon_special_ski {
  background-image: url(spritesmith3.png);
<<<<<<< HEAD
  background-position: -793px -637px;
=======
  background-position: -1045px -991px;
>>>>>>> 68fef118
  width: 40px;
  height: 40px;
}
.shop_weapon_special_snowflake {
  background-image: url(spritesmith3.png);
<<<<<<< HEAD
  background-position: -661px -546px;
=======
  background-position: -1045px -1032px;
>>>>>>> 68fef118
  width: 40px;
  height: 40px;
}
.shop_weapon_special_winter2015Healer {
  background-image: url(spritesmith3.png);
<<<<<<< HEAD
  background-position: -702px -546px;
=======
  background-position: -1127px -1082px;
>>>>>>> 68fef118
  width: 40px;
  height: 40px;
}
.shop_weapon_special_winter2015Mage {
  background-image: url(spritesmith3.png);
<<<<<<< HEAD
  background-position: -570px -461px;
=======
  background-position: -1127px -1123px;
>>>>>>> 68fef118
  width: 40px;
  height: 40px;
}
.shop_weapon_special_winter2015Rogue {
  background-image: url(spritesmith3.png);
<<<<<<< HEAD
  background-position: -611px -461px;
=======
  background-position: -1286px -1264px;
>>>>>>> 68fef118
  width: 40px;
  height: 40px;
}
.shop_weapon_special_winter2015Warrior {
  background-image: url(spritesmith3.png);
<<<<<<< HEAD
  background-position: -961px -894px;
=======
  background-position: -1286px -1305px;
>>>>>>> 68fef118
  width: 40px;
  height: 40px;
}
.shop_weapon_special_yeti {
  background-image: url(spritesmith3.png);
<<<<<<< HEAD
  background-position: -961px -935px;
=======
  background-position: -420px -1446px;
>>>>>>> 68fef118
  width: 40px;
  height: 40px;
}
.slim_armor_special_candycane {
  background-image: url(spritesmith3.png);
  background-position: -1274px -182px;
  width: 90px;
  height: 90px;
}
.slim_armor_special_ski {
  background-image: url(spritesmith3.png);
  background-position: -1274px -273px;
  width: 90px;
  height: 90px;
}
.slim_armor_special_snowflake {
  background-image: url(spritesmith3.png);
  background-position: -1274px -364px;
  width: 90px;
  height: 90px;
}
.slim_armor_special_winter2015Healer {
  background-image: url(spritesmith3.png);
  background-position: -1274px -455px;
  width: 90px;
  height: 90px;
}
.slim_armor_special_winter2015Mage {
  background-image: url(spritesmith3.png);
  background-position: -1274px -546px;
  width: 90px;
  height: 90px;
}
.slim_armor_special_winter2015Rogue {
  background-image: url(spritesmith3.png);
  background-position: 0px -1264px;
  width: 96px;
  height: 90px;
}
.slim_armor_special_winter2015Warrior {
  background-image: url(spritesmith3.png);
  background-position: -1274px -637px;
  width: 90px;
  height: 90px;
}
.slim_armor_special_yeti {
  background-image: url(spritesmith3.png);
  background-position: -1274px -728px;
  width: 90px;
  height: 90px;
}
.weapon_special_candycane {
  background-image: url(spritesmith3.png);
  background-position: -1274px -819px;
  width: 90px;
  height: 90px;
}
.weapon_special_ski {
  background-image: url(spritesmith3.png);
  background-position: -1274px -910px;
  width: 90px;
  height: 90px;
}
.weapon_special_snowflake {
  background-image: url(spritesmith3.png);
  background-position: -1274px -1001px;
  width: 90px;
  height: 90px;
}
.weapon_special_winter2015Healer {
  background-image: url(spritesmith3.png);
  background-position: -1274px -1092px;
  width: 90px;
  height: 90px;
}
.weapon_special_winter2015Mage {
  background-image: url(spritesmith3.png);
  background-position: -97px -1264px;
  width: 90px;
  height: 90px;
}
.weapon_special_winter2015Rogue {
  background-image: url(spritesmith3.png);
  background-position: -188px -1264px;
  width: 96px;
  height: 90px;
}
.weapon_special_winter2015Warrior {
  background-image: url(spritesmith3.png);
  background-position: -285px -1264px;
  width: 90px;
  height: 90px;
}
.weapon_special_yeti {
  background-image: url(spritesmith3.png);
  background-position: -376px -1264px;
  width: 90px;
  height: 90px;
}
.back_special_wondercon_black {
  background-image: url(spritesmith3.png);
  background-position: -467px -1264px;
  width: 90px;
  height: 90px;
}
.back_special_wondercon_red {
  background-image: url(spritesmith3.png);
  background-position: -558px -1264px;
  width: 90px;
  height: 90px;
}
.body_special_wondercon_black {
  background-image: url(spritesmith3.png);
  background-position: -649px -1264px;
  width: 90px;
  height: 90px;
}
.body_special_wondercon_gold {
  background-image: url(spritesmith3.png);
  background-position: -740px -1264px;
  width: 90px;
  height: 90px;
}
.body_special_wondercon_red {
  background-image: url(spritesmith3.png);
  background-position: -831px -1264px;
  width: 90px;
  height: 90px;
}
.eyewear_special_wondercon_black {
  background-image: url(spritesmith3.png);
  background-position: -922px -1264px;
  width: 90px;
  height: 90px;
}
.eyewear_special_wondercon_red {
  background-image: url(spritesmith3.png);
  background-position: -1013px -1264px;
  width: 90px;
  height: 90px;
}
.shop_back_special_wondercon_black {
  background-image: url(spritesmith3.png);
<<<<<<< HEAD
  background-position: -779px -1440px;
=======
  background-position: -1404px -1446px;
>>>>>>> 68fef118
  width: 40px;
  height: 40px;
}
.shop_back_special_wondercon_red {
  background-image: url(spritesmith3.png);
<<<<<<< HEAD
  background-position: -820px -1440px;
=======
  background-position: -1445px -1446px;
>>>>>>> 68fef118
  width: 40px;
  height: 40px;
}
.shop_body_special_wondercon_black {
  background-image: url(spritesmith3.png);
<<<<<<< HEAD
  background-position: -861px -1440px;
=======
  background-position: -1486px -1446px;
>>>>>>> 68fef118
  width: 40px;
  height: 40px;
}
.shop_body_special_wondercon_gold {
  background-image: url(spritesmith3.png);
<<<<<<< HEAD
  background-position: -902px -1440px;
=======
  background-position: -420px -1487px;
>>>>>>> 68fef118
  width: 40px;
  height: 40px;
}
.shop_body_special_wondercon_red {
  background-image: url(spritesmith3.png);
<<<<<<< HEAD
  background-position: -943px -1440px;
=======
  background-position: -461px -1487px;
>>>>>>> 68fef118
  width: 40px;
  height: 40px;
}
.shop_eyewear_special_wondercon_black {
  background-image: url(spritesmith3.png);
<<<<<<< HEAD
  background-position: -984px -1440px;
=======
  background-position: -502px -1487px;
>>>>>>> 68fef118
  width: 40px;
  height: 40px;
}
.shop_eyewear_special_wondercon_red {
  background-image: url(spritesmith3.png);
<<<<<<< HEAD
  background-position: -1025px -1440px;
=======
  background-position: -543px -1487px;
>>>>>>> 68fef118
  width: 40px;
  height: 40px;
}
.head_0 {
  background-image: url(spritesmith3.png);
  background-position: -1104px -1264px;
  width: 90px;
  height: 90px;
}
.customize-option.head_0 {
  background-image: url(spritesmith3.png);
  background-position: -1129px -1279px;
  width: 60px;
  height: 60px;
}
.head_healer_1 {
  background-image: url(spritesmith3.png);
  background-position: -1195px -1264px;
  width: 90px;
  height: 90px;
}
.head_healer_2 {
  background-image: url(spritesmith3.png);
  background-position: -1365px 0px;
  width: 90px;
  height: 90px;
}
.head_healer_3 {
  background-image: url(spritesmith3.png);
  background-position: -1365px -91px;
  width: 90px;
  height: 90px;
}
.head_healer_4 {
  background-image: url(spritesmith3.png);
  background-position: -1365px -182px;
  width: 90px;
  height: 90px;
}
.head_healer_5 {
  background-image: url(spritesmith3.png);
  background-position: -1365px -273px;
  width: 90px;
  height: 90px;
}
.head_rogue_1 {
  background-image: url(spritesmith3.png);
  background-position: -1365px -364px;
  width: 90px;
  height: 90px;
}
.head_rogue_2 {
  background-image: url(spritesmith3.png);
  background-position: -1365px -455px;
  width: 90px;
  height: 90px;
}
.head_rogue_3 {
  background-image: url(spritesmith3.png);
  background-position: -1365px -546px;
  width: 90px;
  height: 90px;
}
.head_rogue_4 {
  background-image: url(spritesmith3.png);
  background-position: -1365px -637px;
  width: 90px;
  height: 90px;
}
.head_rogue_5 {
  background-image: url(spritesmith3.png);
  background-position: -1365px -728px;
  width: 90px;
  height: 90px;
}
.head_special_2 {
  background-image: url(spritesmith3.png);
  background-position: -1365px -819px;
  width: 90px;
  height: 90px;
}
.head_special_fireCoralCirclet {
  background-image: url(spritesmith3.png);
  background-position: -1365px -910px;
  width: 90px;
  height: 90px;
}
.head_warrior_1 {
  background-image: url(spritesmith3.png);
  background-position: -1365px -1001px;
  width: 90px;
  height: 90px;
}
.head_warrior_2 {
  background-image: url(spritesmith3.png);
  background-position: -1365px -1092px;
  width: 90px;
  height: 90px;
}
.head_warrior_3 {
  background-image: url(spritesmith3.png);
  background-position: -1365px -1183px;
  width: 90px;
  height: 90px;
}
.head_warrior_4 {
  background-image: url(spritesmith3.png);
  background-position: 0px -1355px;
  width: 90px;
  height: 90px;
}
.head_warrior_5 {
  background-image: url(spritesmith3.png);
  background-position: -91px -1355px;
  width: 90px;
  height: 90px;
}
.head_wizard_1 {
  background-image: url(spritesmith3.png);
  background-position: -182px -1355px;
  width: 90px;
  height: 90px;
}
.head_wizard_2 {
  background-image: url(spritesmith3.png);
  background-position: -273px -1355px;
  width: 90px;
  height: 90px;
}
.head_wizard_3 {
  background-image: url(spritesmith3.png);
  background-position: -364px -1355px;
  width: 90px;
  height: 90px;
}
.head_wizard_4 {
  background-image: url(spritesmith3.png);
  background-position: -455px -1355px;
  width: 90px;
  height: 90px;
}
.head_wizard_5 {
  background-image: url(spritesmith3.png);
  background-position: -546px -1355px;
  width: 90px;
  height: 90px;
}
.shop_head_healer_1 {
  background-image: url(spritesmith3.png);
<<<<<<< HEAD
  background-position: -410px -1481px;
=======
  background-position: -1547px 0px;
>>>>>>> 68fef118
  width: 40px;
  height: 40px;
}
.shop_head_healer_2 {
  background-image: url(spritesmith3.png);
<<<<<<< HEAD
  background-position: -451px -1481px;
=======
  background-position: -1547px -41px;
>>>>>>> 68fef118
  width: 40px;
  height: 40px;
}
.shop_head_healer_3 {
  background-image: url(spritesmith3.png);
<<<<<<< HEAD
  background-position: -492px -1481px;
=======
  background-position: -1547px -82px;
>>>>>>> 68fef118
  width: 40px;
  height: 40px;
}
.shop_head_healer_4 {
  background-image: url(spritesmith3.png);
<<<<<<< HEAD
  background-position: -533px -1481px;
=======
  background-position: -1547px -123px;
>>>>>>> 68fef118
  width: 40px;
  height: 40px;
}
.shop_head_healer_5 {
  background-image: url(spritesmith3.png);
<<<<<<< HEAD
  background-position: -574px -1481px;
=======
  background-position: -1547px -164px;
>>>>>>> 68fef118
  width: 40px;
  height: 40px;
}
.shop_head_rogue_1 {
  background-image: url(spritesmith3.png);
<<<<<<< HEAD
  background-position: -615px -1481px;
=======
  background-position: -1547px -205px;
>>>>>>> 68fef118
  width: 40px;
  height: 40px;
}
.shop_head_rogue_2 {
  background-image: url(spritesmith3.png);
<<<<<<< HEAD
  background-position: -656px -1481px;
=======
  background-position: -1547px -246px;
>>>>>>> 68fef118
  width: 40px;
  height: 40px;
}
.shop_head_rogue_3 {
  background-image: url(spritesmith3.png);
<<<<<<< HEAD
  background-position: -697px -1481px;
=======
  background-position: -1547px -287px;
>>>>>>> 68fef118
  width: 40px;
  height: 40px;
}
.shop_head_rogue_4 {
  background-image: url(spritesmith3.png);
<<<<<<< HEAD
  background-position: -738px -1481px;
=======
  background-position: -1547px -328px;
>>>>>>> 68fef118
  width: 40px;
  height: 40px;
}
.shop_head_rogue_5 {
  background-image: url(spritesmith3.png);
<<<<<<< HEAD
  background-position: -779px -1481px;
=======
  background-position: -1547px -369px;
>>>>>>> 68fef118
  width: 40px;
  height: 40px;
}
.shop_head_special_0 {
  background-image: url(spritesmith3.png);
<<<<<<< HEAD
  background-position: -820px -1481px;
=======
  background-position: -1547px -410px;
>>>>>>> 68fef118
  width: 40px;
  height: 40px;
}
.shop_head_special_1 {
  background-image: url(spritesmith3.png);
<<<<<<< HEAD
  background-position: -861px -1481px;
=======
  background-position: -1547px -451px;
>>>>>>> 68fef118
  width: 40px;
  height: 40px;
}
.shop_head_special_2 {
  background-image: url(spritesmith3.png);
<<<<<<< HEAD
  background-position: -902px -1481px;
=======
  background-position: -1547px -492px;
>>>>>>> 68fef118
  width: 40px;
  height: 40px;
}
.shop_head_special_fireCoralCirclet {
  background-image: url(spritesmith3.png);
<<<<<<< HEAD
  background-position: -943px -1481px;
=======
  background-position: -1547px -533px;
>>>>>>> 68fef118
  width: 40px;
  height: 40px;
}
.shop_head_warrior_1 {
  background-image: url(spritesmith3.png);
<<<<<<< HEAD
  background-position: -984px -1481px;
=======
  background-position: -1547px -574px;
>>>>>>> 68fef118
  width: 40px;
  height: 40px;
}
.shop_head_warrior_2 {
  background-image: url(spritesmith3.png);
<<<<<<< HEAD
  background-position: -1025px -1481px;
=======
  background-position: -1547px -615px;
>>>>>>> 68fef118
  width: 40px;
  height: 40px;
}
.shop_head_warrior_3 {
  background-image: url(spritesmith3.png);
<<<<<<< HEAD
  background-position: -1066px -1481px;
=======
  background-position: -1547px -656px;
>>>>>>> 68fef118
  width: 40px;
  height: 40px;
}
.shop_head_warrior_4 {
  background-image: url(spritesmith3.png);
<<<<<<< HEAD
  background-position: -1107px -1481px;
=======
  background-position: -1547px -697px;
>>>>>>> 68fef118
  width: 40px;
  height: 40px;
}
.shop_head_warrior_5 {
  background-image: url(spritesmith3.png);
<<<<<<< HEAD
  background-position: -1148px -1481px;
=======
  background-position: -1547px -738px;
>>>>>>> 68fef118
  width: 40px;
  height: 40px;
}
.shop_head_wizard_1 {
  background-image: url(spritesmith3.png);
<<<<<<< HEAD
  background-position: -1189px -1481px;
=======
  background-position: -1547px -779px;
>>>>>>> 68fef118
  width: 40px;
  height: 40px;
}
.shop_head_wizard_2 {
  background-image: url(spritesmith3.png);
<<<<<<< HEAD
  background-position: -1230px -1481px;
=======
  background-position: -1547px -820px;
>>>>>>> 68fef118
  width: 40px;
  height: 40px;
}
.shop_head_wizard_3 {
  background-image: url(spritesmith3.png);
<<<<<<< HEAD
  background-position: -1271px -1481px;
=======
  background-position: -1547px -861px;
>>>>>>> 68fef118
  width: 40px;
  height: 40px;
}
.shop_head_wizard_4 {
  background-image: url(spritesmith3.png);
<<<<<<< HEAD
  background-position: -1312px -1481px;
=======
  background-position: -1547px -902px;
>>>>>>> 68fef118
  width: 40px;
  height: 40px;
}
.shop_head_wizard_5 {
  background-image: url(spritesmith3.png);
<<<<<<< HEAD
  background-position: -1353px -1481px;
=======
  background-position: -1547px -943px;
>>>>>>> 68fef118
  width: 40px;
  height: 40px;
}
.headAccessory_special_bearEars {
  background-image: url(spritesmith3.png);
  background-position: -637px -1355px;
  width: 90px;
  height: 90px;
}
.customize-option.headAccessory_special_bearEars {
  background-image: url(spritesmith3.png);
  background-position: -662px -1370px;
  width: 60px;
  height: 60px;
}
.headAccessory_special_cactusEars {
  background-image: url(spritesmith3.png);
  background-position: -728px -1355px;
  width: 90px;
  height: 90px;
}
.customize-option.headAccessory_special_cactusEars {
  background-image: url(spritesmith3.png);
  background-position: -753px -1370px;
  width: 60px;
  height: 60px;
}
.headAccessory_special_foxEars {
  background-image: url(spritesmith3.png);
  background-position: -819px -1355px;
  width: 90px;
  height: 90px;
}
.customize-option.headAccessory_special_foxEars {
  background-image: url(spritesmith3.png);
  background-position: -844px -1370px;
  width: 60px;
  height: 60px;
}
.headAccessory_special_lionEars {
  background-image: url(spritesmith3.png);
  background-position: -910px -1355px;
  width: 90px;
  height: 90px;
}
.customize-option.headAccessory_special_lionEars {
  background-image: url(spritesmith3.png);
  background-position: -935px -1370px;
  width: 60px;
  height: 60px;
}
.headAccessory_special_pandaEars {
  background-image: url(spritesmith3.png);
  background-position: -1001px -1355px;
  width: 90px;
  height: 90px;
}
.customize-option.headAccessory_special_pandaEars {
  background-image: url(spritesmith3.png);
  background-position: -1026px -1370px;
  width: 60px;
  height: 60px;
}
.headAccessory_special_pigEars {
  background-image: url(spritesmith3.png);
  background-position: -1092px -1355px;
  width: 90px;
  height: 90px;
}
.customize-option.headAccessory_special_pigEars {
  background-image: url(spritesmith3.png);
  background-position: -1117px -1370px;
  width: 60px;
  height: 60px;
}
.headAccessory_special_tigerEars {
  background-image: url(spritesmith3.png);
  background-position: -1183px -1355px;
  width: 90px;
  height: 90px;
}
.customize-option.headAccessory_special_tigerEars {
  background-image: url(spritesmith3.png);
  background-position: -1208px -1370px;
  width: 60px;
  height: 60px;
}
.headAccessory_special_wolfEars {
  background-image: url(spritesmith3.png);
  background-position: -1274px -1355px;
  width: 90px;
  height: 90px;
}
.customize-option.headAccessory_special_wolfEars {
  background-image: url(spritesmith3.png);
  background-position: -1299px -1370px;
  width: 60px;
  height: 60px;
}
.shop_headAccessory_special_bearEars {
  background-image: url(spritesmith3.png);
<<<<<<< HEAD
  background-position: -123px -1522px;
=======
  background-position: -1547px -1312px;
>>>>>>> 68fef118
  width: 40px;
  height: 40px;
}
.shop_headAccessory_special_cactusEars {
  background-image: url(spritesmith3.png);
<<<<<<< HEAD
  background-position: -164px -1522px;
=======
  background-position: -1547px -1353px;
>>>>>>> 68fef118
  width: 40px;
  height: 40px;
}
.shop_headAccessory_special_foxEars {
  background-image: url(spritesmith3.png);
<<<<<<< HEAD
  background-position: -205px -1522px;
=======
  background-position: -1547px -1394px;
>>>>>>> 68fef118
  width: 40px;
  height: 40px;
}
.shop_headAccessory_special_lionEars {
  background-image: url(spritesmith3.png);
<<<<<<< HEAD
  background-position: -246px -1522px;
=======
  background-position: -1547px -1435px;
>>>>>>> 68fef118
  width: 40px;
  height: 40px;
}
.shop_headAccessory_special_pandaEars {
  background-image: url(spritesmith3.png);
<<<<<<< HEAD
  background-position: -287px -1522px;
=======
  background-position: -1547px -1476px;
>>>>>>> 68fef118
  width: 40px;
  height: 40px;
}
.shop_headAccessory_special_pigEars {
  background-image: url(spritesmith3.png);
<<<<<<< HEAD
  background-position: -328px -1522px;
=======
  background-position: 0px -1537px;
>>>>>>> 68fef118
  width: 40px;
  height: 40px;
}
.shop_headAccessory_special_tigerEars {
  background-image: url(spritesmith3.png);
<<<<<<< HEAD
  background-position: -369px -1522px;
=======
  background-position: -41px -1537px;
>>>>>>> 68fef118
  width: 40px;
  height: 40px;
}
.shop_headAccessory_special_wolfEars {
  background-image: url(spritesmith3.png);
<<<<<<< HEAD
  background-position: -410px -1522px;
=======
  background-position: -82px -1537px;
>>>>>>> 68fef118
  width: 40px;
  height: 40px;
}
.shield_healer_1 {
  background-image: url(spritesmith3.png);
  background-position: -1365px -1355px;
  width: 90px;
  height: 90px;
}
.shield_healer_2 {
  background-image: url(spritesmith3.png);
  background-position: -1456px 0px;
  width: 90px;
  height: 90px;
}
.shield_healer_3 {
  background-image: url(spritesmith3.png);
  background-position: -1456px -91px;
  width: 90px;
  height: 90px;
}
.shield_healer_4 {
  background-image: url(spritesmith3.png);
  background-position: -1456px -182px;
  width: 90px;
  height: 90px;
}
.shield_healer_5 {
  background-image: url(spritesmith3.png);
  background-position: -1456px -273px;
  width: 90px;
  height: 90px;
}
.shield_rogue_0 {
  background-image: url(spritesmith3.png);
  background-position: -1456px -364px;
  width: 90px;
  height: 90px;
}
.shield_rogue_1 {
  background-image: url(spritesmith3.png);
  background-position: 0px -1446px;
  width: 103px;
  height: 90px;
}
.shield_rogue_2 {
  background-image: url(spritesmith3.png);
  background-position: -104px -1446px;
  width: 103px;
  height: 90px;
}
.shield_rogue_3 {
  background-image: url(spritesmith3.png);
  background-position: -208px -1446px;
  width: 114px;
  height: 90px;
}
.shield_rogue_4 {
  background-image: url(spritesmith3.png);
  background-position: -323px -1446px;
  width: 96px;
  height: 90px;
}
.shield_rogue_5 {
  background-image: url(spritesmith3.png);
  background-position: -455px -530px;
  width: 114px;
  height: 90px;
<<<<<<< HEAD
}
.shield_rogue_6 {
  background-image: url(spritesmith3.png);
  background-position: -1263px -1349px;
  width: 114px;
  height: 90px;
}
.shield_special_1 {
  background-image: url(spritesmith3.png);
  background-position: -1378px -1349px;
  width: 90px;
  height: 90px;
}
.shield_special_goldenknight {
  background-image: url(spritesmith3.png);
  background-position: -1501px 0px;
  width: 111px;
  height: 90px;
}
.shield_special_moonpearlShield {
  background-image: url(spritesmith3.png);
  background-position: -1501px -91px;
  width: 90px;
  height: 90px;
}
.shield_warrior_1 {
  background-image: url(spritesmith3.png);
  background-position: -1501px -182px;
  width: 90px;
  height: 90px;
}
.shield_warrior_2 {
  background-image: url(spritesmith3.png);
  background-position: -1501px -273px;
  width: 90px;
  height: 90px;
}
.shield_warrior_3 {
  background-image: url(spritesmith3.png);
  background-position: -570px -188px;
  width: 90px;
  height: 90px;
=======
>>>>>>> 68fef118
}<|MERGE_RESOLUTION|>--- conflicted
+++ resolved
@@ -1,194 +1,156 @@
-.shop_back_mystery_201404 {
-  background-image: url(spritesmith3.png);
-  background-position: -461px -1446px;
-  width: 40px;
-  height: 40px;
-}
 .shop_headAccessory_mystery_201404 {
   background-image: url(spritesmith3.png);
-  background-position: -1240px -1487px;
+  background-position: -1539px -1207px;
   width: 40px;
   height: 40px;
 }
 .broad_armor_mystery_201405 {
   background-image: url(spritesmith3.png);
-  background-position: -1001px -728px;
+  background-position: -1092px -728px;
   width: 90px;
   height: 90px;
 }
 .head_mystery_201405 {
   background-image: url(spritesmith3.png);
+  background-position: -1001px -637px;
+  width: 90px;
+  height: 90px;
+}
+.shop_armor_mystery_201405 {
+  background-image: url(spritesmith3.png);
+  background-position: -1134px -1082px;
+  width: 40px;
+  height: 40px;
+}
+.shop_head_mystery_201405 {
+  background-image: url(spritesmith3.png);
+  background-position: -1134px -1123px;
+  width: 40px;
+  height: 40px;
+}
+.slim_armor_mystery_201405 {
+  background-image: url(spritesmith3.png);
+  background-position: -364px -530px;
+  width: 90px;
+  height: 90px;
+}
+.broad_armor_mystery_201406 {
+  background-image: url(spritesmith3.png);
+  background-position: -546px -318px;
+  width: 90px;
+  height: 96px;
+}
+.head_mystery_201406 {
+  background-image: url(spritesmith3.png);
+  background-position: 0px -530px;
+  width: 90px;
+  height: 96px;
+}
+.shop_armor_mystery_201406 {
+  background-image: url(spritesmith3.png);
+  background-position: -1199px -1446px;
+  width: 40px;
+  height: 40px;
+}
+.shop_head_mystery_201406 {
+  background-image: url(spritesmith3.png);
+  background-position: -1498px -1043px;
+  width: 40px;
+  height: 40px;
+}
+.slim_armor_mystery_201406 {
+  background-image: url(spritesmith3.png);
+  background-position: -546px -415px;
+  width: 90px;
+  height: 96px;
+}
+.broad_armor_mystery_201407 {
+  background-image: url(spritesmith3.png);
   background-position: -637px 0px;
   width: 90px;
   height: 90px;
 }
-.shop_armor_mystery_201405 {
-  background-image: url(spritesmith3.png);
-  background-position: -830px -1446px;
-  width: 40px;
-  height: 40px;
-}
-.shop_head_mystery_201405 {
-  background-image: url(spritesmith3.png);
-  background-position: -871px -1446px;
-  width: 40px;
-  height: 40px;
-}
-.slim_armor_mystery_201405 {
+.head_mystery_201407 {
   background-image: url(spritesmith3.png);
   background-position: -637px -91px;
   width: 90px;
   height: 90px;
 }
-.broad_armor_mystery_201406 {
-  background-image: url(spritesmith3.png);
-  background-position: -546px -318px;
-  width: 90px;
-  height: 96px;
-}
-.head_mystery_201406 {
-  background-image: url(spritesmith3.png);
-  background-position: 0px -530px;
-  width: 90px;
-  height: 96px;
-}
-.shop_armor_mystery_201406 {
-  background-image: url(spritesmith3.png);
-<<<<<<< HEAD
-  background-position: -1501px -1184px;
-=======
-  background-position: -666px -1487px;
->>>>>>> 68fef118
-  width: 40px;
-  height: 40px;
-}
-.shop_head_mystery_201406 {
-  background-image: url(spritesmith3.png);
-<<<<<<< HEAD
-  background-position: -287px -1481px;
-=======
-  background-position: -1456px -1357px;
->>>>>>> 68fef118
-  width: 40px;
-  height: 40px;
-}
-.slim_armor_mystery_201406 {
-  background-image: url(spritesmith3.png);
-  background-position: -546px -415px;
-  width: 90px;
-  height: 96px;
-}
-.broad_armor_mystery_201407 {
+.shop_armor_mystery_201407 {
+  background-image: url(spritesmith3.png);
+  background-position: -502px -1446px;
+  width: 40px;
+  height: 40px;
+}
+.shop_head_mystery_201407 {
+  background-image: url(spritesmith3.png);
+  background-position: -1158px -1446px;
+  width: 40px;
+  height: 40px;
+}
+.slim_armor_mystery_201407 {
   background-image: url(spritesmith3.png);
   background-position: -637px -182px;
   width: 90px;
   height: 90px;
 }
-.head_mystery_201407 {
-  background-image: url(spritesmith3.png);
-  background-position: -637px -273px;
-  width: 90px;
-  height: 90px;
-}
-.shop_armor_mystery_201407 {
-  background-image: url(spritesmith3.png);
-<<<<<<< HEAD
-  background-position: -123px -1440px;
-=======
-  background-position: -1076px -1446px;
->>>>>>> 68fef118
-  width: 40px;
-  height: 40px;
-}
-.shop_head_mystery_201407 {
-  background-image: url(spritesmith3.png);
-<<<<<<< HEAD
-  background-position: -328px -1440px;
-=======
-  background-position: -625px -1487px;
->>>>>>> 68fef118
-  width: 40px;
-  height: 40px;
-}
-.slim_armor_mystery_201407 {
+.broad_armor_mystery_201408 {
+  background-image: url(spritesmith3.png);
+  background-position: -637px -900px;
+  width: 90px;
+  height: 90px;
+}
+.head_mystery_201408 {
   background-image: url(spritesmith3.png);
   background-position: -728px -900px;
   width: 90px;
   height: 90px;
 }
-.broad_armor_mystery_201408 {
+.shop_armor_mystery_201408 {
+  background-image: url(spritesmith3.png);
+  background-position: -570px -530px;
+  width: 40px;
+  height: 40px;
+}
+.shop_head_mystery_201408 {
+  background-image: url(spritesmith3.png);
+  background-position: -687px -668px;
+  width: 40px;
+  height: 40px;
+}
+.slim_armor_mystery_201408 {
   background-image: url(spritesmith3.png);
   background-position: -819px -900px;
   width: 90px;
   height: 90px;
 }
-.head_mystery_201408 {
+.broad_armor_mystery_201409 {
   background-image: url(spritesmith3.png);
   background-position: -910px -900px;
   width: 90px;
   height: 90px;
 }
-.shop_armor_mystery_201408 {
-  background-image: url(spritesmith3.png);
-<<<<<<< HEAD
-  background-position: -1501px -938px;
-=======
-  background-position: -502px -1446px;
->>>>>>> 68fef118
-  width: 40px;
-  height: 40px;
-}
-.shop_head_mystery_201408 {
-  background-image: url(spritesmith3.png);
-<<<<<<< HEAD
-  background-position: -1542px -1143px;
-=======
-  background-position: -707px -1446px;
->>>>>>> 68fef118
-  width: 40px;
-  height: 40px;
-}
-.slim_armor_mystery_201408 {
-  background-image: url(spritesmith3.png);
-  background-position: -1001px 0px;
-  width: 90px;
-  height: 90px;
-}
-.broad_armor_mystery_201409 {
+.headAccessory_mystery_201409 {
+  background-image: url(spritesmith3.png);
+  background-position: -1001px -182px;
+  width: 90px;
+  height: 90px;
+}
+.shop_armor_mystery_201409 {
+  background-image: url(spritesmith3.png);
+  background-position: -543px -1446px;
+  width: 40px;
+  height: 40px;
+}
+.shop_headAccessory_mystery_201409 {
+  background-image: url(spritesmith3.png);
+  background-position: -666px -1446px;
+  width: 40px;
+  height: 40px;
+}
+.slim_armor_mystery_201409 {
   background-image: url(spritesmith3.png);
   background-position: -1001px -273px;
-  width: 90px;
-  height: 90px;
-}
-.headAccessory_mystery_201409 {
-  background-image: url(spritesmith3.png);
-  background-position: -1001px -364px;
-  width: 90px;
-  height: 90px;
-}
-.shop_armor_mystery_201409 {
-  background-image: url(spritesmith3.png);
-<<<<<<< HEAD
-  background-position: -697px -1440px;
-=======
-  background-position: -1117px -1446px;
->>>>>>> 68fef118
-  width: 40px;
-  height: 40px;
-}
-.shop_headAccessory_mystery_201409 {
-  background-image: url(spritesmith3.png);
-<<<<<<< HEAD
-  background-position: -1542px -897px;
-=======
-  background-position: -1240px -1446px;
->>>>>>> 68fef118
-  width: 40px;
-  height: 40px;
-}
-.slim_armor_mystery_201409 {
-  background-image: url(spritesmith3.png);
-  background-position: -1001px -455px;
   width: 90px;
   height: 90px;
 }
@@ -200,27 +162,19 @@
 }
 .broad_armor_mystery_201410 {
   background-image: url(spritesmith3.png);
-  background-position: -542px -991px;
+  background-position: -94px -991px;
   width: 93px;
   height: 90px;
 }
 .shop_armor_mystery_201410 {
   background-image: url(spritesmith3.png);
-<<<<<<< HEAD
-  background-position: -1542px -1184px;
-=======
-  background-position: -1497px -1357px;
->>>>>>> 68fef118
+  background-position: -1539px -1043px;
   width: 40px;
   height: 40px;
 }
 .shop_back_mystery_201410 {
   background-image: url(spritesmith3.png);
-<<<<<<< HEAD
-  background-position: 0px -1440px;
-=======
-  background-position: -1456px -1398px;
->>>>>>> 68fef118
+  background-position: -1498px -1084px;
   width: 40px;
   height: 40px;
 }
@@ -232,65 +186,49 @@
 }
 .head_mystery_201411 {
   background-image: url(spritesmith3.png);
+  background-position: -1001px -546px;
+  width: 90px;
+  height: 90px;
+}
+.shop_head_mystery_201411 {
+  background-image: url(spritesmith3.png);
+  background-position: -570px -571px;
+  width: 40px;
+  height: 40px;
+}
+.shop_weapon_mystery_201411 {
+  background-image: url(spritesmith3.png);
+  background-position: -646px -668px;
+  width: 40px;
+  height: 40px;
+}
+.weapon_mystery_201411 {
+  background-image: url(spritesmith3.png);
+  background-position: -1001px -728px;
+  width: 90px;
+  height: 90px;
+}
+.broad_armor_mystery_201412 {
+  background-image: url(spritesmith3.png);
   background-position: -1001px -819px;
   width: 90px;
   height: 90px;
 }
-.shop_head_mystery_201411 {
-  background-image: url(spritesmith3.png);
-<<<<<<< HEAD
-  background-position: -369px -1440px;
-=======
-  background-position: -543px -1446px;
->>>>>>> 68fef118
-  width: 40px;
-  height: 40px;
-}
-.shop_weapon_mystery_201411 {
-  background-image: url(spritesmith3.png);
-<<<<<<< HEAD
-  background-position: -410px -1440px;
-=======
-  background-position: -666px -1446px;
->>>>>>> 68fef118
-  width: 40px;
-  height: 40px;
-}
-.weapon_mystery_201411 {
+.head_mystery_201412 {
   background-image: url(spritesmith3.png);
   background-position: -954px -991px;
   width: 90px;
   height: 90px;
 }
-.broad_armor_mystery_201412 {
-  background-image: url(spritesmith3.png);
-  background-position: -1092px 0px;
-  width: 90px;
-  height: 90px;
-}
-.head_mystery_201412 {
-  background-image: url(spritesmith3.png);
-  background-position: -1092px -182px;
-  width: 90px;
-  height: 90px;
-}
 .shop_armor_mystery_201412 {
   background-image: url(spritesmith3.png);
-<<<<<<< HEAD
-  background-position: -1542px -1061px;
-=======
-  background-position: -912px -1446px;
->>>>>>> 68fef118
+  background-position: -1456px -1355px;
   width: 40px;
   height: 40px;
 }
 .shop_head_mystery_201412 {
   background-image: url(spritesmith3.png);
-<<<<<<< HEAD
-  background-position: -1501px -1102px;
-=======
-  background-position: -1035px -1446px;
->>>>>>> 68fef118
+  background-position: -461px -1446px;
   width: 40px;
   height: 40px;
 }
@@ -308,243 +246,187 @@
 }
 .head_mystery_201501 {
   background-image: url(spritesmith3.png);
-  background-position: -1092px -637px;
+  background-position: -1092px -455px;
   width: 90px;
   height: 90px;
 }
 .shop_armor_mystery_201501 {
   background-image: url(spritesmith3.png);
-<<<<<<< HEAD
-  background-position: -1182px -1076px;
-=======
-  background-position: -1281px -1446px;
->>>>>>> 68fef118
+  background-position: -707px -1446px;
   width: 40px;
   height: 40px;
 }
 .shop_head_mystery_201501 {
   background-image: url(spritesmith3.png);
-<<<<<<< HEAD
-  background-position: -1182px -1117px;
-=======
-  background-position: -584px -1487px;
->>>>>>> 68fef118
+  background-position: -830px -1446px;
   width: 40px;
   height: 40px;
 }
 .slim_armor_mystery_201501 {
   background-image: url(spritesmith3.png);
-  background-position: -1092px -728px;
+  background-position: 0px -1082px;
   width: 90px;
   height: 90px;
 }
 .headAccessory_mystery_201502 {
   background-image: url(spritesmith3.png);
-  background-position: -1092px -819px;
+  background-position: -91px -1082px;
   width: 90px;
   height: 90px;
 }
 .shop_headAccessory_mystery_201502 {
   background-image: url(spritesmith3.png);
-<<<<<<< HEAD
-  background-position: -164px -1440px;
-=======
-  background-position: -707px -1487px;
->>>>>>> 68fef118
+  background-position: -1240px -1446px;
   width: 40px;
   height: 40px;
 }
 .shop_weapon_mystery_201502 {
   background-image: url(spritesmith3.png);
-<<<<<<< HEAD
-  background-position: -287px -1440px;
-=======
-  background-position: -1497px -1316px;
->>>>>>> 68fef118
+  background-position: -1539px -1002px;
   width: 40px;
   height: 40px;
 }
 .weapon_mystery_201502 {
   background-image: url(spritesmith3.png);
-  background-position: -1092px -910px;
+  background-position: -182px -1082px;
   width: 90px;
   height: 90px;
 }
 .broad_armor_mystery_201503 {
   background-image: url(spritesmith3.png);
-  background-position: -854px -1082px;
+  background-position: -273px -1082px;
   width: 90px;
   height: 90px;
 }
 .eyewear_mystery_201503 {
   background-image: url(spritesmith3.png);
-  background-position: -945px -1082px;
+  background-position: -770px -1082px;
   width: 90px;
   height: 90px;
 }
 .shop_armor_mystery_201503 {
   background-image: url(spritesmith3.png);
-<<<<<<< HEAD
-  background-position: -615px -1440px;
-=======
-  background-position: -1497px -1398px;
->>>>>>> 68fef118
+  background-position: -1539px -1084px;
   width: 40px;
   height: 40px;
 }
 .shop_eyewear_mystery_201503 {
   background-image: url(spritesmith3.png);
-<<<<<<< HEAD
-  background-position: -656px -1440px;
-=======
-  background-position: -1365px -1274px;
->>>>>>> 68fef118
+  background-position: -1498px -1125px;
   width: 40px;
   height: 40px;
 }
 .slim_armor_mystery_201503 {
   background-image: url(spritesmith3.png);
-  background-position: -1036px -1082px;
+  background-position: -861px -1082px;
   width: 90px;
   height: 90px;
 }
 .back_mystery_201504 {
   background-image: url(spritesmith3.png);
-  background-position: -1183px 0px;
+  background-position: -952px -1082px;
   width: 90px;
   height: 90px;
 }
 .broad_armor_mystery_201504 {
   background-image: url(spritesmith3.png);
+  background-position: -1043px -1082px;
+  width: 90px;
+  height: 90px;
+}
+.shop_armor_mystery_201504 {
+  background-image: url(spritesmith3.png);
+  background-position: -646px -627px;
+  width: 40px;
+  height: 40px;
+}
+.shop_back_mystery_201504 {
+  background-image: url(spritesmith3.png);
+  background-position: -687px -627px;
+  width: 40px;
+  height: 40px;
+}
+.slim_armor_mystery_201504 {
+  background-image: url(spritesmith3.png);
   background-position: -91px -530px;
   width: 90px;
   height: 90px;
 }
-.shop_armor_mystery_201504 {
-  background-image: url(spritesmith3.png);
-<<<<<<< HEAD
-  background-position: -1542px -938px;
-=======
+.head_mystery_201505 {
+  background-image: url(spritesmith3.png);
+  background-position: -182px -530px;
+  width: 90px;
+  height: 90px;
+}
+.shop_head_mystery_201505 {
+  background-image: url(spritesmith3.png);
+  background-position: -1045px -991px;
+  width: 40px;
+  height: 40px;
+}
+.shop_weapon_mystery_201505 {
+  background-image: url(spritesmith3.png);
+  background-position: -1045px -1032px;
+  width: 40px;
+  height: 40px;
+}
+.weapon_mystery_201505 {
+  background-image: url(spritesmith3.png);
+  background-position: -273px -530px;
+  width: 90px;
+  height: 90px;
+}
+.broad_armor_mystery_201506 {
+  background-image: url(spritesmith3.png);
+  background-position: -91px -106px;
+  width: 90px;
+  height: 105px;
+}
+.eyewear_mystery_201506 {
+  background-image: url(spritesmith3.png);
+  background-position: -182px -106px;
+  width: 90px;
+  height: 105px;
+}
+.shop_armor_mystery_201506 {
+  background-image: url(spritesmith3.png);
+  background-position: -1456px -1396px;
+  width: 40px;
+  height: 40px;
+}
+.shop_eyewear_mystery_201506 {
+  background-image: url(spritesmith3.png);
+  background-position: -420px -1446px;
+  width: 40px;
+  height: 40px;
+}
+.slim_armor_mystery_201506 {
+  background-image: url(spritesmith3.png);
+  background-position: -273px 0px;
+  width: 90px;
+  height: 105px;
+}
+.back_mystery_201507 {
+  background-image: url(spritesmith3.png);
+  background-position: -273px -106px;
+  width: 90px;
+  height: 105px;
+}
+.eyewear_mystery_201507 {
+  background-image: url(spritesmith3.png);
+  background-position: 0px -212px;
+  width: 90px;
+  height: 105px;
+}
+.shop_back_mystery_201507 {
+  background-image: url(spritesmith3.png);
   background-position: -584px -1446px;
->>>>>>> 68fef118
-  width: 40px;
-  height: 40px;
-}
-.shop_back_mystery_201504 {
-  background-image: url(spritesmith3.png);
-<<<<<<< HEAD
-  background-position: -1501px -1061px;
-=======
+  width: 40px;
+  height: 40px;
+}
+.shop_eyewear_mystery_201507 {
+  background-image: url(spritesmith3.png);
   background-position: -625px -1446px;
->>>>>>> 68fef118
-  width: 40px;
-  height: 40px;
-}
-.slim_armor_mystery_201504 {
-  background-image: url(spritesmith3.png);
-  background-position: -182px -530px;
-  width: 90px;
-  height: 90px;
-}
-.head_mystery_201505 {
-  background-image: url(spritesmith3.png);
-  background-position: -273px -530px;
-  width: 90px;
-  height: 90px;
-}
-.shop_head_mystery_201505 {
-  background-image: url(spritesmith3.png);
-<<<<<<< HEAD
-  background-position: -1542px -1102px;
-=======
-  background-position: -748px -1446px;
->>>>>>> 68fef118
-  width: 40px;
-  height: 40px;
-}
-.shop_weapon_mystery_201505 {
-  background-image: url(spritesmith3.png);
-<<<<<<< HEAD
-  background-position: -1501px -1143px;
-=======
-  background-position: -789px -1446px;
->>>>>>> 68fef118
-  width: 40px;
-  height: 40px;
-}
-.weapon_mystery_201505 {
-  background-image: url(spritesmith3.png);
-  background-position: -364px -530px;
-  width: 90px;
-  height: 90px;
-}
-.broad_armor_mystery_201506 {
-  background-image: url(spritesmith3.png);
-  background-position: -91px -106px;
-  width: 90px;
-  height: 105px;
-}
-.eyewear_mystery_201506 {
-  background-image: url(spritesmith3.png);
-  background-position: -182px -106px;
-  width: 90px;
-  height: 105px;
-}
-.shop_armor_mystery_201506 {
-  background-image: url(spritesmith3.png);
-<<<<<<< HEAD
-  background-position: -1085px -985px;
-=======
-  background-position: -953px -1446px;
->>>>>>> 68fef118
-  width: 40px;
-  height: 40px;
-}
-.shop_eyewear_mystery_201506 {
-  background-image: url(spritesmith3.png);
-<<<<<<< HEAD
-  background-position: -1085px -1026px;
-=======
-  background-position: -994px -1446px;
->>>>>>> 68fef118
-  width: 40px;
-  height: 40px;
-}
-.slim_armor_mystery_201506 {
-  background-image: url(spritesmith3.png);
-  background-position: -273px 0px;
-  width: 90px;
-  height: 105px;
-}
-.back_mystery_201507 {
-  background-image: url(spritesmith3.png);
-  background-position: -273px -106px;
-  width: 90px;
-  height: 105px;
-}
-.eyewear_mystery_201507 {
-  background-image: url(spritesmith3.png);
-  background-position: 0px -212px;
-  width: 90px;
-  height: 105px;
-}
-.shop_back_mystery_201507 {
-  background-image: url(spritesmith3.png);
-<<<<<<< HEAD
-  background-position: -41px -1440px;
-=======
-  background-position: -1158px -1446px;
->>>>>>> 68fef118
-  width: 40px;
-  height: 40px;
-}
-.shop_eyewear_mystery_201507 {
-  background-image: url(spritesmith3.png);
-<<<<<<< HEAD
-  background-position: -82px -1440px;
-=======
-  background-position: -1199px -1446px;
->>>>>>> 68fef118
   width: 40px;
   height: 40px;
 }
@@ -562,21 +444,13 @@
 }
 .shop_armor_mystery_201508 {
   background-image: url(spritesmith3.png);
-<<<<<<< HEAD
-  background-position: -205px -1440px;
-=======
-  background-position: -1322px -1446px;
->>>>>>> 68fef118
+  background-position: -748px -1446px;
   width: 40px;
   height: 40px;
 }
 .shop_head_mystery_201508 {
   background-image: url(spritesmith3.png);
-<<<<<<< HEAD
-  background-position: -246px -1440px;
-=======
-  background-position: -1363px -1446px;
->>>>>>> 68fef118
+  background-position: -789px -1446px;
   width: 40px;
   height: 40px;
 }
@@ -588,803 +462,619 @@
 }
 .broad_armor_mystery_301404 {
   background-image: url(spritesmith3.png);
+  background-position: -637px -273px;
+  width: 90px;
+  height: 90px;
+}
+.eyewear_mystery_301404 {
+  background-image: url(spritesmith3.png);
   background-position: -637px -364px;
   width: 90px;
   height: 90px;
 }
-.eyewear_mystery_301404 {
+.head_mystery_301404 {
   background-image: url(spritesmith3.png);
   background-position: -637px -455px;
   width: 90px;
   height: 90px;
 }
-.head_mystery_301404 {
+.shop_armor_mystery_301404 {
+  background-image: url(spritesmith3.png);
+  background-position: -1281px -1446px;
+  width: 40px;
+  height: 40px;
+}
+.shop_eyewear_mystery_301404 {
+  background-image: url(spritesmith3.png);
+  background-position: -1322px -1446px;
+  width: 40px;
+  height: 40px;
+}
+.shop_head_mystery_301404 {
+  background-image: url(spritesmith3.png);
+  background-position: -1363px -1446px;
+  width: 40px;
+  height: 40px;
+}
+.shop_weapon_mystery_301404 {
+  background-image: url(spritesmith3.png);
+  background-position: -1498px -1002px;
+  width: 40px;
+  height: 40px;
+}
+.slim_armor_mystery_301404 {
   background-image: url(spritesmith3.png);
   background-position: -282px -627px;
   width: 90px;
   height: 90px;
 }
-.shop_armor_mystery_301404 {
-  background-image: url(spritesmith3.png);
-<<<<<<< HEAD
-  background-position: -451px -1440px;
-=======
-  background-position: -748px -1487px;
->>>>>>> 68fef118
-  width: 40px;
-  height: 40px;
-}
-.shop_eyewear_mystery_301404 {
-  background-image: url(spritesmith3.png);
-<<<<<<< HEAD
-  background-position: -492px -1440px;
-=======
-  background-position: -789px -1487px;
->>>>>>> 68fef118
-  width: 40px;
-  height: 40px;
-}
-.shop_head_mystery_301404 {
-  background-image: url(spritesmith3.png);
-<<<<<<< HEAD
-  background-position: -533px -1440px;
-=======
-  background-position: -830px -1487px;
->>>>>>> 68fef118
-  width: 40px;
-  height: 40px;
-}
-.shop_weapon_mystery_301404 {
-  background-image: url(spritesmith3.png);
-<<<<<<< HEAD
-  background-position: -574px -1440px;
-=======
-  background-position: -1456px -1316px;
->>>>>>> 68fef118
-  width: 40px;
-  height: 40px;
-}
-.slim_armor_mystery_301404 {
+.weapon_mystery_301404 {
   background-image: url(spritesmith3.png);
   background-position: -373px -627px;
   width: 90px;
   height: 90px;
 }
-.weapon_mystery_301404 {
+.eyewear_mystery_301405 {
   background-image: url(spritesmith3.png);
   background-position: -464px -627px;
   width: 90px;
   height: 90px;
 }
-.eyewear_mystery_301405 {
+.headAccessory_mystery_301405 {
   background-image: url(spritesmith3.png);
   background-position: -555px -627px;
   width: 90px;
   height: 90px;
 }
-.headAccessory_mystery_301405 {
+.head_mystery_301405 {
   background-image: url(spritesmith3.png);
   background-position: -728px 0px;
   width: 90px;
   height: 90px;
 }
-.head_mystery_301405 {
+.shield_mystery_301405 {
   background-image: url(spritesmith3.png);
   background-position: -728px -91px;
   width: 90px;
   height: 90px;
 }
-.shield_mystery_301405 {
+.shop_eyewear_mystery_301405 {
+  background-image: url(spritesmith3.png);
+  background-position: -1539px -1125px;
+  width: 40px;
+  height: 40px;
+}
+.shop_headAccessory_mystery_301405 {
+  background-image: url(spritesmith3.png);
+  background-position: -1498px -1166px;
+  width: 40px;
+  height: 40px;
+}
+.shop_head_mystery_301405 {
+  background-image: url(spritesmith3.png);
+  background-position: -1539px -1166px;
+  width: 40px;
+  height: 40px;
+}
+.shop_shield_mystery_301405 {
+  background-image: url(spritesmith3.png);
+  background-position: -1498px -1207px;
+  width: 40px;
+  height: 40px;
+}
+.broad_armor_special_spring2015Healer {
   background-image: url(spritesmith3.png);
   background-position: -728px -182px;
   width: 90px;
   height: 90px;
 }
-.shop_eyewear_mystery_301405 {
-  background-image: url(spritesmith3.png);
-<<<<<<< HEAD
-  background-position: -1501px -979px;
-=======
-  background-position: -1406px -1274px;
->>>>>>> 68fef118
-  width: 40px;
-  height: 40px;
-}
-.shop_headAccessory_mystery_301405 {
-  background-image: url(spritesmith3.png);
-<<<<<<< HEAD
-  background-position: -1542px -979px;
-=======
-  background-position: -1274px -1183px;
->>>>>>> 68fef118
-  width: 40px;
-  height: 40px;
-}
-.shop_head_mystery_301405 {
-  background-image: url(spritesmith3.png);
-<<<<<<< HEAD
-  background-position: -1501px -1020px;
-=======
-  background-position: -1315px -1183px;
->>>>>>> 68fef118
-  width: 40px;
-  height: 40px;
-}
-.shop_shield_mystery_301405 {
-  background-image: url(spritesmith3.png);
-<<<<<<< HEAD
-  background-position: -1542px -1020px;
-=======
-  background-position: -1183px -1092px;
->>>>>>> 68fef118
-  width: 40px;
-  height: 40px;
-}
-.broad_armor_special_spring2015Healer {
+.broad_armor_special_spring2015Mage {
   background-image: url(spritesmith3.png);
   background-position: -728px -273px;
   width: 90px;
   height: 90px;
 }
-.broad_armor_special_spring2015Mage {
+.broad_armor_special_spring2015Rogue {
   background-image: url(spritesmith3.png);
   background-position: -728px -364px;
   width: 90px;
   height: 90px;
 }
-.broad_armor_special_spring2015Rogue {
+.broad_armor_special_spring2015Warrior {
   background-image: url(spritesmith3.png);
   background-position: -728px -455px;
   width: 90px;
   height: 90px;
 }
-.broad_armor_special_spring2015Warrior {
+.broad_armor_special_springHealer {
   background-image: url(spritesmith3.png);
   background-position: -728px -546px;
   width: 90px;
   height: 90px;
 }
-.broad_armor_special_springHealer {
+.broad_armor_special_springMage {
   background-image: url(spritesmith3.png);
   background-position: 0px -718px;
   width: 90px;
   height: 90px;
 }
-.broad_armor_special_springMage {
+.broad_armor_special_springRogue {
   background-image: url(spritesmith3.png);
   background-position: -91px -718px;
   width: 90px;
   height: 90px;
 }
-.broad_armor_special_springRogue {
+.broad_armor_special_springWarrior {
   background-image: url(spritesmith3.png);
   background-position: -182px -718px;
   width: 90px;
   height: 90px;
 }
-.broad_armor_special_springWarrior {
+.headAccessory_special_spring2015Healer {
   background-image: url(spritesmith3.png);
   background-position: -273px -718px;
   width: 90px;
   height: 90px;
 }
-.headAccessory_special_spring2015Healer {
+.headAccessory_special_spring2015Mage {
   background-image: url(spritesmith3.png);
   background-position: -364px -718px;
   width: 90px;
   height: 90px;
 }
-.headAccessory_special_spring2015Mage {
+.headAccessory_special_spring2015Rogue {
   background-image: url(spritesmith3.png);
   background-position: -455px -718px;
   width: 90px;
   height: 90px;
 }
-.headAccessory_special_spring2015Rogue {
+.headAccessory_special_spring2015Warrior {
   background-image: url(spritesmith3.png);
   background-position: -546px -718px;
   width: 90px;
   height: 90px;
 }
-.headAccessory_special_spring2015Warrior {
+.headAccessory_special_springHealer {
   background-image: url(spritesmith3.png);
   background-position: -637px -718px;
   width: 90px;
   height: 90px;
 }
-.headAccessory_special_springHealer {
+.headAccessory_special_springMage {
   background-image: url(spritesmith3.png);
   background-position: -728px -718px;
   width: 90px;
   height: 90px;
 }
-.headAccessory_special_springMage {
+.headAccessory_special_springRogue {
   background-image: url(spritesmith3.png);
   background-position: -819px 0px;
   width: 90px;
   height: 90px;
 }
-.headAccessory_special_springRogue {
+.headAccessory_special_springWarrior {
   background-image: url(spritesmith3.png);
   background-position: -819px -91px;
   width: 90px;
   height: 90px;
 }
-.headAccessory_special_springWarrior {
+.head_special_spring2015Healer {
   background-image: url(spritesmith3.png);
   background-position: -819px -182px;
   width: 90px;
   height: 90px;
 }
-.head_special_spring2015Healer {
+.head_special_spring2015Mage {
   background-image: url(spritesmith3.png);
   background-position: -819px -273px;
   width: 90px;
   height: 90px;
 }
-.head_special_spring2015Mage {
+.head_special_spring2015Rogue {
   background-image: url(spritesmith3.png);
   background-position: -819px -364px;
   width: 90px;
   height: 90px;
 }
-.head_special_spring2015Rogue {
+.head_special_spring2015Warrior {
   background-image: url(spritesmith3.png);
   background-position: -819px -455px;
   width: 90px;
   height: 90px;
 }
-.head_special_spring2015Warrior {
+.head_special_springHealer {
   background-image: url(spritesmith3.png);
   background-position: -819px -546px;
   width: 90px;
   height: 90px;
 }
-.head_special_springHealer {
+.head_special_springMage {
   background-image: url(spritesmith3.png);
   background-position: -819px -637px;
   width: 90px;
   height: 90px;
 }
-.head_special_springMage {
+.head_special_springRogue {
   background-image: url(spritesmith3.png);
   background-position: 0px -809px;
   width: 90px;
   height: 90px;
 }
-.head_special_springRogue {
+.head_special_springWarrior {
   background-image: url(spritesmith3.png);
   background-position: -91px -809px;
   width: 90px;
   height: 90px;
 }
-.head_special_springWarrior {
+.shield_special_spring2015Healer {
   background-image: url(spritesmith3.png);
   background-position: -182px -809px;
   width: 90px;
   height: 90px;
 }
-.shield_special_spring2015Healer {
+.shield_special_spring2015Rogue {
   background-image: url(spritesmith3.png);
   background-position: -273px -809px;
   width: 90px;
   height: 90px;
 }
-.shield_special_spring2015Rogue {
+.shield_special_spring2015Warrior {
   background-image: url(spritesmith3.png);
   background-position: -364px -809px;
   width: 90px;
   height: 90px;
 }
-.shield_special_spring2015Warrior {
+.shield_special_springHealer {
   background-image: url(spritesmith3.png);
   background-position: -455px -809px;
   width: 90px;
   height: 90px;
 }
-.shield_special_springHealer {
+.shield_special_springRogue {
   background-image: url(spritesmith3.png);
   background-position: -546px -809px;
   width: 90px;
   height: 90px;
 }
-.shield_special_springRogue {
+.shield_special_springWarrior {
   background-image: url(spritesmith3.png);
   background-position: -637px -809px;
   width: 90px;
   height: 90px;
 }
-.shield_special_springWarrior {
+.shop_armor_special_spring2015Healer {
+  background-image: url(spritesmith3.png);
+  background-position: -1404px -1446px;
+  width: 40px;
+  height: 40px;
+}
+.shop_armor_special_spring2015Mage {
+  background-image: url(spritesmith3.png);
+  background-position: -1445px -1446px;
+  width: 40px;
+  height: 40px;
+}
+.shop_armor_special_spring2015Rogue {
+  background-image: url(spritesmith3.png);
+  background-position: -1486px -1446px;
+  width: 40px;
+  height: 40px;
+}
+.shop_armor_special_spring2015Warrior {
+  background-image: url(spritesmith3.png);
+  background-position: -1527px -1446px;
+  width: 40px;
+  height: 40px;
+}
+.shop_armor_special_springHealer {
+  background-image: url(spritesmith3.png);
+  background-position: -420px -1487px;
+  width: 40px;
+  height: 40px;
+}
+.shop_armor_special_springMage {
+  background-image: url(spritesmith3.png);
+  background-position: -461px -1487px;
+  width: 40px;
+  height: 40px;
+}
+.shop_armor_special_springRogue {
+  background-image: url(spritesmith3.png);
+  background-position: -502px -1487px;
+  width: 40px;
+  height: 40px;
+}
+.shop_armor_special_springWarrior {
+  background-image: url(spritesmith3.png);
+  background-position: -543px -1487px;
+  width: 40px;
+  height: 40px;
+}
+.shop_headAccessory_special_spring2015Healer {
+  background-image: url(spritesmith3.png);
+  background-position: -584px -1487px;
+  width: 40px;
+  height: 40px;
+}
+.shop_headAccessory_special_spring2015Mage {
+  background-image: url(spritesmith3.png);
+  background-position: -666px -1487px;
+  width: 40px;
+  height: 40px;
+}
+.shop_headAccessory_special_spring2015Rogue {
+  background-image: url(spritesmith3.png);
+  background-position: -1498px -428px;
+  width: 40px;
+  height: 40px;
+}
+.shop_headAccessory_special_spring2015Warrior {
+  background-image: url(spritesmith3.png);
+  background-position: -1539px -428px;
+  width: 40px;
+  height: 40px;
+}
+.shop_headAccessory_special_springHealer {
+  background-image: url(spritesmith3.png);
+  background-position: -1498px -469px;
+  width: 40px;
+  height: 40px;
+}
+.shop_headAccessory_special_springMage {
+  background-image: url(spritesmith3.png);
+  background-position: -1539px -469px;
+  width: 40px;
+  height: 40px;
+}
+.shop_headAccessory_special_springRogue {
+  background-image: url(spritesmith3.png);
+  background-position: -1498px -510px;
+  width: 40px;
+  height: 40px;
+}
+.shop_headAccessory_special_springWarrior {
+  background-image: url(spritesmith3.png);
+  background-position: -1539px -510px;
+  width: 40px;
+  height: 40px;
+}
+.shop_head_special_spring2015Healer {
+  background-image: url(spritesmith3.png);
+  background-position: -1498px -551px;
+  width: 40px;
+  height: 40px;
+}
+.shop_head_special_spring2015Mage {
+  background-image: url(spritesmith3.png);
+  background-position: -1539px -551px;
+  width: 40px;
+  height: 40px;
+}
+.shop_head_special_spring2015Rogue {
+  background-image: url(spritesmith3.png);
+  background-position: -1498px -592px;
+  width: 40px;
+  height: 40px;
+}
+.shop_head_special_spring2015Warrior {
+  background-image: url(spritesmith3.png);
+  background-position: -1539px -592px;
+  width: 40px;
+  height: 40px;
+}
+.shop_head_special_springHealer {
+  background-image: url(spritesmith3.png);
+  background-position: -1498px -633px;
+  width: 40px;
+  height: 40px;
+}
+.shop_head_special_springMage {
+  background-image: url(spritesmith3.png);
+  background-position: -1539px -633px;
+  width: 40px;
+  height: 40px;
+}
+.shop_head_special_springRogue {
+  background-image: url(spritesmith3.png);
+  background-position: -1498px -674px;
+  width: 40px;
+  height: 40px;
+}
+.shop_head_special_springWarrior {
+  background-image: url(spritesmith3.png);
+  background-position: -1539px -674px;
+  width: 40px;
+  height: 40px;
+}
+.shop_shield_special_spring2015Healer {
+  background-image: url(spritesmith3.png);
+  background-position: -1498px -715px;
+  width: 40px;
+  height: 40px;
+}
+.shop_shield_special_spring2015Rogue {
+  background-image: url(spritesmith3.png);
+  background-position: -1539px -715px;
+  width: 40px;
+  height: 40px;
+}
+.shop_shield_special_spring2015Warrior {
+  background-image: url(spritesmith3.png);
+  background-position: -1498px -756px;
+  width: 40px;
+  height: 40px;
+}
+.shop_shield_special_springHealer {
+  background-image: url(spritesmith3.png);
+  background-position: -1539px -756px;
+  width: 40px;
+  height: 40px;
+}
+.shop_shield_special_springRogue {
+  background-image: url(spritesmith3.png);
+  background-position: -1498px -797px;
+  width: 40px;
+  height: 40px;
+}
+.shop_shield_special_springWarrior {
+  background-image: url(spritesmith3.png);
+  background-position: -1539px -797px;
+  width: 40px;
+  height: 40px;
+}
+.shop_weapon_special_spring2015Healer {
+  background-image: url(spritesmith3.png);
+  background-position: -1498px -838px;
+  width: 40px;
+  height: 40px;
+}
+.shop_weapon_special_spring2015Mage {
+  background-image: url(spritesmith3.png);
+  background-position: -1539px -838px;
+  width: 40px;
+  height: 40px;
+}
+.shop_weapon_special_spring2015Rogue {
+  background-image: url(spritesmith3.png);
+  background-position: -1498px -879px;
+  width: 40px;
+  height: 40px;
+}
+.shop_weapon_special_spring2015Warrior {
+  background-image: url(spritesmith3.png);
+  background-position: -1539px -879px;
+  width: 40px;
+  height: 40px;
+}
+.shop_weapon_special_springHealer {
+  background-image: url(spritesmith3.png);
+  background-position: -1498px -920px;
+  width: 40px;
+  height: 40px;
+}
+.shop_weapon_special_springMage {
+  background-image: url(spritesmith3.png);
+  background-position: -1539px -920px;
+  width: 40px;
+  height: 40px;
+}
+.shop_weapon_special_springRogue {
+  background-image: url(spritesmith3.png);
+  background-position: -1498px -961px;
+  width: 40px;
+  height: 40px;
+}
+.shop_weapon_special_springWarrior {
+  background-image: url(spritesmith3.png);
+  background-position: -1539px -961px;
+  width: 40px;
+  height: 40px;
+}
+.slim_armor_special_spring2015Healer {
   background-image: url(spritesmith3.png);
   background-position: -728px -809px;
   width: 90px;
   height: 90px;
 }
-.shop_armor_special_spring2015Healer {
-  background-image: url(spritesmith3.png);
-<<<<<<< HEAD
-  background-position: -738px -1440px;
-=======
-  background-position: -871px -1487px;
->>>>>>> 68fef118
-  width: 40px;
-  height: 40px;
-}
-.shop_armor_special_spring2015Mage {
-  background-image: url(spritesmith3.png);
-<<<<<<< HEAD
-  background-position: -1066px -1440px;
-=======
-  background-position: -912px -1487px;
->>>>>>> 68fef118
-  width: 40px;
-  height: 40px;
-}
-.shop_armor_special_spring2015Rogue {
-  background-image: url(spritesmith3.png);
-<<<<<<< HEAD
-  background-position: -1107px -1440px;
-=======
-  background-position: -953px -1487px;
->>>>>>> 68fef118
-  width: 40px;
-  height: 40px;
-}
-.shop_armor_special_spring2015Warrior {
-  background-image: url(spritesmith3.png);
-<<<<<<< HEAD
-  background-position: -1148px -1440px;
-=======
-  background-position: -994px -1487px;
->>>>>>> 68fef118
-  width: 40px;
-  height: 40px;
-}
-.shop_armor_special_springHealer {
-  background-image: url(spritesmith3.png);
-<<<<<<< HEAD
-  background-position: -1189px -1440px;
-=======
-  background-position: -1035px -1487px;
->>>>>>> 68fef118
-  width: 40px;
-  height: 40px;
-}
-.shop_armor_special_springMage {
-  background-image: url(spritesmith3.png);
-<<<<<<< HEAD
-  background-position: -1230px -1440px;
-=======
-  background-position: -1076px -1487px;
->>>>>>> 68fef118
-  width: 40px;
-  height: 40px;
-}
-.shop_armor_special_springRogue {
-  background-image: url(spritesmith3.png);
-<<<<<<< HEAD
-  background-position: -1271px -1440px;
-=======
-  background-position: -1117px -1487px;
->>>>>>> 68fef118
-  width: 40px;
-  height: 40px;
-}
-.shop_armor_special_springWarrior {
-  background-image: url(spritesmith3.png);
-<<<<<<< HEAD
-  background-position: -1312px -1440px;
-=======
-  background-position: -1158px -1487px;
->>>>>>> 68fef118
-  width: 40px;
-  height: 40px;
-}
-.shop_headAccessory_special_spring2015Healer {
-  background-image: url(spritesmith3.png);
-<<<<<<< HEAD
-  background-position: -1353px -1440px;
-=======
-  background-position: -1199px -1487px;
->>>>>>> 68fef118
-  width: 40px;
-  height: 40px;
-}
-.shop_headAccessory_special_spring2015Mage {
-  background-image: url(spritesmith3.png);
-<<<<<<< HEAD
-  background-position: -1394px -1440px;
-=======
-  background-position: -1497px -701px;
->>>>>>> 68fef118
-  width: 40px;
-  height: 40px;
-}
-.shop_headAccessory_special_spring2015Rogue {
-  background-image: url(spritesmith3.png);
-<<<<<<< HEAD
-  background-position: -1435px -1440px;
-=======
-  background-position: -1456px -742px;
->>>>>>> 68fef118
-  width: 40px;
-  height: 40px;
-}
-.shop_headAccessory_special_spring2015Warrior {
-  background-image: url(spritesmith3.png);
-<<<<<<< HEAD
-  background-position: -1476px -1440px;
-=======
-  background-position: -1497px -742px;
->>>>>>> 68fef118
-  width: 40px;
-  height: 40px;
-}
-.shop_headAccessory_special_springHealer {
-  background-image: url(spritesmith3.png);
-<<<<<<< HEAD
-  background-position: -1517px -1440px;
-=======
-  background-position: -1456px -783px;
->>>>>>> 68fef118
-  width: 40px;
-  height: 40px;
-}
-.shop_headAccessory_special_springMage {
-  background-image: url(spritesmith3.png);
-<<<<<<< HEAD
-  background-position: -1501px -405px;
-=======
-  background-position: -1497px -783px;
->>>>>>> 68fef118
-  width: 40px;
-  height: 40px;
-}
-.shop_headAccessory_special_springRogue {
-  background-image: url(spritesmith3.png);
-<<<<<<< HEAD
-  background-position: -1542px -405px;
-=======
-  background-position: -1456px -824px;
->>>>>>> 68fef118
-  width: 40px;
-  height: 40px;
-}
-.shop_headAccessory_special_springWarrior {
-  background-image: url(spritesmith3.png);
-<<<<<<< HEAD
-  background-position: -1501px -446px;
-=======
-  background-position: -1497px -824px;
->>>>>>> 68fef118
-  width: 40px;
-  height: 40px;
-}
-.shop_head_special_spring2015Healer {
-  background-image: url(spritesmith3.png);
-<<<<<<< HEAD
-  background-position: -1542px -446px;
-=======
-  background-position: -1456px -865px;
->>>>>>> 68fef118
-  width: 40px;
-  height: 40px;
-}
-.shop_head_special_spring2015Mage {
-  background-image: url(spritesmith3.png);
-<<<<<<< HEAD
-  background-position: -1501px -487px;
-=======
-  background-position: -1497px -865px;
->>>>>>> 68fef118
-  width: 40px;
-  height: 40px;
-}
-.shop_head_special_spring2015Rogue {
-  background-image: url(spritesmith3.png);
-<<<<<<< HEAD
-  background-position: -1542px -487px;
-=======
-  background-position: -1456px -906px;
->>>>>>> 68fef118
-  width: 40px;
-  height: 40px;
-}
-.shop_head_special_spring2015Warrior {
-  background-image: url(spritesmith3.png);
-<<<<<<< HEAD
-  background-position: -1501px -528px;
-=======
-  background-position: -1497px -906px;
->>>>>>> 68fef118
-  width: 40px;
-  height: 40px;
-}
-.shop_head_special_springHealer {
-  background-image: url(spritesmith3.png);
-<<<<<<< HEAD
-  background-position: -1542px -528px;
-=======
-  background-position: -1456px -947px;
->>>>>>> 68fef118
-  width: 40px;
-  height: 40px;
-}
-.shop_head_special_springMage {
-  background-image: url(spritesmith3.png);
-<<<<<<< HEAD
-  background-position: -1501px -569px;
-=======
-  background-position: -1497px -947px;
->>>>>>> 68fef118
-  width: 40px;
-  height: 40px;
-}
-.shop_head_special_springRogue {
-  background-image: url(spritesmith3.png);
-<<<<<<< HEAD
-  background-position: -1542px -569px;
-=======
-  background-position: -1456px -988px;
->>>>>>> 68fef118
-  width: 40px;
-  height: 40px;
-}
-.shop_head_special_springWarrior {
-  background-image: url(spritesmith3.png);
-<<<<<<< HEAD
-  background-position: -1501px -610px;
-=======
-  background-position: -1497px -988px;
->>>>>>> 68fef118
-  width: 40px;
-  height: 40px;
-}
-.shop_shield_special_spring2015Healer {
-  background-image: url(spritesmith3.png);
-<<<<<<< HEAD
-  background-position: -1542px -610px;
-=======
-  background-position: -1456px -1029px;
->>>>>>> 68fef118
-  width: 40px;
-  height: 40px;
-}
-.shop_shield_special_spring2015Rogue {
-  background-image: url(spritesmith3.png);
-<<<<<<< HEAD
-  background-position: -1501px -651px;
-=======
-  background-position: -1497px -1029px;
->>>>>>> 68fef118
-  width: 40px;
-  height: 40px;
-}
-.shop_shield_special_spring2015Warrior {
-  background-image: url(spritesmith3.png);
-<<<<<<< HEAD
-  background-position: -1542px -651px;
-=======
-  background-position: -1456px -1070px;
->>>>>>> 68fef118
-  width: 40px;
-  height: 40px;
-}
-.shop_shield_special_springHealer {
-  background-image: url(spritesmith3.png);
-<<<<<<< HEAD
-  background-position: -1501px -692px;
-=======
-  background-position: -1497px -1070px;
->>>>>>> 68fef118
-  width: 40px;
-  height: 40px;
-}
-.shop_shield_special_springRogue {
-  background-image: url(spritesmith3.png);
-<<<<<<< HEAD
-  background-position: -1542px -692px;
-=======
-  background-position: -1456px -1111px;
->>>>>>> 68fef118
-  width: 40px;
-  height: 40px;
-}
-.shop_shield_special_springWarrior {
-  background-image: url(spritesmith3.png);
-<<<<<<< HEAD
-  background-position: -1501px -733px;
-=======
-  background-position: -1497px -1111px;
->>>>>>> 68fef118
-  width: 40px;
-  height: 40px;
-}
-.shop_weapon_special_spring2015Healer {
-  background-image: url(spritesmith3.png);
-<<<<<<< HEAD
-  background-position: -1542px -733px;
-=======
-  background-position: -1456px -1152px;
->>>>>>> 68fef118
-  width: 40px;
-  height: 40px;
-}
-.shop_weapon_special_spring2015Mage {
-  background-image: url(spritesmith3.png);
-<<<<<<< HEAD
-  background-position: -1501px -774px;
-=======
-  background-position: -1497px -1152px;
->>>>>>> 68fef118
-  width: 40px;
-  height: 40px;
-}
-.shop_weapon_special_spring2015Rogue {
-  background-image: url(spritesmith3.png);
-<<<<<<< HEAD
-  background-position: -1542px -774px;
-=======
-  background-position: -1456px -1193px;
->>>>>>> 68fef118
-  width: 40px;
-  height: 40px;
-}
-.shop_weapon_special_spring2015Warrior {
-  background-image: url(spritesmith3.png);
-<<<<<<< HEAD
-  background-position: -1501px -815px;
-=======
-  background-position: -1497px -1193px;
->>>>>>> 68fef118
-  width: 40px;
-  height: 40px;
-}
-.shop_weapon_special_springHealer {
-  background-image: url(spritesmith3.png);
-<<<<<<< HEAD
-  background-position: -1542px -815px;
-=======
-  background-position: -1456px -1234px;
->>>>>>> 68fef118
-  width: 40px;
-  height: 40px;
-}
-.shop_weapon_special_springMage {
-  background-image: url(spritesmith3.png);
-<<<<<<< HEAD
-  background-position: -1501px -856px;
-=======
-  background-position: -1497px -1234px;
->>>>>>> 68fef118
-  width: 40px;
-  height: 40px;
-}
-.shop_weapon_special_springRogue {
-  background-image: url(spritesmith3.png);
-<<<<<<< HEAD
-  background-position: -1542px -856px;
-=======
-  background-position: -1456px -1275px;
->>>>>>> 68fef118
-  width: 40px;
-  height: 40px;
-}
-.shop_weapon_special_springWarrior {
-  background-image: url(spritesmith3.png);
-<<<<<<< HEAD
-  background-position: -1501px -897px;
-=======
-  background-position: -1497px -1275px;
->>>>>>> 68fef118
-  width: 40px;
-  height: 40px;
-}
-.slim_armor_special_spring2015Healer {
+.slim_armor_special_spring2015Mage {
   background-image: url(spritesmith3.png);
   background-position: -819px -809px;
   width: 90px;
   height: 90px;
 }
-.slim_armor_special_spring2015Mage {
+.slim_armor_special_spring2015Rogue {
   background-image: url(spritesmith3.png);
   background-position: -910px 0px;
   width: 90px;
   height: 90px;
 }
-.slim_armor_special_spring2015Rogue {
+.slim_armor_special_spring2015Warrior {
   background-image: url(spritesmith3.png);
   background-position: -910px -91px;
   width: 90px;
   height: 90px;
 }
-.slim_armor_special_spring2015Warrior {
+.slim_armor_special_springHealer {
   background-image: url(spritesmith3.png);
   background-position: -910px -182px;
   width: 90px;
   height: 90px;
 }
-.slim_armor_special_springHealer {
+.slim_armor_special_springMage {
   background-image: url(spritesmith3.png);
   background-position: -910px -273px;
   width: 90px;
   height: 90px;
 }
-.slim_armor_special_springMage {
+.slim_armor_special_springRogue {
   background-image: url(spritesmith3.png);
   background-position: -910px -364px;
   width: 90px;
   height: 90px;
 }
-.slim_armor_special_springRogue {
+.slim_armor_special_springWarrior {
   background-image: url(spritesmith3.png);
   background-position: -910px -455px;
   width: 90px;
   height: 90px;
 }
-.slim_armor_special_springWarrior {
+.weapon_special_spring2015Healer {
   background-image: url(spritesmith3.png);
   background-position: -910px -546px;
   width: 90px;
   height: 90px;
 }
-.weapon_special_spring2015Healer {
+.weapon_special_spring2015Mage {
   background-image: url(spritesmith3.png);
   background-position: -910px -637px;
   width: 90px;
   height: 90px;
 }
-.weapon_special_spring2015Mage {
+.weapon_special_spring2015Rogue {
   background-image: url(spritesmith3.png);
   background-position: -910px -728px;
   width: 90px;
   height: 90px;
 }
-.weapon_special_spring2015Rogue {
+.weapon_special_spring2015Warrior {
   background-image: url(spritesmith3.png);
   background-position: 0px -900px;
   width: 90px;
   height: 90px;
 }
-.weapon_special_spring2015Warrior {
+.weapon_special_springHealer {
   background-image: url(spritesmith3.png);
   background-position: -91px -900px;
   width: 90px;
   height: 90px;
 }
-.weapon_special_springHealer {
+.weapon_special_springMage {
   background-image: url(spritesmith3.png);
   background-position: -182px -900px;
   width: 90px;
   height: 90px;
 }
-.weapon_special_springMage {
+.weapon_special_springRogue {
   background-image: url(spritesmith3.png);
   background-position: -273px -900px;
   width: 90px;
   height: 90px;
 }
-.weapon_special_springRogue {
+.weapon_special_springWarrior {
   background-image: url(spritesmith3.png);
   background-position: -364px -900px;
   width: 90px;
   height: 90px;
 }
-.weapon_special_springWarrior {
+.body_special_summer2015Healer {
   background-image: url(spritesmith3.png);
   background-position: -455px -900px;
   width: 90px;
   height: 90px;
 }
-.body_special_summer2015Healer {
+.body_special_summer2015Mage {
   background-image: url(spritesmith3.png);
   background-position: -546px -900px;
-  width: 90px;
-  height: 90px;
-}
-.body_special_summer2015Mage {
-  background-image: url(spritesmith3.png);
-  background-position: -637px -900px;
   width: 90px;
   height: 90px;
 }
@@ -1414,13 +1104,13 @@
 }
 .broad_armor_special_summer2015Healer {
   background-image: url(spritesmith3.png);
+  background-position: -1001px 0px;
+  width: 90px;
+  height: 90px;
+}
+.broad_armor_special_summer2015Mage {
+  background-image: url(spritesmith3.png);
   background-position: -1001px -91px;
-  width: 90px;
-  height: 90px;
-}
-.broad_armor_special_summer2015Mage {
-  background-image: url(spritesmith3.png);
-  background-position: -1001px -182px;
   width: 90px;
   height: 90px;
 }
@@ -1450,37 +1140,37 @@
 }
 .broad_armor_special_summerRogue {
   background-image: url(spritesmith3.png);
-  background-position: -94px -991px;
+  background-position: -188px -991px;
   width: 111px;
   height: 90px;
 }
 .broad_armor_special_summerWarrior {
   background-image: url(spritesmith3.png);
-  background-position: -206px -991px;
+  background-position: -300px -991px;
   width: 111px;
   height: 90px;
 }
 .eyewear_special_summerRogue {
   background-image: url(spritesmith3.png);
-  background-position: -318px -991px;
+  background-position: -412px -991px;
   width: 111px;
   height: 90px;
 }
 .eyewear_special_summerWarrior {
   background-image: url(spritesmith3.png);
-  background-position: -430px -991px;
+  background-position: -524px -991px;
   width: 111px;
   height: 90px;
 }
 .head_special_summer2015Healer {
   background-image: url(spritesmith3.png);
-  background-position: -1001px -546px;
+  background-position: -1001px -364px;
   width: 90px;
   height: 90px;
 }
 .head_special_summer2015Mage {
   background-image: url(spritesmith3.png);
-  background-position: -1001px -637px;
+  background-position: -1001px -455px;
   width: 90px;
   height: 90px;
 }
@@ -1492,13 +1182,13 @@
 }
 .head_special_summer2015Warrior {
   background-image: url(spritesmith3.png);
+  background-position: -455px 0px;
+  width: 90px;
+  height: 105px;
+}
+.head_special_summerHealer {
+  background-image: url(spritesmith3.png);
   background-position: -91px 0px;
-  width: 90px;
-  height: 105px;
-}
-.head_special_summerHealer {
-  background-image: url(spritesmith3.png);
-  background-position: -455px 0px;
   width: 90px;
   height: 105px;
 }
@@ -1522,39 +1212,31 @@
 }
 .Healer_Summer {
   background-image: url(spritesmith3.png);
-<<<<<<< HEAD
-  background-position: -285px -318px;
-=======
   background-position: -455px -212px;
->>>>>>> 68fef118
   width: 90px;
   height: 105px;
 }
 .Mage_Summer {
   background-image: url(spritesmith3.png);
-<<<<<<< HEAD
-  background-position: -91px 0px;
-=======
   background-position: -455px -318px;
->>>>>>> 68fef118
   width: 90px;
   height: 105px;
 }
 .SummerRogue14 {
   background-image: url(spritesmith3.png);
-  background-position: 0px -1082px;
+  background-position: -1092px 0px;
   width: 111px;
   height: 90px;
 }
 .SummerWarrior14 {
   background-image: url(spritesmith3.png);
-  background-position: -112px -1082px;
+  background-position: -1092px -91px;
   width: 111px;
   height: 90px;
 }
 .shield_special_summer2015Healer {
   background-image: url(spritesmith3.png);
-  background-position: -1092px -91px;
+  background-position: -1092px -182px;
   width: 90px;
   height: 90px;
 }
@@ -1578,405 +1260,253 @@
 }
 .shield_special_summerRogue {
   background-image: url(spritesmith3.png);
-  background-position: -224px -1082px;
+  background-position: -1092px -546px;
   width: 111px;
   height: 90px;
 }
 .shield_special_summerWarrior {
   background-image: url(spritesmith3.png);
-  background-position: -336px -1082px;
+  background-position: -1092px -637px;
   width: 111px;
   height: 90px;
 }
 .shop_armor_special_summer2015Healer {
   background-image: url(spritesmith3.png);
-<<<<<<< HEAD
-  background-position: -1558px -1440px;
-=======
+  background-position: -625px -1487px;
+  width: 40px;
+  height: 40px;
+}
+.shop_armor_special_summer2015Mage {
+  background-image: url(spritesmith3.png);
+  background-position: -1435px -1537px;
+  width: 40px;
+  height: 40px;
+}
+.shop_armor_special_summer2015Rogue {
+  background-image: url(spritesmith3.png);
+  background-position: -707px -1487px;
+  width: 40px;
+  height: 40px;
+}
+.shop_armor_special_summer2015Warrior {
+  background-image: url(spritesmith3.png);
+  background-position: -748px -1487px;
+  width: 40px;
+  height: 40px;
+}
+.shop_armor_special_summerHealer {
+  background-image: url(spritesmith3.png);
+  background-position: -789px -1487px;
+  width: 40px;
+  height: 40px;
+}
+.shop_armor_special_summerMage {
+  background-image: url(spritesmith3.png);
+  background-position: -830px -1487px;
+  width: 40px;
+  height: 40px;
+}
+.shop_armor_special_summerRogue {
+  background-image: url(spritesmith3.png);
+  background-position: -871px -1487px;
+  width: 40px;
+  height: 40px;
+}
+.shop_armor_special_summerWarrior {
+  background-image: url(spritesmith3.png);
+  background-position: -912px -1487px;
+  width: 40px;
+  height: 40px;
+}
+.shop_body_special_summer2015Healer {
+  background-image: url(spritesmith3.png);
+  background-position: -369px -1537px;
+  width: 40px;
+  height: 40px;
+}
+.shop_body_special_summer2015Mage {
+  background-image: url(spritesmith3.png);
+  background-position: -410px -1537px;
+  width: 40px;
+  height: 40px;
+}
+.shop_body_special_summer2015Rogue {
+  background-image: url(spritesmith3.png);
+  background-position: -451px -1537px;
+  width: 40px;
+  height: 40px;
+}
+.shop_body_special_summer2015Warrior {
+  background-image: url(spritesmith3.png);
+  background-position: -492px -1537px;
+  width: 40px;
+  height: 40px;
+}
+.shop_body_special_summerHealer {
+  background-image: url(spritesmith3.png);
   background-position: -533px -1537px;
->>>>>>> 68fef118
-  width: 40px;
-  height: 40px;
-}
-.shop_armor_special_summer2015Mage {
-  background-image: url(spritesmith3.png);
-<<<<<<< HEAD
-  background-position: 0px -1481px;
-=======
-  background-position: -1281px -1487px;
->>>>>>> 68fef118
-  width: 40px;
-  height: 40px;
-}
-.shop_armor_special_summer2015Rogue {
-  background-image: url(spritesmith3.png);
-<<<<<<< HEAD
-  background-position: -41px -1481px;
-=======
-  background-position: -1322px -1487px;
->>>>>>> 68fef118
-  width: 40px;
-  height: 40px;
-}
-.shop_armor_special_summer2015Warrior {
-  background-image: url(spritesmith3.png);
-<<<<<<< HEAD
-  background-position: -82px -1481px;
-=======
-  background-position: -1363px -1487px;
->>>>>>> 68fef118
-  width: 40px;
-  height: 40px;
-}
-.shop_armor_special_summerHealer {
-  background-image: url(spritesmith3.png);
-<<<<<<< HEAD
-  background-position: -123px -1481px;
-=======
-  background-position: -1404px -1487px;
->>>>>>> 68fef118
-  width: 40px;
-  height: 40px;
-}
-.shop_armor_special_summerMage {
-  background-image: url(spritesmith3.png);
-<<<<<<< HEAD
-  background-position: -164px -1481px;
-=======
-  background-position: -1445px -1487px;
->>>>>>> 68fef118
-  width: 40px;
-  height: 40px;
-}
-.shop_armor_special_summerRogue {
-  background-image: url(spritesmith3.png);
-<<<<<<< HEAD
-  background-position: -205px -1481px;
-=======
-  background-position: -1486px -1487px;
->>>>>>> 68fef118
-  width: 40px;
-  height: 40px;
-}
-.shop_armor_special_summerWarrior {
-  background-image: url(spritesmith3.png);
-<<<<<<< HEAD
-  background-position: -246px -1481px;
-=======
-  background-position: -1547px -984px;
->>>>>>> 68fef118
-  width: 40px;
-  height: 40px;
-}
-.shop_body_special_summer2015Healer {
-  background-image: url(spritesmith3.png);
-<<<<<<< HEAD
-  background-position: -1148px -1522px;
-=======
-  background-position: -1547px -1025px;
->>>>>>> 68fef118
-  width: 40px;
-  height: 40px;
-}
-.shop_body_special_summer2015Mage {
-  background-image: url(spritesmith3.png);
-<<<<<<< HEAD
-  background-position: -328px -1481px;
-=======
-  background-position: -1547px -1066px;
->>>>>>> 68fef118
-  width: 40px;
-  height: 40px;
-}
-.shop_body_special_summer2015Rogue {
-  background-image: url(spritesmith3.png);
-<<<<<<< HEAD
-  background-position: -369px -1481px;
-=======
-  background-position: -1547px -1107px;
->>>>>>> 68fef118
-  width: 40px;
-  height: 40px;
-}
-.shop_body_special_summer2015Warrior {
-  background-image: url(spritesmith3.png);
-<<<<<<< HEAD
-  background-position: -1394px -1481px;
-=======
-  background-position: -1547px -1148px;
->>>>>>> 68fef118
-  width: 40px;
-  height: 40px;
-}
-.shop_body_special_summerHealer {
-  background-image: url(spritesmith3.png);
-<<<<<<< HEAD
-  background-position: -1435px -1481px;
-=======
-  background-position: -1547px -1189px;
->>>>>>> 68fef118
   width: 40px;
   height: 40px;
 }
 .shop_body_special_summerMage {
   background-image: url(spritesmith3.png);
-<<<<<<< HEAD
-  background-position: -1476px -1481px;
-=======
-  background-position: -1547px -1230px;
->>>>>>> 68fef118
+  background-position: -574px -1537px;
   width: 40px;
   height: 40px;
 }
 .shop_eyewear_special_summerRogue {
   background-image: url(spritesmith3.png);
-<<<<<<< HEAD
-  background-position: -1517px -1481px;
-=======
-  background-position: -1547px -1271px;
->>>>>>> 68fef118
+  background-position: -615px -1537px;
   width: 40px;
   height: 40px;
 }
 .shop_eyewear_special_summerWarrior {
   background-image: url(spritesmith3.png);
-<<<<<<< HEAD
-  background-position: -1558px -1481px;
-=======
-  background-position: -123px -1537px;
->>>>>>> 68fef118
+  background-position: -656px -1537px;
   width: 40px;
   height: 40px;
 }
 .shop_head_special_summer2015Healer {
   background-image: url(spritesmith3.png);
-<<<<<<< HEAD
-  background-position: 0px -1522px;
-=======
-  background-position: -164px -1537px;
->>>>>>> 68fef118
+  background-position: -1025px -1537px;
   width: 40px;
   height: 40px;
 }
 .shop_head_special_summer2015Mage {
   background-image: url(spritesmith3.png);
-<<<<<<< HEAD
-  background-position: -41px -1522px;
-=======
-  background-position: -205px -1537px;
->>>>>>> 68fef118
+  background-position: -1066px -1537px;
   width: 40px;
   height: 40px;
 }
 .shop_head_special_summer2015Rogue {
   background-image: url(spritesmith3.png);
-<<<<<<< HEAD
-  background-position: -82px -1522px;
-=======
-  background-position: -246px -1537px;
->>>>>>> 68fef118
+  background-position: -1107px -1537px;
   width: 40px;
   height: 40px;
 }
 .shop_head_special_summer2015Warrior {
   background-image: url(spritesmith3.png);
-<<<<<<< HEAD
-  background-position: -451px -1522px;
-=======
-  background-position: -287px -1537px;
->>>>>>> 68fef118
+  background-position: -1148px -1537px;
   width: 40px;
   height: 40px;
 }
 .shop_head_special_summerHealer {
   background-image: url(spritesmith3.png);
-<<<<<<< HEAD
-  background-position: -492px -1522px;
-=======
-  background-position: -328px -1537px;
->>>>>>> 68fef118
+  background-position: -1189px -1537px;
   width: 40px;
   height: 40px;
 }
 .shop_head_special_summerMage {
   background-image: url(spritesmith3.png);
-<<<<<<< HEAD
-  background-position: -533px -1522px;
-=======
-  background-position: -369px -1537px;
->>>>>>> 68fef118
+  background-position: -1230px -1537px;
   width: 40px;
   height: 40px;
 }
 .shop_head_special_summerRogue {
   background-image: url(spritesmith3.png);
-<<<<<<< HEAD
-  background-position: -574px -1522px;
-=======
-  background-position: -410px -1537px;
->>>>>>> 68fef118
+  background-position: -1271px -1537px;
   width: 40px;
   height: 40px;
 }
 .shop_head_special_summerWarrior {
   background-image: url(spritesmith3.png);
-<<<<<<< HEAD
-  background-position: -615px -1522px;
-=======
-  background-position: -451px -1537px;
->>>>>>> 68fef118
+  background-position: -1312px -1537px;
   width: 40px;
   height: 40px;
 }
 .shop_shield_special_summer2015Healer {
   background-image: url(spritesmith3.png);
-<<<<<<< HEAD
-  background-position: -656px -1522px;
-=======
-  background-position: -492px -1537px;
->>>>>>> 68fef118
+  background-position: -1353px -1537px;
   width: 40px;
   height: 40px;
 }
 .shop_shield_special_summer2015Rogue {
   background-image: url(spritesmith3.png);
-<<<<<<< HEAD
-  background-position: -697px -1522px;
-=======
-  background-position: -1456px -455px;
->>>>>>> 68fef118
+  background-position: -1394px -1537px;
   width: 40px;
   height: 40px;
 }
 .shop_shield_special_summer2015Warrior {
   background-image: url(spritesmith3.png);
-<<<<<<< HEAD
-  background-position: -738px -1522px;
-=======
-  background-position: -1497px -455px;
->>>>>>> 68fef118
+  background-position: -1498px -182px;
   width: 40px;
   height: 40px;
 }
 .shop_shield_special_summerHealer {
   background-image: url(spritesmith3.png);
-<<<<<<< HEAD
-  background-position: -779px -1522px;
-=======
-  background-position: -1456px -496px;
->>>>>>> 68fef118
+  background-position: -1539px -182px;
   width: 40px;
   height: 40px;
 }
 .shop_shield_special_summerRogue {
   background-image: url(spritesmith3.png);
-<<<<<<< HEAD
-  background-position: -820px -1522px;
-=======
-  background-position: -1497px -496px;
->>>>>>> 68fef118
+  background-position: -1498px -223px;
   width: 40px;
   height: 40px;
 }
 .shop_shield_special_summerWarrior {
   background-image: url(spritesmith3.png);
-<<<<<<< HEAD
-  background-position: -861px -1522px;
-=======
-  background-position: -1456px -537px;
->>>>>>> 68fef118
+  background-position: -1539px -223px;
   width: 40px;
   height: 40px;
 }
 .shop_weapon_special_summer2015Healer {
   background-image: url(spritesmith3.png);
-<<<<<<< HEAD
-  background-position: -902px -1522px;
-=======
-  background-position: -1497px -537px;
->>>>>>> 68fef118
+  background-position: -1498px -264px;
   width: 40px;
   height: 40px;
 }
 .shop_weapon_special_summer2015Mage {
   background-image: url(spritesmith3.png);
-<<<<<<< HEAD
-  background-position: -943px -1522px;
-=======
-  background-position: -1456px -578px;
->>>>>>> 68fef118
+  background-position: -1539px -264px;
   width: 40px;
   height: 40px;
 }
 .shop_weapon_special_summer2015Rogue {
   background-image: url(spritesmith3.png);
-<<<<<<< HEAD
-  background-position: -984px -1522px;
-=======
-  background-position: -1497px -578px;
->>>>>>> 68fef118
+  background-position: -1498px -305px;
   width: 40px;
   height: 40px;
 }
 .shop_weapon_special_summer2015Warrior {
   background-image: url(spritesmith3.png);
-<<<<<<< HEAD
-  background-position: -1025px -1522px;
-=======
-  background-position: -1456px -619px;
->>>>>>> 68fef118
+  background-position: -1539px -305px;
   width: 40px;
   height: 40px;
 }
 .shop_weapon_special_summerHealer {
   background-image: url(spritesmith3.png);
-<<<<<<< HEAD
-  background-position: -1066px -1522px;
-=======
-  background-position: -1497px -619px;
->>>>>>> 68fef118
+  background-position: -1498px -346px;
   width: 40px;
   height: 40px;
 }
 .shop_weapon_special_summerMage {
   background-image: url(spritesmith3.png);
-<<<<<<< HEAD
-  background-position: -1107px -1522px;
-=======
-  background-position: -1456px -660px;
->>>>>>> 68fef118
+  background-position: -1539px -346px;
   width: 40px;
   height: 40px;
 }
 .shop_weapon_special_summerRogue {
   background-image: url(spritesmith3.png);
-<<<<<<< HEAD
-  background-position: -1501px -364px;
-=======
-  background-position: -1497px -660px;
->>>>>>> 68fef118
+  background-position: -1498px -387px;
   width: 40px;
   height: 40px;
 }
 .shop_weapon_special_summerWarrior {
   background-image: url(spritesmith3.png);
-<<<<<<< HEAD
-  background-position: -1542px -364px;
-=======
-  background-position: -1456px -701px;
->>>>>>> 68fef118
+  background-position: -1539px -387px;
   width: 40px;
   height: 40px;
 }
 .slim_armor_special_summer2015Healer {
   background-image: url(spritesmith3.png);
-  background-position: -1092px -455px;
+  background-position: -1092px -819px;
   width: 90px;
   height: 90px;
 }
 .slim_armor_special_summer2015Mage {
   background-image: url(spritesmith3.png);
-  background-position: -1092px -546px;
+  background-position: -1092px -910px;
   width: 90px;
   height: 90px;
 }
@@ -2006,25 +1536,25 @@
 }
 .slim_armor_special_summerRogue {
   background-image: url(spritesmith3.png);
-  background-position: -448px -1082px;
+  background-position: -364px -1082px;
   width: 111px;
   height: 90px;
 }
 .slim_armor_special_summerWarrior {
   background-image: url(spritesmith3.png);
-  background-position: -560px -1082px;
+  background-position: -476px -1082px;
   width: 111px;
   height: 90px;
 }
 .weapon_special_summer2015Healer {
   background-image: url(spritesmith3.png);
-  background-position: -672px -1082px;
+  background-position: -588px -1082px;
   width: 90px;
   height: 90px;
 }
 .weapon_special_summer2015Mage {
   background-image: url(spritesmith3.png);
-  background-position: -763px -1082px;
+  background-position: -679px -1082px;
   width: 90px;
   height: 90px;
 }
@@ -2042,11 +1572,7 @@
 }
 .weapon_special_summerHealer {
   background-image: url(spritesmith3.png);
-<<<<<<< HEAD
-  background-position: -376px -318px;
-=======
   background-position: -182px 0px;
->>>>>>> 68fef118
   width: 90px;
   height: 105px;
 }
@@ -2058,507 +1584,379 @@
 }
 .weapon_special_summerRogue {
   background-image: url(spritesmith3.png);
+  background-position: -1204px 0px;
+  width: 111px;
+  height: 90px;
+}
+.weapon_special_summerWarrior {
+  background-image: url(spritesmith3.png);
+  background-position: -1204px -91px;
+  width: 111px;
+  height: 90px;
+}
+.broad_armor_special_candycane {
+  background-image: url(spritesmith3.png);
+  background-position: -1204px -182px;
+  width: 90px;
+  height: 90px;
+}
+.broad_armor_special_ski {
+  background-image: url(spritesmith3.png);
+  background-position: -1204px -273px;
+  width: 90px;
+  height: 90px;
+}
+.broad_armor_special_snowflake {
+  background-image: url(spritesmith3.png);
+  background-position: -1204px -364px;
+  width: 90px;
+  height: 90px;
+}
+.broad_armor_special_winter2015Healer {
+  background-image: url(spritesmith3.png);
+  background-position: -1204px -455px;
+  width: 90px;
+  height: 90px;
+}
+.broad_armor_special_winter2015Mage {
+  background-image: url(spritesmith3.png);
+  background-position: -1204px -546px;
+  width: 90px;
+  height: 90px;
+}
+.broad_armor_special_winter2015Rogue {
+  background-image: url(spritesmith3.png);
+  background-position: -1204px -637px;
+  width: 96px;
+  height: 90px;
+}
+.broad_armor_special_winter2015Warrior {
+  background-image: url(spritesmith3.png);
+  background-position: -1204px -728px;
+  width: 90px;
+  height: 90px;
+}
+.broad_armor_special_yeti {
+  background-image: url(spritesmith3.png);
+  background-position: -1204px -819px;
+  width: 90px;
+  height: 90px;
+}
+.head_special_candycane {
+  background-image: url(spritesmith3.png);
+  background-position: -1204px -910px;
+  width: 90px;
+  height: 90px;
+}
+.head_special_nye {
+  background-image: url(spritesmith3.png);
+  background-position: -1204px -1001px;
+  width: 90px;
+  height: 90px;
+}
+.head_special_nye2014 {
+  background-image: url(spritesmith3.png);
   background-position: 0px -1173px;
-  width: 111px;
-  height: 90px;
-}
-.weapon_special_summerWarrior {
-  background-image: url(spritesmith3.png);
-  background-position: -112px -1173px;
-  width: 111px;
-  height: 90px;
-}
-.broad_armor_special_candycane {
-  background-image: url(spritesmith3.png);
-  background-position: -1183px -91px;
-  width: 90px;
-  height: 90px;
-}
-.broad_armor_special_ski {
-  background-image: url(spritesmith3.png);
-  background-position: -1183px -182px;
-  width: 90px;
-  height: 90px;
-}
-.broad_armor_special_snowflake {
-  background-image: url(spritesmith3.png);
-  background-position: -1183px -273px;
-  width: 90px;
-  height: 90px;
-}
-.broad_armor_special_winter2015Healer {
-  background-image: url(spritesmith3.png);
-  background-position: -1183px -364px;
-  width: 90px;
-  height: 90px;
-}
-.broad_armor_special_winter2015Mage {
-  background-image: url(spritesmith3.png);
-  background-position: -1183px -455px;
-  width: 90px;
-  height: 90px;
-}
-.broad_armor_special_winter2015Rogue {
-  background-image: url(spritesmith3.png);
-  background-position: -224px -1173px;
+  width: 90px;
+  height: 90px;
+}
+.head_special_ski {
+  background-image: url(spritesmith3.png);
+  background-position: -91px -1173px;
+  width: 90px;
+  height: 90px;
+}
+.head_special_snowflake {
+  background-image: url(spritesmith3.png);
+  background-position: -182px -1173px;
+  width: 90px;
+  height: 90px;
+}
+.head_special_winter2015Healer {
+  background-image: url(spritesmith3.png);
+  background-position: -273px -1173px;
+  width: 90px;
+  height: 90px;
+}
+.head_special_winter2015Mage {
+  background-image: url(spritesmith3.png);
+  background-position: -364px -1173px;
+  width: 90px;
+  height: 90px;
+}
+.head_special_winter2015Rogue {
+  background-image: url(spritesmith3.png);
+  background-position: -455px -1173px;
   width: 96px;
   height: 90px;
 }
-.broad_armor_special_winter2015Warrior {
-  background-image: url(spritesmith3.png);
-  background-position: -1183px -546px;
-  width: 90px;
-  height: 90px;
-}
-.broad_armor_special_yeti {
-  background-image: url(spritesmith3.png);
-  background-position: -1183px -637px;
-  width: 90px;
-  height: 90px;
-}
-.head_special_candycane {
-  background-image: url(spritesmith3.png);
-  background-position: -1183px -728px;
-  width: 90px;
-  height: 90px;
-}
-.head_special_nye {
-  background-image: url(spritesmith3.png);
-  background-position: -1183px -819px;
-  width: 90px;
-  height: 90px;
-}
-.head_special_nye2014 {
-  background-image: url(spritesmith3.png);
-  background-position: -1183px -910px;
-  width: 90px;
-  height: 90px;
-}
-.head_special_ski {
-  background-image: url(spritesmith3.png);
-  background-position: -1183px -1001px;
-  width: 90px;
-  height: 90px;
-}
-.head_special_snowflake {
-  background-image: url(spritesmith3.png);
-  background-position: -321px -1173px;
-  width: 90px;
-  height: 90px;
-}
-.head_special_winter2015Healer {
-  background-image: url(spritesmith3.png);
-  background-position: -412px -1173px;
-  width: 90px;
-  height: 90px;
-}
-.head_special_winter2015Mage {
-  background-image: url(spritesmith3.png);
-  background-position: -503px -1173px;
-  width: 90px;
-  height: 90px;
-}
-.head_special_winter2015Rogue {
-  background-image: url(spritesmith3.png);
-  background-position: -594px -1173px;
+.head_special_winter2015Warrior {
+  background-image: url(spritesmith3.png);
+  background-position: -552px -1173px;
+  width: 90px;
+  height: 90px;
+}
+.head_special_yeti {
+  background-image: url(spritesmith3.png);
+  background-position: -643px -1173px;
+  width: 90px;
+  height: 90px;
+}
+.shield_special_ski {
+  background-image: url(spritesmith3.png);
+  background-position: -734px -1173px;
+  width: 104px;
+  height: 90px;
+}
+.shield_special_snowflake {
+  background-image: url(spritesmith3.png);
+  background-position: -839px -1173px;
+  width: 90px;
+  height: 90px;
+}
+.shield_special_winter2015Healer {
+  background-image: url(spritesmith3.png);
+  background-position: -930px -1173px;
+  width: 90px;
+  height: 90px;
+}
+.shield_special_winter2015Rogue {
+  background-image: url(spritesmith3.png);
+  background-position: -1021px -1173px;
   width: 96px;
   height: 90px;
 }
-.head_special_winter2015Warrior {
-  background-image: url(spritesmith3.png);
-  background-position: -691px -1173px;
-  width: 90px;
-  height: 90px;
-}
-.head_special_yeti {
-  background-image: url(spritesmith3.png);
-  background-position: -782px -1173px;
-  width: 90px;
-  height: 90px;
-}
-.shield_special_ski {
-  background-image: url(spritesmith3.png);
-  background-position: -873px -1173px;
-  width: 104px;
-  height: 90px;
-}
-.shield_special_snowflake {
-  background-image: url(spritesmith3.png);
-  background-position: -978px -1173px;
-  width: 90px;
-  height: 90px;
-}
-.shield_special_winter2015Healer {
-  background-image: url(spritesmith3.png);
-  background-position: -1069px -1173px;
-  width: 90px;
-  height: 90px;
-}
-.shield_special_winter2015Rogue {
-  background-image: url(spritesmith3.png);
-  background-position: -1160px -1173px;
-  width: 96px;
-  height: 90px;
-}
 .shield_special_winter2015Warrior {
   background-image: url(spritesmith3.png);
-  background-position: -1274px 0px;
+  background-position: -1118px -1173px;
   width: 90px;
   height: 90px;
 }
 .shield_special_yeti {
   background-image: url(spritesmith3.png);
-  background-position: -1274px -91px;
+  background-position: -1209px -1173px;
   width: 90px;
   height: 90px;
 }
 .shop_armor_special_candycane {
   background-image: url(spritesmith3.png);
-<<<<<<< HEAD
-  background-position: -1501px -1225px;
-=======
-  background-position: -1224px -1092px;
->>>>>>> 68fef118
+  background-position: -1498px -1248px;
   width: 40px;
   height: 40px;
 }
 .shop_armor_special_ski {
   background-image: url(spritesmith3.png);
-<<<<<<< HEAD
-  background-position: -1542px -1225px;
-=======
+  background-position: -1539px -1248px;
+  width: 40px;
+  height: 40px;
+}
+.shop_armor_special_snowflake {
+  background-image: url(spritesmith3.png);
+  background-position: -1498px -1289px;
+  width: 40px;
+  height: 40px;
+}
+.shop_armor_special_winter2015Healer {
+  background-image: url(spritesmith3.png);
+  background-position: -1539px -1289px;
+  width: 40px;
+  height: 40px;
+}
+.shop_armor_special_winter2015Mage {
+  background-image: url(spritesmith3.png);
+  background-position: -1498px -1330px;
+  width: 40px;
+  height: 40px;
+}
+.shop_armor_special_winter2015Rogue {
+  background-image: url(spritesmith3.png);
+  background-position: -1539px -1330px;
+  width: 40px;
+  height: 40px;
+}
+.shop_armor_special_winter2015Warrior {
+  background-image: url(spritesmith3.png);
+  background-position: -1498px -1371px;
+  width: 40px;
+  height: 40px;
+}
+.shop_armor_special_yeti {
+  background-image: url(spritesmith3.png);
+  background-position: -1539px -1371px;
+  width: 40px;
+  height: 40px;
+}
+.shop_head_special_candycane {
+  background-image: url(spritesmith3.png);
+  background-position: -1407px -1274px;
+  width: 40px;
+  height: 40px;
+}
+.shop_head_special_nye {
+  background-image: url(spritesmith3.png);
+  background-position: -1448px -1274px;
+  width: 40px;
+  height: 40px;
+}
+.shop_head_special_nye2014 {
+  background-image: url(spritesmith3.png);
+  background-position: -1316px -1183px;
+  width: 40px;
+  height: 40px;
+}
+.shop_head_special_ski {
+  background-image: url(spritesmith3.png);
+  background-position: -1357px -1183px;
+  width: 40px;
+  height: 40px;
+}
+.shop_head_special_snowflake {
+  background-image: url(spritesmith3.png);
+  background-position: -1204px -1092px;
+  width: 40px;
+  height: 40px;
+}
+.shop_head_special_winter2015Healer {
+  background-image: url(spritesmith3.png);
+  background-position: -1245px -1092px;
+  width: 40px;
+  height: 40px;
+}
+.shop_head_special_winter2015Mage {
+  background-image: url(spritesmith3.png);
   background-position: -1092px -1001px;
->>>>>>> 68fef118
-  width: 40px;
-  height: 40px;
-}
-.shop_armor_special_snowflake {
-  background-image: url(spritesmith3.png);
-<<<<<<< HEAD
-  background-position: -1501px -1266px;
-=======
+  width: 40px;
+  height: 40px;
+}
+.shop_head_special_winter2015Rogue {
+  background-image: url(spritesmith3.png);
   background-position: -1133px -1001px;
->>>>>>> 68fef118
-  width: 40px;
-  height: 40px;
-}
-.shop_armor_special_winter2015Healer {
-  background-image: url(spritesmith3.png);
-<<<<<<< HEAD
-  background-position: -1542px -1266px;
-=======
+  width: 40px;
+  height: 40px;
+}
+.shop_head_special_winter2015Warrior {
+  background-image: url(spritesmith3.png);
   background-position: -1001px -910px;
->>>>>>> 68fef118
-  width: 40px;
-  height: 40px;
-}
-.shop_armor_special_winter2015Mage {
-  background-image: url(spritesmith3.png);
-<<<<<<< HEAD
-  background-position: -1501px -1307px;
-=======
+  width: 40px;
+  height: 40px;
+}
+.shop_head_special_yeti {
+  background-image: url(spritesmith3.png);
   background-position: -1042px -910px;
->>>>>>> 68fef118
-  width: 40px;
-  height: 40px;
-}
-.shop_armor_special_winter2015Rogue {
-  background-image: url(spritesmith3.png);
-<<<<<<< HEAD
-  background-position: -1542px -1307px;
-=======
+  width: 40px;
+  height: 40px;
+}
+.shop_shield_special_ski {
+  background-image: url(spritesmith3.png);
   background-position: -910px -819px;
->>>>>>> 68fef118
-  width: 40px;
-  height: 40px;
-}
-.shop_armor_special_winter2015Warrior {
-  background-image: url(spritesmith3.png);
-<<<<<<< HEAD
-  background-position: -1501px -1348px;
-=======
+  width: 40px;
+  height: 40px;
+}
+.shop_shield_special_snowflake {
+  background-image: url(spritesmith3.png);
   background-position: -951px -819px;
->>>>>>> 68fef118
-  width: 40px;
-  height: 40px;
-}
-.shop_armor_special_yeti {
-  background-image: url(spritesmith3.png);
-<<<<<<< HEAD
-  background-position: -1542px -1348px;
-=======
+  width: 40px;
+  height: 40px;
+}
+.shop_shield_special_winter2015Healer {
+  background-image: url(spritesmith3.png);
   background-position: -819px -728px;
->>>>>>> 68fef118
-  width: 40px;
-  height: 40px;
-}
-.shop_head_special_candycane {
-  background-image: url(spritesmith3.png);
-<<<<<<< HEAD
-  background-position: -1501px -1389px;
-=======
+  width: 40px;
+  height: 40px;
+}
+.shop_shield_special_winter2015Rogue {
+  background-image: url(spritesmith3.png);
   background-position: -860px -728px;
->>>>>>> 68fef118
-  width: 40px;
-  height: 40px;
-}
-.shop_head_special_nye {
-  background-image: url(spritesmith3.png);
-<<<<<<< HEAD
-  background-position: -1542px -1389px;
-=======
+  width: 40px;
+  height: 40px;
+}
+.shop_shield_special_winter2015Warrior {
+  background-image: url(spritesmith3.png);
   background-position: -728px -637px;
->>>>>>> 68fef118
-  width: 40px;
-  height: 40px;
-}
-.shop_head_special_nye2014 {
-  background-image: url(spritesmith3.png);
-<<<<<<< HEAD
-  background-position: -1410px -1274px;
-=======
+  width: 40px;
+  height: 40px;
+}
+.shop_shield_special_yeti {
+  background-image: url(spritesmith3.png);
   background-position: -769px -637px;
->>>>>>> 68fef118
-  width: 40px;
-  height: 40px;
-}
-.shop_head_special_ski {
-  background-image: url(spritesmith3.png);
-<<<<<<< HEAD
-  background-position: -1451px -1274px;
-=======
+  width: 40px;
+  height: 40px;
+}
+.shop_weapon_special_candycane {
+  background-image: url(spritesmith3.png);
   background-position: -637px -546px;
->>>>>>> 68fef118
-  width: 40px;
-  height: 40px;
-}
-.shop_head_special_snowflake {
-  background-image: url(spritesmith3.png);
-<<<<<<< HEAD
-  background-position: -1319px -1183px;
-=======
+  width: 40px;
+  height: 40px;
+}
+.shop_weapon_special_ski {
+  background-image: url(spritesmith3.png);
   background-position: -678px -546px;
->>>>>>> 68fef118
-  width: 40px;
-  height: 40px;
-}
-.shop_head_special_winter2015Healer {
-  background-image: url(spritesmith3.png);
-<<<<<<< HEAD
-  background-position: -1360px -1183px;
-=======
+  width: 40px;
+  height: 40px;
+}
+.shop_weapon_special_snowflake {
+  background-image: url(spritesmith3.png);
   background-position: -285px -212px;
->>>>>>> 68fef118
-  width: 40px;
-  height: 40px;
-}
-.shop_head_special_winter2015Mage {
-  background-image: url(spritesmith3.png);
-<<<<<<< HEAD
-  background-position: -1228px -1092px;
-=======
+  width: 40px;
+  height: 40px;
+}
+.shop_weapon_special_winter2015Healer {
+  background-image: url(spritesmith3.png);
   background-position: -285px -253px;
->>>>>>> 68fef118
-  width: 40px;
-  height: 40px;
-}
-.shop_head_special_winter2015Rogue {
-  background-image: url(spritesmith3.png);
-<<<<<<< HEAD
-  background-position: -1269px -1092px;
-=======
+  width: 40px;
+  height: 40px;
+}
+.shop_weapon_special_winter2015Mage {
+  background-image: url(spritesmith3.png);
   background-position: -400px -318px;
->>>>>>> 68fef118
-  width: 40px;
-  height: 40px;
-}
-.shop_head_special_winter2015Warrior {
-  background-image: url(spritesmith3.png);
-<<<<<<< HEAD
-  background-position: -1137px -1001px;
-=======
+  width: 40px;
+  height: 40px;
+}
+.shop_weapon_special_winter2015Rogue {
+  background-image: url(spritesmith3.png);
   background-position: -400px -359px;
->>>>>>> 68fef118
-  width: 40px;
-  height: 40px;
-}
-.shop_head_special_yeti {
-  background-image: url(spritesmith3.png);
-<<<<<<< HEAD
-  background-position: -1178px -1001px;
-=======
+  width: 40px;
+  height: 40px;
+}
+.shop_weapon_special_winter2015Warrior {
+  background-image: url(spritesmith3.png);
   background-position: -479px -424px;
->>>>>>> 68fef118
-  width: 40px;
-  height: 40px;
-}
-.shop_shield_special_ski {
-  background-image: url(spritesmith3.png);
-<<<<<<< HEAD
-  background-position: -1025px -910px;
-=======
+  width: 40px;
+  height: 40px;
+}
+.shop_weapon_special_yeti {
+  background-image: url(spritesmith3.png);
   background-position: -479px -465px;
->>>>>>> 68fef118
-  width: 40px;
-  height: 40px;
-}
-.shop_shield_special_snowflake {
-  background-image: url(spritesmith3.png);
-<<<<<<< HEAD
-  background-position: -1066px -910px;
-=======
-  background-position: -570px -530px;
->>>>>>> 68fef118
-  width: 40px;
-  height: 40px;
-}
-.shop_shield_special_winter2015Healer {
-  background-image: url(spritesmith3.png);
-<<<<<<< HEAD
-  background-position: -934px -819px;
-=======
-  background-position: -570px -571px;
->>>>>>> 68fef118
-  width: 40px;
-  height: 40px;
-}
-.shop_shield_special_winter2015Rogue {
-  background-image: url(spritesmith3.png);
-<<<<<<< HEAD
-  background-position: -975px -819px;
-=======
-  background-position: -646px -627px;
->>>>>>> 68fef118
-  width: 40px;
-  height: 40px;
-}
-.shop_shield_special_winter2015Warrior {
-  background-image: url(spritesmith3.png);
-<<<<<<< HEAD
-  background-position: -843px -728px;
-=======
-  background-position: -687px -627px;
->>>>>>> 68fef118
-  width: 40px;
-  height: 40px;
-}
-.shop_shield_special_yeti {
-  background-image: url(spritesmith3.png);
-<<<<<<< HEAD
-  background-position: -884px -728px;
-=======
-  background-position: -646px -668px;
->>>>>>> 68fef118
-  width: 40px;
-  height: 40px;
-}
-.shop_weapon_special_candycane {
-  background-image: url(spritesmith3.png);
-<<<<<<< HEAD
-  background-position: -752px -637px;
-=======
-  background-position: -687px -668px;
->>>>>>> 68fef118
-  width: 40px;
-  height: 40px;
-}
-.shop_weapon_special_ski {
-  background-image: url(spritesmith3.png);
-<<<<<<< HEAD
-  background-position: -793px -637px;
-=======
-  background-position: -1045px -991px;
->>>>>>> 68fef118
-  width: 40px;
-  height: 40px;
-}
-.shop_weapon_special_snowflake {
-  background-image: url(spritesmith3.png);
-<<<<<<< HEAD
-  background-position: -661px -546px;
-=======
-  background-position: -1045px -1032px;
->>>>>>> 68fef118
-  width: 40px;
-  height: 40px;
-}
-.shop_weapon_special_winter2015Healer {
-  background-image: url(spritesmith3.png);
-<<<<<<< HEAD
-  background-position: -702px -546px;
-=======
-  background-position: -1127px -1082px;
->>>>>>> 68fef118
-  width: 40px;
-  height: 40px;
-}
-.shop_weapon_special_winter2015Mage {
-  background-image: url(spritesmith3.png);
-<<<<<<< HEAD
-  background-position: -570px -461px;
-=======
-  background-position: -1127px -1123px;
->>>>>>> 68fef118
-  width: 40px;
-  height: 40px;
-}
-.shop_weapon_special_winter2015Rogue {
-  background-image: url(spritesmith3.png);
-<<<<<<< HEAD
-  background-position: -611px -461px;
-=======
-  background-position: -1286px -1264px;
->>>>>>> 68fef118
-  width: 40px;
-  height: 40px;
-}
-.shop_weapon_special_winter2015Warrior {
-  background-image: url(spritesmith3.png);
-<<<<<<< HEAD
-  background-position: -961px -894px;
-=======
-  background-position: -1286px -1305px;
->>>>>>> 68fef118
-  width: 40px;
-  height: 40px;
-}
-.shop_weapon_special_yeti {
-  background-image: url(spritesmith3.png);
-<<<<<<< HEAD
-  background-position: -961px -935px;
-=======
-  background-position: -420px -1446px;
->>>>>>> 68fef118
   width: 40px;
   height: 40px;
 }
 .slim_armor_special_candycane {
   background-image: url(spritesmith3.png);
-  background-position: -1274px -182px;
+  background-position: -1316px 0px;
   width: 90px;
   height: 90px;
 }
 .slim_armor_special_ski {
   background-image: url(spritesmith3.png);
-  background-position: -1274px -273px;
+  background-position: -1316px -91px;
   width: 90px;
   height: 90px;
 }
 .slim_armor_special_snowflake {
   background-image: url(spritesmith3.png);
-  background-position: -1274px -364px;
+  background-position: -1316px -182px;
   width: 90px;
   height: 90px;
 }
 .slim_armor_special_winter2015Healer {
   background-image: url(spritesmith3.png);
-  background-position: -1274px -455px;
+  background-position: -1316px -273px;
   width: 90px;
   height: 90px;
 }
 .slim_armor_special_winter2015Mage {
   background-image: url(spritesmith3.png);
-  background-position: -1274px -546px;
+  background-position: -1316px -364px;
   width: 90px;
   height: 90px;
 }
@@ -2570,769 +1968,613 @@
 }
 .slim_armor_special_winter2015Warrior {
   background-image: url(spritesmith3.png);
-  background-position: -1274px -637px;
+  background-position: -1316px -455px;
   width: 90px;
   height: 90px;
 }
 .slim_armor_special_yeti {
   background-image: url(spritesmith3.png);
-  background-position: -1274px -728px;
+  background-position: -1316px -546px;
   width: 90px;
   height: 90px;
 }
 .weapon_special_candycane {
   background-image: url(spritesmith3.png);
-  background-position: -1274px -819px;
+  background-position: -1316px -637px;
   width: 90px;
   height: 90px;
 }
 .weapon_special_ski {
   background-image: url(spritesmith3.png);
-  background-position: -1274px -910px;
+  background-position: -1316px -728px;
   width: 90px;
   height: 90px;
 }
 .weapon_special_snowflake {
   background-image: url(spritesmith3.png);
-  background-position: -1274px -1001px;
+  background-position: -1316px -819px;
   width: 90px;
   height: 90px;
 }
 .weapon_special_winter2015Healer {
   background-image: url(spritesmith3.png);
-  background-position: -1274px -1092px;
+  background-position: -1316px -910px;
   width: 90px;
   height: 90px;
 }
 .weapon_special_winter2015Mage {
   background-image: url(spritesmith3.png);
+  background-position: -1316px -1001px;
+  width: 90px;
+  height: 90px;
+}
+.weapon_special_winter2015Rogue {
+  background-image: url(spritesmith3.png);
   background-position: -97px -1264px;
-  width: 90px;
-  height: 90px;
-}
-.weapon_special_winter2015Rogue {
-  background-image: url(spritesmith3.png);
-  background-position: -188px -1264px;
   width: 96px;
   height: 90px;
 }
 .weapon_special_winter2015Warrior {
   background-image: url(spritesmith3.png);
+  background-position: -1316px -1092px;
+  width: 90px;
+  height: 90px;
+}
+.weapon_special_yeti {
+  background-image: url(spritesmith3.png);
+  background-position: -194px -1264px;
+  width: 90px;
+  height: 90px;
+}
+.back_special_wondercon_black {
+  background-image: url(spritesmith3.png);
   background-position: -285px -1264px;
   width: 90px;
   height: 90px;
 }
-.weapon_special_yeti {
+.back_special_wondercon_red {
   background-image: url(spritesmith3.png);
   background-position: -376px -1264px;
   width: 90px;
   height: 90px;
 }
-.back_special_wondercon_black {
+.body_special_wondercon_black {
   background-image: url(spritesmith3.png);
   background-position: -467px -1264px;
   width: 90px;
   height: 90px;
 }
-.back_special_wondercon_red {
+.body_special_wondercon_gold {
   background-image: url(spritesmith3.png);
   background-position: -558px -1264px;
   width: 90px;
   height: 90px;
 }
-.body_special_wondercon_black {
+.body_special_wondercon_red {
   background-image: url(spritesmith3.png);
   background-position: -649px -1264px;
   width: 90px;
   height: 90px;
 }
-.body_special_wondercon_gold {
+.eyewear_special_wondercon_black {
   background-image: url(spritesmith3.png);
   background-position: -740px -1264px;
   width: 90px;
   height: 90px;
 }
-.body_special_wondercon_red {
+.eyewear_special_wondercon_red {
   background-image: url(spritesmith3.png);
   background-position: -831px -1264px;
   width: 90px;
   height: 90px;
 }
-.eyewear_special_wondercon_black {
+.shop_back_special_wondercon_black {
+  background-image: url(spritesmith3.png);
+  background-position: -871px -1446px;
+  width: 40px;
+  height: 40px;
+}
+.shop_back_special_wondercon_red {
+  background-image: url(spritesmith3.png);
+  background-position: -912px -1446px;
+  width: 40px;
+  height: 40px;
+}
+.shop_body_special_wondercon_black {
+  background-image: url(spritesmith3.png);
+  background-position: -953px -1446px;
+  width: 40px;
+  height: 40px;
+}
+.shop_body_special_wondercon_gold {
+  background-image: url(spritesmith3.png);
+  background-position: -994px -1446px;
+  width: 40px;
+  height: 40px;
+}
+.shop_body_special_wondercon_red {
+  background-image: url(spritesmith3.png);
+  background-position: -1035px -1446px;
+  width: 40px;
+  height: 40px;
+}
+.shop_eyewear_special_wondercon_black {
+  background-image: url(spritesmith3.png);
+  background-position: -1076px -1446px;
+  width: 40px;
+  height: 40px;
+}
+.shop_eyewear_special_wondercon_red {
+  background-image: url(spritesmith3.png);
+  background-position: -1117px -1446px;
+  width: 40px;
+  height: 40px;
+}
+.head_0 {
   background-image: url(spritesmith3.png);
   background-position: -922px -1264px;
   width: 90px;
   height: 90px;
 }
-.eyewear_special_wondercon_red {
-  background-image: url(spritesmith3.png);
-  background-position: -1013px -1264px;
-  width: 90px;
-  height: 90px;
-}
-.shop_back_special_wondercon_black {
-  background-image: url(spritesmith3.png);
-<<<<<<< HEAD
-  background-position: -779px -1440px;
-=======
-  background-position: -1404px -1446px;
->>>>>>> 68fef118
-  width: 40px;
-  height: 40px;
-}
-.shop_back_special_wondercon_red {
-  background-image: url(spritesmith3.png);
-<<<<<<< HEAD
-  background-position: -820px -1440px;
-=======
-  background-position: -1445px -1446px;
->>>>>>> 68fef118
-  width: 40px;
-  height: 40px;
-}
-.shop_body_special_wondercon_black {
-  background-image: url(spritesmith3.png);
-<<<<<<< HEAD
-  background-position: -861px -1440px;
-=======
-  background-position: -1486px -1446px;
->>>>>>> 68fef118
-  width: 40px;
-  height: 40px;
-}
-.shop_body_special_wondercon_gold {
-  background-image: url(spritesmith3.png);
-<<<<<<< HEAD
-  background-position: -902px -1440px;
-=======
-  background-position: -420px -1487px;
->>>>>>> 68fef118
-  width: 40px;
-  height: 40px;
-}
-.shop_body_special_wondercon_red {
-  background-image: url(spritesmith3.png);
-<<<<<<< HEAD
-  background-position: -943px -1440px;
-=======
-  background-position: -461px -1487px;
->>>>>>> 68fef118
-  width: 40px;
-  height: 40px;
-}
-.shop_eyewear_special_wondercon_black {
-  background-image: url(spritesmith3.png);
-<<<<<<< HEAD
-  background-position: -984px -1440px;
-=======
-  background-position: -502px -1487px;
->>>>>>> 68fef118
-  width: 40px;
-  height: 40px;
-}
-.shop_eyewear_special_wondercon_red {
-  background-image: url(spritesmith3.png);
-<<<<<<< HEAD
-  background-position: -1025px -1440px;
-=======
-  background-position: -543px -1487px;
->>>>>>> 68fef118
-  width: 40px;
-  height: 40px;
-}
-.head_0 {
-  background-image: url(spritesmith3.png);
-  background-position: -1104px -1264px;
-  width: 90px;
-  height: 90px;
-}
 .customize-option.head_0 {
   background-image: url(spritesmith3.png);
-  background-position: -1129px -1279px;
+  background-position: -947px -1279px;
   width: 60px;
   height: 60px;
 }
 .head_healer_1 {
   background-image: url(spritesmith3.png);
+  background-position: -1013px -1264px;
+  width: 90px;
+  height: 90px;
+}
+.head_healer_2 {
+  background-image: url(spritesmith3.png);
+  background-position: -1104px -1264px;
+  width: 90px;
+  height: 90px;
+}
+.head_healer_3 {
+  background-image: url(spritesmith3.png);
   background-position: -1195px -1264px;
   width: 90px;
   height: 90px;
 }
-.head_healer_2 {
-  background-image: url(spritesmith3.png);
-  background-position: -1365px 0px;
-  width: 90px;
-  height: 90px;
-}
-.head_healer_3 {
-  background-image: url(spritesmith3.png);
-  background-position: -1365px -91px;
-  width: 90px;
-  height: 90px;
-}
 .head_healer_4 {
   background-image: url(spritesmith3.png);
-  background-position: -1365px -182px;
+  background-position: -1286px -1264px;
   width: 90px;
   height: 90px;
 }
 .head_healer_5 {
   background-image: url(spritesmith3.png);
-  background-position: -1365px -273px;
+  background-position: -1407px 0px;
   width: 90px;
   height: 90px;
 }
 .head_rogue_1 {
   background-image: url(spritesmith3.png);
-  background-position: -1365px -364px;
+  background-position: -1407px -91px;
   width: 90px;
   height: 90px;
 }
 .head_rogue_2 {
   background-image: url(spritesmith3.png);
-  background-position: -1365px -455px;
+  background-position: -1407px -182px;
   width: 90px;
   height: 90px;
 }
 .head_rogue_3 {
   background-image: url(spritesmith3.png);
-  background-position: -1365px -546px;
+  background-position: -1407px -273px;
   width: 90px;
   height: 90px;
 }
 .head_rogue_4 {
   background-image: url(spritesmith3.png);
-  background-position: -1365px -637px;
+  background-position: -1407px -364px;
   width: 90px;
   height: 90px;
 }
 .head_rogue_5 {
   background-image: url(spritesmith3.png);
-  background-position: -1365px -728px;
+  background-position: -1407px -455px;
   width: 90px;
   height: 90px;
 }
 .head_special_2 {
   background-image: url(spritesmith3.png);
-  background-position: -1365px -819px;
+  background-position: -1407px -546px;
   width: 90px;
   height: 90px;
 }
 .head_special_fireCoralCirclet {
   background-image: url(spritesmith3.png);
-  background-position: -1365px -910px;
+  background-position: -1407px -637px;
   width: 90px;
   height: 90px;
 }
 .head_warrior_1 {
   background-image: url(spritesmith3.png);
-  background-position: -1365px -1001px;
+  background-position: -1407px -728px;
   width: 90px;
   height: 90px;
 }
 .head_warrior_2 {
   background-image: url(spritesmith3.png);
-  background-position: -1365px -1092px;
+  background-position: -1407px -819px;
   width: 90px;
   height: 90px;
 }
 .head_warrior_3 {
   background-image: url(spritesmith3.png);
-  background-position: -1365px -1183px;
+  background-position: -1407px -910px;
   width: 90px;
   height: 90px;
 }
 .head_warrior_4 {
   background-image: url(spritesmith3.png);
+  background-position: -1407px -1001px;
+  width: 90px;
+  height: 90px;
+}
+.head_warrior_5 {
+  background-image: url(spritesmith3.png);
+  background-position: -1407px -1092px;
+  width: 90px;
+  height: 90px;
+}
+.head_wizard_1 {
+  background-image: url(spritesmith3.png);
+  background-position: -1407px -1183px;
+  width: 90px;
+  height: 90px;
+}
+.head_wizard_2 {
+  background-image: url(spritesmith3.png);
   background-position: 0px -1355px;
   width: 90px;
   height: 90px;
 }
-.head_warrior_5 {
+.head_wizard_3 {
   background-image: url(spritesmith3.png);
   background-position: -91px -1355px;
   width: 90px;
   height: 90px;
 }
-.head_wizard_1 {
+.head_wizard_4 {
   background-image: url(spritesmith3.png);
   background-position: -182px -1355px;
   width: 90px;
   height: 90px;
 }
-.head_wizard_2 {
+.head_wizard_5 {
   background-image: url(spritesmith3.png);
   background-position: -273px -1355px;
   width: 90px;
   height: 90px;
 }
-.head_wizard_3 {
+.shop_head_healer_1 {
+  background-image: url(spritesmith3.png);
+  background-position: -953px -1487px;
+  width: 40px;
+  height: 40px;
+}
+.shop_head_healer_2 {
+  background-image: url(spritesmith3.png);
+  background-position: -994px -1487px;
+  width: 40px;
+  height: 40px;
+}
+.shop_head_healer_3 {
+  background-image: url(spritesmith3.png);
+  background-position: -1035px -1487px;
+  width: 40px;
+  height: 40px;
+}
+.shop_head_healer_4 {
+  background-image: url(spritesmith3.png);
+  background-position: -1076px -1487px;
+  width: 40px;
+  height: 40px;
+}
+.shop_head_healer_5 {
+  background-image: url(spritesmith3.png);
+  background-position: -1117px -1487px;
+  width: 40px;
+  height: 40px;
+}
+.shop_head_rogue_1 {
+  background-image: url(spritesmith3.png);
+  background-position: -1158px -1487px;
+  width: 40px;
+  height: 40px;
+}
+.shop_head_rogue_2 {
+  background-image: url(spritesmith3.png);
+  background-position: -1199px -1487px;
+  width: 40px;
+  height: 40px;
+}
+.shop_head_rogue_3 {
+  background-image: url(spritesmith3.png);
+  background-position: -1240px -1487px;
+  width: 40px;
+  height: 40px;
+}
+.shop_head_rogue_4 {
+  background-image: url(spritesmith3.png);
+  background-position: -1281px -1487px;
+  width: 40px;
+  height: 40px;
+}
+.shop_head_rogue_5 {
+  background-image: url(spritesmith3.png);
+  background-position: -1322px -1487px;
+  width: 40px;
+  height: 40px;
+}
+.shop_head_special_0 {
+  background-image: url(spritesmith3.png);
+  background-position: -1363px -1487px;
+  width: 40px;
+  height: 40px;
+}
+.shop_head_special_1 {
+  background-image: url(spritesmith3.png);
+  background-position: -1404px -1487px;
+  width: 40px;
+  height: 40px;
+}
+.shop_head_special_2 {
+  background-image: url(spritesmith3.png);
+  background-position: -1445px -1487px;
+  width: 40px;
+  height: 40px;
+}
+.shop_head_special_fireCoralCirclet {
+  background-image: url(spritesmith3.png);
+  background-position: -1486px -1487px;
+  width: 40px;
+  height: 40px;
+}
+.shop_head_warrior_1 {
+  background-image: url(spritesmith3.png);
+  background-position: -1527px -1487px;
+  width: 40px;
+  height: 40px;
+}
+.shop_head_warrior_2 {
+  background-image: url(spritesmith3.png);
+  background-position: 0px -1537px;
+  width: 40px;
+  height: 40px;
+}
+.shop_head_warrior_3 {
+  background-image: url(spritesmith3.png);
+  background-position: -41px -1537px;
+  width: 40px;
+  height: 40px;
+}
+.shop_head_warrior_4 {
+  background-image: url(spritesmith3.png);
+  background-position: -82px -1537px;
+  width: 40px;
+  height: 40px;
+}
+.shop_head_warrior_5 {
+  background-image: url(spritesmith3.png);
+  background-position: -123px -1537px;
+  width: 40px;
+  height: 40px;
+}
+.shop_head_wizard_1 {
+  background-image: url(spritesmith3.png);
+  background-position: -164px -1537px;
+  width: 40px;
+  height: 40px;
+}
+.shop_head_wizard_2 {
+  background-image: url(spritesmith3.png);
+  background-position: -205px -1537px;
+  width: 40px;
+  height: 40px;
+}
+.shop_head_wizard_3 {
+  background-image: url(spritesmith3.png);
+  background-position: -246px -1537px;
+  width: 40px;
+  height: 40px;
+}
+.shop_head_wizard_4 {
+  background-image: url(spritesmith3.png);
+  background-position: -287px -1537px;
+  width: 40px;
+  height: 40px;
+}
+.shop_head_wizard_5 {
+  background-image: url(spritesmith3.png);
+  background-position: -328px -1537px;
+  width: 40px;
+  height: 40px;
+}
+.headAccessory_special_bearEars {
   background-image: url(spritesmith3.png);
   background-position: -364px -1355px;
   width: 90px;
   height: 90px;
 }
-.head_wizard_4 {
+.customize-option.headAccessory_special_bearEars {
+  background-image: url(spritesmith3.png);
+  background-position: -389px -1370px;
+  width: 60px;
+  height: 60px;
+}
+.headAccessory_special_cactusEars {
   background-image: url(spritesmith3.png);
   background-position: -455px -1355px;
   width: 90px;
   height: 90px;
 }
-.head_wizard_5 {
+.customize-option.headAccessory_special_cactusEars {
+  background-image: url(spritesmith3.png);
+  background-position: -480px -1370px;
+  width: 60px;
+  height: 60px;
+}
+.headAccessory_special_foxEars {
   background-image: url(spritesmith3.png);
   background-position: -546px -1355px;
   width: 90px;
   height: 90px;
 }
-.shop_head_healer_1 {
-  background-image: url(spritesmith3.png);
-<<<<<<< HEAD
-  background-position: -410px -1481px;
-=======
-  background-position: -1547px 0px;
->>>>>>> 68fef118
-  width: 40px;
-  height: 40px;
-}
-.shop_head_healer_2 {
-  background-image: url(spritesmith3.png);
-<<<<<<< HEAD
-  background-position: -451px -1481px;
-=======
-  background-position: -1547px -41px;
->>>>>>> 68fef118
-  width: 40px;
-  height: 40px;
-}
-.shop_head_healer_3 {
-  background-image: url(spritesmith3.png);
-<<<<<<< HEAD
-  background-position: -492px -1481px;
-=======
-  background-position: -1547px -82px;
->>>>>>> 68fef118
-  width: 40px;
-  height: 40px;
-}
-.shop_head_healer_4 {
-  background-image: url(spritesmith3.png);
-<<<<<<< HEAD
-  background-position: -533px -1481px;
-=======
-  background-position: -1547px -123px;
->>>>>>> 68fef118
-  width: 40px;
-  height: 40px;
-}
-.shop_head_healer_5 {
-  background-image: url(spritesmith3.png);
-<<<<<<< HEAD
-  background-position: -574px -1481px;
-=======
-  background-position: -1547px -164px;
->>>>>>> 68fef118
-  width: 40px;
-  height: 40px;
-}
-.shop_head_rogue_1 {
-  background-image: url(spritesmith3.png);
-<<<<<<< HEAD
-  background-position: -615px -1481px;
-=======
-  background-position: -1547px -205px;
->>>>>>> 68fef118
-  width: 40px;
-  height: 40px;
-}
-.shop_head_rogue_2 {
-  background-image: url(spritesmith3.png);
-<<<<<<< HEAD
-  background-position: -656px -1481px;
-=======
-  background-position: -1547px -246px;
->>>>>>> 68fef118
-  width: 40px;
-  height: 40px;
-}
-.shop_head_rogue_3 {
-  background-image: url(spritesmith3.png);
-<<<<<<< HEAD
-  background-position: -697px -1481px;
-=======
-  background-position: -1547px -287px;
->>>>>>> 68fef118
-  width: 40px;
-  height: 40px;
-}
-.shop_head_rogue_4 {
-  background-image: url(spritesmith3.png);
-<<<<<<< HEAD
-  background-position: -738px -1481px;
-=======
-  background-position: -1547px -328px;
->>>>>>> 68fef118
-  width: 40px;
-  height: 40px;
-}
-.shop_head_rogue_5 {
-  background-image: url(spritesmith3.png);
-<<<<<<< HEAD
-  background-position: -779px -1481px;
-=======
-  background-position: -1547px -369px;
->>>>>>> 68fef118
-  width: 40px;
-  height: 40px;
-}
-.shop_head_special_0 {
-  background-image: url(spritesmith3.png);
-<<<<<<< HEAD
-  background-position: -820px -1481px;
-=======
-  background-position: -1547px -410px;
->>>>>>> 68fef118
-  width: 40px;
-  height: 40px;
-}
-.shop_head_special_1 {
-  background-image: url(spritesmith3.png);
-<<<<<<< HEAD
-  background-position: -861px -1481px;
-=======
-  background-position: -1547px -451px;
->>>>>>> 68fef118
-  width: 40px;
-  height: 40px;
-}
-.shop_head_special_2 {
-  background-image: url(spritesmith3.png);
-<<<<<<< HEAD
-  background-position: -902px -1481px;
-=======
-  background-position: -1547px -492px;
->>>>>>> 68fef118
-  width: 40px;
-  height: 40px;
-}
-.shop_head_special_fireCoralCirclet {
-  background-image: url(spritesmith3.png);
-<<<<<<< HEAD
-  background-position: -943px -1481px;
-=======
-  background-position: -1547px -533px;
->>>>>>> 68fef118
-  width: 40px;
-  height: 40px;
-}
-.shop_head_warrior_1 {
-  background-image: url(spritesmith3.png);
-<<<<<<< HEAD
-  background-position: -984px -1481px;
-=======
-  background-position: -1547px -574px;
->>>>>>> 68fef118
-  width: 40px;
-  height: 40px;
-}
-.shop_head_warrior_2 {
-  background-image: url(spritesmith3.png);
-<<<<<<< HEAD
-  background-position: -1025px -1481px;
-=======
-  background-position: -1547px -615px;
->>>>>>> 68fef118
-  width: 40px;
-  height: 40px;
-}
-.shop_head_warrior_3 {
-  background-image: url(spritesmith3.png);
-<<<<<<< HEAD
-  background-position: -1066px -1481px;
-=======
-  background-position: -1547px -656px;
->>>>>>> 68fef118
-  width: 40px;
-  height: 40px;
-}
-.shop_head_warrior_4 {
-  background-image: url(spritesmith3.png);
-<<<<<<< HEAD
-  background-position: -1107px -1481px;
-=======
-  background-position: -1547px -697px;
->>>>>>> 68fef118
-  width: 40px;
-  height: 40px;
-}
-.shop_head_warrior_5 {
-  background-image: url(spritesmith3.png);
-<<<<<<< HEAD
-  background-position: -1148px -1481px;
-=======
-  background-position: -1547px -738px;
->>>>>>> 68fef118
-  width: 40px;
-  height: 40px;
-}
-.shop_head_wizard_1 {
-  background-image: url(spritesmith3.png);
-<<<<<<< HEAD
-  background-position: -1189px -1481px;
-=======
-  background-position: -1547px -779px;
->>>>>>> 68fef118
-  width: 40px;
-  height: 40px;
-}
-.shop_head_wizard_2 {
-  background-image: url(spritesmith3.png);
-<<<<<<< HEAD
-  background-position: -1230px -1481px;
-=======
-  background-position: -1547px -820px;
->>>>>>> 68fef118
-  width: 40px;
-  height: 40px;
-}
-.shop_head_wizard_3 {
-  background-image: url(spritesmith3.png);
-<<<<<<< HEAD
-  background-position: -1271px -1481px;
-=======
-  background-position: -1547px -861px;
->>>>>>> 68fef118
-  width: 40px;
-  height: 40px;
-}
-.shop_head_wizard_4 {
-  background-image: url(spritesmith3.png);
-<<<<<<< HEAD
-  background-position: -1312px -1481px;
-=======
-  background-position: -1547px -902px;
->>>>>>> 68fef118
-  width: 40px;
-  height: 40px;
-}
-.shop_head_wizard_5 {
-  background-image: url(spritesmith3.png);
-<<<<<<< HEAD
-  background-position: -1353px -1481px;
-=======
-  background-position: -1547px -943px;
->>>>>>> 68fef118
-  width: 40px;
-  height: 40px;
-}
-.headAccessory_special_bearEars {
+.customize-option.headAccessory_special_foxEars {
+  background-image: url(spritesmith3.png);
+  background-position: -571px -1370px;
+  width: 60px;
+  height: 60px;
+}
+.headAccessory_special_lionEars {
   background-image: url(spritesmith3.png);
   background-position: -637px -1355px;
   width: 90px;
   height: 90px;
 }
-.customize-option.headAccessory_special_bearEars {
+.customize-option.headAccessory_special_lionEars {
   background-image: url(spritesmith3.png);
   background-position: -662px -1370px;
   width: 60px;
   height: 60px;
 }
-.headAccessory_special_cactusEars {
+.headAccessory_special_pandaEars {
   background-image: url(spritesmith3.png);
   background-position: -728px -1355px;
   width: 90px;
   height: 90px;
 }
-.customize-option.headAccessory_special_cactusEars {
+.customize-option.headAccessory_special_pandaEars {
   background-image: url(spritesmith3.png);
   background-position: -753px -1370px;
   width: 60px;
   height: 60px;
 }
-.headAccessory_special_foxEars {
+.headAccessory_special_pigEars {
   background-image: url(spritesmith3.png);
   background-position: -819px -1355px;
   width: 90px;
   height: 90px;
 }
-.customize-option.headAccessory_special_foxEars {
+.customize-option.headAccessory_special_pigEars {
   background-image: url(spritesmith3.png);
   background-position: -844px -1370px;
   width: 60px;
   height: 60px;
 }
-.headAccessory_special_lionEars {
+.headAccessory_special_tigerEars {
   background-image: url(spritesmith3.png);
   background-position: -910px -1355px;
   width: 90px;
   height: 90px;
 }
-.customize-option.headAccessory_special_lionEars {
+.customize-option.headAccessory_special_tigerEars {
   background-image: url(spritesmith3.png);
   background-position: -935px -1370px;
   width: 60px;
   height: 60px;
 }
-.headAccessory_special_pandaEars {
+.headAccessory_special_wolfEars {
   background-image: url(spritesmith3.png);
   background-position: -1001px -1355px;
   width: 90px;
   height: 90px;
 }
-.customize-option.headAccessory_special_pandaEars {
+.customize-option.headAccessory_special_wolfEars {
   background-image: url(spritesmith3.png);
   background-position: -1026px -1370px;
   width: 60px;
   height: 60px;
 }
-.headAccessory_special_pigEars {
+.shop_headAccessory_special_bearEars {
+  background-image: url(spritesmith3.png);
+  background-position: -697px -1537px;
+  width: 40px;
+  height: 40px;
+}
+.shop_headAccessory_special_cactusEars {
+  background-image: url(spritesmith3.png);
+  background-position: -738px -1537px;
+  width: 40px;
+  height: 40px;
+}
+.shop_headAccessory_special_foxEars {
+  background-image: url(spritesmith3.png);
+  background-position: -779px -1537px;
+  width: 40px;
+  height: 40px;
+}
+.shop_headAccessory_special_lionEars {
+  background-image: url(spritesmith3.png);
+  background-position: -820px -1537px;
+  width: 40px;
+  height: 40px;
+}
+.shop_headAccessory_special_pandaEars {
+  background-image: url(spritesmith3.png);
+  background-position: -861px -1537px;
+  width: 40px;
+  height: 40px;
+}
+.shop_headAccessory_special_pigEars {
+  background-image: url(spritesmith3.png);
+  background-position: -902px -1537px;
+  width: 40px;
+  height: 40px;
+}
+.shop_headAccessory_special_tigerEars {
+  background-image: url(spritesmith3.png);
+  background-position: -943px -1537px;
+  width: 40px;
+  height: 40px;
+}
+.shop_headAccessory_special_wolfEars {
+  background-image: url(spritesmith3.png);
+  background-position: -984px -1537px;
+  width: 40px;
+  height: 40px;
+}
+.shield_healer_1 {
   background-image: url(spritesmith3.png);
   background-position: -1092px -1355px;
   width: 90px;
   height: 90px;
 }
-.customize-option.headAccessory_special_pigEars {
-  background-image: url(spritesmith3.png);
-  background-position: -1117px -1370px;
-  width: 60px;
-  height: 60px;
-}
-.headAccessory_special_tigerEars {
+.shield_healer_2 {
   background-image: url(spritesmith3.png);
   background-position: -1183px -1355px;
   width: 90px;
   height: 90px;
 }
-.customize-option.headAccessory_special_tigerEars {
-  background-image: url(spritesmith3.png);
-  background-position: -1208px -1370px;
-  width: 60px;
-  height: 60px;
-}
-.headAccessory_special_wolfEars {
+.shield_healer_3 {
   background-image: url(spritesmith3.png);
   background-position: -1274px -1355px;
   width: 90px;
   height: 90px;
 }
-.customize-option.headAccessory_special_wolfEars {
-  background-image: url(spritesmith3.png);
-  background-position: -1299px -1370px;
-  width: 60px;
-  height: 60px;
-}
-.shop_headAccessory_special_bearEars {
-  background-image: url(spritesmith3.png);
-<<<<<<< HEAD
-  background-position: -123px -1522px;
-=======
-  background-position: -1547px -1312px;
->>>>>>> 68fef118
-  width: 40px;
-  height: 40px;
-}
-.shop_headAccessory_special_cactusEars {
-  background-image: url(spritesmith3.png);
-<<<<<<< HEAD
-  background-position: -164px -1522px;
-=======
-  background-position: -1547px -1353px;
->>>>>>> 68fef118
-  width: 40px;
-  height: 40px;
-}
-.shop_headAccessory_special_foxEars {
-  background-image: url(spritesmith3.png);
-<<<<<<< HEAD
-  background-position: -205px -1522px;
-=======
-  background-position: -1547px -1394px;
->>>>>>> 68fef118
-  width: 40px;
-  height: 40px;
-}
-.shop_headAccessory_special_lionEars {
-  background-image: url(spritesmith3.png);
-<<<<<<< HEAD
-  background-position: -246px -1522px;
-=======
-  background-position: -1547px -1435px;
->>>>>>> 68fef118
-  width: 40px;
-  height: 40px;
-}
-.shop_headAccessory_special_pandaEars {
-  background-image: url(spritesmith3.png);
-<<<<<<< HEAD
-  background-position: -287px -1522px;
-=======
-  background-position: -1547px -1476px;
->>>>>>> 68fef118
-  width: 40px;
-  height: 40px;
-}
-.shop_headAccessory_special_pigEars {
-  background-image: url(spritesmith3.png);
-<<<<<<< HEAD
-  background-position: -328px -1522px;
-=======
-  background-position: 0px -1537px;
->>>>>>> 68fef118
-  width: 40px;
-  height: 40px;
-}
-.shop_headAccessory_special_tigerEars {
-  background-image: url(spritesmith3.png);
-<<<<<<< HEAD
-  background-position: -369px -1522px;
-=======
-  background-position: -41px -1537px;
->>>>>>> 68fef118
-  width: 40px;
-  height: 40px;
-}
-.shop_headAccessory_special_wolfEars {
-  background-image: url(spritesmith3.png);
-<<<<<<< HEAD
-  background-position: -410px -1522px;
-=======
-  background-position: -82px -1537px;
->>>>>>> 68fef118
-  width: 40px;
-  height: 40px;
-}
-.shield_healer_1 {
+.shield_healer_4 {
   background-image: url(spritesmith3.png);
   background-position: -1365px -1355px;
   width: 90px;
   height: 90px;
 }
-.shield_healer_2 {
-  background-image: url(spritesmith3.png);
-  background-position: -1456px 0px;
-  width: 90px;
-  height: 90px;
-}
-.shield_healer_3 {
-  background-image: url(spritesmith3.png);
-  background-position: -1456px -91px;
-  width: 90px;
-  height: 90px;
-}
-.shield_healer_4 {
-  background-image: url(spritesmith3.png);
-  background-position: -1456px -182px;
-  width: 90px;
-  height: 90px;
-}
 .shield_healer_5 {
   background-image: url(spritesmith3.png);
-  background-position: -1456px -273px;
+  background-position: -1498px 0px;
   width: 90px;
   height: 90px;
 }
 .shield_rogue_0 {
   background-image: url(spritesmith3.png);
-  background-position: -1456px -364px;
+  background-position: -1498px -91px;
   width: 90px;
   height: 90px;
 }
@@ -3365,49 +2607,4 @@
   background-position: -455px -530px;
   width: 114px;
   height: 90px;
-<<<<<<< HEAD
-}
-.shield_rogue_6 {
-  background-image: url(spritesmith3.png);
-  background-position: -1263px -1349px;
-  width: 114px;
-  height: 90px;
-}
-.shield_special_1 {
-  background-image: url(spritesmith3.png);
-  background-position: -1378px -1349px;
-  width: 90px;
-  height: 90px;
-}
-.shield_special_goldenknight {
-  background-image: url(spritesmith3.png);
-  background-position: -1501px 0px;
-  width: 111px;
-  height: 90px;
-}
-.shield_special_moonpearlShield {
-  background-image: url(spritesmith3.png);
-  background-position: -1501px -91px;
-  width: 90px;
-  height: 90px;
-}
-.shield_warrior_1 {
-  background-image: url(spritesmith3.png);
-  background-position: -1501px -182px;
-  width: 90px;
-  height: 90px;
-}
-.shield_warrior_2 {
-  background-image: url(spritesmith3.png);
-  background-position: -1501px -273px;
-  width: 90px;
-  height: 90px;
-}
-.shield_warrior_3 {
-  background-image: url(spritesmith3.png);
-  background-position: -570px -188px;
-  width: 90px;
-  height: 90px;
-=======
->>>>>>> 68fef118
 }