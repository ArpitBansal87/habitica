--- conflicted
+++ resolved
@@ -1,3760 +1,2328 @@
-<<<<<<< HEAD
+.broad_armor_special_fallWarrior {
+  background-image: url(spritesmith3.png);
+  background-position: -546px 0px;
+  width: 90px;
+  height: 90px;
+}
 .head_special_fallHealer {
   background-image: url(spritesmith3.png);
+  background-position: -455px -870px;
+  width: 90px;
+  height: 90px;
+}
+.head_special_fallMage {
+  background-image: url(spritesmith3.png);
+  background-position: -1001px 0px;
+  width: 120px;
+  height: 90px;
+}
+.head_special_fallRogue {
+  background-image: url(spritesmith3.png);
+  background-position: 0px -506px;
+  width: 105px;
+  height: 90px;
+}
+.head_special_fallWarrior {
+  background-image: url(spritesmith3.png);
+  background-position: -546px -91px;
+  width: 90px;
+  height: 90px;
+}
+.shield_special_fallHealer {
+  background-image: url(spritesmith3.png);
+  background-position: -91px -961px;
+  width: 90px;
+  height: 90px;
+}
+.shield_special_fallRogue {
+  background-image: url(spritesmith3.png);
+  background-position: -182px -961px;
+  width: 105px;
+  height: 90px;
+}
+.shield_special_fallWarrior {
+  background-image: url(spritesmith3.png);
+  background-position: -288px -961px;
+  width: 90px;
+  height: 90px;
+}
+.shop_armor_special_fallHealer {
+  background-image: url(spritesmith3.png);
+  background-position: -1124px -1366px;
+  width: 40px;
+  height: 40px;
+}
+.shop_armor_special_fallMage {
+  background-image: url(spritesmith3.png);
+  background-position: -1165px -1366px;
+  width: 40px;
+  height: 40px;
+}
+.shop_armor_special_fallRogue {
+  background-image: url(spritesmith3.png);
+  background-position: -1288px -1366px;
+  width: 40px;
+  height: 40px;
+}
+.shop_armor_special_fallWarrior {
+  background-image: url(spritesmith3.png);
+  background-position: -1431px -82px;
+  width: 40px;
+  height: 40px;
+}
+.shop_head_special_fallHealer {
+  background-image: url(spritesmith3.png);
+  background-position: -1431px -123px;
+  width: 40px;
+  height: 40px;
+}
+.shop_head_special_fallMage {
+  background-image: url(spritesmith3.png);
+  background-position: -1431px -328px;
+  width: 40px;
+  height: 40px;
+}
+.shop_head_special_fallRogue {
+  background-image: url(spritesmith3.png);
+  background-position: -1472px -738px;
+  width: 40px;
+  height: 40px;
+}
+.shop_head_special_fallWarrior {
+  background-image: url(spritesmith3.png);
+  background-position: -1472px -779px;
+  width: 40px;
+  height: 40px;
+}
+.shop_shield_special_fallHealer {
+  background-image: url(spritesmith3.png);
+  background-position: -1472px -984px;
+  width: 40px;
+  height: 40px;
+}
+.shop_shield_special_fallRogue {
+  background-image: url(spritesmith3.png);
+  background-position: -1228px -1092px;
+  width: 40px;
+  height: 40px;
+}
+.shop_shield_special_fallWarrior {
+  background-image: url(spritesmith3.png);
+  background-position: -1269px -1092px;
+  width: 40px;
+  height: 40px;
+}
+.shop_weapon_special_fallHealer {
+  background-image: url(spritesmith3.png);
+  background-position: -1122px -1001px;
+  width: 40px;
+  height: 40px;
+}
+.shop_weapon_special_fallMage {
+  background-image: url(spritesmith3.png);
+  background-position: -1042px -910px;
+  width: 40px;
+  height: 40px;
+}
+.shop_weapon_special_fallRogue {
+  background-image: url(spritesmith3.png);
+  background-position: -587px -455px;
+  width: 40px;
+  height: 40px;
+}
+.shop_weapon_special_fallWarrior {
+  background-image: url(spritesmith3.png);
+  background-position: -455px -364px;
+  width: 40px;
+  height: 40px;
+}
+.slim_armor_special_fallHealer {
+  background-image: url(spritesmith3.png);
+  background-position: -379px -961px;
+  width: 90px;
+  height: 90px;
+}
+.slim_armor_special_fallMage {
+  background-image: url(spritesmith3.png);
+  background-position: -918px -961px;
+  width: 120px;
+  height: 90px;
+}
+.slim_armor_special_fallRogue {
+  background-image: url(spritesmith3.png);
+  background-position: -1122px 0px;
+  width: 105px;
+  height: 90px;
+}
+.slim_armor_special_fallWarrior {
+  background-image: url(spritesmith3.png);
+  background-position: -1122px -91px;
+  width: 90px;
+  height: 90px;
+}
+.weapon_special_fallHealer {
+  background-image: url(spritesmith3.png);
+  background-position: -1122px -182px;
+  width: 90px;
+  height: 90px;
+}
+.weapon_special_fallMage {
+  background-image: url(spritesmith3.png);
+  background-position: -448px -1052px;
+  width: 120px;
+  height: 90px;
+}
+.weapon_special_fallRogue {
+  background-image: url(spritesmith3.png);
+  background-position: -1122px -273px;
+  width: 105px;
+  height: 90px;
+}
+.weapon_special_fallWarrior {
+  background-image: url(spritesmith3.png);
+  background-position: -1122px -364px;
+  width: 90px;
+  height: 90px;
+}
+.broad_armor_special_gaymerx {
+  background-image: url(spritesmith3.png);
+  background-position: -1122px -455px;
+  width: 90px;
+  height: 90px;
+}
+.head_special_gaymerx {
+  background-image: url(spritesmith3.png);
+  background-position: -1122px -546px;
+  width: 90px;
+  height: 90px;
+}
+.shop_armor_special_gaymerx {
+  background-image: url(spritesmith3.png);
+  background-position: -1472px -1107px;
+  width: 40px;
+  height: 40px;
+}
+.shop_head_special_gaymerx {
+  background-image: url(spritesmith3.png);
+  background-position: -1472px -1148px;
+  width: 40px;
+  height: 40px;
+}
+.slim_armor_special_gaymerx {
+  background-image: url(spritesmith3.png);
+  background-position: -182px -318px;
+  width: 90px;
+  height: 90px;
+}
+.back_mystery_201402 {
+  background-image: url(spritesmith3.png);
+  background-position: -273px -318px;
+  width: 90px;
+  height: 90px;
+}
+.broad_armor_mystery_201402 {
+  background-image: url(spritesmith3.png);
+  background-position: -364px -318px;
+  width: 90px;
+  height: 90px;
+}
+.head_mystery_201402 {
+  background-image: url(spritesmith3.png);
+  background-position: -455px 0px;
+  width: 90px;
+  height: 90px;
+}
+.shop_armor_mystery_201402 {
+  background-image: url(spritesmith3.png);
+  background-position: -728px -637px;
+  width: 40px;
+  height: 40px;
+}
+.shop_back_mystery_201402 {
+  background-image: url(spritesmith3.png);
+  background-position: -769px -637px;
+  width: 40px;
+  height: 40px;
+}
+.shop_head_mystery_201402 {
+  background-image: url(spritesmith3.png);
+  background-position: -546px -455px;
+  width: 40px;
+  height: 40px;
+}
+.slim_armor_mystery_201402 {
+  background-image: url(spritesmith3.png);
+  background-position: -455px -91px;
+  width: 90px;
+  height: 90px;
+}
+.broad_armor_mystery_201403 {
+  background-image: url(spritesmith3.png);
+  background-position: -455px -182px;
+  width: 90px;
+  height: 90px;
+}
+.headAccessory_mystery_201403 {
+  background-image: url(spritesmith3.png);
+  background-position: -455px -273px;
+  width: 90px;
+  height: 90px;
+}
+.shop_armor_mystery_201403 {
+  background-image: url(spritesmith3.png);
+  background-position: -1370px -1325px;
+  width: 40px;
+  height: 40px;
+}
+.shop_headAccessory_mystery_201403 {
+  background-image: url(spritesmith3.png);
+  background-position: -1083px -1366px;
+  width: 40px;
+  height: 40px;
+}
+.slim_armor_mystery_201403 {
+  background-image: url(spritesmith3.png);
+  background-position: 0px -415px;
+  width: 90px;
+  height: 90px;
+}
+.back_mystery_201404 {
+  background-image: url(spritesmith3.png);
+  background-position: -91px -415px;
+  width: 90px;
+  height: 90px;
+}
+.headAccessory_mystery_201404 {
+  background-image: url(spritesmith3.png);
+  background-position: -182px -415px;
+  width: 90px;
+  height: 90px;
+}
+.shop_back_mystery_201404 {
+  background-image: url(spritesmith3.png);
+  background-position: -1329px -1366px;
+  width: 40px;
+  height: 40px;
+}
+.shop_headAccessory_mystery_201404 {
+  background-image: url(spritesmith3.png);
+  background-position: -1370px -1366px;
+  width: 40px;
+  height: 40px;
+}
+.broad_armor_mystery_201405 {
+  background-image: url(spritesmith3.png);
+  background-position: -273px -415px;
+  width: 90px;
+  height: 90px;
+}
+.head_mystery_201405 {
+  background-image: url(spritesmith3.png);
+  background-position: -364px -415px;
+  width: 90px;
+  height: 90px;
+}
+.shop_armor_mystery_201405 {
+  background-image: url(spritesmith3.png);
+  background-position: -1431px -246px;
+  width: 40px;
+  height: 40px;
+}
+.shop_head_mystery_201405 {
+  background-image: url(spritesmith3.png);
+  background-position: -1431px -287px;
+  width: 40px;
+  height: 40px;
+}
+.slim_armor_mystery_201405 {
+  background-image: url(spritesmith3.png);
   background-position: -455px -415px;
   width: 90px;
   height: 90px;
 }
-.head_special_fallMage {
+.broad_armor_mystery_201406 {
+  background-image: url(spritesmith3.png);
+  background-position: -364px -106px;
+  width: 90px;
+  height: 96px;
+}
+.head_mystery_201406 {
+  background-image: url(spritesmith3.png);
+  background-position: 0px -318px;
+  width: 90px;
+  height: 96px;
+}
+.shop_armor_mystery_201406 {
+  background-image: url(spritesmith3.png);
+  background-position: -1472px -820px;
+  width: 40px;
+  height: 40px;
+}
+.shop_head_mystery_201406 {
+  background-image: url(spritesmith3.png);
+  background-position: -1472px -943px;
+  width: 40px;
+  height: 40px;
+}
+.slim_armor_mystery_201406 {
+  background-image: url(spritesmith3.png);
+  background-position: -364px -203px;
+  width: 90px;
+  height: 96px;
+}
+.broad_armor_mystery_201407 {
+  background-image: url(spritesmith3.png);
+  background-position: -546px -182px;
+  width: 90px;
+  height: 90px;
+}
+.head_mystery_201407 {
+  background-image: url(spritesmith3.png);
+  background-position: -546px -273px;
+  width: 90px;
+  height: 90px;
+}
+.shop_armor_mystery_201407 {
+  background-image: url(spritesmith3.png);
+  background-position: -1472px -1189px;
+  width: 40px;
+  height: 40px;
+}
+.shop_head_mystery_201407 {
+  background-image: url(spritesmith3.png);
+  background-position: -1472px -1230px;
+  width: 40px;
+  height: 40px;
+}
+.slim_armor_mystery_201407 {
+  background-image: url(spritesmith3.png);
+  background-position: -546px -364px;
+  width: 90px;
+  height: 90px;
+}
+.broad_armor_mystery_201408 {
+  background-image: url(spritesmith3.png);
+  background-position: -106px -506px;
+  width: 90px;
+  height: 90px;
+}
+.head_mystery_201408 {
+  background-image: url(spritesmith3.png);
+  background-position: -197px -506px;
+  width: 90px;
+  height: 90px;
+}
+.shop_armor_mystery_201408 {
+  background-image: url(spritesmith3.png);
+  background-position: -1163px -1001px;
+  width: 40px;
+  height: 40px;
+}
+.shop_head_mystery_201408 {
+  background-image: url(spritesmith3.png);
+  background-position: -1001px -910px;
+  width: 40px;
+  height: 40px;
+}
+.slim_armor_mystery_201408 {
+  background-image: url(spritesmith3.png);
+  background-position: -288px -506px;
+  width: 90px;
+  height: 90px;
+}
+.broad_armor_mystery_201409 {
+  background-image: url(spritesmith3.png);
+  background-position: -379px -506px;
+  width: 90px;
+  height: 90px;
+}
+.headAccessory_mystery_201409 {
+  background-image: url(spritesmith3.png);
+  background-position: -470px -506px;
+  width: 90px;
+  height: 90px;
+}
+.shop_armor_mystery_201409 {
+  background-image: url(spritesmith3.png);
+  background-position: -637px -546px;
+  width: 40px;
+  height: 40px;
+}
+.shop_headAccessory_mystery_201409 {
+  background-image: url(spritesmith3.png);
+  background-position: -678px -546px;
+  width: 40px;
+  height: 40px;
+}
+.slim_armor_mystery_201409 {
+  background-image: url(spritesmith3.png);
+  background-position: -637px 0px;
+  width: 90px;
+  height: 90px;
+}
+.back_mystery_201410 {
+  background-image: url(spritesmith3.png);
+  background-position: 0px -597px;
+  width: 93px;
+  height: 90px;
+}
+.broad_armor_mystery_201410 {
+  background-image: url(spritesmith3.png);
+  background-position: -94px -597px;
+  width: 93px;
+  height: 90px;
+}
+.shop_armor_mystery_201410 {
+  background-image: url(spritesmith3.png);
+  background-position: -1247px -1325px;
+  width: 40px;
+  height: 40px;
+}
+.shop_back_mystery_201410 {
+  background-image: url(spritesmith3.png);
+  background-position: -1288px -1325px;
+  width: 40px;
+  height: 40px;
+}
+.slim_armor_mystery_201410 {
+  background-image: url(spritesmith3.png);
+  background-position: -188px -597px;
+  width: 93px;
+  height: 90px;
+}
+.head_mystery_201411 {
+  background-image: url(spritesmith3.png);
+  background-position: -637px -91px;
+  width: 90px;
+  height: 90px;
+}
+.shop_head_mystery_201411 {
+  background-image: url(spritesmith3.png);
+  background-position: -1001px -1366px;
+  width: 40px;
+  height: 40px;
+}
+.shop_weapon_mystery_201411 {
+  background-image: url(spritesmith3.png);
+  background-position: -1042px -1366px;
+  width: 40px;
+  height: 40px;
+}
+.weapon_mystery_201411 {
+  background-image: url(spritesmith3.png);
+  background-position: -637px -182px;
+  width: 90px;
+  height: 90px;
+}
+.broad_armor_mystery_201412 {
+  background-image: url(spritesmith3.png);
+  background-position: -637px -273px;
+  width: 90px;
+  height: 90px;
+}
+.head_mystery_201412 {
+  background-image: url(spritesmith3.png);
+  background-position: -637px -364px;
+  width: 90px;
+  height: 90px;
+}
+.shop_armor_mystery_201412 {
+  background-image: url(spritesmith3.png);
+  background-position: -1206px -1366px;
+  width: 40px;
+  height: 40px;
+}
+.shop_head_mystery_201412 {
+  background-image: url(spritesmith3.png);
+  background-position: -1247px -1366px;
+  width: 40px;
+  height: 40px;
+}
+.slim_armor_mystery_201412 {
+  background-image: url(spritesmith3.png);
+  background-position: -637px -455px;
+  width: 90px;
+  height: 90px;
+}
+.broad_armor_mystery_201501 {
+  background-image: url(spritesmith3.png);
+  background-position: -282px -597px;
+  width: 90px;
+  height: 90px;
+}
+.head_mystery_201501 {
+  background-image: url(spritesmith3.png);
+  background-position: -373px -597px;
+  width: 90px;
+  height: 90px;
+}
+.shop_armor_mystery_201501 {
+  background-image: url(spritesmith3.png);
+  background-position: -1431px 0px;
+  width: 40px;
+  height: 40px;
+}
+.shop_head_mystery_201501 {
+  background-image: url(spritesmith3.png);
+  background-position: -1431px -41px;
+  width: 40px;
+  height: 40px;
+}
+.slim_armor_mystery_201501 {
+  background-image: url(spritesmith3.png);
+  background-position: -464px -597px;
+  width: 90px;
+  height: 90px;
+}
+.headAccessory_mystery_201502 {
+  background-image: url(spritesmith3.png);
+  background-position: -555px -597px;
+  width: 90px;
+  height: 90px;
+}
+.shop_headAccessory_mystery_201502 {
+  background-image: url(spritesmith3.png);
+  background-position: -1431px -164px;
+  width: 40px;
+  height: 40px;
+}
+.shop_weapon_mystery_201502 {
+  background-image: url(spritesmith3.png);
+  background-position: -1431px -205px;
+  width: 40px;
+  height: 40px;
+}
+.weapon_mystery_201502 {
+  background-image: url(spritesmith3.png);
+  background-position: -728px 0px;
+  width: 90px;
+  height: 90px;
+}
+.broad_armor_mystery_201503 {
+  background-image: url(spritesmith3.png);
+  background-position: -728px -91px;
+  width: 90px;
+  height: 90px;
+}
+.eyewear_mystery_201503 {
+  background-image: url(spritesmith3.png);
+  background-position: -728px -182px;
+  width: 90px;
+  height: 90px;
+}
+.shop_armor_mystery_201503 {
+  background-image: url(spritesmith3.png);
+  background-position: -1472px -451px;
+  width: 40px;
+  height: 40px;
+}
+.shop_eyewear_mystery_201503 {
+  background-image: url(spritesmith3.png);
+  background-position: -1472px -697px;
+  width: 40px;
+  height: 40px;
+}
+.slim_armor_mystery_201503 {
+  background-image: url(spritesmith3.png);
+  background-position: -728px -273px;
+  width: 90px;
+  height: 90px;
+}
+.back_mystery_201504 {
+  background-image: url(spritesmith3.png);
+  background-position: -728px -364px;
+  width: 90px;
+  height: 90px;
+}
+.broad_armor_mystery_201504 {
+  background-image: url(spritesmith3.png);
+  background-position: -728px -455px;
+  width: 90px;
+  height: 90px;
+}
+.shop_armor_mystery_201504 {
+  background-image: url(spritesmith3.png);
+  background-position: -1472px -861px;
+  width: 40px;
+  height: 40px;
+}
+.shop_back_mystery_201504 {
+  background-image: url(spritesmith3.png);
+  background-position: -1472px -902px;
+  width: 40px;
+  height: 40px;
+}
+.slim_armor_mystery_201504 {
+  background-image: url(spritesmith3.png);
+  background-position: -728px -546px;
+  width: 90px;
+  height: 90px;
+}
+.head_mystery_201505 {
+  background-image: url(spritesmith3.png);
+  background-position: 0px -688px;
+  width: 90px;
+  height: 90px;
+}
+.shop_head_mystery_201505 {
+  background-image: url(spritesmith3.png);
+  background-position: -1472px -1025px;
+  width: 40px;
+  height: 40px;
+}
+.shop_weapon_mystery_201505 {
+  background-image: url(spritesmith3.png);
+  background-position: -1472px -1066px;
+  width: 40px;
+  height: 40px;
+}
+.weapon_mystery_201505 {
+  background-image: url(spritesmith3.png);
+  background-position: -91px -688px;
+  width: 90px;
+  height: 90px;
+}
+.broad_armor_mystery_301404 {
+  background-image: url(spritesmith3.png);
+  background-position: -182px -688px;
+  width: 90px;
+  height: 90px;
+}
+.eyewear_mystery_301404 {
+  background-image: url(spritesmith3.png);
+  background-position: -273px -688px;
+  width: 90px;
+  height: 90px;
+}
+.head_mystery_301404 {
+  background-image: url(spritesmith3.png);
+  background-position: -364px -688px;
+  width: 90px;
+  height: 90px;
+}
+.shop_armor_mystery_301404 {
+  background-image: url(spritesmith3.png);
+  background-position: -1472px -1271px;
+  width: 40px;
+  height: 40px;
+}
+.shop_eyewear_mystery_301404 {
+  background-image: url(spritesmith3.png);
+  background-position: -1472px -1312px;
+  width: 40px;
+  height: 40px;
+}
+.shop_head_mystery_301404 {
+  background-image: url(spritesmith3.png);
+  background-position: -1340px -1274px;
+  width: 40px;
+  height: 40px;
+}
+.shop_weapon_mystery_301404 {
+  background-image: url(spritesmith3.png);
+  background-position: -1381px -1274px;
+  width: 40px;
+  height: 40px;
+}
+.slim_armor_mystery_301404 {
+  background-image: url(spritesmith3.png);
+  background-position: -455px -688px;
+  width: 90px;
+  height: 90px;
+}
+.weapon_mystery_301404 {
+  background-image: url(spritesmith3.png);
+  background-position: -546px -688px;
+  width: 90px;
+  height: 90px;
+}
+.eyewear_mystery_301405 {
+  background-image: url(spritesmith3.png);
+  background-position: -637px -688px;
+  width: 90px;
+  height: 90px;
+}
+.headAccessory_mystery_301405 {
+  background-image: url(spritesmith3.png);
+  background-position: -728px -688px;
+  width: 90px;
+  height: 90px;
+}
+.head_mystery_301405 {
+  background-image: url(spritesmith3.png);
+  background-position: -819px 0px;
+  width: 90px;
+  height: 90px;
+}
+.shield_mystery_301405 {
+  background-image: url(spritesmith3.png);
+  background-position: -819px -91px;
+  width: 90px;
+  height: 90px;
+}
+.shop_eyewear_mystery_301405 {
+  background-image: url(spritesmith3.png);
+  background-position: -910px -819px;
+  width: 40px;
+  height: 40px;
+}
+.shop_headAccessory_mystery_301405 {
+  background-image: url(spritesmith3.png);
+  background-position: -951px -819px;
+  width: 40px;
+  height: 40px;
+}
+.shop_head_mystery_301405 {
+  background-image: url(spritesmith3.png);
+  background-position: -819px -728px;
+  width: 40px;
+  height: 40px;
+}
+.shop_shield_mystery_301405 {
+  background-image: url(spritesmith3.png);
+  background-position: -860px -728px;
+  width: 40px;
+  height: 40px;
+}
+.broad_armor_special_spring2015Healer {
+  background-image: url(spritesmith3.png);
+  background-position: -819px -182px;
+  width: 90px;
+  height: 90px;
+}
+.broad_armor_special_spring2015Mage {
+  background-image: url(spritesmith3.png);
+  background-position: -819px -273px;
+  width: 90px;
+  height: 90px;
+}
+.broad_armor_special_spring2015Rogue {
+  background-image: url(spritesmith3.png);
+  background-position: -819px -364px;
+  width: 90px;
+  height: 90px;
+}
+.broad_armor_special_spring2015Warrior {
+  background-image: url(spritesmith3.png);
+  background-position: -819px -455px;
+  width: 90px;
+  height: 90px;
+}
+.broad_armor_special_springHealer {
+  background-image: url(spritesmith3.png);
+  background-position: -819px -546px;
+  width: 90px;
+  height: 90px;
+}
+.broad_armor_special_springMage {
+  background-image: url(spritesmith3.png);
+  background-position: -819px -637px;
+  width: 90px;
+  height: 90px;
+}
+.broad_armor_special_springRogue {
+  background-image: url(spritesmith3.png);
+  background-position: 0px -779px;
+  width: 90px;
+  height: 90px;
+}
+.broad_armor_special_springWarrior {
+  background-image: url(spritesmith3.png);
+  background-position: -91px -779px;
+  width: 90px;
+  height: 90px;
+}
+.headAccessory_special_spring2015Healer {
+  background-image: url(spritesmith3.png);
+  background-position: -182px -779px;
+  width: 90px;
+  height: 90px;
+}
+.headAccessory_special_spring2015Mage {
+  background-image: url(spritesmith3.png);
+  background-position: -273px -779px;
+  width: 90px;
+  height: 90px;
+}
+.headAccessory_special_spring2015Rogue {
+  background-image: url(spritesmith3.png);
+  background-position: -364px -779px;
+  width: 90px;
+  height: 90px;
+}
+.headAccessory_special_spring2015Warrior {
+  background-image: url(spritesmith3.png);
+  background-position: -455px -779px;
+  width: 90px;
+  height: 90px;
+}
+.headAccessory_special_springHealer {
+  background-image: url(spritesmith3.png);
+  background-position: -546px -779px;
+  width: 90px;
+  height: 90px;
+}
+.headAccessory_special_springMage {
+  background-image: url(spritesmith3.png);
+  background-position: -637px -779px;
+  width: 90px;
+  height: 90px;
+}
+.headAccessory_special_springRogue {
+  background-image: url(spritesmith3.png);
+  background-position: -728px -779px;
+  width: 90px;
+  height: 90px;
+}
+.headAccessory_special_springWarrior {
+  background-image: url(spritesmith3.png);
+  background-position: -819px -779px;
+  width: 90px;
+  height: 90px;
+}
+.head_special_spring2015Healer {
+  background-image: url(spritesmith3.png);
+  background-position: -910px 0px;
+  width: 90px;
+  height: 90px;
+}
+.head_special_spring2015Mage {
+  background-image: url(spritesmith3.png);
+  background-position: -910px -91px;
+  width: 90px;
+  height: 90px;
+}
+.head_special_spring2015Rogue {
+  background-image: url(spritesmith3.png);
+  background-position: -910px -182px;
+  width: 90px;
+  height: 90px;
+}
+.head_special_spring2015Warrior {
+  background-image: url(spritesmith3.png);
+  background-position: -910px -273px;
+  width: 90px;
+  height: 90px;
+}
+.head_special_springHealer {
+  background-image: url(spritesmith3.png);
+  background-position: -910px -364px;
+  width: 90px;
+  height: 90px;
+}
+.head_special_springMage {
+  background-image: url(spritesmith3.png);
+  background-position: -910px -455px;
+  width: 90px;
+  height: 90px;
+}
+.head_special_springRogue {
+  background-image: url(spritesmith3.png);
+  background-position: -910px -546px;
+  width: 90px;
+  height: 90px;
+}
+.head_special_springWarrior {
+  background-image: url(spritesmith3.png);
+  background-position: -910px -637px;
+  width: 90px;
+  height: 90px;
+}
+.shield_special_spring2015Healer {
+  background-image: url(spritesmith3.png);
+  background-position: -910px -728px;
+  width: 90px;
+  height: 90px;
+}
+.shield_special_spring2015Rogue {
+  background-image: url(spritesmith3.png);
+  background-position: 0px -870px;
+  width: 90px;
+  height: 90px;
+}
+.shield_special_spring2015Warrior {
+  background-image: url(spritesmith3.png);
+  background-position: -91px -870px;
+  width: 90px;
+  height: 90px;
+}
+.shield_special_springHealer {
   background-image: url(spritesmith3.png);
   background-position: -182px -870px;
-  width: 120px;
-  height: 90px;
-}
-.head_special_fallRogue {
-  background-image: url(spritesmith3.png);
-  background-position: -758px -870px;
-  width: 105px;
-  height: 90px;
-}
-.head_special_fallWarrior {
-  background-image: url(spritesmith3.png);
-  background-position: -546px 0px;
-  width: 90px;
-  height: 90px;
-}
-.shield_special_fallHealer {
-  background-image: url(spritesmith3.png);
-  background-position: -546px -91px;
-  width: 90px;
-  height: 90px;
-}
-.shield_special_fallRogue {
+  width: 90px;
+  height: 90px;
+}
+.shield_special_springRogue {
+  background-image: url(spritesmith3.png);
+  background-position: -273px -870px;
+  width: 90px;
+  height: 90px;
+}
+.shield_special_springWarrior {
+  background-image: url(spritesmith3.png);
+  background-position: -364px -870px;
+  width: 90px;
+  height: 90px;
+}
+.shop_armor_special_spring2015Healer {
+  background-image: url(spritesmith3.png);
+  background-position: -1431px -369px;
+  width: 40px;
+  height: 40px;
+}
+.shop_armor_special_spring2015Mage {
+  background-image: url(spritesmith3.png);
+  background-position: -1431px -410px;
+  width: 40px;
+  height: 40px;
+}
+.shop_armor_special_spring2015Rogue {
+  background-image: url(spritesmith3.png);
+  background-position: -1431px -451px;
+  width: 40px;
+  height: 40px;
+}
+.shop_armor_special_spring2015Warrior {
+  background-image: url(spritesmith3.png);
+  background-position: -1431px -492px;
+  width: 40px;
+  height: 40px;
+}
+.shop_armor_special_springHealer {
+  background-image: url(spritesmith3.png);
+  background-position: -1431px -533px;
+  width: 40px;
+  height: 40px;
+}
+.shop_armor_special_springMage {
+  background-image: url(spritesmith3.png);
+  background-position: -1431px -574px;
+  width: 40px;
+  height: 40px;
+}
+.shop_armor_special_springRogue {
+  background-image: url(spritesmith3.png);
+  background-position: -1431px -615px;
+  width: 40px;
+  height: 40px;
+}
+.shop_armor_special_springWarrior {
+  background-image: url(spritesmith3.png);
+  background-position: -1431px -656px;
+  width: 40px;
+  height: 40px;
+}
+.shop_headAccessory_special_spring2015Healer {
+  background-image: url(spritesmith3.png);
+  background-position: -1431px -697px;
+  width: 40px;
+  height: 40px;
+}
+.shop_headAccessory_special_spring2015Mage {
+  background-image: url(spritesmith3.png);
+  background-position: -656px -1416px;
+  width: 40px;
+  height: 40px;
+}
+.shop_headAccessory_special_spring2015Rogue {
+  background-image: url(spritesmith3.png);
+  background-position: -697px -1416px;
+  width: 40px;
+  height: 40px;
+}
+.shop_headAccessory_special_spring2015Warrior {
+  background-image: url(spritesmith3.png);
+  background-position: -738px -1416px;
+  width: 40px;
+  height: 40px;
+}
+.shop_headAccessory_special_springHealer {
+  background-image: url(spritesmith3.png);
+  background-position: -779px -1416px;
+  width: 40px;
+  height: 40px;
+}
+.shop_headAccessory_special_springMage {
+  background-image: url(spritesmith3.png);
+  background-position: -820px -1416px;
+  width: 40px;
+  height: 40px;
+}
+.shop_headAccessory_special_springRogue {
+  background-image: url(spritesmith3.png);
+  background-position: -861px -1416px;
+  width: 40px;
+  height: 40px;
+}
+.shop_headAccessory_special_springWarrior {
+  background-image: url(spritesmith3.png);
+  background-position: -902px -1416px;
+  width: 40px;
+  height: 40px;
+}
+.shop_head_special_spring2015Healer {
+  background-image: url(spritesmith3.png);
+  background-position: -943px -1416px;
+  width: 40px;
+  height: 40px;
+}
+.shop_head_special_spring2015Mage {
+  background-image: url(spritesmith3.png);
+  background-position: -984px -1416px;
+  width: 40px;
+  height: 40px;
+}
+.shop_head_special_spring2015Rogue {
+  background-image: url(spritesmith3.png);
+  background-position: -1025px -1416px;
+  width: 40px;
+  height: 40px;
+}
+.shop_head_special_spring2015Warrior {
+  background-image: url(spritesmith3.png);
+  background-position: -1066px -1416px;
+  width: 40px;
+  height: 40px;
+}
+.shop_head_special_springHealer {
+  background-image: url(spritesmith3.png);
+  background-position: -1107px -1416px;
+  width: 40px;
+  height: 40px;
+}
+.shop_head_special_springMage {
+  background-image: url(spritesmith3.png);
+  background-position: -1148px -1416px;
+  width: 40px;
+  height: 40px;
+}
+.shop_head_special_springRogue {
+  background-image: url(spritesmith3.png);
+  background-position: -1189px -1416px;
+  width: 40px;
+  height: 40px;
+}
+.shop_head_special_springWarrior {
+  background-image: url(spritesmith3.png);
+  background-position: -1230px -1416px;
+  width: 40px;
+  height: 40px;
+}
+.shop_shield_special_spring2015Healer {
+  background-image: url(spritesmith3.png);
+  background-position: -1271px -1416px;
+  width: 40px;
+  height: 40px;
+}
+.shop_shield_special_spring2015Rogue {
+  background-image: url(spritesmith3.png);
+  background-position: -1312px -1416px;
+  width: 40px;
+  height: 40px;
+}
+.shop_shield_special_spring2015Warrior {
+  background-image: url(spritesmith3.png);
+  background-position: -1353px -1416px;
+  width: 40px;
+  height: 40px;
+}
+.shop_shield_special_springHealer {
+  background-image: url(spritesmith3.png);
+  background-position: -1394px -1416px;
+  width: 40px;
+  height: 40px;
+}
+.shop_shield_special_springRogue {
+  background-image: url(spritesmith3.png);
+  background-position: -1472px 0px;
+  width: 40px;
+  height: 40px;
+}
+.shop_shield_special_springWarrior {
+  background-image: url(spritesmith3.png);
+  background-position: -1472px -41px;
+  width: 40px;
+  height: 40px;
+}
+.shop_weapon_special_spring2015Healer {
+  background-image: url(spritesmith3.png);
+  background-position: -1472px -82px;
+  width: 40px;
+  height: 40px;
+}
+.shop_weapon_special_spring2015Mage {
+  background-image: url(spritesmith3.png);
+  background-position: -1472px -123px;
+  width: 40px;
+  height: 40px;
+}
+.shop_weapon_special_spring2015Rogue {
+  background-image: url(spritesmith3.png);
+  background-position: -615px -1457px;
+  width: 40px;
+  height: 40px;
+}
+.shop_weapon_special_spring2015Warrior {
+  background-image: url(spritesmith3.png);
+  background-position: -1472px -492px;
+  width: 40px;
+  height: 40px;
+}
+.shop_weapon_special_springHealer {
+  background-image: url(spritesmith3.png);
+  background-position: -1472px -533px;
+  width: 40px;
+  height: 40px;
+}
+.shop_weapon_special_springMage {
+  background-image: url(spritesmith3.png);
+  background-position: -1472px -574px;
+  width: 40px;
+  height: 40px;
+}
+.shop_weapon_special_springRogue {
+  background-image: url(spritesmith3.png);
+  background-position: -1472px -615px;
+  width: 40px;
+  height: 40px;
+}
+.shop_weapon_special_springWarrior {
+  background-image: url(spritesmith3.png);
+  background-position: -1472px -656px;
+  width: 40px;
+  height: 40px;
+}
+.slim_armor_special_spring2015Healer {
+  background-image: url(spritesmith3.png);
+  background-position: -546px -870px;
+  width: 90px;
+  height: 90px;
+}
+.slim_armor_special_spring2015Mage {
+  background-image: url(spritesmith3.png);
+  background-position: -637px -870px;
+  width: 90px;
+  height: 90px;
+}
+.slim_armor_special_spring2015Rogue {
+  background-image: url(spritesmith3.png);
+  background-position: -728px -870px;
+  width: 90px;
+  height: 90px;
+}
+.slim_armor_special_spring2015Warrior {
+  background-image: url(spritesmith3.png);
+  background-position: -819px -870px;
+  width: 90px;
+  height: 90px;
+}
+.slim_armor_special_springHealer {
+  background-image: url(spritesmith3.png);
+  background-position: -91px -318px;
+  width: 90px;
+  height: 90px;
+}
+.slim_armor_special_springMage {
+  background-image: url(spritesmith3.png);
+  background-position: -1001px -91px;
+  width: 90px;
+  height: 90px;
+}
+.slim_armor_special_springRogue {
+  background-image: url(spritesmith3.png);
+  background-position: -1001px -182px;
+  width: 90px;
+  height: 90px;
+}
+.slim_armor_special_springWarrior {
+  background-image: url(spritesmith3.png);
+  background-position: -1001px -273px;
+  width: 90px;
+  height: 90px;
+}
+.weapon_special_spring2015Healer {
+  background-image: url(spritesmith3.png);
+  background-position: -1001px -364px;
+  width: 90px;
+  height: 90px;
+}
+.weapon_special_spring2015Mage {
+  background-image: url(spritesmith3.png);
+  background-position: -1001px -455px;
+  width: 90px;
+  height: 90px;
+}
+.weapon_special_spring2015Rogue {
+  background-image: url(spritesmith3.png);
+  background-position: -1001px -546px;
+  width: 90px;
+  height: 90px;
+}
+.weapon_special_spring2015Warrior {
+  background-image: url(spritesmith3.png);
+  background-position: -1001px -637px;
+  width: 90px;
+  height: 90px;
+}
+.weapon_special_springHealer {
+  background-image: url(spritesmith3.png);
+  background-position: -1001px -728px;
+  width: 90px;
+  height: 90px;
+}
+.weapon_special_springMage {
+  background-image: url(spritesmith3.png);
+  background-position: -1001px -819px;
+  width: 90px;
+  height: 90px;
+}
+.weapon_special_springRogue {
+  background-image: url(spritesmith3.png);
+  background-position: -910px -870px;
+  width: 90px;
+  height: 90px;
+}
+.weapon_special_springWarrior {
   background-image: url(spritesmith3.png);
   background-position: 0px -961px;
-  width: 105px;
-  height: 90px;
-}
-.shield_special_fallWarrior {
-  background-image: url(spritesmith3.png);
-  background-position: -1004px -819px;
-  width: 90px;
-  height: 90px;
-}
-.shop_armor_special_fallHealer {
-  background-image: url(spritesmith3.png);
-  background-position: -955px -911px;
-  width: 40px;
-  height: 40px;
-}
-.shop_armor_special_fallMage {
-  background-image: url(spritesmith3.png);
-  background-position: -1215px -1143px;
-  width: 40px;
-  height: 40px;
-}
-.shop_armor_special_fallRogue {
-  background-image: url(spritesmith3.png);
-  background-position: -1256px -1184px;
-  width: 40px;
-  height: 40px;
-}
-.shop_armor_special_fallWarrior {
-  background-image: url(spritesmith3.png);
-  background-position: -164px -1325px;
-  width: 40px;
-  height: 40px;
-}
-.shop_head_special_fallHealer {
-  background-image: url(spritesmith3.png);
-  background-position: -205px -1325px;
-  width: 40px;
-  height: 40px;
-}
-.shop_head_special_fallMage {
-  background-image: url(spritesmith3.png);
-  background-position: -410px -1325px;
-=======
-.shop_head_special_fallMage {
+  width: 90px;
+  height: 90px;
+}
+.body_special_summerHealer {
+  background-image: url(spritesmith3.png);
+  background-position: -91px -106px;
+  width: 90px;
+  height: 105px;
+}
+.body_special_summerMage {
+  background-image: url(spritesmith3.png);
+  background-position: -182px -106px;
+  width: 90px;
+  height: 105px;
+}
+.broad_armor_special_summerHealer {
+  background-image: url(spritesmith3.png);
+  background-position: -273px 0px;
+  width: 90px;
+  height: 105px;
+}
+.broad_armor_special_summerMage {
+  background-image: url(spritesmith3.png);
+  background-position: -273px -106px;
+  width: 90px;
+  height: 105px;
+}
+.broad_armor_special_summerRogue {
+  background-image: url(spritesmith3.png);
+  background-position: -470px -961px;
+  width: 111px;
+  height: 90px;
+}
+.broad_armor_special_summerWarrior {
+  background-image: url(spritesmith3.png);
+  background-position: -582px -961px;
+  width: 111px;
+  height: 90px;
+}
+.eyewear_special_summerRogue {
+  background-image: url(spritesmith3.png);
+  background-position: -694px -961px;
+  width: 111px;
+  height: 90px;
+}
+.eyewear_special_summerWarrior {
+  background-image: url(spritesmith3.png);
+  background-position: -806px -961px;
+  width: 111px;
+  height: 90px;
+}
+.head_special_summerHealer {
+  background-image: url(spritesmith3.png);
+  background-position: 0px 0px;
+  width: 90px;
+  height: 105px;
+}
+.head_special_summerMage {
+  background-image: url(spritesmith3.png);
+  background-position: -91px -212px;
+  width: 90px;
+  height: 105px;
+}
+.head_special_summerRogue {
+  background-image: url(spritesmith3.png);
+  background-position: 0px -1052px;
+  width: 111px;
+  height: 90px;
+}
+.head_special_summerWarrior {
+  background-image: url(spritesmith3.png);
+  background-position: -112px -1052px;
+  width: 111px;
+  height: 90px;
+}
+.Healer_Summer {
+  background-image: url(spritesmith3.png);
+  background-position: -182px -212px;
+  width: 90px;
+  height: 105px;
+}
+.Mage_Summer {
+  background-image: url(spritesmith3.png);
+  background-position: -273px -212px;
+  width: 90px;
+  height: 105px;
+}
+.SummerRogue14 {
+  background-image: url(spritesmith3.png);
+  background-position: -224px -1052px;
+  width: 111px;
+  height: 90px;
+}
+.SummerWarrior14 {
+  background-image: url(spritesmith3.png);
+  background-position: -336px -1052px;
+  width: 111px;
+  height: 90px;
+}
+.shield_special_summerHealer {
+  background-image: url(spritesmith3.png);
+  background-position: -364px 0px;
+  width: 90px;
+  height: 105px;
+}
+.shield_special_summerRogue {
+  background-image: url(spritesmith3.png);
+  background-position: -569px -1052px;
+  width: 111px;
+  height: 90px;
+}
+.shield_special_summerWarrior {
+  background-image: url(spritesmith3.png);
+  background-position: -681px -1052px;
+  width: 111px;
+  height: 90px;
+}
+.shop_armor_special_summerHealer {
+  background-image: url(spritesmith3.png);
+  background-position: -496px -364px;
+  width: 40px;
+  height: 40px;
+}
+.shop_armor_special_summerMage {
+  background-image: url(spritesmith3.png);
+  background-position: -561px -506px;
+  width: 40px;
+  height: 40px;
+}
+.shop_armor_special_summerRogue {
+  background-image: url(spritesmith3.png);
+  background-position: -561px -547px;
+  width: 40px;
+  height: 40px;
+}
+.shop_armor_special_summerWarrior {
+  background-image: url(spritesmith3.png);
+  background-position: -646px -597px;
+  width: 40px;
+  height: 40px;
+}
+.shop_body_special_summerHealer {
+  background-image: url(spritesmith3.png);
+  background-position: -687px -597px;
+  width: 40px;
+  height: 40px;
+}
+.shop_body_special_summerMage {
+  background-image: url(spritesmith3.png);
+  background-position: -646px -638px;
+  width: 40px;
+  height: 40px;
+}
+.shop_eyewear_special_summerRogue {
+  background-image: url(spritesmith3.png);
+  background-position: -687px -638px;
+  width: 40px;
+  height: 40px;
+}
+.shop_eyewear_special_summerWarrior {
+  background-image: url(spritesmith3.png);
+  background-position: -1039px -961px;
+  width: 40px;
+  height: 40px;
+}
+.shop_head_special_summerHealer {
+  background-image: url(spritesmith3.png);
+  background-position: -1080px -961px;
+  width: 40px;
+  height: 40px;
+}
+.shop_head_special_summerMage {
+  background-image: url(spritesmith3.png);
+  background-position: -1039px -1002px;
+  width: 40px;
+  height: 40px;
+}
+.shop_head_special_summerRogue {
+  background-image: url(spritesmith3.png);
+  background-position: -1080px -1002px;
+  width: 40px;
+  height: 40px;
+}
+.shop_head_special_summerWarrior {
+  background-image: url(spritesmith3.png);
+  background-position: -1280px -1234px;
+  width: 40px;
+  height: 40px;
+}
+.shop_shield_special_summerHealer {
+  background-image: url(spritesmith3.png);
+  background-position: -1280px -1275px;
+  width: 40px;
+  height: 40px;
+}
+.shop_shield_special_summerRogue {
+  background-image: url(spritesmith3.png);
+  background-position: -1001px -1325px;
+  width: 40px;
+  height: 40px;
+}
+.shop_shield_special_summerWarrior {
+  background-image: url(spritesmith3.png);
+  background-position: -1042px -1325px;
+  width: 40px;
+  height: 40px;
+}
+.shop_weapon_special_summerHealer {
+  background-image: url(spritesmith3.png);
+  background-position: -1083px -1325px;
+  width: 40px;
+  height: 40px;
+}
+.shop_weapon_special_summerMage {
+  background-image: url(spritesmith3.png);
+  background-position: -1124px -1325px;
+  width: 40px;
+  height: 40px;
+}
+.shop_weapon_special_summerRogue {
+  background-image: url(spritesmith3.png);
+  background-position: -1165px -1325px;
+  width: 40px;
+  height: 40px;
+}
+.shop_weapon_special_summerWarrior {
+  background-image: url(spritesmith3.png);
+  background-position: -1206px -1325px;
+  width: 40px;
+  height: 40px;
+}
+.slim_armor_special_summerHealer {
+  background-image: url(spritesmith3.png);
+  background-position: 0px -212px;
+  width: 90px;
+  height: 105px;
+}
+.slim_armor_special_summerMage {
+  background-image: url(spritesmith3.png);
+  background-position: 0px -106px;
+  width: 90px;
+  height: 105px;
+}
+.slim_armor_special_summerRogue {
+  background-image: url(spritesmith3.png);
+  background-position: -793px -1052px;
+  width: 111px;
+  height: 90px;
+}
+.slim_armor_special_summerWarrior {
+  background-image: url(spritesmith3.png);
+  background-position: -905px -1052px;
+  width: 111px;
+  height: 90px;
+}
+.weapon_special_summerHealer {
+  background-image: url(spritesmith3.png);
+  background-position: -182px 0px;
+  width: 90px;
+  height: 105px;
+}
+.weapon_special_summerMage {
+  background-image: url(spritesmith3.png);
+  background-position: -91px 0px;
+  width: 90px;
+  height: 105px;
+}
+.weapon_special_summerRogue {
+  background-image: url(spritesmith3.png);
+  background-position: -1017px -1052px;
+  width: 111px;
+  height: 90px;
+}
+.weapon_special_summerWarrior {
+  background-image: url(spritesmith3.png);
+  background-position: -1228px 0px;
+  width: 111px;
+  height: 90px;
+}
+.broad_armor_special_candycane {
+  background-image: url(spritesmith3.png);
+  background-position: -1228px -91px;
+  width: 90px;
+  height: 90px;
+}
+.broad_armor_special_ski {
+  background-image: url(spritesmith3.png);
+  background-position: -1228px -182px;
+  width: 90px;
+  height: 90px;
+}
+.broad_armor_special_snowflake {
+  background-image: url(spritesmith3.png);
+  background-position: -1228px -273px;
+  width: 90px;
+  height: 90px;
+}
+.broad_armor_special_winter2015Healer {
+  background-image: url(spritesmith3.png);
+  background-position: -1228px -364px;
+  width: 90px;
+  height: 90px;
+}
+.broad_armor_special_winter2015Mage {
+  background-image: url(spritesmith3.png);
+  background-position: -1228px -455px;
+  width: 90px;
+  height: 90px;
+}
+.broad_armor_special_winter2015Rogue {
+  background-image: url(spritesmith3.png);
+  background-position: -1228px -546px;
+  width: 96px;
+  height: 90px;
+}
+.broad_armor_special_winter2015Warrior {
+  background-image: url(spritesmith3.png);
+  background-position: -1228px -637px;
+  width: 90px;
+  height: 90px;
+}
+.broad_armor_special_yeti {
+  background-image: url(spritesmith3.png);
+  background-position: -1228px -728px;
+  width: 90px;
+  height: 90px;
+}
+.head_special_candycane {
+  background-image: url(spritesmith3.png);
+  background-position: -1228px -819px;
+  width: 90px;
+  height: 90px;
+}
+.head_special_nye {
+  background-image: url(spritesmith3.png);
+  background-position: -1228px -910px;
+  width: 90px;
+  height: 90px;
+}
+.head_special_nye2014 {
+  background-image: url(spritesmith3.png);
+  background-position: -1228px -1001px;
+  width: 90px;
+  height: 90px;
+}
+.head_special_ski {
+  background-image: url(spritesmith3.png);
+  background-position: -1122px -637px;
+  width: 90px;
+  height: 90px;
+}
+.head_special_snowflake {
+  background-image: url(spritesmith3.png);
+  background-position: -1122px -728px;
+  width: 90px;
+  height: 90px;
+}
+.head_special_winter2015Healer {
+  background-image: url(spritesmith3.png);
+  background-position: -1122px -819px;
+  width: 90px;
+  height: 90px;
+}
+.head_special_winter2015Mage {
+  background-image: url(spritesmith3.png);
+  background-position: -1122px -910px;
+  width: 90px;
+  height: 90px;
+}
+.head_special_winter2015Rogue {
+  background-image: url(spritesmith3.png);
+  background-position: -1129px -1052px;
+  width: 96px;
+  height: 90px;
+}
+.head_special_winter2015Warrior {
+  background-image: url(spritesmith3.png);
+  background-position: 0px -1143px;
+  width: 90px;
+  height: 90px;
+}
+.head_special_yeti {
+  background-image: url(spritesmith3.png);
+  background-position: -91px -1143px;
+  width: 90px;
+  height: 90px;
+}
+.shield_special_ski {
+  background-image: url(spritesmith3.png);
+  background-position: -182px -1143px;
+  width: 104px;
+  height: 90px;
+}
+.shield_special_snowflake {
+  background-image: url(spritesmith3.png);
+  background-position: -287px -1143px;
+  width: 90px;
+  height: 90px;
+}
+.shield_special_winter2015Healer {
+  background-image: url(spritesmith3.png);
+  background-position: -378px -1143px;
+  width: 90px;
+  height: 90px;
+}
+.shield_special_winter2015Rogue {
+  background-image: url(spritesmith3.png);
+  background-position: -469px -1143px;
+  width: 96px;
+  height: 90px;
+}
+.shield_special_winter2015Warrior {
+  background-image: url(spritesmith3.png);
+  background-position: -566px -1143px;
+  width: 90px;
+  height: 90px;
+}
+.shield_special_yeti {
+  background-image: url(spritesmith3.png);
+  background-position: -657px -1143px;
+  width: 90px;
+  height: 90px;
+}
+.shop_armor_special_candycane {
+  background-image: url(spritesmith3.png);
+  background-position: -1431px -738px;
+  width: 40px;
+  height: 40px;
+}
+.shop_armor_special_ski {
+  background-image: url(spritesmith3.png);
+  background-position: -1431px -779px;
+  width: 40px;
+  height: 40px;
+}
+.shop_armor_special_snowflake {
+  background-image: url(spritesmith3.png);
+  background-position: -1431px -820px;
+  width: 40px;
+  height: 40px;
+}
+.shop_armor_special_winter2015Healer {
+  background-image: url(spritesmith3.png);
+  background-position: -1431px -861px;
+  width: 40px;
+  height: 40px;
+}
+.shop_armor_special_winter2015Mage {
+  background-image: url(spritesmith3.png);
+  background-position: -1431px -902px;
+  width: 40px;
+  height: 40px;
+}
+.shop_armor_special_winter2015Rogue {
+  background-image: url(spritesmith3.png);
+  background-position: -1431px -943px;
+  width: 40px;
+  height: 40px;
+}
+.shop_armor_special_winter2015Warrior {
+  background-image: url(spritesmith3.png);
+  background-position: -1431px -984px;
+  width: 40px;
+  height: 40px;
+}
+.shop_armor_special_yeti {
+  background-image: url(spritesmith3.png);
+  background-position: -1431px -1025px;
+  width: 40px;
+  height: 40px;
+}
+.shop_head_special_candycane {
+  background-image: url(spritesmith3.png);
+  background-position: -1431px -1066px;
+  width: 40px;
+  height: 40px;
+}
+.shop_head_special_nye {
+  background-image: url(spritesmith3.png);
+  background-position: -1431px -1107px;
+  width: 40px;
+  height: 40px;
+}
+.shop_head_special_nye2014 {
+  background-image: url(spritesmith3.png);
+  background-position: -1431px -1148px;
+  width: 40px;
+  height: 40px;
+}
+.shop_head_special_ski {
+  background-image: url(spritesmith3.png);
+  background-position: -1431px -1189px;
+  width: 40px;
+  height: 40px;
+}
+.shop_head_special_snowflake {
+  background-image: url(spritesmith3.png);
+  background-position: -1431px -1230px;
+  width: 40px;
+  height: 40px;
+}
+.shop_head_special_winter2015Healer {
+  background-image: url(spritesmith3.png);
+  background-position: -1431px -1271px;
+  width: 40px;
+  height: 40px;
+}
+.shop_head_special_winter2015Mage {
+  background-image: url(spritesmith3.png);
+  background-position: -1431px -1312px;
+  width: 40px;
+  height: 40px;
+}
+.shop_head_special_winter2015Rogue {
+  background-image: url(spritesmith3.png);
+  background-position: -1431px -1353px;
+  width: 40px;
+  height: 40px;
+}
+.shop_head_special_winter2015Warrior {
+  background-image: url(spritesmith3.png);
+  background-position: 0px -1416px;
+  width: 40px;
+  height: 40px;
+}
+.shop_head_special_yeti {
+  background-image: url(spritesmith3.png);
+  background-position: -41px -1416px;
+  width: 40px;
+  height: 40px;
+}
+.shop_shield_special_ski {
+  background-image: url(spritesmith3.png);
+  background-position: -82px -1416px;
+  width: 40px;
+  height: 40px;
+}
+.shop_shield_special_snowflake {
+  background-image: url(spritesmith3.png);
+  background-position: -123px -1416px;
+  width: 40px;
+  height: 40px;
+}
+.shop_shield_special_winter2015Healer {
+  background-image: url(spritesmith3.png);
+  background-position: -164px -1416px;
+  width: 40px;
+  height: 40px;
+}
+.shop_shield_special_winter2015Rogue {
+  background-image: url(spritesmith3.png);
+  background-position: -205px -1416px;
+  width: 40px;
+  height: 40px;
+}
+.shop_shield_special_winter2015Warrior {
+  background-image: url(spritesmith3.png);
+  background-position: -246px -1416px;
+  width: 40px;
+  height: 40px;
+}
+.shop_shield_special_yeti {
+  background-image: url(spritesmith3.png);
+  background-position: -287px -1416px;
+  width: 40px;
+  height: 40px;
+}
+.shop_weapon_special_candycane {
+  background-image: url(spritesmith3.png);
+  background-position: -328px -1416px;
+  width: 40px;
+  height: 40px;
+}
+.shop_weapon_special_ski {
+  background-image: url(spritesmith3.png);
+  background-position: -369px -1416px;
+  width: 40px;
+  height: 40px;
+}
+.shop_weapon_special_snowflake {
+  background-image: url(spritesmith3.png);
+  background-position: -410px -1416px;
+  width: 40px;
+  height: 40px;
+}
+.shop_weapon_special_winter2015Healer {
+  background-image: url(spritesmith3.png);
+  background-position: -451px -1416px;
+  width: 40px;
+  height: 40px;
+}
+.shop_weapon_special_winter2015Mage {
+  background-image: url(spritesmith3.png);
+  background-position: -492px -1416px;
+  width: 40px;
+  height: 40px;
+}
+.shop_weapon_special_winter2015Rogue {
   background-image: url(spritesmith3.png);
   background-position: -533px -1416px;
->>>>>>> 6074774e
-  width: 40px;
-  height: 40px;
-}
-.shop_head_special_fallRogue {
-  background-image: url(spritesmith3.png);
-<<<<<<< HEAD
-  background-position: -697px -1407px;
-=======
-  background-position: -1406px -273px;
->>>>>>> 6074774e
-  width: 40px;
-  height: 40px;
-}
-.shop_head_special_fallWarrior {
-  background-image: url(spritesmith3.png);
-<<<<<<< HEAD
-  background-position: -738px -1407px;
-=======
-  background-position: -492px -1416px;
->>>>>>> 6074774e
-  width: 40px;
-  height: 40px;
-}
-.shop_shield_special_fallHealer {
-  background-image: url(spritesmith3.png);
-<<<<<<< HEAD
-  background-position: -943px -1407px;
-=======
-  background-position: -451px -1416px;
->>>>>>> 6074774e
-  width: 40px;
-  height: 40px;
-}
-.shop_shield_special_fallRogue {
-  background-image: url(spritesmith3.png);
-<<<<<<< HEAD
-  background-position: -1389px -860px;
-=======
-  background-position: -410px -1416px;
->>>>>>> 6074774e
-  width: 40px;
-  height: 40px;
-}
-.shop_shield_special_fallWarrior {
-  background-image: url(spritesmith3.png);
-<<<<<<< HEAD
-  background-position: -1430px -860px;
-=======
-  background-position: -1456px -820px;
->>>>>>> 6074774e
-  width: 40px;
-  height: 40px;
-}
-.shop_weapon_special_fallHealer {
-  background-image: url(spritesmith3.png);
-<<<<<<< HEAD
-  background-position: -1389px -901px;
-=======
-  background-position: -1456px -779px;
->>>>>>> 6074774e
-  width: 40px;
-  height: 40px;
-}
-.shop_weapon_special_fallMage {
-  background-image: url(spritesmith3.png);
-<<<<<<< HEAD
-  background-position: -1430px -942px;
-=======
-  background-position: -1456px -738px;
->>>>>>> 6074774e
-  width: 40px;
-  height: 40px;
-}
-.shop_weapon_special_fallRogue {
-  background-image: url(spritesmith3.png);
-<<<<<<< HEAD
-  background-position: -1430px -1147px;
-=======
-  background-position: -1456px -697px;
->>>>>>> 6074774e
-  width: 40px;
-  height: 40px;
-}
-.shop_weapon_special_fallWarrior {
-  background-image: url(spritesmith3.png);
-<<<<<<< HEAD
-  background-position: -1389px -1188px;
-=======
-  background-position: -1456px -656px;
->>>>>>> 6074774e
-  width: 40px;
-  height: 40px;
-}
-.slim_armor_special_fallHealer {
-  background-image: url(spritesmith3.png);
-<<<<<<< HEAD
-  background-position: -106px -961px;
-=======
-  background-position: -1274px -364px;
->>>>>>> 6074774e
-  width: 90px;
-  height: 90px;
-}
-.slim_armor_special_fallMage {
-  background-image: url(spritesmith3.png);
-<<<<<<< HEAD
-  background-position: -197px -961px;
-=======
-  background-position: -672px -1234px;
->>>>>>> 6074774e
-  width: 120px;
-  height: 90px;
-}
-.slim_armor_special_fallRogue {
-  background-image: url(spritesmith3.png);
-<<<<<<< HEAD
-  background-position: -766px -961px;
-=======
-  background-position: 0px -1325px;
->>>>>>> 6074774e
-  width: 105px;
-  height: 90px;
-}
-.slim_armor_special_fallWarrior {
-  background-image: url(spritesmith3.png);
-<<<<<<< HEAD
-  background-position: -872px -961px;
-=======
-  background-position: -1365px -91px;
->>>>>>> 6074774e
-  width: 90px;
-  height: 90px;
-}
-.weapon_special_fallHealer {
-  background-image: url(spritesmith3.png);
-<<<<<<< HEAD
-  background-position: -1095px -91px;
-=======
-  background-position: -1365px -182px;
->>>>>>> 6074774e
-  width: 90px;
-  height: 90px;
-}
-.weapon_special_fallMage {
-  background-image: url(spritesmith3.png);
-<<<<<<< HEAD
-  background-position: 0px -1052px;
-=======
-  background-position: -106px -1325px;
->>>>>>> 6074774e
-  width: 120px;
-  height: 90px;
-}
-.weapon_special_fallRogue {
-  background-image: url(spritesmith3.png);
-<<<<<<< HEAD
-  background-position: -1095px -364px;
-=======
-  background-position: -675px -1325px;
->>>>>>> 6074774e
-  width: 105px;
-  height: 90px;
-}
-.weapon_special_fallWarrior {
-  background-image: url(spritesmith3.png);
-<<<<<<< HEAD
-  background-position: -1095px -637px;
-=======
-  background-position: -182px -318px;
->>>>>>> 6074774e
-  width: 90px;
-  height: 90px;
-}
-.broad_armor_special_gaymerx {
-  background-image: url(spritesmith3.png);
-<<<<<<< HEAD
-  background-position: -1095px -728px;
-=======
-  background-position: -273px -318px;
->>>>>>> 6074774e
-  width: 90px;
-  height: 90px;
-}
-.head_special_gaymerx {
-  background-image: url(spritesmith3.png);
-<<<<<<< HEAD
-  background-position: -121px -1052px;
-=======
-  background-position: -364px -318px;
->>>>>>> 6074774e
-  width: 90px;
-  height: 90px;
-}
-.shop_armor_special_gaymerx {
-  background-image: url(spritesmith3.png);
-<<<<<<< HEAD
-  background-position: -1066px -1407px;
-=======
-  background-position: -1456px -615px;
->>>>>>> 6074774e
-  width: 40px;
-  height: 40px;
-}
-.shop_head_special_gaymerx {
-  background-image: url(spritesmith3.png);
-<<<<<<< HEAD
-  background-position: -1107px -1407px;
-=======
-  background-position: -1456px -574px;
->>>>>>> 6074774e
-  width: 40px;
-  height: 40px;
-}
-.slim_armor_special_gaymerx {
-  background-image: url(spritesmith3.png);
-<<<<<<< HEAD
-  background-position: -212px -1052px;
-=======
-  background-position: -455px -182px;
->>>>>>> 6074774e
-  width: 90px;
-  height: 90px;
-}
-.back_mystery_201402 {
-  background-image: url(spritesmith3.png);
-<<<<<<< HEAD
-  background-position: -182px -318px;
-=======
-  background-position: -455px -273px;
->>>>>>> 6074774e
-  width: 90px;
-  height: 90px;
-}
-.broad_armor_mystery_201402 {
-  background-image: url(spritesmith3.png);
-<<<<<<< HEAD
-  background-position: -273px -318px;
-=======
-  background-position: 0px -415px;
->>>>>>> 6074774e
-  width: 90px;
-  height: 90px;
-}
-.head_mystery_201402 {
-  background-image: url(spritesmith3.png);
-<<<<<<< HEAD
-  background-position: -364px -318px;
-=======
-  background-position: -91px -415px;
->>>>>>> 6074774e
-  width: 90px;
-  height: 90px;
-}
-.shop_armor_mystery_201402 {
-  background-image: url(spritesmith3.png);
-<<<<<<< HEAD
-  background-position: -1389px -1065px;
-=======
-  background-position: -1456px -533px;
->>>>>>> 6074774e
-  width: 40px;
-  height: 40px;
-}
-.shop_back_mystery_201402 {
-  background-image: url(spritesmith3.png);
-<<<<<<< HEAD
-  background-position: -1430px -1065px;
-=======
-  background-position: -1456px -492px;
->>>>>>> 6074774e
-  width: 40px;
-  height: 40px;
-}
-.shop_head_mystery_201402 {
-  background-image: url(spritesmith3.png);
-<<<<<<< HEAD
-  background-position: -1389px -1147px;
-=======
-  background-position: -1456px -451px;
->>>>>>> 6074774e
-  width: 40px;
-  height: 40px;
-}
-.slim_armor_mystery_201402 {
-  background-image: url(spritesmith3.png);
-<<<<<<< HEAD
-  background-position: -455px 0px;
-=======
-  background-position: -455px -415px;
->>>>>>> 6074774e
-  width: 90px;
-  height: 90px;
-}
-.broad_armor_mystery_201403 {
-  background-image: url(spritesmith3.png);
-<<<<<<< HEAD
-  background-position: -455px -91px;
-=======
-  background-position: -546px 0px;
->>>>>>> 6074774e
-  width: 90px;
-  height: 90px;
-}
-.headAccessory_mystery_201403 {
-  background-image: url(spritesmith3.png);
-<<<<<<< HEAD
-  background-position: -455px -182px;
-=======
-  background-position: -546px -91px;
->>>>>>> 6074774e
-  width: 90px;
-  height: 90px;
-}
-.shop_armor_mystery_201403 {
-  background-image: url(spritesmith3.png);
-<<<<<<< HEAD
-  background-position: -587px -455px;
-=======
-  background-position: -1456px -410px;
->>>>>>> 6074774e
-  width: 40px;
-  height: 40px;
-}
-.shop_headAccessory_mystery_201403 {
-  background-image: url(spritesmith3.png);
-<<<<<<< HEAD
-  background-position: -955px -870px;
-=======
-  background-position: -1456px -369px;
->>>>>>> 6074774e
-  width: 40px;
-  height: 40px;
-}
-.slim_armor_mystery_201403 {
-  background-image: url(spritesmith3.png);
-<<<<<<< HEAD
-  background-position: -455px -273px;
-=======
-  background-position: -546px -364px;
->>>>>>> 6074774e
-  width: 90px;
-  height: 90px;
-}
-.back_mystery_201404 {
-  background-image: url(spritesmith3.png);
-<<<<<<< HEAD
-  background-position: 0px -415px;
-=======
-  background-position: 0px -506px;
->>>>>>> 6074774e
-  width: 90px;
-  height: 90px;
-}
-.headAccessory_mystery_201404 {
-  background-image: url(spritesmith3.png);
-<<<<<<< HEAD
-  background-position: -91px -415px;
-=======
-  background-position: -91px -506px;
->>>>>>> 6074774e
-  width: 90px;
-  height: 90px;
-}
-.shop_back_mystery_201404 {
-  background-image: url(spritesmith3.png);
-<<<<<<< HEAD
-  background-position: 0px -1325px;
-=======
-  background-position: -1456px -328px;
->>>>>>> 6074774e
-  width: 40px;
-  height: 40px;
-}
-.shop_headAccessory_mystery_201404 {
-  background-image: url(spritesmith3.png);
-<<<<<<< HEAD
-  background-position: -41px -1325px;
-=======
-  background-position: -1456px -287px;
->>>>>>> 6074774e
-  width: 40px;
-  height: 40px;
-}
-.broad_armor_mystery_201405 {
-  background-image: url(spritesmith3.png);
-<<<<<<< HEAD
-  background-position: -182px -415px;
-=======
-  background-position: -364px -506px;
->>>>>>> 6074774e
-  width: 90px;
-  height: 90px;
-}
-.head_mystery_201405 {
-  background-image: url(spritesmith3.png);
-<<<<<<< HEAD
-  background-position: -273px -415px;
-=======
-  background-position: -455px -506px;
->>>>>>> 6074774e
-  width: 90px;
-  height: 90px;
-}
-.shop_armor_mystery_201405 {
-  background-image: url(spritesmith3.png);
-<<<<<<< HEAD
-  background-position: -328px -1325px;
-=======
-  background-position: -1456px -246px;
->>>>>>> 6074774e
-  width: 40px;
-  height: 40px;
-}
-.shop_head_mystery_201405 {
-  background-image: url(spritesmith3.png);
-<<<<<<< HEAD
-  background-position: -369px -1325px;
-=======
-  background-position: -1456px -205px;
->>>>>>> 6074774e
-  width: 40px;
-  height: 40px;
-}
-.slim_armor_mystery_201405 {
-  background-image: url(spritesmith3.png);
-<<<<<<< HEAD
-  background-position: -364px -415px;
-=======
-  background-position: -637px -91px;
->>>>>>> 6074774e
-  width: 90px;
-  height: 90px;
-}
-.broad_armor_mystery_201406 {
-  background-image: url(spritesmith3.png);
-  background-position: -364px -106px;
-  width: 90px;
-  height: 96px;
-}
-.head_mystery_201406 {
-  background-image: url(spritesmith3.png);
-  background-position: 0px -318px;
-  width: 90px;
-  height: 96px;
-}
-.shop_armor_mystery_201406 {
-  background-image: url(spritesmith3.png);
-<<<<<<< HEAD
-  background-position: -779px -1407px;
-=======
-  background-position: -1456px -164px;
->>>>>>> 6074774e
-  width: 40px;
-  height: 40px;
-}
-.shop_head_mystery_201406 {
-  background-image: url(spritesmith3.png);
-<<<<<<< HEAD
-  background-position: -902px -1407px;
-=======
-  background-position: -1456px -123px;
->>>>>>> 6074774e
-  width: 40px;
-  height: 40px;
-}
-.slim_armor_mystery_201406 {
-  background-image: url(spritesmith3.png);
-  background-position: -364px -203px;
-  width: 90px;
-  height: 96px;
-}
-.broad_armor_mystery_201407 {
-  background-image: url(spritesmith3.png);
-<<<<<<< HEAD
-  background-position: -546px -182px;
-=======
-  background-position: -91px -597px;
->>>>>>> 6074774e
-  width: 90px;
-  height: 90px;
-}
-.head_mystery_201407 {
-  background-image: url(spritesmith3.png);
-<<<<<<< HEAD
-  background-position: -546px -273px;
-=======
-  background-position: -182px -597px;
->>>>>>> 6074774e
-  width: 90px;
-  height: 90px;
-}
-.shop_armor_mystery_201407 {
-  background-image: url(spritesmith3.png);
-<<<<<<< HEAD
-  background-position: -1148px -1407px;
-=======
-  background-position: -1456px -82px;
->>>>>>> 6074774e
-  width: 40px;
-  height: 40px;
-}
-.shop_head_mystery_201407 {
-  background-image: url(spritesmith3.png);
-<<<<<<< HEAD
-  background-position: -1189px -1407px;
-=======
-  background-position: -1456px -41px;
->>>>>>> 6074774e
-  width: 40px;
-  height: 40px;
-}
-.slim_armor_mystery_201407 {
-  background-image: url(spritesmith3.png);
-<<<<<<< HEAD
-  background-position: -546px -364px;
-=======
-  background-position: -455px -597px;
->>>>>>> 6074774e
-  width: 90px;
-  height: 90px;
-}
-.broad_armor_mystery_201408 {
-  background-image: url(spritesmith3.png);
-<<<<<<< HEAD
-  background-position: 0px -506px;
-=======
-  background-position: -546px -597px;
->>>>>>> 6074774e
-  width: 90px;
-  height: 90px;
-}
-.head_mystery_201408 {
-  background-image: url(spritesmith3.png);
-<<<<<<< HEAD
-  background-position: -91px -506px;
-=======
-  background-position: -637px -597px;
->>>>>>> 6074774e
-  width: 90px;
-  height: 90px;
-}
-.shop_armor_mystery_201408 {
-  background-image: url(spritesmith3.png);
-<<<<<<< HEAD
-  background-position: -1430px -901px;
-=======
-  background-position: -1456px 0px;
->>>>>>> 6074774e
-  width: 40px;
-  height: 40px;
-}
-.shop_head_mystery_201408 {
-  background-image: url(spritesmith3.png);
-<<<<<<< HEAD
-  background-position: -1389px -942px;
-=======
-  background-position: -1396px -1366px;
->>>>>>> 6074774e
-  width: 40px;
-  height: 40px;
-}
-.slim_armor_mystery_201408 {
-  background-image: url(spritesmith3.png);
-<<<<<<< HEAD
-  background-position: -182px -506px;
-=======
-  background-position: -728px -182px;
->>>>>>> 6074774e
-  width: 90px;
-  height: 90px;
-}
-.broad_armor_mystery_201409 {
-  background-image: url(spritesmith3.png);
-<<<<<<< HEAD
-  background-position: -273px -506px;
-=======
-  background-position: -728px -273px;
->>>>>>> 6074774e
-  width: 90px;
-  height: 90px;
-}
-.headAccessory_mystery_201409 {
-  background-image: url(spritesmith3.png);
-<<<<<<< HEAD
-  background-position: -364px -506px;
-=======
-  background-position: -728px -364px;
->>>>>>> 6074774e
-  width: 90px;
-  height: 90px;
-}
-.shop_armor_mystery_201409 {
-  background-image: url(spritesmith3.png);
-<<<<<<< HEAD
-  background-position: -1389px -1106px;
-=======
-  background-position: -1068px -1366px;
->>>>>>> 6074774e
-  width: 40px;
-  height: 40px;
-}
-.shop_headAccessory_mystery_201409 {
-  background-image: url(spritesmith3.png);
-<<<<<<< HEAD
-  background-position: -1430px -1106px;
-=======
-  background-position: -1027px -1366px;
->>>>>>> 6074774e
-  width: 40px;
-  height: 40px;
-}
-.slim_armor_mystery_201409 {
-  background-image: url(spritesmith3.png);
-<<<<<<< HEAD
-  background-position: -455px -506px;
-=======
-  background-position: 0px -688px;
->>>>>>> 6074774e
-  width: 90px;
-  height: 90px;
-}
-.back_mystery_201410 {
-  background-image: url(spritesmith3.png);
-<<<<<<< HEAD
-  background-position: -637px 0px;
-=======
-  background-position: -91px -688px;
->>>>>>> 6074774e
-  width: 93px;
-  height: 90px;
-}
-.broad_armor_mystery_201410 {
-  background-image: url(spritesmith3.png);
-<<<<<<< HEAD
-  background-position: -637px -91px;
-=======
-  background-position: -185px -688px;
->>>>>>> 6074774e
-  width: 93px;
-  height: 90px;
-}
-.shop_armor_mystery_201410 {
-  background-image: url(spritesmith3.png);
-<<<<<<< HEAD
-  background-position: -637px -546px;
-=======
-  background-position: -986px -1366px;
->>>>>>> 6074774e
-  width: 40px;
-  height: 40px;
-}
-.shop_back_mystery_201410 {
-  background-image: url(spritesmith3.png);
-<<<<<<< HEAD
-  background-position: -678px -546px;
-=======
-  background-position: -945px -1366px;
->>>>>>> 6074774e
-  width: 40px;
-  height: 40px;
-}
-.slim_armor_mystery_201410 {
-  background-image: url(spritesmith3.png);
-<<<<<<< HEAD
-  background-position: -637px -182px;
-=======
-  background-position: -461px -688px;
->>>>>>> 6074774e
-  width: 93px;
-  height: 90px;
-}
-.head_mystery_201411 {
-  background-image: url(spritesmith3.png);
-<<<<<<< HEAD
-  background-position: -637px -273px;
-=======
-  background-position: -555px -688px;
->>>>>>> 6074774e
-  width: 90px;
-  height: 90px;
-}
-.shop_head_mystery_201411 {
-  background-image: url(spritesmith3.png);
-<<<<<<< HEAD
-  background-position: -455px -364px;
-=======
-  background-position: -904px -1366px;
->>>>>>> 6074774e
-  width: 40px;
-  height: 40px;
-}
-.shop_weapon_mystery_201411 {
-  background-image: url(spritesmith3.png);
-<<<<<<< HEAD
-  background-position: -496px -364px;
-=======
-  background-position: -863px -1366px;
->>>>>>> 6074774e
-  width: 40px;
-  height: 40px;
-}
-.weapon_mystery_201411 {
-  background-image: url(spritesmith3.png);
-<<<<<<< HEAD
-  background-position: -637px -364px;
-=======
-  background-position: -819px -91px;
->>>>>>> 6074774e
-  width: 90px;
-  height: 90px;
-}
-.broad_armor_mystery_201412 {
-  background-image: url(spritesmith3.png);
-<<<<<<< HEAD
-  background-position: -637px -455px;
-=======
-  background-position: -819px -182px;
->>>>>>> 6074774e
-  width: 90px;
-  height: 90px;
-}
-.head_mystery_201412 {
-  background-image: url(spritesmith3.png);
-<<<<<<< HEAD
-  background-position: -546px -506px;
-=======
-  background-position: -819px -273px;
->>>>>>> 6074774e
-  width: 90px;
-  height: 90px;
-}
-.shop_armor_mystery_201412 {
-  background-image: url(spritesmith3.png);
-<<<<<<< HEAD
-  background-position: -1256px -1143px;
-=======
-  background-position: -822px -1366px;
->>>>>>> 6074774e
-  width: 40px;
-  height: 40px;
-}
-.shop_head_mystery_201412 {
-  background-image: url(spritesmith3.png);
-<<<<<<< HEAD
-  background-position: -1215px -1184px;
-=======
-  background-position: -781px -1366px;
->>>>>>> 6074774e
-  width: 40px;
-  height: 40px;
-}
-.slim_armor_mystery_201412 {
-  background-image: url(spritesmith3.png);
-<<<<<<< HEAD
-  background-position: 0px -597px;
-=======
-  background-position: -819px -546px;
->>>>>>> 6074774e
-  width: 90px;
-  height: 90px;
-}
-.broad_armor_mystery_201501 {
-  background-image: url(spritesmith3.png);
-<<<<<<< HEAD
-  background-position: -91px -597px;
-=======
-  background-position: -819px -637px;
->>>>>>> 6074774e
-  width: 90px;
-  height: 90px;
-}
-.head_mystery_201501 {
-  background-image: url(spritesmith3.png);
-<<<<<<< HEAD
-  background-position: -182px -597px;
-=======
-  background-position: 0px -779px;
->>>>>>> 6074774e
-  width: 90px;
-  height: 90px;
-}
-.shop_armor_mystery_201501 {
-  background-image: url(spritesmith3.png);
-<<<<<<< HEAD
-  background-position: -82px -1325px;
-=======
-  background-position: -1396px -1325px;
->>>>>>> 6074774e
-  width: 40px;
-  height: 40px;
-}
-.shop_head_mystery_201501 {
-  background-image: url(spritesmith3.png);
-<<<<<<< HEAD
-  background-position: -123px -1325px;
-=======
-  background-position: -1355px -1325px;
->>>>>>> 6074774e
-  width: 40px;
-  height: 40px;
-}
-.slim_armor_mystery_201501 {
-  background-image: url(spritesmith3.png);
-<<<<<<< HEAD
-  background-position: -273px -597px;
-=======
-  background-position: -279px -779px;
->>>>>>> 6074774e
-  width: 90px;
-  height: 90px;
-}
-.headAccessory_mystery_201502 {
-  background-image: url(spritesmith3.png);
-<<<<<<< HEAD
-  background-position: -364px -597px;
-=======
-  background-position: -370px -779px;
->>>>>>> 6074774e
-  width: 90px;
-  height: 90px;
-}
-.shop_headAccessory_mystery_201502 {
-  background-image: url(spritesmith3.png);
-<<<<<<< HEAD
-  background-position: -246px -1325px;
-=======
-  background-position: -1314px -1325px;
->>>>>>> 6074774e
-  width: 40px;
-  height: 40px;
-}
-.shop_weapon_mystery_201502 {
-  background-image: url(spritesmith3.png);
-<<<<<<< HEAD
-  background-position: -287px -1325px;
-=======
-  background-position: -1273px -1325px;
->>>>>>> 6074774e
-  width: 40px;
-  height: 40px;
-}
-.weapon_mystery_201502 {
-  background-image: url(spritesmith3.png);
-<<<<<<< HEAD
-  background-position: -455px -597px;
-=======
-  background-position: -643px -779px;
->>>>>>> 6074774e
-  width: 90px;
-  height: 90px;
-}
-.broad_armor_mystery_201503 {
-  background-image: url(spritesmith3.png);
-<<<<<<< HEAD
-  background-position: -546px -597px;
-=======
-  background-position: -734px -779px;
->>>>>>> 6074774e
-  width: 90px;
-  height: 90px;
-}
-.eyewear_mystery_201503 {
-  background-image: url(spritesmith3.png);
-<<<<<<< HEAD
-  background-position: -637px -597px;
-=======
-  background-position: -910px 0px;
->>>>>>> 6074774e
-  width: 90px;
-  height: 90px;
-}
-.shop_armor_mystery_201503 {
-  background-image: url(spritesmith3.png);
-<<<<<<< HEAD
-  background-position: -451px -1407px;
-=======
-  background-position: -1232px -1325px;
->>>>>>> 6074774e
-  width: 40px;
-  height: 40px;
-}
-.shop_eyewear_mystery_201503 {
-  background-image: url(spritesmith3.png);
-<<<<<<< HEAD
-  background-position: -656px -1407px;
-=======
-  background-position: -1191px -1325px;
->>>>>>> 6074774e
-  width: 40px;
-  height: 40px;
-}
-.slim_armor_mystery_201503 {
-  background-image: url(spritesmith3.png);
-<<<<<<< HEAD
-  background-position: -731px 0px;
-=======
-  background-position: -910px -273px;
->>>>>>> 6074774e
-  width: 90px;
-  height: 90px;
-}
-.back_mystery_201504 {
-  background-image: url(spritesmith3.png);
-<<<<<<< HEAD
-  background-position: -731px -91px;
-=======
-  background-position: -910px -364px;
->>>>>>> 6074774e
-  width: 90px;
-  height: 90px;
-}
-.broad_armor_mystery_201504 {
-  background-image: url(spritesmith3.png);
-<<<<<<< HEAD
-  background-position: -731px -182px;
-=======
-  background-position: -910px -455px;
->>>>>>> 6074774e
-  width: 90px;
-  height: 90px;
-}
-.shop_armor_mystery_201504 {
-  background-image: url(spritesmith3.png);
-<<<<<<< HEAD
-  background-position: -820px -1407px;
-=======
-  background-position: -1150px -1325px;
->>>>>>> 6074774e
-  width: 40px;
-  height: 40px;
-}
-.shop_back_mystery_201504 {
-  background-image: url(spritesmith3.png);
-<<<<<<< HEAD
-  background-position: -861px -1407px;
-=======
-  background-position: -1109px -1325px;
->>>>>>> 6074774e
-  width: 40px;
-  height: 40px;
-}
-.slim_armor_mystery_201504 {
-  background-image: url(spritesmith3.png);
-<<<<<<< HEAD
-  background-position: -731px -273px;
-=======
-  background-position: -910px -728px;
->>>>>>> 6074774e
-  width: 90px;
-  height: 90px;
-}
-.head_mystery_201505 {
-  background-image: url(spritesmith3.png);
-<<<<<<< HEAD
-  background-position: -731px -364px;
-=======
-  background-position: 0px -870px;
->>>>>>> 6074774e
-  width: 90px;
-  height: 90px;
-}
-.shop_head_mystery_201505 {
-  background-image: url(spritesmith3.png);
-<<<<<<< HEAD
-  background-position: -984px -1407px;
-=======
-  background-position: -1068px -1325px;
->>>>>>> 6074774e
-  width: 40px;
-  height: 40px;
-}
-.shop_weapon_mystery_201505 {
-  background-image: url(spritesmith3.png);
-<<<<<<< HEAD
-  background-position: -1025px -1407px;
-=======
-  background-position: -1027px -1325px;
->>>>>>> 6074774e
-  width: 40px;
-  height: 40px;
-}
-.weapon_mystery_201505 {
-  background-image: url(spritesmith3.png);
-<<<<<<< HEAD
-  background-position: -731px -455px;
-=======
-  background-position: -279px -870px;
->>>>>>> 6074774e
-  width: 90px;
-  height: 90px;
-}
-.broad_armor_mystery_301404 {
-  background-image: url(spritesmith3.png);
-<<<<<<< HEAD
-  background-position: -731px -546px;
-=======
-  background-position: -370px -870px;
->>>>>>> 6074774e
-  width: 90px;
-  height: 90px;
-}
-.eyewear_mystery_301404 {
-  background-image: url(spritesmith3.png);
-<<<<<<< HEAD
-  background-position: 0px -688px;
-=======
-  background-position: -461px -870px;
->>>>>>> 6074774e
-  width: 90px;
-  height: 90px;
-}
-.head_mystery_301404 {
-  background-image: url(spritesmith3.png);
-<<<<<<< HEAD
-  background-position: -91px -688px;
-=======
-  background-position: -552px -870px;
->>>>>>> 6074774e
-  width: 90px;
-  height: 90px;
-}
-.shop_armor_mystery_301404 {
-  background-image: url(spritesmith3.png);
-<<<<<<< HEAD
-  background-position: -1230px -1407px;
-=======
-  background-position: -986px -1325px;
->>>>>>> 6074774e
-  width: 40px;
-  height: 40px;
-}
-.shop_eyewear_mystery_301404 {
-  background-image: url(spritesmith3.png);
-<<<<<<< HEAD
-  background-position: -1271px -1407px;
-=======
-  background-position: -945px -1325px;
->>>>>>> 6074774e
-  width: 40px;
-  height: 40px;
-}
-.shop_head_mystery_301404 {
-  background-image: url(spritesmith3.png);
-<<<<<<< HEAD
-  background-position: -1389px -819px;
-=======
-  background-position: -904px -1325px;
->>>>>>> 6074774e
-  width: 40px;
-  height: 40px;
-}
-.shop_weapon_mystery_301404 {
-  background-image: url(spritesmith3.png);
-<<<<<<< HEAD
-  background-position: -1430px -819px;
-=======
-  background-position: -863px -1325px;
->>>>>>> 6074774e
-  width: 40px;
-  height: 40px;
-}
-.slim_armor_mystery_301404 {
-  background-image: url(spritesmith3.png);
-<<<<<<< HEAD
-  background-position: -182px -688px;
-=======
-  background-position: -1001px -91px;
->>>>>>> 6074774e
-  width: 90px;
-  height: 90px;
-}
-.weapon_mystery_301404 {
-  background-image: url(spritesmith3.png);
-<<<<<<< HEAD
-  background-position: -273px -688px;
-=======
-  background-position: -1001px -182px;
->>>>>>> 6074774e
-  width: 90px;
-  height: 90px;
-}
-.eyewear_mystery_301405 {
-  background-image: url(spritesmith3.png);
-<<<<<<< HEAD
-  background-position: -364px -688px;
-=======
-  background-position: -1001px -273px;
->>>>>>> 6074774e
-  width: 90px;
-  height: 90px;
-}
-.headAccessory_mystery_301405 {
-  background-image: url(spritesmith3.png);
-<<<<<<< HEAD
-  background-position: -455px -688px;
-=======
-  background-position: -1001px -364px;
->>>>>>> 6074774e
-  width: 90px;
-  height: 90px;
-}
-.head_mystery_301405 {
-  background-image: url(spritesmith3.png);
-<<<<<<< HEAD
-  background-position: -546px -688px;
-=======
-  background-position: -1001px -455px;
->>>>>>> 6074774e
-  width: 90px;
-  height: 90px;
-}
-.shield_mystery_301405 {
-  background-image: url(spritesmith3.png);
-<<<<<<< HEAD
-  background-position: -637px -688px;
-=======
-  background-position: -1001px -546px;
->>>>>>> 6074774e
-  width: 90px;
-  height: 90px;
-}
-.shop_eyewear_mystery_301405 {
-  background-image: url(spritesmith3.png);
-<<<<<<< HEAD
-  background-position: -1389px -983px;
-=======
-  background-position: -822px -1325px;
->>>>>>> 6074774e
-  width: 40px;
-  height: 40px;
-}
-.shop_headAccessory_mystery_301405 {
-  background-image: url(spritesmith3.png);
-<<<<<<< HEAD
-  background-position: -1430px -983px;
-=======
-  background-position: -819px -728px;
->>>>>>> 6074774e
-  width: 40px;
-  height: 40px;
-}
-.shop_head_mystery_301405 {
-  background-image: url(spritesmith3.png);
-<<<<<<< HEAD
-  background-position: -1389px -1024px;
-=======
-  background-position: -951px -819px;
->>>>>>> 6074774e
-  width: 40px;
-  height: 40px;
-}
-.shop_shield_mystery_301405 {
-  background-image: url(spritesmith3.png);
-<<<<<<< HEAD
-  background-position: -1430px -1024px;
-=======
-  background-position: -910px -819px;
->>>>>>> 6074774e
-  width: 40px;
-  height: 40px;
-}
-.broad_armor_special_spring2015Healer {
-  background-image: url(spritesmith3.png);
-<<<<<<< HEAD
-  background-position: -728px -688px;
-=======
-  background-position: -97px -961px;
->>>>>>> 6074774e
-  width: 90px;
-  height: 90px;
-}
-.broad_armor_special_spring2015Mage {
-  background-image: url(spritesmith3.png);
-<<<<<<< HEAD
-  background-position: -822px 0px;
-=======
-  background-position: -188px -961px;
->>>>>>> 6074774e
-  width: 90px;
-  height: 90px;
-}
-.broad_armor_special_spring2015Rogue {
-  background-image: url(spritesmith3.png);
-<<<<<<< HEAD
-  background-position: -822px -91px;
-=======
-  background-position: -279px -961px;
->>>>>>> 6074774e
-  width: 90px;
-  height: 90px;
-}
-.broad_armor_special_spring2015Warrior {
-  background-image: url(spritesmith3.png);
-<<<<<<< HEAD
-  background-position: -822px -182px;
-=======
-  background-position: -370px -961px;
->>>>>>> 6074774e
-  width: 90px;
-  height: 90px;
-}
-.broad_armor_special_springHealer {
-  background-image: url(spritesmith3.png);
-<<<<<<< HEAD
-  background-position: -822px -273px;
-=======
-  background-position: -461px -961px;
->>>>>>> 6074774e
-  width: 90px;
-  height: 90px;
-}
-.broad_armor_special_springMage {
-  background-image: url(spritesmith3.png);
-<<<<<<< HEAD
-  background-position: -822px -364px;
-=======
-  background-position: -552px -961px;
->>>>>>> 6074774e
-  width: 90px;
-  height: 90px;
-}
-.broad_armor_special_springRogue {
-  background-image: url(spritesmith3.png);
-<<<<<<< HEAD
-  background-position: -822px -455px;
-=======
-  background-position: -643px -961px;
->>>>>>> 6074774e
-  width: 90px;
-  height: 90px;
-}
-.broad_armor_special_springWarrior {
-  background-image: url(spritesmith3.png);
-<<<<<<< HEAD
-  background-position: -822px -546px;
-=======
-  background-position: -734px -961px;
->>>>>>> 6074774e
-  width: 90px;
-  height: 90px;
-}
-.headAccessory_special_spring2015Healer {
-  background-image: url(spritesmith3.png);
-<<<<<<< HEAD
-  background-position: -822px -637px;
-=======
-  background-position: -825px -961px;
->>>>>>> 6074774e
-  width: 90px;
-  height: 90px;
-}
-.headAccessory_special_spring2015Mage {
-  background-image: url(spritesmith3.png);
-<<<<<<< HEAD
-  background-position: 0px -779px;
-=======
-  background-position: -916px -961px;
->>>>>>> 6074774e
-  width: 90px;
-  height: 90px;
-}
-.headAccessory_special_spring2015Rogue {
-  background-image: url(spritesmith3.png);
-<<<<<<< HEAD
-  background-position: -91px -779px;
-=======
-  background-position: -1092px 0px;
->>>>>>> 6074774e
-  width: 90px;
-  height: 90px;
-}
-.headAccessory_special_spring2015Warrior {
-  background-image: url(spritesmith3.png);
-<<<<<<< HEAD
-  background-position: -182px -779px;
-=======
-  background-position: -1092px -91px;
->>>>>>> 6074774e
-  width: 90px;
-  height: 90px;
-}
-.headAccessory_special_springHealer {
-  background-image: url(spritesmith3.png);
-<<<<<<< HEAD
-  background-position: -273px -779px;
-=======
-  background-position: -1092px -182px;
->>>>>>> 6074774e
-  width: 90px;
-  height: 90px;
-}
-.headAccessory_special_springMage {
-  background-image: url(spritesmith3.png);
-<<<<<<< HEAD
-  background-position: -364px -779px;
-=======
-  background-position: -1092px -273px;
->>>>>>> 6074774e
-  width: 90px;
-  height: 90px;
-}
-.headAccessory_special_springRogue {
-  background-image: url(spritesmith3.png);
-<<<<<<< HEAD
-  background-position: -455px -779px;
-=======
-  background-position: -1092px -364px;
->>>>>>> 6074774e
-  width: 90px;
-  height: 90px;
-}
-.headAccessory_special_springWarrior {
-  background-image: url(spritesmith3.png);
-<<<<<<< HEAD
-  background-position: -546px -779px;
-=======
-  background-position: -1092px -455px;
->>>>>>> 6074774e
-  width: 90px;
-  height: 90px;
-}
-.head_special_spring2015Healer {
-  background-image: url(spritesmith3.png);
-<<<<<<< HEAD
-  background-position: -637px -779px;
-=======
-  background-position: -1092px -546px;
->>>>>>> 6074774e
-  width: 90px;
-  height: 90px;
-}
-.head_special_spring2015Mage {
-  background-image: url(spritesmith3.png);
-<<<<<<< HEAD
-  background-position: -728px -779px;
-=======
-  background-position: -1092px -637px;
->>>>>>> 6074774e
-  width: 90px;
-  height: 90px;
-}
-.head_special_spring2015Rogue {
-  background-image: url(spritesmith3.png);
-<<<<<<< HEAD
-  background-position: -819px -779px;
-=======
-  background-position: -1092px -728px;
->>>>>>> 6074774e
-  width: 90px;
-  height: 90px;
-}
-.head_special_spring2015Warrior {
-  background-image: url(spritesmith3.png);
-<<<<<<< HEAD
-  background-position: -913px 0px;
-=======
-  background-position: -1092px -819px;
->>>>>>> 6074774e
-  width: 90px;
-  height: 90px;
-}
-.head_special_springHealer {
-  background-image: url(spritesmith3.png);
-<<<<<<< HEAD
-  background-position: -913px -91px;
-=======
-  background-position: -1092px -910px;
->>>>>>> 6074774e
-  width: 90px;
-  height: 90px;
-}
-.head_special_springMage {
-  background-image: url(spritesmith3.png);
-<<<<<<< HEAD
-  background-position: -913px -182px;
-=======
-  background-position: 0px -1052px;
->>>>>>> 6074774e
-  width: 90px;
-  height: 90px;
-}
-.head_special_springRogue {
-  background-image: url(spritesmith3.png);
-<<<<<<< HEAD
-  background-position: -913px -273px;
-=======
-  background-position: -91px -1052px;
->>>>>>> 6074774e
-  width: 90px;
-  height: 90px;
-}
-.head_special_springWarrior {
-  background-image: url(spritesmith3.png);
-<<<<<<< HEAD
-  background-position: -913px -364px;
-=======
-  background-position: -182px -1052px;
->>>>>>> 6074774e
-  width: 90px;
-  height: 90px;
-}
-.shield_special_spring2015Healer {
-  background-image: url(spritesmith3.png);
-<<<<<<< HEAD
-  background-position: -913px -455px;
-=======
-  background-position: -273px -1052px;
->>>>>>> 6074774e
-  width: 90px;
-  height: 90px;
-}
-.shield_special_spring2015Rogue {
-  background-image: url(spritesmith3.png);
-<<<<<<< HEAD
-  background-position: -913px -546px;
-=======
-  background-position: -364px -1052px;
->>>>>>> 6074774e
-  width: 90px;
-  height: 90px;
-}
-.shield_special_spring2015Warrior {
-  background-image: url(spritesmith3.png);
-<<<<<<< HEAD
-  background-position: -913px -637px;
-=======
-  background-position: -455px -1052px;
->>>>>>> 6074774e
-  width: 90px;
-  height: 90px;
-}
-.shield_special_springHealer {
-  background-image: url(spritesmith3.png);
-<<<<<<< HEAD
-  background-position: -913px -728px;
-=======
-  background-position: -546px -1052px;
->>>>>>> 6074774e
-  width: 90px;
-  height: 90px;
-}
-.shield_special_springRogue {
-  background-image: url(spritesmith3.png);
-<<<<<<< HEAD
-  background-position: 0px -870px;
-=======
-  background-position: -637px -1052px;
->>>>>>> 6074774e
-  width: 90px;
-  height: 90px;
-}
-.shield_special_springWarrior {
-  background-image: url(spritesmith3.png);
-<<<<<<< HEAD
-  background-position: -91px -870px;
-=======
-  background-position: -728px -1052px;
->>>>>>> 6074774e
-  width: 90px;
-  height: 90px;
-}
-.shop_armor_special_spring2015Healer {
-  background-image: url(spritesmith3.png);
-<<<<<<< HEAD
-  background-position: -451px -1325px;
-=======
-  background-position: -1042px -910px;
->>>>>>> 6074774e
-  width: 40px;
-  height: 40px;
-}
-.shop_armor_special_spring2015Mage {
-  background-image: url(spritesmith3.png);
-<<<<<<< HEAD
-  background-position: -492px -1325px;
-=======
-  background-position: -1001px -910px;
->>>>>>> 6074774e
-  width: 40px;
-  height: 40px;
-}
-.shop_armor_special_spring2015Rogue {
-  background-image: url(spritesmith3.png);
-<<<<<<< HEAD
-  background-position: -533px -1325px;
-=======
-  background-position: -1133px -1001px;
->>>>>>> 6074774e
-  width: 40px;
-  height: 40px;
-}
-.shop_armor_special_spring2015Warrior {
-  background-image: url(spritesmith3.png);
-<<<<<<< HEAD
-  background-position: -574px -1325px;
-=======
-  background-position: -1092px -1001px;
->>>>>>> 6074774e
-  width: 40px;
-  height: 40px;
-}
-.shop_armor_special_springHealer {
-  background-image: url(spritesmith3.png);
-<<<<<<< HEAD
-  background-position: -615px -1325px;
-=======
-  background-position: -1224px -1092px;
->>>>>>> 6074774e
-  width: 40px;
-  height: 40px;
-}
-.shop_armor_special_springMage {
-  background-image: url(spritesmith3.png);
-<<<<<<< HEAD
-  background-position: -656px -1325px;
-=======
-  background-position: -1183px -1092px;
->>>>>>> 6074774e
-  width: 40px;
-  height: 40px;
-}
-.shop_armor_special_springRogue {
-  background-image: url(spritesmith3.png);
-<<<<<<< HEAD
-  background-position: -697px -1325px;
-=======
-  background-position: -1315px -1183px;
->>>>>>> 6074774e
-  width: 40px;
-  height: 40px;
-}
-.shop_armor_special_springWarrior {
-  background-image: url(spritesmith3.png);
-<<<<<<< HEAD
-  background-position: -738px -1325px;
-=======
-  background-position: -1274px -1183px;
->>>>>>> 6074774e
-  width: 40px;
-  height: 40px;
-}
-.shop_headAccessory_special_spring2015Healer {
-  background-image: url(spritesmith3.png);
-<<<<<<< HEAD
-  background-position: -779px -1325px;
-=======
-  background-position: -1406px -1257px;
->>>>>>> 6074774e
-  width: 40px;
-  height: 40px;
-}
-.shop_headAccessory_special_spring2015Mage {
-  background-image: url(spritesmith3.png);
-<<<<<<< HEAD
-  background-position: -656px -1366px;
-=======
-  background-position: -1365px -1257px;
->>>>>>> 6074774e
-  width: 40px;
-  height: 40px;
-}
-.shop_headAccessory_special_spring2015Rogue {
-  background-image: url(spritesmith3.png);
-<<<<<<< HEAD
-  background-position: -697px -1366px;
-=======
-  background-position: -1406px -1216px;
->>>>>>> 6074774e
-  width: 40px;
-  height: 40px;
-}
-.shop_headAccessory_special_spring2015Warrior {
-  background-image: url(spritesmith3.png);
-<<<<<<< HEAD
-  background-position: -738px -1366px;
-=======
-  background-position: -1365px -1216px;
->>>>>>> 6074774e
-  width: 40px;
-  height: 40px;
-}
-.shop_headAccessory_special_springHealer {
-  background-image: url(spritesmith3.png);
-<<<<<<< HEAD
-  background-position: -779px -1366px;
-=======
-  background-position: -1406px -1175px;
->>>>>>> 6074774e
-  width: 40px;
-  height: 40px;
-}
-.shop_headAccessory_special_springMage {
-  background-image: url(spritesmith3.png);
-<<<<<<< HEAD
-  background-position: -820px -1366px;
-=======
-  background-position: -1365px -1175px;
->>>>>>> 6074774e
-  width: 40px;
-  height: 40px;
-}
-.shop_headAccessory_special_springRogue {
-  background-image: url(spritesmith3.png);
-<<<<<<< HEAD
-  background-position: -861px -1366px;
-=======
-  background-position: -1406px -1134px;
->>>>>>> 6074774e
-  width: 40px;
-  height: 40px;
-}
-.shop_headAccessory_special_springWarrior {
-  background-image: url(spritesmith3.png);
-<<<<<<< HEAD
-  background-position: -902px -1366px;
-=======
-  background-position: -1365px -1134px;
->>>>>>> 6074774e
-  width: 40px;
-  height: 40px;
-}
-.shop_head_special_spring2015Healer {
-  background-image: url(spritesmith3.png);
-<<<<<<< HEAD
-  background-position: -943px -1366px;
-=======
-  background-position: -1406px -1093px;
->>>>>>> 6074774e
-  width: 40px;
-  height: 40px;
-}
-.shop_head_special_spring2015Mage {
-  background-image: url(spritesmith3.png);
-<<<<<<< HEAD
-  background-position: -984px -1366px;
-=======
-  background-position: -1365px -1093px;
->>>>>>> 6074774e
-  width: 40px;
-  height: 40px;
-}
-.shop_head_special_spring2015Rogue {
-  background-image: url(spritesmith3.png);
-<<<<<<< HEAD
-  background-position: -1025px -1366px;
-=======
-  background-position: -1406px -1052px;
->>>>>>> 6074774e
-  width: 40px;
-  height: 40px;
-}
-.shop_head_special_spring2015Warrior {
-  background-image: url(spritesmith3.png);
-<<<<<<< HEAD
-  background-position: -1066px -1366px;
-=======
-  background-position: -1365px -1052px;
->>>>>>> 6074774e
-  width: 40px;
-  height: 40px;
-}
-.shop_head_special_springHealer {
-  background-image: url(spritesmith3.png);
-<<<<<<< HEAD
-  background-position: -1107px -1366px;
-=======
-  background-position: -1406px -1011px;
->>>>>>> 6074774e
-  width: 40px;
-  height: 40px;
-}
-.shop_head_special_springMage {
-  background-image: url(spritesmith3.png);
-<<<<<<< HEAD
-  background-position: -1148px -1366px;
-=======
-  background-position: -1365px -1011px;
->>>>>>> 6074774e
-  width: 40px;
-  height: 40px;
-}
-.shop_head_special_springRogue {
-  background-image: url(spritesmith3.png);
-<<<<<<< HEAD
-  background-position: -1189px -1366px;
-=======
-  background-position: -1406px -970px;
->>>>>>> 6074774e
-  width: 40px;
-  height: 40px;
-}
-.shop_head_special_springWarrior {
-  background-image: url(spritesmith3.png);
-<<<<<<< HEAD
-  background-position: -1230px -1366px;
-=======
-  background-position: -1365px -970px;
->>>>>>> 6074774e
-  width: 40px;
-  height: 40px;
-}
-.shop_shield_special_spring2015Healer {
-  background-image: url(spritesmith3.png);
-<<<<<<< HEAD
-  background-position: -1271px -1366px;
-=======
-  background-position: -1406px -929px;
->>>>>>> 6074774e
-  width: 40px;
-  height: 40px;
-}
-.shop_shield_special_spring2015Rogue {
-  background-image: url(spritesmith3.png);
-<<<<<<< HEAD
-  background-position: -1312px -1366px;
-=======
-  background-position: -1365px -929px;
->>>>>>> 6074774e
-  width: 40px;
-  height: 40px;
-}
-.shop_shield_special_spring2015Warrior {
-  background-image: url(spritesmith3.png);
-<<<<<<< HEAD
-  background-position: -1353px -1366px;
-=======
-  background-position: -1406px -888px;
->>>>>>> 6074774e
-  width: 40px;
-  height: 40px;
-}
-.shop_shield_special_springHealer {
-  background-image: url(spritesmith3.png);
-<<<<<<< HEAD
-  background-position: -1394px -1366px;
-=======
-  background-position: -1365px -888px;
->>>>>>> 6074774e
-  width: 40px;
-  height: 40px;
-}
-.shop_shield_special_springRogue {
-  background-image: url(spritesmith3.png);
-<<<<<<< HEAD
-  background-position: -1435px -1366px;
-=======
-  background-position: -1406px -847px;
->>>>>>> 6074774e
-  width: 40px;
-  height: 40px;
-}
-.shop_shield_special_springWarrior {
-  background-image: url(spritesmith3.png);
-<<<<<<< HEAD
-  background-position: 0px -1407px;
-=======
-  background-position: -1406px -437px;
->>>>>>> 6074774e
-  width: 40px;
-  height: 40px;
-}
-.shop_weapon_special_spring2015Healer {
-  background-image: url(spritesmith3.png);
-<<<<<<< HEAD
-  background-position: -41px -1407px;
-=======
-  background-position: -1365px -437px;
->>>>>>> 6074774e
-  width: 40px;
-  height: 40px;
-}
-.shop_weapon_special_spring2015Mage {
-  background-image: url(spritesmith3.png);
-<<<<<<< HEAD
-  background-position: -82px -1407px;
-=======
-  background-position: -1406px -396px;
->>>>>>> 6074774e
-  width: 40px;
-  height: 40px;
-}
-.shop_weapon_special_spring2015Rogue {
-  background-image: url(spritesmith3.png);
-<<<<<<< HEAD
-  background-position: -410px -1407px;
-=======
-  background-position: -1365px -396px;
->>>>>>> 6074774e
-  width: 40px;
-  height: 40px;
-}
-.shop_weapon_special_spring2015Warrior {
-  background-image: url(spritesmith3.png);
-<<<<<<< HEAD
-  background-position: -1480px -574px;
-=======
-  background-position: -1406px -355px;
->>>>>>> 6074774e
-  width: 40px;
-  height: 40px;
-}
-.shop_weapon_special_springHealer {
-  background-image: url(spritesmith3.png);
-<<<<<<< HEAD
-  background-position: -492px -1407px;
-=======
-  background-position: -1365px -355px;
->>>>>>> 6074774e
-  width: 40px;
-  height: 40px;
-}
-.shop_weapon_special_springMage {
-  background-image: url(spritesmith3.png);
-<<<<<<< HEAD
-  background-position: -533px -1407px;
-=======
-  background-position: -1406px -314px;
->>>>>>> 6074774e
-  width: 40px;
-  height: 40px;
-}
-.shop_weapon_special_springRogue {
-  background-image: url(spritesmith3.png);
-<<<<<<< HEAD
-  background-position: -574px -1407px;
-=======
-  background-position: -1365px -314px;
->>>>>>> 6074774e
-  width: 40px;
-  height: 40px;
-}
-.shop_weapon_special_springWarrior {
-  background-image: url(spritesmith3.png);
-<<<<<<< HEAD
-  background-position: -615px -1407px;
-=======
-  background-position: -1106px -1052px;
->>>>>>> 6074774e
-  width: 40px;
-  height: 40px;
-}
-.slim_armor_special_spring2015Healer {
-  background-image: url(spritesmith3.png);
-<<<<<<< HEAD
-  background-position: -303px -870px;
-=======
-  background-position: -1274px -455px;
->>>>>>> 6074774e
-  width: 90px;
-  height: 90px;
-}
-.slim_armor_special_spring2015Mage {
-  background-image: url(spritesmith3.png);
-<<<<<<< HEAD
-  background-position: -394px -870px;
-=======
-  background-position: -1274px -546px;
->>>>>>> 6074774e
-  width: 90px;
-  height: 90px;
-}
-.slim_armor_special_spring2015Rogue {
-  background-image: url(spritesmith3.png);
-<<<<<<< HEAD
-  background-position: -485px -870px;
-=======
-  background-position: -1274px -637px;
->>>>>>> 6074774e
-  width: 90px;
-  height: 90px;
-}
-.slim_armor_special_spring2015Warrior {
-  background-image: url(spritesmith3.png);
-<<<<<<< HEAD
-  background-position: -576px -870px;
-=======
-  background-position: -1274px -728px;
->>>>>>> 6074774e
-  width: 90px;
-  height: 90px;
-}
-.slim_armor_special_springHealer {
-  background-image: url(spritesmith3.png);
-<<<<<<< HEAD
-  background-position: -667px -870px;
-=======
-  background-position: -1274px -819px;
->>>>>>> 6074774e
-  width: 90px;
-  height: 90px;
-}
-.slim_armor_special_springMage {
-  background-image: url(spritesmith3.png);
-  background-position: -91px -318px;
-  width: 90px;
-  height: 90px;
-}
-.slim_armor_special_springRogue {
-  background-image: url(spritesmith3.png);
-<<<<<<< HEAD
-  background-position: -864px -870px;
-=======
-  background-position: -1274px -910px;
->>>>>>> 6074774e
-  width: 90px;
-  height: 90px;
-}
-.slim_armor_special_springWarrior {
-  background-image: url(spritesmith3.png);
-<<<<<<< HEAD
-  background-position: -1004px 0px;
-=======
-  background-position: -1274px -1001px;
->>>>>>> 6074774e
-  width: 90px;
-  height: 90px;
-}
-.weapon_special_spring2015Healer {
-  background-image: url(spritesmith3.png);
-<<<<<<< HEAD
-  background-position: -1004px -91px;
-=======
-  background-position: -1274px -1092px;
->>>>>>> 6074774e
-  width: 90px;
-  height: 90px;
-}
-.weapon_special_spring2015Mage {
-  background-image: url(spritesmith3.png);
-<<<<<<< HEAD
-  background-position: -1004px -182px;
-=======
-  background-position: -793px -1234px;
->>>>>>> 6074774e
-  width: 90px;
-  height: 90px;
-}
-.weapon_special_spring2015Rogue {
-  background-image: url(spritesmith3.png);
-<<<<<<< HEAD
-  background-position: -1004px -273px;
-=======
-  background-position: -884px -1234px;
->>>>>>> 6074774e
-  width: 90px;
-  height: 90px;
-}
-.weapon_special_spring2015Warrior {
-  background-image: url(spritesmith3.png);
-<<<<<<< HEAD
-  background-position: -1004px -364px;
-=======
-  background-position: -975px -1234px;
->>>>>>> 6074774e
-  width: 90px;
-  height: 90px;
-}
-.weapon_special_springHealer {
-  background-image: url(spritesmith3.png);
-<<<<<<< HEAD
-  background-position: -1004px -455px;
-=======
-  background-position: -1066px -1234px;
->>>>>>> 6074774e
-  width: 90px;
-  height: 90px;
-}
-.weapon_special_springMage {
-  background-image: url(spritesmith3.png);
-<<<<<<< HEAD
-  background-position: -1004px -546px;
-=======
-  background-position: -1157px -1234px;
->>>>>>> 6074774e
-  width: 90px;
-  height: 90px;
-}
-.weapon_special_springRogue {
-  background-image: url(spritesmith3.png);
-<<<<<<< HEAD
-  background-position: -1004px -637px;
-=======
-  background-position: -1248px -1234px;
->>>>>>> 6074774e
-  width: 90px;
-  height: 90px;
-}
-.weapon_special_springWarrior {
-  background-image: url(spritesmith3.png);
-<<<<<<< HEAD
-  background-position: -1004px -728px;
-=======
-  background-position: -1365px 0px;
->>>>>>> 6074774e
-  width: 90px;
-  height: 90px;
-}
-.body_special_summerHealer {
-  background-image: url(spritesmith3.png);
-<<<<<<< HEAD
-  background-position: -91px -106px;
-=======
-  background-position: -364px 0px;
->>>>>>> 6074774e
-  width: 90px;
-  height: 105px;
-}
-.body_special_summerMage {
-  background-image: url(spritesmith3.png);
-<<<<<<< HEAD
-  background-position: -182px -106px;
-=======
-  background-position: 0px -212px;
->>>>>>> 6074774e
-  width: 90px;
-  height: 105px;
-}
-.broad_armor_special_summerHealer {
-  background-image: url(spritesmith3.png);
-<<<<<<< HEAD
-  background-position: -273px 0px;
-=======
-  background-position: 0px -106px;
->>>>>>> 6074774e
-  width: 90px;
-  height: 105px;
-}
-.broad_armor_special_summerMage {
-  background-image: url(spritesmith3.png);
-<<<<<<< HEAD
-  background-position: -273px -106px;
-=======
-  background-position: -182px 0px;
->>>>>>> 6074774e
-  width: 90px;
-  height: 105px;
-}
-.broad_armor_special_summerRogue {
-  background-image: url(spritesmith3.png);
-<<<<<<< HEAD
-  background-position: -318px -961px;
-=======
-  background-position: -227px -1325px;
->>>>>>> 6074774e
-  width: 111px;
-  height: 90px;
-}
-.broad_armor_special_summerWarrior {
-  background-image: url(spritesmith3.png);
-<<<<<<< HEAD
-  background-position: -430px -961px;
-=======
-  background-position: -339px -1325px;
->>>>>>> 6074774e
-  width: 111px;
-  height: 90px;
-}
-.eyewear_special_summerRogue {
-  background-image: url(spritesmith3.png);
-<<<<<<< HEAD
-  background-position: -542px -961px;
-=======
-  background-position: -451px -1325px;
->>>>>>> 6074774e
-  width: 111px;
-  height: 90px;
-}
-.eyewear_special_summerWarrior {
-  background-image: url(spritesmith3.png);
-<<<<<<< HEAD
-  background-position: -654px -961px;
-=======
-  background-position: -563px -1325px;
->>>>>>> 6074774e
-  width: 111px;
-  height: 90px;
-}
-.head_special_summerHealer {
-  background-image: url(spritesmith3.png);
-<<<<<<< HEAD
-  background-position: 0px 0px;
-=======
-  background-position: -91px 0px;
->>>>>>> 6074774e
-  width: 90px;
-  height: 105px;
-}
-.head_special_summerMage {
-  background-image: url(spritesmith3.png);
-<<<<<<< HEAD
-  background-position: -91px -212px;
-=======
-  background-position: -273px -212px;
->>>>>>> 6074774e
-  width: 90px;
-  height: 105px;
-}
-.head_special_summerRogue {
-  background-image: url(spritesmith3.png);
-<<<<<<< HEAD
-  background-position: -963px -961px;
-=======
-  background-position: -560px -1234px;
->>>>>>> 6074774e
-  width: 111px;
-  height: 90px;
-}
-.head_special_summerWarrior {
-  background-image: url(spritesmith3.png);
-<<<<<<< HEAD
-  background-position: -1095px 0px;
-=======
-  background-position: -448px -1234px;
->>>>>>> 6074774e
-  width: 111px;
-  height: 90px;
-}
-.Healer_Summer {
-  background-image: url(spritesmith3.png);
-  background-position: -182px -212px;
-  width: 90px;
-  height: 105px;
-}
-.Mage_Summer {
-  background-image: url(spritesmith3.png);
-  background-position: -273px -212px;
-  width: 90px;
-  height: 105px;
-}
-.SummerRogue14 {
-  background-image: url(spritesmith3.png);
-  background-position: -1095px -182px;
-  width: 111px;
-  height: 90px;
-}
-.SummerWarrior14 {
-  background-image: url(spritesmith3.png);
-  background-position: -1095px -273px;
-  width: 111px;
-  height: 90px;
-}
-.shield_special_summerHealer {
-  background-image: url(spritesmith3.png);
-  background-position: -364px 0px;
-  width: 90px;
-  height: 105px;
-}
-.shield_special_summerRogue {
-  background-image: url(spritesmith3.png);
-  background-position: -1095px -455px;
-  width: 111px;
-  height: 90px;
-}
-.shield_special_summerWarrior {
-  background-image: url(spritesmith3.png);
-  background-position: -1095px -546px;
-  width: 111px;
-  height: 90px;
-}
-.shop_armor_special_summerHealer {
-  background-image: url(spritesmith3.png);
-<<<<<<< HEAD
-  background-position: -1430px -1188px;
-=======
-  background-position: -1365px -478px;
->>>>>>> 6074774e
-  width: 40px;
-  height: 40px;
-}
-.shop_armor_special_summerMage {
-  background-image: url(spritesmith3.png);
-<<<<<<< HEAD
-  background-position: -1389px -1229px;
-=======
-  background-position: -1406px -478px;
->>>>>>> 6074774e
-  width: 40px;
-  height: 40px;
-}
-.shop_armor_special_summerRogue {
-  background-image: url(spritesmith3.png);
-<<<<<<< HEAD
-  background-position: -1430px -1229px;
-=======
-  background-position: -1365px -519px;
->>>>>>> 6074774e
-  width: 40px;
-  height: 40px;
-}
-.shop_armor_special_summerWarrior {
-  background-image: url(spritesmith3.png);
-<<<<<<< HEAD
-  background-position: -1389px -1270px;
-=======
-  background-position: -1406px -519px;
->>>>>>> 6074774e
-  width: 40px;
-  height: 40px;
-}
-.shop_body_special_summerHealer {
-  background-image: url(spritesmith3.png);
-<<<<<<< HEAD
-  background-position: -1430px -1270px;
-=======
-  background-position: -1365px -560px;
->>>>>>> 6074774e
-  width: 40px;
-  height: 40px;
-}
-.shop_body_special_summerMage {
-  background-image: url(spritesmith3.png);
-<<<<<<< HEAD
-  background-position: -1298px -1183px;
-=======
-  background-position: -1406px -560px;
->>>>>>> 6074774e
-  width: 40px;
-  height: 40px;
-}
-.shop_eyewear_special_summerRogue {
-  background-image: url(spritesmith3.png);
-<<<<<<< HEAD
-  background-position: -1339px -1183px;
-=======
-  background-position: -1365px -601px;
->>>>>>> 6074774e
-  width: 40px;
-  height: 40px;
-}
-.shop_eyewear_special_summerWarrior {
-  background-image: url(spritesmith3.png);
-<<<<<<< HEAD
-  background-position: -1207px -1092px;
-=======
-  background-position: -1406px -601px;
->>>>>>> 6074774e
-  width: 40px;
-  height: 40px;
-}
-.shop_head_special_summerHealer {
-  background-image: url(spritesmith3.png);
-<<<<<<< HEAD
-  background-position: -1248px -1092px;
-=======
-  background-position: -1365px -642px;
->>>>>>> 6074774e
-  width: 40px;
-  height: 40px;
-}
-.shop_head_special_summerMage {
-  background-image: url(spritesmith3.png);
-<<<<<<< HEAD
-  background-position: -1095px -1001px;
-=======
-  background-position: -1406px -642px;
->>>>>>> 6074774e
-  width: 40px;
-  height: 40px;
-}
-.shop_head_special_summerRogue {
-  background-image: url(spritesmith3.png);
-<<<<<<< HEAD
-  background-position: -1136px -1001px;
-=======
-  background-position: -1365px -683px;
->>>>>>> 6074774e
-  width: 40px;
-  height: 40px;
-}
-.shop_head_special_summerWarrior {
-  background-image: url(spritesmith3.png);
-<<<<<<< HEAD
-  background-position: -1004px -910px;
-=======
-  background-position: -1406px -683px;
->>>>>>> 6074774e
-  width: 40px;
-  height: 40px;
-}
-.shop_shield_special_summerHealer {
-  background-image: url(spritesmith3.png);
-<<<<<<< HEAD
-  background-position: -1045px -910px;
-=======
-  background-position: -1365px -724px;
->>>>>>> 6074774e
-  width: 40px;
-  height: 40px;
-}
-.shop_shield_special_summerRogue {
-  background-image: url(spritesmith3.png);
-<<<<<<< HEAD
-  background-position: -913px -819px;
-=======
-  background-position: -1406px -724px;
->>>>>>> 6074774e
-  width: 40px;
-  height: 40px;
-}
-.shop_shield_special_summerWarrior {
-  background-image: url(spritesmith3.png);
-<<<<<<< HEAD
-  background-position: -954px -819px;
-=======
-  background-position: -1365px -765px;
->>>>>>> 6074774e
-  width: 40px;
-  height: 40px;
-}
-.shop_weapon_special_summerHealer {
-  background-image: url(spritesmith3.png);
-<<<<<<< HEAD
-  background-position: -822px -728px;
-=======
-  background-position: -1406px -765px;
->>>>>>> 6074774e
-  width: 40px;
-  height: 40px;
-}
-.shop_weapon_special_summerMage {
-  background-image: url(spritesmith3.png);
-<<<<<<< HEAD
-  background-position: -863px -728px;
-=======
-  background-position: -1365px -806px;
->>>>>>> 6074774e
-  width: 40px;
-  height: 40px;
-}
-.shop_weapon_special_summerRogue {
-  background-image: url(spritesmith3.png);
-<<<<<<< HEAD
-  background-position: -731px -637px;
-=======
-  background-position: -1406px -806px;
->>>>>>> 6074774e
-  width: 40px;
-  height: 40px;
-}
-.shop_weapon_special_summerWarrior {
-  background-image: url(spritesmith3.png);
-<<<<<<< HEAD
-  background-position: -772px -637px;
-=======
-  background-position: -1365px -847px;
->>>>>>> 6074774e
-  width: 40px;
-  height: 40px;
-}
-.slim_armor_special_summerHealer {
-  background-image: url(spritesmith3.png);
-  background-position: 0px -212px;
-  width: 90px;
-  height: 105px;
-}
-.slim_armor_special_summerMage {
-  background-image: url(spritesmith3.png);
-  background-position: 0px -106px;
-  width: 90px;
-  height: 105px;
-}
-.slim_armor_special_summerRogue {
-  background-image: url(spritesmith3.png);
-  background-position: -1095px -819px;
-  width: 111px;
-  height: 90px;
-}
-.slim_armor_special_summerWarrior {
-  background-image: url(spritesmith3.png);
-  background-position: -1095px -910px;
-  width: 111px;
-  height: 90px;
-}
-.weapon_special_summerHealer {
-  background-image: url(spritesmith3.png);
-  background-position: -182px 0px;
-  width: 90px;
-  height: 105px;
-}
-.weapon_special_summerMage {
-  background-image: url(spritesmith3.png);
-  background-position: -91px 0px;
-  width: 90px;
-  height: 105px;
-}
-.weapon_special_summerRogue {
-  background-image: url(spritesmith3.png);
-  background-position: -303px -1052px;
-  width: 111px;
-  height: 90px;
-}
-.weapon_special_summerWarrior {
-  background-image: url(spritesmith3.png);
-  background-position: -415px -1052px;
-  width: 111px;
-  height: 90px;
-}
-.broad_armor_special_candycane {
-  background-image: url(spritesmith3.png);
-  background-position: -527px -1052px;
-  width: 90px;
-  height: 90px;
-}
-.broad_armor_special_ski {
-  background-image: url(spritesmith3.png);
-  background-position: -618px -1052px;
-  width: 90px;
-  height: 90px;
-}
-.broad_armor_special_snowflake {
-  background-image: url(spritesmith3.png);
-  background-position: -709px -1052px;
-  width: 90px;
-  height: 90px;
-}
-.broad_armor_special_winter2015Healer {
-  background-image: url(spritesmith3.png);
-  background-position: -800px -1052px;
-  width: 90px;
-  height: 90px;
-}
-.broad_armor_special_winter2015Mage {
-  background-image: url(spritesmith3.png);
-  background-position: -891px -1052px;
-  width: 90px;
-  height: 90px;
-}
-.broad_armor_special_winter2015Rogue {
-  background-image: url(spritesmith3.png);
-  background-position: -982px -1052px;
+  width: 40px;
+  height: 40px;
+}
+.shop_weapon_special_winter2015Warrior {
+  background-image: url(spritesmith3.png);
+  background-position: -574px -1416px;
+  width: 40px;
+  height: 40px;
+}
+.shop_weapon_special_yeti {
+  background-image: url(spritesmith3.png);
+  background-position: -615px -1416px;
+  width: 40px;
+  height: 40px;
+}
+.slim_armor_special_candycane {
+  background-image: url(spritesmith3.png);
+  background-position: -748px -1143px;
+  width: 90px;
+  height: 90px;
+}
+.slim_armor_special_ski {
+  background-image: url(spritesmith3.png);
+  background-position: -839px -1143px;
+  width: 90px;
+  height: 90px;
+}
+.slim_armor_special_snowflake {
+  background-image: url(spritesmith3.png);
+  background-position: -930px -1143px;
+  width: 90px;
+  height: 90px;
+}
+.slim_armor_special_winter2015Healer {
+  background-image: url(spritesmith3.png);
+  background-position: -1021px -1143px;
+  width: 90px;
+  height: 90px;
+}
+.slim_armor_special_winter2015Mage {
+  background-image: url(spritesmith3.png);
+  background-position: -1112px -1143px;
+  width: 90px;
+  height: 90px;
+}
+.slim_armor_special_winter2015Rogue {
+  background-image: url(spritesmith3.png);
+  background-position: -1203px -1143px;
   width: 96px;
   height: 90px;
 }
-.broad_armor_special_winter2015Warrior {
-  background-image: url(spritesmith3.png);
-  background-position: -1079px -1052px;
-  width: 90px;
-  height: 90px;
-}
-.broad_armor_special_yeti {
-  background-image: url(spritesmith3.png);
-  background-position: -1207px 0px;
-  width: 90px;
-  height: 90px;
-}
-.head_special_candycane {
-  background-image: url(spritesmith3.png);
-  background-position: -1207px -91px;
-  width: 90px;
-  height: 90px;
-}
-.head_special_nye {
-  background-image: url(spritesmith3.png);
-  background-position: -1207px -182px;
-  width: 90px;
-  height: 90px;
-}
-.head_special_nye2014 {
-  background-image: url(spritesmith3.png);
-  background-position: -1207px -273px;
-  width: 90px;
-  height: 90px;
-}
-.head_special_ski {
-  background-image: url(spritesmith3.png);
-  background-position: -1207px -364px;
-  width: 90px;
-  height: 90px;
-}
-.head_special_snowflake {
-  background-image: url(spritesmith3.png);
-  background-position: -1207px -455px;
-  width: 90px;
-  height: 90px;
-}
-.head_special_winter2015Healer {
-  background-image: url(spritesmith3.png);
-  background-position: -1207px -546px;
-  width: 90px;
-  height: 90px;
-}
-.head_special_winter2015Mage {
-  background-image: url(spritesmith3.png);
-  background-position: -1207px -637px;
-  width: 90px;
-  height: 90px;
-}
-.head_special_winter2015Rogue {
-  background-image: url(spritesmith3.png);
-  background-position: 0px -1143px;
+.slim_armor_special_winter2015Warrior {
+  background-image: url(spritesmith3.png);
+  background-position: 0px -1234px;
+  width: 90px;
+  height: 90px;
+}
+.slim_armor_special_yeti {
+  background-image: url(spritesmith3.png);
+  background-position: -91px -1234px;
+  width: 90px;
+  height: 90px;
+}
+.weapon_special_candycane {
+  background-image: url(spritesmith3.png);
+  background-position: -182px -1234px;
+  width: 90px;
+  height: 90px;
+}
+.weapon_special_ski {
+  background-image: url(spritesmith3.png);
+  background-position: -273px -1234px;
+  width: 90px;
+  height: 90px;
+}
+.weapon_special_snowflake {
+  background-image: url(spritesmith3.png);
+  background-position: -364px -1234px;
+  width: 90px;
+  height: 90px;
+}
+.weapon_special_winter2015Healer {
+  background-image: url(spritesmith3.png);
+  background-position: -455px -1234px;
+  width: 90px;
+  height: 90px;
+}
+.weapon_special_winter2015Mage {
+  background-image: url(spritesmith3.png);
+  background-position: -546px -1234px;
+  width: 90px;
+  height: 90px;
+}
+.weapon_special_winter2015Rogue {
+  background-image: url(spritesmith3.png);
+  background-position: -637px -1234px;
   width: 96px;
   height: 90px;
 }
-.head_special_winter2015Warrior {
-  background-image: url(spritesmith3.png);
-  background-position: -1207px -728px;
-  width: 90px;
-  height: 90px;
-}
-.head_special_yeti {
-  background-image: url(spritesmith3.png);
-  background-position: -1207px -819px;
-  width: 90px;
-  height: 90px;
-}
-.shield_special_ski {
-  background-image: url(spritesmith3.png);
-<<<<<<< HEAD
-  background-position: -97px -1143px;
-=======
-  background-position: -1001px -1052px;
->>>>>>> 6074774e
-  width: 104px;
-  height: 90px;
-}
-.shield_special_snowflake {
-  background-image: url(spritesmith3.png);
-<<<<<<< HEAD
-  background-position: -1207px -910px;
-=======
-  background-position: -910px -1052px;
->>>>>>> 6074774e
-  width: 90px;
-  height: 90px;
-}
-.shield_special_winter2015Healer {
-  background-image: url(spritesmith3.png);
-<<<<<<< HEAD
-  background-position: -1207px -1001px;
-=======
-  background-position: -819px -1052px;
->>>>>>> 6074774e
-  width: 90px;
-  height: 90px;
-}
-.shield_special_winter2015Rogue {
-  background-image: url(spritesmith3.png);
-<<<<<<< HEAD
-  background-position: -202px -1143px;
-=======
-  background-position: 0px -961px;
->>>>>>> 6074774e
-  width: 96px;
-  height: 90px;
-}
-.shield_special_winter2015Warrior {
-  background-image: url(spritesmith3.png);
-<<<<<<< HEAD
-  background-position: -299px -1143px;
-=======
-  background-position: -1001px -819px;
->>>>>>> 6074774e
-  width: 90px;
-  height: 90px;
-}
-.shield_special_yeti {
-  background-image: url(spritesmith3.png);
-<<<<<<< HEAD
-  background-position: -390px -1143px;
-=======
-  background-position: -1001px -728px;
->>>>>>> 6074774e
-  width: 90px;
-  height: 90px;
-}
-.shop_armor_special_candycane {
-  background-image: url(spritesmith3.png);
-<<<<<<< HEAD
-  background-position: -820px -1325px;
-=======
-  background-position: -860px -728px;
->>>>>>> 6074774e
-  width: 40px;
-  height: 40px;
-}
-.shop_armor_special_ski {
-  background-image: url(spritesmith3.png);
-<<<<<<< HEAD
-  background-position: -861px -1325px;
-=======
-  background-position: -728px -637px;
->>>>>>> 6074774e
-  width: 40px;
-  height: 40px;
-}
-.shop_armor_special_snowflake {
-  background-image: url(spritesmith3.png);
-<<<<<<< HEAD
-  background-position: -902px -1325px;
-=======
-  background-position: -769px -637px;
->>>>>>> 6074774e
-  width: 40px;
-  height: 40px;
-}
-.shop_armor_special_winter2015Healer {
-  background-image: url(spritesmith3.png);
-<<<<<<< HEAD
-  background-position: -943px -1325px;
-=======
-  background-position: -637px -546px;
->>>>>>> 6074774e
-  width: 40px;
-  height: 40px;
-}
-.shop_armor_special_winter2015Mage {
-  background-image: url(spritesmith3.png);
-<<<<<<< HEAD
-  background-position: -984px -1325px;
-=======
-  background-position: -678px -546px;
->>>>>>> 6074774e
-  width: 40px;
-  height: 40px;
-}
-.shop_armor_special_winter2015Rogue {
-  background-image: url(spritesmith3.png);
-<<<<<<< HEAD
-  background-position: -1025px -1325px;
-=======
-  background-position: -546px -455px;
->>>>>>> 6074774e
-  width: 40px;
-  height: 40px;
-}
-.shop_armor_special_winter2015Warrior {
-  background-image: url(spritesmith3.png);
-<<<<<<< HEAD
-  background-position: -1066px -1325px;
-=======
-  background-position: -587px -455px;
->>>>>>> 6074774e
-  width: 40px;
-  height: 40px;
-}
-.shop_armor_special_yeti {
-  background-image: url(spritesmith3.png);
-<<<<<<< HEAD
-  background-position: -1107px -1325px;
-=======
-  background-position: -455px -364px;
->>>>>>> 6074774e
-  width: 40px;
-  height: 40px;
-}
-.shop_head_special_candycane {
-  background-image: url(spritesmith3.png);
-<<<<<<< HEAD
-  background-position: -1148px -1325px;
-=======
-  background-position: -496px -364px;
->>>>>>> 6074774e
-  width: 40px;
-  height: 40px;
-}
-.shop_head_special_nye {
-  background-image: url(spritesmith3.png);
-<<<<<<< HEAD
-  background-position: -1189px -1325px;
-=======
-  background-position: -737px -688px;
->>>>>>> 6074774e
-  width: 40px;
-  height: 40px;
-}
-.shop_head_special_nye2014 {
-  background-image: url(spritesmith3.png);
-<<<<<<< HEAD
-  background-position: -1230px -1325px;
-=======
-  background-position: -778px -688px;
->>>>>>> 6074774e
-  width: 40px;
-  height: 40px;
-}
-.shop_head_special_ski {
-  background-image: url(spritesmith3.png);
-<<<<<<< HEAD
-  background-position: -1271px -1325px;
-=======
-  background-position: -737px -729px;
->>>>>>> 6074774e
-  width: 40px;
-  height: 40px;
-}
-.shop_head_special_snowflake {
-  background-image: url(spritesmith3.png);
-<<<<<<< HEAD
-  background-position: -1312px -1325px;
-=======
-  background-position: -778px -729px;
->>>>>>> 6074774e
-  width: 40px;
-  height: 40px;
-}
-.shop_head_special_winter2015Healer {
-  background-image: url(spritesmith3.png);
-<<<<<<< HEAD
-  background-position: -1353px -1325px;
-=======
-  background-position: -825px -779px;
->>>>>>> 6074774e
-  width: 40px;
-  height: 40px;
-}
-.shop_head_special_winter2015Mage {
-  background-image: url(spritesmith3.png);
-<<<<<<< HEAD
-  background-position: -1394px -1325px;
-=======
-  background-position: -866px -779px;
->>>>>>> 6074774e
-  width: 40px;
-  height: 40px;
-}
-.shop_head_special_winter2015Rogue {
-  background-image: url(spritesmith3.png);
-<<<<<<< HEAD
-  background-position: -1435px -1325px;
-=======
-  background-position: -825px -820px;
->>>>>>> 6074774e
-  width: 40px;
-  height: 40px;
-}
-.shop_head_special_winter2015Warrior {
-  background-image: url(spritesmith3.png);
-<<<<<<< HEAD
-  background-position: 0px -1366px;
-=======
-  background-position: -866px -820px;
->>>>>>> 6074774e
-  width: 40px;
-  height: 40px;
-}
-.shop_head_special_yeti {
-  background-image: url(spritesmith3.png);
-<<<<<<< HEAD
-  background-position: -41px -1366px;
-=======
-  background-position: -916px -870px;
->>>>>>> 6074774e
-  width: 40px;
-  height: 40px;
-}
-.shop_shield_special_ski {
-  background-image: url(spritesmith3.png);
-<<<<<<< HEAD
-  background-position: -82px -1366px;
-=======
-  background-position: -957px -870px;
->>>>>>> 6074774e
-  width: 40px;
-  height: 40px;
-}
-.shop_shield_special_snowflake {
-  background-image: url(spritesmith3.png);
-<<<<<<< HEAD
-  background-position: -123px -1366px;
-=======
-  background-position: -916px -911px;
->>>>>>> 6074774e
-  width: 40px;
-  height: 40px;
-}
-.shop_shield_special_winter2015Healer {
-  background-image: url(spritesmith3.png);
-<<<<<<< HEAD
-  background-position: -164px -1366px;
-=======
-  background-position: -957px -911px;
->>>>>>> 6074774e
-  width: 40px;
-  height: 40px;
-}
-.shop_shield_special_winter2015Rogue {
-  background-image: url(spritesmith3.png);
-<<<<<<< HEAD
-  background-position: -205px -1366px;
-=======
-  background-position: -1007px -961px;
->>>>>>> 6074774e
-  width: 40px;
-  height: 40px;
-}
-.shop_shield_special_winter2015Warrior {
-  background-image: url(spritesmith3.png);
-<<<<<<< HEAD
-  background-position: -246px -1366px;
-=======
-  background-position: -1048px -961px;
->>>>>>> 6074774e
-  width: 40px;
-  height: 40px;
-}
-.shop_shield_special_yeti {
-  background-image: url(spritesmith3.png);
-<<<<<<< HEAD
-  background-position: -287px -1366px;
-=======
-  background-position: -1007px -1002px;
->>>>>>> 6074774e
-  width: 40px;
-  height: 40px;
-}
-.shop_weapon_special_candycane {
-  background-image: url(spritesmith3.png);
-<<<<<<< HEAD
-  background-position: -328px -1366px;
-=======
-  background-position: -1048px -1002px;
->>>>>>> 6074774e
-  width: 40px;
-  height: 40px;
-}
-.shop_weapon_special_ski {
-  background-image: url(spritesmith3.png);
-<<<<<<< HEAD
-  background-position: -369px -1366px;
-=======
-  background-position: -1365px -273px;
->>>>>>> 6074774e
-  width: 40px;
-  height: 40px;
-}
-.shop_weapon_special_snowflake {
-  background-image: url(spritesmith3.png);
-<<<<<<< HEAD
-  background-position: -410px -1366px;
-=======
-  background-position: -1106px -1093px;
->>>>>>> 6074774e
-  width: 40px;
-  height: 40px;
-}
-.shop_weapon_special_winter2015Healer {
-  background-image: url(spritesmith3.png);
-<<<<<<< HEAD
-  background-position: -451px -1366px;
-=======
-  background-position: -1188px -1143px;
->>>>>>> 6074774e
-  width: 40px;
-  height: 40px;
-}
-.shop_weapon_special_winter2015Mage {
-  background-image: url(spritesmith3.png);
-<<<<<<< HEAD
-  background-position: -492px -1366px;
-=======
-  background-position: -1229px -1143px;
->>>>>>> 6074774e
-  width: 40px;
-  height: 40px;
-}
-.shop_weapon_special_winter2015Rogue {
-  background-image: url(spritesmith3.png);
-<<<<<<< HEAD
-  background-position: -533px -1366px;
-=======
-  background-position: -1188px -1184px;
->>>>>>> 6074774e
-  width: 40px;
-  height: 40px;
-}
-.shop_weapon_special_winter2015Warrior {
-  background-image: url(spritesmith3.png);
-<<<<<<< HEAD
-  background-position: -574px -1366px;
-=======
-  background-position: -1229px -1184px;
->>>>>>> 6074774e
-  width: 40px;
-  height: 40px;
-}
-.shop_weapon_special_yeti {
-  background-image: url(spritesmith3.png);
-<<<<<<< HEAD
-  background-position: -615px -1366px;
-=======
-  background-position: -781px -1325px;
->>>>>>> 6074774e
-  width: 40px;
-  height: 40px;
-}
-.slim_armor_special_candycane {
-  background-image: url(spritesmith3.png);
-<<<<<<< HEAD
-  background-position: -481px -1143px;
-=======
-  background-position: -1001px -637px;
->>>>>>> 6074774e
-  width: 90px;
-  height: 90px;
-}
-.slim_armor_special_ski {
-  background-image: url(spritesmith3.png);
-<<<<<<< HEAD
-  background-position: -572px -1143px;
-=======
-  background-position: -1001px 0px;
->>>>>>> 6074774e
-  width: 90px;
-  height: 90px;
-}
-.slim_armor_special_snowflake {
-  background-image: url(spritesmith3.png);
-<<<<<<< HEAD
-  background-position: -663px -1143px;
-=======
-  background-position: -825px -870px;
->>>>>>> 6074774e
-  width: 90px;
-  height: 90px;
-}
-.slim_armor_special_winter2015Healer {
-  background-image: url(spritesmith3.png);
-<<<<<<< HEAD
-  background-position: -754px -1143px;
-=======
-  background-position: -734px -870px;
->>>>>>> 6074774e
-  width: 90px;
-  height: 90px;
-}
-.slim_armor_special_winter2015Mage {
-  background-image: url(spritesmith3.png);
-<<<<<<< HEAD
-  background-position: -845px -1143px;
-=======
-  background-position: -643px -870px;
->>>>>>> 6074774e
-  width: 90px;
-  height: 90px;
-}
-.slim_armor_special_winter2015Rogue {
-  background-image: url(spritesmith3.png);
-<<<<<<< HEAD
-  background-position: -936px -1143px;
-=======
-  background-position: -182px -870px;
->>>>>>> 6074774e
-  width: 96px;
-  height: 90px;
-}
-.slim_armor_special_winter2015Warrior {
-  background-image: url(spritesmith3.png);
-<<<<<<< HEAD
-  background-position: -1033px -1143px;
-=======
-  background-position: -91px -870px;
->>>>>>> 6074774e
-  width: 90px;
-  height: 90px;
-}
-.slim_armor_special_yeti {
-  background-image: url(spritesmith3.png);
-<<<<<<< HEAD
-  background-position: -1124px -1143px;
-=======
-  background-position: -910px -637px;
->>>>>>> 6074774e
-  width: 90px;
-  height: 90px;
-}
-.weapon_special_candycane {
-  background-image: url(spritesmith3.png);
-<<<<<<< HEAD
-  background-position: -1298px 0px;
-=======
-  background-position: -910px -546px;
->>>>>>> 6074774e
-  width: 90px;
-  height: 90px;
-}
-.weapon_special_ski {
-  background-image: url(spritesmith3.png);
-<<<<<<< HEAD
-  background-position: -1298px -91px;
-=======
-  background-position: -910px -182px;
->>>>>>> 6074774e
-  width: 90px;
-  height: 90px;
-}
-.weapon_special_snowflake {
-  background-image: url(spritesmith3.png);
-<<<<<<< HEAD
-  background-position: -1298px -182px;
-=======
-  background-position: -910px -91px;
->>>>>>> 6074774e
-  width: 90px;
-  height: 90px;
-}
-.weapon_special_winter2015Healer {
-  background-image: url(spritesmith3.png);
-<<<<<<< HEAD
-  background-position: -1298px -273px;
-=======
-  background-position: -552px -779px;
->>>>>>> 6074774e
-  width: 90px;
-  height: 90px;
-}
-.weapon_special_winter2015Mage {
-  background-image: url(spritesmith3.png);
-<<<<<<< HEAD
-  background-position: -1298px -364px;
-=======
-  background-position: -461px -779px;
->>>>>>> 6074774e
-  width: 90px;
-  height: 90px;
-}
-.weapon_special_winter2015Rogue {
-  background-image: url(spritesmith3.png);
-<<<<<<< HEAD
-  background-position: 0px -1234px;
-=======
-  background-position: -182px -779px;
->>>>>>> 6074774e
-  width: 96px;
-  height: 90px;
-}
 .weapon_special_winter2015Warrior {
   background-image: url(spritesmith3.png);
-<<<<<<< HEAD
-  background-position: -1298px -455px;
-=======
-  background-position: -91px -779px;
->>>>>>> 6074774e
+  background-position: -734px -1234px;
   width: 90px;
   height: 90px;
 }
 .weapon_special_yeti {
   background-image: url(spritesmith3.png);
-<<<<<<< HEAD
-  background-position: -1298px -546px;
-=======
-  background-position: -819px -455px;
->>>>>>> 6074774e
+  background-position: -825px -1234px;
   width: 90px;
   height: 90px;
 }
 .back_special_wondercon_black {
   background-image: url(spritesmith3.png);
-<<<<<<< HEAD
-  background-position: -1298px -637px;
-=======
-  background-position: -819px -364px;
->>>>>>> 6074774e
+  background-position: -916px -1234px;
   width: 90px;
   height: 90px;
 }
 .back_special_wondercon_red {
   background-image: url(spritesmith3.png);
-<<<<<<< HEAD
-  background-position: -1298px -728px;
-=======
-  background-position: -819px 0px;
->>>>>>> 6074774e
+  background-position: -1007px -1234px;
   width: 90px;
   height: 90px;
 }
 .body_special_wondercon_black {
   background-image: url(spritesmith3.png);
-<<<<<<< HEAD
-  background-position: -1298px -819px;
-=======
-  background-position: -646px -688px;
->>>>>>> 6074774e
+  background-position: -1098px -1234px;
   width: 90px;
   height: 90px;
 }
 .body_special_wondercon_gold {
   background-image: url(spritesmith3.png);
-<<<<<<< HEAD
-  background-position: -1298px -910px;
-=======
-  background-position: -370px -688px;
->>>>>>> 6074774e
+  background-position: -1189px -1234px;
   width: 90px;
   height: 90px;
 }
 .body_special_wondercon_red {
   background-image: url(spritesmith3.png);
-<<<<<<< HEAD
-  background-position: -1298px -1001px;
-=======
-  background-position: -279px -688px;
->>>>>>> 6074774e
+  background-position: -1340px 0px;
   width: 90px;
   height: 90px;
 }
 .eyewear_special_wondercon_black {
   background-image: url(spritesmith3.png);
-<<<<<<< HEAD
-  background-position: -1298px -1092px;
-=======
-  background-position: -728px -546px;
->>>>>>> 6074774e
+  background-position: -1340px -91px;
   width: 90px;
   height: 90px;
 }
 .eyewear_special_wondercon_red {
   background-image: url(spritesmith3.png);
-<<<<<<< HEAD
-  background-position: -97px -1234px;
-=======
-  background-position: -728px -455px;
->>>>>>> 6074774e
+  background-position: -1340px -182px;
   width: 90px;
   height: 90px;
 }
 .shop_back_special_wondercon_black {
   background-image: url(spritesmith3.png);
-<<<<<<< HEAD
-  background-position: -123px -1407px;
-=======
-  background-position: -1109px -1366px;
->>>>>>> 6074774e
+  background-position: -1472px -164px;
   width: 40px;
   height: 40px;
 }
 .shop_back_special_wondercon_red {
   background-image: url(spritesmith3.png);
-<<<<<<< HEAD
-  background-position: -164px -1407px;
-=======
-  background-position: -1150px -1366px;
->>>>>>> 6074774e
+  background-position: -1472px -205px;
   width: 40px;
   height: 40px;
 }
 .shop_body_special_wondercon_black {
   background-image: url(spritesmith3.png);
-<<<<<<< HEAD
-  background-position: -205px -1407px;
-=======
-  background-position: -1191px -1366px;
->>>>>>> 6074774e
+  background-position: -1472px -246px;
   width: 40px;
   height: 40px;
 }
 .shop_body_special_wondercon_gold {
   background-image: url(spritesmith3.png);
-<<<<<<< HEAD
-  background-position: -246px -1407px;
-=======
-  background-position: -1232px -1366px;
->>>>>>> 6074774e
+  background-position: -1472px -287px;
   width: 40px;
   height: 40px;
 }
 .shop_body_special_wondercon_red {
   background-image: url(spritesmith3.png);
-<<<<<<< HEAD
-  background-position: -287px -1407px;
-=======
-  background-position: -1273px -1366px;
->>>>>>> 6074774e
+  background-position: -1472px -328px;
   width: 40px;
   height: 40px;
 }
 .shop_eyewear_special_wondercon_black {
   background-image: url(spritesmith3.png);
-<<<<<<< HEAD
-  background-position: -328px -1407px;
-=======
-  background-position: -1314px -1366px;
->>>>>>> 6074774e
+  background-position: -1472px -369px;
   width: 40px;
   height: 40px;
 }
 .shop_eyewear_special_wondercon_red {
   background-image: url(spritesmith3.png);
-<<<<<<< HEAD
-  background-position: -369px -1407px;
-=======
-  background-position: -1355px -1366px;
->>>>>>> 6074774e
+  background-position: -1472px -410px;
   width: 40px;
   height: 40px;
 }
 .head_0 {
   background-image: url(spritesmith3.png);
-<<<<<<< HEAD
-  background-position: -188px -1234px;
-=======
-  background-position: -728px -91px;
->>>>>>> 6074774e
+  background-position: -1340px -273px;
   width: 90px;
   height: 90px;
 }
 .customize-option.head_0 {
   background-image: url(spritesmith3.png);
-<<<<<<< HEAD
-  background-position: -213px -1249px;
-=======
-  background-position: -753px -106px;
->>>>>>> 6074774e
+  background-position: -1365px -288px;
   width: 60px;
   height: 60px;
 }
 .head_healer_1 {
   background-image: url(spritesmith3.png);
-<<<<<<< HEAD
-  background-position: -279px -1234px;
-=======
-  background-position: -728px 0px;
->>>>>>> 6074774e
+  background-position: -1340px -364px;
   width: 90px;
   height: 90px;
 }
 .head_healer_2 {
   background-image: url(spritesmith3.png);
-<<<<<<< HEAD
-  background-position: -370px -1234px;
-=======
-  background-position: -364px -597px;
->>>>>>> 6074774e
+  background-position: -1340px -455px;
   width: 90px;
   height: 90px;
 }
 .head_healer_3 {
   background-image: url(spritesmith3.png);
-<<<<<<< HEAD
-  background-position: -461px -1234px;
-=======
-  background-position: -273px -597px;
->>>>>>> 6074774e
+  background-position: -1340px -546px;
   width: 90px;
   height: 90px;
 }
 .head_healer_4 {
   background-image: url(spritesmith3.png);
-<<<<<<< HEAD
-  background-position: -552px -1234px;
-=======
-  background-position: -637px -455px;
->>>>>>> 6074774e
+  background-position: -1340px -637px;
   width: 90px;
   height: 90px;
 }
 .head_healer_5 {
   background-image: url(spritesmith3.png);
-<<<<<<< HEAD
-  background-position: -643px -1234px;
-=======
-  background-position: -637px -364px;
->>>>>>> 6074774e
+  background-position: -1340px -728px;
   width: 90px;
   height: 90px;
 }
 .head_rogue_1 {
   background-image: url(spritesmith3.png);
-<<<<<<< HEAD
-  background-position: -734px -1234px;
-=======
-  background-position: -637px 0px;
->>>>>>> 6074774e
+  background-position: -1340px -819px;
   width: 90px;
   height: 90px;
 }
 .head_rogue_2 {
   background-image: url(spritesmith3.png);
-<<<<<<< HEAD
-  background-position: -825px -1234px;
-=======
-  background-position: -546px -506px;
->>>>>>> 6074774e
+  background-position: -1340px -910px;
   width: 90px;
   height: 90px;
 }
 .head_rogue_3 {
   background-image: url(spritesmith3.png);
-<<<<<<< HEAD
-  background-position: -916px -1234px;
-=======
-  background-position: -273px -506px;
->>>>>>> 6074774e
+  background-position: -1340px -1001px;
   width: 90px;
   height: 90px;
 }
 .head_rogue_4 {
   background-image: url(spritesmith3.png);
-<<<<<<< HEAD
-  background-position: -1007px -1234px;
-=======
-  background-position: -182px -506px;
->>>>>>> 6074774e
+  background-position: -1340px -1092px;
   width: 90px;
   height: 90px;
 }
 .head_rogue_5 {
   background-image: url(spritesmith3.png);
-<<<<<<< HEAD
-  background-position: -1098px -1234px;
-=======
-  background-position: -546px -273px;
->>>>>>> 6074774e
+  background-position: -1340px -1183px;
   width: 90px;
   height: 90px;
 }
 .head_special_2 {
   background-image: url(spritesmith3.png);
-<<<<<<< HEAD
-  background-position: -1189px -1234px;
-=======
-  background-position: -546px -182px;
->>>>>>> 6074774e
+  background-position: 0px -1325px;
   width: 90px;
   height: 90px;
 }
 .head_warrior_1 {
   background-image: url(spritesmith3.png);
-<<<<<<< HEAD
-  background-position: -1280px -1234px;
-=======
-  background-position: -364px -415px;
->>>>>>> 6074774e
+  background-position: -91px -1325px;
   width: 90px;
   height: 90px;
 }
 .head_warrior_2 {
   background-image: url(spritesmith3.png);
-<<<<<<< HEAD
-  background-position: -1389px 0px;
-=======
-  background-position: -273px -415px;
->>>>>>> 6074774e
+  background-position: -182px -1325px;
   width: 90px;
   height: 90px;
 }
 .head_warrior_3 {
   background-image: url(spritesmith3.png);
-<<<<<<< HEAD
-  background-position: -1389px -91px;
-=======
-  background-position: -182px -415px;
->>>>>>> 6074774e
+  background-position: -273px -1325px;
   width: 90px;
   height: 90px;
 }
 .head_warrior_4 {
   background-image: url(spritesmith3.png);
-<<<<<<< HEAD
-  background-position: -1389px -182px;
-=======
-  background-position: -455px -91px;
->>>>>>> 6074774e
+  background-position: -364px -1325px;
   width: 90px;
   height: 90px;
 }
 .head_warrior_5 {
   background-image: url(spritesmith3.png);
-<<<<<<< HEAD
-  background-position: -1389px -273px;
-=======
-  background-position: -455px 0px;
->>>>>>> 6074774e
+  background-position: -455px -1325px;
   width: 90px;
   height: 90px;
 }
 .head_wizard_1 {
   background-image: url(spritesmith3.png);
-<<<<<<< HEAD
-  background-position: -1389px -364px;
-=======
-  background-position: -1274px -273px;
->>>>>>> 6074774e
+  background-position: -546px -1325px;
   width: 90px;
   height: 90px;
 }
 .head_wizard_2 {
   background-image: url(spritesmith3.png);
-<<<<<<< HEAD
-  background-position: -1389px -455px;
-=======
-  background-position: -1274px -182px;
->>>>>>> 6074774e
+  background-position: -637px -1325px;
   width: 90px;
   height: 90px;
 }
 .head_wizard_3 {
   background-image: url(spritesmith3.png);
-<<<<<<< HEAD
-  background-position: -1389px -546px;
-=======
-  background-position: -1274px -91px;
->>>>>>> 6074774e
+  background-position: -728px -1325px;
   width: 90px;
   height: 90px;
 }
 .head_wizard_4 {
   background-image: url(spritesmith3.png);
-<<<<<<< HEAD
-  background-position: -1389px -637px;
-=======
-  background-position: -1274px 0px;
->>>>>>> 6074774e
+  background-position: -819px -1325px;
   width: 90px;
   height: 90px;
 }
 .head_wizard_5 {
   background-image: url(spritesmith3.png);
-<<<<<<< HEAD
-  background-position: -1389px -728px;
-=======
-  background-position: -873px -1143px;
->>>>>>> 6074774e
+  background-position: -910px -1325px;
   width: 90px;
   height: 90px;
 }
 .shop_head_healer_1 {
   background-image: url(spritesmith3.png);
-<<<<<<< HEAD
-  background-position: -1312px -1407px;
-=======
-  background-position: -1456px -861px;
->>>>>>> 6074774e
+  background-position: -1472px -1353px;
   width: 40px;
   height: 40px;
 }
 .shop_head_healer_2 {
   background-image: url(spritesmith3.png);
-<<<<<<< HEAD
-  background-position: -1353px -1407px;
-=======
-  background-position: -1456px -902px;
->>>>>>> 6074774e
+  background-position: -1472px -1394px;
   width: 40px;
   height: 40px;
 }
 .shop_head_healer_3 {
   background-image: url(spritesmith3.png);
-<<<<<<< HEAD
-  background-position: -1394px -1407px;
-=======
-  background-position: -1456px -943px;
->>>>>>> 6074774e
+  background-position: 0px -1457px;
   width: 40px;
   height: 40px;
 }
 .shop_head_healer_4 {
   background-image: url(spritesmith3.png);
-<<<<<<< HEAD
-  background-position: -1435px -1407px;
-=======
-  background-position: -1456px -984px;
->>>>>>> 6074774e
+  background-position: -41px -1457px;
   width: 40px;
   height: 40px;
 }
 .shop_head_healer_5 {
   background-image: url(spritesmith3.png);
-<<<<<<< HEAD
-  background-position: -1480px 0px;
-=======
-  background-position: -1456px -1025px;
->>>>>>> 6074774e
+  background-position: -82px -1457px;
   width: 40px;
   height: 40px;
 }
 .shop_head_rogue_1 {
   background-image: url(spritesmith3.png);
-<<<<<<< HEAD
-  background-position: -1480px -41px;
-=======
-  background-position: -1456px -1066px;
->>>>>>> 6074774e
+  background-position: -123px -1457px;
   width: 40px;
   height: 40px;
 }
 .shop_head_rogue_2 {
   background-image: url(spritesmith3.png);
-<<<<<<< HEAD
-  background-position: -1480px -82px;
-=======
-  background-position: -1456px -1107px;
->>>>>>> 6074774e
+  background-position: -164px -1457px;
   width: 40px;
   height: 40px;
 }
 .shop_head_rogue_3 {
   background-image: url(spritesmith3.png);
-<<<<<<< HEAD
-  background-position: -1480px -123px;
-=======
-  background-position: -1456px -1148px;
->>>>>>> 6074774e
+  background-position: -205px -1457px;
   width: 40px;
   height: 40px;
 }
 .shop_head_rogue_4 {
   background-image: url(spritesmith3.png);
-<<<<<<< HEAD
-  background-position: -1480px -164px;
-=======
-  background-position: -1456px -1189px;
->>>>>>> 6074774e
+  background-position: -246px -1457px;
   width: 40px;
   height: 40px;
 }
 .shop_head_rogue_5 {
   background-image: url(spritesmith3.png);
-<<<<<<< HEAD
-  background-position: -1480px -205px;
-=======
-  background-position: -1456px -1230px;
->>>>>>> 6074774e
+  background-position: -287px -1457px;
   width: 40px;
   height: 40px;
 }
 .shop_head_special_0 {
   background-image: url(spritesmith3.png);
-<<<<<<< HEAD
-  background-position: -1480px -246px;
-=======
-  background-position: -1456px -1271px;
->>>>>>> 6074774e
+  background-position: -328px -1457px;
   width: 40px;
   height: 40px;
 }
 .shop_head_special_1 {
   background-image: url(spritesmith3.png);
-<<<<<<< HEAD
-  background-position: -1480px -287px;
-=======
-  background-position: -1456px -1312px;
->>>>>>> 6074774e
+  background-position: -369px -1457px;
   width: 40px;
   height: 40px;
 }
 .shop_head_special_2 {
   background-image: url(spritesmith3.png);
-<<<<<<< HEAD
-  background-position: -1480px -328px;
-=======
-  background-position: -1456px -1353px;
->>>>>>> 6074774e
+  background-position: -410px -1457px;
   width: 40px;
   height: 40px;
 }
 .shop_head_warrior_1 {
   background-image: url(spritesmith3.png);
-<<<<<<< HEAD
-  background-position: -1480px -369px;
-=======
-  background-position: 0px -1416px;
->>>>>>> 6074774e
+  background-position: -451px -1457px;
   width: 40px;
   height: 40px;
 }
 .shop_head_warrior_2 {
   background-image: url(spritesmith3.png);
-<<<<<<< HEAD
-  background-position: -1480px -410px;
-=======
-  background-position: -41px -1416px;
->>>>>>> 6074774e
+  background-position: -492px -1457px;
   width: 40px;
   height: 40px;
 }
 .shop_head_warrior_3 {
   background-image: url(spritesmith3.png);
-<<<<<<< HEAD
-  background-position: -1480px -451px;
-=======
-  background-position: -82px -1416px;
->>>>>>> 6074774e
+  background-position: -533px -1457px;
   width: 40px;
   height: 40px;
 }
 .shop_head_warrior_4 {
   background-image: url(spritesmith3.png);
-<<<<<<< HEAD
-  background-position: -1480px -492px;
-=======
-  background-position: -123px -1416px;
->>>>>>> 6074774e
+  background-position: -574px -1457px;
   width: 40px;
   height: 40px;
 }
 .shop_head_warrior_5 {
   background-image: url(spritesmith3.png);
-<<<<<<< HEAD
-  background-position: -1480px -533px;
-=======
-  background-position: -164px -1416px;
->>>>>>> 6074774e
-  width: 40px;
-  height: 40px;
-}
-.shop_head_wizard_1 {
-  background-image: url(spritesmith3.png);
-<<<<<<< HEAD
-  background-position: -546px -455px;
-  width: 40px;
-  height: 40px;
-=======
-  background-position: -205px -1416px;
-  width: 40px;
-  height: 40px;
-}
-.shop_head_wizard_2 {
-  background-image: url(spritesmith3.png);
-  background-position: -246px -1416px;
-  width: 40px;
-  height: 40px;
-}
-.shop_head_wizard_3 {
-  background-image: url(spritesmith3.png);
-  background-position: -287px -1416px;
-  width: 40px;
-  height: 40px;
-}
-.shop_head_wizard_4 {
-  background-image: url(spritesmith3.png);
-  background-position: -328px -1416px;
-  width: 40px;
-  height: 40px;
-}
-.shop_head_wizard_5 {
-  background-image: url(spritesmith3.png);
-  background-position: -369px -1416px;
-  width: 40px;
-  height: 40px;
-}
-.headAccessory_special_bearEars {
-  background-image: url(spritesmith3.png);
-  background-position: -782px -1143px;
-  width: 90px;
-  height: 90px;
-}
-.customize-option.headAccessory_special_bearEars {
-  background-image: url(spritesmith3.png);
-  background-position: -807px -1158px;
-  width: 60px;
-  height: 60px;
-}
-.headAccessory_special_cactusEars {
-  background-image: url(spritesmith3.png);
-  background-position: 0px -597px;
-  width: 90px;
-  height: 90px;
-}
-.customize-option.headAccessory_special_cactusEars {
-  background-image: url(spritesmith3.png);
-  background-position: -25px -612px;
-  width: 60px;
-  height: 60px;
-}
-.headAccessory_special_foxEars {
-  background-image: url(spritesmith3.png);
-  background-position: -637px -273px;
-  width: 90px;
-  height: 90px;
-}
-.customize-option.headAccessory_special_foxEars {
-  background-image: url(spritesmith3.png);
-  background-position: -662px -288px;
-  width: 60px;
-  height: 60px;
-}
-.headAccessory_special_lionEars {
-  background-image: url(spritesmith3.png);
-  background-position: -637px -182px;
-  width: 90px;
-  height: 90px;
-}
-.customize-option.headAccessory_special_lionEars {
-  background-image: url(spritesmith3.png);
-  background-position: -662px -197px;
-  width: 60px;
-  height: 60px;
->>>>>>> 6074774e
+  background-position: -1329px -1325px;
+  width: 40px;
+  height: 40px;
 }