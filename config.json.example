{
    "PORT":3000,
    "IP":"0.0.0.0",
    "CORES":1,
    "BASE_URL":"http://localhost:3000",
    "FACEBOOK_KEY":"123456789012345",
    "FACEBOOK_SECRET":"aaaabbbbccccddddeeeeffff00001111",
    "NODE_DB_URI":"mongodb://localhost/habitrpg",
    "NODE_ENV":"development",
    "SESSION_SECRET":"YOUR SECRET HERE",
    "ADMIN_EMAIL": "you@yours.com",
    "SMTP_USER":"user@domain.com",
    "SMTP_PASS":"password",
    "SMTP_SERVICE":"Gmail",
    "SMTP_HOST":"smtp.gmail.com",
    "SMTP_PORT": 587,
    "SMTP_TLS": true,
    "STRIPE_API_KEY":"aaaabbbbccccddddeeeeffff00001111",
    "STRIPE_PUB_KEY":"22223333444455556666777788889999",
    "NEW_RELIC_LICENSE_KEY":"NEW_RELIC_LICENSE_KEY",
    "NEW_RELIC_APPLICATION_ID":"NEW_RELIC_APPLICATION_ID",
    "NEW_RELIC_API_KEY":"NEW_RELIC_API_KEY",
    "GA_ID": "GA_ID",
<<<<<<< HEAD
    "MP_ID": "MP_ID",
    "FLAG_REPORT_EMAIL": "email@mod.com",
=======
    "FLAG_REPORT_EMAIL": ["email@mod.com"],
>>>>>>> d28ed6ba
    "EMAIL_SERVER": {
        "url": "http://example.com",
        "authUser": "user",
        "authPassword": "password" 
    },
    "S3":{
        "bucket":"bucket",
        "accessKeyId":"accessKeyId",
        "secretAccessKey":"secretAccessKey"
    },
    "PAYPAL":{
        "billing_plans": {
            "basic_earned":"basic_earned",
            "basic_3mo":"basic_3mo",
            "basic_6mo":"basic_6mo",
            "google_6mo":"google_6mo",
            "basic_12mo":"basic_12mo"
        },
        "mode":"sandbox",
        "client_id":"client_id",
        "client_secret":"client_secret"
    },
    "IAP_GOOGLE_KEYDIR": "/path/to/google/public/key/dir/",
    "LOGGLY": {
        "enabled": false,
        "subdomain": "subdomain",
        "token": "token",
        "username": "username",
        "password": "password"    
    },
    "PUSH_CONFIGS": {
        "GCM_SERVER_API_KEY": "",
        "APN_PEM_FILES": {
          "KEY": "key.pem",
          "CERT": "cert.pem"
        }
    }
}<|MERGE_RESOLUTION|>--- conflicted
+++ resolved
@@ -21,12 +21,8 @@
     "NEW_RELIC_APPLICATION_ID":"NEW_RELIC_APPLICATION_ID",
     "NEW_RELIC_API_KEY":"NEW_RELIC_API_KEY",
     "GA_ID": "GA_ID",
-<<<<<<< HEAD
     "MP_ID": "MP_ID",
-    "FLAG_REPORT_EMAIL": "email@mod.com",
-=======
     "FLAG_REPORT_EMAIL": ["email@mod.com"],
->>>>>>> d28ed6ba
     "EMAIL_SERVER": {
         "url": "http://example.com",
         "authUser": "user",
