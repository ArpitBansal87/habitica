/**
 * Set this up as a midnight cron script
 *
 * mongo habitrpg ./node_modules/moment/moment.js migrations/preen_cron.js
 */

<<<<<<< HEAD
/*
 Users are allowed to experiment with the site before registering. Every time a new browser visits habitrpg, a new
 "staged" account is created - and if the user later registeres, that staged account is considered a "production" account.
 This function removes all staged accounts that have been abandoned - either older than a month, or corrupted in some way (lastCron==undefined)
 */

var
    today = +new Date,
=======
load('./node_modules/lodash/lodash.js');
load('./node_modules/moment/moment.js');

var today = +new Date;
>>>>>>> d5d8a9ef

/**
 * Users are allowed to experiment with the site before registering. Every time a new browser visits habitrpg, a new
 * "staged" account is created - and if the user later registeres, that staged account is considered a "production" account.
 * This function removes all staged accounts that have been abandoned - either older than a month, or corrupted in some way (lastCron==undefined)
 */
db.users.find({

    // Un-registered users
    "auth.local": {$exists: false},
    "auth.facebook": {$exists: false}

}).forEach(function(user) {
    //if (!user) return;
    var lastCron = user.lastCron;
    if (lastCron && moment(lastCron).isValid()) {
        if (Math.abs(moment(today).diff(lastCron, 'days')) > 5) {
            return db.users.remove({_id: user._id});
        }
    } else {
        return db.users.update({_id: user._id}, {$set: {'lastCron': today}});
    }
});

/**
 * Remove empty parties
 */
db.users.groups.remove({
    // Empty Parties
    $where: function(){ return this.type === 'party' && this.members.length === 0; }
});

/**
 * Preen history for users with > 7 history entries
 */
function preenHistory(history) {
    var newHistory = [];
    function preen(amount, format) {
        var groups, avg, start;
        groups = _(history)
            .groupBy(function(h){ return moment(h.date).format(format) })
            .sortBy(function(h,k) {return k;}) // TODO make sure this is the right order
            .value()
        start = (groups.length - amount > 0) ? groups.length - amount : 0;
        groups = groups.slice(start, groups.length - 1)
        _.each(groups, function(group){
            avg = _.reduce(group, function(mem, obj){ return mem + obj.value }, 0) / group.length;
            newHistory.push({date: +moment(group[0].date), value: avg});
        })
    }

    preen(50, 'YYYY', 'YYYY'); // last 50 years
    preen(12, 'YYYYMM', 'MMM YYYY'); // last 12 months
    preen(4, 'YYYYww', 'WW YYYY'); // last 4 weeks
    newHistory = newHistory.concat(history.slice(-7)); // last 7 days
    return newHistory;
}

db.users.find({

    // Registered users with > 7 history entries
    $or: [
        { 'auth.local': { $exists: true }},
        { 'auth.facebook': { $exists: true }}
    ],
    $where: function(){ return this.history && this.history.exp && this.history.exp.length > 7; }

}).forEach(function(user) {
  var update = {$set:{}};

  _.each(user.tasks, function(task) {
      if (task.type === 'habit' || task.type === 'daily')
        update['$set']['tasks.' + task.id + '.history'] = preenHistory(task.history);
  })

  update['$set']['history.exp'] = preenHistory(user.history.exp);
  update['$set']['history.todos'] = preenHistory(user.history.todos);

  db.users.update({_id: user._id}, update);
});

/**
 * Don't remove missing user auths anymore. This was previously necessary due to data corruption,
 * revisit if needs be
 */
/*db.sessions.find().forEach(function(sess){
 var uid = JSON.parse(sess.session).userId;
 if (!uid || db.users.count({_id:uid}) === 0) {
 db.sessions.remove({_id:sess._id});
 }
 });*/<|MERGE_RESOLUTION|>--- conflicted
+++ resolved
@@ -4,21 +4,10 @@
  * mongo habitrpg ./node_modules/moment/moment.js migrations/preen_cron.js
  */
 
-<<<<<<< HEAD
-/*
- Users are allowed to experiment with the site before registering. Every time a new browser visits habitrpg, a new
- "staged" account is created - and if the user later registeres, that staged account is considered a "production" account.
- This function removes all staged accounts that have been abandoned - either older than a month, or corrupted in some way (lastCron==undefined)
- */
-
-var
-    today = +new Date,
-=======
 load('./node_modules/lodash/lodash.js');
 load('./node_modules/moment/moment.js');
 
 var today = +new Date;
->>>>>>> d5d8a9ef
 
 /**
  * Users are allowed to experiment with the site before registering. Every time a new browser visits habitrpg, a new
