{
    "languageName": "Español (América Latina)",
    "stringNotFound": "Cadena de caracteres '<%= string %>' no se ha encontrado.",
    "titleIndex": "HabitRPG | Tu Vida El Juego de Rol",
    "habitica": "Habitica",
    "expandToolbar": "Abrir barra de herramientas",
    "collapseToolbar": "Cerrar barra de herramientas",
    "formattingMarkdown": "Formato Markdown permitido",
    "achievements": "Logros",
    "modalAchievement": "¡Logro!",
    "special": "Especial",
    "site": "Sitio",
    "help": "Ayuda",
    "user": "Usuario",
    "market": "Mercado",
    "subscriberItem": "Objeto misterio",
    "newSubscriberItem": "Nuevo objeto misterio",
    "subscriberItemText": "Cada mes, los suscriptores recibirán un objeto misterio. Normalmente este se revela una semana antes del fin de mes. Ve a la página wiki de  'Mystery Item' para la fecha exacta.",
    "all": "Todo",
    "none": "Ninguno",
    "or": "O",
    "and": "y",
    "loginSuccess": "¡Has iniciado sesión!",
    "youSure": "¿Estás seguro?",
    "submit": "Enviar",
    "close": "Cerrar",
    "saveAndClose": "Guardar y Cerrar",
    "cancel": "Cancelar",
    "ok": "Ok",
    "add": "Añadir",
    "undo": "Deshacer",
    "continue": "Continuar",
    "accept": "Aceptar",
    "reject": "Rechazar",
    "neverMind": "No importa",
    "buyMoreGems": "Comprar más gemas.",
    "notEnoughGems": "No hay gemas suficientes",
    "alreadyHave": "¡Ups! Ya tienes este artículo. ¡No hace falta comprarlo de nuevo!",
    "delete": "Eliminar",
    "gems": "Gemas",
    "moreInfo": "Más información",
    "gemsWhatFor": "Comprado con dinero real. Se usan para comprar objetos especiales y servicios (huevos, pociones de eclosión, Fortalecer, etc). Necesitarás desbloquear estas funciones antes de poder usar las Gemas.",
    "veteran": "Veterano",
    "veteranText": "Ha sobrevivido a Habit The Grey (nuestro sito web pre-Angular) y se ha ganado muchas cicatrices de lucha por los errores de éste.",
    "originalUser": "¡Usuario original!",
    "originalUserText": "Uno de los <em>muy</em> primeros jugadores. ¡Eso sí es un probador Alfa!",
    "habitBirthday": "Fiesta de Cumpleaños de HabitRPG 2014",
    "habitBirthdayText": "Participó en la Fiesta de Cumpleaños de HabitRPG 2014.",
    "achievementDilatory": "Salvador de dilatoria",
    "achievementDilatoryText": "¡Ayudó a vencer el Temido Drag'on de Dilatoria durante el Evento de bienvenida del verano de 2014!",
    "costumeContest": "Concurso de disfraces del 2014",
    "costumeContestText": "Participó en el Concurso de disfraces de Halloween del 2014. ¡Ve algunas de las entradas en blog.habitrpg.com/tagged/cosplay!",
    "memberSince": "- Miembro desde",
    "lastLoggedIn": "- Última conexión",
    "notPorted": "Esta función aún no se ha traído del sitio original.",
    "buyThis": "¿Comprarás este <%=text%> con <%=price %> de tus <% gems%> Gemas?",
    "untilNoFace": "Hasta que soportemos Facebook, usa tu UUID y tu API Token para conectarte (lo puedes encontrar en https://habitrpg.com > Opciones > Ajustes).",
    "noReachServer": "Error en la conexión al servidor, inténtalo más tarde.",
    "errorUpCase": "ERROR:",
    "newPassSent": "Nueva contraseña enviada.",
    "serverUnreach": "Error en la conexión al servidor.",
    "seeConsole": "(ve la consola de Chrome para más detalles)",
    "error": "Error",
    "menu": "Menú",
    "notifications": "Notificaciones",
    "noNotifications": "No tienes mensajes nuevos.",
    "clear": "Limpiar",
    "endTour": "Terminar el tour",
    "audioTheme": "Tema de audio",
    "audioTheme_off": "Apagar",
    "audioTheme_danielTheBard": "Daniel el Bardo",
    "askQuestion": "Preguntar",
    "reportBug": "Reportar un bug",
    "contributeToHRPG": "Contribuir a HabitRPG",
    "overview": "Resumen para nuevos usuarios",
    "January": "Enero",
    "February": "Febrero",
    "March": "Marzo",
    "April": "Abril",
    "May": "Mayo",
    "June": "Junio",
    "July": "Julio",
    "August": "Agosto",
    "September": "Septiembre",
    "October": "Octubre",
    "November": "Noviembre",
    "December": "Diciembre",
<<<<<<< HEAD
    "dateFormat": "Formato de fecha"
=======
    "dateFormat": "Formato de fecha",
    "achievementStressbeast": "Salvador de Stoïkalm",
    "achievementStressbeastText": "Helped defeat the Abominable Stressbeast during the 2015 Winter Wonderland Event!"
>>>>>>> 436e8b56
}<|MERGE_RESOLUTION|>--- conflicted
+++ resolved
@@ -85,11 +85,7 @@
     "October": "Octubre",
     "November": "Noviembre",
     "December": "Diciembre",
-<<<<<<< HEAD
-    "dateFormat": "Formato de fecha"
-=======
     "dateFormat": "Formato de fecha",
     "achievementStressbeast": "Salvador de Stoïkalm",
     "achievementStressbeastText": "Helped defeat the Abominable Stressbeast during the 2015 Winter Wonderland Event!"
->>>>>>> 436e8b56
 }