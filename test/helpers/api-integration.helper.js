--- conflicted
+++ resolved
@@ -218,12 +218,9 @@
   });
 }
 
-<<<<<<< HEAD
 function _requestMaker(user, method, additionalSets) {
   const API_V = process.env.API_VERSION || 'v2'
-=======
-function _requestMaker (user, method, additionalSets) {
->>>>>>> eded44fe
+
   return (route, send, query) => {
     return new Promise((resolve, reject) => {
       let request = superagent[method](`http://localhost:${API_TEST_SERVER_PORT}/api/${API_V}${route}`)
