import {
  generateUser,
  translate as t,
} from '../../../../helpers/api-v3-integration.helper';
import { v4 as generateUUID } from 'uuid';

describe('GET /tasks/:id', () => {
  let user;

  before(async () => {
    user = await generateUser();
  });

  context('task can be accessed', async () => {
    let task;

<<<<<<< HEAD
    beforeEach(() => {
      return user.post('/tasks/user', {
=======
    beforeEach(async () => {
      task = await user.post('/tasks', {
>>>>>>> 52eaecf6
        text: 'test habit',
        type: 'habit',
      });
    });

    it('gets specified task', async () => {
      let getTask = await user.get(`/tasks/${task._id}`);
      expect(getTask).to.eql(task);
    });

    // TODO after challenges are implemented
    it('can get active challenge task that user does not own'); // Yes?
  });

  context('task cannot be accessed', () => {
    it('cannot get a non-existant task', async () => {
      let dummyId = generateUUID();

      await expect(user.get(`/tasks/${dummyId}`)).to.eventually.be.rejected.and.eql({
        code: 404,
        error: 'NotFound',
        message: t('taskNotFound'),
      });
    });

    it('cannot get a task owned by someone else', async () => {
      let anotherUser = await generateUser();
      let task = await user.post('/tasks', {
        text: 'test habit',
        type: 'habit',
      });

<<<<<<< HEAD
          return user.post('/tasks/user', {
            text: 'test habit',
            type: 'habit',
          });
        }).then((task) => {
          return expect(anotherUser.get(`/tasks/${task._id}`)).to.eventually.be.rejected.and.eql({
            code: 404,
            error: 'NotFound',
            message: t('taskNotFound'),
          });
        });
=======
      await expect(anotherUser.get(`/tasks/${task._id}`)).to.eventually.be.rejected.and.eql({
        code: 404,
        error: 'NotFound',
        message: t('taskNotFound'),
      });
>>>>>>> 52eaecf6
    });
  });
});<|MERGE_RESOLUTION|>--- conflicted
+++ resolved
@@ -14,13 +14,8 @@
   context('task can be accessed', async () => {
     let task;
 
-<<<<<<< HEAD
-    beforeEach(() => {
-      return user.post('/tasks/user', {
-=======
     beforeEach(async () => {
-      task = await user.post('/tasks', {
->>>>>>> 52eaecf6
+      task = await user.post('/tasks/user', {
         text: 'test habit',
         type: 'habit',
       });
@@ -48,30 +43,16 @@
 
     it('cannot get a task owned by someone else', async () => {
       let anotherUser = await generateUser();
-      let task = await user.post('/tasks', {
+      let task = await user.post('/tasks/user', {
         text: 'test habit',
         type: 'habit',
       });
 
-<<<<<<< HEAD
-          return user.post('/tasks/user', {
-            text: 'test habit',
-            type: 'habit',
-          });
-        }).then((task) => {
-          return expect(anotherUser.get(`/tasks/${task._id}`)).to.eventually.be.rejected.and.eql({
-            code: 404,
-            error: 'NotFound',
-            message: t('taskNotFound'),
-          });
-        });
-=======
       await expect(anotherUser.get(`/tasks/${task._id}`)).to.eventually.be.rejected.and.eql({
         code: 404,
         error: 'NotFound',
         message: t('taskNotFound'),
       });
->>>>>>> 52eaecf6
     });
   });
 });