import {
  generateUser,
  translate as t,
} from '../../../../../helpers/api-v3-integration.helper';
import { v4 as generateUUID } from 'uuid';

describe('DELETE /tasks/:taskId/tags/:tagId', () => {
  let user;

  before(async () => {
    user = await generateUser();
  });

<<<<<<< HEAD
  it('removes a tag from a task', () => {
    let tag;
    let task;

    return user.post('/tasks/user', {
=======
  it('removes a tag from a task', async () => {
    let task = await user.post('/tasks', {
>>>>>>> 52eaecf6
      type: 'habit',
      text: 'Task with tag',
    });

    let tag = await user.post('/tags', {name: 'Tag 1'});

    await user.post(`/tasks/${task._id}/tags/${tag._id}`);
    await user.del(`/tasks/${task._id}/tags/${tag._id}`);

    let updatedTask = await user.get(`/tasks/${task._id}`);

    expect(updatedTask.tags.length).to.equal(0);
  });

<<<<<<< HEAD
  it('only deletes existing tags', () => {
    return expect(user.post('/tasks/user', {
=======
  it('only deletes existing tags', async () => {
    let createdTask = await user.post('/tasks', {
>>>>>>> 52eaecf6
      type: 'habit',
      text: 'Task with tag',
    });

    await expect(user.del(`/tasks/${createdTask._id}/tags/${generateUUID()}`)).to.eventually.be.rejected.and.eql({
      code: 404,
      error: 'NotFound',
      message: t('tagNotFound'),
    });
  });
});<|MERGE_RESOLUTION|>--- conflicted
+++ resolved
@@ -11,16 +11,8 @@
     user = await generateUser();
   });
 
-<<<<<<< HEAD
-  it('removes a tag from a task', () => {
-    let tag;
-    let task;
-
-    return user.post('/tasks/user', {
-=======
   it('removes a tag from a task', async () => {
-    let task = await user.post('/tasks', {
->>>>>>> 52eaecf6
+    let task = await user.post('/tasks/user', {
       type: 'habit',
       text: 'Task with tag',
     });
@@ -35,13 +27,8 @@
     expect(updatedTask.tags.length).to.equal(0);
   });
 
-<<<<<<< HEAD
-  it('only deletes existing tags', () => {
-    return expect(user.post('/tasks/user', {
-=======
   it('only deletes existing tags', async () => {
-    let createdTask = await user.post('/tasks', {
->>>>>>> 52eaecf6
+    let createdTask = await user.post('/tasks/user', {
       type: 'habit',
       text: 'Task with tag',
     });
