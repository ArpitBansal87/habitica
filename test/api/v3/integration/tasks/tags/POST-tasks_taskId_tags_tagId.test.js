import {
  generateUser,
  translate as t,
} from '../../../../../helpers/api-v3-integration.helper';
import { v4 as generateUUID } from 'uuid';

describe('POST /tasks/:taskId/tags/:tagId', () => {
  let user;

  before(async () => {
    user = await generateUser();
  });

<<<<<<< HEAD
  it('adds a tag to a task', () => {
    let tag;
    let task;

    return user.post('/tasks/user', {
=======
  it('adds a tag to a task', async () => {
    let task = await user.post('/tasks', {
>>>>>>> 52eaecf6
      type: 'habit',
      text: 'Task with tag',
    });

    let tag = await user.post('/tags', {name: 'Tag 1'});
    let savedTask = await user.post(`/tasks/${task._id}/tags/${tag._id}`);

<<<<<<< HEAD
    return expect(user.post('/tasks/user', {
=======
    expect(savedTask.tags[0]).to.equal(tag._id);
  });

  it('does not add a tag to a task twice', async () => {
    let task = await user.post('/tasks', {
>>>>>>> 52eaecf6
      type: 'habit',
      text: 'Task with tag',
    });

    let tag = await user.post('/tags', {name: 'Tag 1'});

    await user.post(`/tasks/${task._id}/tags/${tag._id}`);

    await expect(user.post(`/tasks/${task._id}/tags/${tag._id}`)).to.eventually.be.rejected.and.eql({
      code: 400,
      error: 'BadRequest',
      message: t('alreadyTagged'),
    });
  });

<<<<<<< HEAD
  it('does not add a non existing tag to a task', () => {
    return expect(user.post('/tasks/user', {
=======
  it('does not add a non existing tag to a task', async () => {
    let task = await user.post('/tasks', {
>>>>>>> 52eaecf6
      type: 'habit',
      text: 'Task with tag',
    });

    await expect(user.post(`/tasks/${task._id}/tags/${generateUUID()}`)).to.eventually.be.rejected.and.eql({
      code: 400,
      error: 'BadRequest',
      message: t('invalidReqParams'),
    });
  });
});<|MERGE_RESOLUTION|>--- conflicted
+++ resolved
@@ -11,16 +11,8 @@
     user = await generateUser();
   });
 
-<<<<<<< HEAD
-  it('adds a tag to a task', () => {
-    let tag;
-    let task;
-
-    return user.post('/tasks/user', {
-=======
   it('adds a tag to a task', async () => {
-    let task = await user.post('/tasks', {
->>>>>>> 52eaecf6
+    let task = await user.post('/tasks/user', {
       type: 'habit',
       text: 'Task with tag',
     });
@@ -28,15 +20,11 @@
     let tag = await user.post('/tags', {name: 'Tag 1'});
     let savedTask = await user.post(`/tasks/${task._id}/tags/${tag._id}`);
 
-<<<<<<< HEAD
-    return expect(user.post('/tasks/user', {
-=======
     expect(savedTask.tags[0]).to.equal(tag._id);
   });
 
   it('does not add a tag to a task twice', async () => {
-    let task = await user.post('/tasks', {
->>>>>>> 52eaecf6
+    let task = await user.post('/tasks/user', {
       type: 'habit',
       text: 'Task with tag',
     });
@@ -52,13 +40,8 @@
     });
   });
 
-<<<<<<< HEAD
-  it('does not add a non existing tag to a task', () => {
-    return expect(user.post('/tasks/user', {
-=======
   it('does not add a non existing tag to a task', async () => {
-    let task = await user.post('/tasks', {
->>>>>>> 52eaecf6
+    let task = await user.post('/tasks/user', {
       type: 'habit',
       text: 'Task with tag',
     });
