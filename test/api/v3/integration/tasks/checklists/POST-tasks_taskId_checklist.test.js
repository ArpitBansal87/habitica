--- conflicted
+++ resolved
@@ -11,15 +11,8 @@
     user = await generateUser();
   });
 
-<<<<<<< HEAD
-  it('adds a checklist item to a task', () => {
-    let task;
-
-    return user.post('/tasks/user', {
-=======
   it('adds a checklist item to a task', async () => {
-    let task = await user.post('/tasks', {
->>>>>>> 52eaecf6
+    let task = await user.post('/tasks/user', {
       type: 'daily',
       text: 'Daily with checklist',
     });
@@ -38,12 +31,8 @@
     expect(savedTask.checklist[0].ignored).to.be.an('undefined');
   });
 
-<<<<<<< HEAD
-    return expect(user.post('/tasks/user', {
-=======
   it('does not add a checklist to habits', async () => {
-    let habit = await user.post('/tasks', {
->>>>>>> 52eaecf6
+    let habit = await user.post('/tasks/user', {
       type: 'habit',
       text: 'habit with checklist',
     });
@@ -57,14 +46,8 @@
     });
   });
 
-<<<<<<< HEAD
-  it('does not add a checklist to rewards', () => {
-    let reward;
-    return expect(user.post('/tasks/user', {
-=======
   it('does not add a checklist to rewards', async () => {
-    let reward = await user.post('/tasks', {
->>>>>>> 52eaecf6
+    let reward = await user.post('/tasks/user', {
       type: 'reward',
       text: 'reward with checklist',
     });
