import moment from 'moment';
import { v4 as generateUUID } from 'uuid';
import validator from 'validator';
import { sleep, translationCheck } from '../../../helpers/api-unit.helper';
import {
  SPAM_MESSAGE_LIMIT,
  SPAM_MIN_EXEMPT_CONTRIB_LEVEL,
  SPAM_WINDOW_LENGTH,
  INVITES_LIMIT,
  model as Group,
} from '../../../../website/server/models/group';
import { model as User } from '../../../../website/server/models/user';
import { quests as questScrolls } from '../../../../website/common/script/content';
import {
  groupChatReceivedWebhook,
  questActivityWebhook,
} from '../../../../website/server/libs/webhook';
import * as email from '../../../../website/server/libs/email';
import { TAVERN_ID } from '../../../../website/common/script/';
import shared from '../../../../website/common';

describe('Group Model', () => {
  let party, questLeader, participatingMember, sleepingParticipatingMember, nonParticipatingMember, undecidedMember;

  beforeEach(async () => {
    sandbox.stub(email, 'sendTxn');
    sandbox.stub(questActivityWebhook, 'send');

    party = new Group({
      name: 'test party',
      type: 'party',
      privacy: 'private',
    });

    questLeader = new User({
      party: { _id: party._id },
      profile: { name: 'Quest Leader' },
      items: {
        quests: {
          whale: 1,
        },
      },
    });

    party.leader = questLeader._id;

    participatingMember = new User({
      party: { _id: party._id },
      profile: { name: 'Participating Member' },
    });
    sleepingParticipatingMember = new User({
      party: { _id: party._id },
      profile: { name: 'Sleeping Participating Member' },
      preferences: { sleep: true },
    });
    nonParticipatingMember = new User({
      party: { _id: party._id },
      profile: { name: 'Non-Participating Member' },
    });
    undecidedMember = new User({
      party: { _id: party._id },
      profile: { name: 'Undecided Member' },
    });

    await Promise.all([
      party.save(),
      questLeader.save(),
      participatingMember.save(),
      sleepingParticipatingMember.save(),
      nonParticipatingMember.save(),
      undecidedMember.save(),
    ]);
  });

  describe('Static Methods', () => {
    describe('processQuestProgress', () => {
      let progress;

      beforeEach(async () => {
        progress = {
          up: 5,
          down: -5,
          collectedItems: 5,
        };

        party.quest.members = {
          [questLeader._id]: true,
          [participatingMember._id]: true,
          [sleepingParticipatingMember._id]: true,
          [nonParticipatingMember._id]: false,
          [undecidedMember._id]: null,
        };

        await party.save();
      });

      context('early returns', () => {
        beforeEach(() => {
          sandbox.stub(Group.prototype, '_processBossQuest').returns(Promise.resolve());
          sandbox.stub(Group.prototype, '_processCollectionQuest').returns(Promise.resolve());
        });

        it('returns early if user is not in a party', async () => {
          let userWithoutParty = new User();

          await userWithoutParty.save();

          await Group.processQuestProgress(userWithoutParty, progress);

          party = await Group.findOne({_id: party._id});

          expect(party._processBossQuest).to.not.be.called;
          expect(party._processCollectionQuest).to.not.be.called;
        });

        it('returns early if party is not on quest', async () => {
          party.quest.active = false;
          await party.save();

          await Group.processQuestProgress(participatingMember, progress);

          party = await Group.findOne({_id: party._id});

          expect(party._processBossQuest).to.not.be.called;
          expect(party._processCollectionQuest).to.not.be.called;
        });

        it('returns early if user is not on quest', async () => {
          await Group.processQuestProgress(nonParticipatingMember, progress);

          party = await Group.findOne({_id: party._id});

          expect(party._processBossQuest).to.not.be.called;
          expect(party._processCollectionQuest).to.not.be.called;
        });

        it('returns early if user has made no progress', async () => {
          await Group.processQuestProgress(participatingMember, null);

          party = await Group.findOne({_id: party._id});

          expect(party._processBossQuest).to.not.be.called;
          expect(party._processCollectionQuest).to.not.be.called;
        });

        it('returns early if quest does not exist', async () => {
          party.quest.key = 'foobar';
          await party.save();

          await Group.processQuestProgress(participatingMember, progress);

          party = await Group.findOne({_id: party._id});

          expect(party._processBossQuest).to.not.be.called;
          expect(party._processCollectionQuest).to.not.be.called;
        });

        it('calls _processBossQuest if quest is a boss quest', async () => {
          party.quest.key = 'whale';

          await party.startQuest(questLeader);
          await party.save();

          await Group.processQuestProgress(participatingMember, progress);

          party = await Group.findOne({_id: party._id});

          expect(Group.prototype._processBossQuest).to.be.calledOnce;
          expect(party._processCollectionQuest).to.not.be.called;
        });

        it('calls _processCollectionQuest if quest is a collection quest', async () => {
          party.quest.key = 'evilsanta2';

          await party.startQuest(questLeader);
          await party.save();

          await Group.processQuestProgress(participatingMember, progress);

          party = await Group.findOne({_id: party._id});

          expect(party._processBossQuest).to.not.be.called;
          expect(Group.prototype._processCollectionQuest).to.be.calledOnce;
        });

        it('does not call _processBossQuest when user is resting in the inn', async () => {
          party.quest.key = 'whale';

          await party.startQuest(questLeader);
          await party.save();

          await Group.processQuestProgress(sleepingParticipatingMember, progress);

          party = await Group.findOne({_id: party._id});

          expect(party._processBossQuest).to.not.be.called;
          expect(party._processCollectionQuest).to.not.be.called;
        });

        it('does not call _processCollectionQuest when user is resting in the inn', async () => {
          party.quest.key = 'evilsanta2';

          await party.startQuest(questLeader);
          await party.save();

          await Group.processQuestProgress(sleepingParticipatingMember, progress);

          party = await Group.findOne({_id: party._id});

          expect(party._processBossQuest).to.not.be.called;
          expect(party._processCollectionQuest).to.not.be.called;
        });
      });

      context('Boss Quests', () => {
        let sendChatStub;

        beforeEach(async () => {
          party.quest.key = 'whale';

          await party.startQuest(questLeader);
          await party.save();

          sendChatStub = sandbox.spy(Group.prototype, 'sendChat');
        });

        afterEach(() => sendChatStub.restore());

        it('applies user\'s progress to quest boss hp', async () => {
          await Group.processQuestProgress(participatingMember, progress);

          party = await Group.findOne({_id: party._id});

          expect(party.quest.progress.hp).to.eql(495);
        });

        it('sends a chat message about progress', async () => {
          await Group.processQuestProgress(participatingMember, progress);

          party = await Group.findOne({_id: party._id});

          expect(Group.prototype.sendChat).to.be.calledOnce;
          expect(Group.prototype.sendChat).to.be.calledWith({
            message: '`Participating Member attacks Wailing Whale for 5.0 damage. Wailing Whale attacks party for 7.5 damage.`',
            info: {
              bossDamage: '7.5',
              quest: 'whale',
              type: 'boss_damage',
              user: 'Participating Member',
              userDamage: '5.0',
            },
          });
        });

        it('applies damage only to participating members of party', async () => {
          await Group.processQuestProgress(participatingMember, progress);

          party = await Group.findOne({_id: party._id});

          let [
            updatedLeader,
            updatedParticipatingMember,
            updatedSleepingParticipatingMember,
            updatedNonParticipatingMember,
            updatedUndecidedMember,
          ] = await Promise.all([
            User.findById(questLeader._id),
            User.findById(participatingMember._id),
            User.findById(sleepingParticipatingMember._id),
            User.findById(nonParticipatingMember._id),
            User.findById(undecidedMember._id),
          ]);

          expect(updatedLeader.stats.hp).to.eql(42.5);
          expect(updatedParticipatingMember.stats.hp).to.eql(42.5);
          expect(updatedSleepingParticipatingMember.stats.hp).to.eql(42.5);
          expect(updatedNonParticipatingMember.stats.hp).to.eql(50);
          expect(updatedUndecidedMember.stats.hp).to.eql(50);
        });

        it('applies damage only to participating members of party even under buggy conditions', async () => {
          // stops unfair damage from mbugs like https://github.com/HabitRPG/habitica/issues/7653
          party.quest.members = {
            [questLeader._id]: true,
            [participatingMember._id]: true,
            [sleepingParticipatingMember._id]: true,
            [nonParticipatingMember._id]: false,
            [undecidedMember._id]: null,
          };
          await party.save();

          await Group.processQuestProgress(participatingMember, progress);

          party = await Group.findOne({_id: party._id});

          let [
            updatedLeader,
            updatedParticipatingMember,
            updatedSleepingParticipatingMember,
            updatedNonParticipatingMember,
            updatedUndecidedMember,
          ] = await Promise.all([
            User.findById(questLeader._id),
            User.findById(participatingMember._id),
            User.findById(sleepingParticipatingMember._id),
            User.findById(nonParticipatingMember._id),
            User.findById(undecidedMember._id),
          ]);

          expect(updatedLeader.stats.hp).to.eql(42.5);
          expect(updatedParticipatingMember.stats.hp).to.eql(42.5);
          expect(updatedSleepingParticipatingMember.stats.hp).to.eql(42.5);
          expect(updatedNonParticipatingMember.stats.hp).to.eql(50);
          expect(updatedUndecidedMember.stats.hp).to.eql(50);
        });

        it('sends message about victory', async () => {
          progress.up = 999;

          await Group.processQuestProgress(participatingMember, progress);

          party = await Group.findOne({_id: party._id});

          expect(Group.prototype.sendChat).to.be.calledTwice;
          expect(Group.prototype.sendChat).to.be.calledWith({
            message: '`You defeated Wailing Whale! Questing party members receive the rewards of victory.`',
            info: { quest: 'whale', type: 'boss_defeated' },
          });
        });

        it('calls finishQuest when boss has <= 0 hp', async () => {
          let quest = questScrolls[party.quest.key];
          let finishQuest = sandbox.spy(Group.prototype, 'finishQuest');

          progress.up = 999;

          await Group.processQuestProgress(participatingMember, progress);

          expect(finishQuest).to.be.calledOnce;
          expect(finishQuest).to.be.calledWith(quest);
        });

        context('with healing Rage', () => {
          beforeEach(async () => {
            party.quest.active = false;
            party.quest.key = 'trex_undead';

            await party.startQuest(questLeader);
            await party.save();
          });

          it('applies down progress to boss rage', async () => {
            await Group.processQuestProgress(participatingMember, progress);

            party = await Group.findOne({_id: party._id});

            expect(party.quest.progress.rage).to.eql(10);
          });

          it('activates rage when progress.down triggers rage bar', async () => {
            let quest = questScrolls[party.quest.key];

            progress.down = -999;
            party.quest.progress.hp = 300;

            await party.save();
            await Group.processQuestProgress(participatingMember, progress);

            party = await Group.findOne({_id: party._id});

            expect(Group.prototype.sendChat).to.be.calledWith({
              message: quest.boss.rage.effect('en'),
              info: { quest: 'trex_undead', type: 'boss_rage' },
            });
            expect(party.quest.progress.hp).to.eql(383.5);
            expect(party.quest.progress.rage).to.eql(0);
          });

          it('rage sets boss hp to max hp if raging would have caused hp to be higher than the max', async () => {
            progress.down = -999;

            party.quest.progress.hp = 490;

            await Group.processQuestProgress(participatingMember, progress);

            party = await Group.findOne({_id: party._id});

            expect(party.quest.progress.hp).to.eql(500);
          });
        });

        context('with Mana drain Rage', () => {
          beforeEach(async () => {
            party.quest.active = false;
            party.quest.key = 'lostMasterclasser4';

            await party.startQuest(questLeader);
            await party.save();
          });

          it('applies down progress to boss rage', async () => {
            progress.down = -2;

            await Group.processQuestProgress(participatingMember, progress);

            party = await Group.findOne({_id: party._id});

            expect(party.quest.progress.rage).to.eql(8);

            let drainedUser = await User.findById(participatingMember._id);
            expect(drainedUser.stats.mp).to.eql(10);
          });

          it('activates rage when progress.down triggers rage bar', async () => {
            let quest = questScrolls[party.quest.key];

            progress.down = -999;

            await party.save();
            await Group.processQuestProgress(participatingMember, progress);

            party = await Group.findOne({_id: party._id});

            expect(Group.prototype.sendChat).to.be.calledWith({
              message: quest.boss.rage.effect('en'),
              info: { quest: 'lostMasterclasser4', type: 'boss_rage' },
            });
            expect(party.quest.progress.rage).to.eql(0);

            let drainedUser = await User.findById(participatingMember._id);
            expect(drainedUser.stats.mp).to.eql(0);
          });
        });
      });

      context('Collection Quests', () => {
        let sendChatStub;

        beforeEach(async () => {
          party.quest.key = 'atom1';

          await party.startQuest(questLeader);
          await party.save();

          sendChatStub = sandbox.spy(Group.prototype, 'sendChat');
        });

        afterEach(() => sendChatStub.restore());

        it('applies user\'s progress to found quest items', async () => {
          await Group.processQuestProgress(participatingMember, progress);

          party = await Group.findOne({_id: party._id});

          expect(party.quest.progress.collect.soapBars).to.eq(5);
        });

        it('does not drop an item if not need when on a collection quest', async () => {
          party.quest.key = 'dilatoryDistress1';
          party.quest.active = false;
          await party.startQuest(questLeader);
          party.quest.progress.collect.fireCoral = 20;
          await party.save();

          await Group.processQuestProgress(participatingMember, progress);

          party = await Group.findOne({_id: party._id});

          expect(party.quest.progress.collect.fireCoral).to.eq(20);
        });

        it('sends a chat message about progress', async () => {
          await Group.processQuestProgress(participatingMember, progress);

          party = await Group.findOne({_id: party._id});

          expect(Group.prototype.sendChat).to.be.calledOnce;
          expect(Group.prototype.sendChat).to.be.calledWith({
            message: '`Participating Member found 5 Bars of Soap.`',
            info: {
              items: { soapBars: 5 },
              quest: 'atom1',
              type: 'user_found_items',
              user: 'Participating Member',
            },
          });
        });

        it('sends a chat message if no progress is made', async () => {
          progress.collectedItems = 0;

          await Group.processQuestProgress(participatingMember, progress);

          party = await Group.findOne({_id: party._id});

          expect(Group.prototype.sendChat).to.be.calledOnce;
          expect(Group.prototype.sendChat).to.be.calledWith({
            message: '`Participating Member found 0 Bars of Soap.`',
            info: {
              items: { soapBars: 0 },
              quest: 'atom1',
              type: 'user_found_items',
              user: 'Participating Member',
            },
          });
        });

        it('sends a chat message if no progress is made on quest with multiple items', async () => {
          progress.collectedItems = 0;
          party.quest.key = 'dilatoryDistress1';
          party.quest.active = false;

          await party.startQuest(questLeader);
          Group.prototype.sendChat.reset();
          await party.save();

          await Group.processQuestProgress(participatingMember, progress);

          party = await Group.findOne({_id: party._id});

          expect(Group.prototype.sendChat).to.be.calledOnce;
          expect(Group.prototype.sendChat).to.be.calledWith({
            message: '`Participating Member found 0 Fire Coral, 0 Blue Fins.`',
            info: {
              items: { blueFins: 0, fireCoral: 0 },
              quest: 'dilatoryDistress1',
              type: 'user_found_items',
              user: 'Participating Member',
            },
          });
        });

        it('handles collection quests with multiple items', async () => {
          progress.collectedItems = 10;
          party.quest.key = 'evilsanta2';
          party.quest.active = false;

          await party.startQuest(questLeader);
          Group.prototype.sendChat.reset();
          await party.save();

          await Group.processQuestProgress(participatingMember, progress);

          party = await Group.findOne({_id: party._id});

          expect(Group.prototype.sendChat).to.be.calledOnce;
          expect(Group.prototype.sendChat).to.be.calledWithMatch({
            message: sinon.match(/`Participating Member found/).and(sinon.match(/\d* (Tracks|Broken Twigs)/)),
            info: {
              quest: 'evilsanta2',
              type: 'user_found_items',
              user: 'Participating Member',
            },
          });
        });

        it('sends message about victory', async () => {
          progress.collectedItems = 500;

          await Group.processQuestProgress(participatingMember, progress);

          party = await Group.findOne({_id: party._id});

          expect(Group.prototype.sendChat).to.be.calledTwice;
          expect(Group.prototype.sendChat).to.be.calledWith({
            message: '`All items found! Party has received their rewards.`',
            info: { type: 'all_items_found' },
          });
        });

        it('calls finishQuest when all items are found', async () => {
          let quest = questScrolls[party.quest.key];
          let finishQuest = sandbox.spy(Group.prototype, 'finishQuest');

          progress.collectedItems = 999;

          await Group.processQuestProgress(participatingMember, progress);

          expect(finishQuest).to.be.calledOnce;
          expect(finishQuest).to.be.calledWith(quest);
        });

        it('gives out rewards when quest finishes', async () => {
          progress.collectedItems = 999;

          await Group.processQuestProgress(participatingMember, progress);

          let [
            updatedLeader,
            updatedParticipatingMember,
            updatedSleepingParticipatingMember,
          ] = await Promise.all([
            User.findById(questLeader._id),
            User.findById(participatingMember._id),
            User.findById(sleepingParticipatingMember._id),
          ]);

          expect(updatedLeader.achievements.quests[party.quest.key]).to.eql(1);
          expect(updatedLeader.stats.exp).to.be.greaterThan(0);
          expect(updatedLeader.stats.gp).to.be.greaterThan(0);
          expect(updatedParticipatingMember.achievements.quests[party.quest.key]).to.eql(1);
          expect(updatedParticipatingMember.stats.exp).to.be.greaterThan(0);
          expect(updatedParticipatingMember.stats.gp).to.be.greaterThan(0);
          expect(updatedSleepingParticipatingMember.achievements.quests[party.quest.key]).to.eql(1);
          expect(updatedSleepingParticipatingMember.stats.exp).to.be.greaterThan(0);
          expect(updatedSleepingParticipatingMember.stats.gp).to.be.greaterThan(0);
        });
      });
    });

    describe('validateInvitations', () => {
      let res;

      beforeEach(() => {
        res = {
          t: sandbox.spy(),
        };
      });

      it('throws an error if no uuids or emails are passed in', async () => {
        await expect(Group.validateInvitations(null, null, res)).to.eventually.be.rejected.and.eql({
          httpCode: 400,
          message: 'Bad request.',
          name: 'BadRequest',
        });
        expect(res.t).to.be.calledOnce;
        expect(res.t).to.be.calledWith('canOnlyInviteEmailUuid');
      });

      it('throws an error if only uuids are passed in, but they are not an array', async () => {
        await expect(Group.validateInvitations({ uuid: 'user-id'}, null, res)).to.eventually.be.rejected.and.eql({
          httpCode: 400,
          message: 'Bad request.',
          name: 'BadRequest',
        });
        expect(res.t).to.be.calledOnce;
        expect(res.t).to.be.calledWith('uuidsMustBeAnArray');
      });

      it('throws an error if only emails are passed in, but they are not an array', async () => {
        await expect(Group.validateInvitations(null, { emails: 'user@example.com'}, res)).to.eventually.be.rejected.and.eql({
          httpCode: 400,
          message: 'Bad request.',
          name: 'BadRequest',
        });
        expect(res.t).to.be.calledOnce;
        expect(res.t).to.be.calledWith('emailsMustBeAnArray');
      });

      it('throws an error if emails are not passed in, and uuid array is empty', async () => {
        await expect(Group.validateInvitations([], null, res)).to.eventually.be.rejected.and.eql({
          httpCode: 400,
          message: 'Bad request.',
          name: 'BadRequest',
        });
        expect(res.t).to.be.calledOnce;
        expect(res.t).to.be.calledWith('inviteMissingUuid');
      });

      it('throws an error if uuids are not passed in, and email array is empty', async () => {
        await expect(Group.validateInvitations(null, [], res)).to.eventually.be.rejected.and.eql({
          httpCode: 400,
          message: 'Bad request.',
          name: 'BadRequest',
        });
        expect(res.t).to.be.calledOnce;
        expect(res.t).to.be.calledWith('inviteMissingEmail');
      });

      it('throws an error if uuids and emails are passed in as empty arrays', async () => {
        await expect(Group.validateInvitations([], [], res)).to.eventually.be.rejected.and.eql({
          httpCode: 400,
          message: 'Bad request.',
          name: 'BadRequest',
        });
        expect(res.t).to.be.calledOnce;
        expect(res.t).to.be.calledWith('inviteMustNotBeEmpty');
      });

      it('throws an error if total invites exceed max invite constant', async () => {
        let uuids = [];
        let emails = [];

        for (let i = 0; i < INVITES_LIMIT / 2; i++) {
          uuids.push(`user-id-${i}`);
          emails.push(`user-${i}@example.com`);
        }

        uuids.push('one-more-uuid'); // to put it over the limit

        await expect(Group.validateInvitations(uuids, emails, res)).to.eventually.be.rejected.and.eql({
          httpCode: 400,
          message: 'Bad request.',
          name: 'BadRequest',
        });
        expect(res.t).to.be.calledOnce;
        expect(res.t).to.be.calledWith('canOnlyInviteMaxInvites', {maxInvites: INVITES_LIMIT });
      });

      it('does not throw error if number of invites matches max invite limit', async () => {
        let uuids = [];
        let emails = [];

        for (let i = 0; i < INVITES_LIMIT / 2; i++) {
          uuids.push(`user-id-${i}`);
          emails.push(`user-${i}@example.com`);
        }

        await Group.validateInvitations(uuids, emails, res);
        expect(res.t).to.not.be.called;
      });


      it('does not throw an error if only user ids are passed in', async () => {
        await Group.validateInvitations(['user-id', 'user-id2'], null, res);
        expect(res.t).to.not.be.called;
      });

      it('does not throw an error if only emails are passed in', async () => {
        await Group.validateInvitations(null, ['user1@example.com', 'user2@example.com'], res);
        expect(res.t).to.not.be.called;
      });

      it('does not throw an error if both uuids and emails are passed in', async () => {
        await Group.validateInvitations(['user-id', 'user-id2'], ['user1@example.com', 'user2@example.com'], res);
        expect(res.t).to.not.be.called;
      });

      it('does not throw an error if uuids are passed in and emails are an empty array', async () => {
        await Group.validateInvitations(['user-id', 'user-id2'], [], res);
        expect(res.t).to.not.be.called;
      });

      it('does not throw an error if emails are passed in and uuids are an empty array', async () => {
        await Group.validateInvitations([], ['user1@example.com', 'user2@example.com'], res);
        expect(res.t).to.not.be.called;
      });
    });

    describe('translateSystemMessages', () => {
      it('translate quest_start', () => {
        questLeader.preferences.language = 'en';
        party.chat = [{
          info: {
            type: 'quest_start',
            quest: 'basilist',
          },
        }];
        party = Group.translateSystemMessages(party, questLeader);
        translationCheck(party.chat[0].text);
      });

      it('translate boss_damage', () => {
        questLeader.preferences.language = 'en';
        party.chat = [{
          info: {
            type: 'boss_damage',
            user: questLeader.profile.name,
            quest: 'basilist',
            userDamage: 15.3,
            bossDamage: 3.7,
          },
        }];
        party = Group.translateSystemMessages(party, questLeader);
        translationCheck(party.chat[0].text);
      });

      it('translate boss_dont_attack', () => {
        questLeader.preferences.language = 'en';
        party.chat = [{
          info: {
            type: 'boss_dont_attack',
            user: questLeader.profile.name,
            quest: 'basilist',
            userDamage: 15.3,
          },
        }];
        party = Group.translateSystemMessages(party, questLeader);
        translationCheck(party.chat[0].text);
      });

      it('translate boss_rage', () => {
        questLeader.preferences.language = 'en';
        party.chat = [{
          info: {
            type: 'boss_rage',
            quest: 'lostMasterclasser3',
          },
        }];
        party = Group.translateSystemMessages(party, questLeader);
        translationCheck(party.chat[0].text);
      });

      it('translate boss_defeated', () => {
        questLeader.preferences.language = 'en';
        party.chat = [{
          info: {
            type: 'boss_defeated',
            quest: 'lostMasterclasser3',
          },
        }];
        party = Group.translateSystemMessages(party, questLeader);
        translationCheck(party.chat[0].text);
      });

      it('translate user_found_items', () => {
        questLeader.preferences.language = 'en';
        party.chat = [{
          info: {
            type: 'user_found_items',
            user: questLeader.profile.name,
            quest: 'lostMasterclasser1',
            items: {
              ancientTome: 3,
              forbiddenTome: 2,
              hiddenTome: 1,
            },
          },
        }];
        party = Group.translateSystemMessages(party, questLeader);
        translationCheck(party.chat[0].text);
      });

      it('translate all_items_found', () => {
        questLeader.preferences.language = 'en';
        party.chat = [{
          info: {
            type: 'all_items_found',
          },
        }];
        party = Group.translateSystemMessages(party, questLeader);
        translationCheck(party.chat[0].text);
      });

      it('translate spell_cast_party', () => {
        questLeader.preferences.language = 'en';
        party.chat = [{
          info: {
            type: 'spell_cast_party',
            user: questLeader.profile.name,
            class: 'wizard',
            spell: 'earth',
          },
        }];
        party = Group.translateSystemMessages(party, questLeader);
        translationCheck(party.chat[0].text);
      });

      it('translate spell_cast_user', () => {
        questLeader.preferences.language = 'en';
        party.chat = [{
          info: {
            type: 'spell_cast_user',
            user: questLeader.profile.name,
            class: 'special',
            spell: 'snowball',
            target: participatingMember.profile.name,
          },
        }];
        party = Group.translateSystemMessages(party, questLeader);
        translationCheck(party.chat[0].text);
      });

      it('translate quest_abort', () => {
        questLeader.preferences.language = 'en';
        party.chat = [{
          info: {
            type: 'quest_abort',
            user: questLeader.profile.name,
            quest: 'basilist',
          },
        }];
        party = Group.translateSystemMessages(party, questLeader);
        translationCheck(party.chat[0].text);
      });

      it('translate tavern_quest_completed', () => {
        questLeader.preferences.language = 'en';
        party.chat = [{
          info: {
            type: 'tavern_quest_completed',
            quest: 'stressbeast',
          },
        }];
        party = Group.translateSystemMessages(party, questLeader);
        translationCheck(party.chat[0].text);
      });

      it('translate tavern_boss_rage_tired', () => {
        questLeader.preferences.language = 'en';
        party.chat = [{
          info: {
            type: 'tavern_boss_rage_tired',
            quest: 'stressbeast',
          },
        }];
        party = Group.translateSystemMessages(party, questLeader);
        translationCheck(party.chat[0].text);
      });

      it('translate tavern_boss_rage', () => {
        questLeader.preferences.language = 'en';
        party.chat = [{
          info: {
            type: 'tavern_boss_rage',
            quest: 'dysheartener',
            scene: 'market',
          },
        }];
        party = Group.translateSystemMessages(party, questLeader);
        translationCheck(party.chat[0].text);
      });

      it('translate tavern_boss_desperation', () => {
        questLeader.preferences.language = 'en';
        party.chat = [{
          info: {
            type: 'tavern_boss_desperation',
            quest: 'stressbeast',
          },
        }];
        party = Group.translateSystemMessages(party, questLeader);
        translationCheck(party.chat[0].text);
      });

      it('translate claim_task', () => {
        questLeader.preferences.language = 'en';
        party.chat = [{
          info: {
            type: 'claim_task',
            user: questLeader.profile.name,
            task: 'Feed the pet',
          },
        }];
        party = Group.translateSystemMessages(party, questLeader);
        translationCheck(party.chat[0].text);
      });
    });
  });

  context('Instance Methods', () => {
    describe('#getParticipatingQuestMembers', () => {
      it('returns an array of members whose quest status set to true', () => {
        party.quest.members = {
          [participatingMember._id]: true,
          [sleepingParticipatingMember._id]: true,
          [questLeader._id]: true,
          [nonParticipatingMember._id]: false,
          [undecidedMember._id]: null,
        };

        expect(party.getParticipatingQuestMembers()).to.eql([
          participatingMember._id,
          sleepingParticipatingMember._id,
          questLeader._id,
        ]);
      });
    });

    describe('#checkChatSpam', () => {
      let testUser, testTime, tavern;
      let testUserID = '1';
      beforeEach(async () => {
        testTime = Date.now();

        tavern = new Group({
          name: 'test tavern',
          type: 'guild',
          privacy: 'public',
        });
        tavern._id = TAVERN_ID;

        testUser = {
          _id: testUserID,
        };
      });

      function generateTestMessage (overrides = {}) {
        return Object.assign({}, {
          text: 'test message',
          uuid: testUserID,
          timestamp: testTime,
        }, overrides);
      }

      it('group that is not the tavern returns false, while tavern returns true', async () => {
        for (let i = 0; i < SPAM_MESSAGE_LIMIT; i++) {
          party.chat.push(generateTestMessage());
        }
        expect(party.checkChatSpam(testUser)).to.eql(false);

        for (let i = 0; i < SPAM_MESSAGE_LIMIT; i++) {
          tavern.chat.push(generateTestMessage());
        }
        expect(tavern.checkChatSpam(testUser)).to.eql(true);
      });

      it('high enough contributor returns false', async () => {
        let highContributor = testUser;
        highContributor.contributor = {
          level: SPAM_MIN_EXEMPT_CONTRIB_LEVEL,
        };

        for (let i = 0; i < SPAM_MESSAGE_LIMIT; i++) {
          tavern.chat.push(generateTestMessage());
        }

        expect(tavern.checkChatSpam(highContributor)).to.eql(false);
      });

      it('chat with no messages returns false', async () => {
        expect(tavern.chat.length).to.eql(0);
        expect(tavern.checkChatSpam(testUser)).to.eql(false);
      });

      it('user has not reached limit but another one has returns false', async () => {
        let otherUserID = '2';

        for (let i = 0; i < SPAM_MESSAGE_LIMIT; i++) {
          tavern.chat.push(generateTestMessage({uuid: otherUserID}));
        }

        expect(tavern.checkChatSpam(testUser)).to.eql(false);
      });

      it('user messages is less than the limit returns false', async () => {
        for (let i = 0; i < SPAM_MESSAGE_LIMIT - 1; i++) {
          tavern.chat.push(generateTestMessage());
        }

        expect(tavern.checkChatSpam(testUser)).to.eql(false);
      });

      it('user has reached the message limit outside of window returns false', async () => {
        for (let i = 0; i < SPAM_MESSAGE_LIMIT - 1; i++) {
          tavern.chat.push(generateTestMessage());
        }
        let earlierTimestamp = testTime - SPAM_WINDOW_LENGTH - 1;
        tavern.chat.push(generateTestMessage({timestamp: earlierTimestamp}));

        expect(tavern.checkChatSpam(testUser)).to.eql(false);
      });

      it('user has posted too many messages in limit returns true', async () => {
        for (let i = 0; i < SPAM_MESSAGE_LIMIT; i++) {
          tavern.chat.push(generateTestMessage());
        }

        expect(tavern.checkChatSpam(testUser)).to.eql(true);
      });
    });

    describe('#leaveGroup', () => {
      it('removes user from group quest', async () => {
        party.quest.members = {
          [participatingMember._id]: true,
          [sleepingParticipatingMember._id]: true,
          [questLeader._id]: true,
          [nonParticipatingMember._id]: false,
          [undecidedMember._id]: null,
        };
        party.memberCount = 5;
        await party.save();

        await party.leave(participatingMember);

        party = await Group.findOne({_id: party._id});
        expect(party.quest.members).to.eql({
          [questLeader._id]: true,
          [sleepingParticipatingMember._id]: true,
          [nonParticipatingMember._id]: false,
          [undecidedMember._id]: null,
        });
      });

      it('deletes a private party when the last member leaves', async () => {
        await party.leave(participatingMember);
        await party.leave(sleepingParticipatingMember);
        await party.leave(questLeader);
        await party.leave(nonParticipatingMember);
        await party.leave(undecidedMember);

        party = await Group.findOne({_id: party._id});
        expect(party).to.not.exist;
      });

      it('does not delete a private group when the last member leaves and a subscription is active', async () => {
        party.memberCount = 1;
        party.purchased.plan.customerId = '110002222333';

        await expect(party.leave(participatingMember))
          .to.eventually.be.rejected.and.to.eql({
            name: 'NotAuthorized',
            httpCode: 401,
            message: shared.i18n.t('cannotDeleteActiveGroup'),
          });

        party = await Group.findOne({_id: party._id});
        expect(party).to.exist;
        expect(party.memberCount).to.eql(1);
      });

      it('does not allow a leader to leave a group with an active subscription', async () => {
        party.memberCount = 2;
        party.purchased.plan.customerId = '110002222333';

        await expect(party.leave(questLeader))
          .to.eventually.be.rejected.and.to.eql({
            name: 'NotAuthorized',
            httpCode: 401,
            message: shared.i18n.t('leaderCannotLeaveGroupWithActiveGroup'),
          });

        party = await Group.findOne({_id: party._id});
        expect(party).to.exist;
        expect(party.memberCount).to.eql(1);
      });

      it('deletes a private group when the last member leaves and a subscription is cancelled', async () => {
        let guild = new Group({
          name: 'test guild',
          type: 'guild',
          memberCount: 1,
        });

        let leader = new User({
          guilds: [guild._id],
        });

        guild.leader = leader._id;

        await Promise.all([
          guild.save(),
          leader.save(),
        ]);

        guild.purchased.plan.customerId = '110002222333';
        guild.purchased.plan.dateTerminated = new Date();

        await guild.leave(leader);

        party = await Group.findOne({_id: guild._id});
        expect(party).to.not.exist;
      });

      it('does not delete a public group when the last member leaves', async () => {
        party.privacy = 'public';

        await party.leave(participatingMember);
        await party.leave(sleepingParticipatingMember);
        await party.leave(questLeader);
        await party.leave(nonParticipatingMember);
        await party.leave(undecidedMember);

        party = await Group.findOne({_id: party._id});
        expect(party).to.exist;
      });

      it('does not delete a private party when the member count reaches zero if there are still members', async () => {
        party.memberCount = 1;

        await party.leave(participatingMember);

        party = await Group.findOne({_id: party._id});
        expect(party).to.exist;
      });

      it('deletes a private guild when the last member leaves', async () => {
        let guild = new Group({
          name: 'test guild',
          type: 'guild',
          memberCount: 1,
        });

        let leader = new User({
          guilds: [guild._id],
        });

        guild.leader = leader._id;

        await Promise.all([
          guild.save(),
          leader.save(),
        ]);

        await guild.leave(leader);

        guild = await Group.findOne({_id: guild._id});
        expect(guild).to.not.exist;
      });

      it('does not delete a private guild when the member count reaches zero if there are still members', async () => {
        let guild = new Group({
          name: 'test guild',
          type: 'guild',
          memberCount: 1,
        });

        let leader = new User({
          guilds: [guild._id],
        });

        let member = new User({
          guilds: [guild._id],
        });

        guild.leader = leader._id;

        await Promise.all([
          guild.save(),
          leader.save(),
          member.save(),
        ]);

        await guild.leave(member);

        guild = await Group.findOne({_id: guild._id});
        expect(guild).to.exist;
      });
    });

    describe('#sendChat', () => {
      beforeEach(() => {
        sandbox.spy(User, 'update');
      });

      it('formats message', () => {
        const chatMessage = party.sendChat({
          message: 'a new message', user: {
            _id: 'user-id',
            profile: { name: 'user name' },
            contributor: {
              toObject () {
                return 'contributor object';
              },
            },
            backer: {
              toObject () {
                return 'backer object';
              },
            },
          }}
        );

        const chat = chatMessage;

        expect(chat.text).to.eql('a new message');
        expect(validator.isUUID(chat.id)).to.eql(true);
        expect(chat.timestamp).to.be.a('date');
        expect(chat.likes).to.eql({});
        expect(chat.flags).to.eql({});
        expect(chat.flagCount).to.eql(0);
        expect(chat.uuid).to.eql('user-id');
        expect(chat.contributor).to.eql('contributor object');
        expect(chat.backer).to.eql('backer object');
        expect(chat.user).to.eql('user name');
      });

      it('formats message as system if no user is passed in', () => {
        const chat = party.sendChat({message: 'a system message'});

        expect(chat.text).to.eql('a system message');
        expect(validator.isUUID(chat.id)).to.eql(true);
        expect(chat.timestamp).to.be.a('date');
        expect(chat.likes).to.eql({});
        expect(chat.flags).to.eql({});
        expect(chat.flagCount).to.eql(0);
        expect(chat.uuid).to.eql('system');
        expect(chat.contributor).to.not.exist;
        expect(chat.backer).to.not.exist;
        expect(chat.user).to.not.exist;
      });

<<<<<<< HEAD
      it('cuts down chat to 200 messages', () => {
        for (let i = 0; i < 220; i++) {
          party.chat.push({ text: 'a message' });
        }

        expect(party.chat).to.have.a.lengthOf(220);

        party.sendChat({message: 'message'});

        expect(party.chat).to.have.a.lengthOf(200);
      });

      it('cuts down chat to 400 messages when group is subcribed', () => {
        party.purchased.plan.customerId = 'test-customer-id';

        for (let i = 0; i < 420; i++) {
          party.chat.push({ text: 'a message' });
        }

        expect(party.chat).to.have.a.lengthOf(420);

        party.sendChat({message: 'message'});

        expect(party.chat).to.have.a.lengthOf(400);
      });

=======
>>>>>>> 362ca73c
      it('updates users about new messages in party', () => {
        party.sendChat({message: 'message'});

        expect(User.update).to.be.calledOnce;
        expect(User.update).to.be.calledWithMatch({
          'party._id': party._id,
          _id: { $ne: '' },
        });
      });

      it('updates users about new messages in group', () => {
        let group = new Group({
          type: 'guild',
        });

        group.sendChat({message: 'message'});

        expect(User.update).to.be.calledOnce;
        expect(User.update).to.be.calledWithMatch({
          guilds: group._id,
          _id: { $ne: '' },
        });
      });

      it('does not send update to user that sent the message', () => {
        party.sendChat({message: 'message', user: {_id: 'user-id', profile: { name: 'user' }}});

        expect(User.update).to.be.calledOnce;
        expect(User.update).to.be.calledWithMatch({
          'party._id': party._id,
          _id: { $ne: 'user-id' },
        });
      });

      it('skips sending new message notification for guilds with > 5000 members', () => {
        party.memberCount = 5001;

        party.sendChat({message: 'message'});

        expect(User.update).to.not.be.called;
      });

      it('skips sending messages to the tavern', () => {
        party._id = TAVERN_ID;

        party.sendChat({message: 'message'});

        expect(User.update).to.not.be.called;
      });
    });

    describe('#startQuest', () => {
      context('Failure Conditions', () => {
        it('throws an error if group is not a party', async () => {
          let guild = new Group({
            type: 'guild',
          });

          await expect(guild.startQuest(participatingMember)).to.eventually.be.rejected;
        });

        it('throws an error if party is not on a quest', async () => {
          await expect(party.startQuest(participatingMember)).to.eventually.be.rejected;
        });

        it('throws an error if quest is already active', async () => {
          party.quest.key = 'whale';
          party.quest.active = true;

          await expect(party.startQuest(participatingMember)).to.eventually.be.rejected;
        });
      });

      context('Successes', () => {
        beforeEach(() => {
          party.quest.key = 'whale';
          party.quest.active = false;
          party.quest.leader = questLeader._id;
          party.quest.members = {
            [questLeader._id]: true,
            [participatingMember._id]: true,
            [sleepingParticipatingMember._id]: true,
            [nonParticipatingMember._id]: false,
            [undecidedMember._id]: null,
          };
        });

        it('activates quest', () => {
          party.startQuest(participatingMember);

          expect(party.quest.active).to.eql(true);
        });

        it('sets up boss quest', () => {
          let bossQuest = questScrolls.whale;
          party.quest.key = bossQuest.key;

          party.startQuest(participatingMember);

          expect(party.quest.progress.hp).to.eql(bossQuest.boss.hp);
        });

        it('sets up rage meter for rage boss quest', () => {
          let rageBossQuest = questScrolls.trex_undead;
          party.quest.key = rageBossQuest.key;

          party.startQuest(participatingMember);

          expect(party.quest.progress.rage).to.eql(0);
        });

        it('sets up collection quest', () => {
          let collectionQuest = questScrolls.vice2;
          party.quest.key = collectionQuest.key;
          party.startQuest(participatingMember);

          expect(party.quest.progress.collect).to.eql({
            lightCrystal: 0,
          });
        });

        it('sets up collection quest with multiple items', () => {
          let collectionQuest = questScrolls.evilsanta2;
          party.quest.key = collectionQuest.key;
          party.startQuest(participatingMember);

          expect(party.quest.progress.collect).to.eql({
            tracks: 0,
            branches: 0,
          });
        });

        it('prunes non-participating members from quest members object', () => {
          party.startQuest(participatingMember);

          let expectedQuestMembers = {};
          expectedQuestMembers[questLeader._id] = true;
          expectedQuestMembers[participatingMember._id] = true;
          expectedQuestMembers[sleepingParticipatingMember._id] = true;

          expect(party.quest.members).to.eql(expectedQuestMembers);
        });

        it('applies updates to user object directly if user is participating', async () => {
          await party.startQuest(participatingMember);

          expect(participatingMember.party.quest.key).to.eql('whale');
          expect(participatingMember.party.quest.progress.down).to.eql(0);
          expect(participatingMember.party.quest.progress.collectedItems).to.eql(0);
          expect(participatingMember.party.quest.completed).to.eql(null);
        });

        it('applies updates to other participating members', async () => {
          await party.startQuest(nonParticipatingMember);

          questLeader = await User.findById(questLeader._id);
          participatingMember = await User.findById(participatingMember._id);
          sleepingParticipatingMember = await User.findById(sleepingParticipatingMember._id);

          expect(participatingMember.party.quest.key).to.eql('whale');
          expect(participatingMember.party.quest.progress.down).to.eql(0);
          expect(participatingMember.party.quest.progress.collectedItems).to.eql(0);
          expect(participatingMember.party.quest.completed).to.eql(null);

          expect(sleepingParticipatingMember.party.quest.key).to.eql('whale');
          expect(sleepingParticipatingMember.party.quest.progress.down).to.eql(0);
          expect(sleepingParticipatingMember.party.quest.progress.collectedItems).to.eql(0);
          expect(sleepingParticipatingMember.party.quest.completed).to.eql(null);

          expect(questLeader.party.quest.key).to.eql('whale');
          expect(questLeader.party.quest.progress.down).to.eql(0);
          expect(questLeader.party.quest.progress.collectedItems).to.eql(0);
          expect(questLeader.party.quest.completed).to.eql(null);
        });

        it('does not apply updates to nonparticipating members', async () => {
          await party.startQuest(participatingMember);

          nonParticipatingMember = await User.findById(nonParticipatingMember ._id);
          undecidedMember = await User.findById(undecidedMember._id);

          expect(nonParticipatingMember.party.quest.key).to.not.eql('whale');
          expect(undecidedMember.party.quest.key).to.not.eql('whale');
        });

        it('sends email to participating members that quest has started', async () => {
          participatingMember.preferences.emailNotifications.questStarted = true;
          sleepingParticipatingMember.preferences.emailNotifications.questStarted = true;
          questLeader.preferences.emailNotifications.questStarted = true;
          await Promise.all([
            participatingMember.save(),
            sleepingParticipatingMember.save(),
            questLeader.save(),
          ]);

          await party.startQuest(nonParticipatingMember);

          await sleep(0.5);

          expect(email.sendTxn).to.be.calledOnce;

          let memberIds = _.map(email.sendTxn.args[0][0], '_id');
          let typeOfEmail = email.sendTxn.args[0][1];

          expect(memberIds).to.have.a.lengthOf(3);
          expect(memberIds).to.include(participatingMember._id);
          expect(memberIds).to.include(sleepingParticipatingMember._id);
          expect(memberIds).to.include(questLeader._id);
          expect(typeOfEmail).to.eql('quest-started');
        });

        it('sends webhook to participating members that quest has started', async () => {
          // should receive webhook
          participatingMember.webhooks = [{
            type: 'questActivity',
            url: 'http://someurl.com',
            options: {
              questStarted: true,
            },
          }];
          sleepingParticipatingMember.webhooks = [{
            type: 'questActivity',
            url: 'http://someurl.com',
            options: {
              questStarted: true,
            },
          }];
          questLeader.webhooks = [{
            type: 'questActivity',
            url: 'http://someurl.com',
            options: {
              questStarted: true,
            },
          }];

          await Promise.all([participatingMember.save(), sleepingParticipatingMember.save(), questLeader.save()]);

          await party.startQuest(nonParticipatingMember);

          await sleep(0.5);

          expect(questActivityWebhook.send).to.be.calledThrice; // for 3 participating members

          let args = questActivityWebhook.send.args[0];
          let webhooks = args[0].webhooks;
          let webhookOwner = args[0]._id;
          let options = args[1];

          expect(webhooks).to.have.a.lengthOf(1);
          if (webhookOwner === questLeader._id) {
            expect(webhooks[0].id).to.eql(questLeader.webhooks[0].id);
          } else if (webhookOwner === sleepingParticipatingMember._id) {
            expect(webhooks[0].id).to.eql(sleepingParticipatingMember.webhooks[0].id);
          } else {
            expect(webhooks[0].id).to.eql(participatingMember.webhooks[0].id);
          }
          expect(webhooks[0].type).to.eql('questActivity');
          expect(options.group).to.eql(party);
          expect(options.quest.key).to.eql('whale');
        });

        it('sends email only to members who have not opted out', async () => {
          participatingMember.preferences.emailNotifications.questStarted = false;
          sleepingParticipatingMember.preferences.emailNotifications.questStarted = false;
          questLeader.preferences.emailNotifications.questStarted = true;
          await Promise.all([
            participatingMember.save(),
            sleepingParticipatingMember.save(),
            questLeader.save(),
          ]);

          await party.startQuest(nonParticipatingMember);

          await sleep(0.5);

          expect(email.sendTxn).to.be.calledOnce;

          let memberIds = _.map(email.sendTxn.args[0][0], '_id');

          expect(memberIds).to.have.a.lengthOf(1);
          expect(memberIds).to.not.include(participatingMember._id);
          expect(memberIds).to.not.include(sleepingParticipatingMember._id);
          expect(memberIds).to.include(questLeader._id);
        });

        it('does not send email to initiating member', async () => {
          participatingMember.preferences.emailNotifications.questStarted = true;
          sleepingParticipatingMember.preferences.emailNotifications.questStarted = true;
          questLeader.preferences.emailNotifications.questStarted = true;
          await Promise.all([
            participatingMember.save(),
            sleepingParticipatingMember.save(),
            questLeader.save(),
          ]);

          await party.startQuest(participatingMember);

          await sleep(0.5);

          expect(email.sendTxn).to.be.calledOnce;

          let memberIds = _.map(email.sendTxn.args[0][0], '_id');

          expect(memberIds).to.have.a.lengthOf(2);
          expect(memberIds).to.not.include(participatingMember._id);
          expect(memberIds).to.include(sleepingParticipatingMember._id);
          expect(memberIds).to.include(questLeader._id);
        });

        it('updates participting members (not including user)', async () => {
          sandbox.spy(User, 'update');

          await party.startQuest(nonParticipatingMember);

          let members = [questLeader._id, participatingMember._id, sleepingParticipatingMember._id];

          expect(User.update).to.be.calledWith(
            { _id: { $in: members } },
            {
              $set: {
                'party.quest.key': 'whale',
                'party.quest.progress.down': 0,
                'party.quest.completed': null,
              },
            }
          );
        });

        it('updates non-user quest leader and decrements quest scroll', async () => {
          sandbox.spy(User, 'update');

          await party.startQuest(participatingMember);

          expect(User.update).to.be.calledWith(
            { _id: questLeader._id },
            {
              $inc: {
                'items.quests.whale': -1,
              },
            }
          );
        });

        it('modifies the participating initiating user directly', async () => {
          await party.startQuest(participatingMember);

          let userQuest = participatingMember.party.quest;

          expect(userQuest.key).to.eql('whale');
          expect(userQuest.progress.down).to.eql(0);
          expect(userQuest.progress.collectedItems).to.eql(0);
          expect(userQuest.completed).to.eql(null);
        });

        it('does not modify user if not participating', async () => {
          await party.startQuest(nonParticipatingMember);

          expect(nonParticipatingMember.party.quest.key).to.not.eql('whale');
        });

        it('removes the quest directly if initiating user is the quest leader', async () => {
          await party.startQuest(questLeader);

          expect(questLeader.items.quests.whale).to.eql(0);
        });
      });
    });

    describe('#finishQuest', () => {
      let quest;

      beforeEach(() => {
        quest = questScrolls.whale;
        party.quest.key = quest.key;
        party.quest.active = false;
        party.quest.leader = questLeader._id;
        party.quest.members = {
          [questLeader._id]: true,
          [participatingMember._id]: true,
          [sleepingParticipatingMember._id]: true,
          [nonParticipatingMember._id]: false,
          [undecidedMember._id]: null,
        };
      });

      describe('user update retry failures', () => {
        let successfulMock = {
          exec: () => {
            return Promise.resolve({raw: 'sucess'});
          },
        };
        let failedMock = {
          exec: () => {
            return Promise.reject(new Error('error'));
          },
        };

        it('doesn\'t retry successful operations', async () => {
          sandbox.stub(User, 'update').returns(successfulMock);

          await party.finishQuest(quest);

          expect(User.update).to.be.calledThrice;
        });

        it('stops retrying when a successful update has occurred', async () => {
          let updateStub = sandbox.stub(User, 'update');
          updateStub.onCall(0).returns(failedMock);
          updateStub.returns(successfulMock);

          await party.finishQuest(quest);

          expect(User.update.callCount).to.equal(4);
        });

        it('retries failed updates at most five times per user', async () => {
          sandbox.stub(User, 'update').returns(failedMock);

          await expect(party.finishQuest(quest)).to.eventually.be.rejected;

          expect(User.update.callCount).to.eql(15); // for 3 users
        });
      });

      it('gives out achievements', async () => {
        await party.finishQuest(quest);

        let [
          updatedLeader,
          updatedParticipatingMember,
          updatedSleepingParticipatingMember,
        ] = await Promise.all([
          User.findById(questLeader._id),
          User.findById(participatingMember._id),
          User.findById(sleepingParticipatingMember._id),
        ]);

        expect(updatedLeader.achievements.quests[quest.key]).to.eql(1);
        expect(updatedParticipatingMember.achievements.quests[quest.key]).to.eql(1);
        expect(updatedSleepingParticipatingMember.achievements.quests[quest.key]).to.eql(1);
      });

      it('gives out super awesome Masterclasser achievement to the deserving', async () => {
        quest = questScrolls.lostMasterclasser4;
        party.quest.key = quest.key;

        questLeader.achievements.quests = {
          mayhemMistiflying1: 1,
          mayhemMistiflying2: 1,
          mayhemMistiflying3: 1,
          stoikalmCalamity1: 1,
          stoikalmCalamity2: 1,
          stoikalmCalamity3: 1,
          taskwoodsTerror1: 1,
          taskwoodsTerror2: 1,
          taskwoodsTerror3: 1,
          dilatoryDistress1: 1,
          dilatoryDistress2: 1,
          dilatoryDistress3: 1,
          lostMasterclasser1: 1,
          lostMasterclasser2: 1,
          lostMasterclasser3: 1,
        };
        await questLeader.save();
        await party.finishQuest(quest);

        let [
          updatedLeader,
          updatedParticipatingMember,
          updatedSleepingParticipatingMember,
        ] = await Promise.all([
          User.findById(questLeader._id).exec(),
          User.findById(participatingMember._id).exec(),
          User.findById(sleepingParticipatingMember._id).exec(),
        ]);

        expect(updatedLeader.achievements.lostMasterclasser).to.eql(true);
        expect(updatedParticipatingMember.achievements.lostMasterclasser).to.not.eql(true);
        expect(updatedSleepingParticipatingMember.achievements.lostMasterclasser).to.not.eql(true);
      });

      it('gives out super awesome Masterclasser achievement when quests done out of order', async () => {
        quest = questScrolls.lostMasterclasser1;
        party.quest.key = quest.key;

        questLeader.achievements.quests = {
          mayhemMistiflying1: 1,
          mayhemMistiflying2: 1,
          mayhemMistiflying3: 1,
          stoikalmCalamity1: 1,
          stoikalmCalamity2: 1,
          stoikalmCalamity3: 1,
          taskwoodsTerror1: 1,
          taskwoodsTerror2: 1,
          taskwoodsTerror3: 1,
          dilatoryDistress1: 1,
          dilatoryDistress2: 1,
          dilatoryDistress3: 1,
          lostMasterclasser2: 1,
          lostMasterclasser3: 1,
          lostMasterclasser4: 1,
        };
        await questLeader.save();
        await party.finishQuest(quest);

        let [
          updatedLeader,
          updatedParticipatingMember,
          updatedSleepingParticipatingMember,
        ] = await Promise.all([
          User.findById(questLeader._id).exec(),
          User.findById(participatingMember._id).exec(),
          User.findById(sleepingParticipatingMember._id).exec(),
        ]);

        expect(updatedLeader.achievements.lostMasterclasser).to.eql(true);
        expect(updatedParticipatingMember.achievements.lostMasterclasser).to.not.eql(true);
        expect(updatedSleepingParticipatingMember.achievements.lostMasterclasser).to.not.eql(true);
      });

      it('gives xp and gold', async () => {
        await party.finishQuest(quest);

        let [
          updatedLeader,
          updatedParticipatingMember,
          updatedSleepingParticipatingMember,
        ] = await Promise.all([
          User.findById(questLeader._id),
          User.findById(participatingMember._id),
          User.findById(sleepingParticipatingMember._id),
        ]);

        expect(updatedLeader.stats.exp).to.eql(quest.drop.exp);
        expect(updatedLeader.stats.gp).to.eql(quest.drop.gp);
        expect(updatedParticipatingMember.stats.exp).to.eql(quest.drop.exp);
        expect(updatedParticipatingMember.stats.gp).to.eql(quest.drop.gp);
        expect(updatedSleepingParticipatingMember.stats.exp).to.eql(quest.drop.exp);
        expect(updatedSleepingParticipatingMember.stats.gp).to.eql(quest.drop.gp);
      });

      context('drops', () => {
        it('awards gear', async () => {
          let gearQuest = questScrolls.vice3;

          await party.finishQuest(gearQuest);

          let updatedParticipatingMember = await User.findById(participatingMember._id);

          expect(updatedParticipatingMember.items.gear.owned.weapon_special_2).to.eql(true);
        });

        it('awards eggs', async () => {
          let eggQuest = questScrolls.vice3;

          await party.finishQuest(eggQuest);

          let updatedParticipatingMember = await User.findById(participatingMember._id);

          expect(updatedParticipatingMember.items.eggs.Dragon).to.eql(2);
        });

        it('awards food', async () => {
          let foodQuest = questScrolls.moonstone3;

          await party.finishQuest(foodQuest);

          let updatedParticipatingMember = await User.findById(participatingMember._id);

          expect(updatedParticipatingMember.items.food.RottenMeat).to.eql(5);
        });

        it('awards hatching potions', async () => {
          let hatchingPotionQuest = questScrolls.vice3;

          await party.finishQuest(hatchingPotionQuest);

          let updatedParticipatingMember = await User.findById(participatingMember._id);

          expect(updatedParticipatingMember.items.hatchingPotions.Shade).to.eql(2);
        });

        it('awards quest scrolls to owner', async () => {
          let questAwardQuest = questScrolls.vice2;

          await party.finishQuest(questAwardQuest);

          let updatedLeader = await User.findById(questLeader._id);

          expect(updatedLeader.items.quests.vice3).to.eql(1);
        });

        it('awards non quest leader rewards to quest leader', async () => {
          let gearQuest = questScrolls.vice3;

          await party.finishQuest(gearQuest);

          let updatedLeader = await User.findById(questLeader._id);

          expect(updatedLeader.items.gear.owned.weapon_special_2).to.eql(true);
        });

        it('doesn\'t award quest owner rewards to all participants', async () => {
          let questAwardQuest = questScrolls.vice2;

          await party.finishQuest(questAwardQuest);

          let updatedParticipatingMember = await User.findById(participatingMember._id);

          expect(updatedParticipatingMember.items.quests.vice3).to.not.exist;
        });

        it('awards pets', async () => {
          let petQuest = questScrolls.evilsanta2;

          await party.finishQuest(petQuest);

          let updatedParticipatingMember = await User.findById(participatingMember._id);

          expect(updatedParticipatingMember.items.pets['BearCub-Polar']).to.eql(5);
        });

        it('awards mounts', async () => {
          let mountQuest = questScrolls.evilsanta;

          await party.finishQuest(mountQuest);

          let updatedParticipatingMember = await User.findById(participatingMember._id);

          expect(updatedParticipatingMember.items.mounts['BearCub-Polar']).to.eql(true);
        });
      });

      context('Party quests', () => {
        it('updates participating members with rewards', async () => {
          sandbox.spy(User, 'update');
          await party.finishQuest(quest);

          expect(User.update).to.be.calledThrice;
          expect(User.update).to.be.calledWithMatch({
            _id: questLeader._id,
          });
          expect(User.update).to.be.calledWithMatch({
            _id: participatingMember._id,
          });
          expect(User.update).to.be.calledWithMatch({
            _id: sleepingParticipatingMember._id,
          });
        });

        it('sets user quest object to a clean state', async () => {
          await party.finishQuest(quest);

          let updatedLeader = await User.findById(questLeader._id);

          expect(updatedLeader.party.quest.completed).to.eql('whale');
          expect(updatedLeader.party.quest.progress.up).to.eql(0);
          expect(updatedLeader.party.quest.progress.down).to.eql(0);
          expect(updatedLeader.party.quest.progress.collectedItems).to.eql(0);
          expect(updatedLeader.party.quest.RSVPNeeded).to.eql(false);
        });
      });

      it('sends webhook to participating members that quest has finished', async () => {
        // should receive webhook
        participatingMember.webhooks = [{
          type: 'questActivity',
          url: 'http://someurl.com',
          options: {
            questFinished: true,
          },
        }];
        questLeader.webhooks = [{
          type: 'questActivity',
          url: 'http://someurl.com',
          options: {
            questStarted: true, // will not receive the webhook
          },
        }];

        await Promise.all([participatingMember.save(), sleepingParticipatingMember.save(), questLeader.save()]);

        await party.finishQuest(quest);

        await sleep(0.5);

        expect(questActivityWebhook.send).to.be.calledOnce;

        let args = questActivityWebhook.send.args[0];
        let webhooks = args[0].webhooks;
        let options = args[1];

        expect(webhooks).to.have.a.lengthOf(1);
        expect(webhooks[0].id).to.eql(participatingMember.webhooks[0].id);
        expect(webhooks[0].type).to.eql('questActivity');
        expect(options.group).to.eql(party);
        expect(options.quest.key).to.eql(quest.key);
      });

      context('World quests in Tavern', () => {
        let tavernQuest;

        beforeEach(() => {
          party._id = TAVERN_ID;
          party.quest.key = 'stressbeast';
          tavernQuest = questScrolls.stressbeast;
        });

        it('updates all users with rewards', async () => {
          sandbox.spy(User, 'update');
          await party.finishQuest(tavernQuest);

          expect(User.update).to.be.calledOnce;
          expect(User.update).to.be.calledWithMatch({});
        });

        it('sets quest completed to the world quest key', async () => {
          await party.finishQuest(tavernQuest);

          let updatedLeader = await User.findById(questLeader._id);

          expect(updatedLeader.party.quest.completed).to.eql(tavernQuest.key);
        });
      });
    });

    describe('sendGroupChatReceivedWebhooks', () => {
      beforeEach(() => {
        sandbox.stub(groupChatReceivedWebhook, 'send');
      });

      it('looks for users in specified guild with webhooks', () => {
        sandbox.spy(User, 'find');

        let guild = new Group({
          type: 'guild',
        });

        guild.sendGroupChatReceivedWebhooks({});

        expect(User.find).to.be.calledWith({
          webhooks: {
            $elemMatch: {
              type: 'groupChatReceived',
              'options.groupId': guild._id,
            },
          },
          guilds: guild._id,
        });
      });

      it('looks for users in specified party with webhooks', () => {
        sandbox.spy(User, 'find');

        party.sendGroupChatReceivedWebhooks({});

        expect(User.find).to.be.calledWith({
          webhooks: {
            $elemMatch: {
              type: 'groupChatReceived',
              'options.groupId': party._id,
            },
          },
          'party._id': party._id,
        });
      });

      it('sends webhooks for users with webhooks', async () => {
        let guild = new Group({
          name: 'some guild',
          type: 'guild',
        });

        let chat = {message: 'text'};
        let memberWithWebhook = new User({
          guilds: [guild._id],
          webhooks: [{
            type: 'groupChatReceived',
            url: 'http://someurl.com',
            options: {
              groupId: guild._id,
            },
          }],
        });
        let memberWithoutWebhook = new User({
          guilds: [guild._id],
        });
        let nonMemberWithWebhooks = new User({
          webhooks: [{
            type: 'groupChatReceived',
            url: 'http://a-different-url.com',
            options: {
              groupId: generateUUID(),
            },
          }],
        });

        await Promise.all([
          memberWithWebhook.save(),
          memberWithoutWebhook.save(),
          nonMemberWithWebhooks.save(),
        ]);

        guild.leader = memberWithWebhook._id;

        await guild.save();

        guild.sendGroupChatReceivedWebhooks(chat);

        await sleep();

        expect(groupChatReceivedWebhook.send).to.be.calledOnce;

        let args = groupChatReceivedWebhook.send.args[0];
        let webhooks = args[0].webhooks;
        let options = args[1];

        expect(webhooks).to.have.a.lengthOf(1);
        expect(webhooks[0].id).to.eql(memberWithWebhook.webhooks[0].id);
        expect(options.group).to.eql(guild);
        expect(options.chat).to.eql(chat);
      });

      it('sends webhooks for each user with webhooks in group', async () => {
        let guild = new Group({
          name: 'some guild',
          type: 'guild',
        });

        let chat = {message: 'text'};
        let memberWithWebhook = new User({
          guilds: [guild._id],
          webhooks: [{
            type: 'groupChatReceived',
            url: 'http://someurl.com',
            options: {
              groupId: guild._id,
            },
          }],
        });
        let memberWithWebhook2 = new User({
          guilds: [guild._id],
          webhooks: [{
            type: 'groupChatReceived',
            url: 'http://another-member.com',
            options: {
              groupId: guild._id,
            },
          }],
        });
        let memberWithWebhook3 = new User({
          guilds: [guild._id],
          webhooks: [{
            type: 'groupChatReceived',
            url: 'http://a-third-member.com',
            options: {
              groupId: guild._id,
            },
          }],
        });

        await Promise.all([
          memberWithWebhook.save(),
          memberWithWebhook2.save(),
          memberWithWebhook3.save(),
        ]);

        guild.leader = memberWithWebhook._id;

        await guild.save();

        guild.sendGroupChatReceivedWebhooks(chat);

        await sleep();

        expect(groupChatReceivedWebhook.send).to.be.calledThrice;

        let args = groupChatReceivedWebhook.send.args;
        expect(args.find(arg => arg[0].webhooks[0].id === memberWithWebhook.webhooks[0].id)).to.be.exist;
        expect(args.find(arg => arg[0].webhooks[0].id === memberWithWebhook2.webhooks[0].id)).to.be.exist;
        expect(args.find(arg => arg[0].webhooks[0].id === memberWithWebhook3.webhooks[0].id)).to.be.exist;
      });
    });

    context('isSubscribed', () => {
      it('returns false if group does not have customer id', () => {
        expect(party.isSubscribed()).to.be.undefined;
      });

      it('returns true if group does not have plan.dateTerminated', () => {
        party.purchased.plan.customerId = 'test-id';

        expect(party.isSubscribed()).to.be.true;
      });

      it('returns true if group if plan.dateTerminated is after today', () => {
        party.purchased.plan.customerId = 'test-id';
        party.purchased.plan.dateTerminated = moment().add(1, 'days').toDate();

        expect(party.isSubscribed()).to.be.true;
      });

      it('returns false if group if plan.dateTerminated is before today', () => {
        party.purchased.plan.customerId = 'test-id';
        party.purchased.plan.dateTerminated = moment().subtract(1, 'days').toDate();

        expect(party.isSubscribed()).to.be.false;
      });
    });

    context('hasNotCancelled', () => {
      it('returns false if group does not have customer id', () => {
        expect(party.hasNotCancelled()).to.be.undefined;
      });

      it('returns true if party does not have plan.dateTerminated', () => {
        party.purchased.plan.customerId = 'test-id';

        expect(party.hasNotCancelled()).to.be.true;
      });

      it('returns false if party if plan.dateTerminated is after today', () => {
        party.purchased.plan.customerId = 'test-id';
        party.purchased.plan.dateTerminated = moment().add(1, 'days').toDate();

        expect(party.hasNotCancelled()).to.be.false;
      });

      it('returns false if party if plan.dateTerminated is before today', () => {
        party.purchased.plan.customerId = 'test-id';
        party.purchased.plan.dateTerminated = moment().subtract(1, 'days').toDate();

        expect(party.hasNotCancelled()).to.be.false;
      });
    });
  });
});<|MERGE_RESOLUTION|>--- conflicted
+++ resolved
@@ -1271,35 +1271,6 @@
         expect(chat.user).to.not.exist;
       });
 
-<<<<<<< HEAD
-      it('cuts down chat to 200 messages', () => {
-        for (let i = 0; i < 220; i++) {
-          party.chat.push({ text: 'a message' });
-        }
-
-        expect(party.chat).to.have.a.lengthOf(220);
-
-        party.sendChat({message: 'message'});
-
-        expect(party.chat).to.have.a.lengthOf(200);
-      });
-
-      it('cuts down chat to 400 messages when group is subcribed', () => {
-        party.purchased.plan.customerId = 'test-customer-id';
-
-        for (let i = 0; i < 420; i++) {
-          party.chat.push({ text: 'a message' });
-        }
-
-        expect(party.chat).to.have.a.lengthOf(420);
-
-        party.sendChat({message: 'message'});
-
-        expect(party.chat).to.have.a.lengthOf(400);
-      });
-
-=======
->>>>>>> 362ca73c
       it('updates users about new messages in party', () => {
         party.sendChat({message: 'message'});
 
