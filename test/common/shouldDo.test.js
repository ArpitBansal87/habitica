--- conflicted
+++ resolved
@@ -38,7 +38,6 @@
     expect(shouldDo(day, dailyTask, options)).to.equal(false);
   });
 
-<<<<<<< HEAD
   context('Timezone variations', () => {
     beforeEach(() => {
       dailyTask.frequency = 'daily';
@@ -197,8 +196,6 @@
     });
   });
 
-=======
->>>>>>> 727cdc94
   context('Every X Days', () => {
     beforeEach(() => {
       dailyTask.frequency = 'daily';
@@ -222,7 +219,6 @@
       dailyTask.everyX = 7;
 
       expect(shouldDo(day, dailyTask, options)).to.equal(true);
-<<<<<<< HEAD
     });
 
     context('On multiples of x', () => {
@@ -282,11 +278,6 @@
         day = moment().subtract(3, 'days').toDate();
         expect(shouldDo(day, dailyTask, options)).to.equal(false);
       });
-=======
-
-      day = moment(day).add(7, 'days');
-      expect(shouldDo(day, dailyTask, options)).to.equal(true);
->>>>>>> 727cdc94
 
       day = moment(day).add(7, 'days');
       expect(shouldDo(day, dailyTask, options)).to.equal(true);
@@ -357,7 +348,6 @@
     it('returns true if Daily on matching days of the week', () => {
       expect(shouldDo(day, dailyTask, options)).to.equal(true);
     });
-<<<<<<< HEAD
 
     context('Day of the week matches', () => {
       const weekdayMap = {
@@ -487,8 +477,6 @@
         expect(shouldDo(day, dailyTask, options)).to.equal(false);
       });
     });
-=======
->>>>>>> 727cdc94
   });
 
   context('Every X Weeks', () => {
