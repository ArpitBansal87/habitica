--- conflicted
+++ resolved
@@ -26,12 +26,7 @@
     "angular-loading-bar": "~0.6.0",
     "bootstrap": "~3.1.0",
     "bootstrap-growl": "git://github.com/ifightcrime/bootstrap-growl.git#master",
-<<<<<<< HEAD
-    "bootstrap-tour": "~0.8.1",
-=======
     "bootstrap-tour": "~0.10.1",
-    "habitrpg-shared": "git://github.com/HabitRPG/habitrpg-shared.git#develop",
->>>>>>> 3897266b
     "BrowserQuest": "git://github.com/browserquest/BrowserQuest.git",
     "github-buttons": "git://github.com/mdo/github-buttons.git",
     "marked": "~0.2.9",
