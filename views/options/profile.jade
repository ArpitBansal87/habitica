script(id='partials/options.profile.avatar.html', type='text/ng-template')
  .row-fluid
    .span4
      h3=env.t('bodyBody')
      small
        | 2 <span class="Pet_Currency_Gem1x inline-gems"/> /
        = ' ' + env.t('locked')

      h5=env.t('bodySize')
      .btn-group
        button.btn.btn-small(ng-class='{active: user.preferences.size=="slim"}', ng-click='set({"preferences.size":"slim"})')=env.t('bodySlim')
        button.btn.btn-small(ng-class='{active: user.preferences.size=="broad"}', ng-click='set({"preferences.size":"broad"})')=env.t('bodyBroad')

      menu(type='list')
        li.customize-menu
          menu(label=env.t('shirts'))
            each shirt in ['black', 'blue', 'green', 'pink', 'white', 'yellow']
              button.customize-option(class='{{user.preferences.size}}_shirt_'+shirt, type='button', ng-click='set({"preferences.shirt":"'+shirt+'"})')

          menu(label=env.t('specialShirts'))
            each shirt in ['convict', 'cross', 'fire', 'horizon', 'ocean', 'purple', 'rainbow', 'redblue', 'thunder', 'tropical', 'zombie']
              button.customize-option(type='button', class='{{user.preferences.size}}_shirt_'+shirt, ng-class='{locked: !user.purchased.shirt.'+shirt+'}', ng-click='unlock("shirt.'+shirt+'")')
          menu
            button.btn.btn-small.btn-primary(ng-hide="user.purchased.shirt.convict && user.purchased.shirt.cross && user.purchased.shirt.fire && user.purchased.shirt.horizon && user.purchased.shirt.ocean && user.purchased.shirt.purple && user.purchased.shirt.rainbow && user.purchased.shirt.redblue && user.purchased.shirt.thunder && user.purchased.shirt.tropical && user.purchased.shirt.zombie", ng-click='unlock("shirt.convict,shirt.cross,shirt.fire,shirt.horizon,shirt.ocean,shirt.purple,shirt.rainbow,shirt.redblue,shirt.thunder,shirt.tropical,shirt.zombie")')!= env.t('unlockSet5') + ' <span class="Pet_Currency_Gem1x inline-gems"/>'


    .span4
        h3=env.t('bodyHead')
        small
          | 2 <span class="Pet_Currency_Gem1x inline-gems"/> /
          = ' ' + env.t('locked')
        menu(type='list')
          // Color
          li.customize-menu
            menu(label=env.t('color'))
              each v,k in {'c8c8c8':'white','903a00':'brown','cfb853':'blond','ec720f':'red','2e2e2e':'black'}
                button(type='button', class='customize-option', style='width: 40px; height: 40px; background-color:##{k};', ng-click='set({"preferences.hair.color": "#{v}"})')

          // Special Events
          li.customize-menu.well.limited-edition
            .label.label-info.pull-right(popover=env.t('limited31Jan'), popover-title=env.t('limitedEdition'), popover-placement='right', popover-trigger='mouseenter')
              =env.t('limitedEdition')
              | 
              i.icon.icon-question-sign
            menu(label=env.t('winterColors'))
              each color in ['candycane','frost','winternight','holly']
                button(type='button', ng-class='{locked: !user.purchased.hair.color.#{color}}', class='customize-option hair_bangs_1_#{color}', style='width: 40px; height: 40px;', ng-click='unlock("hair.color.#{color}")')
          button.btn.btn-small.btn-primary(ng-hide='user.purchased.hair.color.candycane && user.purchased.hair.color.frost && user.purchased.hair.color.winternight && user.purchased.hair.color.holly', ng-click='unlock("hair.color.candycane,hair.color.frost,hair.color.winternight,hair.color.holly")')!= env.t('unlockSet5') + ' <span class="Pet_Currency_Gem1x inline-gems"/>'

          h5=env.t('bodyHair')
          // Bangs
          li.customize-menu
            menu(label=env.t('hairBangs'))
              button(class='head_0 customize-option', type='button', ng-click='set({"preferences.hair.bangs":0})')
              each num in [1,2,3]
                button(class='hair_bangs_#{num}_{{user.preferences.hair.color}} customize-option', type='button', ng-click='set({"preferences.hair.bangs":#{num}})')

          // Base
          li.customize-menu
            menu(label=env.t('hairBase'))
              button(class='head_0 customize-option', type='button', ng-click='set({"preferences.hair.base":0})')
              each v,k in {1:true,2:false,3:true,4:false,5:false,6:false,7:false,8:false}
                case v
                  when true:  button(class='hair_base_#{k}_{{user.preferences.hair.color}} customize-option', type='button', ng-click='set({"preferences.hair.base":#{k}})')
                  when false: button(class='hair_base_#{k}_{{user.preferences.hair.color}} customize-option', type='button', ng-class='{locked: !user.purchased.hair.base.#{k}}', ng-click='unlock("hair.base.#{k}")')

          button.btn.btn-small.btn-primary(ng-hide='user.purchased.hair.base.2 && user.purchased.hair.base.4 && user.purchased.hair.base.5 && user.purchased.hair.base.6 && user.purchased.hair.base.7 && user.purchased.hair.base.8', ng-click='unlock("hair.base.2,hair.base.4,hair.base.5,hair.base.6,hair.base.7,hair.base.8")')!= env.t('unlockSet5') + ' <span class="Pet_Currency_Gem1x inline-gems"/>'

          h5=env.t('bodyFacialHair')

          // Beard
          li.customize-menu
            menu(label=env.t('beard'))
              button(class='head_0 customize-option', type='button', ng-click='set({"preferences.hair.beard":0})')
              each num in [1,2,3]
                button(class='hair_beard_#{num}_{{user.preferences.hair.color}} customize-option', type='button', ng-class='{locked: !user.purchased.hair.beard.#{num}}', ng-click='unlock("hair.beard.#{num}")')

          // Mustache
          li.customize-menu
            menu(label=env.t('mustache'))
              button(class='head_0 customize-option', type='button', ng-click='set({"preferences.hair.mustache":0})')
              each num in [1,2]
                button(class='hair_mustache_#{num}_{{user.preferences.hair.color}} customize-option', type='button', ng-class='{locked: !user.purchased.hair.mustache.#{num}}', ng-click='unlock("hair.mustache.#{num}")')

          button.btn.btn-small.btn-primary(ng-hide='user.purchased.hair.mustache.1 && user.purchased.hair.mustache.2 && user.purchased.hair.beard.1 && user.purchased.hair.beard.2 && user.purchased.hair.beard.3', ng-click='unlock("hair.mustache.1,hair.mustache.2,hair.beard.1,hair.beard.2,hair.beard.3")')!= env.t('unlockSet5') + ' <span class="Pet_Currency_Gem1x inline-gems"/>'

    .span4
        h3=env.t('bodySkin')
        small
          | 2 <span class="Pet_Currency_Gem1x inline-gems"/> /
          = ' ' + env.t('locked')
        // skin
        li.customize-menu
          menu(label=env.t('basicSkins'))
            each color in ['ddc994','f5a76e','ea8349','c06534','98461a','915533','c3e1dc','6bd049']
              button.customize-option(type='button', class='skin_#{color}', ng-click='set({"preferences.skin":"#{color}"})')

          // Rainbow Skin
          h5=env.t('rainbowSkins')
          //menu(label='Rainbow Skins (2G / skin)')
          menu
            each color in ['eb052b','f69922','f5d70f','0ff591','2b43f6','d7a9f7','800ed0','rainbow']
              button.customize-option(type='button', class='skin_#{color}', ng-class='{locked: !user.purchased.skin.#{color}}', ng-click='unlock("skin.#{color}")')
          button.btn.btn-small.btn-primary(ng-hide='user.purchased.skin.eb052b && user.purchased.skin.f69922 && user.purchased.skin.f5d70f && user.purchased.skin.0ff591 && user.purchased.skin.2b43f6 && user.purchased.skin.d7a9f7 && user.purchased.skin.800ed0 && user.purchased.skin.rainbow', ng-click='unlock("skin.eb052b,skin.f69922,skin.f5d70f,skin.0ff591,skin.2b43f6,skin.d7a9f7,skin.800ed0,skin.rainbow")')!= env.t('unlockSet5') + ' <span class="Pet_Currency_Gem1x inline-gems"/>'

          // Special Events
          // restore to d4df481 to see purchasing + "limited edition" code
          div(ng-if='user.purchased.skin.monster || user.purchased.skin.pumpkin || user.purchased.skin.skeleton || user.purchased.skin.zombie || user.purchased.skin.ghost || user.purchased.skin.shadow')
            h5=env.t('spookySkins')
            menu
              each color in ['monster','pumpkin','skeleton','zombie','ghost','shadow']
                button.customize-option(type='button', class='skin_#{color}', ng-if='user.purchased.skin.#{color}', ng-click='unlock("skin.#{color}")')

script(id='partials/options.profile.stats.html', type='text/ng-template')
  .row-fluid
    .border-right(ng-class='user.flags.classSelected && !user.preferences.disableClasses ? "span4" : "span6"')
      include ../shared/profiles/stats
    .span4.border-right.allocate-stats(ng-if='user.flags.classSelected && !user.preferences.disableClasses')
      h3=env.t('characterBuild')
      h4
        =env.t('class') + ': '
        span {{ {warrior:'Warrior',wizard:'Mage',healer:'Healer',rogue:'Rogue'}[user.stats.class] }}&nbsp;
        a.btn.btn-danger.btn-mini(ng-click='changeClass(null)')=env.t('changeClass')
        small 3 <span class="Pet_Currency_Gem1x inline-gems"/>
      table.table.table-striped
        tr
          td
            strong
              {{user.stats.points}}&nbsp;
              =env.t('unallocated')
            &nbsp;
            i.icon-question-sign(popover-trigger='mouseenter', popover-placement='right', popover=env.t('levelPopover'))
          td
        tr
          td(colspan=2)
            fieldset.auto-allocate
              label.checkbox
                input(type='checkbox', ng-model='user.preferences.automaticAllocation', ng-change='set({"preferences.automaticAllocation": user.preferences.automaticAllocation?true: false})', ng-click='set({"preferences.allocationMode":"taskbased"})')
                =env.t('autoAllocation')
                &nbsp;
                i.icon-question-sign(popover-trigger='mouseenter', popover-placement='right', popover=env.t('autoAllocationPop'))
              form(ng-show='user.preferences.automaticAllocation',style='margin-left:1em')
                label.radio
                  input(type='radio', name='allocationMode', value='flat', ng-model='user.preferences.allocationMode', ng-change='set({"preferences.allocationMode": "flat"})')
                  =env.t('evenAllocation')
                  &nbsp;
                  i.icon-question-sign(popover-trigger='mouseenter', popover-placement='right', popover=env.t('evenAllocationPop'))
                label.radio
                  input(type='radio', name='allocationMode', value='classbased', ng-model='user.preferences.allocationMode', ng-change='set({"preferences.allocationMode": "classbased"})')
                  =env.t('classAllocation')
                  &nbsp;
                  i.icon-question-sign(popover-trigger='mouseenter', popover-placement='right', popover=env.t('classAllocationPop'))
                label.radio
                  input(type='radio', name='allocationMode', value='taskbased', ng-model='user.preferences.allocationMode', ng-change='set({"preferences.allocationMode": "taskbased"})')
                  =env.t('taskAllocation')
                  &nbsp;
<<<<<<< HEAD
                  i.icon-question-sign(popover-trigger='mouseenter', popover-placement='right', popover=env.t('taskallocationpopover'))
              div(ng-show='user.preferences.automaticAllocation && !(user.preferences.allocationMode === "taskbased") && (user.stats.points > 0)')
                a.btn.btn-primary.btn-mini(ng-click='user.ops.allocateNow({})', popover-trigger='mouseenter', popover-placement='right', popover=env.t('distributepointspopover'))
                  i.icon-download.icon-white
                  &nbsp;
                  =env.t('distributepoints')
=======
                  i.icon-question-sign(popover-trigger='mouseenter', popover-placement='right', popover=env.t('taskAllocationPop'))
>>>>>>> 44d9ea2a
        tr
          td= env.t('allocateStr') + ' {{user.stats.str}}'
          td
            a.btn.btn-primary(ng-show='user.stats.points', ng-click='allocate("str")', popover-trigger='mouseenter', popover-placement='right', popover=env.t('allocateStrPop')) +
        tr
          td= env.t('allocateCon') + ' {{user.stats.con}}'
          td
            a.btn.btn-primary(ng-show='user.stats.points', ng-click='allocate("con")', popover-trigger='mouseenter', popover-placement='right', popover=env.t('allocateConPop')) +
        tr
          td= env.t('allocatePer') + ' {{user.stats.per}}'
          td
            a.btn.btn-primary(ng-show='user.stats.points', ng-click='allocate("per")', popover-trigger='mouseenter', popover-placement='right', popover=env.t('allocatePerPop')) +
        tr
          td= env.t('allocateInt') + ' {{user.stats.int}}'
          td
            a.btn.btn-primary(ng-show='user.stats.points', ng-click='allocate("int")', popover-trigger='mouseenter', popover-placement='right', popover=env.t('allocateIntPop')) +
    div(ng-class='user.flags.classSelected && !user.preferences.disableClasses ? "span4" : "span6"')
      include ../shared/profiles/achievements

script(id='partials/options.profile.profile.html', type='text/ng-template')
  button.btn.btn-default(ng-click='_editing.profile = true', ng-show='!_editing.profile')= env.t('edit')
  button.btn.btn-primary(ng-click='save()', ng-show='_editing.profile')= env.t('save')
  div(ng-show='!_editing.profile')
    h4=env.t('displayName')
    span(ng-show='profile.profile.name') {{profile.profile.name}}
    span.muted(ng-hide='profile.profile.name') -&nbsp;
      =env.t('none')
      | &nbsp;-

    h4=env.t('displayPhoto')
    img(ng-show='profile.profile.imageUrl', ng-src='{{profile.profile.imageUrl}}')
    span.muted(ng-hide='profile.profile.imageUrl') -&nbsp;
      =env.t('none')
      | &nbsp;-

    h4=env.t('displayBlurb')
    markdown(ng-show='profile.profile.blurb', ng-model='profile.profile.blurb')
    span.muted(ng-hide='profile.profile.blurb') -&nbsp;
      =env.t('none')
      | &nbsp;-
    //{{profile.profile.blurb | linky:'_blank'}}

  div.whatever-options(ng-show='_editing.profile')
    // TODO use photo-upload instead: https://groups.google.com/forum/?fromgroups=#!topic/derbyjs/xMmADvxBOak
    .control-group.option-large
      label.control-label=env.t('displayName')
      input.option-content(type='text', placeholder=env.t('fullName'), ng-model='editingProfile.name')
    .control-group.option-large
      label.control-label=env.t('photoUrl')
      input.option-content(type='url', ng-model='editingProfile.imageUrl', placeholder=env.t('imageUrl'))
    .control-group.option-large
      label.control-label=env.t('displayBlurb')
      textarea.option-content(style='height:15em;', placeholder=env.t('displayBlurb'), ng-model='editingProfile.blurb')
      include ../shared/formatting-help

script(id='partials/options.profile.html', type="text/ng-template")
  ul.nav.nav-tabs
    li(ng-class="{ active: $state.includes('options.profile.avatar') }")
      a(ui-sref='options.profile.avatar')
        =env.t('avatar')
    li(ng-class="{ active: $state.includes('options.profile.stats') }")
      a(ui-sref='options.profile.stats')
        =env.t('statsAch')
    li(ng-class="{ active: $state.includes('options.profile.profile') }")
      a(ui-sref='options.profile.profile')
        =env.t('profile')

  .tab-content
    .tab-pane.active
      div(ui-view)<|MERGE_RESOLUTION|>--- conflicted
+++ resolved
@@ -154,16 +154,12 @@
                   input(type='radio', name='allocationMode', value='taskbased', ng-model='user.preferences.allocationMode', ng-change='set({"preferences.allocationMode": "taskbased"})')
                   =env.t('taskAllocation')
                   &nbsp;
-<<<<<<< HEAD
-                  i.icon-question-sign(popover-trigger='mouseenter', popover-placement='right', popover=env.t('taskallocationpopover'))
+                  i.icon-question-sign(popover-trigger='mouseenter', popover-placement='right', popover=env.t('taskAllocationPop'))
               div(ng-show='user.preferences.automaticAllocation && !(user.preferences.allocationMode === "taskbased") && (user.stats.points > 0)')
-                a.btn.btn-primary.btn-mini(ng-click='user.ops.allocateNow({})', popover-trigger='mouseenter', popover-placement='right', popover=env.t('distributepointspopover'))
+                a.btn.btn-primary.btn-mini(ng-click='user.ops.allocateNow({})', popover-trigger='mouseenter', popover-placement='right', popover=env.t('distributePointsPop'))
                   i.icon-download.icon-white
                   &nbsp;
-                  =env.t('distributepoints')
-=======
-                  i.icon-question-sign(popover-trigger='mouseenter', popover-placement='right', popover=env.t('taskAllocationPop'))
->>>>>>> 44d9ea2a
+                  =env.t('distributePoints')
         tr
           td= env.t('allocateStr') + ' {{user.stats.str}}'
           td
