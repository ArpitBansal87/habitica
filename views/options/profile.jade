script(id='partials/options.profile.avatar.html', type='text/ng-template')
  .row-fluid
    .span4
      h3=env.t('bodyBody')
      small
        | 2 <span class="Pet_Currency_Gem1x inline-gems"/> /
        = ' ' + env.t('locked')

      h5=env.t('bodySize')
      .btn-group
        button.btn.btn-small(ng-class='{active: user.preferences.size=="slim"}', ng-click='set({"preferences.size":"slim"})')=env.t('bodySlim')
        button.btn.btn-small(ng-class='{active: user.preferences.size=="broad"}', ng-click='set({"preferences.size":"broad"})')=env.t('bodyBroad')

      menu(type='list')
        li.customize-menu
          menu(label=env.t('shirts'))
            each shirt in ['black', 'blue', 'green', 'pink', 'white', 'yellow']
              button.customize-option(class='{{user.preferences.size}}_shirt_'+shirt, type='button', ng-click='set({"preferences.shirt":"'+shirt+'"})')

          menu(label=env.t('specialShirts'))
            each shirt in ['convict', 'cross', 'fire', 'horizon', 'ocean', 'purple', 'rainbow', 'redblue', 'thunder', 'tropical', 'zombie']
              button.customize-option(type='button', class='{{user.preferences.size}}_shirt_'+shirt, ng-class='{locked: !user.purchased.shirt.'+shirt+'}', ng-click='unlock("shirt.'+shirt+'")')
          menu
            button.btn.btn-small.btn-primary(ng-hide="user.purchased.shirt.convict && user.purchased.shirt.cross && user.purchased.shirt.fire && user.purchased.shirt.horizon && user.purchased.shirt.ocean && user.purchased.shirt.purple && user.purchased.shirt.rainbow && user.purchased.shirt.redblue && user.purchased.shirt.thunder && user.purchased.shirt.tropical && user.purchased.shirt.zombie", ng-click='unlock("shirt.convict,shirt.cross,shirt.fire,shirt.horizon,shirt.ocean,shirt.purple,shirt.rainbow,shirt.redblue,shirt.thunder,shirt.tropical,shirt.zombie")')!= env.t('unlockSet5') + ' <span class="Pet_Currency_Gem1x inline-gems"/>'


    .span4
        h3=env.t('bodyHead')
        small
          | 2 <span class="Pet_Currency_Gem1x inline-gems"/> /
          = ' ' + env.t('locked')
        menu(type='list')
          // For special events code, see commit dfa27b3

          // Color
          li.customize-menu
            menu(label=env.t('color'))
              each v,k in {'c8c8c8':'white','903a00':'brown','cfb853':'blond','ec720f':'red','2e2e2e':'black'}
                button(type='button', class='customize-option', style='width: 40px; height: 40px; background-color:##{k};', ng-click='set({"preferences.hair.color": "#{v}"})')
<<<<<<< HEAD

          // Special Events
          li.customize-menu.well.limited-edition
            .label.label-info.pull-right(popover=env.t('limited31Jan'), popover-title=env.t('limitedEdition'), popover-placement='right', popover-trigger='mouseenter')
              =env.t('limitedEdition')
              | 
              span.glyphicon.glyphicon-question-sign
            menu(label=env.t('winterColors'))
=======
>>>>>>> e3b5a397
              each color in ['candycane','frost','winternight','holly']
                button(type='button', ng-if='user.purchased.hair.color.#{color}', class='customize-option hair_bangs_1_#{color}', style='width: 40px; height: 40px;', ng-click='unlock("hair.color.#{color}")')

          h5=env.t('bodyHair')
          // Bangs
          li.customize-menu
            menu(label=env.t('hairBangs'))
              button(class='head_0 customize-option', type='button', ng-click='set({"preferences.hair.bangs":0})')
              each num in [1,2,3]
                button(class='hair_bangs_#{num}_{{user.preferences.hair.color}} customize-option', type='button', ng-click='set({"preferences.hair.bangs":#{num}})')

          // Base
          li.customize-menu
            menu(label=env.t('hairBase'))
              button(class='head_0 customize-option', type='button', ng-click='set({"preferences.hair.base":0})')
              each v,k in {1:true,2:false,3:true,4:false,5:false,6:false,7:false,8:false}
                case v
                  when true:  button(class='hair_base_#{k}_{{user.preferences.hair.color}} customize-option', type='button', ng-click='set({"preferences.hair.base":#{k}})')
                  when false: button(class='hair_base_#{k}_{{user.preferences.hair.color}} customize-option', type='button', ng-class='{locked: !user.purchased.hair.base.#{k}}', ng-click='unlock("hair.base.#{k}")')

          button.btn.btn-small.btn-primary(ng-hide='user.purchased.hair.base.2 && user.purchased.hair.base.4 && user.purchased.hair.base.5 && user.purchased.hair.base.6 && user.purchased.hair.base.7 && user.purchased.hair.base.8', ng-click='unlock("hair.base.2,hair.base.4,hair.base.5,hair.base.6,hair.base.7,hair.base.8")')!= env.t('unlockSet5') + ' <span class="Pet_Currency_Gem1x inline-gems"/>'

          h5=env.t('bodyFacialHair')

          // Beard
          li.customize-menu
            menu(label=env.t('beard'))
              button(class='head_0 customize-option', type='button', ng-click='set({"preferences.hair.beard":0})')
              each num in [1,2,3]
                button(class='hair_beard_#{num}_{{user.preferences.hair.color}} customize-option', type='button', ng-class='{locked: !user.purchased.hair.beard.#{num}}', ng-click='unlock("hair.beard.#{num}")')

          // Mustache
          li.customize-menu
            menu(label=env.t('mustache'))
              button(class='head_0 customize-option', type='button', ng-click='set({"preferences.hair.mustache":0})')
              each num in [1,2]
                button(class='hair_mustache_#{num}_{{user.preferences.hair.color}} customize-option', type='button', ng-class='{locked: !user.purchased.hair.mustache.#{num}}', ng-click='unlock("hair.mustache.#{num}")')

          button.btn.btn-small.btn-primary(ng-hide='user.purchased.hair.mustache.1 && user.purchased.hair.mustache.2 && user.purchased.hair.beard.1 && user.purchased.hair.beard.2 && user.purchased.hair.beard.3', ng-click='unlock("hair.mustache.1,hair.mustache.2,hair.beard.1,hair.beard.2,hair.beard.3")')!= env.t('unlockSet5') + ' <span class="Pet_Currency_Gem1x inline-gems"/>'

    .span4
        h3=env.t('bodySkin')
        small
          | 2 <span class="Pet_Currency_Gem1x inline-gems"/> /
          = ' ' + env.t('locked')
        // skin
        li.customize-menu
          menu(label=env.t('basicSkins'))
            each color in ['ddc994','f5a76e','ea8349','c06534','98461a','915533','c3e1dc','6bd049']
              button.customize-option(type='button', class='skin_#{color}', ng-click='set({"preferences.skin":"#{color}"})')

          // Rainbow Skin
          h5=env.t('rainbowSkins')
          //menu(label='Rainbow Skins (2G / skin)')
          menu
            each color in ['eb052b','f69922','f5d70f','0ff591','2b43f6','d7a9f7','800ed0','rainbow']
              button.customize-option(type='button', class='skin_#{color}', ng-class='{locked: !user.purchased.skin.#{color}}', ng-click='unlock("skin.#{color}")')
          button.btn.btn-small.btn-primary(ng-hide='user.purchased.skin.eb052b && user.purchased.skin.f69922 && user.purchased.skin.f5d70f && user.purchased.skin.0ff591 && user.purchased.skin.2b43f6 && user.purchased.skin.d7a9f7 && user.purchased.skin.800ed0 && user.purchased.skin.rainbow', ng-click='unlock("skin.eb052b,skin.f69922,skin.f5d70f,skin.0ff591,skin.2b43f6,skin.d7a9f7,skin.800ed0,skin.rainbow")')!= env.t('unlockSet5') + ' <span class="Pet_Currency_Gem1x inline-gems"/>'

          // Special Events
          // restore to d4df481 to see purchasing + "limited edition" code
          div(ng-if='user.purchased.skin.monster || user.purchased.skin.pumpkin || user.purchased.skin.skeleton || user.purchased.skin.zombie || user.purchased.skin.ghost || user.purchased.skin.shadow')
            h5=env.t('spookySkins')
            menu
              each color in ['monster','pumpkin','skeleton','zombie','ghost','shadow']
                button.customize-option(type='button', class='skin_#{color}', ng-if='user.purchased.skin.#{color}', ng-click='unlock("skin.#{color}")')

script(id='partials/options.profile.stats.html', type='text/ng-template')
  .row-fluid
    .border-right(ng-class='user.flags.classSelected && !user.preferences.disableClasses ? "span4" : "span6"')
      include ../shared/profiles/stats
    .span4.border-right.allocate-stats(ng-if='user.flags.classSelected && !user.preferences.disableClasses')
      h3=env.t('characterBuild')
      h4
        =env.t('class') + ': '
        span {{ {warrior:'Warrior',wizard:'Mage',healer:'Healer',rogue:'Rogue'}[user.stats.class] }}&nbsp;
        a.btn.btn-danger.btn-mini(ng-click='changeClass(null)')=env.t('changeClass')
        small 3 <span class="Pet_Currency_Gem1x inline-gems"/>
      table.table.table-striped
        tr
          td
            strong
              {{user.stats.points}}&nbsp;
              =env.t('unallocated')
            &nbsp;
            span.glyphicon.glyphicon-question-sign(popover-trigger='mouseenter', popover-placement='right', popover=env.t('levelPopover'))
          td
        tr
          td(colspan=2)
            fieldset.auto-allocate
              label.checkbox
                input(type='checkbox', ng-model='user.preferences.automaticAllocation', ng-change='set({"preferences.automaticAllocation": user.preferences.automaticAllocation?true: false})', ng-click='set({"preferences.allocationMode":"taskbased"})')
                =env.t('autoAllocation')
                &nbsp;
                span.glyphicon.glyphicon-question-sign(popover-trigger='mouseenter', popover-placement='right', popover=env.t('autoAllocationPop'))
              form(ng-show='user.preferences.automaticAllocation',style='margin-left:1em')
                label.radio
                  input(type='radio', name='allocationMode', value='flat', ng-model='user.preferences.allocationMode', ng-change='set({"preferences.allocationMode": "flat"})')
                  =env.t('evenAllocation')
                  &nbsp;
                  span.glyphicon.glyphicon-question-sign(popover-trigger='mouseenter', popover-placement='right', popover=env.t('evenAllocationPop'))
                label.radio
                  input(type='radio', name='allocationMode', value='classbased', ng-model='user.preferences.allocationMode', ng-change='set({"preferences.allocationMode": "classbased"})')
                  =env.t('classAllocation')
                  &nbsp;
                  span.glyphicon.glyphicon-question-sign(popover-trigger='mouseenter', popover-placement='right', popover=env.t('classAllocationPop'))
                label.radio
                  input(type='radio', name='allocationMode', value='taskbased', ng-model='user.preferences.allocationMode', ng-change='set({"preferences.allocationMode": "taskbased"})')
                  =env.t('taskAllocation')
                  &nbsp;
                  span.glyphicon.glyphicon-question-sign(popover-trigger='mouseenter', popover-placement='right', popover=env.t('taskAllocationPop'))
              div(ng-show='user.preferences.automaticAllocation && !(user.preferences.allocationMode === "taskbased") && (user.stats.points > 0)')
                a.btn.btn-primary.btn-mini(ng-click='user.ops.allocateNow({})', popover-trigger='mouseenter', popover-placement='right', popover=env.t('distributePointsPop'))
                  span.glyphicon.glyphicon-download
                  &nbsp;
                  =env.t('distributePoints')
        tr
          td= env.t('allocateCon') + ' {{user.stats.con}}'
          td
            a.btn.btn-primary(ng-show='user.stats.points', ng-click='allocate("con")', popover-trigger='mouseenter', popover-placement='right', popover=env.t('allocateConPop')) +
         tr
          td= env.t('allocateInt') + ' {{user.stats.int}}'
          td
            a.btn.btn-primary(ng-show='user.stats.points', ng-click='allocate("int")', popover-trigger='mouseenter', popover-placement='right', popover=env.t('allocateIntPop')) +
        tr
          td= env.t('allocatePer') + ' {{user.stats.per}}'
          td
            a.btn.btn-primary(ng-show='user.stats.points', ng-click='allocate("per")', popover-trigger='mouseenter', popover-placement='right', popover=env.t('allocatePerPop')) +
        tr
          td= env.t('allocateStr') + ' {{user.stats.str}}'
          td
            a.btn.btn-primary(ng-show='user.stats.points', ng-click='allocate("str")', popover-trigger='mouseenter', popover-placement='right', popover=env.t('allocateStrPop')) +
         
    div(ng-class='user.flags.classSelected && !user.preferences.disableClasses ? "span4" : "span6"')
      include ../shared/profiles/achievements

script(id='partials/options.profile.profile.html', type='text/ng-template')
  button.btn.btn-default(ng-click='_editing.profile = true', ng-show='!_editing.profile')= env.t('edit')
  button.btn.btn-primary(ng-click='save()', ng-show='_editing.profile')= env.t('save')
  div(ng-show='!_editing.profile')
    h4=env.t('displayName')
    span(ng-show='profile.profile.name') {{profile.profile.name}}
    span.muted(ng-hide='profile.profile.name') -&nbsp;
      =env.t('none')
      | &nbsp;-

    h4=env.t('displayPhoto')
    img(ng-show='profile.profile.imageUrl', ng-src='{{profile.profile.imageUrl}}')
    span.muted(ng-hide='profile.profile.imageUrl') -&nbsp;
      =env.t('none')
      | &nbsp;-

    h4=env.t('displayBlurb')
    markdown(ng-show='profile.profile.blurb', ng-model='profile.profile.blurb')
    span.muted(ng-hide='profile.profile.blurb') -&nbsp;
      =env.t('none')
      | &nbsp;-
    //{{profile.profile.blurb | linky:'_blank'}}

  div.whatever-options(ng-show='_editing.profile')
    // TODO use photo-upload instead: https://groups.google.com/forum/?fromgroups=#!topic/derbyjs/xMmADvxBOak
    .control-group.option-large
      label.control-label=env.t('displayName')
      input.option-content(type='text', placeholder=env.t('fullName'), ng-model='editingProfile.name')
    .control-group.option-large
      label.control-label=env.t('photoUrl')
      input.option-content(type='url', ng-model='editingProfile.imageUrl', placeholder=env.t('imageUrl'))
    .control-group.option-large
      label.control-label=env.t('displayBlurb')
      textarea.option-content(style='height:15em;', placeholder=env.t('displayBlurb'), ng-model='editingProfile.blurb')
      include ../shared/formatting-help

script(id='partials/options.profile.html', type="text/ng-template")
  ul.nav.nav-tabs
    li(ng-class="{ active: $state.includes('options.profile.avatar') }")
      a(ui-sref='options.profile.avatar')
        =env.t('avatar')
    li(ng-class="{ active: $state.includes('options.profile.stats') }")
      a(ui-sref='options.profile.stats')
        =env.t('statsAch')
    li(ng-class="{ active: $state.includes('options.profile.profile') }")
      a(ui-sref='options.profile.profile')
        =env.t('profile')

  .tab-content
    .tab-pane.active
      div(ui-view)<|MERGE_RESOLUTION|>--- conflicted
+++ resolved
@@ -37,17 +37,6 @@
             menu(label=env.t('color'))
               each v,k in {'c8c8c8':'white','903a00':'brown','cfb853':'blond','ec720f':'red','2e2e2e':'black'}
                 button(type='button', class='customize-option', style='width: 40px; height: 40px; background-color:##{k};', ng-click='set({"preferences.hair.color": "#{v}"})')
-<<<<<<< HEAD
-
-          // Special Events
-          li.customize-menu.well.limited-edition
-            .label.label-info.pull-right(popover=env.t('limited31Jan'), popover-title=env.t('limitedEdition'), popover-placement='right', popover-trigger='mouseenter')
-              =env.t('limitedEdition')
-              | 
-              span.glyphicon.glyphicon-question-sign
-            menu(label=env.t('winterColors'))
-=======
->>>>>>> e3b5a397
               each color in ['candycane','frost','winternight','holly']
                 button(type='button', ng-if='user.purchased.hair.color.#{color}', class='customize-option hair_bangs_1_#{color}', style='width: 40px; height: 40px;', ng-click='unlock("hair.color.#{color}")')
 
