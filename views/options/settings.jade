--- conflicted
+++ resolved
@@ -40,49 +40,28 @@
         input(type='checkbox', ng-click='set({"preferences.hideHeader":user.preferences.hideHeader?false:true})', ng-checked='user.preferences.hideHeader!==true')
         =env.t('showHeader')
         &nbsp;
-<<<<<<< HEAD
-        span.glyphicon.glyphicon-question-sign(popover-trigger='mouseenter', popover-placement='right', popover=env.t('showHeaderpop'))
-=======
-        i.icon-question-sign(popover-trigger='mouseenter', popover-placement='right', popover=env.t('showHeaderPop'))
->>>>>>> a72b0131
+        span.glyphicon.glyphicon-question-sign(popover-trigger='mouseenter', popover-placement='right', popover=env.t('showHeaderPop'))
       label.checkbox
         input(type='checkbox', ng-click='toggleStickyHeader()', ng-checked='user.preferences.stickyHeader!==false')
         =env.t('stickyHeader')
         &nbsp;
-<<<<<<< HEAD
-        span.glyphicon.glyphicon-question-sign(popover-trigger='mouseenter', popover-placement='right', popover=env.t('stickyHeaderpop'))
-=======
-        i.icon-question-sign(popover-trigger='mouseenter', popover-placement='right', popover=env.t('stickyHeaderPop'))
->>>>>>> a72b0131
+        span.glyphicon.glyphicon-question-sign(popover-trigger='mouseenter', popover-placement='right', popover=env.t('stickyHeaderPop'))
       label.checkbox
         input(type='checkbox', ng-model='user.preferences.newTaskEdit', ng-change='set({"preferences.newTaskEdit": user.preferences.newTaskEdit?true: false})')
         =env.t('newTaskEdit')
         &nbsp;
-<<<<<<< HEAD
-        span.glyphicon.glyphicon-question-sign(popover-trigger='mouseenter', popover-placement='right', popover=env.t('newtaskeditpop'))
-=======
-        i.icon-question-sign(popover-trigger='mouseenter', popover-placement='right', popover=env.t('newTaskEditPop'))
->>>>>>> a72b0131
+        span.glyphicon.glyphicon-question-sign(popover-trigger='mouseenter', popover-placement='right', popover=env.t('newTaskEditPop'))
       label.checkbox
         input(type='checkbox', ng-model='user.preferences.tagsCollapsed', ng-change='set({"preferences.tagsCollapsed": user.preferences.tagsCollapsed?true: false})')
         =env.t('startCollapsed')
         &nbsp;
-<<<<<<< HEAD
-        span.glyphicon.glyphicon-question-sign(popover-trigger='mouseenter', popover-placement='right', popover=env.t('startcollapsedpop'))
-=======
-        i.icon-question-sign(popover-trigger='mouseenter', popover-placement='right', popover=env.t('startCollapsedPop'))
->>>>>>> a72b0131
+        span.glyphicon.glyphicon-question-sign(popover-trigger='mouseenter', popover-placement='right', popover=env.t('startCollapsedPop'))
       label.checkbox
         input(type='checkbox', ng-model='user.preferences.advancedCollapsed', ng-change='set({"preferences.advancedCollapsed": user.preferences.advancedCollapsed?true: false})')
         =env.t('startAdvCollapsed')
         &nbsp;
-<<<<<<< HEAD
-        span.glyphicon.glyphicon-question-sign(popover-trigger='mouseenter', popover-placement='right', popover=env.t('startacollapsedpop'))
-      button.btn(ng-click='showTour()', popover-placement='right', popover-trigger='mouseenter', popover=env.t('showtourpop1'))= env.t('showtour')
-=======
-        i.icon-question-sign(popover-trigger='mouseenter', popover-placement='right', popover=env.t('startAdvCollapsedPop'))
+        span.glyphicon.glyphicon-question-sign(popover-trigger='mouseenter', popover-placement='right', popover=env.t('startAdvCollapsedPop'))
       button.btn(ng-click='showTour()', popover-placement='right', popover-trigger='mouseenter', popover=env.t('restartTour'))= env.t('showTour')
->>>>>>> a72b0131
       br
       button.btn(ng-click='showBailey()', popover-trigger='mouseenter', popover-placement='right', popover=env.t('showBaileyPop'))= env.t('showBailey')
       br
@@ -175,11 +154,6 @@
     div(ng-if='user.purchased.plan.customerId')
       .well
         div(style='font-size:22px')
-<<<<<<< HEAD
-          span.glyphicon.glyphicon-ok
-          | Subscribed
-=======
-          i.icon-ok=env.t('subscribed')
->>>>>>> a72b0131
+          span.glyphicon.glyphicon-ok=env.t('subscribed')
         div(ng-include="'partials/options.settings.subscription.perks.html'")
       .btn.btn-small.btn-danger(ng-click='cancelSubscription()')=env.t('cancelSub')