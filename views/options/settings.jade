script(id='partials/options.settings.html', type="text/ng-template")
  ul.nav.nav-tabs
    li(ng-class="{ active: $state.includes('options.settings.settings') }")
      a(ui-sref='options.settings.settings')
        =env.t('settings')
    li(ng-class="{ active: $state.includes('options.settings.api') }")
      a(ui-sref='options.settings.api')
        =env.t('API')
    li(ng-class="{ active: $state.includes('options.settings.export') }")
      a(ui-sref='options.settings.export')
        =env.t('dataExport')
    li(ng-class="{ active: $state.includes('options.settings.subscription') }")
<<<<<<< HEAD
      a(ui-sref='options.settings.subscription')=env.t('subscription')
=======
      a(ui-sref='options.settings.subscription')
        =env.t('subscription')
>>>>>>> 44d9ea2a

  .tab-content
    .tab-pane.active
      div(ui-view)

script(type='text/ng-template', id='partials/options.settings.settings.html')
  .row-fluid
    .personal-options.span6
      h2=env.t('settings')
      h4=env.t('customDayStart')
      .option-group.option-short
        input.option-content.option-time(type='number', min='0', max='24', ng-model='user.preferences.dayStart', ng-change='saveDayStart()')
        span.input-suffix= ':00 (' + env.t('24HrClock') + ')'
      div
        small
          div=env.t('clockInfo')
          .alert.alert-danger 
            =env.t('subWarning1')
            a(href='https://github.com/HabitRPG/habitrpg/issues/1057' target='_blank')=env.t('subWarning2')
            =env.t('subWarning3')
      hr
      h4=env.t('language')
      select(ng-model='language.code', ng-options='lang.code as lang.name for lang in avalaibleLanguages', ng-change='changeLanguage()')
      hr
      h4=env.t('misc')
      label.checkbox
        input(type='checkbox', ng-click='set({"preferences.hideHeader":user.preferences.hideHeader?false:true})', ng-checked='user.preferences.hideHeader!==true')
        =env.t('showHeader')
        &nbsp;
        i.icon-question-sign(popover-trigger='mouseenter', popover-placement='right', popover=env.t('showHeaderPop'))
      label.checkbox
        input(type='checkbox', ng-click='toggleStickyHeader()', ng-checked='user.preferences.stickyHeader!==false')
        =env.t('stickyHeader')
        &nbsp;
        i.icon-question-sign(popover-trigger='mouseenter', popover-placement='right', popover=env.t('stickyHeaderPop'))
      label.checkbox
        input(type='checkbox', ng-model='user.preferences.newTaskEdit', ng-change='set({"preferences.newTaskEdit": user.preferences.newTaskEdit?true: false})')
        =env.t('newTaskEdit')
        &nbsp;
        i.icon-question-sign(popover-trigger='mouseenter', popover-placement='right', popover=env.t('newTaskEditPop'))
      label.checkbox
        input(type='checkbox', ng-model='user.preferences.tagsCollapsed', ng-change='set({"preferences.tagsCollapsed": user.preferences.tagsCollapsed?true: false})')
        =env.t('startCollapsed')
        &nbsp;
        i.icon-question-sign(popover-trigger='mouseenter', popover-placement='right', popover=env.t('startCollapsedPop'))
      label.checkbox
        input(type='checkbox', ng-model='user.preferences.advancedCollapsed', ng-change='set({"preferences.advancedCollapsed": user.preferences.advancedCollapsed?true: false})')
        =env.t('startAdvCollapsed')
        &nbsp;
        i.icon-question-sign(popover-trigger='mouseenter', popover-placement='right', popover=env.t('startAdvCollapsedPop'))
      button.btn(ng-click='showTour()', popover-placement='right', popover-trigger='mouseenter', popover=env.t('restartTour'))= env.t('showTour')
      br
      button.btn(ng-click='showBailey()', popover-trigger='mouseenter', popover-placement='right', popover=env.t('showBaileyPop'))= env.t('showBailey')
      br
      button.btn(ng-click='modals.restore = true', popover-trigger='mouseenter', popover-placement='right', popover=env.t('fixValPop'))= env.t('fixVal')
      div(ng-if='user.preferences.disableClasses==true')
        button.btn(ng-click='user.ops.changeClass({})', popover-trigger='mouseenter', popover-placement='right', popover=env.t('enableClassPop'))= env.t('enableClass')
      div(ng-if='!user.preferences.disableClasses && user.flags.classSelected')
        button.btn(ng-click='showClassesTour()', popover-trigger='mouseenter', popover-placement='right', popover=env.t('classTourPop'))= env.t('showClass')

      //- Why is ng-if='user.auth.local' validating for users *without* user.auth.local (facebook users)? adding .username here for extra
      div(ng-if='user.auth.local.username')
        hr
        h4=env.t('changePass')
        form(ng-submit='changePassword(changePass)', ng-show='user.auth.local')
          .control-group
            input(type='password', placeholder=env.t('oldPass'), ng-model='changePass.oldPassword', required)
          .control-group
            input(type='password', placeholder=env.t('newPass'), ng-model='changePass.newPassword', required)
          .control-group
            input(type='password', placeholder=env.t('confirmPass'), ng-model='changePass.confirmNewPassword', required)
          input.btn(type='submit', value=env.t('submit'))

      hr
      h4=env.t('dangerZone')
      a.btn.btn-danger(ng-click='modals.reset = true', popover-trigger='mouseenter', popover-placement='right', popover=env.t('resetAccPop'))= env.t('resetAccount')
      a.btn.btn-danger(ng-click='modals.delete = true', popover-trigger='mouseenter', popover=env.t('deleteAccPop'))= env.t('deleteAccount')

script(type='text/ng-template', id='partials/options.settings.api.html')
  .row.fluid
    .span6
      h2=env.t('API')
      small=env.t('APIText')
      h6=env.t('userId')
      pre.prettyprint {{user.id}}
      h6=env.t('APIToken')
      pre.prettyprint {{user.apiToken}}
      h6=env.t('qrCode')
      img(src='https://chart.googleapis.com/chart?cht=qr&chs=200x200&chl=%7B%22address%22%3A%22https%3A%2F%2Fhabitrpg.com%22%2C%22user%22%3A%22{{user.id}}%22%2C%22key%22%3A%22{{user.apiToken}}%22%7D&choe=UTF-8&chld=L', alt='qrcode')

script(id='partials/options.settings.export.html', type="text/ng-template")
  .row.fluid
    .span6
      h2=env.t('dataExport')
      small=env.t('saveData')
      h4=env.t('habitHistory')
      =env.t('exportHistory')
      a(href="/export/history.csv")= ' ' + env.t('csv')
      h4=env.t('userData')
      =env.t('exportUserData')
      a(href="/export/userdata.xml")= ' ' + env.t('xml') + ' '
      a(href="/export/userdata.json")= env.t('json')

script(id='partials/options.settings.subscription.perks.html',type='text/ng-template')
  table.table.table-striped
    tr
      td
        span.dashed-underline(popover=env.t('disableAdsText'),popover-trigger='mouseenter',popover-placement='right')=env.t('disableAds')
    tr
      td
        span.dashed-underline(popover=env.t('buyGemsGoldText', {gemCost: "{{Shared.planGemLimits.convRate}}", gemLimit: "{{Shared.planGemLimits.convCap}}"}),popover-trigger='mouseenter',popover-placement='right')=env.t('buyGemsGold')
    tr
      td
        span.dashed-underline(popover=env.t('retainHistoryText'),popover-trigger='mouseenter',popover-placement='right')=env.t('retainHistory')
    tr
      td
        span.dashed-underline(popover=env.t('doubleDropsText'),popover-trigger='mouseenter',popover-placement='right')=env.t('doubleDrops')
    //-tr
    //-  td +20 gems to your account
    tr
      td
        span.dashed-underline(popover=env.t('supportDevsText'),popover-trigger='mouseenter',popover-placement='right')=env.t('supportDevs')
    tr
      td.alert.alert-info $5&nbsp;
        =env.t('monthUSD')

script(id='partials/feature-matrix-check.html',type='text/ng-template')
  span.task-checker.action-yesno
    input.focusable(type='checkbox', checked)
    label

script(id='partials/options.settings.subscription.html',type='text/ng-template')

  .well
    h2=env.t('individualSub')
    div(ng-if='!user.purchased.plan.customerId')
      div(ng-include="'partials/options.settings.subscription.perks.html'")
      .btn.btn-primary(ng-click='showStripe(true)')=env.t('subscribe')
      //-small.muted PayPal coming soon.

    div(ng-if='user.purchased.plan.customerId')
      .well
        div(style='font-size:22px')
          i.icon-ok=env.t('subscribed')
        div(ng-include="'partials/options.settings.subscription.perks.html'")
      .btn.btn-small.btn-danger(ng-click='cancelSubscription()')=env.t('cancelSub')<|MERGE_RESOLUTION|>--- conflicted
+++ resolved
@@ -10,12 +10,7 @@
       a(ui-sref='options.settings.export')
         =env.t('dataExport')
     li(ng-class="{ active: $state.includes('options.settings.subscription') }")
-<<<<<<< HEAD
       a(ui-sref='options.settings.subscription')=env.t('subscription')
-=======
-      a(ui-sref='options.settings.subscription')
-        =env.t('subscription')
->>>>>>> 44d9ea2a
 
   .tab-content
     .tab-pane.active
