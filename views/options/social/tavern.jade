<<<<<<< HEAD
.container-fluid
  .row
    .col-md-4
      .tavern-pane
        table
=======
.row-fluid
  .span4
    .tavern-pane
      table
        tr
          td
            .npc_daniel
          td
            .popover.static-popover.fade.right.in
              .arrow
              h3.popover-title
                a(target='_blank', href='http://www.kickstarter.com/profile/2014640723')=env.t('daniel')
              .popover-content
                =env.t('danielText')
                div
                  button.btn.btn-large.btn-success(ng-class='{active: user.preferences.sleep}', ng-click='User.user.ops.sleep({})')
                    span(ng-show='user.preferences.sleep')=env.t('innCheckOut')
                    span(ng-hide='user.preferences.sleep')=env.t('innCheckIn')
    .alert.alert-info(ng-show='user.preferences.sleep')
      =env.t('innText')

    // Resources
    .modal(style='position: relative;top: auto;left: auto;right: auto;margin: 0 auto 20px;z-index: 1;max-width: 100%;')
      .modal-header
        h3=env.t('resources')
      .modal-body
        table.table.table-striped
          tr
            td
              a(target='_blank', href='http://habitrpg.wikia.com/wiki/Board:The_Archery_-_LFG')=env.t('lfgPosts')
>>>>>>> 106a7fa4
          tr
            td
              .npc_daniel
            td
              .popover.static-popover.fade.right.in
                .arrow
                h3.popover-title
                  a(target='_blank', href='http://www.kickstarter.com/profile/2014640723')=env.t('daniel')
                .popover-content
                  =env.t('danielText')
                  div
                    button.btn.btn-large.btn-success(ng-class='{active: user.preferences.sleep}', ng-click='User.user.ops.sleep({})')
                      span(ng-show='user.preferences.sleep')=env.t('innCheckOut')
                      span(ng-hide='user.preferences.sleep')=env.t('innCheckIn')
      .alert.alert-info(ng-show='user.preferences.sleep')
        =env.t('innText')

      // Resources
      .panel.panel-default
        .panel-heading
          h3.panel-title=env.t('resources')
        .panel-body
          table.table.table-striped
            tr
              td
                a(target='_blank', href='http://habitrpg.wikia.com/wiki/Board:Looking_for_a_Group_(LFG)')=env.t('lfgPosts')
            tr
              td
                a(target='_blank', href='https://vimeo.com/57654086')=env.t('tutorial')
            tr
              td
                a(target='_blank', href='http://habitrpg.wikia.com/wiki/FAQ')=env.t('FAQ')
            tr
              td
                a(target='_blank', href='http://habitrpg.wikia.com/wiki/Glossary')=env.t('glossary')
            tr
              td
                a(target='_blank', href='https://github.com/HabitRPG/habitrpg/issues')=env.t('reportAP')
            tr
              td
                a(target='_blank', href='https://trello.com/c/8gzGlle8')=env.t('requestAF')
            tr
              td
                a(target='_blank', href='http://habitrpg.wikia.com/wiki/Special:Forum')=env.t('community')

      // Player Tiers
      .panel.panel-default(popover=env.t('tierPop'), popover-trigger="mouseenter", popover-placement="right")
        .panel-heading
          h3.panel-title=env.t('playerTiers')
        .panel-body
          small
            |<a href='/#/options/groups/hall'>
            =env.t('visitHeroes')
            |</a> <br />
            |<a href='http://habitrpg.wikia.com/wiki/Contributor_Rewards' target='_blank'>
            =env.t('conLearn')
            |</a> <br />
            |<a href='http://habitrpg.wikia.com/wiki/Contributing_to_HabitRPG' target='_blank'>
            =env.t('conLearnHow')
            |</a>
          table.table.table-striped
            tr
              td
                a.label.label-contributor-1(ng-click='toggleUserTier($event)')=env.t('friend') + ' (1-2)'
                div(style='display:none;')
                  p
                    span.achievement.achievement-firefox
                    !=env.t('friendFirst')
                  hr
                  p
                    span.shop-sprite.item-img(class='shop_armor_special_1')
                    !=env.t('friendSecond')
            tr
              td
                a.label.label-contributor-3(ng-click='toggleUserTier($event)')=env.t('elite') + ' (3-4)'
                div(style='display:none;')
                  p
                    span.shop-sprite.item-img(class='shop_head_special_1')
                    !=env.t('eliteThird')
                  hr
                  p
                    span.shop-sprite.item-img(class='shop_weapon_special_1')
                    !=env.t('eliteFourth')
            tr
              td
                a.label.label-contributor-5(ng-click='toggleUserTier($event)')=env.t('champion') + ' (5-6)'
                div(style='display:none;')
                  p
                    span.shop-sprite.item-img(class='shop_shield_special_1')
                    !=env.t('championFifth')
                  hr
                  p
                    div(class='Pet-Dragon-Hydra pull-left')
                    !=env.t('championSixth')
            tr
              td
                a.label.label-contributor-7(ng-click='toggleUserTier($event)')=env.t('legendary') + ' (7)'
                div(style='display:none;')
                  p
                    !=env.t('legSeventh')
            tr
              td
                a.label.label-contributor-8(ng-click='toggleUserTier($event)')=env.t('heroic')
                div(style='display:none;')
                  p=env.t('heroicText') 
            tr
              td
                a.label.label-npc(ng-click='toggleUserTier($event)')=env.t('npc')
                div(style='display:none;')
                  p=env.t('npcText')

      include ./challenge-box

    .col-md-8.tavern(ng-controller='ChatCtrl')
      h3=env.t('tavernTalk')
      include ./chat-box
      .alert.alert-info
        !=env.t('tavernAlert1') + ' <a href="https://github.com/HabitRPG/habitrpg/issues/2760" target="_blank">' + env.t('tavernAlert2') + '</a>.'
      ul.list-unstyled.tavern-chat
        include ./chat-message<|MERGE_RESOLUTION|>--- conflicted
+++ resolved
@@ -1,41 +1,8 @@
-<<<<<<< HEAD
 .container-fluid
   .row
     .col-md-4
       .tavern-pane
         table
-=======
-.row-fluid
-  .span4
-    .tavern-pane
-      table
-        tr
-          td
-            .npc_daniel
-          td
-            .popover.static-popover.fade.right.in
-              .arrow
-              h3.popover-title
-                a(target='_blank', href='http://www.kickstarter.com/profile/2014640723')=env.t('daniel')
-              .popover-content
-                =env.t('danielText')
-                div
-                  button.btn.btn-large.btn-success(ng-class='{active: user.preferences.sleep}', ng-click='User.user.ops.sleep({})')
-                    span(ng-show='user.preferences.sleep')=env.t('innCheckOut')
-                    span(ng-hide='user.preferences.sleep')=env.t('innCheckIn')
-    .alert.alert-info(ng-show='user.preferences.sleep')
-      =env.t('innText')
-
-    // Resources
-    .modal(style='position: relative;top: auto;left: auto;right: auto;margin: 0 auto 20px;z-index: 1;max-width: 100%;')
-      .modal-header
-        h3=env.t('resources')
-      .modal-body
-        table.table.table-striped
-          tr
-            td
-              a(target='_blank', href='http://habitrpg.wikia.com/wiki/Board:The_Archery_-_LFG')=env.t('lfgPosts')
->>>>>>> 106a7fa4
           tr
             td
               .npc_daniel
@@ -61,7 +28,7 @@
           table.table.table-striped
             tr
               td
-                a(target='_blank', href='http://habitrpg.wikia.com/wiki/Board:Looking_for_a_Group_(LFG)')=env.t('lfgPosts')
+                a(target='_blank', href='http://habitrpg.wikia.com/wiki/Board:The_Archery_-_LFG')=env.t('lfgPosts')
             tr
               td
                 a(target='_blank', href='https://vimeo.com/57654086')=env.t('tutorial')
