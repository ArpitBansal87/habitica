// ------ Challenges -------
<<<<<<< HEAD
.panel.panel-default
  .panel-heading
    h3.panel-title=env.t('challenges')
      &nbsp;
      a.pull-right(target='_blank', href='https://trello.com/card/challenges-individual-party-guild-public/50e5d3684fe3a7266b0036d6/58')
        small
          ="More info"
  .panel-body.modal-fixed-height(bindonce='group.challenges')
    div(ng-if='group.challenges.length > 0')
      table.table.table-striped
        tr(ng-repeat='challenge in group.challenges')
          td
            a(ui-sref='options.social.challenges.detail({cid:challenge._id})') {{challenge.name}}
    div(ng-if='group.challenges.length == 0')
      p
        |&nbsp;
        =env.t('noChallenges')
        |&nbsp;
        a.label.label-primary(ui-sref='options.social.challenges')
          span.glyphicon.glyphicon-bullhorn
          |&nbsp;
          =env.t('challenges')
        |&nbsp;
        =env.t('toCreate')<|MERGE_RESOLUTION|>--- conflicted
+++ resolved
@@ -1,5 +1,4 @@
 // ------ Challenges -------
-<<<<<<< HEAD
 .panel.panel-default
   .panel-heading
     h3.panel-title=env.t('challenges')
