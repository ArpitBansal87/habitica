script(type='text/ng-template', id='partials/options.social.challenges.detail.close.html')
<<<<<<< HEAD
  a.btn.btn-small.btn-danger(ng-click="delete(closingChal)") Delete
  h5 - Or -
  select(ui-select2, ng-required=true, ng-model='closingChal.winner', data-placeholder='Select winner, close challenge', ng-change='selectWinner(closingChal)', )
    option(value='')
    option(ng-repeat='u in closingChal.members', value='{{u._id}}') {{u.profile.name}}

=======
  a.btn.btn-small.btn-danger(ng-click="delete(closingChal)")=env.t('delete')
  h5=env.t('minusOr')
  small=env.t('selectWinner')
  select(ng-model='closingChal.winner', name='Winner', ng-options='u._id as u.profile.name for u in closingChal.members', ng-change='selectWinner(closingChal)')
>>>>>>> 6f3229c6
  small.pull-right
    a(ng-click='cancelClosing(closingChal)')=env.t('cancel')

script(type='text/ng-template', id='partials/options.social.challenges.detail.member.html')
  .modal.wide-modal
    .modal-header
      button.close(type='button', ng-click='$state.go("^")', aria-hidden='true') ×
      h3 {{obj.profile.name}}
    .modal-body
      habitrpg-tasks(main=false)
    .modal-footer
      a.btn(ng-click='$state.go("^")')=env.t('close')

script(type='text/ng-template', id='partials/options.social.challenges.detail.html')
  // Edit button
  div(bindonce='challenge', ng-if='challenge.leader==user._id')
    ul.unstyled
      li(ng-hide='challenge._locked==false')
        button.btn.btn-small.btn-default(ng-click='challenge._locked = false')=env.t('edit')
        button.btn.btn-small.btn-warning(ng-click='close(challenge, $event)', tooltip=env.t('deleteOrSelect'))=env.t('endChallenge')
      li(ng-show='challenge._locked==false')
        button.btn.btn-small.btn-primary(ng-click='save(challenge)')=env.t('save')
        button.btn.btn-small.btn-default(ng-click='challenge._locked=true')=env.t('cancel')

    div(ng-show='challenge._locked==false')
      .-options
        input.option-content(type='text', ng-model='challenge.name')
        .option-medium
          input.option-content(type='text', minlength="3", maxlength="16", ng-model='challenge.shortName', placeholder=env.t('challengeTag'), required)
        textarea.option-content(cols='3', placeholder=env.t('challengeDescr'), ng-model='challenge.description')
    hr

  .well(bindonce='challenge', ng-if='challenge.description')
    markdown(ng-model='challenge.description')
  i.icon-question-sign(popover=env.t('challengeDiscription'), popover-trigger='mouseenter', popover-placement='right')
  habitrpg-tasks(obj='challenge', main=false)

  // Member List
  div(bindonce='challenge', ng-if='challenge.members.length > 0')
<<<<<<< HEAD
    a.btn.btn-primary.btn-small.pull-right(href='/api/v2/challenges/{{challenge._id}}/csv') Export to CSV
    h3 How's Everyone Doing?
=======
    h3=env.t('hows')
>>>>>>> 6f3229c6
    menu
      button.customize-option(ng-repeat='member in challenge.members', ng-click='toggleMember(challenge._id, member._id)') {{member.profile.name}}
  div(ui-view)

  // Accordion version if we choose that instead
  //- div(ng-if='challenge.members')
    h4=env.t('hows')
    .accordion-group(bindonce='challenge.members', ng-repeat='member in challenge.members')
      .accordion-heading
        a.accordion-toggle(ng-click='toggleMember(challenge._id, member._id)') {{member.profile.name}}
      .accordion-body(ng-class='{collapse: $stateParams.uid != member._id}')
        .accordion-inner(ng-if='$stateParams.uid == member._id')
          div(ui-view)

script(type='text/ng-template', id='partials/options.social.challenges.html')
  .row-fluid
    .span2.well#challenges-filters
      h3=env.t('filter') + ':'
      h4=env.t('groups')
      ul.unstyled
        a.btn.btn-mini.pull-left(ng-click='selectAll()')=env.t('all')
        a.btn.btn-mini(ng-click='selectNone()')=env.t('noNone')
      br
      label.checkbox(ng-repeat='group in groupsFilter')
        input(type='checkbox', ng-model='search.group[group._id]')
        | {{group.name}}
      h4=env.t('membership')
      label.radio
        input(type='radio', name='search-participation-radio', ng-click='search._isMember = true')
        =env.t('participating')
      label.radio
        input(type='radio', name='search-participation-radio', ng-click='search._isMember = false')
        =env.t('notParticipating')
      label.radio
        input(type='radio', name='search-participation-radio', ng-click='search._isMember = undefined', checked='checked')
        =env.t('either')
    .span10
      // Creation form
      button.btn.btn-success#create-challenge-btn(ng-click='create()', ng-hide='newChallenge')=env.t('createChallenge')
      .create-challenge-from.well(ng-if='newChallenge')
        form(ng-submit='save(newChallenge)')
          div
            input.btn.btn-success(type='submit', value=env.t('save'))
            input.btn.btn-danger(type='button', ng-click='discard()', value=env.t('discard'))
            select(ng-model='newChallenge.group', ng-required='required', name='Group', ng-options='g._id as g.name for g in groups')
          .challenge-options
            input.option-content(type='text', ng-model='newChallenge.name', placeholder=env.t('ChallengeTitle'), required='required')

            .option-medium
              input.option-content(type='text', minlength="3", maxlength="16", ng-model='newChallenge.shortName', placeholder=env.t('challengeTag'), required)
              a(target='_blank', href='http://habitrpg.wikia.com/wiki/Tags')
                i.icon-question-sign(popover=env.t('challengeTagPop'), popover-trigger='mouseenter', popover-placement='right')

            textarea.option-content(cols='3', placeholder=env.t('challengeDescr'), ng-model='newChallenge.description')

            //- what's going on here?
            br
            br

            .option-medium
              input.option-content(type='number', min="{{newChallenge.group=='habitrpg' ? 1 : 0}}", max="{{maxPrize}}", ng-model='newChallenge.prize', placeholder=env.t('prize'))
              span.input-suffix.Pet_Currency_Gem1x.inline-gems
              i.icon-question-sign(popover="env.t('prizePop'), popover-trigger='mouseenter', popover-placement='right')
              span(ng-show='newChallenge.group=="habitrpg"').
                =env.t('min1Gem') + '<strong>' + =env.t('publicChallenges') + '</strong>' + =env.t('helpsPrevent')

            .option-medium(ng-if='user.contributor.admin')
              label.checkbox
                input(type='checkbox', ng-model='newChallenge.official')
                =env.t('officialChallenge')

        habitrpg-tasks(main=false, obj='newChallenge')

      // Challenges list
      .accordion-group(ng-repeat='challenge in challenges|filter:filterChallenges')
        .accordion-heading
          ul.pull-right.challenge-accordion-header-specs
            li(ng-if='challenge.official')
              span.label.label-success =env.t('officialChallenge')
            li {{challenge.group.name}}
            li
              =env.t('by')
              strong {{challenge.leader.profile.name}}
            li {{challenge.memberCount}} =env.t('participants')
            li(ng-show='challenge.prize')
              // prize
              table(ng-show='challenge.prize')
                tr
                  td {{challenge.prize}}
                  td
                    .Pet_Currency_Gem1x(style='margin-left:0px')
                  td  =env.t('prize')
            li
              // leave / join
              a.btn.btn-small.btn-danger(ng-show='challenge._isMember', ng-click='clickLeave(challenge, $event)')
                i.icon-ban-circle
                =env.t('leave')
              a.btn.btn-small.btn-success(ng-hide='challenge._isMember', ng-click='join(challenge)')
                i.icon-ok
                =env.t('join')
          a.accordion-toggle(ng-click='toggle(challenge._id)') {{challenge.name}}
        .accordion-body(ng-class='{collapse: !$stateParams.cid == challenge._id}')
          .accordion-inner(ng-if='$stateParams.cid == challenge._id')
            div(ui-view)<|MERGE_RESOLUTION|>--- conflicted
+++ resolved
@@ -1,17 +1,10 @@
 script(type='text/ng-template', id='partials/options.social.challenges.detail.close.html')
-<<<<<<< HEAD
-  a.btn.btn-small.btn-danger(ng-click="delete(closingChal)") Delete
-  h5 - Or -
-  select(ui-select2, ng-required=true, ng-model='closingChal.winner', data-placeholder='Select winner, close challenge', ng-change='selectWinner(closingChal)', )
+  a.btn.btn-small.btn-danger(ng-click="delete(closingChal)")=env.t('delete')
+  h5=env.t('minusOr')
+  select(ui-select2, ng-required=true, ng-model='closingChal.winner', data-placeholder=env.t('selectWinner'), ng-change='selectWinner(closingChal)', )
     option(value='')
     option(ng-repeat='u in closingChal.members', value='{{u._id}}') {{u.profile.name}}
 
-=======
-  a.btn.btn-small.btn-danger(ng-click="delete(closingChal)")=env.t('delete')
-  h5=env.t('minusOr')
-  small=env.t('selectWinner')
-  select(ng-model='closingChal.winner', name='Winner', ng-options='u._id as u.profile.name for u in closingChal.members', ng-change='selectWinner(closingChal)')
->>>>>>> 6f3229c6
   small.pull-right
     a(ng-click='cancelClosing(closingChal)')=env.t('cancel')
 
@@ -51,12 +44,9 @@
 
   // Member List
   div(bindonce='challenge', ng-if='challenge.members.length > 0')
-<<<<<<< HEAD
-    a.btn.btn-primary.btn-small.pull-right(href='/api/v2/challenges/{{challenge._id}}/csv') Export to CSV
-    h3 How's Everyone Doing?
-=======
+    a.btn.btn-primary.btn-small.pull-right(href='/api/v2/challenges/{{challenge._id}}/csv')
+      =env.t('exportChallengeCSV')
     h3=env.t('hows')
->>>>>>> 6f3229c6
     menu
       button.customize-option(ng-repeat='member in challenge.members', ng-click='toggleMember(challenge._id, member._id)') {{member.profile.name}}
   div(ui-view)
@@ -103,7 +93,7 @@
             input.btn.btn-danger(type='button', ng-click='discard()', value=env.t('discard'))
             select(ng-model='newChallenge.group', ng-required='required', name='Group', ng-options='g._id as g.name for g in groups')
           .challenge-options
-            input.option-content(type='text', ng-model='newChallenge.name', placeholder=env.t('ChallengeTitle'), required='required')
+            input.option-content(type='text', ng-model='newChallenge.name', placeholder=env.t('challengeTitle'), required='required')
 
             .option-medium
               input.option-content(type='text', minlength="3", maxlength="16", ng-model='newChallenge.shortName', placeholder=env.t('challengeTag'), required)
@@ -119,9 +109,9 @@
             .option-medium
               input.option-content(type='number', min="{{newChallenge.group=='habitrpg' ? 1 : 0}}", max="{{maxPrize}}", ng-model='newChallenge.prize', placeholder=env.t('prize'))
               span.input-suffix.Pet_Currency_Gem1x.inline-gems
-              i.icon-question-sign(popover="env.t('prizePop'), popover-trigger='mouseenter', popover-placement='right')
-              span(ng-show='newChallenge.group=="habitrpg"').
-                =env.t('min1Gem') + '<strong>' + =env.t('publicChallenges') + '</strong>' + =env.t('helpsPrevent')
+              i.icon-question-sign(popover=env.t('prizePop'), popover-trigger='mouseenter', popover-placement='right')
+              span(ng-show='newChallenge.group=="habitrpg"')
+                =env.t('min1Gem') + ' <strong>' + env.t('publicChallenges') + '</strong> ' + env.t('helpsPrevent')
 
             .option-medium(ng-if='user.contributor.admin')
               label.checkbox
@@ -135,12 +125,14 @@
         .accordion-heading
           ul.pull-right.challenge-accordion-header-specs
             li(ng-if='challenge.official')
-              span.label.label-success =env.t('officialChallenge')
+              span.label.label-success=env.t('officialChallenge')
             li {{challenge.group.name}}
             li
               =env.t('by')
               strong {{challenge.leader.profile.name}}
-            li {{challenge.memberCount}} =env.t('participants')
+            li 
+              | {{challenge.memberCount}} 
+              = ' ' + env.t('participants')
             li(ng-show='challenge.prize')
               // prize
               table(ng-show='challenge.prize')
@@ -148,7 +140,7 @@
                   td {{challenge.prize}}
                   td
                     .Pet_Currency_Gem1x(style='margin-left:0px')
-                  td  =env.t('prize')
+                  td=env.t('prize')
             li
               // leave / join
               a.btn.btn-small.btn-danger(ng-show='challenge._isMember', ng-click='clickLeave(challenge, $event)')
