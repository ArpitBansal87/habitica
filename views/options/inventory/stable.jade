mixin petList(source)
  menu.pets(type='list')
    each egg in source
      li.customize-menu
        menu
          each potion in env.Content.hatchingPotions
            - pet = egg.key+"-"+potion.key
            div(popover-trigger='mouseenter', popover=env.t('petName', {potion: potion.text(env.language.code), egg: egg.text(env.language.code)}), popover-placement='bottom')
              button(class="pet-button Pet-#{pet}", ng-if='user.items.pets["#{pet}"]>0', ng-class='{active: user.items.currentPet == "#{pet}", selectableInventory: selectedFood && !user.items.mounts["#{pet}"]}', ng-click='choosePet("#{egg.key}", "#{potion.key}")')
                .progress(ng-show='!user.items.mounts["#{pet}"] && "#{egg.key}"!="Egg"')
                  .progress-bar.progress-bar-success(style='width:{{user.items.pets["#{pet}"]/.5}}%')
              button(class="pet-button pet-not-owned", ng-if='!user.items.pets["#{pet}"]')
                .PixelPaw
              button(class="pet-evolved pet-button Pet-#{pet}", ng-if='user.items.pets["#{pet}"]<0')

mixin mountList(source)
  menu.pets(type='list')
    each egg in env.Content.dropEggs
      li.customize-menu
        menu
          each potion in env.Content.hatchingPotions
            - mount = egg.key+"-"+potion.key
            div(popover-trigger='mouseenter', popover=env.t('mountName', {potion: potion.text(env.language.code), mount: egg.mountText(env.language.code)}), popover-placement='bottom')
              button(class="pet-button Mount_Head_#{mount}", ng-show='user.items.mounts["#{mount}"]', ng-class='{active: user.items.currentMount == "#{mount}"}', ng-click='chooseMount("#{egg.key}", "#{potion.key}")')
                //div(class='Mount_Head_{{mount}}')
              button(class="pet-button pet-not-owned", ng-hide='user.items.mounts["#{mount}"]')
                .PixelPaw


script(type='text/ng-template', id='partials/options.inventory.mounts.html')
  .container-fluid
    .stable.row
      .col-md-2
        div(class="#{env.worldDmg.stables ? 'npc_matt_broken' : 'npc_matt'}")
      .col-md-10
        .popover.static-popover.fade.right.in
          .arrow
          h3.popover-title
            a(target='_blank', href='http://www.kickstarter.com/profile/mattboch')=env.t('mattBoch')
          .popover-content
            p=env.t('mattShall', {name: "{{user.profile.name}}"})
            h4= '{{Shared.countMounts(null,User.user.items.mounts) || 0}} / {{totalMounts}} ' + env.t('mountsTamed')
      .col-md-12
<<<<<<< HEAD
        menu.pets(type='list')
          each egg in env.Content.eggs
            -if(!egg.noMount) {
              li.customize-menu
                menu
                  each potion in env.Content.hatchingPotions
                    - mount = egg.key+"-"+potion.key
                    div(popover-trigger='mouseenter', popover=env.t('mountName', {potion: potion.text(env.language.code), mount: egg.mountText(env.language.code)}), popover-placement='bottom')
                      button(class="pet-button Mount_Head_#{mount}", ng-show='user.items.mounts["#{mount}"]', ng-class='{active: user.items.currentMount == "#{mount}"}', ng-click='chooseMount("#{egg.key}", "#{potion.key}")')
                        //div(class='Mount_Head_{{mount}}')
                      button(class="pet-button pet-not-owned", ng-hide='user.items.mounts["#{mount}"]')
                        .PixelPaw
            -}
=======
        +mountList(env.Content.dropEggs)
      .col-md-12
        h4=env.t('questMounts')
        +petList(env.Content.questEggs)
>>>>>>> 9886d2c1
      .col-md-12
        h4=env.t('rareMounts')
        menu
          div
            each t,k in env.Content.specialMounts
              - var animal = k.split('-')[0], color = k.split('-')[1]
              button(ng-if='user.items.mounts["#{animal}-#{color}"]', class="pet-button Mount_Head_#{animal}-#{color}", ng-class='{active: user.items.currentMount == "#{animal}-#{color}"}', ng-click='chooseMount("#{animal}", "#{color}")', popover=env.t(t), popover-trigger='mouseenter', popover-placement='bottom')
              button(class="pet-button pet-not-owned", ng-hide='user.items.mounts["#{mount}"]')
                .PixelPaw


script(type='text/ng-template', id='partials/options.inventory.pets.html')
  .container-fluid
    .stable.row
      .col-md-2
        div(class="#{env.worldDmg.stables ? 'npc_matt_broken' : 'npc_matt'}")
      .col-md-10
        .popover.static-popover.fade.right.in
          .arrow
          h3.popover-title
            a(target='_blank', href='http://www.kickstarter.com/profile/mattboch')=env.t('mattBoch')
          .popover-content
            p
              =env.t('mattBochText1') + ' '
              | <a target='_blank' href='https://f.cloud.github.com/assets/2374703/164631/3ed5fa6c-78cd-11e2-8743-f65ac477b55e.png'>
              =env.t('mattBochText2')
              | </a>
              = ' ' + env.t('mattBochText3')
            h4= env.t('beastmasterProgress') + ': {{petCount}} / {{totalPets}} ' + env.t('petsFound')

      .col-md-12
        +petList(env.Content.dropEggs)
      .col-md-12
        h4=env.t('questPets')
        +petList(env.Content.questEggs)

      .col-md-12
        h4=env.t('rarePets')
        menu
          div
            each t,k in env.Content.specialPets
              - var egg = k.split('-')[0], pot = k.split('-')[1]
              button(ng-if='user.items.pets["#{egg}-#{pot}"]', class="pet-button Pet-#{egg}-#{pot}", ng-class='{active: user.items.currentPet == "#{egg}-#{pot}"}', ng-click='choosePet("#{egg}", "#{pot}")', popover=env.t(t), popover-trigger='mouseenter', popover-placement='bottom')
            a(target='_blank', href='http://habitrpg.wikia.com/wiki/Contributing_to_HabitRPG')
              button(ng-if='!user.items.pets["Dragon-Hydra"]', class="pet-button pet-not-owned", popover-trigger='mouseenter', popover-placement='right', popover=env.t('rarePetPop1'), popover-title=env.t('rarePetPop2'))
                .PixelPaw-Gold

    .well.food-tray
      p(ng-show='foodCount < 1')=env.t('noFood')
      menu.inventory-list(type='list', ng-if='foodCount > 0')
        li.customize-menu
          menu.pets-menu(label=env.t('food'))
            div(ng-repeat='(food,points) in ownedItems(user.items.food)')
              button.customize-option(popover-append-to-body='true', popover='{{:: Content.food[food].notes()}}', popover-title='{{:: Content.food[food].text()}}', popover-trigger='mouseenter', popover-placement='left', ng-click='chooseFood(food)', class='Pet_Food_{{::food}}')
                .badge.badge-info.stack-count {{points}}
              // Remove this once we have images in
              p {{:: Content.food[food].text()}}<|MERGE_RESOLUTION|>--- conflicted
+++ resolved
@@ -41,26 +41,10 @@
             p=env.t('mattShall', {name: "{{user.profile.name}}"})
             h4= '{{Shared.countMounts(null,User.user.items.mounts) || 0}} / {{totalMounts}} ' + env.t('mountsTamed')
       .col-md-12
-<<<<<<< HEAD
-        menu.pets(type='list')
-          each egg in env.Content.eggs
-            -if(!egg.noMount) {
-              li.customize-menu
-                menu
-                  each potion in env.Content.hatchingPotions
-                    - mount = egg.key+"-"+potion.key
-                    div(popover-trigger='mouseenter', popover=env.t('mountName', {potion: potion.text(env.language.code), mount: egg.mountText(env.language.code)}), popover-placement='bottom')
-                      button(class="pet-button Mount_Head_#{mount}", ng-show='user.items.mounts["#{mount}"]', ng-class='{active: user.items.currentMount == "#{mount}"}', ng-click='chooseMount("#{egg.key}", "#{potion.key}")')
-                        //div(class='Mount_Head_{{mount}}')
-                      button(class="pet-button pet-not-owned", ng-hide='user.items.mounts["#{mount}"]')
-                        .PixelPaw
-            -}
-=======
         +mountList(env.Content.dropEggs)
       .col-md-12
         h4=env.t('questMounts')
         +petList(env.Content.questEggs)
->>>>>>> 9886d2c1
       .col-md-12
         h4=env.t('rareMounts')
         menu
