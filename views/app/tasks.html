--- conflicted
+++ resolved
@@ -56,14 +56,6 @@
     <!-- Rewards Column -->
     <app:rewards:rewardsColumn />
 
-<<<<<<< HEAD
-<task:>
-    <li data-id={{:task.id}} class="task {taskClasses(:task.type, :task.completed, :task.value, :task.repeat, :task.tags, _user._tagFilters)}">
-    <pre>
-    <div class="task-meta-controls">
-=======
->>>>>>> 70dcd0b8
-
 <!-- Templates -->
 <newTask:>
     <form class="addtask-form form-inline new-task-form" id="new-{@type}" data-task-type="{@type}" x-bind="submit:addTask">
@@ -74,7 +66,7 @@
 
 <!-- all the parts of a single task -->
 <task:>
-    <li data-id={{:task.id}} class="task {taskClasses(:task)}">
+    <li data-id={{:task.id}} class="task {taskClasses(:task, _user._tagFilters)}">
         
         <!-- right-hand side control buttons -->
         <div class="task-meta-controls">
@@ -116,32 +108,15 @@
             {/}
         </div>
 
-<<<<<<< HEAD
-    <div class="task-controls">
-        <!-- Habits -->
-        {#if equal(:task.type, 'habit')}
-        {#if :task.up}<a data-direction=up x-bind=click:score><img src="/img/add.png" /></a>{/}
-        {#if :task.down}<a data-direction=down x-bind=click:score><img src="/img/remove.png" /></a>{/}
-        <!-- Rewards -->
-        {else if equal(:task.type, 'reward')}
-        <a x-bind=click:score class="buy-link" data-direction=down>{:task.value}<img src="/img/coin_single_gold.png"/></a>
-        <!-- Daily & Todos -->
-        {else}
-        <input type=checkbox checked="{:task.completed}"/>
-        {/}
-    </div>
-    <div class="task-text">
-        {:task.text} 
-        {#each _user.tags as :tag}
+        <!-- main content -->
+        <p class="task-text">
+            {:task.text}
+            {#each _user.tags as :tag}
             {#if :task.tags[:tag.id]}
-                <span class="label {#if _user._tagFilters[:tag.id]}label-info{/}">{:tag.name}</span>  
-            {/}
-        {/}
-    </div>
-=======
-        <!-- main content -->
-        <p class="task-text">{:task.text}</p>
->>>>>>> 70dcd0b8
+            <span class="label {#if _user._tagFilters[:tag.id]}label-info{/}">{:tag.name}</span>
+            {/}
+            {/}
+        </p>
 
         <!-- edit/options dialog -->
         <app:tasks:taskMeta />
@@ -216,8 +191,7 @@
                     </div>
                 </fieldset>
             {/}
-<<<<<<< HEAD
-            {#if not(equal(:task.type, 'reward'))}
+
             <div class="control-group">
                 <div class="btn-group">
                     <button class="btn dropdown-toggle" data-toggle="dropdown">
@@ -230,11 +204,8 @@
                     </ul>
                 </div>
             </div>
-            {/}
-            <button type=submit class="btn" x-bind="click:tasksSaveAndClose">Save & Close</button>
-=======
+
             <button type=submit class="task-action-btn tile spacious" x-bind="click:tasksSaveAndClose">Save & Close</button>
->>>>>>> 70dcd0b8
         </form>
     </div>
 
