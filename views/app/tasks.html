--- conflicted
+++ resolved
@@ -163,11 +163,7 @@
 
 <!-- all the parts of a single task -->
 <task:>
-<<<<<<< HEAD
-    <li data-id={{:task.id}} class="task {taskClasses(:task, _user.filters, _user.preferences.dayStart, _user.lastCron, _showCompleted, @main)}">
-=======
-    <li data-id={{:task.id}} class="task {taskClasses(:task, users[_userId].filters, _user.preferences.dayStart, _user.lastCron, _showCompleted)}">
->>>>>>> 268157ca
+    <li data-id={{:task.id}} class="task {taskClasses(:task, users[_userId].filters, _user.preferences.dayStart, _user.lastCron, _showCompleted, @main)}">
 
         <!-- right-hand side control buttons -->
         <div class="task-meta-controls">
