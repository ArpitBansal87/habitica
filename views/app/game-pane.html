--- conflicted
+++ resolved
@@ -91,13 +91,7 @@
             </form>
             <ul class='unstyled tavern-chat'>
                 {#each _tavern.chat.messages as :message}
-<<<<<<< HEAD
-                    <li class="{#if indexOf(:message.text, _user.profile.name)}highlight{/if}">
-                        <span class='badge'>{:message.user}</span> {:message.text} - <span class='muted'>{relativeDate(:message.timestamp)}</span>
-                    </li>
-=======
-                    <li><app:party:chat-message message={{:message}} /></li>
->>>>>>> 671f843d
+                    <app:party:chat-message message={{:message}} />
                 {/}
             </ul>
         </div>
