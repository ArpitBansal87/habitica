--- conflicted
+++ resolved
@@ -38,33 +38,19 @@
         <p>Highly discouraged because red tasks provide good incentive to improve (<a target="_blank" href="https://github.com/lefnire/habitrpg#all-my-tasks-are-red-im-dying-too-fast">read more</a>). However, this becomes necessary after long bouts of bad habits.</p>
         <@footer>   
             {#if lt(_user.balance,1)}
-<<<<<<< HEAD
-            <a data-dismiss="modal" x-bind="click:showStripe" class="btn btn-success btn-large">Buy More Gems</a><span class='token-cost'>Not enough Gems</span>
-            {else}
-            <a data-dismiss="modal" x-bind=click:buyReroll class="btn btn-danger btn-large">Re-Roll</a><span class='token-cost'>4 Gems</span>
-=======
             <a data-dismiss="modal" x-bind="click:showStripe" class="btn btn-success btn-large">Buy More Gems</a><span class='gem-cost'>Not enough Gems</span>
             {else}
             <a data-dismiss="modal" x-bind=click:buyReroll class="btn btn-danger btn-large">Re-Roll</a><span class='gem-cost'>4 Gems</span>
->>>>>>> 912b716a
             {/}
         </@footer>
     </app:modals:modal>
 
     <!-- Buy more Gems modal -->
-<<<<<<< HEAD
-    <app:modals:modal modalId='more-tokens-modal' header="Out Of Gems">
-        <app:rewards:userTokens/>
-        <p>Oops, out of Gems, which are used to buy special items! Habit is an open source project, and can use all the help it can get - buy more Gems to receive this pet, and consider it a donation to the contributors</p>
-        <@footer>
-        <a data-dismiss="modal" x-bind="click:showStripe" class="btn btn-success btn-large">Buy More Gems</a><span class='token-cost'>Not enough Gems</span>
-=======
     <app:modals:modal modalId='more-gems-modal' header="Out Of Gems">
         <app:rewards:userGems />
         <p>Oops, out of Gems, which are used to buy special items! Habit is an open source project, and can use all the help it can get - buy more Gems to receive this pet, and consider it a donation to the contributors</p>
         <@footer>
         <a data-dismiss="modal" x-bind="click:showStripe" class="btn btn-success btn-large">Buy More Gems</a><span class='gem-cost'>Not enough Gems</span>
->>>>>>> 912b716a
     </@footer>
     </app:modals:modal>
 
