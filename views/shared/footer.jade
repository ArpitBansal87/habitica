footer.footer(ng-controller='FooterCtrl')
  .container
    .row
      .col-sm-3
        h4=env.t('footerMobile')
        ul.list-unstyled
          li
            a(href='https://itunes.apple.com/us/app/habitrpg/id689569235?mt=8', target='_blank')=env.t('mobileIOS')
          li
            a(href='https://play.google.com/store/apps/details?id=com.ocdevel.habitrpg', target='_blank')=env.t('mobileAndroid')
      .col-sm-3
        h4=env.t('footerCompany')
<<<<<<< HEAD
        ul.list-unstyled.list-unstyled
          if (!env.isFrontPage)
=======
        ul.unstyled
          if (!env.isStaticPage)
>>>>>>> 90e9a1ae
            li
              .btn.btn-small.btn-success(ng-click='openModal("buyGems")')
                span.glyphicon.glyphicon-heart
                =env.t('companyDonate')
          li
            a(href='/static/about')=env.t('companyAbout')
          li
            a(target='_blank', href='http://blog.habitrpg.com/')=env.t('companyBlog')
          li
            a(href='/static/extensions')=env.t('companyExtensions')
          li
            a(target='_blank', href='http://habitrpg.wikia.com/wiki/FAQ')=env.t('FAQ')
          li
            a(href='/static/privacy')=env.t('companyPrivacy')
          li
            a(href='/static/terms')=env.t('companyTerms')
      .col-sm-3
        h4=env.t('footerCommunity')
        ul.list-unstyled
          li
            a(target='_blank', href='https://github.com/HabitRPG/habitrpg/issues')=env.t('communityBug')
          li
            a(target='_blank', href='https://trello.com/c/8gzGlle8')=env.t('communityFeature')
          li
            a(target='_blank', href='https://github.com/lefnire/habitrpg/wiki/API')=env.t('API')
          li
            a(href='/static/extensions')=env.t('communityExtensions')
          li
            a(target='_blank', href='http://habitrpg.wikia.com/wiki/Special:Forum')=env.t('communityForum')
          li
            a(target='_blank', href='http://www.kickstarter.com/projects/lefnire/habitrpg-mobile')=env.t('communityKickstarter')
          li
            a(target='_blank', href='https://www.facebook.com/Habitrpg')=env.t('communityFacebook')
          li
            a(target='_blank', href='http://www.reddit.com/r/habitrpg/')=env.t('communityReddit')
      .col-sm-3
        if (env.NODE_ENV=='production')
          h4=env.t('footerSocial')
          .addthis_toolbox.addthis_default_style(addthis:url='https://habitrpg.com', addthis:title=env.t('socialTitle'))
            table
              tr
                td
                  a.addthis_button_facebook_like(fb:like:layout='button_count')
              tr
                td
                  a.addthis_button_tweet(tw:via='habitrpg')
              tr
                td(align='left')
                  iframe(src='/bower_components/github-buttons/github-btn.html?user=lefnire&repo=habitrpg&type=watch&count=true', allowtransparency='true', frameborder='0', scrolling='0', width='85px', height='20px')
              tr
                td
                  a.addthis_button_google_plusone(g:plusone:size='medium')
        else if(!env.isFrontPage)
          h4 Debug
          ul.list-unstyled
            li
              a.btn.btn-default(ng-click='addMissedDay()') +1 Missed Day
            li
              a.btn.btn-default(ng-click='addTenGems()') +10 Gems
            li
              a.btn.btn-default(ng-click='addLevelsAndGold()') +Exp +GP
            li
              a.btn.btn-default(ng-click='addOneLevel()') +1 Level

  div(ng-init='deferredScripts()')<|MERGE_RESOLUTION|>--- conflicted
+++ resolved
@@ -10,13 +10,8 @@
             a(href='https://play.google.com/store/apps/details?id=com.ocdevel.habitrpg', target='_blank')=env.t('mobileAndroid')
       .col-sm-3
         h4=env.t('footerCompany')
-<<<<<<< HEAD
-        ul.list-unstyled.list-unstyled
-          if (!env.isFrontPage)
-=======
-        ul.unstyled
+        ul.list-unstyled
           if (!env.isStaticPage)
->>>>>>> 90e9a1ae
             li
               .btn.btn-small.btn-success(ng-click='openModal("buyGems")')
                 span.glyphicon.glyphicon-heart
