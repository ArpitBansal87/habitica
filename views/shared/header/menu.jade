--- conflicted
+++ resolved
@@ -49,13 +49,9 @@
               li
                 a(ui-sref='options.inventory.equipment')=env.t('equipment')
               li
-<<<<<<< HEAD
                 a(ui-sref='options.inventory.timetravelers')=env.t('timeTravelers')
-=======
-                a(ui-sref='options.inventory.timetravelers') Time Travelers
               li
                 a(ui-sref='options.inventory.seasonalshop')=env.t('seasonalShop')
->>>>>>> 9f46e14c
             ul.toolbar-submenu
               li
                 a(target="_blank" ng-href='http://data.habitrpg.com?uuid={{user._id}}')=env.t('dataTool')
@@ -137,13 +133,9 @@
             li
               a(ui-sref='options.inventory.equipment')=env.t('equipment')
             li
-<<<<<<< HEAD
               a(ui-sref='options.inventory.timetravelers')=env.t('timeTravelers')
-=======
-              a(ui-sref='options.inventory.timetravelers') Time Travelers
             li
               a(ui-sref='options.inventory.seasonalshop')=env.t('seasonalShop')
->>>>>>> 9f46e14c
       li.toolbar-button-dropdown
         a(target="_blank" ng-href='http://data.habitrpg.com?uuid={{user._id}}')
           span=env.t('data')
