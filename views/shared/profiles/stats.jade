--- conflicted
+++ resolved
@@ -66,23 +66,13 @@
       i.icon-question-sign(popover-title=env.t('stealth'), popover-trigger='mouseenter', popover-placement='right', popover=env.t('stealthNewDay'))
       &nbsp;
       strong=env.t('stealth')
-<<<<<<< HEAD
-        |: {{profile.stats.buffs.stealth}}&nbsp;
-        span.glyphicon.glyphicon-question-sign(popover-title=env.t('stealth'), popover-trigger='mouseenter', popover-placement='right', popover=env.t('stealthNewDay'))
-=======
         |: {{profile.stats.buffs.stealth}}
->>>>>>> e3b5a397
     td
   tr(ng-if='profile.stats.buffs.streaks')
     td
       i.icon-question-sign(popover-title=env.t('streaksFrozen'), popover-trigger='mouseenter', popover-placement='right', popover=env.t('streaksFrozenText'))
       &nbsp;
       strong=env.t('streaksFrozen')
-<<<<<<< HEAD
-        | 
-        span.glyphicon.glyphicon-question-sign(popover-title=env.t('streaksFrozen'), popover-trigger='mouseenter', popover-placement='right', popover=env.t('streaksFrozenText'))
-=======
->>>>>>> e3b5a397
     td
 
 h4(ng-show='user.flags.dropsEnabled')=env.t('pets')
