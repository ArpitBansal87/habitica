// Note here, we need this part of Habit to be a directive since we're going to be passing it variables from various
// parts of the app. The alternative would be to create new scopes for different containing sections, but that
// started to get unwieldy
script(id='templates/habitrpg-tasks.html', type="text/ng-template")
  .tasks-lists.container-fluid
    .row
      .col-md-3.col-sm-6(bindonce='lists', ng-repeat='list in lists', ng-class='::{"rewards-module": list.type==="reward"}')
        .task-column(class='{{list.type}}s')

          // Todos export/graph options
          span.option-box.pull-right(ng-if='::main && list.type=="todo"')
            a.option-action(ng-show='obj.history.todos', ng-click='toggleChart("todos")', tooltip=env.t('progress'))
              span.glyphicon.glyphicon-signal
            //a.option-action(ng-href='/v1/users/{{user.id}}/calendar.ics?apiToken={{user.apiToken}}', tooltip='iCal')
            a.option-action(ng-click='notPorted()', tooltip='iCal', ng-show='false')
              span.glyphicon.glyphicon-calendar
            // <a href="https://www.google.com/calendar/render?cid={{encodeiCalLink(_user.id, _user.apiToken)}}" rel=tooltip title="Google Calendar"><i class=icon-calendar></i></a>

          // Header
          h2.task-column_title {{list.header}}

          // Todo Chart
          .todos-chart(ng-if='::list.type == "todo"', ng-show='charts.todos')

          // Add New
<<<<<<< HEAD
          form.addtask-form.form-inline.new-task-form(name='new{{list.type}}form', ng-hide='obj._locked', ng-submit='addTask(obj[list.type+"s"],list)')
            span.addtask-field
              input(type='text', ng-model='list.newTask', placeholder='{{list.placeHolder}}', required)
            input.addtask-btn(type='submit', value='＋', ng-disabled='new{{list.type}}form.$invalid')
          hr
=======
          form.task-add(name='new{{list.type}}form', ng-hide='obj._locked || (list.showCompleted && list.type=="todo")', ng-submit='addTask(obj[list.type+"s"],list)')
            input(type='text', ng-model='list.newTask', placeholder='{{list.placeHolder}}', required)
            button(type='submit', ng-disabled='new{{list.type}}form.$invalid')
              span.glyphicon.glyphicon-plus
>>>>>>> c9f5113d

          mixin taskColumnTabs(position)
            // Habits Tabs
            div(ng-if='::main && list.type=="habit"', class='tabbable tabs-below')
              ul.task-filter
                li(ng-class='{active: list.view == "all"}')
                  a(ng-click='list.view = "all"')=env.t('all')
                li(ng-class='{active: list.view == "yellowred"}')
                  a(ng-click='list.view = "yellowred"')=env.t('yellowred')
                li(ng-class='{active: list.view == "greenblue"}')
                  a(ng-click='list.view = "greenblue"')=env.t('greenblue')
            // Daily Tabs
            div(ng-if='::main && list.type=="daily"', class='tabbable tabs-below')
              // remaining/completed tabs
              ul.task-filter
                li(ng-class='{active: list.view == "all"}')
                  a(ng-click='list.view = "all"')=env.t('all')
                li(ng-class='{active: list.view == "remaining"}')
                  a(ng-click='list.view = "remaining"')=env.t('due')
                li(ng-class='{active: list.view == "complete"}')
                  a(ng-click='list.view = "complete"')=env.t('grey')
            // Todo Tabs
<<<<<<< HEAD
            div(bo-if='main && list.type=="todo"', bo-class='{"tabbable tabs-below": list.type=="todo"}')
=======
            div(ng-if='::main && list.type=="todo"', ng-class='::{"tabbable tabs-below": list.type=="todo"}')
              // div(ng-show='list.view == "complete" || list.view == "all"')
              // li.task.reward-item(ng-if='#{canceler ? "user.stats.buffs."+canceler : "user.items.special."+k+">0"}',popover-trigger='mouseenter', popover-placement='top', popover='{{Content.spells.special.#{k}.notes()}}')
>>>>>>> c9f5113d
              if position=="bottom"
                div(ng-show='list.view == "complete"')
                  .alert
                    =env.t('lotOfToDos')
                  button.task-action-btn.tile.spacious.bright(ng-click='user.ops.clearCompleted({})',popover=env.t('deleteToDosExplanation'),popover-trigger='mouseenter')=env.t('clearCompleted')
                  p!=env.t('beeminderDeleteWarning')
              // remaining/completed tabs
<<<<<<< HEAD
              ul.nav.nav-tabs
                li(ng-class='{active: list.view == "remaining"}')
                  a(ng-click='list.view = "remaining"')=env.t('remaining')
                li(ng-class='{active: list.view == "dated"}', tooltip=env.t('datedNotSorted'))
                  a(ng-click='list.view = "dated"')=env.t('dated')
                li(ng-class='{active: list.view == "complete"}')
                  a(ng-click='list.view = "complete"')=env.t('complete')
=======
              ul.task-filter
                li(ng-class='{active: !list.showCompleted}')
                  a(ng-click='list.showCompleted = false')=env.t('remaining')
                li(ng-class='{active: list.showCompleted}')
                  a(ng-click='list.showCompleted= true')=env.t('complete')
>>>>>>> c9f5113d
            // Rewards Tabs
            div(ng-if='::main && list.type=="reward"', class='tabbable tabs-below')
              ul.task-filter
                li(ng-class='{active: list.view == "all"}')
                  a(ng-click='list.view = "all"')=env.t('all')
                li(ng-class='{active: list.view == "ingamerewards"}')
                  a(ng-click='list.view = "ingamerewards"')=env.t('ingamerewards')

          +taskColumnTabs('top')

          // Actual List
          ul(class='{{list.type}}s main-list', ng-show='obj[list.type + "s"].length > 0', hrpg-sort-tasks)
            include ./task

          // Static Rewards
          ul.items.rewards(ng-if='main && list.type=="reward" && user.flags.itemsEnabled')
            li.task.reward-item(ng-repeat='item in itemStore',popover-trigger='mouseenter', popover-placement='top', popover='{{item.notes()}}')
              // right-hand side control buttons
              .task-meta-controls
                span.task-notes
                  span.glyphicon.glyphicon-comment
              //left-hand size commands
              .task-controls.task-primary
                a.money.btn-buy.item-btn(ng-class='{highValue: item.value >= 1000}', ng-click='buy(item)')
                  span.shop_gold
                  span.reward-cost {{item.value}}
              // main content
              span(ng-class='::{"shop_{{item.key}} shop-sprite item-img": true}').reward-img
              p.task-text {{item.text()}}

          // Events
          ul.items.rewards(ng-if='main && list.type=="reward" && (user.items.special.snowball>0 || user.stats.buffs.snowball || user.items.special.spookDust>0 || user.stats.buffs.spookDust)')

            mixin specialSpell(k,canceler)
              li.task.reward-item(ng-if='#{canceler ? "user.stats.buffs."+canceler : "user.items.special."+k+">0"}',popover-trigger='mouseenter', popover-placement='top', popover='{{Content.spells.special.#{k}.notes()}}')
                .task-meta-controls
                  span.task-notes
                    span.glyphicon.glyphicon-comment
                //left-hand size commands
                .task-controls.task-primary
                  a.money.btn-buy.item-btn(ng-click='castStart(Content.spells.special.#{k})', ng-class='{active: Content.spells.special.#{k}.key == spell.key}')
                    if canceler
                      span.shop_gold
                      span.reward-cost {{Content.spells.special.#{k}.value}}
                    else
                      span.shop_spell(class='shop_#{k}')
                      span.reward-cost {{user.items.special.#{k}}}
                // main content
                p.task-text {{Content.spells.special.#{k}.text()}}

            +specialSpell('snowball')
            +specialSpell('spookDust')

            +specialSpell('salt','snowball')
            +specialSpell('opaquePotion','spookDust')

          // Spells
          ul.items(ng-if='main && list.type=="reward" && user.stats.class && !user.preferences.disableClasses')
            li.task.reward-item(ng-repeat='(k,skill) in Content.spells[user.stats.class]', ng-if='user.stats.lvl >= skill.lvl',popover-trigger='mouseenter', popover-placement='top', popover='{{skill.notes()}}')
              .task-meta-controls
                span.task-notes
                  span.glyphicon.glyphicon-comment
              //left-hand size commands
              .task-controls.task-primary
                a.money.btn-buy.item-btn(ng-click='castStart(skill)', ng-class='{active: skill.key == spell.key}')
                  span.reward-cost
                    strong {{skill.mana}}
                    =env.t('mp')
              // main content
              span(ng-class='{"shop_{{skill.key}} shop-sprite item-img": true}')
              p.task-text {{skill.text()}}

          br

          // Ads
          div(ng-if='::main && !user.purchased.ads && !user.purchased.plan.customerId && list.type!="reward"')
            span.pull-right
              a(ui-sref='options.settings.subscription', popover=env.t('removeAds'), popover-trigger='mouseenter')
                span.glyphicon.glyphicon-remove
            // Habit3
            ins.adsbygoogle(ng-init='initAds()', style='display: inline-block; width: 234px; height: 60px;', data-ad-client='ca-pub-3242350243827794', data-ad-slot='9529624576')

          +taskColumnTabs('bottom')<|MERGE_RESOLUTION|>--- conflicted
+++ resolved
@@ -23,18 +23,10 @@
           .todos-chart(ng-if='::list.type == "todo"', ng-show='charts.todos')
 
           // Add New
-<<<<<<< HEAD
-          form.addtask-form.form-inline.new-task-form(name='new{{list.type}}form', ng-hide='obj._locked', ng-submit='addTask(obj[list.type+"s"],list)')
-            span.addtask-field
-              input(type='text', ng-model='list.newTask', placeholder='{{list.placeHolder}}', required)
+          form.task-add(name='new{{list.type}}form', ng-hide='obj._locked', ng-submit='addTask(obj[list.type+"s"],list)')
+            input(type='text', ng-model='list.newTask', placeholder='{{list.placeHolder}}', required)
             input.addtask-btn(type='submit', value='＋', ng-disabled='new{{list.type}}form.$invalid')
-          hr
-=======
-          form.task-add(name='new{{list.type}}form', ng-hide='obj._locked || (list.showCompleted && list.type=="todo")', ng-submit='addTask(obj[list.type+"s"],list)')
-            input(type='text', ng-model='list.newTask', placeholder='{{list.placeHolder}}', required)
-            button(type='submit', ng-disabled='new{{list.type}}form.$invalid')
               span.glyphicon.glyphicon-plus
->>>>>>> c9f5113d
 
           mixin taskColumnTabs(position)
             // Habits Tabs
@@ -57,13 +49,7 @@
                 li(ng-class='{active: list.view == "complete"}')
                   a(ng-click='list.view = "complete"')=env.t('grey')
             // Todo Tabs
-<<<<<<< HEAD
-            div(bo-if='main && list.type=="todo"', bo-class='{"tabbable tabs-below": list.type=="todo"}')
-=======
             div(ng-if='::main && list.type=="todo"', ng-class='::{"tabbable tabs-below": list.type=="todo"}')
-              // div(ng-show='list.view == "complete" || list.view == "all"')
-              // li.task.reward-item(ng-if='#{canceler ? "user.stats.buffs."+canceler : "user.items.special."+k+">0"}',popover-trigger='mouseenter', popover-placement='top', popover='{{Content.spells.special.#{k}.notes()}}')
->>>>>>> c9f5113d
               if position=="bottom"
                 div(ng-show='list.view == "complete"')
                   .alert
@@ -71,21 +57,13 @@
                   button.task-action-btn.tile.spacious.bright(ng-click='user.ops.clearCompleted({})',popover=env.t('deleteToDosExplanation'),popover-trigger='mouseenter')=env.t('clearCompleted')
                   p!=env.t('beeminderDeleteWarning')
               // remaining/completed tabs
-<<<<<<< HEAD
-              ul.nav.nav-tabs
+              ul.task-filter
                 li(ng-class='{active: list.view == "remaining"}')
                   a(ng-click='list.view = "remaining"')=env.t('remaining')
                 li(ng-class='{active: list.view == "dated"}', tooltip=env.t('datedNotSorted'))
                   a(ng-click='list.view = "dated"')=env.t('dated')
                 li(ng-class='{active: list.view == "complete"}')
                   a(ng-click='list.view = "complete"')=env.t('complete')
-=======
-              ul.task-filter
-                li(ng-class='{active: !list.showCompleted}')
-                  a(ng-click='list.showCompleted = false')=env.t('remaining')
-                li(ng-class='{active: list.showCompleted}')
-                  a(ng-click='list.showCompleted= true')=env.t('complete')
->>>>>>> c9f5113d
             // Rewards Tabs
             div(ng-if='::main && list.type=="reward"', class='tabbable tabs-below')
               ul.task-filter
