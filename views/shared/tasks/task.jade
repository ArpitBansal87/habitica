li(bindonce='list', bo-id='"task-"+task.id', ng-repeat='task in obj[list.type+"s"]', class='task {{Shared.taskClasses(task, user.filters, user.preferences.dayStart, user.lastCron, list.showCompleted, main)}}', ng-click='spell && castEnd(task, "task", $event)', ng-class='{"cast-target":spell}', popover-trigger='mouseenter', popover-placement='top', popover='{{task.notes}}')
  // right-hand side control buttons
  .task-meta-controls

    // Due Date
<<<<<<< HEAD
    span.task-date(ng-if='task.type=="todo" && task.date', style='margin:1px')
      span(ng-class='{"label label-important":moment(task.date).isBefore(_today)}') {{moment(task.date).format('MM/DD')}}
=======
    span.task-date(ng-if='task.type=="todo" && task.date')
      span(ng-class='{"label label-important":moment(task.date).isBefore(_today, "days")}') {{moment(task.date).format('MM/DD')}}
>>>>>>> 3150b7b3
    // Streak
    span(ng-show='task.streak') {{task.streak}}
      span(tooltip=env.t('streakCounter'))
        i.icon-forward

    // Icons only available if you own the tasks (aka, hidden from challenge stats)
    span(ng-if='!obj._locked')
      a.badge(ng-if='task.checklist[0]', ng-class='{"badge-success":checklistCompletion(task.checklist) == task.checklist.length}', ng-click='collapseChecklist(task)', style='margin:1px')
        {{checklistCompletion(task.checklist)}}/{{task.checklist.length}}

      i.icon-tags(tooltip='{{appliedTags(user.tags, task.tags)}}', ng-hide='Shared.noTags(task.tags)')
      // edit
      a(ng-hide='task._editing', ng-click='editTask(task)', tooltip=env.t('edit'))
        i.icon-pencil(ng-hide='task._editing')
      // cancel
      a(ng-hide='!task._editing', ng-click='editTask(task)', tooltip=env.t('cancel'))
        i.icon-remove(ng-hide='!task._editing')
      // save
      a(ng-hide='!task._editing', ng-click='editTask(task);saveTask(task)', tooltip=env.t('save'))
        i.icon-ok(ng-hide='!task._editing')
      //challenges
      span(ng-if='task.challenge.id')
        span(ng-if='task.challenge.broken')
          i.icon-bullhorn(style='background-color:red;', ng-click='task._editing = true', tooltip=env.t('brokenChaLink') tooltip-placement='right')
        span(ng-if='!task.challenge.broken')
          i.icon-bullhorn(tooltip=env.t('challenge'))
      // delete
      a(ng-if='!task.challenge.id', ng-click='removeTask(obj[list.type+"s"], $index)', tooltip=env.t('delete'))
        i.icon-trash

    // chart
    a(ng-show='task.history', ng-click='toggleChart(obj._id+task.id, task)', tooltip=env.t('progress'))
      i.icon-signal
    // notes
    span.task-notes(ng-show='task.notes && !task._editing')
      i.icon-comment

  // left-hand side checkbox
  .task-controls.task-primary

    // Habits
    span(bo-if='task.type=="habit"')
      // score() is overridden in challengesCtrl to do nothing
      a.task-action-btn(ng-if='task.up', ng-click='score(task,"up")') +
      a.task-action-btn(ng-if='task.down', ng-click='score(task,"down")') -

    // Rewards
    span(ng-show='task.type=="reward"')
      a.money.btn-buy(ng-click='score(task, "down")')
        span.reward-cost {{task.value}}
        span.shop_gold

    // Daily & Todos
    span.task-checker.action-yesno(bo-if='task.type=="daily" || task.type=="todo"')
      input.visuallyhidden.focusable(ng-if='$state.includes("tasks")', id='box-{{obj._id}}_{{task.id}}', type='checkbox', ng-model='task.completed', ng-change='changeCheck(task)')
      input.visuallyhidden.focusable(ng-if='!$state.includes("tasks")', id='box-{{obj._id}}_{{task.id}}', type='checkbox')
      label(for='box-{{obj._id}}_{{task.id}}')
  // main content
  div.task-text(ng-dblclick='task._editing ? saveTask(task) : editTask(task)')
    markdown(ng-model='task.text',target='_blank')
    //-| {{task.text}}

    div(ng-if='task.checklist && !$state.includes("options.social.challenges") && !task.collapseChecklist && !task._editing')
      fieldset.option-group
        label.checkbox(ng-repeat='item in task.checklist')
          input(type='checkbox',ng-model='item.completed',ng-change='saveTask(task,true)')
          | {{item.text}}

  // edit/options dialog
  div(ng-if='task._editing')
    .task-options

      // Broken Challenge
      .well(ng-if='task.challenge.broken')
        div(ng-if='task.challenge.broken=="TASK_DELETED"')
          p=env.t('brokenTask')
          p
            a(ng-click='unlink(task, "keep")')=env.t('keepIt')
            | &nbsp;|&nbsp;
            a(ng-click="removeTask(obj[list.type+'s'], $index)")=env.t('removeIt')
        div(ng-if='task.challenge.broken=="CHALLENGE_DELETED"')
          p=env.t('brokenChallenge')
          p
            a(ng-click='unlink(task, "keep-all")')=env.t('keepThem')
            | &nbsp;|&nbsp;
            a(ng-click='unlink(task, "remove-all")')=env.t('removeThem')
        div(ng-if='task.challenge.broken=="CHALLENGE_CLOSED"')
          p.
            =env.t('challengeCompleted1')
            | <span class='badge'>{{task.challenge.winner}}</span> 
            =env.t('challengeCompleted2')
          p
            a(ng-click='unlink(task, "keep-all")')=env.t('keepThem')
            | &nbsp;|&nbsp;
            a(ng-click='unlink(task, "remove-all")')=env.t('removeThem')
        //div(ng-if='task.challenge.broken=="UNSUBSCRIBED"')
          p=env.t('unsubChallenge')
          p
            a(ng-click="unlink(task, 'keep-all')")=env.t('keepThem')
            | &nbsp;|&nbsp;
            a(ng-click="unlink(task, 'remove-all')")=env.t('removeThem')

      // Checklists
      div(ng-if='!$state.includes("options.social.challenges")')
        a.btn.btn-small(ng-if='!task.checklist[0] && (task.type=="daily" || task.type=="todo")',ng-click='addChecklist(task)')
          i.icon-tasks
          =env.t('addChecklist')
        form.checklist-form(ng-if='task.checklist')
          fieldset.option-group.task-checklist(ng-if='!$state.includes("options.social.challenges")')
            legend.option-title
              =env.t('checklist')
                | &nbsp;
              i.icon.icon-question-sign(popover=env.t('checklistText'),popover-trigger='mouseenter',popover-placement='bottom')
            ul.unstyled
              li(ng-repeat='item in task.checklist')
                a.pull-right.checklist-icons(ng-click='removeChecklistItem(task,$index,true)')
                  i.icon-trash(tooltip=env.t('delete'))
                input(type='checkbox',ng-model='item.completed',ng-change='saveTask(task,true)')
                input.inline-edit(type='text',ng-model='item.text',ui-keyup="{13:'addChecklistItem(task,$event,$index)','8 49':'removeChecklistItem(task,$index)','38 40':'navigateChecklist(task,$index,$event)'}")//-,ng-blur='saveTask(task,true)')


      form(ng-submit='saveTask(task)')
        // text & notes
        fieldset.option-group
          label.option-title=env.t('text')
          input.option-content(type='text', ng-model='task.text', required, ng-disabled='task.challenge.id')

          label.option-title=env.t('extraNotes')
          textarea.option-content(rows='3', ng-model='task.notes')

        // if Habit, plus/minus command options
        fieldset.option-group(ng-if='task.type=="habit" && !task.challenge.id')
          legend.option-title=env.t('direction/Actions')
          span.task-checker.action-plusminus.select-toggle
            input.visuallyhidden.focusable(id='{{obj._id}}_{{task.id}}-option-plus', type='checkbox', ng-model='task.up')
            label(for='{{obj._id}}_{{task.id}}-option-plus')
          span.task-checker.action-plusminus.select-toggle
            input.visuallyhidden.focusable(id='{{obj._id}}_{{task.id}}-option-minus', type='checkbox', ng-model='task.down')
            label(for='{{obj._id}}_{{task.id}}-option-minus')

        // if Daily, calendar
        fieldset(bo-if='task.type=="daily"', class="option-group")
          legend.option-title=env.t('repeat')
          .task-controls.tile-group.repeat-days(bindonce)
            // note, does not use data-toggle="buttons-checkbox" - it would interfere with our own click binding
            button.task-action-btn.tile(ng-class='{active: task.repeat.su}', type='button', ng-click='task.challenge.id || (task.repeat.su = !task.repeat.su)', bo-text='moment.weekdaysMin(0)')
            button.task-action-btn.tile(ng-class='{active: task.repeat.m}', type='button', ng-click='task.challenge.id || (task.repeat.m = !task.repeat.m)', bo-text='moment.weekdaysMin(1)')
            button.task-action-btn.tile(ng-class='{active: task.repeat.t}', type='button', ng-click='task.challenge.id || (task.repeat.t = !task.repeat.t)', bo-text='moment.weekdaysMin(2)')
            button.task-action-btn.tile(ng-class='{active: task.repeat.w}', type='button', ng-click='task.challenge.id || (task.repeat.w = !task.repeat.w)', bo-text='moment.weekdaysMin(3)')
            button.task-action-btn.tile(ng-class='{active: task.repeat.th}', type='button', ng-click='task.challenge.id || (task.repeat.th = !task.repeat.th)', bo-text='moment.weekdaysMin(4)')
            button.task-action-btn.tile(ng-class='{active: task.repeat.f}', type='button', ng-click='task.challenge.id || (task.repeat.f= !task.repeat.f)', bo-text='moment.weekdaysMin(5)')
            button.task-action-btn.tile(ng-class='{active: task.repeat.s}', type='button', ng-click='task.challenge.id || (task.repeat.s = !task.repeat.s)', bo-text='moment.weekdaysMin(6)')

        // if Reward, pricing
        fieldset.option-group.option-short(ng-if='task.type=="reward" && !task.challenge.id')
          legend.option-title=env.t('price')
          input.option-content(type='number', size='16', min='0', step="any", ng-model='task.value')
          .money.input-suffix
            span.shop_gold

        // if Todos, the due date
        fieldset.option-group(ng-if='task.type=="todo" && !task.challenge.id')
          legend.option-title=env.t('dueDate')
          input.option-content.datepicker(type='text', datepicker-popup='MM/dd/yyyy', ng-model='task.date')

        fieldset.option-group(ng-if='!$state.includes("options.social.challenges")')
          legend.option-title=env.t('tags')
          label.checkbox(ng-repeat='tag in user.tags')
            input(type='checkbox', ng-model='task.tags[tag.id]')
            markdown(ng-model='tag.name')

        // Advanced Options
        span(bo-if='task.type!="reward"')
          p.option-title.mega(ng-click='task._advanced = !task._advanced')=env.t('advancedOptions')
          fieldset.option-group.advanced-option(ng-class="{visuallyhidden: task._advanced}")
            legend.option-title
              a.priority-multiplier-help(href='https://trello.com/card/priority-multiplier/50e5d3684fe3a7266b0036d6/17', target='_blank', popover-title=env.t('difficultyHelpTitle'), popover-trigger='mouseenter', popover=env.t('difficultyHelpContent'))
                i.icon-question-sign
              =env.t('difficulty')
            .task-controls.tile-group.priority-multiplier
              button.task-action-btn.tile(type='button', ng-class='{active: task.priority==1 || !task.priority}', ng-click='task.challenge.id || (task.priority=1)')=env.t('easy')
              button.task-action-btn.tile(type='button', ng-class='{active: task.priority==1.5}', ng-click='task.challenge.id || (task.priority=1.5)')=env.t('medium')
              button.task-action-btn.tile(type='button', ng-class='{active: task.priority==2}', ng-click='task.challenge.id || (task.priority=2)')=env.t('hard')
            //span(ng-if='task.type=="daily" && !task.challenge.id')
            span(ng-if='task.type=="daily"')
              legend.option-title.pull-left=env.t('restoreStreak')
              input.option-content(type='number', ng-model='task.streak')

            div(ng-if='user.preferences.allocationMode == "taskbased" || $state.is("options.social.challenges")')
              legend.option-title=env.t('attributes')
              .task-controls.tile-group
              button.task-action-btn.tile(type='button', ng-class='{active: task.attribute=="str"}', ng-click='task.attribute="str"')=env.t('physical')
              button.task-action-btn.tile(type='button', ng-class='{active: task.attribute=="int"}', ng-click='task.attribute="int"')=env.t('mental')
              button.task-action-btn.tile(type='button', ng-class='{active: task.attribute=="con"}', ng-click='task.attribute="con"')=env.t('social')
              button.task-action-btn.tile(type='button', ng-class='{active: task.attribute=="per"}', ng-click='task.attribute="per"', popover=env.t('otherExamples'), popover-trigger='mouseenter', popover-placement='top')=env.t('other')
                | 
                i.icon-question-sign

        button.task-action-btn.tile.spacious(type='submit')=env.t('saveAndClose')

  div(class='{{obj._id}}{{task.id}}-chart', ng-show='charts[obj._id+task.id]')<|MERGE_RESOLUTION|>--- conflicted
+++ resolved
@@ -3,13 +3,8 @@
   .task-meta-controls
 
     // Due Date
-<<<<<<< HEAD
     span.task-date(ng-if='task.type=="todo" && task.date', style='margin:1px')
-      span(ng-class='{"label label-important":moment(task.date).isBefore(_today)}') {{moment(task.date).format('MM/DD')}}
-=======
-    span.task-date(ng-if='task.type=="todo" && task.date')
       span(ng-class='{"label label-important":moment(task.date).isBefore(_today, "days")}') {{moment(task.date).format('MM/DD')}}
->>>>>>> 3150b7b3
     // Streak
     span(ng-show='task.streak') {{task.streak}}
       span(tooltip=env.t('streakCounter'))
