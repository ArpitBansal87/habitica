include ./achievements
include ./login
include ./reroll
include ./death
include ./new-stuff
include ./buy-gems
include ./members
include ./settings
<<<<<<< HEAD
include ./drops
include ./classes
include ./quests
=======
include ./pets
include ./classes
include ./rebirth
>>>>>>> f38b8e41
<|MERGE_RESOLUTION|>--- conflicted
+++ resolved
@@ -6,12 +6,7 @@
 include ./buy-gems
 include ./members
 include ./settings
-<<<<<<< HEAD
 include ./drops
 include ./classes
 include ./quests
-=======
-include ./pets
-include ./classes
-include ./rebirth
->>>>>>> f38b8e41
+include ./rebirth