--- conflicted
+++ resolved
@@ -1,6 +1,5 @@
 //div(ng-controller='MemberModalCtrl')
   #memberModal(modal='modals.member')
-<<<<<<< HEAD
   
 script(type='text/ng-template', id='modals/member.html')  
   .modal-header(bindonce='profile')
@@ -19,37 +18,11 @@
           li(ng-show='profile.auth.timestamps.loggedin')=env.t('lastLoggedIn')
             | {{timestamp(profile.auth.timestamps.loggedin)}} -
         h3=env.t('stats')
-        .label.label-info {{profile.stats.class}}
+        .label.label-info {{ {warrior:'Warrior',wizard:'Mage',healer:'Healer',rogue:'Rogue'}[user.stats.class] }}
         include ../profiles/stats
       .span6
         include ../header/avatar
         h3 Achievements
         include ../profiles/achievements
   .modal-footer
-    button.btn.btn-default(ng-click='modals.member = false')=env.t('ok')
-=======
-    .modal-header(bindonce='profile')
-      h3
-        span {{profile.profile.name}}
-        span(ng-if='profile.contributor.level')  - {{contribText(profile.contributor, profile.backer)}}
-    .modal-body(bindonce='profile')
-      .row-fluid
-        .span6
-          img(ng-show='profile.profile.imageUrl', ng-src='{{profile.profile.imageUrl}}')
-          markdown(ng-show='profile.profile.blurb', ng-model='profile.profile.blurb')
-          ul.muted.unstyled(ng-if='profile.auth.timestamps', style='margin-top:10px;')
-            li {{profile._id}}
-            li(ng-show='profile.auth.timestamps.created')=env.t('memberSince')
-              | {{timestamp(profile.auth.timestamps.created)}} -
-            li(ng-show='profile.auth.timestamps.loggedin')=env.t('lastLoggedIn')
-              | {{timestamp(profile.auth.timestamps.loggedin)}} -
-          h3=env.t('stats')
-          .label.label-info {{ {warrior:'Warrior',wizard:'Mage',healer:'Healer',rogue:'Rogue'}[user.stats.class] }}
-          include ../profiles/stats
-        .span6
-          include ../header/avatar
-          h3 Achievements
-          include ../profiles/achievements
-    .modal-footer
-      button.btn.btn-default(ng-click='modals.member = false')=env.t('ok')
->>>>>>> 61a4a90d
+    button.btn.btn-default(ng-click='modals.member = false')=env.t('ok')