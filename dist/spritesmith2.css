--- conflicted
+++ resolved
@@ -1,3456 +1,2082 @@
-<<<<<<< HEAD
-.skin_zombie {
-  background-image: url(spritesmith2.png);
-  background-position: -910px -273px;
-=======
-.skin_reptile {
-  background-image: url(spritesmith2.png);
-  background-position: -910px -546px;
-  width: 90px;
-  height: 90px;
-}
-.customize-option.skin_reptile {
-  background-image: url(spritesmith2.png);
-  background-position: -935px -561px;
+.skin_transparent {
+  background-image: url(spritesmith2.png);
+  background-position: -91px -318px;
+  width: 90px;
+  height: 90px;
+}
+.customize-option.skin_transparent {
+  background-image: url(spritesmith2.png);
+  background-position: -116px -333px;
   width: 60px;
   height: 60px;
 }
-.skin_reptile_sleep {
-  background-image: url(spritesmith2.png);
-  background-position: -1001px -91px;
-  width: 90px;
-  height: 90px;
-}
-.customize-option.skin_reptile_sleep {
-  background-image: url(spritesmith2.png);
-  background-position: -1026px -106px;
+.skin_transparent_sleep {
+  background-image: url(spritesmith2.png);
+  background-position: -828px -1143px;
+  width: 90px;
+  height: 90px;
+}
+.customize-option.skin_transparent_sleep {
+  background-image: url(spritesmith2.png);
+  background-position: -853px -1158px;
   width: 60px;
   height: 60px;
 }
-.skin_shadow {
-  background-image: url(spritesmith2.png);
-  background-position: -182px -870px;
-  width: 90px;
-  height: 90px;
-}
-.customize-option.skin_shadow {
-  background-image: url(spritesmith2.png);
-  background-position: -207px -885px;
+.skin_zombie {
+  background-image: url(spritesmith2.png);
+  background-position: -910px -273px;
+  width: 90px;
+  height: 90px;
+}
+.customize-option.skin_zombie {
+  background-image: url(spritesmith2.png);
+  background-position: -935px -288px;
   width: 60px;
   height: 60px;
 }
-.skin_shadow2 {
-  background-image: url(spritesmith2.png);
-  background-position: -910px -637px;
-  width: 90px;
-  height: 90px;
-}
-.customize-option.skin_shadow2 {
-  background-image: url(spritesmith2.png);
-  background-position: -935px -652px;
+.skin_zombie2 {
+  background-image: url(spritesmith2.png);
+  background-position: -910px -364px;
+  width: 90px;
+  height: 90px;
+}
+.customize-option.skin_zombie2 {
+  background-image: url(spritesmith2.png);
+  background-position: -935px -379px;
   width: 60px;
   height: 60px;
 }
-.skin_shadow2_sleep {
-  background-image: url(spritesmith2.png);
-  background-position: -910px -728px;
-  width: 90px;
-  height: 90px;
-}
-.customize-option.skin_shadow2_sleep {
-  background-image: url(spritesmith2.png);
-  background-position: -935px -743px;
+.skin_zombie2_sleep {
+  background-image: url(spritesmith2.png);
+  background-position: -910px -455px;
+  width: 90px;
+  height: 90px;
+}
+.customize-option.skin_zombie2_sleep {
+  background-image: url(spritesmith2.png);
+  background-position: -935px -470px;
   width: 60px;
   height: 60px;
 }
-.skin_shadow_sleep {
-  background-image: url(spritesmith2.png);
-  background-position: -637px -1052px;
-  width: 90px;
-  height: 90px;
-}
-.customize-option.skin_shadow_sleep {
-  background-image: url(spritesmith2.png);
-  background-position: -662px -1067px;
+.skin_zombie_sleep {
+  background-image: url(spritesmith2.png);
+  background-position: -1001px -455px;
+  width: 90px;
+  height: 90px;
+}
+.customize-option.skin_zombie_sleep {
+  background-image: url(spritesmith2.png);
+  background-position: -1026px -470px;
   width: 60px;
   height: 60px;
 }
-.skin_skeleton {
-  background-image: url(spritesmith2.png);
-  background-position: -728px -1052px;
-  width: 90px;
-  height: 90px;
-}
-.customize-option.skin_skeleton {
-  background-image: url(spritesmith2.png);
-  background-position: -753px -1067px;
-  width: 60px;
-  height: 60px;
-}
-.skin_skeleton2 {
-  background-image: url(spritesmith2.png);
-  background-position: -819px -1052px;
-  width: 90px;
-  height: 90px;
-}
-.customize-option.skin_skeleton2 {
-  background-image: url(spritesmith2.png);
-  background-position: -844px -1067px;
-  width: 60px;
-  height: 60px;
-}
-.skin_skeleton2_sleep {
-  background-image: url(spritesmith2.png);
-  background-position: -910px -1052px;
-  width: 90px;
-  height: 90px;
-}
-.customize-option.skin_skeleton2_sleep {
-  background-image: url(spritesmith2.png);
-  background-position: -935px -1067px;
-  width: 60px;
-  height: 60px;
-}
-.skin_skeleton_sleep {
-  background-image: url(spritesmith2.png);
-  background-position: -1186px -273px;
-  width: 90px;
-  height: 90px;
-}
-.customize-option.skin_skeleton_sleep {
-  background-image: url(spritesmith2.png);
-  background-position: -1211px -288px;
-  width: 60px;
-  height: 60px;
-}
-.skin_transparent {
-  background-image: url(spritesmith2.png);
-  background-position: -1186px -364px;
-  width: 90px;
-  height: 90px;
-}
-.customize-option.skin_transparent {
-  background-image: url(spritesmith2.png);
-  background-position: -1211px -379px;
-  width: 60px;
-  height: 60px;
-}
-.skin_transparent_sleep {
-  background-image: url(spritesmith2.png);
-  background-position: -1186px -637px;
-  width: 90px;
-  height: 90px;
-}
-.customize-option.skin_transparent_sleep {
-  background-image: url(spritesmith2.png);
-  background-position: -1211px -652px;
-  width: 60px;
-  height: 60px;
-}
-.skin_zombie {
-  background-image: url(spritesmith2.png);
-  background-position: -1186px -728px;
->>>>>>> e22269fd
-  width: 90px;
-  height: 90px;
-}
-.customize-option.skin_zombie {
-  background-image: url(spritesmith2.png);
-<<<<<<< HEAD
-  background-position: -935px -288px;
-=======
-  background-position: -1211px -743px;
->>>>>>> e22269fd
-  width: 60px;
-  height: 60px;
-}
-.skin_zombie2 {
-  background-image: url(spritesmith2.png);
-<<<<<<< HEAD
-  background-position: -828px -1143px;
-=======
-  background-position: -1186px -1001px;
->>>>>>> e22269fd
-  width: 90px;
-  height: 90px;
-}
-.customize-option.skin_zombie2 {
-  background-image: url(spritesmith2.png);
-<<<<<<< HEAD
-  background-position: -853px -1158px;
-=======
-  background-position: -1211px -1016px;
->>>>>>> e22269fd
-  width: 60px;
-  height: 60px;
-}
-.skin_zombie2_sleep {
-  background-image: url(spritesmith2.png);
-<<<<<<< HEAD
-  background-position: -910px -364px;
-=======
-  background-position: -224px -1143px;
->>>>>>> e22269fd
-  width: 90px;
-  height: 90px;
-}
-.customize-option.skin_zombie2_sleep {
-  background-image: url(spritesmith2.png);
-<<<<<<< HEAD
-  background-position: -935px -379px;
-=======
-  background-position: -249px -1158px;
->>>>>>> e22269fd
-  width: 60px;
-  height: 60px;
-}
-.skin_zombie_sleep {
-  background-image: url(spritesmith2.png);
-<<<<<<< HEAD
-  background-position: -910px -455px;
-=======
-  background-position: -315px -1143px;
->>>>>>> e22269fd
-  width: 90px;
-  height: 90px;
-}
-.customize-option.skin_zombie_sleep {
-  background-image: url(spritesmith2.png);
-<<<<<<< HEAD
-  background-position: -935px -470px;
-=======
-  background-position: -340px -1158px;
->>>>>>> e22269fd
-  width: 60px;
-  height: 60px;
-}
 .broad_armor_healer_1 {
   background-image: url(spritesmith2.png);
-<<<<<<< HEAD
+  background-position: -203px -961px;
+  width: 90px;
+  height: 90px;
+}
+.broad_armor_healer_2 {
+  background-image: url(spritesmith2.png);
+  background-position: -294px -961px;
+  width: 90px;
+  height: 90px;
+}
+.broad_armor_healer_3 {
+  background-image: url(spritesmith2.png);
+  background-position: -1122px -91px;
+  width: 90px;
+  height: 90px;
+}
+.broad_armor_healer_4 {
+  background-image: url(spritesmith2.png);
+  background-position: -1122px -182px;
+  width: 90px;
+  height: 90px;
+}
+.broad_armor_healer_5 {
+  background-image: url(spritesmith2.png);
+  background-position: -1122px -546px;
+  width: 90px;
+  height: 90px;
+}
+.broad_armor_rogue_1 {
+  background-image: url(spritesmith2.png);
+  background-position: -1122px -637px;
+  width: 90px;
+  height: 90px;
+}
+.broad_armor_rogue_2 {
+  background-image: url(spritesmith2.png);
+  background-position: -1122px -728px;
+  width: 90px;
+  height: 90px;
+}
+.broad_armor_rogue_3 {
+  background-image: url(spritesmith2.png);
+  background-position: -448px -1052px;
+  width: 90px;
+  height: 90px;
+}
+.broad_armor_rogue_4 {
+  background-image: url(spritesmith2.png);
+  background-position: -539px -1052px;
+  width: 90px;
+  height: 90px;
+}
+.broad_armor_rogue_5 {
+  background-image: url(spritesmith2.png);
+  background-position: -903px -1052px;
+  width: 90px;
+  height: 90px;
+}
+.broad_armor_special_2 {
+  background-image: url(spritesmith2.png);
+  background-position: -994px -1052px;
+  width: 90px;
+  height: 90px;
+}
+.broad_armor_warrior_1 {
+  background-image: url(spritesmith2.png);
+  background-position: -182px -318px;
+  width: 90px;
+  height: 90px;
+}
+.broad_armor_warrior_2 {
+  background-image: url(spritesmith2.png);
+  background-position: -273px -318px;
+  width: 90px;
+  height: 90px;
+}
+.broad_armor_warrior_3 {
+  background-image: url(spritesmith2.png);
+  background-position: -364px -318px;
+  width: 90px;
+  height: 90px;
+}
+.broad_armor_warrior_4 {
+  background-image: url(spritesmith2.png);
+  background-position: -455px 0px;
+  width: 90px;
+  height: 90px;
+}
+.broad_armor_warrior_5 {
+  background-image: url(spritesmith2.png);
+  background-position: -455px -91px;
+  width: 90px;
+  height: 90px;
+}
+.broad_armor_wizard_1 {
+  background-image: url(spritesmith2.png);
+  background-position: -455px -182px;
+  width: 90px;
+  height: 90px;
+}
+.broad_armor_wizard_2 {
+  background-image: url(spritesmith2.png);
+  background-position: -455px -273px;
+  width: 90px;
+  height: 90px;
+}
+.broad_armor_wizard_3 {
+  background-image: url(spritesmith2.png);
+  background-position: 0px -415px;
+  width: 90px;
+  height: 90px;
+}
+.broad_armor_wizard_4 {
+  background-image: url(spritesmith2.png);
+  background-position: -91px -415px;
+  width: 90px;
+  height: 90px;
+}
+.broad_armor_wizard_5 {
+  background-image: url(spritesmith2.png);
+  background-position: -182px -415px;
+  width: 90px;
+  height: 90px;
+}
+.shop_armor_healer_1 {
+  background-image: url(spritesmith2.png);
+  background-position: -738px -1366px;
+  width: 40px;
+  height: 40px;
+}
+.shop_armor_healer_2 {
+  background-image: url(spritesmith2.png);
+  background-position: -697px -1366px;
+  width: 40px;
+  height: 40px;
+}
+.shop_armor_healer_3 {
+  background-image: url(spritesmith2.png);
+  background-position: -656px -1366px;
+  width: 40px;
+  height: 40px;
+}
+.shop_armor_healer_4 {
+  background-image: url(spritesmith2.png);
+  background-position: -615px -1366px;
+  width: 40px;
+  height: 40px;
+}
+.shop_armor_healer_5 {
+  background-image: url(spritesmith2.png);
+  background-position: -574px -1366px;
+  width: 40px;
+  height: 40px;
+}
+.shop_armor_rogue_1 {
+  background-image: url(spritesmith2.png);
+  background-position: -1395px -574px;
+  width: 40px;
+  height: 40px;
+}
+.shop_armor_rogue_2 {
+  background-image: url(spritesmith2.png);
+  background-position: -1395px -533px;
+  width: 40px;
+  height: 40px;
+}
+.shop_armor_rogue_3 {
+  background-image: url(spritesmith2.png);
+  background-position: -1395px -492px;
+  width: 40px;
+  height: 40px;
+}
+.shop_armor_rogue_4 {
+  background-image: url(spritesmith2.png);
+  background-position: -1395px -451px;
+  width: 40px;
+  height: 40px;
+}
+.shop_armor_rogue_5 {
+  background-image: url(spritesmith2.png);
+  background-position: -1395px -410px;
+  width: 40px;
+  height: 40px;
+}
+.shop_armor_special_0 {
+  background-image: url(spritesmith2.png);
+  background-position: -1395px -369px;
+  width: 40px;
+  height: 40px;
+}
+.shop_armor_special_1 {
+  background-image: url(spritesmith2.png);
+  background-position: -1395px -328px;
+  width: 40px;
+  height: 40px;
+}
+.shop_armor_special_2 {
+  background-image: url(spritesmith2.png);
+  background-position: -1395px -287px;
+  width: 40px;
+  height: 40px;
+}
+.shop_armor_warrior_1 {
+  background-image: url(spritesmith2.png);
+  background-position: -1395px -246px;
+  width: 40px;
+  height: 40px;
+}
+.shop_armor_warrior_2 {
+  background-image: url(spritesmith2.png);
+  background-position: -1395px -205px;
+  width: 40px;
+  height: 40px;
+}
+.shop_armor_warrior_3 {
+  background-image: url(spritesmith2.png);
+  background-position: -1395px -164px;
+  width: 40px;
+  height: 40px;
+}
+.shop_armor_warrior_4 {
+  background-image: url(spritesmith2.png);
+  background-position: -1395px -123px;
+  width: 40px;
+  height: 40px;
+}
+.shop_armor_warrior_5 {
+  background-image: url(spritesmith2.png);
+  background-position: -1395px -82px;
+  width: 40px;
+  height: 40px;
+}
+.shop_armor_wizard_1 {
+  background-image: url(spritesmith2.png);
+  background-position: -1395px -41px;
+  width: 40px;
+  height: 40px;
+}
+.shop_armor_wizard_2 {
+  background-image: url(spritesmith2.png);
+  background-position: -1395px 0px;
+  width: 40px;
+  height: 40px;
+}
+.shop_armor_wizard_3 {
+  background-image: url(spritesmith2.png);
+  background-position: -1353px -1325px;
+  width: 40px;
+  height: 40px;
+}
+.shop_armor_wizard_4 {
+  background-image: url(spritesmith2.png);
+  background-position: -1312px -1325px;
+  width: 40px;
+  height: 40px;
+}
+.shop_armor_wizard_5 {
+  background-image: url(spritesmith2.png);
+  background-position: -1271px -1325px;
+  width: 40px;
+  height: 40px;
+}
+.slim_armor_healer_1 {
+  background-image: url(spritesmith2.png);
+  background-position: -273px -597px;
+  width: 90px;
+  height: 90px;
+}
+.slim_armor_healer_2 {
+  background-image: url(spritesmith2.png);
+  background-position: -364px -597px;
+  width: 90px;
+  height: 90px;
+}
+.slim_armor_healer_3 {
+  background-image: url(spritesmith2.png);
+  background-position: -455px -597px;
+  width: 90px;
+  height: 90px;
+}
+.slim_armor_healer_4 {
+  background-image: url(spritesmith2.png);
+  background-position: -546px -597px;
+  width: 90px;
+  height: 90px;
+}
+.slim_armor_healer_5 {
+  background-image: url(spritesmith2.png);
+  background-position: -637px -597px;
+  width: 90px;
+  height: 90px;
+}
+.slim_armor_rogue_1 {
+  background-image: url(spritesmith2.png);
+  background-position: -728px 0px;
+  width: 90px;
+  height: 90px;
+}
+.slim_armor_rogue_2 {
+  background-image: url(spritesmith2.png);
+  background-position: -728px -91px;
+  width: 90px;
+  height: 90px;
+}
+.slim_armor_rogue_3 {
+  background-image: url(spritesmith2.png);
+  background-position: -728px -182px;
+  width: 90px;
+  height: 90px;
+}
+.slim_armor_rogue_4 {
+  background-image: url(spritesmith2.png);
+  background-position: -728px -273px;
+  width: 90px;
+  height: 90px;
+}
+.slim_armor_rogue_5 {
+  background-image: url(spritesmith2.png);
+  background-position: -728px -364px;
+  width: 90px;
+  height: 90px;
+}
+.slim_armor_special_2 {
+  background-image: url(spritesmith2.png);
+  background-position: -728px -455px;
+  width: 90px;
+  height: 90px;
+}
+.slim_armor_warrior_1 {
+  background-image: url(spritesmith2.png);
+  background-position: -728px -546px;
+  width: 90px;
+  height: 90px;
+}
+.slim_armor_warrior_2 {
+  background-image: url(spritesmith2.png);
+  background-position: 0px -688px;
+  width: 90px;
+  height: 90px;
+}
+.slim_armor_warrior_3 {
+  background-image: url(spritesmith2.png);
+  background-position: -91px -688px;
+  width: 90px;
+  height: 90px;
+}
+.slim_armor_warrior_4 {
+  background-image: url(spritesmith2.png);
+  background-position: -182px -688px;
+  width: 90px;
+  height: 90px;
+}
+.slim_armor_warrior_5 {
+  background-image: url(spritesmith2.png);
+  background-position: -273px -688px;
+  width: 90px;
+  height: 90px;
+}
+.slim_armor_wizard_1 {
+  background-image: url(spritesmith2.png);
+  background-position: -364px -688px;
+  width: 90px;
+  height: 90px;
+}
+.slim_armor_wizard_2 {
+  background-image: url(spritesmith2.png);
+  background-position: -455px -688px;
+  width: 90px;
+  height: 90px;
+}
+.slim_armor_wizard_3 {
+  background-image: url(spritesmith2.png);
+  background-position: -546px -688px;
+  width: 90px;
+  height: 90px;
+}
+.slim_armor_wizard_4 {
+  background-image: url(spritesmith2.png);
+  background-position: -637px -688px;
+  width: 90px;
+  height: 90px;
+}
+.slim_armor_wizard_5 {
+  background-image: url(spritesmith2.png);
+  background-position: -728px -688px;
+  width: 90px;
+  height: 90px;
+}
+.broad_armor_special_birthday {
+  background-image: url(spritesmith2.png);
+  background-position: -819px 0px;
+  width: 90px;
+  height: 90px;
+}
+.shop_armor_special_birthday {
+  background-image: url(spritesmith2.png);
+  background-position: -1230px -1325px;
+  width: 40px;
+  height: 40px;
+}
+.slim_armor_special_birthday {
+  background-image: url(spritesmith2.png);
+  background-position: -819px -91px;
+  width: 90px;
+  height: 90px;
+}
+.broad_armor_special_fallHealer {
+  background-image: url(spritesmith2.png);
+  background-position: -819px -182px;
+  width: 90px;
+  height: 90px;
+}
+.broad_armor_special_fallMage {
+  background-image: url(spritesmith2.png);
+  background-position: -97px -779px;
+  width: 120px;
+  height: 90px;
+}
+.broad_armor_special_fallRogue {
+  background-image: url(spritesmith2.png);
+  background-position: -218px -779px;
+  width: 105px;
+  height: 90px;
+}
+.broad_armor_special_fallWarrior {
+  background-image: url(spritesmith2.png);
+  background-position: -819px -273px;
+  width: 90px;
+  height: 90px;
+}
+.head_special_fallHealer {
+  background-image: url(spritesmith2.png);
+  background-position: -819px -364px;
+  width: 90px;
+  height: 90px;
+}
+.head_special_fallMage {
+  background-image: url(spritesmith2.png);
+  background-position: -324px -779px;
+  width: 120px;
+  height: 90px;
+}
+.head_special_fallRogue {
+  background-image: url(spritesmith2.png);
+  background-position: -445px -779px;
+  width: 105px;
+  height: 90px;
+}
+.head_special_fallWarrior {
+  background-image: url(spritesmith2.png);
+  background-position: -819px -455px;
+  width: 90px;
+  height: 90px;
+}
+.shield_special_fallHealer {
+  background-image: url(spritesmith2.png);
+  background-position: -819px -546px;
+  width: 90px;
+  height: 90px;
+}
+.shield_special_fallRogue {
+  background-image: url(spritesmith2.png);
+  background-position: -551px -779px;
+  width: 105px;
+  height: 90px;
+}
+.shield_special_fallWarrior {
+  background-image: url(spritesmith2.png);
+  background-position: -819px -637px;
+  width: 90px;
+  height: 90px;
+}
+.shop_armor_special_fallHealer {
+  background-image: url(spritesmith2.png);
+  background-position: -1189px -1325px;
+  width: 40px;
+  height: 40px;
+}
+.shop_armor_special_fallMage {
+  background-image: url(spritesmith2.png);
+  background-position: -1148px -1325px;
+  width: 40px;
+  height: 40px;
+}
+.shop_armor_special_fallRogue {
+  background-image: url(spritesmith2.png);
+  background-position: -1107px -1325px;
+  width: 40px;
+  height: 40px;
+}
+.shop_armor_special_fallWarrior {
+  background-image: url(spritesmith2.png);
+  background-position: -1066px -1325px;
+  width: 40px;
+  height: 40px;
+}
+.shop_head_special_fallHealer {
+  background-image: url(spritesmith2.png);
+  background-position: -1025px -1325px;
+  width: 40px;
+  height: 40px;
+}
+.shop_head_special_fallMage {
+  background-image: url(spritesmith2.png);
+  background-position: -984px -1325px;
+  width: 40px;
+  height: 40px;
+}
+.shop_head_special_fallRogue {
+  background-image: url(spritesmith2.png);
+  background-position: -943px -1325px;
+  width: 40px;
+  height: 40px;
+}
+.shop_head_special_fallWarrior {
+  background-image: url(spritesmith2.png);
+  background-position: -902px -1325px;
+  width: 40px;
+  height: 40px;
+}
+.shop_shield_special_fallHealer {
+  background-image: url(spritesmith2.png);
+  background-position: -861px -1325px;
+  width: 40px;
+  height: 40px;
+}
+.shop_shield_special_fallRogue {
+  background-image: url(spritesmith2.png);
+  background-position: -820px -1325px;
+  width: 40px;
+  height: 40px;
+}
+.shop_shield_special_fallWarrior {
+  background-image: url(spritesmith2.png);
+  background-position: -779px -1325px;
+  width: 40px;
+  height: 40px;
+}
+.shop_weapon_special_fallHealer {
+  background-image: url(spritesmith2.png);
+  background-position: -738px -1325px;
+  width: 40px;
+  height: 40px;
+}
+.shop_weapon_special_fallMage {
+  background-image: url(spritesmith2.png);
+  background-position: -697px -1325px;
+  width: 40px;
+  height: 40px;
+}
+.shop_weapon_special_fallRogue {
+  background-image: url(spritesmith2.png);
+  background-position: -1261px -1275px;
+  width: 40px;
+  height: 40px;
+}
+.shop_weapon_special_fallWarrior {
+  background-image: url(spritesmith2.png);
+  background-position: -1220px -1275px;
+  width: 40px;
+  height: 40px;
+}
+.slim_armor_special_fallHealer {
+  background-image: url(spritesmith2.png);
   background-position: -910px -546px;
-=======
-  background-position: -630px -1143px;
->>>>>>> e22269fd
-  width: 90px;
-  height: 90px;
-}
-.broad_armor_healer_2 {
-  background-image: url(spritesmith2.png);
-<<<<<<< HEAD
+  width: 90px;
+  height: 90px;
+}
+.slim_armor_special_fallMage {
+  background-image: url(spritesmith2.png);
+  background-position: -769px -870px;
+  width: 120px;
+  height: 90px;
+}
+.slim_armor_special_fallRogue {
+  background-image: url(spritesmith2.png);
+  background-position: -890px -870px;
+  width: 105px;
+  height: 90px;
+}
+.slim_armor_special_fallWarrior {
+  background-image: url(spritesmith2.png);
+  background-position: -910px -637px;
+  width: 90px;
+  height: 90px;
+}
+.weapon_special_fallHealer {
+  background-image: url(spritesmith2.png);
+  background-position: -910px -728px;
+  width: 90px;
+  height: 90px;
+}
+.weapon_special_fallMage {
+  background-image: url(spritesmith2.png);
+  background-position: -1001px 0px;
+  width: 120px;
+  height: 90px;
+}
+.weapon_special_fallRogue {
+  background-image: url(spritesmith2.png);
+  background-position: -1001px -91px;
+  width: 105px;
+  height: 90px;
+}
+.weapon_special_fallWarrior {
+  background-image: url(spritesmith2.png);
+  background-position: -1001px -182px;
+  width: 90px;
+  height: 90px;
+}
+.broad_armor_special_gaymerx {
+  background-image: url(spritesmith2.png);
+  background-position: -1001px -273px;
+  width: 90px;
+  height: 90px;
+}
+.head_special_gaymerx {
+  background-image: url(spritesmith2.png);
   background-position: -1001px -364px;
-=======
-  background-position: -721px -1143px;
->>>>>>> e22269fd
-  width: 90px;
-  height: 90px;
-}
-.broad_armor_healer_3 {
-  background-image: url(spritesmith2.png);
-<<<<<<< HEAD
+  width: 90px;
+  height: 90px;
+}
+.shop_armor_special_gaymerx {
+  background-image: url(spritesmith2.png);
+  background-position: -1179px -1275px;
+  width: 40px;
+  height: 40px;
+}
+.shop_head_special_gaymerx {
+  background-image: url(spritesmith2.png);
+  background-position: -1138px -1275px;
+  width: 40px;
+  height: 40px;
+}
+.slim_armor_special_gaymerx {
+  background-image: url(spritesmith2.png);
+  background-position: -1001px -637px;
+  width: 90px;
+  height: 90px;
+}
+.back_mystery_201402 {
+  background-image: url(spritesmith2.png);
+  background-position: -1001px -728px;
+  width: 90px;
+  height: 90px;
+}
+.broad_armor_mystery_201402 {
+  background-image: url(spritesmith2.png);
   background-position: -1001px -819px;
-=======
-  background-position: -182px -318px;
->>>>>>> e22269fd
-  width: 90px;
-  height: 90px;
-}
-.broad_armor_healer_4 {
-  background-image: url(spritesmith2.png);
-<<<<<<< HEAD
-  background-position: -609px -961px;
-=======
-  background-position: -273px -318px;
->>>>>>> e22269fd
-  width: 90px;
-  height: 90px;
-}
-.broad_armor_healer_5 {
-  background-image: url(spritesmith2.png);
-<<<<<<< HEAD
-  background-position: -1107px -91px;
-=======
-  background-position: -364px -318px;
->>>>>>> e22269fd
-  width: 90px;
-  height: 90px;
-}
-.broad_armor_rogue_1 {
-  background-image: url(spritesmith2.png);
-<<<<<<< HEAD
-  background-position: -1107px -364px;
-=======
-  background-position: -455px 0px;
->>>>>>> e22269fd
-  width: 90px;
-  height: 90px;
-}
-.broad_armor_rogue_2 {
-  background-image: url(spritesmith2.png);
-<<<<<<< HEAD
-  background-position: -1107px -637px;
-=======
-  background-position: -455px -91px;
->>>>>>> e22269fd
-  width: 90px;
-  height: 90px;
-}
-.broad_armor_rogue_3 {
-  background-image: url(spritesmith2.png);
-<<<<<<< HEAD
-  background-position: -1107px -728px;
-=======
-  background-position: -455px -182px;
->>>>>>> e22269fd
-  width: 90px;
-  height: 90px;
-}
-.broad_armor_rogue_4 {
-  background-image: url(spritesmith2.png);
-<<<<<<< HEAD
+  width: 90px;
+  height: 90px;
+}
+.head_mystery_201402 {
+  background-image: url(spritesmith2.png);
+  background-position: 0px -961px;
+  width: 90px;
+  height: 90px;
+}
+.shop_armor_mystery_201402 {
+  background-image: url(spritesmith2.png);
+  background-position: -1097px -1275px;
+  width: 40px;
+  height: 40px;
+}
+.shop_back_mystery_201402 {
+  background-image: url(spritesmith2.png);
+  background-position: -1056px -1275px;
+  width: 40px;
+  height: 40px;
+}
+.shop_head_mystery_201402 {
+  background-image: url(spritesmith2.png);
+  background-position: -1015px -1275px;
+  width: 40px;
+  height: 40px;
+}
+.slim_armor_mystery_201402 {
+  background-image: url(spritesmith2.png);
+  background-position: -385px -961px;
+  width: 90px;
+  height: 90px;
+}
+.broad_armor_mystery_201403 {
+  background-image: url(spritesmith2.png);
+  background-position: -476px -961px;
+  width: 90px;
+  height: 90px;
+}
+.headAccessory_mystery_201403 {
+  background-image: url(spritesmith2.png);
+  background-position: -567px -961px;
+  width: 90px;
+  height: 90px;
+}
+.shop_armor_mystery_201403 {
+  background-image: url(spritesmith2.png);
+  background-position: -974px -1275px;
+  width: 40px;
+  height: 40px;
+}
+.shop_headAccessory_mystery_201403 {
+  background-image: url(spritesmith2.png);
+  background-position: -933px -1275px;
+  width: 40px;
+  height: 40px;
+}
+.slim_armor_mystery_201403 {
+  background-image: url(spritesmith2.png);
+  background-position: -882px -961px;
+  width: 90px;
+  height: 90px;
+}
+.back_mystery_201404 {
+  background-image: url(spritesmith2.png);
+  background-position: -973px -961px;
+  width: 90px;
+  height: 90px;
+}
+.headAccessory_mystery_201404 {
+  background-image: url(spritesmith2.png);
+  background-position: -1122px 0px;
+  width: 90px;
+  height: 90px;
+}
+.shop_back_mystery_201404 {
+  background-image: url(spritesmith2.png);
+  background-position: -892px -1275px;
+  width: 40px;
+  height: 40px;
+}
+.shop_headAccessory_mystery_201404 {
+  background-image: url(spritesmith2.png);
+  background-position: -851px -1275px;
+  width: 40px;
+  height: 40px;
+}
+.broad_armor_mystery_201405 {
+  background-image: url(spritesmith2.png);
+  background-position: -1122px -273px;
+  width: 90px;
+  height: 90px;
+}
+.head_mystery_201405 {
+  background-image: url(spritesmith2.png);
+  background-position: -1122px -364px;
+  width: 90px;
+  height: 90px;
+}
+.shop_armor_mystery_201405 {
+  background-image: url(spritesmith2.png);
+  background-position: -810px -1275px;
+  width: 40px;
+  height: 40px;
+}
+.shop_head_mystery_201405 {
+  background-image: url(spritesmith2.png);
+  background-position: -769px -1275px;
+  width: 40px;
+  height: 40px;
+}
+.slim_armor_mystery_201405 {
+  background-image: url(spritesmith2.png);
+  background-position: -1122px -455px;
+  width: 90px;
+  height: 90px;
+}
+.broad_armor_mystery_201406 {
+  background-image: url(spritesmith2.png);
+  background-position: 0px -318px;
+  width: 90px;
+  height: 96px;
+}
+.head_mystery_201406 {
+  background-image: url(spritesmith2.png);
+  background-position: -364px -203px;
+  width: 90px;
+  height: 96px;
+}
+.shop_armor_mystery_201406 {
+  background-image: url(spritesmith2.png);
+  background-position: -728px -1275px;
+  width: 40px;
+  height: 40px;
+}
+.shop_head_mystery_201406 {
+  background-image: url(spritesmith2.png);
+  background-position: -1343px -1234px;
+  width: 40px;
+  height: 40px;
+}
+.slim_armor_mystery_201406 {
+  background-image: url(spritesmith2.png);
+  background-position: -364px -106px;
+  width: 90px;
+  height: 96px;
+}
+.broad_armor_mystery_201407 {
+  background-image: url(spritesmith2.png);
+  background-position: -1122px -819px;
+  width: 90px;
+  height: 90px;
+}
+.head_mystery_201407 {
+  background-image: url(spritesmith2.png);
+  background-position: -1122px -910px;
+  width: 90px;
+  height: 90px;
+}
+.shop_armor_mystery_201407 {
+  background-image: url(spritesmith2.png);
+  background-position: -1302px -1234px;
+  width: 40px;
+  height: 40px;
+}
+.shop_head_mystery_201407 {
+  background-image: url(spritesmith2.png);
+  background-position: -1261px -1234px;
+  width: 40px;
+  height: 40px;
+}
+.slim_armor_mystery_201407 {
+  background-image: url(spritesmith2.png);
+  background-position: -630px -1052px;
+  width: 90px;
+  height: 90px;
+}
+.broad_armor_mystery_201408 {
+  background-image: url(spritesmith2.png);
+  background-position: -721px -1052px;
+  width: 90px;
+  height: 90px;
+}
+.head_mystery_201408 {
+  background-image: url(spritesmith2.png);
+  background-position: -812px -1052px;
+  width: 90px;
+  height: 90px;
+}
+.shop_armor_mystery_201408 {
+  background-image: url(spritesmith2.png);
+  background-position: -1220px -1234px;
+  width: 40px;
+  height: 40px;
+}
+.shop_head_mystery_201408 {
+  background-image: url(spritesmith2.png);
+  background-position: -1179px -1234px;
+  width: 40px;
+  height: 40px;
+}
+.slim_armor_mystery_201408 {
+  background-image: url(spritesmith2.png);
+  background-position: -1085px -1052px;
+  width: 90px;
+  height: 90px;
+}
+.broad_armor_mystery_201409 {
+  background-image: url(spritesmith2.png);
+  background-position: -1213px 0px;
+  width: 90px;
+  height: 90px;
+}
+.headAccessory_mystery_201409 {
+  background-image: url(spritesmith2.png);
+  background-position: -1213px -91px;
+  width: 90px;
+  height: 90px;
+}
+.shop_armor_mystery_201409 {
+  background-image: url(spritesmith2.png);
+  background-position: -1138px -1234px;
+  width: 40px;
+  height: 40px;
+}
+.shop_headAccessory_mystery_201409 {
+  background-image: url(spritesmith2.png);
+  background-position: -1097px -1234px;
+  width: 40px;
+  height: 40px;
+}
+.slim_armor_mystery_201409 {
+  background-image: url(spritesmith2.png);
+  background-position: -1213px -364px;
+  width: 90px;
+  height: 90px;
+}
+.back_mystery_201410 {
+  background-image: url(spritesmith2.png);
+  background-position: 0px -1143px;
+  width: 93px;
+  height: 90px;
+}
+.broad_armor_mystery_201410 {
+  background-image: url(spritesmith2.png);
+  background-position: -94px -1143px;
+  width: 93px;
+  height: 90px;
+}
+.shop_armor_mystery_201410 {
+  background-image: url(spritesmith2.png);
+  background-position: -1056px -1234px;
+  width: 40px;
+  height: 40px;
+}
+.shop_back_mystery_201410 {
+  background-image: url(spritesmith2.png);
+  background-position: -1015px -1234px;
+  width: 40px;
+  height: 40px;
+}
+.slim_armor_mystery_201410 {
+  background-image: url(spritesmith2.png);
+  background-position: -188px -1143px;
+  width: 93px;
+  height: 90px;
+}
+.head_mystery_201411 {
+  background-image: url(spritesmith2.png);
+  background-position: -1213px -637px;
+  width: 90px;
+  height: 90px;
+}
+.shop_head_mystery_201411 {
+  background-image: url(spritesmith2.png);
+  background-position: -974px -1234px;
+  width: 40px;
+  height: 40px;
+}
+.shop_weapon_mystery_201411 {
+  background-image: url(spritesmith2.png);
+  background-position: -933px -1234px;
+  width: 40px;
+  height: 40px;
+}
+.weapon_mystery_201411 {
+  background-image: url(spritesmith2.png);
+  background-position: -1213px -910px;
+  width: 90px;
+  height: 90px;
+}
+.broad_armor_mystery_201412 {
+  background-image: url(spritesmith2.png);
+  background-position: -1213px -1001px;
+  width: 90px;
+  height: 90px;
+}
+.head_mystery_201412 {
+  background-image: url(spritesmith2.png);
+  background-position: -282px -1143px;
+  width: 90px;
+  height: 90px;
+}
+.shop_armor_mystery_201412 {
+  background-image: url(spritesmith2.png);
+  background-position: -892px -1234px;
+  width: 40px;
+  height: 40px;
+}
+.shop_head_mystery_201412 {
+  background-image: url(spritesmith2.png);
+  background-position: -851px -1234px;
+  width: 40px;
+  height: 40px;
+}
+.slim_armor_mystery_201412 {
+  background-image: url(spritesmith2.png);
+  background-position: -555px -1143px;
+  width: 90px;
+  height: 90px;
+}
+.broad_armor_mystery_201501 {
+  background-image: url(spritesmith2.png);
+  background-position: -646px -1143px;
+  width: 90px;
+  height: 90px;
+}
+.head_mystery_201501 {
+  background-image: url(spritesmith2.png);
+  background-position: -737px -1143px;
+  width: 90px;
+  height: 90px;
+}
+.shop_armor_mystery_201501 {
+  background-image: url(spritesmith2.png);
+  background-position: -779px -1366px;
+  width: 40px;
+  height: 40px;
+}
+.shop_head_mystery_201501 {
+  background-image: url(spritesmith2.png);
+  background-position: -910px -819px;
+  width: 40px;
+  height: 40px;
+}
+.slim_armor_mystery_201501 {
+  background-image: url(spritesmith2.png);
+  background-position: -1010px -1143px;
+  width: 90px;
+  height: 90px;
+}
+.broad_armor_mystery_301404 {
+  background-image: url(spritesmith2.png);
+  background-position: -1101px -1143px;
+  width: 90px;
+  height: 90px;
+}
+.eyewear_mystery_301404 {
+  background-image: url(spritesmith2.png);
+  background-position: -1192px -1143px;
+  width: 90px;
+  height: 90px;
+}
+.head_mystery_301404 {
+  background-image: url(spritesmith2.png);
+  background-position: -1304px 0px;
+  width: 90px;
+  height: 90px;
+}
+.shop_armor_mystery_301404 {
+  background-image: url(spritesmith2.png);
+  background-position: -1042px -910px;
+  width: 40px;
+  height: 40px;
+}
+.shop_eyewear_mystery_301404 {
+  background-image: url(spritesmith2.png);
+  background-position: -1001px -910px;
+  width: 40px;
+  height: 40px;
+}
+.shop_head_mystery_301404 {
+  background-image: url(spritesmith2.png);
+  background-position: -1163px -1001px;
+  width: 40px;
+  height: 40px;
+}
+.shop_weapon_mystery_301404 {
+  background-image: url(spritesmith2.png);
+  background-position: -1122px -1001px;
+  width: 40px;
+  height: 40px;
+}
+.slim_armor_mystery_301404 {
+  background-image: url(spritesmith2.png);
+  background-position: -1304px -455px;
+  width: 90px;
+  height: 90px;
+}
+.weapon_mystery_301404 {
+  background-image: url(spritesmith2.png);
+  background-position: -1304px -546px;
+  width: 90px;
+  height: 90px;
+}
+.eyewear_mystery_301405 {
+  background-image: url(spritesmith2.png);
+  background-position: -1304px -637px;
+  width: 90px;
+  height: 90px;
+}
+.headAccessory_mystery_301405 {
+  background-image: url(spritesmith2.png);
+  background-position: -1304px -728px;
+  width: 90px;
+  height: 90px;
+}
+.head_mystery_301405 {
+  background-image: url(spritesmith2.png);
+  background-position: -1304px -819px;
+  width: 90px;
+  height: 90px;
+}
+.shield_mystery_301405 {
+  background-image: url(spritesmith2.png);
+  background-position: -1304px -910px;
+  width: 90px;
+  height: 90px;
+}
+.shop_eyewear_mystery_301405 {
+  background-image: url(spritesmith2.png);
+  background-position: -1254px -1092px;
+  width: 40px;
+  height: 40px;
+}
+.shop_headAccessory_mystery_301405 {
+  background-image: url(spritesmith2.png);
+  background-position: -1213px -1092px;
+  width: 40px;
+  height: 40px;
+}
+.shop_head_mystery_301405 {
+  background-image: url(spritesmith2.png);
+  background-position: -574px -1325px;
+  width: 40px;
+  height: 40px;
+}
+.shop_shield_mystery_301405 {
+  background-image: url(spritesmith2.png);
+  background-position: -1345px -1183px;
+  width: 40px;
+  height: 40px;
+}
+.broad_armor_special_springHealer {
+  background-image: url(spritesmith2.png);
+  background-position: -182px -1234px;
+  width: 90px;
+  height: 90px;
+}
+.broad_armor_special_springMage {
+  background-image: url(spritesmith2.png);
+  background-position: -273px -1234px;
+  width: 90px;
+  height: 90px;
+}
+.broad_armor_special_springRogue {
+  background-image: url(spritesmith2.png);
+  background-position: -364px -1234px;
+  width: 90px;
+  height: 90px;
+}
+.broad_armor_special_springWarrior {
+  background-image: url(spritesmith2.png);
+  background-position: -455px -1234px;
+  width: 90px;
+  height: 90px;
+}
+.headAccessory_special_springHealer {
+  background-image: url(spritesmith2.png);
+  background-position: -546px -1234px;
+  width: 90px;
+  height: 90px;
+}
+.headAccessory_special_springMage {
+  background-image: url(spritesmith2.png);
+  background-position: -637px -1234px;
+  width: 90px;
+  height: 90px;
+}
+.headAccessory_special_springRogue {
+  background-image: url(spritesmith2.png);
+  background-position: -91px -1234px;
+  width: 90px;
+  height: 90px;
+}
+.headAccessory_special_springWarrior {
+  background-image: url(spritesmith2.png);
+  background-position: 0px -1234px;
+  width: 90px;
+  height: 90px;
+}
+.head_special_springHealer {
+  background-image: url(spritesmith2.png);
+  background-position: -1304px -1092px;
+  width: 90px;
+  height: 90px;
+}
+.head_special_springMage {
+  background-image: url(spritesmith2.png);
+  background-position: -1304px -1001px;
+  width: 90px;
+  height: 90px;
+}
+.head_special_springRogue {
+  background-image: url(spritesmith2.png);
+  background-position: -1304px -364px;
+  width: 90px;
+  height: 90px;
+}
+.head_special_springWarrior {
+  background-image: url(spritesmith2.png);
+  background-position: -1304px -273px;
+  width: 90px;
+  height: 90px;
+}
+.shield_special_springHealer {
+  background-image: url(spritesmith2.png);
+  background-position: -1304px -182px;
+  width: 90px;
+  height: 90px;
+}
+.shield_special_springRogue {
+  background-image: url(spritesmith2.png);
+  background-position: -1304px -91px;
+  width: 90px;
+  height: 90px;
+}
+.shield_special_springWarrior {
+  background-image: url(spritesmith2.png);
+  background-position: -919px -1143px;
+  width: 90px;
+  height: 90px;
+}
+.shop_armor_special_springHealer {
+  background-image: url(spritesmith2.png);
+  background-position: -951px -819px;
+  width: 40px;
+  height: 40px;
+}
+.shop_armor_special_springMage {
+  background-image: url(spritesmith2.png);
+  background-position: -819px -728px;
+  width: 40px;
+  height: 40px;
+}
+.shop_armor_special_springRogue {
+  background-image: url(spritesmith2.png);
+  background-position: -860px -728px;
+  width: 40px;
+  height: 40px;
+}
+.shop_armor_special_springWarrior {
+  background-image: url(spritesmith2.png);
+  background-position: -728px -637px;
+  width: 40px;
+  height: 40px;
+}
+.shop_headAccessory_special_springHealer {
+  background-image: url(spritesmith2.png);
+  background-position: -769px -637px;
+  width: 40px;
+  height: 40px;
+}
+.shop_headAccessory_special_springMage {
+  background-image: url(spritesmith2.png);
+  background-position: -637px -546px;
+  width: 40px;
+  height: 40px;
+}
+.shop_headAccessory_special_springRogue {
+  background-image: url(spritesmith2.png);
+  background-position: -678px -546px;
+  width: 40px;
+  height: 40px;
+}
+.shop_headAccessory_special_springWarrior {
+  background-image: url(spritesmith2.png);
+  background-position: -546px -455px;
+  width: 40px;
+  height: 40px;
+}
+.shop_head_special_springHealer {
+  background-image: url(spritesmith2.png);
+  background-position: -587px -455px;
+  width: 40px;
+  height: 40px;
+}
+.shop_head_special_springMage {
+  background-image: url(spritesmith2.png);
+  background-position: -455px -364px;
+  width: 40px;
+  height: 40px;
+}
+.shop_head_special_springRogue copy {
+  background-image: url(spritesmith2.png);
+  background-position: -496px -364px;
+  width: 40px;
+  height: 40px;
+}
+.shop_head_special_springRogue {
+  background-image: url(spritesmith2.png);
+  background-position: -572px -506px;
+  width: 40px;
+  height: 40px;
+}
+.shop_head_special_springWarrior {
+  background-image: url(spritesmith2.png);
+  background-position: -572px -547px;
+  width: 40px;
+  height: 40px;
+}
+.shop_shield_special_springHealer {
+  background-image: url(spritesmith2.png);
+  background-position: -839px -779px;
+  width: 40px;
+  height: 40px;
+}
+.shop_shield_special_springRogue {
+  background-image: url(spritesmith2.png);
+  background-position: -839px -820px;
+  width: 40px;
+  height: 40px;
+}
+.shop_shield_special_springWarrior {
+  background-image: url(spritesmith2.png);
+  background-position: -1064px -961px;
+  width: 40px;
+  height: 40px;
+}
+.shop_weapon_special_springHealer {
+  background-image: url(spritesmith2.png);
+  background-position: -1064px -1002px;
+  width: 40px;
+  height: 40px;
+}
+.shop_weapon_special_springMage {
+  background-image: url(spritesmith2.png);
+  background-position: -728px -1234px;
+  width: 40px;
+  height: 40px;
+}
+.shop_weapon_special_springRogue {
+  background-image: url(spritesmith2.png);
+  background-position: -769px -1234px;
+  width: 40px;
+  height: 40px;
+}
+.shop_weapon_special_springWarrior {
+  background-image: url(spritesmith2.png);
+  background-position: -810px -1234px;
+  width: 40px;
+  height: 40px;
+}
+.slim_armor_special_springHealer {
+  background-image: url(spritesmith2.png);
+  background-position: -464px -1143px;
+  width: 90px;
+  height: 90px;
+}
+.slim_armor_special_springMage {
+  background-image: url(spritesmith2.png);
+  background-position: -373px -1143px;
+  width: 90px;
+  height: 90px;
+}
+.slim_armor_special_springRogue {
+  background-image: url(spritesmith2.png);
+  background-position: -1213px -819px;
+  width: 90px;
+  height: 90px;
+}
+.slim_armor_special_springWarrior {
+  background-image: url(spritesmith2.png);
+  background-position: -1213px -728px;
+  width: 90px;
+  height: 90px;
+}
+.weapon_special_springHealer {
+  background-image: url(spritesmith2.png);
+  background-position: -1213px -546px;
+  width: 90px;
+  height: 90px;
+}
+.weapon_special_springMage {
+  background-image: url(spritesmith2.png);
+  background-position: -1213px -455px;
+  width: 90px;
+  height: 90px;
+}
+.weapon_special_springRogue {
+  background-image: url(spritesmith2.png);
+  background-position: -1213px -273px;
+  width: 90px;
+  height: 90px;
+}
+.weapon_special_springWarrior {
+  background-image: url(spritesmith2.png);
+  background-position: -1213px -182px;
+  width: 90px;
+  height: 90px;
+}
+.body_special_summerHealer {
+  background-image: url(spritesmith2.png);
+  background-position: -91px 0px;
+  width: 90px;
+  height: 105px;
+}
+.body_special_summerMage {
+  background-image: url(spritesmith2.png);
+  background-position: -182px -212px;
+  width: 90px;
+  height: 105px;
+}
+.broad_armor_special_summerHealer {
+  background-image: url(spritesmith2.png);
+  background-position: -273px -212px;
+  width: 90px;
+  height: 105px;
+}
+.broad_armor_special_summerMage {
+  background-image: url(spritesmith2.png);
+  background-position: -364px 0px;
+  width: 90px;
+  height: 105px;
+}
+.broad_armor_special_summerRogue {
+  background-image: url(spritesmith2.png);
+  background-position: -336px -1052px;
+  width: 111px;
+  height: 90px;
+}
+.broad_armor_special_summerWarrior {
+  background-image: url(spritesmith2.png);
+  background-position: -224px -1052px;
+  width: 111px;
+  height: 90px;
+}
+.eyewear_special_summerRogue {
+  background-image: url(spritesmith2.png);
+  background-position: -112px -1052px;
+  width: 111px;
+  height: 90px;
+}
+.eyewear_special_summerWarrior {
+  background-image: url(spritesmith2.png);
   background-position: 0px -1052px;
-=======
-  background-position: -455px -273px;
->>>>>>> e22269fd
-  width: 90px;
-  height: 90px;
-}
-.broad_armor_rogue_5 {
-  background-image: url(spritesmith2.png);
-<<<<<<< HEAD
-  background-position: -385px -1052px;
-=======
-  background-position: 0px -415px;
->>>>>>> e22269fd
-  width: 90px;
-  height: 90px;
-}
-.broad_armor_special_2 {
-  background-image: url(spritesmith2.png);
-<<<<<<< HEAD
-  background-position: -749px -1052px;
-=======
-  background-position: -91px -415px;
->>>>>>> e22269fd
-  width: 90px;
-  height: 90px;
-}
-.broad_armor_warrior_1 {
-  background-image: url(spritesmith2.png);
-<<<<<<< HEAD
-  background-position: -840px -1052px;
-=======
-  background-position: -182px -415px;
->>>>>>> e22269fd
-  width: 90px;
-  height: 90px;
-}
-.broad_armor_warrior_2 {
-  background-image: url(spritesmith2.png);
-<<<<<<< HEAD
-  background-position: -1219px 0px;
-=======
+  width: 111px;
+  height: 90px;
+}
+.head_special_summerHealer {
+  background-image: url(spritesmith2.png);
+  background-position: -91px -212px;
+  width: 90px;
+  height: 105px;
+}
+.head_special_summerMage {
+  background-image: url(spritesmith2.png);
+  background-position: 0px 0px;
+  width: 90px;
+  height: 105px;
+}
+.head_special_summerRogue {
+  background-image: url(spritesmith2.png);
+  background-position: -770px -961px;
+  width: 111px;
+  height: 90px;
+}
+.head_special_summerWarrior {
+  background-image: url(spritesmith2.png);
+  background-position: -658px -961px;
+  width: 111px;
+  height: 90px;
+}
+.Healer_Summer {
+  background-image: url(spritesmith2.png);
+  background-position: -273px -106px;
+  width: 90px;
+  height: 105px;
+}
+.Mage_Summer {
+  background-image: url(spritesmith2.png);
+  background-position: -273px 0px;
+  width: 90px;
+  height: 105px;
+}
+.SummerRogue14 {
+  background-image: url(spritesmith2.png);
+  background-position: -91px -961px;
+  width: 111px;
+  height: 90px;
+}
+.SummerWarrior14 {
+  background-image: url(spritesmith2.png);
+  background-position: -1001px -546px;
+  width: 111px;
+  height: 90px;
+}
+.shield_special_summerHealer {
+  background-image: url(spritesmith2.png);
+  background-position: -182px -106px;
+  width: 90px;
+  height: 105px;
+}
+.shield_special_summerRogue {
+  background-image: url(spritesmith2.png);
+  background-position: -657px -870px;
+  width: 111px;
+  height: 90px;
+}
+.shield_special_summerWarrior {
+  background-image: url(spritesmith2.png);
+  background-position: -545px -870px;
+  width: 111px;
+  height: 90px;
+}
+.shop_armor_special_summerHealer {
+  background-image: url(spritesmith2.png);
+  background-position: -1302px -1275px;
+  width: 40px;
+  height: 40px;
+}
+.shop_armor_special_summerMage {
+  background-image: url(spritesmith2.png);
+  background-position: -1343px -1275px;
+  width: 40px;
+  height: 40px;
+}
+.shop_armor_special_summerRogue {
+  background-image: url(spritesmith2.png);
+  background-position: 0px -1325px;
+  width: 40px;
+  height: 40px;
+}
+.shop_armor_special_summerWarrior {
+  background-image: url(spritesmith2.png);
+  background-position: -41px -1325px;
+  width: 40px;
+  height: 40px;
+}
+.shop_body_special_summerHealer {
+  background-image: url(spritesmith2.png);
+  background-position: -82px -1325px;
+  width: 40px;
+  height: 40px;
+}
+.shop_body_special_summerMage {
+  background-image: url(spritesmith2.png);
+  background-position: -123px -1325px;
+  width: 40px;
+  height: 40px;
+}
+.shop_eyewear_special_summerRogue {
+  background-image: url(spritesmith2.png);
+  background-position: -164px -1325px;
+  width: 40px;
+  height: 40px;
+}
+.shop_eyewear_special_summerWarrior {
+  background-image: url(spritesmith2.png);
+  background-position: -205px -1325px;
+  width: 40px;
+  height: 40px;
+}
+.shop_head_special_summerHealer {
+  background-image: url(spritesmith2.png);
+  background-position: -246px -1325px;
+  width: 40px;
+  height: 40px;
+}
+.shop_head_special_summerMage {
+  background-image: url(spritesmith2.png);
+  background-position: -287px -1325px;
+  width: 40px;
+  height: 40px;
+}
+.shop_head_special_summerRogue {
+  background-image: url(spritesmith2.png);
+  background-position: -328px -1325px;
+  width: 40px;
+  height: 40px;
+}
+.shop_head_special_summerWarrior {
+  background-image: url(spritesmith2.png);
+  background-position: -369px -1325px;
+  width: 40px;
+  height: 40px;
+}
+.shop_shield_special_summerHealer {
+  background-image: url(spritesmith2.png);
+  background-position: -410px -1325px;
+  width: 40px;
+  height: 40px;
+}
+.shop_shield_special_summerRogue {
+  background-image: url(spritesmith2.png);
+  background-position: -451px -1325px;
+  width: 40px;
+  height: 40px;
+}
+.shop_shield_special_summerWarrior {
+  background-image: url(spritesmith2.png);
+  background-position: -492px -1325px;
+  width: 40px;
+  height: 40px;
+}
+.shop_weapon_special_summerHealer {
+  background-image: url(spritesmith2.png);
+  background-position: -533px -1325px;
+  width: 40px;
+  height: 40px;
+}
+.shop_weapon_special_summerMage {
+  background-image: url(spritesmith2.png);
+  background-position: -1304px -1183px;
+  width: 40px;
+  height: 40px;
+}
+.shop_weapon_special_summerRogue {
+  background-image: url(spritesmith2.png);
+  background-position: -615px -1325px;
+  width: 40px;
+  height: 40px;
+}
+.shop_weapon_special_summerWarrior {
+  background-image: url(spritesmith2.png);
+  background-position: -656px -1325px;
+  width: 40px;
+  height: 40px;
+}
+.slim_armor_special_summerHealer {
+  background-image: url(spritesmith2.png);
+  background-position: -91px -106px;
+  width: 90px;
+  height: 105px;
+}
+.slim_armor_special_summerMage {
+  background-image: url(spritesmith2.png);
+  background-position: 0px -106px;
+  width: 90px;
+  height: 105px;
+}
+.slim_armor_special_summerRogue {
+  background-image: url(spritesmith2.png);
+  background-position: -433px -870px;
+  width: 111px;
+  height: 90px;
+}
+.slim_armor_special_summerWarrior {
+  background-image: url(spritesmith2.png);
+  background-position: -321px -870px;
+  width: 111px;
+  height: 90px;
+}
+.weapon_special_summerHealer {
+  background-image: url(spritesmith2.png);
+  background-position: -182px 0px;
+  width: 90px;
+  height: 105px;
+}
+.weapon_special_summerMage {
+  background-image: url(spritesmith2.png);
+  background-position: 0px -212px;
+  width: 90px;
+  height: 105px;
+}
+.weapon_special_summerRogue {
+  background-image: url(spritesmith2.png);
+  background-position: -112px -870px;
+  width: 111px;
+  height: 90px;
+}
+.weapon_special_summerWarrior {
+  background-image: url(spritesmith2.png);
+  background-position: 0px -870px;
+  width: 111px;
+  height: 90px;
+}
+.broad_armor_special_candycane {
+  background-image: url(spritesmith2.png);
+  background-position: -910px -182px;
+  width: 90px;
+  height: 90px;
+}
+.broad_armor_special_ski {
+  background-image: url(spritesmith2.png);
+  background-position: -910px -91px;
+  width: 90px;
+  height: 90px;
+}
+.broad_armor_special_snowflake {
+  background-image: url(spritesmith2.png);
+  background-position: -910px 0px;
+  width: 90px;
+  height: 90px;
+}
+.broad_armor_special_winter2015Healer {
+  background-image: url(spritesmith2.png);
+  background-position: -748px -779px;
+  width: 90px;
+  height: 90px;
+}
+.broad_armor_special_winter2015Mage {
+  background-image: url(spritesmith2.png);
+  background-position: -657px -779px;
+  width: 90px;
+  height: 90px;
+}
+.broad_armor_special_winter2015Rogue {
+  background-image: url(spritesmith2.png);
+  background-position: 0px -779px;
+  width: 96px;
+  height: 90px;
+}
+.broad_armor_special_winter2015Warrior {
+  background-image: url(spritesmith2.png);
+  background-position: -182px -597px;
+  width: 90px;
+  height: 90px;
+}
+.broad_armor_special_yeti {
+  background-image: url(spritesmith2.png);
+  background-position: -91px -597px;
+  width: 90px;
+  height: 90px;
+}
+.head_special_candycane {
+  background-image: url(spritesmith2.png);
+  background-position: 0px -597px;
+  width: 90px;
+  height: 90px;
+}
+.head_special_nye {
+  background-image: url(spritesmith2.png);
+  background-position: -637px -455px;
+  width: 90px;
+  height: 90px;
+}
+.head_special_nye2014 {
+  background-image: url(spritesmith2.png);
+  background-position: -637px -364px;
+  width: 90px;
+  height: 90px;
+}
+.head_special_ski {
+  background-image: url(spritesmith2.png);
+  background-position: -637px -273px;
+  width: 90px;
+  height: 90px;
+}
+.head_special_snowflake {
+  background-image: url(spritesmith2.png);
+  background-position: -637px -182px;
+  width: 90px;
+  height: 90px;
+}
+.head_special_winter2015Healer {
+  background-image: url(spritesmith2.png);
+  background-position: -637px -91px;
+  width: 90px;
+  height: 90px;
+}
+.head_special_winter2015Mage {
+  background-image: url(spritesmith2.png);
+  background-position: -637px 0px;
+  width: 90px;
+  height: 90px;
+}
+.head_special_winter2015Rogue {
+  background-image: url(spritesmith2.png);
+  background-position: -475px -506px;
+  width: 96px;
+  height: 90px;
+}
+.head_special_winter2015Warrior {
+  background-image: url(spritesmith2.png);
+  background-position: -384px -506px;
+  width: 90px;
+  height: 90px;
+}
+.head_special_yeti {
+  background-image: url(spritesmith2.png);
+  background-position: -293px -506px;
+  width: 90px;
+  height: 90px;
+}
+.shield_special_ski {
+  background-image: url(spritesmith2.png);
+  background-position: -188px -506px;
+  width: 104px;
+  height: 90px;
+}
+.shield_special_snowflake {
+  background-image: url(spritesmith2.png);
+  background-position: -97px -506px;
+  width: 90px;
+  height: 90px;
+}
+.shield_special_winter2015Healer {
+  background-image: url(spritesmith2.png);
+  background-position: -546px -364px;
+  width: 90px;
+  height: 90px;
+}
+.shield_special_winter2015Rogue {
+  background-image: url(spritesmith2.png);
+  background-position: 0px -506px;
+  width: 96px;
+  height: 90px;
+}
+.shield_special_winter2015Warrior {
+  background-image: url(spritesmith2.png);
+  background-position: -546px -273px;
+  width: 90px;
+  height: 90px;
+}
+.shield_special_yeti {
+  background-image: url(spritesmith2.png);
+  background-position: -546px -182px;
+  width: 90px;
+  height: 90px;
+}
+.shop_armor_special_candycane {
+  background-image: url(spritesmith2.png);
+  background-position: -1395px -615px;
+  width: 40px;
+  height: 40px;
+}
+.shop_armor_special_ski {
+  background-image: url(spritesmith2.png);
+  background-position: -1395px -656px;
+  width: 40px;
+  height: 40px;
+}
+.shop_armor_special_snowflake {
+  background-image: url(spritesmith2.png);
+  background-position: -1395px -697px;
+  width: 40px;
+  height: 40px;
+}
+.shop_armor_special_winter2015Healer {
+  background-image: url(spritesmith2.png);
+  background-position: -1395px -738px;
+  width: 40px;
+  height: 40px;
+}
+.shop_armor_special_winter2015Mage {
+  background-image: url(spritesmith2.png);
+  background-position: -1395px -779px;
+  width: 40px;
+  height: 40px;
+}
+.shop_armor_special_winter2015Rogue {
+  background-image: url(spritesmith2.png);
+  background-position: -1395px -820px;
+  width: 40px;
+  height: 40px;
+}
+.shop_armor_special_winter2015Warrior {
+  background-image: url(spritesmith2.png);
+  background-position: -1395px -861px;
+  width: 40px;
+  height: 40px;
+}
+.shop_armor_special_yeti {
+  background-image: url(spritesmith2.png);
+  background-position: -1395px -902px;
+  width: 40px;
+  height: 40px;
+}
+.shop_head_special_candycane {
+  background-image: url(spritesmith2.png);
+  background-position: -1395px -943px;
+  width: 40px;
+  height: 40px;
+}
+.shop_head_special_nye {
+  background-image: url(spritesmith2.png);
+  background-position: -1395px -984px;
+  width: 40px;
+  height: 40px;
+}
+.shop_head_special_nye2014 {
+  background-image: url(spritesmith2.png);
+  background-position: -1395px -1025px;
+  width: 40px;
+  height: 40px;
+}
+.shop_head_special_ski {
+  background-image: url(spritesmith2.png);
+  background-position: -1395px -1066px;
+  width: 40px;
+  height: 40px;
+}
+.shop_head_special_snowflake {
+  background-image: url(spritesmith2.png);
+  background-position: -1395px -1107px;
+  width: 40px;
+  height: 40px;
+}
+.shop_head_special_winter2015Healer {
+  background-image: url(spritesmith2.png);
+  background-position: -1395px -1148px;
+  width: 40px;
+  height: 40px;
+}
+.shop_head_special_winter2015Mage {
+  background-image: url(spritesmith2.png);
+  background-position: -1395px -1189px;
+  width: 40px;
+  height: 40px;
+}
+.shop_head_special_winter2015Rogue {
+  background-image: url(spritesmith2.png);
+  background-position: -1395px -1230px;
+  width: 40px;
+  height: 40px;
+}
+.shop_head_special_winter2015Warrior {
+  background-image: url(spritesmith2.png);
+  background-position: -1395px -1271px;
+  width: 40px;
+  height: 40px;
+}
+.shop_head_special_yeti {
+  background-image: url(spritesmith2.png);
+  background-position: -1395px -1312px;
+  width: 40px;
+  height: 40px;
+}
+.shop_shield_special_ski {
+  background-image: url(spritesmith2.png);
+  background-position: 0px -1366px;
+  width: 40px;
+  height: 40px;
+}
+.shop_shield_special_snowflake {
+  background-image: url(spritesmith2.png);
+  background-position: -41px -1366px;
+  width: 40px;
+  height: 40px;
+}
+.shop_shield_special_winter2015Healer {
+  background-image: url(spritesmith2.png);
+  background-position: -82px -1366px;
+  width: 40px;
+  height: 40px;
+}
+.shop_shield_special_winter2015Rogue {
+  background-image: url(spritesmith2.png);
+  background-position: -123px -1366px;
+  width: 40px;
+  height: 40px;
+}
+.shop_shield_special_winter2015Warrior {
+  background-image: url(spritesmith2.png);
+  background-position: -164px -1366px;
+  width: 40px;
+  height: 40px;
+}
+.shop_shield_special_yeti {
+  background-image: url(spritesmith2.png);
+  background-position: -205px -1366px;
+  width: 40px;
+  height: 40px;
+}
+.shop_weapon_special_candycane {
+  background-image: url(spritesmith2.png);
+  background-position: -246px -1366px;
+  width: 40px;
+  height: 40px;
+}
+.shop_weapon_special_ski {
+  background-image: url(spritesmith2.png);
+  background-position: -287px -1366px;
+  width: 40px;
+  height: 40px;
+}
+.shop_weapon_special_snowflake {
+  background-image: url(spritesmith2.png);
+  background-position: -328px -1366px;
+  width: 40px;
+  height: 40px;
+}
+.shop_weapon_special_winter2015Healer {
+  background-image: url(spritesmith2.png);
+  background-position: -369px -1366px;
+  width: 40px;
+  height: 40px;
+}
+.shop_weapon_special_winter2015Mage {
+  background-image: url(spritesmith2.png);
+  background-position: -410px -1366px;
+  width: 40px;
+  height: 40px;
+}
+.shop_weapon_special_winter2015Rogue {
+  background-image: url(spritesmith2.png);
+  background-position: -451px -1366px;
+  width: 40px;
+  height: 40px;
+}
+.shop_weapon_special_winter2015Warrior {
+  background-image: url(spritesmith2.png);
+  background-position: -492px -1366px;
+  width: 40px;
+  height: 40px;
+}
+.shop_weapon_special_yeti {
+  background-image: url(spritesmith2.png);
+  background-position: -533px -1366px;
+  width: 40px;
+  height: 40px;
+}
+.slim_armor_special_candycane {
+  background-image: url(spritesmith2.png);
+  background-position: -546px -91px;
+  width: 90px;
+  height: 90px;
+}
+.slim_armor_special_ski {
+  background-image: url(spritesmith2.png);
+  background-position: -546px 0px;
+  width: 90px;
+  height: 90px;
+}
+.slim_armor_special_snowflake {
+  background-image: url(spritesmith2.png);
+  background-position: -455px -415px;
+  width: 90px;
+  height: 90px;
+}
+.slim_armor_special_winter2015Healer {
+  background-image: url(spritesmith2.png);
+  background-position: -364px -415px;
+  width: 90px;
+  height: 90px;
+}
+.slim_armor_special_winter2015Mage {
+  background-image: url(spritesmith2.png);
   background-position: -273px -415px;
->>>>>>> e22269fd
-  width: 90px;
-  height: 90px;
-}
-.broad_armor_warrior_3 {
-  background-image: url(spritesmith2.png);
-<<<<<<< HEAD
-  background-position: -182px -318px;
-=======
-  background-position: -364px -415px;
->>>>>>> e22269fd
-  width: 90px;
-  height: 90px;
-}
-.broad_armor_warrior_4 {
-  background-image: url(spritesmith2.png);
-<<<<<<< HEAD
-  background-position: -273px -318px;
-=======
-  background-position: -455px -415px;
->>>>>>> e22269fd
-  width: 90px;
-  height: 90px;
-}
-.broad_armor_warrior_5 {
-  background-image: url(spritesmith2.png);
-<<<<<<< HEAD
-  background-position: -364px -318px;
-=======
-  background-position: -546px 0px;
->>>>>>> e22269fd
-  width: 90px;
-  height: 90px;
-}
-.broad_armor_wizard_1 {
-  background-image: url(spritesmith2.png);
-<<<<<<< HEAD
-  background-position: -455px 0px;
-=======
-  background-position: -546px -91px;
->>>>>>> e22269fd
-  width: 90px;
-  height: 90px;
-}
-.broad_armor_wizard_2 {
-  background-image: url(spritesmith2.png);
-<<<<<<< HEAD
-  background-position: -455px -91px;
-=======
-  background-position: -546px -182px;
->>>>>>> e22269fd
-  width: 90px;
-  height: 90px;
-}
-.broad_armor_wizard_3 {
-  background-image: url(spritesmith2.png);
-<<<<<<< HEAD
-  background-position: -455px -182px;
-=======
-  background-position: -546px -273px;
->>>>>>> e22269fd
-  width: 90px;
-  height: 90px;
-}
-.broad_armor_wizard_4 {
-  background-image: url(spritesmith2.png);
-<<<<<<< HEAD
-  background-position: -455px -273px;
-=======
-  background-position: -546px -364px;
->>>>>>> e22269fd
-  width: 90px;
-  height: 90px;
-}
-.broad_armor_wizard_5 {
-  background-image: url(spritesmith2.png);
-<<<<<<< HEAD
-  background-position: 0px -415px;
-=======
-  background-position: 0px -506px;
->>>>>>> e22269fd
-  width: 90px;
-  height: 90px;
-}
-.shop_armor_healer_1 {
-  background-image: url(spritesmith2.png);
-<<<<<<< HEAD
-  background-position: -492px -1366px;
-=======
-  background-position: -1001px -910px;
->>>>>>> e22269fd
-  width: 40px;
-  height: 40px;
-}
-.shop_armor_healer_2 {
-  background-image: url(spritesmith2.png);
-<<<<<<< HEAD
-  background-position: -451px -1366px;
-=======
-  background-position: -951px -819px;
->>>>>>> e22269fd
-  width: 40px;
-  height: 40px;
-}
-.shop_armor_healer_3 {
-  background-image: url(spritesmith2.png);
-<<<<<<< HEAD
-  background-position: -410px -1366px;
-=======
-  background-position: -819px -728px;
->>>>>>> e22269fd
-  width: 40px;
-  height: 40px;
-}
-.shop_armor_healer_4 {
-  background-image: url(spritesmith2.png);
-<<<<<<< HEAD
-  background-position: -369px -1366px;
-=======
-  background-position: -860px -728px;
->>>>>>> e22269fd
-  width: 40px;
-  height: 40px;
-}
-.shop_armor_healer_5 {
-  background-image: url(spritesmith2.png);
-<<<<<<< HEAD
-  background-position: -328px -1366px;
-=======
-  background-position: -1015px -1234px;
->>>>>>> e22269fd
-  width: 40px;
-  height: 40px;
-}
-.shop_armor_rogue_1 {
-  background-image: url(spritesmith2.png);
-<<<<<<< HEAD
-  background-position: -287px -1366px;
-=======
-  background-position: -1056px -1234px;
->>>>>>> e22269fd
-  width: 40px;
-  height: 40px;
-}
-.shop_armor_rogue_2 {
-  background-image: url(spritesmith2.png);
-<<<<<<< HEAD
-  background-position: -1401px -287px;
-=======
-  background-position: -1179px -1234px;
->>>>>>> e22269fd
-  width: 40px;
-  height: 40px;
-}
-.shop_armor_rogue_3 {
-  background-image: url(spritesmith2.png);
-<<<<<<< HEAD
-  background-position: -1401px -246px;
-=======
-  background-position: -1220px -1234px;
->>>>>>> e22269fd
-  width: 40px;
-  height: 40px;
-}
-.shop_armor_rogue_4 {
-  background-image: url(spritesmith2.png);
-<<<<<<< HEAD
-  background-position: -1401px -205px;
-=======
-  background-position: -1261px -1234px;
->>>>>>> e22269fd
-  width: 40px;
-  height: 40px;
-}
-.shop_armor_rogue_5 {
-  background-image: url(spritesmith2.png);
-<<<<<<< HEAD
-  background-position: -1401px -164px;
-=======
-  background-position: -1230px -1325px;
->>>>>>> e22269fd
-  width: 40px;
-  height: 40px;
-}
-.shop_armor_special_0 {
-  background-image: url(spritesmith2.png);
-<<<<<<< HEAD
-  background-position: -1401px -123px;
-=======
-  background-position: -1271px -1325px;
->>>>>>> e22269fd
-  width: 40px;
-  height: 40px;
-}
-.shop_armor_special_1 {
-  background-image: url(spritesmith2.png);
-<<<<<<< HEAD
-  background-position: -1401px -82px;
-=======
-  background-position: -1312px -1325px;
->>>>>>> e22269fd
-  width: 40px;
-  height: 40px;
-}
-.shop_armor_special_2 {
-  background-image: url(spritesmith2.png);
-<<<<<<< HEAD
-  background-position: -1401px -41px;
-=======
-  background-position: -1389px -82px;
->>>>>>> e22269fd
-  width: 40px;
-  height: 40px;
-}
-.shop_armor_warrior_1 {
-  background-image: url(spritesmith2.png);
-<<<<<<< HEAD
-  background-position: -1401px 0px;
-=======
-  background-position: -1389px -123px;
->>>>>>> e22269fd
-  width: 40px;
-  height: 40px;
-}
-.shop_armor_warrior_2 {
-  background-image: url(spritesmith2.png);
-<<<<<<< HEAD
-  background-position: -1353px -1325px;
-=======
-  background-position: -1389px -164px;
->>>>>>> e22269fd
-  width: 40px;
-  height: 40px;
-}
-.shop_armor_warrior_3 {
-  background-image: url(spritesmith2.png);
-<<<<<<< HEAD
-  background-position: -1312px -1325px;
-=======
-  background-position: -1389px -205px;
->>>>>>> e22269fd
-  width: 40px;
-  height: 40px;
-}
-.shop_armor_warrior_4 {
-  background-image: url(spritesmith2.png);
-<<<<<<< HEAD
-  background-position: -1271px -1325px;
-=======
-  background-position: -1389px -410px;
->>>>>>> e22269fd
-  width: 40px;
-  height: 40px;
-}
-.shop_armor_warrior_5 {
-  background-image: url(spritesmith2.png);
-<<<<<<< HEAD
-  background-position: -1230px -1325px;
-=======
-  background-position: -1389px -451px;
->>>>>>> e22269fd
-  width: 40px;
-  height: 40px;
-}
-.shop_armor_wizard_1 {
-  background-image: url(spritesmith2.png);
-<<<<<<< HEAD
-  background-position: -1189px -1325px;
-=======
-  background-position: -1389px -492px;
->>>>>>> e22269fd
-  width: 40px;
-  height: 40px;
-}
-.shop_armor_wizard_2 {
-  background-image: url(spritesmith2.png);
-<<<<<<< HEAD
-  background-position: -1148px -1325px;
-=======
-  background-position: -1389px -615px;
->>>>>>> e22269fd
-  width: 40px;
-  height: 40px;
-}
-.shop_armor_wizard_3 {
-  background-image: url(spritesmith2.png);
-<<<<<<< HEAD
-  background-position: -1107px -1325px;
-=======
-  background-position: -1389px -820px;
->>>>>>> e22269fd
-  width: 40px;
-  height: 40px;
-}
-.shop_armor_wizard_4 {
-  background-image: url(spritesmith2.png);
-<<<<<<< HEAD
-  background-position: -1066px -1325px;
-=======
-  background-position: -1298px -1183px;
->>>>>>> e22269fd
-  width: 40px;
-  height: 40px;
-}
-.shop_armor_wizard_5 {
-  background-image: url(spritesmith2.png);
-<<<<<<< HEAD
-  background-position: -1025px -1325px;
-=======
-  background-position: -1095px -1001px;
->>>>>>> e22269fd
-  width: 40px;
-  height: 40px;
-}
-.slim_armor_healer_1 {
-  background-image: url(spritesmith2.png);
-<<<<<<< HEAD
-  background-position: -182px -597px;
-=======
-  background-position: -91px -506px;
->>>>>>> e22269fd
-  width: 90px;
-  height: 90px;
-}
-.slim_armor_healer_2 {
-  background-image: url(spritesmith2.png);
-<<<<<<< HEAD
-  background-position: -273px -597px;
-=======
-  background-position: -182px -506px;
->>>>>>> e22269fd
-  width: 90px;
-  height: 90px;
-}
-.slim_armor_healer_3 {
-  background-image: url(spritesmith2.png);
-<<<<<<< HEAD
-  background-position: -364px -597px;
-=======
-  background-position: -273px -506px;
->>>>>>> e22269fd
-  width: 90px;
-  height: 90px;
-}
-.slim_armor_healer_4 {
-  background-image: url(spritesmith2.png);
-<<<<<<< HEAD
-  background-position: -455px -597px;
-=======
-  background-position: -364px -506px;
->>>>>>> e22269fd
-  width: 90px;
-  height: 90px;
-}
-.slim_armor_healer_5 {
-  background-image: url(spritesmith2.png);
-<<<<<<< HEAD
-  background-position: -546px -597px;
-=======
-  background-position: -455px -506px;
->>>>>>> e22269fd
-  width: 90px;
-  height: 90px;
-}
-.slim_armor_rogue_1 {
-  background-image: url(spritesmith2.png);
-<<<<<<< HEAD
-  background-position: -637px -597px;
-=======
-  background-position: -546px -506px;
->>>>>>> e22269fd
-  width: 90px;
-  height: 90px;
-}
-.slim_armor_rogue_2 {
-  background-image: url(spritesmith2.png);
-<<<<<<< HEAD
-  background-position: -728px 0px;
-=======
-  background-position: -637px 0px;
->>>>>>> e22269fd
-  width: 90px;
-  height: 90px;
-}
-.slim_armor_rogue_3 {
-  background-image: url(spritesmith2.png);
-<<<<<<< HEAD
-  background-position: -728px -91px;
-=======
-  background-position: -637px -91px;
->>>>>>> e22269fd
-  width: 90px;
-  height: 90px;
-}
-.slim_armor_rogue_4 {
-  background-image: url(spritesmith2.png);
-<<<<<<< HEAD
-  background-position: -728px -182px;
-=======
-  background-position: -637px -182px;
->>>>>>> e22269fd
-  width: 90px;
-  height: 90px;
-}
-.slim_armor_rogue_5 {
-  background-image: url(spritesmith2.png);
-<<<<<<< HEAD
-  background-position: -728px -273px;
-=======
-  background-position: -637px -273px;
->>>>>>> e22269fd
-  width: 90px;
-  height: 90px;
-}
-.slim_armor_special_2 {
-  background-image: url(spritesmith2.png);
-<<<<<<< HEAD
-  background-position: -728px -364px;
-=======
-  background-position: -637px -364px;
->>>>>>> e22269fd
-  width: 90px;
-  height: 90px;
-}
-.slim_armor_warrior_1 {
-  background-image: url(spritesmith2.png);
-<<<<<<< HEAD
-  background-position: -728px -455px;
-=======
-  background-position: -637px -455px;
->>>>>>> e22269fd
-  width: 90px;
-  height: 90px;
-}
-.slim_armor_warrior_2 {
-  background-image: url(spritesmith2.png);
-<<<<<<< HEAD
-  background-position: -728px -546px;
-=======
-  background-position: 0px -597px;
->>>>>>> e22269fd
-  width: 90px;
-  height: 90px;
-}
-.slim_armor_warrior_3 {
-  background-image: url(spritesmith2.png);
-<<<<<<< HEAD
-  background-position: 0px -688px;
-=======
-  background-position: -91px -597px;
->>>>>>> e22269fd
-  width: 90px;
-  height: 90px;
-}
-.slim_armor_warrior_4 {
-  background-image: url(spritesmith2.png);
-<<<<<<< HEAD
-  background-position: -91px -688px;
-=======
-  background-position: -182px -597px;
->>>>>>> e22269fd
-  width: 90px;
-  height: 90px;
-}
-.slim_armor_warrior_5 {
-  background-image: url(spritesmith2.png);
-<<<<<<< HEAD
-  background-position: -182px -688px;
-=======
-  background-position: -273px -597px;
->>>>>>> e22269fd
-  width: 90px;
-  height: 90px;
-}
-.slim_armor_wizard_1 {
-  background-image: url(spritesmith2.png);
-<<<<<<< HEAD
-  background-position: -273px -688px;
-=======
-  background-position: -364px -597px;
->>>>>>> e22269fd
-  width: 90px;
-  height: 90px;
-}
-.slim_armor_wizard_2 {
-  background-image: url(spritesmith2.png);
-<<<<<<< HEAD
-  background-position: -364px -688px;
-=======
-  background-position: -455px -597px;
->>>>>>> e22269fd
-  width: 90px;
-  height: 90px;
-}
-.slim_armor_wizard_3 {
-  background-image: url(spritesmith2.png);
-<<<<<<< HEAD
-  background-position: -455px -688px;
-=======
-  background-position: -546px -597px;
->>>>>>> e22269fd
-  width: 90px;
-  height: 90px;
-}
-.slim_armor_wizard_4 {
-  background-image: url(spritesmith2.png);
-<<<<<<< HEAD
-  background-position: -546px -688px;
-=======
-  background-position: -637px -597px;
->>>>>>> e22269fd
-  width: 90px;
-  height: 90px;
-}
-.slim_armor_wizard_5 {
-  background-image: url(spritesmith2.png);
-<<<<<<< HEAD
-  background-position: -637px -688px;
-=======
-  background-position: -728px 0px;
->>>>>>> e22269fd
-  width: 90px;
-  height: 90px;
-}
-.broad_armor_special_birthday {
-  background-image: url(spritesmith2.png);
-<<<<<<< HEAD
-  background-position: -728px -688px;
-=======
-  background-position: -728px -91px;
->>>>>>> e22269fd
-  width: 90px;
-  height: 90px;
-}
-.shop_armor_special_birthday {
-  background-image: url(spritesmith2.png);
-<<<<<<< HEAD
-  background-position: -984px -1325px;
-=======
-  background-position: -1389px -861px;
->>>>>>> e22269fd
-  width: 40px;
-  height: 40px;
-}
-.slim_armor_special_birthday {
-  background-image: url(spritesmith2.png);
-<<<<<<< HEAD
-  background-position: -819px -91px;
-=======
-  background-position: -728px -182px;
->>>>>>> e22269fd
-  width: 90px;
-  height: 90px;
-}
-.broad_armor_special_fallHealer {
-  background-image: url(spritesmith2.png);
-<<<<<<< HEAD
-  background-position: -819px -182px;
-=======
-  background-position: -728px -273px;
->>>>>>> e22269fd
-  width: 90px;
-  height: 90px;
-}
-.broad_armor_special_fallMage {
-  background-image: url(spritesmith2.png);
-<<<<<<< HEAD
-  background-position: 0px -779px;
-=======
-  background-position: 0px -688px;
->>>>>>> e22269fd
-  width: 120px;
-  height: 90px;
-}
-.broad_armor_special_fallRogue {
-  background-image: url(spritesmith2.png);
-<<<<<<< HEAD
-  background-position: -121px -779px;
-=======
-  background-position: -121px -688px;
->>>>>>> e22269fd
-  width: 105px;
-  height: 90px;
-}
-.broad_armor_special_fallWarrior {
-  background-image: url(spritesmith2.png);
-<<<<<<< HEAD
-  background-position: -819px -273px;
-=======
-  background-position: -728px -364px;
->>>>>>> e22269fd
-  width: 90px;
-  height: 90px;
-}
-.head_special_fallHealer {
-  background-image: url(spritesmith2.png);
-<<<<<<< HEAD
-  background-position: -819px -364px;
-=======
-  background-position: -728px -455px;
->>>>>>> e22269fd
-  width: 90px;
-  height: 90px;
-}
-.head_special_fallMage {
-  background-image: url(spritesmith2.png);
-<<<<<<< HEAD
-  background-position: -227px -779px;
-=======
-  background-position: -227px -688px;
->>>>>>> e22269fd
-  width: 120px;
-  height: 90px;
-}
-.head_special_fallRogue {
-  background-image: url(spritesmith2.png);
-<<<<<<< HEAD
-  background-position: -348px -779px;
-=======
-  background-position: -348px -688px;
->>>>>>> e22269fd
-  width: 105px;
-  height: 90px;
-}
-.head_special_fallWarrior {
-  background-image: url(spritesmith2.png);
-<<<<<<< HEAD
-  background-position: -819px -455px;
-=======
-  background-position: -728px -546px;
->>>>>>> e22269fd
-  width: 90px;
-  height: 90px;
-}
-.shield_special_fallHealer {
-  background-image: url(spritesmith2.png);
-<<<<<<< HEAD
-  background-position: -819px -546px;
-=======
-  background-position: -454px -688px;
->>>>>>> e22269fd
-  width: 90px;
-  height: 90px;
-}
-.shield_special_fallRogue {
-  background-image: url(spritesmith2.png);
-<<<<<<< HEAD
-  background-position: -454px -779px;
-=======
-  background-position: -545px -688px;
->>>>>>> e22269fd
-  width: 105px;
-  height: 90px;
-}
-.shield_special_fallWarrior {
-  background-image: url(spritesmith2.png);
-<<<<<<< HEAD
-  background-position: -819px -637px;
-=======
-  background-position: -651px -688px;
->>>>>>> e22269fd
-  width: 90px;
-  height: 90px;
-}
-.shop_armor_special_fallHealer {
-  background-image: url(spritesmith2.png);
-<<<<<<< HEAD
-  background-position: -943px -1325px;
-=======
-  background-position: -851px -1275px;
->>>>>>> e22269fd
-  width: 40px;
-  height: 40px;
-}
-.shop_armor_special_fallMage {
-  background-image: url(spritesmith2.png);
-<<<<<<< HEAD
-  background-position: -902px -1325px;
-=======
-  background-position: -892px -1275px;
->>>>>>> e22269fd
-  width: 40px;
-  height: 40px;
-}
-.shop_armor_special_fallRogue {
-  background-image: url(spritesmith2.png);
-<<<<<<< HEAD
-  background-position: -861px -1325px;
-=======
-  background-position: -933px -1275px;
->>>>>>> e22269fd
-  width: 40px;
-  height: 40px;
-}
-.shop_armor_special_fallWarrior {
-  background-image: url(spritesmith2.png);
-<<<<<<< HEAD
-  background-position: -820px -1325px;
-=======
-  background-position: -1056px -1275px;
->>>>>>> e22269fd
-  width: 40px;
-  height: 40px;
-}
-.shop_head_special_fallHealer {
-  background-image: url(spritesmith2.png);
-<<<<<<< HEAD
-  background-position: -779px -1325px;
-=======
-  background-position: -1097px -1275px;
->>>>>>> e22269fd
-  width: 40px;
-  height: 40px;
-}
-.shop_head_special_fallMage {
-  background-image: url(spritesmith2.png);
-<<<<<<< HEAD
-  background-position: -738px -1325px;
-=======
-  background-position: -1138px -1275px;
->>>>>>> e22269fd
-  width: 40px;
-  height: 40px;
-}
-.shop_head_special_fallRogue {
-  background-image: url(spritesmith2.png);
-<<<<<<< HEAD
-  background-position: -697px -1325px;
-=======
-  background-position: -1261px -1275px;
->>>>>>> e22269fd
-  width: 40px;
-  height: 40px;
-}
-.shop_head_special_fallWarrior {
-  background-image: url(spritesmith2.png);
-<<<<<<< HEAD
-  background-position: -656px -1325px;
-=======
-  background-position: -1302px -1275px;
->>>>>>> e22269fd
-  width: 40px;
-  height: 40px;
-}
-.shop_shield_special_fallHealer {
-  background-image: url(spritesmith2.png);
-<<<<<<< HEAD
-  background-position: -615px -1325px;
-=======
-  background-position: -1343px -1275px;
->>>>>>> e22269fd
-  width: 40px;
-  height: 40px;
-}
-.shop_shield_special_fallRogue {
-  background-image: url(spritesmith2.png);
-<<<<<<< HEAD
-  background-position: -574px -1325px;
-=======
-  background-position: -82px -1325px;
->>>>>>> e22269fd
-  width: 40px;
-  height: 40px;
-}
-.shop_shield_special_fallWarrior {
-  background-image: url(spritesmith2.png);
-<<<<<<< HEAD
-  background-position: -533px -1325px;
-=======
-  background-position: -123px -1325px;
->>>>>>> e22269fd
-  width: 40px;
-  height: 40px;
-}
-.shop_weapon_special_fallHealer {
-  background-image: url(spritesmith2.png);
-<<<<<<< HEAD
-  background-position: -492px -1325px;
-=======
-  background-position: -943px -1325px;
->>>>>>> e22269fd
-  width: 40px;
-  height: 40px;
-}
-.shop_weapon_special_fallMage {
-  background-image: url(spritesmith2.png);
-<<<<<<< HEAD
-  background-position: -451px -1325px;
-=======
-  background-position: -1025px -1325px;
->>>>>>> e22269fd
-  width: 40px;
-  height: 40px;
-}
-.shop_weapon_special_fallRogue {
-  background-image: url(spritesmith2.png);
-<<<<<<< HEAD
-  background-position: -410px -1325px;
-=======
-  background-position: -1066px -1325px;
->>>>>>> e22269fd
-  width: 40px;
-  height: 40px;
-}
-.shop_weapon_special_fallWarrior {
-  background-image: url(spritesmith2.png);
-<<<<<<< HEAD
-  background-position: -965px -1275px;
-=======
-  background-position: -1107px -1325px;
->>>>>>> e22269fd
-  width: 40px;
-  height: 40px;
-}
-.slim_armor_special_fallHealer {
-  background-image: url(spritesmith2.png);
-<<<<<<< HEAD
-  background-position: -910px -637px;
-=======
-  background-position: -819px 0px;
->>>>>>> e22269fd
-  width: 90px;
-  height: 90px;
-}
-.slim_armor_special_fallMage {
-  background-image: url(spritesmith2.png);
-<<<<<<< HEAD
-  background-position: -560px -870px;
-=======
-  background-position: 0px -779px;
->>>>>>> e22269fd
-  width: 120px;
-  height: 90px;
-}
-.slim_armor_special_fallRogue {
-  background-image: url(spritesmith2.png);
-<<<<<<< HEAD
-  background-position: -681px -870px;
-=======
-  background-position: -121px -779px;
->>>>>>> e22269fd
-  width: 105px;
-  height: 90px;
-}
-.slim_armor_special_fallWarrior {
-  background-image: url(spritesmith2.png);
-<<<<<<< HEAD
-  background-position: -910px -728px;
-=======
-  background-position: -819px -91px;
->>>>>>> e22269fd
-  width: 90px;
-  height: 90px;
-}
-.weapon_special_fallHealer {
-  background-image: url(spritesmith2.png);
-<<<<<<< HEAD
-  background-position: -787px -870px;
-=======
-  background-position: -819px -182px;
->>>>>>> e22269fd
-  width: 90px;
-  height: 90px;
-}
-.weapon_special_fallMage {
-  background-image: url(spritesmith2.png);
-<<<<<<< HEAD
-  background-position: -878px -870px;
-=======
-  background-position: -227px -779px;
->>>>>>> e22269fd
-  width: 120px;
-  height: 90px;
-}
-.weapon_special_fallRogue {
-  background-image: url(spritesmith2.png);
-<<<<<<< HEAD
-  background-position: -1001px 0px;
-=======
-  background-position: -348px -779px;
->>>>>>> e22269fd
-  width: 105px;
-  height: 90px;
-}
-.weapon_special_fallWarrior {
-  background-image: url(spritesmith2.png);
-<<<<<<< HEAD
-  background-position: -1001px -91px;
-=======
-  background-position: -819px -273px;
->>>>>>> e22269fd
-  width: 90px;
-  height: 90px;
-}
-.broad_armor_special_gaymerx {
-  background-image: url(spritesmith2.png);
-<<<<<<< HEAD
-  background-position: -1001px -182px;
-=======
-  background-position: -819px -364px;
->>>>>>> e22269fd
-  width: 90px;
-  height: 90px;
-}
-.head_special_gaymerx {
-  background-image: url(spritesmith2.png);
-<<<<<<< HEAD
-  background-position: -1001px -273px;
-=======
-  background-position: -819px -455px;
->>>>>>> e22269fd
-  width: 90px;
-  height: 90px;
-}
-.shop_armor_special_gaymerx {
-  background-image: url(spritesmith2.png);
-<<<<<<< HEAD
-  background-position: -924px -1275px;
-=======
-  background-position: -1389px -533px;
->>>>>>> e22269fd
-  width: 40px;
-  height: 40px;
-}
-.shop_head_special_gaymerx {
-  background-image: url(spritesmith2.png);
-<<<<<<< HEAD
-  background-position: -883px -1275px;
-=======
-  background-position: -1389px -574px;
->>>>>>> e22269fd
-  width: 40px;
-  height: 40px;
-}
-.slim_armor_special_gaymerx {
-  background-image: url(spritesmith2.png);
-<<<<<<< HEAD
-  background-position: -1001px -455px;
-=======
-  background-position: -819px -546px;
->>>>>>> e22269fd
-  width: 90px;
-  height: 90px;
-}
-.back_mystery_201402 {
-  background-image: url(spritesmith2.png);
-<<<<<<< HEAD
-  background-position: -1001px -546px;
-=======
-  background-position: -819px -637px;
->>>>>>> e22269fd
-  width: 90px;
-  height: 90px;
-}
-.broad_armor_mystery_201402 {
-  background-image: url(spritesmith2.png);
-<<<<<<< HEAD
-  background-position: -1001px -637px;
-=======
-  background-position: -454px -779px;
->>>>>>> e22269fd
-  width: 90px;
-  height: 90px;
-}
-.head_mystery_201402 {
-  background-image: url(spritesmith2.png);
-<<<<<<< HEAD
-  background-position: -1001px -728px;
-=======
-  background-position: -545px -779px;
->>>>>>> e22269fd
-  width: 90px;
-  height: 90px;
-}
-.shop_armor_mystery_201402 {
-  background-image: url(spritesmith2.png);
-<<<<<<< HEAD
-  background-position: -842px -1275px;
-=======
-  background-position: -1339px -1183px;
->>>>>>> e22269fd
-  width: 40px;
-  height: 40px;
-}
-.shop_back_mystery_201402 {
-  background-image: url(spritesmith2.png);
-<<<<<<< HEAD
-  background-position: -801px -1275px;
-=======
-  background-position: -1186px -1092px;
->>>>>>> e22269fd
-  width: 40px;
-  height: 40px;
-}
-.shop_head_mystery_201402 {
-  background-image: url(spritesmith2.png);
-<<<<<<< HEAD
-  background-position: -760px -1275px;
-=======
-  background-position: -1227px -1092px;
->>>>>>> e22269fd
-  width: 40px;
-  height: 40px;
-}
-.slim_armor_mystery_201402 {
-  background-image: url(spritesmith2.png);
-<<<<<<< HEAD
-  background-position: -336px -961px;
-=======
-  background-position: -636px -779px;
->>>>>>> e22269fd
-  width: 90px;
-  height: 90px;
-}
-.broad_armor_mystery_201403 {
-  background-image: url(spritesmith2.png);
-<<<<<<< HEAD
-  background-position: -427px -961px;
-=======
-  background-position: -727px -779px;
->>>>>>> e22269fd
-  width: 90px;
-  height: 90px;
-}
-.headAccessory_mystery_201403 {
-  background-image: url(spritesmith2.png);
-<<<<<<< HEAD
-  background-position: -518px -961px;
-=======
-  background-position: -818px -779px;
->>>>>>> e22269fd
-  width: 90px;
-  height: 90px;
-}
-.shop_armor_mystery_201403 {
-  background-image: url(spritesmith2.png);
-<<<<<<< HEAD
-  background-position: -719px -1275px;
-=======
-  background-position: -1042px -910px;
->>>>>>> e22269fd
-  width: 40px;
-  height: 40px;
-}
-.shop_headAccessory_mystery_201403 {
-  background-image: url(spritesmith2.png);
-<<<<<<< HEAD
-  background-position: -678px -1275px;
-=======
-  background-position: -910px -819px;
->>>>>>> e22269fd
-  width: 40px;
-  height: 40px;
-}
-.slim_armor_mystery_201403 {
-  background-image: url(spritesmith2.png);
-<<<<<<< HEAD
-  background-position: -812px -961px;
-=======
-  background-position: -910px 0px;
->>>>>>> e22269fd
-  width: 90px;
-  height: 90px;
-}
-.back_mystery_201404 {
-  background-image: url(spritesmith2.png);
-<<<<<<< HEAD
-  background-position: -903px -961px;
-=======
-  background-position: -910px -91px;
->>>>>>> e22269fd
-  width: 90px;
-  height: 90px;
-}
-.headAccessory_mystery_201404 {
-  background-image: url(spritesmith2.png);
-<<<<<<< HEAD
-  background-position: -994px -961px;
-=======
-  background-position: -910px -182px;
->>>>>>> e22269fd
-  width: 90px;
-  height: 90px;
-}
-.shop_back_mystery_201404 {
-  background-image: url(spritesmith2.png);
-<<<<<<< HEAD
-  background-position: -637px -1275px;
-=======
-  background-position: -728px -637px;
->>>>>>> e22269fd
-  width: 40px;
-  height: 40px;
-}
-.shop_headAccessory_mystery_201404 {
-  background-image: url(spritesmith2.png);
-<<<<<<< HEAD
-  background-position: -1334px -1234px;
-=======
-  background-position: -974px -1234px;
->>>>>>> e22269fd
-  width: 40px;
-  height: 40px;
-}
-.broad_armor_mystery_201405 {
-  background-image: url(spritesmith2.png);
-<<<<<<< HEAD
-  background-position: -1107px -182px;
-=======
-  background-position: -910px -273px;
->>>>>>> e22269fd
-  width: 90px;
-  height: 90px;
-}
-.head_mystery_201405 {
-  background-image: url(spritesmith2.png);
-<<<<<<< HEAD
-  background-position: -1107px -273px;
-=======
-  background-position: -910px -364px;
->>>>>>> e22269fd
-  width: 90px;
-  height: 90px;
-}
-.shop_armor_mystery_201405 {
-  background-image: url(spritesmith2.png);
-<<<<<<< HEAD
-  background-position: -1293px -1234px;
-=======
-  background-position: -1097px -1234px;
->>>>>>> e22269fd
-  width: 40px;
-  height: 40px;
-}
-.shop_head_mystery_201405 {
-  background-image: url(spritesmith2.png);
-<<<<<<< HEAD
-  background-position: -1252px -1234px;
-=======
-  background-position: -1138px -1234px;
->>>>>>> e22269fd
-  width: 40px;
-  height: 40px;
-}
-.slim_armor_mystery_201405 {
-  background-image: url(spritesmith2.png);
-<<<<<<< HEAD
-  background-position: -1107px -546px;
-=======
-  background-position: -910px -455px;
->>>>>>> e22269fd
-  width: 90px;
-  height: 90px;
-}
-.broad_armor_mystery_201406 {
-  background-image: url(spritesmith2.png);
-  background-position: 0px -318px;
-  width: 90px;
-  height: 96px;
-}
-.head_mystery_201406 {
-  background-image: url(spritesmith2.png);
-  background-position: 0px -318px;
-  width: 90px;
-  height: 96px;
-}
-.shop_armor_mystery_201406 {
-  background-image: url(spritesmith2.png);
-<<<<<<< HEAD
-  background-position: -1211px -1234px;
-=======
-  background-position: -1302px -1234px;
->>>>>>> e22269fd
-  width: 40px;
-  height: 40px;
-}
-.shop_head_mystery_201406 {
-  background-image: url(spritesmith2.png);
-<<<<<<< HEAD
-  background-position: -1170px -1234px;
-=======
-  background-position: -1343px -1234px;
->>>>>>> e22269fd
-  width: 40px;
-  height: 40px;
-}
-.slim_armor_mystery_201406 {
-  background-image: url(spritesmith2.png);
-<<<<<<< HEAD
-  background-position: -364px -106px;
-=======
-  background-position: -364px -203px;
->>>>>>> e22269fd
-  width: 90px;
-  height: 96px;
-}
-.broad_armor_mystery_201407 {
-  background-image: url(spritesmith2.png);
-<<<<<<< HEAD
-  background-position: -91px -1052px;
-=======
-  background-position: 0px -870px;
->>>>>>> e22269fd
-  width: 90px;
-  height: 90px;
-}
-.head_mystery_201407 {
-  background-image: url(spritesmith2.png);
-<<<<<<< HEAD
-  background-position: -182px -1052px;
-=======
-  background-position: -91px -870px;
->>>>>>> e22269fd
-  width: 90px;
-  height: 90px;
-}
-.shop_armor_mystery_201407 {
-  background-image: url(spritesmith2.png);
-<<<<<<< HEAD
-  background-position: -1129px -1234px;
-=======
-  background-position: -974px -1275px;
->>>>>>> e22269fd
-  width: 40px;
-  height: 40px;
-}
-.shop_head_mystery_201407 {
-  background-image: url(spritesmith2.png);
-<<<<<<< HEAD
-  background-position: -1088px -1234px;
-=======
-  background-position: -1015px -1275px;
->>>>>>> e22269fd
-  width: 40px;
-  height: 40px;
-}
-.slim_armor_mystery_201407 {
-  background-image: url(spritesmith2.png);
-<<<<<<< HEAD
-  background-position: -476px -1052px;
-=======
-  background-position: -91px -318px;
->>>>>>> e22269fd
-  width: 90px;
-  height: 90px;
-}
-.broad_armor_mystery_201408 {
-  background-image: url(spritesmith2.png);
-<<<<<<< HEAD
-  background-position: -567px -1052px;
-=======
-  background-position: -273px -870px;
->>>>>>> e22269fd
-  width: 90px;
-  height: 90px;
-}
-.head_mystery_201408 {
-  background-image: url(spritesmith2.png);
-<<<<<<< HEAD
-  background-position: -658px -1052px;
-=======
-  background-position: -364px -870px;
->>>>>>> e22269fd
-  width: 90px;
-  height: 90px;
-}
-.shop_armor_mystery_201408 {
-  background-image: url(spritesmith2.png);
-<<<<<<< HEAD
-  background-position: -1047px -1234px;
-=======
-  background-position: -1179px -1275px;
->>>>>>> e22269fd
-  width: 40px;
-  height: 40px;
-}
-.shop_head_mystery_201408 {
-  background-image: url(spritesmith2.png);
-<<<<<<< HEAD
-  background-position: -1006px -1234px;
-=======
-  background-position: -1220px -1275px;
->>>>>>> e22269fd
-  width: 40px;
-  height: 40px;
-}
-.slim_armor_mystery_201408 {
-  background-image: url(spritesmith2.png);
-<<<<<<< HEAD
-  background-position: -931px -1052px;
-=======
-  background-position: -455px -870px;
->>>>>>> e22269fd
-  width: 90px;
-  height: 90px;
-}
-.broad_armor_mystery_201409 {
-  background-image: url(spritesmith2.png);
-<<<<<<< HEAD
-  background-position: -1022px -1052px;
-=======
-  background-position: -546px -870px;
->>>>>>> e22269fd
-  width: 90px;
-  height: 90px;
-}
-.headAccessory_mystery_201409 {
-  background-image: url(spritesmith2.png);
-<<<<<<< HEAD
-  background-position: -1113px -1052px;
-=======
-  background-position: -637px -870px;
->>>>>>> e22269fd
-  width: 90px;
-  height: 90px;
-}
-.shop_armor_mystery_201409 {
-  background-image: url(spritesmith2.png);
-<<<<<<< HEAD
-  background-position: -965px -1234px;
-=======
-  background-position: 0px -1325px;
->>>>>>> e22269fd
-  width: 40px;
-  height: 40px;
-}
-.shop_headAccessory_mystery_201409 {
-  background-image: url(spritesmith2.png);
-<<<<<<< HEAD
-  background-position: -924px -1234px;
-=======
-  background-position: -41px -1325px;
->>>>>>> e22269fd
-  width: 40px;
-  height: 40px;
-}
-.slim_armor_mystery_201409 {
-  background-image: url(spritesmith2.png);
-<<<<<<< HEAD
-  background-position: -1219px -182px;
-=======
-  background-position: -728px -870px;
->>>>>>> e22269fd
-  width: 90px;
-  height: 90px;
-}
-.back_mystery_201410 {
-  background-image: url(spritesmith2.png);
-<<<<<<< HEAD
-  background-position: 0px -1143px;
-=======
-  background-position: -819px -870px;
->>>>>>> e22269fd
-  width: 93px;
-  height: 90px;
-}
-.broad_armor_mystery_201410 {
-  background-image: url(spritesmith2.png);
-<<<<<<< HEAD
-  background-position: -94px -1143px;
-=======
-  background-position: -1001px 0px;
->>>>>>> e22269fd
-  width: 93px;
-  height: 90px;
-}
-.shop_armor_mystery_201410 {
-  background-image: url(spritesmith2.png);
-<<<<<<< HEAD
-  background-position: -883px -1234px;
-=======
-  background-position: -984px -1325px;
->>>>>>> e22269fd
-  width: 40px;
-  height: 40px;
-}
-.shop_back_mystery_201410 {
-  background-image: url(spritesmith2.png);
-<<<<<<< HEAD
-  background-position: -842px -1234px;
-=======
-  background-position: -574px -1366px;
->>>>>>> e22269fd
-  width: 40px;
-  height: 40px;
-}
-.slim_armor_mystery_201410 {
-  background-image: url(spritesmith2.png);
-<<<<<<< HEAD
-  background-position: -188px -1143px;
-=======
-  background-position: -1001px -182px;
->>>>>>> e22269fd
-  width: 93px;
-  height: 90px;
-}
-.head_mystery_201411 {
-  background-image: url(spritesmith2.png);
-<<<<<<< HEAD
-  background-position: -1219px -455px;
-=======
-  background-position: -1001px -273px;
->>>>>>> e22269fd
-  width: 90px;
-  height: 90px;
-}
-.shop_head_mystery_201411 {
-  background-image: url(spritesmith2.png);
-<<<<<<< HEAD
-  background-position: -801px -1234px;
-=======
-  background-position: -1148px -1325px;
->>>>>>> e22269fd
-  width: 40px;
-  height: 40px;
-}
-.shop_weapon_mystery_201411 {
-  background-image: url(spritesmith2.png);
-<<<<<<< HEAD
-  background-position: -760px -1234px;
-=======
-  background-position: -1189px -1325px;
->>>>>>> e22269fd
-  width: 40px;
-  height: 40px;
-}
-.weapon_mystery_201411 {
-  background-image: url(spritesmith2.png);
-<<<<<<< HEAD
-  background-position: -1219px -728px;
-=======
-  background-position: -1001px -364px;
->>>>>>> e22269fd
-  width: 90px;
-  height: 90px;
-}
-.broad_armor_mystery_201412 {
-  background-image: url(spritesmith2.png);
-<<<<<<< HEAD
-  background-position: -1219px -819px;
-=======
-  background-position: -1001px -455px;
->>>>>>> e22269fd
-  width: 90px;
-  height: 90px;
-}
-.head_mystery_201412 {
-  background-image: url(spritesmith2.png);
-<<<<<<< HEAD
-  background-position: -1219px -910px;
-=======
-  background-position: -1001px -546px;
->>>>>>> e22269fd
-  width: 90px;
-  height: 90px;
-}
-.shop_armor_mystery_201412 {
-  background-image: url(spritesmith2.png);
-<<<<<<< HEAD
-  background-position: -719px -1234px;
-=======
-  background-position: -1389px 0px;
->>>>>>> e22269fd
-  width: 40px;
-  height: 40px;
-}
-.shop_head_mystery_201412 {
-  background-image: url(spritesmith2.png);
-<<<<<<< HEAD
-  background-position: -678px -1234px;
-=======
-  background-position: -1389px -41px;
->>>>>>> e22269fd
-  width: 40px;
-  height: 40px;
-}
-.slim_armor_mystery_201412 {
-  background-image: url(spritesmith2.png);
-<<<<<<< HEAD
-  background-position: -373px -1143px;
-=======
-  background-position: -1001px -637px;
->>>>>>> e22269fd
-  width: 90px;
-  height: 90px;
-}
-.broad_armor_mystery_201501 {
-  background-image: url(spritesmith2.png);
-<<<<<<< HEAD
-  background-position: -464px -1143px;
-=======
-  background-position: -1001px -728px;
->>>>>>> e22269fd
-  width: 90px;
-  height: 90px;
-}
-.head_mystery_201501 {
-  background-image: url(spritesmith2.png);
-<<<<<<< HEAD
-  background-position: -555px -1143px;
-=======
-  background-position: -1001px -819px;
->>>>>>> e22269fd
-  width: 90px;
-  height: 90px;
-}
-.shop_armor_mystery_201501 {
-  background-image: url(spritesmith2.png);
-<<<<<<< HEAD
-  background-position: -637px -1234px;
-  width: 40px;
-  height: 40px;
-=======
-  background-position: 0px -961px;
-  width: 90px;
-  height: 90px;
->>>>>>> e22269fd
-}
-.shop_head_mystery_201501 {
-  background-image: url(spritesmith2.png);
-<<<<<<< HEAD
-  background-position: -1042px -910px;
-  width: 40px;
-  height: 40px;
-}
-.slim_armor_mystery_201501 {
-  background-image: url(spritesmith2.png);
-  background-position: -91px -318px;
-  width: 90px;
-  height: 90px;
-}
-.broad_armor_mystery_301404 {
-  background-image: url(spritesmith2.png);
-  background-position: -919px -1143px;
-  width: 90px;
-  height: 90px;
-}
-.eyewear_mystery_301404 {
-  background-image: url(spritesmith2.png);
-  background-position: -1010px -1143px;
-  width: 90px;
-  height: 90px;
-}
-.head_mystery_301404 {
-  background-image: url(spritesmith2.png);
-  background-position: -1101px -1143px;
-  width: 90px;
-  height: 90px;
-}
-.shop_armor_mystery_301404 {
-  background-image: url(spritesmith2.png);
-  background-position: -1001px -910px;
-=======
-  background-position: -1389px -246px;
->>>>>>> e22269fd
-  width: 40px;
-  height: 40px;
-}
-.shop_eyewear_mystery_301404 {
-  background-image: url(spritesmith2.png);
-<<<<<<< HEAD
-  background-position: -1148px -1001px;
-=======
-  background-position: -1389px -287px;
->>>>>>> e22269fd
-  width: 40px;
-  height: 40px;
-}
-.shop_head_mystery_301404 {
-  background-image: url(spritesmith2.png);
-<<<<<<< HEAD
-  background-position: -1107px -1001px;
-=======
-  background-position: -1389px -328px;
->>>>>>> e22269fd
-  width: 40px;
-  height: 40px;
-}
-.shop_weapon_mystery_301404 {
-  background-image: url(spritesmith2.png);
-<<<<<<< HEAD
-  background-position: -1260px -1092px;
-=======
-  background-position: -1389px -369px;
->>>>>>> e22269fd
-  width: 40px;
-  height: 40px;
-}
-.slim_armor_mystery_301404 {
-  background-image: url(spritesmith2.png);
-<<<<<<< HEAD
-  background-position: -1310px -273px;
-=======
-  background-position: -91px -961px;
->>>>>>> e22269fd
-  width: 90px;
-  height: 90px;
-}
-.weapon_mystery_301404 {
-  background-image: url(spritesmith2.png);
-<<<<<<< HEAD
-  background-position: -1310px -364px;
-=======
-  background-position: -182px -961px;
->>>>>>> e22269fd
-  width: 90px;
-  height: 90px;
-}
-.eyewear_mystery_301405 {
-  background-image: url(spritesmith2.png);
-<<<<<<< HEAD
-  background-position: -1310px -455px;
-=======
-  background-position: -273px -961px;
->>>>>>> e22269fd
-  width: 90px;
-  height: 90px;
-}
-.headAccessory_mystery_301405 {
-  background-image: url(spritesmith2.png);
-<<<<<<< HEAD
-  background-position: -1310px -546px;
-=======
-  background-position: -364px -961px;
->>>>>>> e22269fd
-  width: 90px;
-  height: 90px;
-}
-.head_mystery_301405 {
-  background-image: url(spritesmith2.png);
-<<<<<<< HEAD
-  background-position: -1310px -637px;
-=======
-  background-position: -455px -961px;
->>>>>>> e22269fd
-  width: 90px;
-  height: 90px;
-}
-.shield_mystery_301405 {
-  background-image: url(spritesmith2.png);
-<<<<<<< HEAD
-  background-position: -1310px -728px;
-=======
-  background-position: -546px -961px;
->>>>>>> e22269fd
-  width: 90px;
-  height: 90px;
-}
-.shop_eyewear_mystery_301405 {
-  background-image: url(spritesmith2.png);
-<<<<<<< HEAD
-  background-position: -1219px -1092px;
-=======
-  background-position: -1389px -656px;
->>>>>>> e22269fd
-  width: 40px;
-  height: 40px;
-}
-.shop_headAccessory_mystery_301405 {
-  background-image: url(spritesmith2.png);
-<<<<<<< HEAD
-  background-position: -1351px -1183px;
-=======
-  background-position: -1389px -697px;
->>>>>>> e22269fd
-  width: 40px;
-  height: 40px;
-}
-.shop_head_mystery_301405 {
-  background-image: url(spritesmith2.png);
-<<<<<<< HEAD
-  background-position: -328px -1325px;
-=======
-  background-position: -1389px -738px;
->>>>>>> e22269fd
-  width: 40px;
-  height: 40px;
-}
-.shop_shield_mystery_301405 {
-  background-image: url(spritesmith2.png);
-<<<<<<< HEAD
-  background-position: -1310px -1183px;
-=======
-  background-position: -1389px -779px;
->>>>>>> e22269fd
-  width: 40px;
-  height: 40px;
-}
-.broad_armor_special_springHealer {
-  background-image: url(spritesmith2.png);
-<<<<<<< HEAD
-  background-position: 0px -1234px;
-=======
-  background-position: -637px -961px;
->>>>>>> e22269fd
-  width: 90px;
-  height: 90px;
-}
-.broad_armor_special_springMage {
-  background-image: url(spritesmith2.png);
-<<<<<<< HEAD
-  background-position: -91px -1234px;
-=======
-  background-position: -728px -961px;
->>>>>>> e22269fd
-  width: 90px;
-  height: 90px;
-}
-.broad_armor_special_springRogue {
-  background-image: url(spritesmith2.png);
-<<<<<<< HEAD
-  background-position: -182px -1234px;
-=======
-  background-position: -819px -961px;
->>>>>>> e22269fd
-  width: 90px;
-  height: 90px;
-}
-.broad_armor_special_springWarrior {
-  background-image: url(spritesmith2.png);
-<<<<<<< HEAD
-  background-position: -273px -1234px;
-=======
-  background-position: -910px -961px;
->>>>>>> e22269fd
-  width: 90px;
-  height: 90px;
-}
-.headAccessory_special_springHealer {
-  background-image: url(spritesmith2.png);
-<<<<<<< HEAD
-  background-position: -364px -1234px;
-=======
-  background-position: -1001px -961px;
->>>>>>> e22269fd
-  width: 90px;
-  height: 90px;
-}
-.headAccessory_special_springMage {
-  background-image: url(spritesmith2.png);
-<<<<<<< HEAD
-  background-position: -455px -1234px;
-=======
-  background-position: -1095px 0px;
->>>>>>> e22269fd
-  width: 90px;
-  height: 90px;
-}
-.headAccessory_special_springRogue {
-  background-image: url(spritesmith2.png);
-<<<<<<< HEAD
-  background-position: -1310px -1092px;
-=======
-  background-position: -1095px -91px;
->>>>>>> e22269fd
-  width: 90px;
-  height: 90px;
-}
-.headAccessory_special_springWarrior {
-  background-image: url(spritesmith2.png);
-<<<<<<< HEAD
-  background-position: -1310px -1001px;
-=======
-  background-position: -1095px -182px;
->>>>>>> e22269fd
-  width: 90px;
-  height: 90px;
-}
-.head_special_springHealer {
-  background-image: url(spritesmith2.png);
-<<<<<<< HEAD
-  background-position: -1310px -910px;
-=======
-  background-position: -1095px -273px;
->>>>>>> e22269fd
-  width: 90px;
-  height: 90px;
-}
-.head_special_springMage {
-  background-image: url(spritesmith2.png);
-<<<<<<< HEAD
-  background-position: -1310px -819px;
-=======
-  background-position: -1095px -364px;
->>>>>>> e22269fd
-  width: 90px;
-  height: 90px;
-}
-.head_special_springRogue {
-  background-image: url(spritesmith2.png);
-  background-position: -1095px -455px;
-  width: 90px;
-  height: 90px;
-}
-.head_special_springWarrior {
-  background-image: url(spritesmith2.png);
-  background-position: -1095px -546px;
-  width: 90px;
-  height: 90px;
-}
-.shield_special_springHealer {
-  background-image: url(spritesmith2.png);
-<<<<<<< HEAD
-  background-position: -1310px 0px;
-=======
-  background-position: -1095px -637px;
->>>>>>> e22269fd
-  width: 90px;
-  height: 90px;
-}
-.shield_special_springRogue {
-  background-image: url(spritesmith2.png);
-<<<<<<< HEAD
-  background-position: -1192px -1143px;
-=======
-  background-position: -1095px -728px;
->>>>>>> e22269fd
-  width: 90px;
-  height: 90px;
-}
-.shield_special_springWarrior {
-  background-image: url(spritesmith2.png);
-<<<<<<< HEAD
-  background-position: -737px -1143px;
-=======
-  background-position: -1095px -819px;
->>>>>>> e22269fd
-  width: 90px;
-  height: 90px;
-}
-.shop_armor_special_springHealer {
-  background-image: url(spritesmith2.png);
-  background-position: -910px -819px;
-  width: 40px;
-  height: 40px;
-}
-.shop_armor_special_springMage {
-  background-image: url(spritesmith2.png);
-  background-position: -951px -819px;
-  width: 40px;
-  height: 40px;
-}
-.shop_armor_special_springRogue {
-  background-image: url(spritesmith2.png);
-  background-position: -819px -728px;
-  width: 40px;
-  height: 40px;
-}
-.shop_armor_special_springWarrior {
-  background-image: url(spritesmith2.png);
-  background-position: -860px -728px;
-  width: 40px;
-  height: 40px;
-}
-.shop_headAccessory_special_springHealer {
-  background-image: url(spritesmith2.png);
-  background-position: -728px -637px;
-  width: 40px;
-  height: 40px;
-}
-.shop_headAccessory_special_springMage {
-  background-image: url(spritesmith2.png);
-  background-position: -769px -637px;
-  width: 40px;
-  height: 40px;
-}
-.shop_headAccessory_special_springRogue {
-  background-image: url(spritesmith2.png);
-  background-position: -637px -546px;
-  width: 40px;
-  height: 40px;
-}
-.shop_headAccessory_special_springWarrior {
-  background-image: url(spritesmith2.png);
-<<<<<<< HEAD
-  background-position: -678px -546px;
-=======
-  background-position: -742px -688px;
->>>>>>> e22269fd
-  width: 40px;
-  height: 40px;
-}
-.shop_head_special_springHealer {
-  background-image: url(spritesmith2.png);
-<<<<<<< HEAD
-  background-position: -546px -455px;
-=======
-  background-position: -742px -729px;
->>>>>>> e22269fd
-  width: 40px;
-  height: 40px;
-}
-.shop_head_special_springMage {
-  background-image: url(spritesmith2.png);
-<<<<<<< HEAD
-  background-position: -587px -455px;
-=======
-  background-position: -913px -870px;
->>>>>>> e22269fd
-  width: 40px;
-  height: 40px;
-}
-.shop_head_special_springRogue copy {
-  background-image: url(spritesmith2.png);
-<<<<<<< HEAD
-  background-position: -455px -364px;
-=======
-  background-position: -954px -870px;
->>>>>>> e22269fd
-  width: 40px;
-  height: 40px;
-}
-.shop_head_special_springRogue {
-  background-image: url(spritesmith2.png);
-<<<<<<< HEAD
-  background-position: -496px -364px;
-=======
-  background-position: -913px -911px;
->>>>>>> e22269fd
-  width: 40px;
-  height: 40px;
-}
-.shop_head_special_springWarrior {
-  background-image: url(spritesmith2.png);
-<<<<<<< HEAD
-  background-position: -461px -415px;
-=======
-  background-position: -954px -911px;
->>>>>>> e22269fd
-  width: 40px;
-  height: 40px;
-}
-.shop_shield_special_springHealer {
-  background-image: url(spritesmith2.png);
-<<<<<<< HEAD
-  background-position: -502px -415px;
-=======
-  background-position: -1113px -1052px;
->>>>>>> e22269fd
-  width: 40px;
-  height: 40px;
-}
-.shop_shield_special_springRogue {
-  background-image: url(spritesmith2.png);
-<<<<<<< HEAD
-  background-position: -461px -456px;
-=======
-  background-position: -1113px -1093px;
->>>>>>> e22269fd
-  width: 40px;
-  height: 40px;
-}
-.shop_shield_special_springWarrior {
-  background-image: url(spritesmith2.png);
-<<<<<<< HEAD
-  background-position: -502px -456px;
-=======
-  background-position: -1218px -1143px;
->>>>>>> e22269fd
-  width: 40px;
-  height: 40px;
-}
-.shop_weapon_special_springHealer {
-  background-image: url(spritesmith2.png);
-<<<<<<< HEAD
-  background-position: -572px -506px;
-=======
-  background-position: -1218px -1184px;
->>>>>>> e22269fd
-  width: 40px;
-  height: 40px;
-}
-.shop_weapon_special_springMage {
-  background-image: url(spritesmith2.png);
-<<<<<<< HEAD
-  background-position: -572px -547px;
-=======
-  background-position: -851px -1234px;
->>>>>>> e22269fd
-  width: 40px;
-  height: 40px;
-}
-.shop_weapon_special_springRogue {
-  background-image: url(spritesmith2.png);
-<<<<<<< HEAD
-  background-position: -839px -779px;
-=======
-  background-position: -892px -1234px;
->>>>>>> e22269fd
-  width: 40px;
-  height: 40px;
-}
-.shop_weapon_special_springWarrior {
-  background-image: url(spritesmith2.png);
-<<<<<<< HEAD
-  background-position: -839px -820px;
-=======
-  background-position: -933px -1234px;
->>>>>>> e22269fd
-  width: 40px;
-  height: 40px;
-}
-.slim_armor_special_springHealer {
-  background-image: url(spritesmith2.png);
-<<<<<<< HEAD
-  background-position: -646px -1143px;
-=======
-  background-position: -1095px -910px;
->>>>>>> e22269fd
-  width: 90px;
-  height: 90px;
-}
-.slim_armor_special_springMage {
-  background-image: url(spritesmith2.png);
-<<<<<<< HEAD
-  background-position: -282px -1143px;
-=======
-  background-position: 0px -1052px;
->>>>>>> e22269fd
-  width: 90px;
-  height: 90px;
-}
-.slim_armor_special_springRogue {
-  background-image: url(spritesmith2.png);
-<<<<<<< HEAD
-  background-position: -1219px -1001px;
-=======
-  background-position: -91px -1052px;
->>>>>>> e22269fd
-  width: 90px;
-  height: 90px;
-}
-.slim_armor_special_springWarrior {
-  background-image: url(spritesmith2.png);
-<<<<<<< HEAD
-  background-position: -1219px -637px;
-=======
-  background-position: -182px -1052px;
->>>>>>> e22269fd
-  width: 90px;
-  height: 90px;
-}
-.weapon_special_springHealer {
-  background-image: url(spritesmith2.png);
-<<<<<<< HEAD
-  background-position: -1219px -546px;
-=======
-  background-position: -273px -1052px;
->>>>>>> e22269fd
-  width: 90px;
-  height: 90px;
-}
-.weapon_special_springMage {
-  background-image: url(spritesmith2.png);
-  background-position: -364px -1052px;
-  width: 90px;
-  height: 90px;
-}
-.weapon_special_springRogue {
-  background-image: url(spritesmith2.png);
-  background-position: -455px -1052px;
-  width: 90px;
-  height: 90px;
-}
-.weapon_special_springWarrior {
-  background-image: url(spritesmith2.png);
-<<<<<<< HEAD
-  background-position: -1219px -91px;
-=======
-  background-position: -546px -1052px;
->>>>>>> e22269fd
-  width: 90px;
-  height: 90px;
-}
-.body_special_summerHealer {
-  background-image: url(spritesmith2.png);
-<<<<<<< HEAD
-  background-position: -91px 0px;
-=======
-  background-position: -91px -106px;
->>>>>>> e22269fd
-  width: 90px;
-  height: 105px;
-}
-.body_special_summerMage {
-  background-image: url(spritesmith2.png);
-<<<<<<< HEAD
-  background-position: -182px -212px;
-=======
-  background-position: -182px -106px;
->>>>>>> e22269fd
-  width: 90px;
-  height: 105px;
-}
-.broad_armor_special_summerHealer {
-  background-image: url(spritesmith2.png);
-<<<<<<< HEAD
-  background-position: -273px -212px;
-=======
-  background-position: -273px 0px;
->>>>>>> e22269fd
-  width: 90px;
-  height: 105px;
-}
-.broad_armor_special_summerMage {
-  background-image: url(spritesmith2.png);
-<<<<<<< HEAD
-  background-position: -364px 0px;
-=======
-  background-position: -273px -106px;
->>>>>>> e22269fd
-  width: 90px;
-  height: 105px;
-}
-.broad_armor_special_summerRogue {
-  background-image: url(spritesmith2.png);
-<<<<<<< HEAD
-  background-position: -273px -1052px;
-=======
-  background-position: -1001px -1052px;
->>>>>>> e22269fd
-  width: 111px;
-  height: 90px;
-}
-.broad_armor_special_summerWarrior {
-  background-image: url(spritesmith2.png);
-<<<<<<< HEAD
-  background-position: -1107px -910px;
-=======
-  background-position: -1186px 0px;
->>>>>>> e22269fd
-  width: 111px;
-  height: 90px;
-}
-.eyewear_special_summerRogue {
-  background-image: url(spritesmith2.png);
-<<<<<<< HEAD
-  background-position: -1107px -819px;
-=======
-  background-position: -1186px -91px;
->>>>>>> e22269fd
-  width: 111px;
-  height: 90px;
-}
-.eyewear_special_summerWarrior {
-  background-image: url(spritesmith2.png);
-<<<<<<< HEAD
-  background-position: -1107px -455px;
-=======
-  background-position: -1186px -182px;
->>>>>>> e22269fd
-  width: 111px;
-  height: 90px;
-}
-.head_special_summerHealer {
-  background-image: url(spritesmith2.png);
-<<<<<<< HEAD
-  background-position: -91px -212px;
-=======
-  background-position: 0px 0px;
->>>>>>> e22269fd
-  width: 90px;
-  height: 105px;
-}
-.head_special_summerMage {
-  background-image: url(spritesmith2.png);
-<<<<<<< HEAD
-  background-position: 0px 0px;
-=======
-  background-position: -91px -212px;
->>>>>>> e22269fd
-  width: 90px;
-  height: 105px;
-}
-.head_special_summerRogue {
-  background-image: url(spritesmith2.png);
-<<<<<<< HEAD
-  background-position: -1107px 0px;
-=======
-  background-position: -1186px -455px;
->>>>>>> e22269fd
-  width: 111px;
-  height: 90px;
-}
-.head_special_summerWarrior {
-  background-image: url(spritesmith2.png);
-<<<<<<< HEAD
-  background-position: -700px -961px;
-=======
-  background-position: -1186px -546px;
->>>>>>> e22269fd
-  width: 111px;
-  height: 90px;
-}
-.Healer_Summer {
-  background-image: url(spritesmith2.png);
-<<<<<<< HEAD
-  background-position: -273px -106px;
-=======
-  background-position: -182px -212px;
->>>>>>> e22269fd
-  width: 90px;
-  height: 105px;
-}
-.Mage_Summer {
-  background-image: url(spritesmith2.png);
-<<<<<<< HEAD
-  background-position: -273px 0px;
-=======
-  background-position: -273px -212px;
->>>>>>> e22269fd
-  width: 90px;
-  height: 105px;
-}
-.SummerRogue14 {
-  background-image: url(spritesmith2.png);
-<<<<<<< HEAD
-  background-position: -224px -961px;
-=======
-  background-position: -1186px -819px;
->>>>>>> e22269fd
-  width: 111px;
-  height: 90px;
-}
-.SummerWarrior14 {
-  background-image: url(spritesmith2.png);
-<<<<<<< HEAD
-  background-position: -112px -961px;
-=======
-  background-position: -1186px -910px;
->>>>>>> e22269fd
-  width: 111px;
-  height: 90px;
-}
-.shield_special_summerHealer {
-  background-image: url(spritesmith2.png);
-<<<<<<< HEAD
-  background-position: -182px -106px;
-=======
-  background-position: -364px 0px;
->>>>>>> e22269fd
-  width: 90px;
-  height: 105px;
-}
-.shield_special_summerRogue {
-  background-image: url(spritesmith2.png);
-<<<<<<< HEAD
-  background-position: 0px -961px;
-=======
-  background-position: 0px -1143px;
->>>>>>> e22269fd
-  width: 111px;
-  height: 90px;
-}
-.shield_special_summerWarrior {
-  background-image: url(spritesmith2.png);
-<<<<<<< HEAD
-  background-position: -448px -870px;
-=======
-  background-position: -112px -1143px;
->>>>>>> e22269fd
-  width: 111px;
-  height: 90px;
-}
-.shop_armor_special_summerHealer {
-  background-image: url(spritesmith2.png);
-<<<<<<< HEAD
-  background-position: -1006px -1275px;
-=======
-  background-position: -164px -1325px;
->>>>>>> e22269fd
-  width: 40px;
-  height: 40px;
-}
-.shop_armor_special_summerMage {
-  background-image: url(spritesmith2.png);
-<<<<<<< HEAD
-  background-position: -1047px -1275px;
-=======
-  background-position: -205px -1325px;
->>>>>>> e22269fd
-  width: 40px;
-  height: 40px;
-}
-.shop_armor_special_summerRogue {
-  background-image: url(spritesmith2.png);
-<<<<<<< HEAD
-  background-position: -1088px -1275px;
-=======
-  background-position: -246px -1325px;
->>>>>>> e22269fd
-  width: 40px;
-  height: 40px;
-}
-.shop_armor_special_summerWarrior {
-  background-image: url(spritesmith2.png);
-<<<<<<< HEAD
-  background-position: -1129px -1275px;
-=======
-  background-position: -287px -1325px;
->>>>>>> e22269fd
-  width: 40px;
-  height: 40px;
-}
-.shop_body_special_summerHealer {
-  background-image: url(spritesmith2.png);
-<<<<<<< HEAD
-  background-position: -1170px -1275px;
-=======
-  background-position: -328px -1325px;
->>>>>>> e22269fd
-  width: 40px;
-  height: 40px;
-}
-.shop_body_special_summerMage {
-  background-image: url(spritesmith2.png);
-<<<<<<< HEAD
-  background-position: -1211px -1275px;
-=======
-  background-position: -369px -1325px;
->>>>>>> e22269fd
-  width: 40px;
-  height: 40px;
-}
-.shop_eyewear_special_summerRogue {
-  background-image: url(spritesmith2.png);
-<<<<<<< HEAD
-  background-position: -1252px -1275px;
-=======
-  background-position: -410px -1325px;
->>>>>>> e22269fd
-  width: 40px;
-  height: 40px;
-}
-.shop_eyewear_special_summerWarrior {
-  background-image: url(spritesmith2.png);
-<<<<<<< HEAD
-  background-position: -1293px -1275px;
-=======
-  background-position: -451px -1325px;
->>>>>>> e22269fd
-  width: 40px;
-  height: 40px;
-}
-.shop_head_special_summerHealer {
-  background-image: url(spritesmith2.png);
-<<<<<<< HEAD
-  background-position: -1334px -1275px;
-=======
-  background-position: -492px -1325px;
->>>>>>> e22269fd
-  width: 40px;
-  height: 40px;
-}
-.shop_head_special_summerMage {
-  background-image: url(spritesmith2.png);
-<<<<<<< HEAD
-  background-position: 0px -1325px;
-=======
-  background-position: -533px -1325px;
->>>>>>> e22269fd
-  width: 40px;
-  height: 40px;
-}
-.shop_head_special_summerRogue {
-  background-image: url(spritesmith2.png);
-<<<<<<< HEAD
-  background-position: -41px -1325px;
-=======
-  background-position: -574px -1325px;
->>>>>>> e22269fd
-  width: 40px;
-  height: 40px;
-}
-.shop_head_special_summerWarrior {
-  background-image: url(spritesmith2.png);
-<<<<<<< HEAD
-  background-position: -82px -1325px;
-=======
-  background-position: -615px -1325px;
->>>>>>> e22269fd
-  width: 40px;
-  height: 40px;
-}
-.shop_shield_special_summerHealer {
-  background-image: url(spritesmith2.png);
-<<<<<<< HEAD
-  background-position: -123px -1325px;
-=======
-  background-position: -656px -1325px;
->>>>>>> e22269fd
-  width: 40px;
-  height: 40px;
-}
-.shop_shield_special_summerRogue {
-  background-image: url(spritesmith2.png);
-<<<<<<< HEAD
-  background-position: -164px -1325px;
-=======
-  background-position: -697px -1325px;
->>>>>>> e22269fd
-  width: 40px;
-  height: 40px;
-}
-.shop_shield_special_summerWarrior {
-  background-image: url(spritesmith2.png);
-<<<<<<< HEAD
-  background-position: -205px -1325px;
-=======
-  background-position: -738px -1325px;
->>>>>>> e22269fd
-  width: 40px;
-  height: 40px;
-}
-.shop_weapon_special_summerHealer {
-  background-image: url(spritesmith2.png);
-<<<<<<< HEAD
-  background-position: -246px -1325px;
-=======
-  background-position: -779px -1325px;
->>>>>>> e22269fd
-  width: 40px;
-  height: 40px;
-}
-.shop_weapon_special_summerMage {
-  background-image: url(spritesmith2.png);
-<<<<<<< HEAD
-  background-position: -287px -1325px;
-=======
-  background-position: -820px -1325px;
->>>>>>> e22269fd
-  width: 40px;
-  height: 40px;
-}
-.shop_weapon_special_summerRogue {
-  background-image: url(spritesmith2.png);
-<<<<<<< HEAD
-  background-position: -533px -1366px;
-=======
-  background-position: -861px -1325px;
->>>>>>> e22269fd
-  width: 40px;
-  height: 40px;
-}
-.shop_weapon_special_summerWarrior {
-  background-image: url(spritesmith2.png);
-<<<<<<< HEAD
-  background-position: -369px -1325px;
-=======
-  background-position: -902px -1325px;
->>>>>>> e22269fd
-  width: 40px;
-  height: 40px;
-}
-.slim_armor_special_summerHealer {
-  background-image: url(spritesmith2.png);
-<<<<<<< HEAD
-  background-position: -91px -106px;
-=======
-  background-position: 0px -212px;
->>>>>>> e22269fd
-  width: 90px;
-  height: 105px;
-}
-.slim_armor_special_summerMage {
-  background-image: url(spritesmith2.png);
-  background-position: 0px -106px;
-  width: 90px;
-  height: 105px;
-}
-.slim_armor_special_summerRogue {
-  background-image: url(spritesmith2.png);
-<<<<<<< HEAD
-  background-position: -336px -870px;
-=======
-  background-position: -406px -1143px;
->>>>>>> e22269fd
-  width: 111px;
-  height: 90px;
-}
-.slim_armor_special_summerWarrior {
-  background-image: url(spritesmith2.png);
-<<<<<<< HEAD
+  width: 90px;
+  height: 90px;
+}
+.slim_armor_special_winter2015Rogue {
+  background-image: url(spritesmith2.png);
   background-position: -224px -870px;
-=======
-  background-position: -518px -1143px;
->>>>>>> e22269fd
-  width: 111px;
-  height: 90px;
-}
-.weapon_special_summerHealer {
-  background-image: url(spritesmith2.png);
-  background-position: -182px 0px;
-  width: 90px;
-  height: 105px;
-}
-.weapon_special_summerMage {
-  background-image: url(spritesmith2.png);
-<<<<<<< HEAD
-  background-position: 0px -212px;
-=======
-  background-position: -91px 0px;
->>>>>>> e22269fd
-  width: 90px;
-  height: 105px;
-}
-.weapon_special_summerRogue {
-  background-image: url(spritesmith2.png);
-<<<<<<< HEAD
-  background-position: -112px -870px;
-=======
-  background-position: -812px -1143px;
->>>>>>> e22269fd
-  width: 111px;
-  height: 90px;
-}
-.weapon_special_summerWarrior {
-  background-image: url(spritesmith2.png);
-<<<<<<< HEAD
-  background-position: 0px -870px;
-=======
-  background-position: -924px -1143px;
->>>>>>> e22269fd
-  width: 111px;
-  height: 90px;
-}
-.broad_armor_special_candycane {
-  background-image: url(spritesmith2.png);
-<<<<<<< HEAD
-  background-position: -910px -182px;
-=======
-  background-position: -1036px -1143px;
->>>>>>> e22269fd
-  width: 90px;
-  height: 90px;
-}
-.broad_armor_special_ski {
-  background-image: url(spritesmith2.png);
-<<<<<<< HEAD
-  background-position: -910px -91px;
-=======
-  background-position: -1127px -1143px;
->>>>>>> e22269fd
-  width: 90px;
-  height: 90px;
-}
-.broad_armor_special_snowflake {
-  background-image: url(spritesmith2.png);
-<<<<<<< HEAD
-  background-position: -910px 0px;
-=======
-  background-position: -1298px 0px;
->>>>>>> e22269fd
-  width: 90px;
-  height: 90px;
-}
-.broad_armor_special_winter2015Healer {
-  background-image: url(spritesmith2.png);
-<<<<<<< HEAD
-  background-position: -748px -779px;
-=======
-  background-position: -1298px -91px;
->>>>>>> e22269fd
-  width: 90px;
-  height: 90px;
-}
-.broad_armor_special_winter2015Mage {
-  background-image: url(spritesmith2.png);
-<<<<<<< HEAD
-  background-position: -657px -779px;
-=======
-  background-position: -1298px -182px;
->>>>>>> e22269fd
-  width: 90px;
-  height: 90px;
-}
-.broad_armor_special_winter2015Rogue {
-  background-image: url(spritesmith2.png);
-<<<<<<< HEAD
-  background-position: -560px -779px;
-=======
-  background-position: 0px -1234px;
->>>>>>> e22269fd
   width: 96px;
   height: 90px;
-}
-.broad_armor_special_winter2015Warrior {
-  background-image: url(spritesmith2.png);
-<<<<<<< HEAD
-  background-position: -819px 0px;
-=======
-  background-position: -1298px -273px;
->>>>>>> e22269fd
-  width: 90px;
-  height: 90px;
-}
-.broad_armor_special_yeti {
-  background-image: url(spritesmith2.png);
-<<<<<<< HEAD
-  background-position: -91px -597px;
-=======
-  background-position: -1298px -364px;
->>>>>>> e22269fd
-  width: 90px;
-  height: 90px;
-}
-.head_special_candycane {
-  background-image: url(spritesmith2.png);
-<<<<<<< HEAD
-  background-position: 0px -597px;
-=======
-  background-position: -1298px -455px;
->>>>>>> e22269fd
-  width: 90px;
-  height: 90px;
-}
-.head_special_nye {
-  background-image: url(spritesmith2.png);
-<<<<<<< HEAD
-  background-position: -637px -455px;
-=======
-  background-position: -1298px -546px;
->>>>>>> e22269fd
-  width: 90px;
-  height: 90px;
-}
-.head_special_nye2014 {
-  background-image: url(spritesmith2.png);
-<<<<<<< HEAD
-  background-position: -637px -364px;
-=======
-  background-position: -1298px -637px;
->>>>>>> e22269fd
-  width: 90px;
-  height: 90px;
-}
-.head_special_ski {
-  background-image: url(spritesmith2.png);
-<<<<<<< HEAD
-  background-position: -637px -273px;
-=======
-  background-position: -1298px -728px;
->>>>>>> e22269fd
-  width: 90px;
-  height: 90px;
-}
-.head_special_snowflake {
-  background-image: url(spritesmith2.png);
-<<<<<<< HEAD
-  background-position: -637px -182px;
-=======
-  background-position: -1298px -819px;
->>>>>>> e22269fd
-  width: 90px;
-  height: 90px;
-}
-.head_special_winter2015Healer {
-  background-image: url(spritesmith2.png);
-<<<<<<< HEAD
-  background-position: -637px -91px;
-=======
-  background-position: -1298px -910px;
->>>>>>> e22269fd
-  width: 90px;
-  height: 90px;
-}
-.head_special_winter2015Mage {
-  background-image: url(spritesmith2.png);
-<<<<<<< HEAD
-  background-position: -637px 0px;
-=======
-  background-position: -1298px -1001px;
->>>>>>> e22269fd
-  width: 90px;
-  height: 90px;
-}
-.head_special_winter2015Rogue {
-  background-image: url(spritesmith2.png);
-<<<<<<< HEAD
-  background-position: -475px -506px;
-=======
-  background-position: -97px -1234px;
->>>>>>> e22269fd
-  width: 96px;
-  height: 90px;
-}
-.head_special_winter2015Warrior {
-  background-image: url(spritesmith2.png);
-<<<<<<< HEAD
-  background-position: -384px -506px;
-=======
-  background-position: -1298px -1092px;
->>>>>>> e22269fd
-  width: 90px;
-  height: 90px;
-}
-.head_special_yeti {
-  background-image: url(spritesmith2.png);
-<<<<<<< HEAD
-  background-position: -293px -506px;
-=======
-  background-position: -194px -1234px;
->>>>>>> e22269fd
-  width: 90px;
-  height: 90px;
-}
-.shield_special_ski {
-  background-image: url(spritesmith2.png);
-<<<<<<< HEAD
-  background-position: -188px -506px;
-=======
-  background-position: -285px -1234px;
->>>>>>> e22269fd
-  width: 104px;
-  height: 90px;
-}
-.shield_special_snowflake {
-  background-image: url(spritesmith2.png);
-<<<<<<< HEAD
-  background-position: -97px -506px;
-=======
-  background-position: -390px -1234px;
->>>>>>> e22269fd
-  width: 90px;
-  height: 90px;
-}
-.shield_special_winter2015Healer {
-  background-image: url(spritesmith2.png);
-<<<<<<< HEAD
-  background-position: -546px -364px;
-=======
-  background-position: -481px -1234px;
->>>>>>> e22269fd
-  width: 90px;
-  height: 90px;
-}
-.shield_special_winter2015Rogue {
-  background-image: url(spritesmith2.png);
-<<<<<<< HEAD
-  background-position: 0px -506px;
-=======
-  background-position: -572px -1234px;
->>>>>>> e22269fd
-  width: 96px;
-  height: 90px;
-}
-.shield_special_winter2015Warrior {
-  background-image: url(spritesmith2.png);
-<<<<<<< HEAD
-  background-position: -546px -273px;
-=======
-  background-position: -669px -1234px;
->>>>>>> e22269fd
-  width: 90px;
-  height: 90px;
-}
-.shield_special_yeti {
-  background-image: url(spritesmith2.png);
-<<<<<<< HEAD
-  background-position: -546px -182px;
-=======
-  background-position: -760px -1234px;
->>>>>>> e22269fd
-  width: 90px;
-  height: 90px;
-}
-.shop_armor_special_candycane {
-  background-image: url(spritesmith2.png);
-<<<<<<< HEAD
-  background-position: -1401px -328px;
-=======
-  background-position: -1389px -902px;
->>>>>>> e22269fd
-  width: 40px;
-  height: 40px;
-}
-.shop_armor_special_ski {
-  background-image: url(spritesmith2.png);
-<<<<<<< HEAD
-  background-position: -1401px -369px;
-=======
-  background-position: -1389px -943px;
->>>>>>> e22269fd
-  width: 40px;
-  height: 40px;
-}
-.shop_armor_special_snowflake {
-  background-image: url(spritesmith2.png);
-<<<<<<< HEAD
-  background-position: -1401px -410px;
-=======
-  background-position: -1389px -984px;
->>>>>>> e22269fd
-  width: 40px;
-  height: 40px;
-}
-.shop_armor_special_winter2015Healer {
-  background-image: url(spritesmith2.png);
-<<<<<<< HEAD
-  background-position: -1401px -451px;
-=======
-  background-position: -1389px -1025px;
->>>>>>> e22269fd
-  width: 40px;
-  height: 40px;
-}
-.shop_armor_special_winter2015Mage {
-  background-image: url(spritesmith2.png);
-<<<<<<< HEAD
-  background-position: -1401px -492px;
-=======
-  background-position: -1389px -1066px;
->>>>>>> e22269fd
-  width: 40px;
-  height: 40px;
-}
-.shop_armor_special_winter2015Rogue {
-  background-image: url(spritesmith2.png);
-<<<<<<< HEAD
-  background-position: -1401px -533px;
-=======
-  background-position: -1389px -1107px;
->>>>>>> e22269fd
-  width: 40px;
-  height: 40px;
-}
-.shop_armor_special_winter2015Warrior {
-  background-image: url(spritesmith2.png);
-<<<<<<< HEAD
-  background-position: -1401px -574px;
-=======
-  background-position: -1389px -1148px;
->>>>>>> e22269fd
-  width: 40px;
-  height: 40px;
-}
-.shop_armor_special_yeti {
-  background-image: url(spritesmith2.png);
-<<<<<<< HEAD
-  background-position: -1401px -615px;
-=======
-  background-position: -1389px -1189px;
->>>>>>> e22269fd
-  width: 40px;
-  height: 40px;
-}
-.shop_head_special_candycane {
-  background-image: url(spritesmith2.png);
-<<<<<<< HEAD
-  background-position: -1401px -656px;
-=======
-  background-position: -1389px -1230px;
->>>>>>> e22269fd
-  width: 40px;
-  height: 40px;
-}
-.shop_head_special_nye {
-  background-image: url(spritesmith2.png);
-<<<<<<< HEAD
-  background-position: -1401px -697px;
-=======
-  background-position: -1389px -1271px;
->>>>>>> e22269fd
-  width: 40px;
-  height: 40px;
-}
-.shop_head_special_nye2014 {
-  background-image: url(spritesmith2.png);
-<<<<<<< HEAD
-  background-position: -1401px -738px;
-=======
-  background-position: -1389px -1312px;
->>>>>>> e22269fd
-  width: 40px;
-  height: 40px;
-}
-.shop_head_special_ski {
-  background-image: url(spritesmith2.png);
-<<<<<<< HEAD
-  background-position: -1401px -779px;
-=======
-  background-position: 0px -1366px;
->>>>>>> e22269fd
-  width: 40px;
-  height: 40px;
-}
-.shop_head_special_snowflake {
-  background-image: url(spritesmith2.png);
-<<<<<<< HEAD
-  background-position: -1401px -820px;
-=======
-  background-position: -41px -1366px;
->>>>>>> e22269fd
-  width: 40px;
-  height: 40px;
-}
-.shop_head_special_winter2015Healer {
-  background-image: url(spritesmith2.png);
-<<<<<<< HEAD
-  background-position: -1401px -861px;
-=======
-  background-position: -82px -1366px;
->>>>>>> e22269fd
-  width: 40px;
-  height: 40px;
-}
-.shop_head_special_winter2015Mage {
-  background-image: url(spritesmith2.png);
-<<<<<<< HEAD
-  background-position: -1401px -902px;
-=======
-  background-position: -123px -1366px;
->>>>>>> e22269fd
-  width: 40px;
-  height: 40px;
-}
-.shop_head_special_winter2015Rogue {
-  background-image: url(spritesmith2.png);
-<<<<<<< HEAD
-  background-position: -1401px -943px;
-=======
-  background-position: -164px -1366px;
->>>>>>> e22269fd
-  width: 40px;
-  height: 40px;
-}
-.shop_head_special_winter2015Warrior {
-  background-image: url(spritesmith2.png);
-<<<<<<< HEAD
-  background-position: -1401px -984px;
-=======
-  background-position: -205px -1366px;
->>>>>>> e22269fd
-  width: 40px;
-  height: 40px;
-}
-.shop_head_special_yeti {
-  background-image: url(spritesmith2.png);
-<<<<<<< HEAD
-  background-position: -1401px -1025px;
-=======
-  background-position: -246px -1366px;
->>>>>>> e22269fd
-  width: 40px;
-  height: 40px;
-}
-.shop_shield_special_ski {
-  background-image: url(spritesmith2.png);
-<<<<<<< HEAD
-  background-position: -1401px -1066px;
-=======
-  background-position: -287px -1366px;
->>>>>>> e22269fd
-  width: 40px;
-  height: 40px;
-}
-.shop_shield_special_snowflake {
-  background-image: url(spritesmith2.png);
-<<<<<<< HEAD
-  background-position: -1401px -1107px;
-=======
-  background-position: -328px -1366px;
->>>>>>> e22269fd
-  width: 40px;
-  height: 40px;
-}
-.shop_shield_special_winter2015Healer {
-  background-image: url(spritesmith2.png);
-<<<<<<< HEAD
-  background-position: -1401px -1148px;
-=======
-  background-position: -369px -1366px;
->>>>>>> e22269fd
-  width: 40px;
-  height: 40px;
-}
-.shop_shield_special_winter2015Rogue {
-  background-image: url(spritesmith2.png);
-<<<<<<< HEAD
-  background-position: -1401px -1189px;
-=======
-  background-position: -410px -1366px;
->>>>>>> e22269fd
-  width: 40px;
-  height: 40px;
-}
-.shop_shield_special_winter2015Warrior {
-  background-image: url(spritesmith2.png);
-<<<<<<< HEAD
-  background-position: -1401px -1230px;
-=======
-  background-position: -451px -1366px;
->>>>>>> e22269fd
-  width: 40px;
-  height: 40px;
-}
-.shop_shield_special_yeti {
-  background-image: url(spritesmith2.png);
-<<<<<<< HEAD
-  background-position: -1401px -1271px;
-=======
-  background-position: -492px -1366px;
->>>>>>> e22269fd
-  width: 40px;
-  height: 40px;
-}
-.shop_weapon_special_candycane {
-  background-image: url(spritesmith2.png);
-<<<<<<< HEAD
-  background-position: -1401px -1312px;
-=======
-  background-position: -533px -1366px;
->>>>>>> e22269fd
-  width: 40px;
-  height: 40px;
-}
-.shop_weapon_special_ski {
-  background-image: url(spritesmith2.png);
-<<<<<<< HEAD
-  background-position: 0px -1366px;
-  width: 40px;
-  height: 40px;
-}
-.shop_weapon_special_snowflake {
-  background-image: url(spritesmith2.png);
-  background-position: -41px -1366px;
-  width: 40px;
-  height: 40px;
-}
-.shop_weapon_special_winter2015Healer {
-  background-image: url(spritesmith2.png);
-  background-position: -82px -1366px;
-  width: 40px;
-  height: 40px;
-}
-.shop_weapon_special_winter2015Mage {
-  background-image: url(spritesmith2.png);
-  background-position: -123px -1366px;
-  width: 40px;
-  height: 40px;
-}
-.shop_weapon_special_winter2015Rogue {
-  background-image: url(spritesmith2.png);
-  background-position: -164px -1366px;
-=======
-  background-position: -1136px -1001px;
->>>>>>> e22269fd
-  width: 40px;
-  height: 40px;
-}
-.shop_weapon_special_winter2015Warrior {
-  background-image: url(spritesmith2.png);
-  background-position: -205px -1366px;
-  width: 40px;
-  height: 40px;
-}
-.shop_weapon_special_yeti {
-  background-image: url(spritesmith2.png);
-  background-position: -246px -1366px;
-  width: 40px;
-  height: 40px;
-}
-.slim_armor_special_candycane {
-  background-image: url(spritesmith2.png);
-  background-position: -546px -91px;
-  width: 90px;
-  height: 90px;
-}
-.slim_armor_special_ski {
-  background-image: url(spritesmith2.png);
-  background-position: -546px 0px;
-  width: 90px;
-  height: 90px;
-}
-.slim_armor_special_snowflake {
-  background-image: url(spritesmith2.png);
-  background-position: -370px -415px;
-  width: 90px;
-  height: 90px;
-}
-.slim_armor_special_winter2015Healer {
-  background-image: url(spritesmith2.png);
-  background-position: -279px -415px;
-  width: 90px;
-  height: 90px;
-}
-.slim_armor_special_winter2015Mage {
-  background-image: url(spritesmith2.png);
-  background-position: -188px -415px;
-  width: 90px;
-  height: 90px;
-}
-.slim_armor_special_winter2015Rogue {
-  background-image: url(spritesmith2.png);
-  background-position: -91px -415px;
-  width: 96px;
-  height: 90px;
-}
-.slim_armor_special_winter2015Warrior {
-  background-image: url(spritesmith2.png);
-  background-position: -546px -1234px;
-  width: 90px;
-  height: 90px;
 }