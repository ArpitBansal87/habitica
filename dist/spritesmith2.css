<<<<<<< HEAD
.skin_ghost_sleep {
=======
.skin_ghost {
>>>>>>> 54a9df46
  background-image: url(spritesmith2.png);
  background-position: -637px -870px;
  width: 90px;
  height: 90px;
}
<<<<<<< HEAD
.customize-option.skin_ghost_sleep {
=======
.customize-option.skin_ghost {
>>>>>>> 54a9df46
  background-image: url(spritesmith2.png);
  background-position: -662px -885px;
  width: 60px;
  height: 60px;
}
<<<<<<< HEAD
.skin_monster {
  background-image: url(spritesmith2.png);
  background-position: -1031px 0px;
=======
.skin_ghost_sleep {
  background-image: url(spritesmith2.png);
  background-position: -1031px -91px;
  width: 90px;
  height: 90px;
}
.customize-option.skin_ghost_sleep {
  background-image: url(spritesmith2.png);
  background-position: -1056px -106px;
  width: 60px;
  height: 60px;
}
.skin_monster {
  background-image: url(spritesmith2.png);
  background-position: -546px -870px;
>>>>>>> 54a9df46
  width: 90px;
  height: 90px;
}
.customize-option.skin_monster {
  background-image: url(spritesmith2.png);
<<<<<<< HEAD
  background-position: -1056px -15px;
=======
  background-position: -571px -885px;
>>>>>>> 54a9df46
  width: 60px;
  height: 60px;
}
.skin_monster_sleep {
  background-image: url(spritesmith2.png);
<<<<<<< HEAD
  background-position: -546px -870px;
=======
  background-position: -728px -870px;
>>>>>>> 54a9df46
  width: 90px;
  height: 90px;
}
.customize-option.skin_monster_sleep {
  background-image: url(spritesmith2.png);
<<<<<<< HEAD
  background-position: -571px -885px;
=======
  background-position: -753px -885px;
>>>>>>> 54a9df46
  width: 60px;
  height: 60px;
}
.skin_ogre {
  background-image: url(spritesmith2.png);
<<<<<<< HEAD
  background-position: -728px -870px;
=======
  background-position: -819px -870px;
>>>>>>> 54a9df46
  width: 90px;
  height: 90px;
}
.customize-option.skin_ogre {
  background-image: url(spritesmith2.png);
<<<<<<< HEAD
  background-position: -753px -885px;
=======
  background-position: -844px -885px;
>>>>>>> 54a9df46
  width: 60px;
  height: 60px;
}
.skin_ogre_sleep {
  background-image: url(spritesmith2.png);
<<<<<<< HEAD
  background-position: -1213px -182px;
=======
  background-position: -1213px -273px;
>>>>>>> 54a9df46
  width: 90px;
  height: 90px;
}
.customize-option.skin_ogre_sleep {
  background-image: url(spritesmith2.png);
<<<<<<< HEAD
  background-position: -1238px -197px;
=======
  background-position: -1238px -288px;
>>>>>>> 54a9df46
  width: 60px;
  height: 60px;
}
.skin_pumpkin {
  background-image: url(spritesmith2.png);
<<<<<<< HEAD
  background-position: -1213px -273px;
=======
  background-position: -1213px -364px;
>>>>>>> 54a9df46
  width: 90px;
  height: 90px;
}
.customize-option.skin_pumpkin {
  background-image: url(spritesmith2.png);
<<<<<<< HEAD
  background-position: -1238px -288px;
=======
  background-position: -1238px -379px;
>>>>>>> 54a9df46
  width: 60px;
  height: 60px;
}
.skin_pumpkin2 {
  background-image: url(spritesmith2.png);
<<<<<<< HEAD
  background-position: -1213px -364px;
=======
  background-position: -1213px -455px;
>>>>>>> 54a9df46
  width: 90px;
  height: 90px;
}
.customize-option.skin_pumpkin2 {
  background-image: url(spritesmith2.png);
<<<<<<< HEAD
  background-position: -1238px -379px;
=======
  background-position: -1238px -470px;
>>>>>>> 54a9df46
  width: 60px;
  height: 60px;
}
.skin_pumpkin2_sleep {
  background-image: url(spritesmith2.png);
<<<<<<< HEAD
  background-position: -1213px -455px;
=======
  background-position: -1213px -546px;
>>>>>>> 54a9df46
  width: 90px;
  height: 90px;
}
.customize-option.skin_pumpkin2_sleep {
  background-image: url(spritesmith2.png);
<<<<<<< HEAD
  background-position: -1238px -470px;
=======
  background-position: -1238px -561px;
>>>>>>> 54a9df46
  width: 60px;
  height: 60px;
}
.skin_pumpkin_sleep {
  background-image: url(spritesmith2.png);
<<<<<<< HEAD
  background-position: -1213px -546px;
=======
  background-position: -1213px -637px;
>>>>>>> 54a9df46
  width: 90px;
  height: 90px;
}
.customize-option.skin_pumpkin_sleep {
  background-image: url(spritesmith2.png);
<<<<<<< HEAD
  background-position: -1238px -561px;
=======
  background-position: -1238px -652px;
>>>>>>> 54a9df46
  width: 60px;
  height: 60px;
}
.skin_rainbow {
  background-image: url(spritesmith2.png);
<<<<<<< HEAD
  background-position: -1213px -637px;
=======
  background-position: -1213px -728px;
>>>>>>> 54a9df46
  width: 90px;
  height: 90px;
}
.customize-option.skin_rainbow {
  background-image: url(spritesmith2.png);
<<<<<<< HEAD
  background-position: -1238px -652px;
=======
  background-position: -1238px -743px;
>>>>>>> 54a9df46
  width: 60px;
  height: 60px;
}
.skin_rainbow_sleep {
  background-image: url(spritesmith2.png);
<<<<<<< HEAD
  background-position: -1213px -728px;
=======
  background-position: -1213px -819px;
>>>>>>> 54a9df46
  width: 90px;
  height: 90px;
}
.customize-option.skin_rainbow_sleep {
  background-image: url(spritesmith2.png);
<<<<<<< HEAD
  background-position: -1238px -743px;
=======
  background-position: -1238px -834px;
>>>>>>> 54a9df46
  width: 60px;
  height: 60px;
}
.skin_reptile {
  background-image: url(spritesmith2.png);
<<<<<<< HEAD
  background-position: -1213px -819px;
=======
  background-position: -1213px -910px;
>>>>>>> 54a9df46
  width: 90px;
  height: 90px;
}
.customize-option.skin_reptile {
  background-image: url(spritesmith2.png);
<<<<<<< HEAD
  background-position: -1238px -834px;
=======
  background-position: -1238px -925px;
>>>>>>> 54a9df46
  width: 60px;
  height: 60px;
}
.skin_reptile_sleep {
  background-image: url(spritesmith2.png);
<<<<<<< HEAD
  background-position: -1213px -910px;
=======
  background-position: -1213px -1001px;
>>>>>>> 54a9df46
  width: 90px;
  height: 90px;
}
.customize-option.skin_reptile_sleep {
  background-image: url(spritesmith2.png);
<<<<<<< HEAD
  background-position: -1238px -925px;
=======
  background-position: -1238px -1016px;
>>>>>>> 54a9df46
  width: 60px;
  height: 60px;
}
.skin_shadow {
  background-image: url(spritesmith2.png);
<<<<<<< HEAD
  background-position: -1213px -1001px;
=======
  background-position: -1120px -1143px;
>>>>>>> 54a9df46
  width: 90px;
  height: 90px;
}
.customize-option.skin_shadow {
  background-image: url(spritesmith2.png);
<<<<<<< HEAD
  background-position: -1238px -1016px;
=======
  background-position: -1145px -1158px;
>>>>>>> 54a9df46
  width: 60px;
  height: 60px;
}
.skin_shadow2 {
  background-image: url(spritesmith2.png);
  background-position: -1211px -1143px;
  width: 90px;
  height: 90px;
}
.customize-option.skin_shadow2 {
  background-image: url(spritesmith2.png);
  background-position: -1236px -1158px;
  width: 60px;
  height: 60px;
}
.skin_shadow2_sleep {
  background-image: url(spritesmith2.png);
  background-position: -1304px -182px;
  width: 90px;
  height: 90px;
}
.customize-option.skin_shadow2_sleep {
  background-image: url(spritesmith2.png);
  background-position: -1329px -197px;
  width: 60px;
  height: 60px;
}
.skin_shadow_sleep {
  background-image: url(spritesmith2.png);
  background-position: -1304px -273px;
  width: 90px;
  height: 90px;
}
.customize-option.skin_shadow_sleep {
  background-image: url(spritesmith2.png);
  background-position: -1329px -288px;
  width: 60px;
  height: 60px;
}
.skin_skeleton {
  background-image: url(spritesmith2.png);
<<<<<<< HEAD
  background-position: -91px -318px;
=======
  background-position: -182px -318px;
>>>>>>> 54a9df46
  width: 90px;
  height: 90px;
}
.customize-option.skin_skeleton {
  background-image: url(spritesmith2.png);
<<<<<<< HEAD
  background-position: -116px -333px;
=======
  background-position: -207px -333px;
>>>>>>> 54a9df46
  width: 60px;
  height: 60px;
}
.skin_skeleton2 {
  background-image: url(spritesmith2.png);
<<<<<<< HEAD
  background-position: -182px -318px;
=======
  background-position: -273px -318px;
>>>>>>> 54a9df46
  width: 90px;
  height: 90px;
}
.customize-option.skin_skeleton2 {
  background-image: url(spritesmith2.png);
<<<<<<< HEAD
  background-position: -207px -333px;
=======
  background-position: -298px -333px;
>>>>>>> 54a9df46
  width: 60px;
  height: 60px;
}
.skin_skeleton2_sleep {
  background-image: url(spritesmith2.png);
<<<<<<< HEAD
  background-position: -273px -318px;
=======
  background-position: -364px -318px;
>>>>>>> 54a9df46
  width: 90px;
  height: 90px;
}
.customize-option.skin_skeleton2_sleep {
  background-image: url(spritesmith2.png);
<<<<<<< HEAD
  background-position: -298px -333px;
=======
  background-position: -389px -333px;
>>>>>>> 54a9df46
  width: 60px;
  height: 60px;
}
.skin_skeleton_sleep {
  background-image: url(spritesmith2.png);
<<<<<<< HEAD
  background-position: -364px -318px;
=======
  background-position: -455px 0px;
>>>>>>> 54a9df46
  width: 90px;
  height: 90px;
}
.customize-option.skin_skeleton_sleep {
  background-image: url(spritesmith2.png);
<<<<<<< HEAD
  background-position: -389px -333px;
=======
  background-position: -480px -15px;
>>>>>>> 54a9df46
  width: 60px;
  height: 60px;
}
.skin_transparent {
  background-image: url(spritesmith2.png);
<<<<<<< HEAD
  background-position: -455px 0px;
=======
  background-position: -455px -91px;
>>>>>>> 54a9df46
  width: 90px;
  height: 90px;
}
.customize-option.skin_transparent {
  background-image: url(spritesmith2.png);
<<<<<<< HEAD
  background-position: -480px -15px;
=======
  background-position: -480px -106px;
>>>>>>> 54a9df46
  width: 60px;
  height: 60px;
}
.skin_transparent_sleep {
  background-image: url(spritesmith2.png);
<<<<<<< HEAD
  background-position: -455px -91px;
=======
  background-position: -455px -182px;
>>>>>>> 54a9df46
  width: 90px;
  height: 90px;
}
.customize-option.skin_transparent_sleep {
  background-image: url(spritesmith2.png);
<<<<<<< HEAD
  background-position: -480px -106px;
=======
  background-position: -480px -197px;
>>>>>>> 54a9df46
  width: 60px;
  height: 60px;
}
.skin_zombie {
  background-image: url(spritesmith2.png);
<<<<<<< HEAD
  background-position: -455px -182px;
=======
  background-position: -455px -273px;
>>>>>>> 54a9df46
  width: 90px;
  height: 90px;
}
.customize-option.skin_zombie {
  background-image: url(spritesmith2.png);
<<<<<<< HEAD
  background-position: -480px -197px;
=======
  background-position: -480px -288px;
>>>>>>> 54a9df46
  width: 60px;
  height: 60px;
}
.skin_zombie2 {
  background-image: url(spritesmith2.png);
<<<<<<< HEAD
  background-position: -455px -273px;
=======
  background-position: 0px -415px;
>>>>>>> 54a9df46
  width: 90px;
  height: 90px;
}
.customize-option.skin_zombie2 {
  background-image: url(spritesmith2.png);
<<<<<<< HEAD
  background-position: -480px -288px;
=======
  background-position: -25px -430px;
>>>>>>> 54a9df46
  width: 60px;
  height: 60px;
}
.skin_zombie2_sleep {
  background-image: url(spritesmith2.png);
<<<<<<< HEAD
  background-position: 0px -415px;
=======
  background-position: -91px -415px;
>>>>>>> 54a9df46
  width: 90px;
  height: 90px;
}
.customize-option.skin_zombie2_sleep {
  background-image: url(spritesmith2.png);
<<<<<<< HEAD
  background-position: -25px -430px;
=======
  background-position: -116px -430px;
>>>>>>> 54a9df46
  width: 60px;
  height: 60px;
}
.skin_zombie_sleep {
  background-image: url(spritesmith2.png);
<<<<<<< HEAD
  background-position: -91px -415px;
=======
  background-position: -182px -415px;
>>>>>>> 54a9df46
  width: 90px;
  height: 90px;
}
.customize-option.skin_zombie_sleep {
  background-image: url(spritesmith2.png);
<<<<<<< HEAD
  background-position: -116px -430px;
=======
  background-position: -207px -430px;
>>>>>>> 54a9df46
  width: 60px;
  height: 60px;
}
.broad_armor_healer_1 {
  background-image: url(spritesmith2.png);
<<<<<<< HEAD
  background-position: -182px -415px;
=======
  background-position: -273px -415px;
>>>>>>> 54a9df46
  width: 90px;
  height: 90px;
}
.broad_armor_healer_2 {
  background-image: url(spritesmith2.png);
<<<<<<< HEAD
  background-position: -273px -415px;
=======
  background-position: -364px -415px;
>>>>>>> 54a9df46
  width: 90px;
  height: 90px;
}
.broad_armor_healer_3 {
  background-image: url(spritesmith2.png);
<<<<<<< HEAD
  background-position: -364px -415px;
=======
  background-position: -455px -415px;
>>>>>>> 54a9df46
  width: 90px;
  height: 90px;
}
.broad_armor_healer_4 {
  background-image: url(spritesmith2.png);
<<<<<<< HEAD
  background-position: -455px -415px;
=======
  background-position: -546px 0px;
>>>>>>> 54a9df46
  width: 90px;
  height: 90px;
}
.broad_armor_healer_5 {
  background-image: url(spritesmith2.png);
<<<<<<< HEAD
  background-position: -546px 0px;
=======
  background-position: -546px -91px;
>>>>>>> 54a9df46
  width: 90px;
  height: 90px;
}
.broad_armor_rogue_1 {
  background-image: url(spritesmith2.png);
<<<<<<< HEAD
  background-position: -546px -91px;
=======
  background-position: -546px -182px;
>>>>>>> 54a9df46
  width: 90px;
  height: 90px;
}
.broad_armor_rogue_2 {
  background-image: url(spritesmith2.png);
<<<<<<< HEAD
  background-position: -546px -182px;
=======
  background-position: -546px -273px;
>>>>>>> 54a9df46
  width: 90px;
  height: 90px;
}
.broad_armor_rogue_3 {
  background-image: url(spritesmith2.png);
<<<<<<< HEAD
  background-position: -546px -273px;
=======
  background-position: -546px -364px;
>>>>>>> 54a9df46
  width: 90px;
  height: 90px;
}
.broad_armor_rogue_4 {
  background-image: url(spritesmith2.png);
<<<<<<< HEAD
  background-position: -546px -364px;
=======
  background-position: 0px -506px;
>>>>>>> 54a9df46
  width: 90px;
  height: 90px;
}
.broad_armor_rogue_5 {
  background-image: url(spritesmith2.png);
<<<<<<< HEAD
  background-position: 0px -506px;
=======
  background-position: -91px -506px;
>>>>>>> 54a9df46
  width: 90px;
  height: 90px;
}
.broad_armor_special_2 {
  background-image: url(spritesmith2.png);
<<<<<<< HEAD
  background-position: -91px -506px;
=======
  background-position: -182px -506px;
>>>>>>> 54a9df46
  width: 90px;
  height: 90px;
}
.broad_armor_warrior_1 {
  background-image: url(spritesmith2.png);
<<<<<<< HEAD
  background-position: -182px -506px;
=======
  background-position: -273px -506px;
>>>>>>> 54a9df46
  width: 90px;
  height: 90px;
}
.broad_armor_warrior_2 {
  background-image: url(spritesmith2.png);
<<<<<<< HEAD
  background-position: -273px -506px;
=======
  background-position: -364px -506px;
>>>>>>> 54a9df46
  width: 90px;
  height: 90px;
}
.broad_armor_warrior_3 {
  background-image: url(spritesmith2.png);
<<<<<<< HEAD
  background-position: -364px -506px;
=======
  background-position: -455px -506px;
>>>>>>> 54a9df46
  width: 90px;
  height: 90px;
}
.broad_armor_warrior_4 {
  background-image: url(spritesmith2.png);
<<<<<<< HEAD
  background-position: -455px -506px;
=======
  background-position: -546px -506px;
>>>>>>> 54a9df46
  width: 90px;
  height: 90px;
}
.broad_armor_warrior_5 {
  background-image: url(spritesmith2.png);
<<<<<<< HEAD
  background-position: -546px -506px;
=======
  background-position: -637px 0px;
>>>>>>> 54a9df46
  width: 90px;
  height: 90px;
}
.broad_armor_wizard_1 {
  background-image: url(spritesmith2.png);
<<<<<<< HEAD
  background-position: -637px 0px;
=======
  background-position: -637px -91px;
>>>>>>> 54a9df46
  width: 90px;
  height: 90px;
}
.broad_armor_wizard_2 {
  background-image: url(spritesmith2.png);
<<<<<<< HEAD
  background-position: -637px -91px;
=======
  background-position: -637px -182px;
>>>>>>> 54a9df46
  width: 90px;
  height: 90px;
}
.broad_armor_wizard_3 {
  background-image: url(spritesmith2.png);
<<<<<<< HEAD
  background-position: -637px -182px;
=======
  background-position: -637px -273px;
>>>>>>> 54a9df46
  width: 90px;
  height: 90px;
}
.broad_armor_wizard_4 {
  background-image: url(spritesmith2.png);
<<<<<<< HEAD
  background-position: -637px -273px;
=======
  background-position: -637px -364px;
>>>>>>> 54a9df46
  width: 90px;
  height: 90px;
}
.broad_armor_wizard_5 {
  background-image: url(spritesmith2.png);
<<<<<<< HEAD
  background-position: -637px -364px;
=======
  background-position: -637px -455px;
>>>>>>> 54a9df46
  width: 90px;
  height: 90px;
}
.shop_armor_healer_1 {
  background-image: url(spritesmith2.png);
  background-position: -1031px -910px;
  width: 40px;
  height: 40px;
}
.shop_armor_healer_2 {
  background-image: url(spritesmith2.png);
  background-position: -981px -819px;
  width: 40px;
  height: 40px;
}
.shop_armor_healer_3 {
  background-image: url(spritesmith2.png);
  background-position: -819px -728px;
  width: 40px;
  height: 40px;
}
.shop_armor_healer_4 {
  background-image: url(spritesmith2.png);
  background-position: -860px -728px;
  width: 40px;
  height: 40px;
}
.shop_armor_healer_5 {
  background-image: url(spritesmith2.png);
<<<<<<< HEAD
  background-position: -665px -1325px;
=======
  background-position: -756px -1325px;
>>>>>>> 54a9df46
  width: 40px;
  height: 40px;
}
.shop_armor_rogue_1 {
  background-image: url(spritesmith2.png);
<<<<<<< HEAD
  background-position: -706px -1325px;
=======
  background-position: -797px -1325px;
>>>>>>> 54a9df46
  width: 40px;
  height: 40px;
}
.shop_armor_rogue_2 {
  background-image: url(spritesmith2.png);
<<<<<<< HEAD
  background-position: -829px -1325px;
=======
  background-position: -920px -1325px;
>>>>>>> 54a9df46
  width: 40px;
  height: 40px;
}
.shop_armor_rogue_3 {
  background-image: url(spritesmith2.png);
<<<<<<< HEAD
  background-position: -870px -1325px;
=======
  background-position: -961px -1325px;
>>>>>>> 54a9df46
  width: 40px;
  height: 40px;
}
.shop_armor_rogue_4 {
  background-image: url(spritesmith2.png);
<<<<<<< HEAD
  background-position: -911px -1325px;
=======
  background-position: -1002px -1325px;
>>>>>>> 54a9df46
  width: 40px;
  height: 40px;
}
.shop_armor_rogue_5 {
  background-image: url(spritesmith2.png);
<<<<<<< HEAD
  background-position: -1416px -82px;
=======
  background-position: -1416px -246px;
>>>>>>> 54a9df46
  width: 40px;
  height: 40px;
}
.shop_armor_special_0 {
  background-image: url(spritesmith2.png);
<<<<<<< HEAD
  background-position: -1416px -123px;
=======
  background-position: -1416px -287px;
>>>>>>> 54a9df46
  width: 40px;
  height: 40px;
}
.shop_armor_special_1 {
  background-image: url(spritesmith2.png);
<<<<<<< HEAD
  background-position: -1416px -164px;
=======
  background-position: -1416px -328px;
>>>>>>> 54a9df46
  width: 40px;
  height: 40px;
}
.shop_armor_special_2 {
  background-image: url(spritesmith2.png);
<<<<<<< HEAD
  background-position: -1416px -287px;
=======
  background-position: -1416px -451px;
>>>>>>> 54a9df46
  width: 40px;
  height: 40px;
}
.shop_armor_warrior_1 {
  background-image: url(spritesmith2.png);
<<<<<<< HEAD
  background-position: -1416px -328px;
=======
  background-position: -1416px -492px;
>>>>>>> 54a9df46
  width: 40px;
  height: 40px;
}
.shop_armor_warrior_2 {
  background-image: url(spritesmith2.png);
<<<<<<< HEAD
  background-position: -1416px -369px;
=======
  background-position: -1416px -533px;
>>>>>>> 54a9df46
  width: 40px;
  height: 40px;
}
.shop_armor_warrior_3 {
  background-image: url(spritesmith2.png);
<<<<<<< HEAD
  background-position: -1416px -410px;
=======
  background-position: -1416px -574px;
>>>>>>> 54a9df46
  width: 40px;
  height: 40px;
}
.shop_armor_warrior_4 {
  background-image: url(spritesmith2.png);
<<<<<<< HEAD
  background-position: -1416px -615px;
=======
  background-position: -1416px -779px;
>>>>>>> 54a9df46
  width: 40px;
  height: 40px;
}
.shop_armor_warrior_5 {
  background-image: url(spritesmith2.png);
<<<<<<< HEAD
  background-position: -1416px -656px;
=======
  background-position: -1416px -820px;
>>>>>>> 54a9df46
  width: 40px;
  height: 40px;
}
.shop_armor_wizard_1 {
  background-image: url(spritesmith2.png);
<<<<<<< HEAD
  background-position: -1416px -697px;
=======
  background-position: -1416px -861px;
>>>>>>> 54a9df46
  width: 40px;
  height: 40px;
}
.shop_armor_wizard_2 {
  background-image: url(spritesmith2.png);
<<<<<<< HEAD
  background-position: -1416px -820px;
=======
  background-position: -1416px -984px;
>>>>>>> 54a9df46
  width: 40px;
  height: 40px;
}
.shop_armor_wizard_3 {
  background-image: url(spritesmith2.png);
<<<<<<< HEAD
  background-position: -1416px -1025px;
=======
  background-position: -1416px -1189px;
>>>>>>> 54a9df46
  width: 40px;
  height: 40px;
}
.shop_armor_wizard_4 {
  background-image: url(spritesmith2.png);
  background-position: -1304px -1183px;
  width: 40px;
  height: 40px;
}
.shop_armor_wizard_5 {
  background-image: url(spritesmith2.png);
  background-position: -1122px -1001px;
  width: 40px;
  height: 40px;
}
.slim_armor_healer_1 {
  background-image: url(spritesmith2.png);
<<<<<<< HEAD
  background-position: -637px -455px;
=======
  background-position: 0px -597px;
>>>>>>> 54a9df46
  width: 90px;
  height: 90px;
}
.slim_armor_healer_2 {
  background-image: url(spritesmith2.png);
<<<<<<< HEAD
  background-position: 0px -597px;
=======
  background-position: -91px -597px;
>>>>>>> 54a9df46
  width: 90px;
  height: 90px;
}
.slim_armor_healer_3 {
  background-image: url(spritesmith2.png);
<<<<<<< HEAD
  background-position: -91px -597px;
=======
  background-position: -182px -597px;
>>>>>>> 54a9df46
  width: 90px;
  height: 90px;
}
.slim_armor_healer_4 {
  background-image: url(spritesmith2.png);
<<<<<<< HEAD
  background-position: -182px -597px;
=======
  background-position: -273px -597px;
>>>>>>> 54a9df46
  width: 90px;
  height: 90px;
}
.slim_armor_healer_5 {
  background-image: url(spritesmith2.png);
<<<<<<< HEAD
  background-position: -273px -597px;
=======
  background-position: -364px -597px;
>>>>>>> 54a9df46
  width: 90px;
  height: 90px;
}
.slim_armor_rogue_1 {
  background-image: url(spritesmith2.png);
<<<<<<< HEAD
  background-position: -364px -597px;
=======
  background-position: -455px -597px;
>>>>>>> 54a9df46
  width: 90px;
  height: 90px;
}
.slim_armor_rogue_2 {
  background-image: url(spritesmith2.png);
<<<<<<< HEAD
  background-position: -455px -597px;
=======
  background-position: -546px -597px;
>>>>>>> 54a9df46
  width: 90px;
  height: 90px;
}
.slim_armor_rogue_3 {
  background-image: url(spritesmith2.png);
<<<<<<< HEAD
  background-position: -546px -597px;
=======
  background-position: -637px -597px;
>>>>>>> 54a9df46
  width: 90px;
  height: 90px;
}
.slim_armor_rogue_4 {
  background-image: url(spritesmith2.png);
<<<<<<< HEAD
  background-position: -637px -597px;
=======
  background-position: -728px 0px;
>>>>>>> 54a9df46
  width: 90px;
  height: 90px;
}
.slim_armor_rogue_5 {
  background-image: url(spritesmith2.png);
<<<<<<< HEAD
  background-position: -728px 0px;
=======
  background-position: -728px -91px;
>>>>>>> 54a9df46
  width: 90px;
  height: 90px;
}
.slim_armor_special_2 {
  background-image: url(spritesmith2.png);
<<<<<<< HEAD
  background-position: -728px -91px;
=======
  background-position: -728px -182px;
>>>>>>> 54a9df46
  width: 90px;
  height: 90px;
}
.slim_armor_warrior_1 {
  background-image: url(spritesmith2.png);
<<<<<<< HEAD
  background-position: -728px -182px;
=======
  background-position: -728px -273px;
>>>>>>> 54a9df46
  width: 90px;
  height: 90px;
}
.slim_armor_warrior_2 {
  background-image: url(spritesmith2.png);
<<<<<<< HEAD
  background-position: -728px -273px;
=======
  background-position: -728px -364px;
>>>>>>> 54a9df46
  width: 90px;
  height: 90px;
}
.slim_armor_warrior_3 {
  background-image: url(spritesmith2.png);
<<<<<<< HEAD
  background-position: -728px -364px;
=======
  background-position: -728px -455px;
>>>>>>> 54a9df46
  width: 90px;
  height: 90px;
}
.slim_armor_warrior_4 {
  background-image: url(spritesmith2.png);
<<<<<<< HEAD
  background-position: -728px -455px;
=======
  background-position: -728px -546px;
>>>>>>> 54a9df46
  width: 90px;
  height: 90px;
}
.slim_armor_warrior_5 {
  background-image: url(spritesmith2.png);
<<<<<<< HEAD
  background-position: -728px -546px;
=======
  background-position: 0px -688px;
>>>>>>> 54a9df46
  width: 90px;
  height: 90px;
}
.slim_armor_wizard_1 {
  background-image: url(spritesmith2.png);
<<<<<<< HEAD
  background-position: 0px -688px;
=======
  background-position: -91px -688px;
>>>>>>> 54a9df46
  width: 90px;
  height: 90px;
}
.slim_armor_wizard_2 {
  background-image: url(spritesmith2.png);
<<<<<<< HEAD
  background-position: -91px -688px;
=======
  background-position: -182px -688px;
>>>>>>> 54a9df46
  width: 90px;
  height: 90px;
}
.slim_armor_wizard_3 {
  background-image: url(spritesmith2.png);
<<<<<<< HEAD
  background-position: -182px -688px;
=======
  background-position: -273px -688px;
>>>>>>> 54a9df46
  width: 90px;
  height: 90px;
}
.slim_armor_wizard_4 {
  background-image: url(spritesmith2.png);
<<<<<<< HEAD
  background-position: -273px -688px;
=======
  background-position: -364px -688px;
>>>>>>> 54a9df46
  width: 90px;
  height: 90px;
}
.slim_armor_wizard_5 {
  background-image: url(spritesmith2.png);
<<<<<<< HEAD
  background-position: -364px -688px;
=======
  background-position: -455px -688px;
>>>>>>> 54a9df46
  width: 90px;
  height: 90px;
}
.broad_armor_special_birthday {
  background-image: url(spritesmith2.png);
<<<<<<< HEAD
  background-position: -455px -688px;
=======
  background-position: -546px -688px;
>>>>>>> 54a9df46
  width: 90px;
  height: 90px;
}
.shop_armor_special_birthday {
  background-image: url(spritesmith2.png);
<<<<<<< HEAD
  background-position: -1416px -1066px;
=======
  background-position: -1416px -1230px;
>>>>>>> 54a9df46
  width: 40px;
  height: 40px;
}
.slim_armor_special_birthday {
  background-image: url(spritesmith2.png);
<<<<<<< HEAD
  background-position: -546px -688px;
=======
  background-position: -637px -688px;
>>>>>>> 54a9df46
  width: 90px;
  height: 90px;
}
.broad_armor_special_fallHealer {
  background-image: url(spritesmith2.png);
<<<<<<< HEAD
  background-position: -637px -688px;
=======
  background-position: -728px -688px;
>>>>>>> 54a9df46
  width: 90px;
  height: 90px;
}
.broad_armor_special_fallMage {
  background-image: url(spritesmith2.png);
  background-position: -819px 0px;
  width: 120px;
  height: 90px;
}
.broad_armor_special_fallRogue {
  background-image: url(spritesmith2.png);
  background-position: -819px -91px;
  width: 105px;
  height: 90px;
}
.broad_armor_special_fallWarrior {
  background-image: url(spritesmith2.png);
  background-position: -819px -182px;
  width: 90px;
  height: 90px;
}
.head_special_fallHealer {
  background-image: url(spritesmith2.png);
  background-position: -819px -273px;
  width: 90px;
  height: 90px;
}
.head_special_fallMage {
  background-image: url(spritesmith2.png);
  background-position: -819px -364px;
  width: 120px;
  height: 90px;
}
.head_special_fallRogue {
  background-image: url(spritesmith2.png);
  background-position: -819px -455px;
  width: 105px;
  height: 90px;
}
.head_special_fallWarrior {
  background-image: url(spritesmith2.png);
  background-position: -819px -546px;
  width: 90px;
  height: 90px;
}
.shield_special_fallHealer {
  background-image: url(spritesmith2.png);
  background-position: -819px -637px;
  width: 90px;
  height: 90px;
}
.shield_special_fallRogue {
  background-image: url(spritesmith2.png);
  background-position: 0px -779px;
  width: 105px;
  height: 90px;
}
.shield_special_fallWarrior {
  background-image: url(spritesmith2.png);
<<<<<<< HEAD
  background-position: -728px -688px;
=======
  background-position: -106px -779px;
>>>>>>> 54a9df46
  width: 90px;
  height: 90px;
}
.shop_armor_special_fallHealer {
  background-image: url(spritesmith2.png);
<<<<<<< HEAD
  background-position: -1034px -1325px;
=======
  background-position: -1125px -1325px;
>>>>>>> 54a9df46
  width: 40px;
  height: 40px;
}
.shop_armor_special_fallMage {
  background-image: url(spritesmith2.png);
<<<<<<< HEAD
  background-position: -1075px -1325px;
=======
  background-position: -1166px -1325px;
>>>>>>> 54a9df46
  width: 40px;
  height: 40px;
}
.shop_armor_special_fallRogue {
  background-image: url(spritesmith2.png);
<<<<<<< HEAD
  background-position: -1116px -1325px;
=======
  background-position: -1207px -1325px;
>>>>>>> 54a9df46
  width: 40px;
  height: 40px;
}
.shop_armor_special_fallWarrior {
  background-image: url(spritesmith2.png);
<<<<<<< HEAD
  background-position: -1198px -1325px;
=======
  background-position: -1248px -1325px;
>>>>>>> 54a9df46
  width: 40px;
  height: 40px;
}
.shop_head_special_fallHealer {
  background-image: url(spritesmith2.png);
<<<<<<< HEAD
  background-position: -1239px -1325px;
=======
  background-position: -1330px -1325px;
>>>>>>> 54a9df46
  width: 40px;
  height: 40px;
}
.shop_head_special_fallMage {
  background-image: url(spritesmith2.png);
<<<<<<< HEAD
  background-position: -1280px -1325px;
=======
  background-position: -1371px -1325px;
>>>>>>> 54a9df46
  width: 40px;
  height: 40px;
}
.shop_head_special_fallRogue {
  background-image: url(spritesmith2.png);
<<<<<<< HEAD
  background-position: -1321px -1325px;
=======
  background-position: -182px -1366px;
>>>>>>> 54a9df46
  width: 40px;
  height: 40px;
}
.shop_head_special_fallWarrior {
  background-image: url(spritesmith2.png);
<<<<<<< HEAD
  background-position: -132px -1366px;
=======
  background-position: -305px -1366px;
>>>>>>> 54a9df46
  width: 40px;
  height: 40px;
}
.shop_shield_special_fallHealer {
  background-image: url(spritesmith2.png);
<<<<<<< HEAD
  background-position: -173px -1366px;
=======
  background-position: -346px -1366px;
>>>>>>> 54a9df46
  width: 40px;
  height: 40px;
}
.shop_shield_special_fallRogue {
  background-image: url(spritesmith2.png);
<<<<<<< HEAD
  background-position: -214px -1366px;
=======
  background-position: -387px -1366px;
>>>>>>> 54a9df46
  width: 40px;
  height: 40px;
}
.shop_shield_special_fallWarrior {
  background-image: url(spritesmith2.png);
<<<<<<< HEAD
  background-position: -337px -1366px;
=======
  background-position: -510px -1366px;
>>>>>>> 54a9df46
  width: 40px;
  height: 40px;
}
.shop_weapon_special_fallHealer {
  background-image: url(spritesmith2.png);
<<<<<<< HEAD
  background-position: -378px -1366px;
=======
  background-position: -551px -1366px;
>>>>>>> 54a9df46
  width: 40px;
  height: 40px;
}
.shop_weapon_special_fallMage {
  background-image: url(spritesmith2.png);
<<<<<<< HEAD
  background-position: -1198px -1366px;
=======
  background-position: -1371px -1366px;
>>>>>>> 54a9df46
  width: 40px;
  height: 40px;
}
.shop_weapon_special_fallRogue {
  background-image: url(spritesmith2.png);
<<<<<<< HEAD
  background-position: -1321px -1366px;
=======
  background-position: -1416px -82px;
>>>>>>> 54a9df46
  width: 40px;
  height: 40px;
}
.shop_weapon_special_fallWarrior {
  background-image: url(spritesmith2.png);
<<<<<<< HEAD
  background-position: -1362px -1366px;
=======
  background-position: -1416px -123px;
>>>>>>> 54a9df46
  width: 40px;
  height: 40px;
}
.slim_armor_special_fallHealer {
  background-image: url(spritesmith2.png);
<<<<<<< HEAD
  background-position: -106px -779px;
=======
  background-position: -197px -779px;
>>>>>>> 54a9df46
  width: 90px;
  height: 90px;
}
.slim_armor_special_fallMage {
  background-image: url(spritesmith2.png);
<<<<<<< HEAD
  background-position: -197px -779px;
=======
  background-position: -288px -779px;
>>>>>>> 54a9df46
  width: 120px;
  height: 90px;
}
.slim_armor_special_fallRogue {
  background-image: url(spritesmith2.png);
<<<<<<< HEAD
  background-position: -318px -779px;
=======
  background-position: -409px -779px;
>>>>>>> 54a9df46
  width: 105px;
  height: 90px;
}
.slim_armor_special_fallWarrior {
  background-image: url(spritesmith2.png);
<<<<<<< HEAD
  background-position: -424px -779px;
=======
  background-position: -515px -779px;
>>>>>>> 54a9df46
  width: 90px;
  height: 90px;
}
.weapon_special_fallHealer {
  background-image: url(spritesmith2.png);
<<<<<<< HEAD
  background-position: -515px -779px;
=======
  background-position: -606px -779px;
>>>>>>> 54a9df46
  width: 90px;
  height: 90px;
}
.weapon_special_fallMage {
  background-image: url(spritesmith2.png);
<<<<<<< HEAD
  background-position: -606px -779px;
=======
  background-position: -697px -779px;
>>>>>>> 54a9df46
  width: 120px;
  height: 90px;
}
.weapon_special_fallRogue {
  background-image: url(spritesmith2.png);
<<<<<<< HEAD
  background-position: -727px -779px;
=======
  background-position: -818px -779px;
>>>>>>> 54a9df46
  width: 105px;
  height: 90px;
}
.weapon_special_fallWarrior {
  background-image: url(spritesmith2.png);
<<<<<<< HEAD
  background-position: -833px -779px;
=======
  background-position: -940px 0px;
>>>>>>> 54a9df46
  width: 90px;
  height: 90px;
}
.broad_armor_special_gaymerx {
  background-image: url(spritesmith2.png);
<<<<<<< HEAD
  background-position: -940px 0px;
=======
  background-position: -940px -91px;
>>>>>>> 54a9df46
  width: 90px;
  height: 90px;
}
.head_special_gaymerx {
  background-image: url(spritesmith2.png);
<<<<<<< HEAD
  background-position: -940px -91px;
=======
  background-position: -940px -182px;
>>>>>>> 54a9df46
  width: 90px;
  height: 90px;
}
.shop_armor_special_gaymerx {
  background-image: url(spritesmith2.png);
<<<<<<< HEAD
  background-position: -1416px -738px;
=======
  background-position: -1416px -902px;
>>>>>>> 54a9df46
  width: 40px;
  height: 40px;
}
.shop_head_special_gaymerx {
  background-image: url(spritesmith2.png);
<<<<<<< HEAD
  background-position: -1416px -779px;
=======
  background-position: -1416px -943px;
>>>>>>> 54a9df46
  width: 40px;
  height: 40px;
}
.slim_armor_special_gaymerx {
  background-image: url(spritesmith2.png);
<<<<<<< HEAD
  background-position: -940px -182px;
=======
  background-position: -940px -273px;
>>>>>>> 54a9df46
  width: 90px;
  height: 90px;
}
.back_mystery_201402 {
  background-image: url(spritesmith2.png);
<<<<<<< HEAD
  background-position: -940px -273px;
=======
  background-position: -940px -364px;
>>>>>>> 54a9df46
  width: 90px;
  height: 90px;
}
.broad_armor_mystery_201402 {
  background-image: url(spritesmith2.png);
<<<<<<< HEAD
  background-position: -940px -364px;
=======
  background-position: -940px -455px;
>>>>>>> 54a9df46
  width: 90px;
  height: 90px;
}
.head_mystery_201402 {
  background-image: url(spritesmith2.png);
<<<<<<< HEAD
  background-position: -940px -455px;
=======
  background-position: -940px -546px;
>>>>>>> 54a9df46
  width: 90px;
  height: 90px;
}
.shop_armor_mystery_201402 {
  background-image: url(spritesmith2.png);
  background-position: -1345px -1183px;
  width: 40px;
  height: 40px;
}
.shop_back_mystery_201402 {
  background-image: url(spritesmith2.png);
  background-position: -1213px -1092px;
  width: 40px;
  height: 40px;
}
.shop_head_mystery_201402 {
  background-image: url(spritesmith2.png);
  background-position: -1254px -1092px;
  width: 40px;
  height: 40px;
}
.slim_armor_mystery_201402 {
  background-image: url(spritesmith2.png);
<<<<<<< HEAD
  background-position: -940px -546px;
=======
  background-position: -940px -637px;
>>>>>>> 54a9df46
  width: 90px;
  height: 90px;
}
.broad_armor_mystery_201403 {
  background-image: url(spritesmith2.png);
<<<<<<< HEAD
  background-position: -940px -637px;
=======
  background-position: -940px -728px;
>>>>>>> 54a9df46
  width: 90px;
  height: 90px;
}
.headAccessory_mystery_201403 {
  background-image: url(spritesmith2.png);
  background-position: -940px -728px;
  width: 90px;
  height: 90px;
}
.shop_armor_mystery_201403 {
  background-image: url(spritesmith2.png);
  background-position: -1072px -910px;
  width: 40px;
  height: 40px;
}
.shop_headAccessory_mystery_201403 {
  background-image: url(spritesmith2.png);
  background-position: -940px -819px;
  width: 40px;
  height: 40px;
}
.slim_armor_mystery_201403 {
  background-image: url(spritesmith2.png);
  background-position: 0px -870px;
  width: 90px;
  height: 90px;
}
.back_mystery_201404 {
  background-image: url(spritesmith2.png);
  background-position: -91px -870px;
  width: 90px;
  height: 90px;
}
.headAccessory_mystery_201404 {
  background-image: url(spritesmith2.png);
  background-position: -182px -870px;
  width: 90px;
  height: 90px;
}
.shop_back_mystery_201404 {
  background-image: url(spritesmith2.png);
  background-position: -728px -637px;
  width: 40px;
  height: 40px;
}
.shop_headAccessory_mystery_201404 {
  background-image: url(spritesmith2.png);
<<<<<<< HEAD
  background-position: -624px -1325px;
=======
  background-position: -715px -1325px;
>>>>>>> 54a9df46
  width: 40px;
  height: 40px;
}
.broad_armor_mystery_201405 {
  background-image: url(spritesmith2.png);
  background-position: -273px -870px;
  width: 90px;
  height: 90px;
}
.head_mystery_201405 {
  background-image: url(spritesmith2.png);
  background-position: -364px -870px;
  width: 90px;
  height: 90px;
}
.shop_armor_mystery_201405 {
  background-image: url(spritesmith2.png);
<<<<<<< HEAD
  background-position: -747px -1325px;
=======
  background-position: -838px -1325px;
>>>>>>> 54a9df46
  width: 40px;
  height: 40px;
}
.shop_head_mystery_201405 {
  background-image: url(spritesmith2.png);
<<<<<<< HEAD
  background-position: -788px -1325px;
=======
  background-position: -879px -1325px;
>>>>>>> 54a9df46
  width: 40px;
  height: 40px;
}
.slim_armor_mystery_201405 {
  background-image: url(spritesmith2.png);
<<<<<<< HEAD
  background-position: -455px -870px;
=======
  background-position: -91px -318px;
>>>>>>> 54a9df46
  width: 90px;
  height: 90px;
}
.broad_armor_mystery_201406 {
  background-image: url(spritesmith2.png);
  background-position: -364px -106px;
  width: 90px;
  height: 96px;
}
.head_mystery_201406 {
  background-image: url(spritesmith2.png);
  background-position: 0px -318px;
  width: 90px;
  height: 96px;
}
.shop_armor_mystery_201406 {
  background-image: url(spritesmith2.png);
<<<<<<< HEAD
  background-position: -952px -1325px;
=======
  background-position: -1043px -1325px;
>>>>>>> 54a9df46
  width: 40px;
  height: 40px;
}
.shop_head_mystery_201406 {
  background-image: url(spritesmith2.png);
<<<<<<< HEAD
  background-position: -993px -1325px;
=======
  background-position: -1084px -1325px;
>>>>>>> 54a9df46
  width: 40px;
  height: 40px;
}
.slim_armor_mystery_201406 {
  background-image: url(spritesmith2.png);
  background-position: -364px -203px;
  width: 90px;
  height: 96px;
}
.broad_armor_mystery_201407 {
  background-image: url(spritesmith2.png);
  background-position: -819px -870px;
  width: 90px;
  height: 90px;
}
.head_mystery_201407 {
  background-image: url(spritesmith2.png);
<<<<<<< HEAD
  background-position: -910px -870px;
=======
  background-position: -1031px 0px;
>>>>>>> 54a9df46
  width: 90px;
  height: 90px;
}
.shop_armor_mystery_201407 {
  background-image: url(spritesmith2.png);
<<<<<<< HEAD
  background-position: -1157px -1325px;
=======
  background-position: -82px -1416px;
>>>>>>> 54a9df46
  width: 40px;
  height: 40px;
}
.shop_head_mystery_201407 {
  background-image: url(spritesmith2.png);
<<<<<<< HEAD
  background-position: -1416px -1353px;
=======
  background-position: -1289px -1325px;
>>>>>>> 54a9df46
  width: 40px;
  height: 40px;
}
.slim_armor_mystery_201407 {
  background-image: url(spritesmith2.png);
<<<<<<< HEAD
  background-position: -1031px -91px;
=======
  background-position: -1031px -182px;
>>>>>>> 54a9df46
  width: 90px;
  height: 90px;
}
.broad_armor_mystery_201408 {
  background-image: url(spritesmith2.png);
<<<<<<< HEAD
  background-position: -1031px -182px;
=======
  background-position: -1031px -273px;
>>>>>>> 54a9df46
  width: 90px;
  height: 90px;
}
.head_mystery_201408 {
  background-image: url(spritesmith2.png);
<<<<<<< HEAD
  background-position: -1031px -273px;
=======
  background-position: -1031px -364px;
>>>>>>> 54a9df46
  width: 90px;
  height: 90px;
}
.shop_armor_mystery_201408 {
  background-image: url(spritesmith2.png);
<<<<<<< HEAD
  background-position: -1362px -1325px;
=======
  background-position: -223px -1366px;
>>>>>>> 54a9df46
  width: 40px;
  height: 40px;
}
.shop_head_mystery_201408 {
  background-image: url(spritesmith2.png);
<<<<<<< HEAD
  background-position: -91px -1366px;
=======
  background-position: -264px -1366px;
>>>>>>> 54a9df46
  width: 40px;
  height: 40px;
}
.slim_armor_mystery_201408 {
  background-image: url(spritesmith2.png);
<<<<<<< HEAD
  background-position: -1031px -364px;
=======
  background-position: -1031px -455px;
>>>>>>> 54a9df46
  width: 90px;
  height: 90px;
}
.broad_armor_mystery_201409 {
  background-image: url(spritesmith2.png);
<<<<<<< HEAD
  background-position: -1031px -455px;
=======
  background-position: -1031px -546px;
>>>>>>> 54a9df46
  width: 90px;
  height: 90px;
}
.headAccessory_mystery_201409 {
  background-image: url(spritesmith2.png);
<<<<<<< HEAD
  background-position: -1031px -546px;
=======
  background-position: -1031px -637px;
>>>>>>> 54a9df46
  width: 90px;
  height: 90px;
}
.shop_armor_mystery_201409 {
  background-image: url(spritesmith2.png);
<<<<<<< HEAD
  background-position: -255px -1366px;
=======
  background-position: -428px -1366px;
>>>>>>> 54a9df46
  width: 40px;
  height: 40px;
}
.shop_headAccessory_mystery_201409 {
  background-image: url(spritesmith2.png);
<<<<<<< HEAD
  background-position: -296px -1366px;
=======
  background-position: -469px -1366px;
>>>>>>> 54a9df46
  width: 40px;
  height: 40px;
}
.slim_armor_mystery_201409 {
  background-image: url(spritesmith2.png);
<<<<<<< HEAD
  background-position: -1031px -637px;
=======
  background-position: -1031px -728px;
>>>>>>> 54a9df46
  width: 90px;
  height: 90px;
}
.back_mystery_201410 {
  background-image: url(spritesmith2.png);
  background-position: 0px -961px;
  width: 93px;
  height: 90px;
}
.broad_armor_mystery_201410 {
  background-image: url(spritesmith2.png);
  background-position: -94px -961px;
  width: 93px;
  height: 90px;
}
.shop_armor_mystery_201410 {
  background-image: url(spritesmith2.png);
<<<<<<< HEAD
  background-position: -1239px -1366px;
=======
  background-position: -1416px 0px;
>>>>>>> 54a9df46
  width: 40px;
  height: 40px;
}
.shop_back_mystery_201410 {
  background-image: url(spritesmith2.png);
<<<<<<< HEAD
  background-position: -1280px -1366px;
=======
  background-position: -1416px -41px;
>>>>>>> 54a9df46
  width: 40px;
  height: 40px;
}
.slim_armor_mystery_201410 {
  background-image: url(spritesmith2.png);
  background-position: -188px -961px;
  width: 93px;
  height: 90px;
}
.head_mystery_201411 {
  background-image: url(spritesmith2.png);
<<<<<<< HEAD
  background-position: -1031px -728px;
=======
  background-position: -1031px -819px;
>>>>>>> 54a9df46
  width: 90px;
  height: 90px;
}
.shop_head_mystery_201411 {
  background-image: url(spritesmith2.png);
<<<<<<< HEAD
  background-position: -1416px 0px;
=======
  background-position: -1416px -164px;
>>>>>>> 54a9df46
  width: 40px;
  height: 40px;
}
.shop_weapon_mystery_201411 {
  background-image: url(spritesmith2.png);
<<<<<<< HEAD
  background-position: -1416px -41px;
=======
  background-position: -1416px -205px;
>>>>>>> 54a9df46
  width: 40px;
  height: 40px;
}
.weapon_mystery_201411 {
  background-image: url(spritesmith2.png);
  background-position: -1031px -819px;
  width: 90px;
  height: 90px;
}
.broad_armor_mystery_201412 {
  background-image: url(spritesmith2.png);
  background-position: -282px -961px;
  width: 90px;
  height: 90px;
}
.head_mystery_201412 {
  background-image: url(spritesmith2.png);
  background-position: -373px -961px;
  width: 90px;
  height: 90px;
}
.shop_armor_mystery_201412 {
  background-image: url(spritesmith2.png);
<<<<<<< HEAD
  background-position: -1416px -205px;
=======
  background-position: -1416px -369px;
>>>>>>> 54a9df46
  width: 40px;
  height: 40px;
}
.shop_head_mystery_201412 {
  background-image: url(spritesmith2.png);
<<<<<<< HEAD
  background-position: -1416px -246px;
=======
  background-position: -1416px -410px;
>>>>>>> 54a9df46
  width: 40px;
  height: 40px;
}
.slim_armor_mystery_201412 {
  background-image: url(spritesmith2.png);
  background-position: -464px -961px;
  width: 90px;
  height: 90px;
}
.broad_armor_mystery_301404 {
  background-image: url(spritesmith2.png);
  background-position: -555px -961px;
  width: 90px;
  height: 90px;
}
.eyewear_mystery_301404 {
  background-image: url(spritesmith2.png);
  background-position: -646px -961px;
  width: 90px;
  height: 90px;
}
.head_mystery_301404 {
  background-image: url(spritesmith2.png);
  background-position: -737px -961px;
  width: 90px;
  height: 90px;
}
.shop_armor_mystery_301404 {
  background-image: url(spritesmith2.png);
<<<<<<< HEAD
  background-position: -1416px -451px;
=======
  background-position: -1416px -615px;
>>>>>>> 54a9df46
  width: 40px;
  height: 40px;
}
.shop_eyewear_mystery_301404 {
  background-image: url(spritesmith2.png);
<<<<<<< HEAD
  background-position: -1416px -492px;
=======
  background-position: -1416px -656px;
>>>>>>> 54a9df46
  width: 40px;
  height: 40px;
}
.shop_head_mystery_301404 {
  background-image: url(spritesmith2.png);
<<<<<<< HEAD
  background-position: -1416px -533px;
=======
  background-position: -1416px -697px;
>>>>>>> 54a9df46
  width: 40px;
  height: 40px;
}
.shop_weapon_mystery_301404 {
  background-image: url(spritesmith2.png);
<<<<<<< HEAD
  background-position: -1416px -574px;
=======
  background-position: -1416px -738px;
>>>>>>> 54a9df46
  width: 40px;
  height: 40px;
}
.slim_armor_mystery_301404 {
  background-image: url(spritesmith2.png);
  background-position: -828px -961px;
  width: 90px;
  height: 90px;
}
.weapon_mystery_301404 {
  background-image: url(spritesmith2.png);
  background-position: -919px -961px;
  width: 90px;
  height: 90px;
}
.eyewear_mystery_301405 {
  background-image: url(spritesmith2.png);
<<<<<<< HEAD
  background-position: -1010px -961px;
=======
  background-position: -1122px 0px;
>>>>>>> 54a9df46
  width: 90px;
  height: 90px;
}
.headAccessory_mystery_301405 {
  background-image: url(spritesmith2.png);
<<<<<<< HEAD
  background-position: -1122px 0px;
=======
  background-position: -1122px -91px;
>>>>>>> 54a9df46
  width: 90px;
  height: 90px;
}
.head_mystery_301405 {
  background-image: url(spritesmith2.png);
<<<<<<< HEAD
  background-position: -1122px -91px;
=======
  background-position: -1122px -182px;
>>>>>>> 54a9df46
  width: 90px;
  height: 90px;
}
.shield_mystery_301405 {
  background-image: url(spritesmith2.png);
<<<<<<< HEAD
  background-position: -1122px -182px;
=======
  background-position: -1122px -273px;
>>>>>>> 54a9df46
  width: 90px;
  height: 90px;
}
.shop_eyewear_mystery_301405 {
  background-image: url(spritesmith2.png);
<<<<<<< HEAD
  background-position: -1416px -861px;
=======
  background-position: -1416px -1025px;
>>>>>>> 54a9df46
  width: 40px;
  height: 40px;
}
.shop_headAccessory_mystery_301405 {
  background-image: url(spritesmith2.png);
<<<<<<< HEAD
  background-position: -1416px -902px;
=======
  background-position: -1416px -1066px;
>>>>>>> 54a9df46
  width: 40px;
  height: 40px;
}
.shop_head_mystery_301405 {
  background-image: url(spritesmith2.png);
<<<<<<< HEAD
  background-position: -1416px -943px;
=======
  background-position: -1416px -1107px;
>>>>>>> 54a9df46
  width: 40px;
  height: 40px;
}
.shop_shield_mystery_301405 {
  background-image: url(spritesmith2.png);
<<<<<<< HEAD
  background-position: -1416px -984px;
=======
  background-position: -1416px -1148px;
>>>>>>> 54a9df46
  width: 40px;
  height: 40px;
}
.broad_armor_special_springHealer {
  background-image: url(spritesmith2.png);
<<<<<<< HEAD
  background-position: -1122px -273px;
=======
  background-position: -1122px -364px;
>>>>>>> 54a9df46
  width: 90px;
  height: 90px;
}
.broad_armor_special_springMage {
  background-image: url(spritesmith2.png);
<<<<<<< HEAD
  background-position: -1122px -364px;
=======
  background-position: -1122px -455px;
>>>>>>> 54a9df46
  width: 90px;
  height: 90px;
}
.broad_armor_special_springRogue {
  background-image: url(spritesmith2.png);
<<<<<<< HEAD
  background-position: -1122px -455px;
=======
  background-position: -1122px -546px;
>>>>>>> 54a9df46
  width: 90px;
  height: 90px;
}
.broad_armor_special_springWarrior {
  background-image: url(spritesmith2.png);
<<<<<<< HEAD
  background-position: -1122px -546px;
=======
  background-position: -1122px -637px;
>>>>>>> 54a9df46
  width: 90px;
  height: 90px;
}
.headAccessory_special_springHealer {
  background-image: url(spritesmith2.png);
<<<<<<< HEAD
  background-position: -1122px -637px;
=======
  background-position: -1122px -728px;
>>>>>>> 54a9df46
  width: 90px;
  height: 90px;
}
.headAccessory_special_springMage {
  background-image: url(spritesmith2.png);
<<<<<<< HEAD
  background-position: -1122px -728px;
=======
  background-position: -1122px -819px;
>>>>>>> 54a9df46
  width: 90px;
  height: 90px;
}
.headAccessory_special_springRogue {
  background-image: url(spritesmith2.png);
<<<<<<< HEAD
  background-position: -1122px -819px;
=======
  background-position: -1122px -910px;
>>>>>>> 54a9df46
  width: 90px;
  height: 90px;
}
.headAccessory_special_springWarrior {
  background-image: url(spritesmith2.png);
  background-position: -1122px -910px;
  width: 90px;
  height: 90px;
}
.head_special_springHealer {
  background-image: url(spritesmith2.png);
  background-position: 0px -1052px;
  width: 90px;
  height: 90px;
}
.head_special_springMage {
  background-image: url(spritesmith2.png);
  background-position: -91px -1052px;
  width: 90px;
  height: 90px;
}
.head_special_springRogue {
  background-image: url(spritesmith2.png);
  background-position: -182px -1052px;
  width: 90px;
  height: 90px;
}
.head_special_springWarrior {
  background-image: url(spritesmith2.png);
  background-position: -273px -1052px;
  width: 90px;
  height: 90px;
}
.shield_special_springHealer {
  background-image: url(spritesmith2.png);
  background-position: -364px -1052px;
  width: 90px;
  height: 90px;
}
.shield_special_springRogue {
  background-image: url(spritesmith2.png);
  background-position: -455px -1052px;
  width: 90px;
  height: 90px;
}
.shield_special_springWarrior {
  background-image: url(spritesmith2.png);
  background-position: -546px -1052px;
  width: 90px;
  height: 90px;
}
.shop_armor_special_springHealer {
  background-image: url(spritesmith2.png);
  background-position: -769px -637px;
  width: 40px;
  height: 40px;
}
.shop_armor_special_springMage {
  background-image: url(spritesmith2.png);
  background-position: -637px -546px;
  width: 40px;
  height: 40px;
}
.shop_armor_special_springRogue {
  background-image: url(spritesmith2.png);
  background-position: -678px -546px;
  width: 40px;
  height: 40px;
}
.shop_armor_special_springWarrior {
  background-image: url(spritesmith2.png);
  background-position: -546px -455px;
  width: 40px;
  height: 40px;
}
.shop_headAccessory_special_springHealer {
  background-image: url(spritesmith2.png);
  background-position: -587px -455px;
  width: 40px;
  height: 40px;
}
.shop_headAccessory_special_springMage {
  background-image: url(spritesmith2.png);
  background-position: -455px -364px;
  width: 40px;
  height: 40px;
}
.shop_headAccessory_special_springRogue {
  background-image: url(spritesmith2.png);
  background-position: -496px -364px;
  width: 40px;
  height: 40px;
}
.shop_headAccessory_special_springWarrior {
  background-image: url(spritesmith2.png);
<<<<<<< HEAD
  background-position: -91px -1325px;
=======
  background-position: -182px -1325px;
>>>>>>> 54a9df46
  width: 40px;
  height: 40px;
}
.shop_head_special_springHealer {
  background-image: url(spritesmith2.png);
<<<<<<< HEAD
  background-position: -132px -1325px;
=======
  background-position: -223px -1325px;
>>>>>>> 54a9df46
  width: 40px;
  height: 40px;
}
.shop_head_special_springMage {
  background-image: url(spritesmith2.png);
<<<<<<< HEAD
  background-position: -173px -1325px;
=======
  background-position: -264px -1325px;
>>>>>>> 54a9df46
  width: 40px;
  height: 40px;
}
.shop_head_special_springRogue copy {
  background-image: url(spritesmith2.png);
<<<<<<< HEAD
  background-position: -214px -1325px;
=======
  background-position: -305px -1325px;
>>>>>>> 54a9df46
  width: 40px;
  height: 40px;
}
.shop_head_special_springRogue {
  background-image: url(spritesmith2.png);
<<<<<<< HEAD
  background-position: -255px -1325px;
=======
  background-position: -346px -1325px;
>>>>>>> 54a9df46
  width: 40px;
  height: 40px;
}
.shop_head_special_springWarrior {
  background-image: url(spritesmith2.png);
<<<<<<< HEAD
  background-position: -296px -1325px;
=======
  background-position: -387px -1325px;
>>>>>>> 54a9df46
  width: 40px;
  height: 40px;
}
.shop_shield_special_springHealer {
  background-image: url(spritesmith2.png);
<<<<<<< HEAD
  background-position: -337px -1325px;
=======
  background-position: -428px -1325px;
>>>>>>> 54a9df46
  width: 40px;
  height: 40px;
}
.shop_shield_special_springRogue {
  background-image: url(spritesmith2.png);
<<<<<<< HEAD
  background-position: -378px -1325px;
=======
  background-position: -469px -1325px;
>>>>>>> 54a9df46
  width: 40px;
  height: 40px;
}
.shop_shield_special_springWarrior {
  background-image: url(spritesmith2.png);
<<<<<<< HEAD
  background-position: -419px -1325px;
=======
  background-position: -510px -1325px;
>>>>>>> 54a9df46
  width: 40px;
  height: 40px;
}
.shop_weapon_special_springHealer {
  background-image: url(spritesmith2.png);
<<<<<<< HEAD
  background-position: -460px -1325px;
=======
  background-position: -551px -1325px;
>>>>>>> 54a9df46
  width: 40px;
  height: 40px;
}
.shop_weapon_special_springMage {
  background-image: url(spritesmith2.png);
<<<<<<< HEAD
  background-position: -501px -1325px;
=======
  background-position: -592px -1325px;
>>>>>>> 54a9df46
  width: 40px;
  height: 40px;
}
.shop_weapon_special_springRogue {
  background-image: url(spritesmith2.png);
<<<<<<< HEAD
  background-position: -542px -1325px;
=======
  background-position: -633px -1325px;
>>>>>>> 54a9df46
  width: 40px;
  height: 40px;
}
.shop_weapon_special_springWarrior {
  background-image: url(spritesmith2.png);
<<<<<<< HEAD
  background-position: -583px -1325px;
=======
  background-position: -674px -1325px;
>>>>>>> 54a9df46
  width: 40px;
  height: 40px;
}
.slim_armor_special_springHealer {
  background-image: url(spritesmith2.png);
  background-position: -637px -1052px;
  width: 90px;
  height: 90px;
}
.slim_armor_special_springMage {
  background-image: url(spritesmith2.png);
  background-position: -728px -1052px;
  width: 90px;
  height: 90px;
}
.slim_armor_special_springRogue {
  background-image: url(spritesmith2.png);
  background-position: -819px -1052px;
  width: 90px;
  height: 90px;
}
.slim_armor_special_springWarrior {
  background-image: url(spritesmith2.png);
  background-position: -910px -1052px;
  width: 90px;
  height: 90px;
}
.weapon_special_springHealer {
  background-image: url(spritesmith2.png);
  background-position: -1001px -1052px;
  width: 90px;
  height: 90px;
}
.weapon_special_springMage {
  background-image: url(spritesmith2.png);
<<<<<<< HEAD
  background-position: -1092px -1052px;
=======
  background-position: -1213px 0px;
>>>>>>> 54a9df46
  width: 90px;
  height: 90px;
}
.weapon_special_springRogue {
  background-image: url(spritesmith2.png);
<<<<<<< HEAD
  background-position: -1213px 0px;
=======
  background-position: -1213px -91px;
>>>>>>> 54a9df46
  width: 90px;
  height: 90px;
}
.weapon_special_springWarrior {
  background-image: url(spritesmith2.png);
<<<<<<< HEAD
  background-position: -1213px -91px;
=======
  background-position: -1213px -182px;
>>>>>>> 54a9df46
  width: 90px;
  height: 90px;
}
.body_special_summerHealer {
  background-image: url(spritesmith2.png);
  background-position: -91px -106px;
  width: 90px;
  height: 105px;
}
.body_special_summerMage {
  background-image: url(spritesmith2.png);
  background-position: -182px -106px;
  width: 90px;
  height: 105px;
}
.broad_armor_special_summerHealer {
  background-image: url(spritesmith2.png);
  background-position: -273px 0px;
  width: 90px;
  height: 105px;
}
.broad_armor_special_summerMage {
  background-image: url(spritesmith2.png);
  background-position: -273px -106px;
  width: 90px;
  height: 105px;
}
.broad_armor_special_summerRogue {
  background-image: url(spritesmith2.png);
  background-position: 0px -1143px;
  width: 111px;
  height: 90px;
}
.broad_armor_special_summerWarrior {
  background-image: url(spritesmith2.png);
  background-position: -112px -1143px;
  width: 111px;
  height: 90px;
}
.eyewear_special_summerRogue {
  background-image: url(spritesmith2.png);
  background-position: -224px -1143px;
  width: 111px;
  height: 90px;
}
.eyewear_special_summerWarrior {
  background-image: url(spritesmith2.png);
  background-position: -336px -1143px;
  width: 111px;
  height: 90px;
}
.head_special_summerHealer {
  background-image: url(spritesmith2.png);
  background-position: 0px 0px;
  width: 90px;
  height: 105px;
}
.head_special_summerMage {
  background-image: url(spritesmith2.png);
  background-position: -91px -212px;
  width: 90px;
  height: 105px;
}
.head_special_summerRogue {
  background-image: url(spritesmith2.png);
  background-position: -448px -1143px;
  width: 111px;
  height: 90px;
}
.head_special_summerWarrior {
  background-image: url(spritesmith2.png);
  background-position: -560px -1143px;
  width: 111px;
  height: 90px;
}
.Healer_Summer {
  background-image: url(spritesmith2.png);
  background-position: -182px -212px;
  width: 90px;
  height: 105px;
}
.Mage_Summer {
  background-image: url(spritesmith2.png);
  background-position: -273px -212px;
  width: 90px;
  height: 105px;
}
.SummerRogue14 {
  background-image: url(spritesmith2.png);
  background-position: -672px -1143px;
  width: 111px;
  height: 90px;
}
.SummerWarrior14 {
  background-image: url(spritesmith2.png);
  background-position: -784px -1143px;
  width: 111px;
  height: 90px;
}
.shield_special_summerHealer {
  background-image: url(spritesmith2.png);
  background-position: -364px 0px;
  width: 90px;
  height: 105px;
}
.shield_special_summerRogue {
  background-image: url(spritesmith2.png);
  background-position: -896px -1143px;
  width: 111px;
  height: 90px;
}
.shield_special_summerWarrior {
  background-image: url(spritesmith2.png);
  background-position: -1008px -1143px;
  width: 111px;
  height: 90px;
}
.shop_armor_special_summerHealer {
  background-image: url(spritesmith2.png);
<<<<<<< HEAD
  background-position: -419px -1366px;
=======
  background-position: -592px -1366px;
>>>>>>> 54a9df46
  width: 40px;
  height: 40px;
}
.shop_armor_special_summerMage {
  background-image: url(spritesmith2.png);
<<<<<<< HEAD
  background-position: -460px -1366px;
=======
  background-position: -633px -1366px;
>>>>>>> 54a9df46
  width: 40px;
  height: 40px;
}
.shop_armor_special_summerRogue {
  background-image: url(spritesmith2.png);
<<<<<<< HEAD
  background-position: -501px -1366px;
=======
  background-position: -674px -1366px;
>>>>>>> 54a9df46
  width: 40px;
  height: 40px;
}
.shop_armor_special_summerWarrior {
  background-image: url(spritesmith2.png);
<<<<<<< HEAD
  background-position: -542px -1366px;
=======
  background-position: -715px -1366px;
>>>>>>> 54a9df46
  width: 40px;
  height: 40px;
}
.shop_body_special_summerHealer {
  background-image: url(spritesmith2.png);
<<<<<<< HEAD
  background-position: -583px -1366px;
=======
  background-position: -756px -1366px;
>>>>>>> 54a9df46
  width: 40px;
  height: 40px;
}
.shop_body_special_summerMage {
  background-image: url(spritesmith2.png);
<<<<<<< HEAD
  background-position: -624px -1366px;
=======
  background-position: -797px -1366px;
>>>>>>> 54a9df46
  width: 40px;
  height: 40px;
}
.shop_eyewear_special_summerRogue {
  background-image: url(spritesmith2.png);
<<<<<<< HEAD
  background-position: -665px -1366px;
=======
  background-position: -838px -1366px;
>>>>>>> 54a9df46
  width: 40px;
  height: 40px;
}
.shop_eyewear_special_summerWarrior {
  background-image: url(spritesmith2.png);
<<<<<<< HEAD
  background-position: -706px -1366px;
=======
  background-position: -879px -1366px;
>>>>>>> 54a9df46
  width: 40px;
  height: 40px;
}
.shop_head_special_summerHealer {
  background-image: url(spritesmith2.png);
<<<<<<< HEAD
  background-position: -747px -1366px;
=======
  background-position: -920px -1366px;
>>>>>>> 54a9df46
  width: 40px;
  height: 40px;
}
.shop_head_special_summerMage {
  background-image: url(spritesmith2.png);
<<<<<<< HEAD
  background-position: -788px -1366px;
=======
  background-position: -961px -1366px;
>>>>>>> 54a9df46
  width: 40px;
  height: 40px;
}
.shop_head_special_summerRogue {
  background-image: url(spritesmith2.png);
<<<<<<< HEAD
  background-position: -829px -1366px;
=======
  background-position: -1002px -1366px;
>>>>>>> 54a9df46
  width: 40px;
  height: 40px;
}
.shop_head_special_summerWarrior {
  background-image: url(spritesmith2.png);
<<<<<<< HEAD
  background-position: -870px -1366px;
=======
  background-position: -1043px -1366px;
>>>>>>> 54a9df46
  width: 40px;
  height: 40px;
}
.shop_shield_special_summerHealer {
  background-image: url(spritesmith2.png);
<<<<<<< HEAD
  background-position: -911px -1366px;
=======
  background-position: -1084px -1366px;
>>>>>>> 54a9df46
  width: 40px;
  height: 40px;
}
.shop_shield_special_summerRogue {
  background-image: url(spritesmith2.png);
<<<<<<< HEAD
  background-position: -952px -1366px;
=======
  background-position: -1125px -1366px;
>>>>>>> 54a9df46
  width: 40px;
  height: 40px;
}
.shop_shield_special_summerWarrior {
  background-image: url(spritesmith2.png);
<<<<<<< HEAD
  background-position: -993px -1366px;
=======
  background-position: -1166px -1366px;
>>>>>>> 54a9df46
  width: 40px;
  height: 40px;
}
.shop_weapon_special_summerHealer {
  background-image: url(spritesmith2.png);
<<<<<<< HEAD
  background-position: -1034px -1366px;
=======
  background-position: -1207px -1366px;
>>>>>>> 54a9df46
  width: 40px;
  height: 40px;
}
.shop_weapon_special_summerMage {
  background-image: url(spritesmith2.png);
<<<<<<< HEAD
  background-position: -1075px -1366px;
=======
  background-position: -1248px -1366px;
>>>>>>> 54a9df46
  width: 40px;
  height: 40px;
}
.shop_weapon_special_summerRogue {
  background-image: url(spritesmith2.png);
<<<<<<< HEAD
  background-position: -1116px -1366px;
=======
  background-position: -1289px -1366px;
>>>>>>> 54a9df46
  width: 40px;
  height: 40px;
}
.shop_weapon_special_summerWarrior {
  background-image: url(spritesmith2.png);
<<<<<<< HEAD
  background-position: -1157px -1366px;
=======
  background-position: -1330px -1366px;
>>>>>>> 54a9df46
  width: 40px;
  height: 40px;
}
.slim_armor_special_summerHealer {
  background-image: url(spritesmith2.png);
  background-position: 0px -212px;
  width: 90px;
  height: 105px;
}
.slim_armor_special_summerMage {
  background-image: url(spritesmith2.png);
  background-position: 0px -106px;
  width: 90px;
  height: 105px;
}
.slim_armor_special_summerRogue {
  background-image: url(spritesmith2.png);
  background-position: -1304px 0px;
  width: 111px;
  height: 90px;
}
.slim_armor_special_summerWarrior {
  background-image: url(spritesmith2.png);
  background-position: -1304px -91px;
  width: 111px;
  height: 90px;
}
.weapon_special_summerHealer {
  background-image: url(spritesmith2.png);
  background-position: -182px 0px;
  width: 90px;
  height: 105px;
}
.weapon_special_summerMage {
  background-image: url(spritesmith2.png);
  background-position: -91px 0px;
  width: 90px;
  height: 105px;
}
.weapon_special_summerRogue {
  background-image: url(spritesmith2.png);
  background-position: -1304px -364px;
  width: 111px;
  height: 90px;
}
.weapon_special_summerWarrior {
  background-image: url(spritesmith2.png);
  background-position: -1304px -455px;
  width: 111px;
  height: 90px;
}
.broad_armor_special_candycane {
  background-image: url(spritesmith2.png);
  background-position: -1304px -546px;
  width: 90px;
  height: 90px;
}
.broad_armor_special_ski {
  background-image: url(spritesmith2.png);
  background-position: -1304px -637px;
  width: 90px;
  height: 90px;
}
.broad_armor_special_snowflake {
  background-image: url(spritesmith2.png);
  background-position: -1304px -728px;
  width: 90px;
  height: 90px;
}
.broad_armor_special_winter2015Healer {
  background-image: url(spritesmith2.png);
  background-position: -1304px -819px;
  width: 90px;
  height: 90px;
}
.broad_armor_special_winter2015Mage {
  background-image: url(spritesmith2.png);
  background-position: -1304px -910px;
  width: 90px;
  height: 90px;
}
.broad_armor_special_winter2015Rogue {
  background-image: url(spritesmith2.png);
  background-position: -1304px -1001px;
  width: 96px;
  height: 90px;
}
.broad_armor_special_winter2015Warrior {
  background-image: url(spritesmith2.png);
  background-position: -1304px -1092px;
  width: 90px;
  height: 90px;
}
.broad_armor_special_yeti {
  background-image: url(spritesmith2.png);
<<<<<<< HEAD
  background-position: -1211px -1143px;
=======
  background-position: 0px -1234px;
>>>>>>> 54a9df46
  width: 90px;
  height: 90px;
}
.head_special_candycane {
  background-image: url(spritesmith2.png);
<<<<<<< HEAD
  background-position: 0px -1234px;
=======
  background-position: -91px -1234px;
>>>>>>> 54a9df46
  width: 90px;
  height: 90px;
}
.head_special_nye {
  background-image: url(spritesmith2.png);
<<<<<<< HEAD
  background-position: -91px -1234px;
=======
  background-position: -182px -1234px;
>>>>>>> 54a9df46
  width: 90px;
  height: 90px;
}
.head_special_nye2014 {
  background-image: url(spritesmith2.png);
<<<<<<< HEAD
  background-position: -182px -1234px;
=======
  background-position: -273px -1234px;
>>>>>>> 54a9df46
  width: 90px;
  height: 90px;
}
.head_special_ski {
  background-image: url(spritesmith2.png);
<<<<<<< HEAD
  background-position: -273px -1234px;
=======
  background-position: -364px -1234px;
>>>>>>> 54a9df46
  width: 90px;
  height: 90px;
}
.head_special_snowflake {
  background-image: url(spritesmith2.png);
<<<<<<< HEAD
  background-position: -364px -1234px;
=======
  background-position: -455px -1234px;
>>>>>>> 54a9df46
  width: 90px;
  height: 90px;
}
.head_special_winter2015Healer {
  background-image: url(spritesmith2.png);
<<<<<<< HEAD
  background-position: -455px -1234px;
=======
  background-position: -546px -1234px;
>>>>>>> 54a9df46
  width: 90px;
  height: 90px;
}
.head_special_winter2015Mage {
  background-image: url(spritesmith2.png);
<<<<<<< HEAD
  background-position: -546px -1234px;
=======
  background-position: -637px -1234px;
>>>>>>> 54a9df46
  width: 90px;
  height: 90px;
}
.head_special_winter2015Rogue {
  background-image: url(spritesmith2.png);
<<<<<<< HEAD
  background-position: -637px -1234px;
=======
  background-position: -728px -1234px;
>>>>>>> 54a9df46
  width: 96px;
  height: 90px;
}
.head_special_winter2015Warrior {
  background-image: url(spritesmith2.png);
<<<<<<< HEAD
  background-position: -734px -1234px;
=======
  background-position: -825px -1234px;
>>>>>>> 54a9df46
  width: 90px;
  height: 90px;
}
.head_special_yeti {
  background-image: url(spritesmith2.png);
<<<<<<< HEAD
  background-position: -825px -1234px;
=======
  background-position: -916px -1234px;
>>>>>>> 54a9df46
  width: 90px;
  height: 90px;
}
.shield_special_ski {
  background-image: url(spritesmith2.png);
<<<<<<< HEAD
  background-position: -916px -1234px;
=======
  background-position: -1007px -1234px;
>>>>>>> 54a9df46
  width: 104px;
  height: 90px;
}
.shield_special_snowflake {
  background-image: url(spritesmith2.png);
<<<<<<< HEAD
  background-position: -1021px -1234px;
=======
  background-position: -1112px -1234px;
>>>>>>> 54a9df46
  width: 90px;
  height: 90px;
}
.shield_special_winter2015Healer {
  background-image: url(spritesmith2.png);
<<<<<<< HEAD
  background-position: -1112px -1234px;
=======
  background-position: -1203px -1234px;
>>>>>>> 54a9df46
  width: 90px;
  height: 90px;
}
.shield_special_winter2015Rogue {
  background-image: url(spritesmith2.png);
<<<<<<< HEAD
  background-position: -1203px -1234px;
=======
  background-position: -1294px -1234px;
>>>>>>> 54a9df46
  width: 96px;
  height: 90px;
}
.shield_special_winter2015Warrior {
  background-image: url(spritesmith2.png);
<<<<<<< HEAD
  background-position: -1300px -1234px;
=======
  background-position: 0px -1325px;
>>>>>>> 54a9df46
  width: 90px;
  height: 90px;
}
.shield_special_yeti {
  background-image: url(spritesmith2.png);
<<<<<<< HEAD
  background-position: 0px -1325px;
=======
  background-position: -91px -1325px;
>>>>>>> 54a9df46
  width: 90px;
  height: 90px;
}
.shop_armor_special_candycane {
  background-image: url(spritesmith2.png);
<<<<<<< HEAD
  background-position: -1416px -1107px;
=======
  background-position: -1416px -1271px;
>>>>>>> 54a9df46
  width: 40px;
  height: 40px;
}
.shop_armor_special_ski {
  background-image: url(spritesmith2.png);
<<<<<<< HEAD
  background-position: -1416px -1148px;
=======
  background-position: -1416px -1312px;
>>>>>>> 54a9df46
  width: 40px;
  height: 40px;
}
.shop_armor_special_snowflake {
  background-image: url(spritesmith2.png);
<<<<<<< HEAD
  background-position: -1416px -1189px;
=======
  background-position: -1416px -1353px;
>>>>>>> 54a9df46
  width: 40px;
  height: 40px;
}
.shop_armor_special_winter2015Healer {
  background-image: url(spritesmith2.png);
<<<<<<< HEAD
  background-position: -1416px -1230px;
=======
  background-position: 0px -1416px;
>>>>>>> 54a9df46
  width: 40px;
  height: 40px;
}
.shop_armor_special_winter2015Mage {
  background-image: url(spritesmith2.png);
<<<<<<< HEAD
  background-position: -1416px -1271px;
=======
  background-position: -41px -1416px;
>>>>>>> 54a9df46
  width: 40px;
  height: 40px;
}
.shop_armor_special_winter2015Rogue {
  background-image: url(spritesmith2.png);
<<<<<<< HEAD
  background-position: -1416px -1312px;
  width: 40px;
  height: 40px;
}
.shop_armor_special_winter2015Warrior {
  background-image: url(spritesmith2.png);
=======
>>>>>>> 54a9df46
  background-position: -1163px -1001px;
  width: 40px;
  height: 40px;
}<|MERGE_RESOLUTION|>--- conflicted
+++ resolved
@@ -1,3127 +1,2130 @@
-<<<<<<< HEAD
+.skin_f69922_sleep {
+  background-image: url(spritesmith2.png);
+  background-position: -1015px -182px;
+  width: 90px;
+  height: 90px;
+}
+.customize-option.skin_f69922_sleep {
+  background-image: url(spritesmith2.png);
+  background-position: -1040px -197px;
+  width: 60px;
+  height: 60px;
+}
+.skin_ghost {
+  background-image: url(spritesmith2.png);
+  background-position: -1233px -1001px;
+  width: 90px;
+  height: 90px;
+}
+.customize-option.skin_ghost {
+  background-image: url(spritesmith2.png);
+  background-position: -1258px -1016px;
+  width: 60px;
+  height: 60px;
+}
 .skin_ghost_sleep {
-=======
-.skin_ghost {
->>>>>>> 54a9df46
-  background-image: url(spritesmith2.png);
-  background-position: -637px -870px;
-  width: 90px;
-  height: 90px;
-}
-<<<<<<< HEAD
+  background-image: url(spritesmith2.png);
+  background-position: -1015px -273px;
+  width: 90px;
+  height: 90px;
+}
 .customize-option.skin_ghost_sleep {
-=======
-.customize-option.skin_ghost {
->>>>>>> 54a9df46
-  background-image: url(spritesmith2.png);
-  background-position: -662px -885px;
-  width: 60px;
-  height: 60px;
-}
-<<<<<<< HEAD
+  background-image: url(spritesmith2.png);
+  background-position: -1040px -288px;
+  width: 60px;
+  height: 60px;
+}
 .skin_monster {
   background-image: url(spritesmith2.png);
-  background-position: -1031px 0px;
-=======
-.skin_ghost_sleep {
-  background-image: url(spritesmith2.png);
-  background-position: -1031px -91px;
-  width: 90px;
-  height: 90px;
-}
-.customize-option.skin_ghost_sleep {
-  background-image: url(spritesmith2.png);
-  background-position: -1056px -106px;
-  width: 60px;
-  height: 60px;
-}
-.skin_monster {
-  background-image: url(spritesmith2.png);
-  background-position: -546px -870px;
->>>>>>> 54a9df46
+  background-position: -1015px -546px;
   width: 90px;
   height: 90px;
 }
 .customize-option.skin_monster {
   background-image: url(spritesmith2.png);
-<<<<<<< HEAD
-  background-position: -1056px -15px;
-=======
-  background-position: -571px -885px;
->>>>>>> 54a9df46
+  background-position: -1040px -561px;
   width: 60px;
   height: 60px;
 }
 .skin_monster_sleep {
   background-image: url(spritesmith2.png);
-<<<<<<< HEAD
-  background-position: -546px -870px;
-=======
-  background-position: -728px -870px;
->>>>>>> 54a9df46
+  background-position: -1015px -637px;
   width: 90px;
   height: 90px;
 }
 .customize-option.skin_monster_sleep {
   background-image: url(spritesmith2.png);
-<<<<<<< HEAD
-  background-position: -571px -885px;
-=======
-  background-position: -753px -885px;
->>>>>>> 54a9df46
+  background-position: -1040px -652px;
   width: 60px;
   height: 60px;
 }
 .skin_ogre {
   background-image: url(spritesmith2.png);
-<<<<<<< HEAD
-  background-position: -728px -870px;
-=======
-  background-position: -819px -870px;
->>>>>>> 54a9df46
+  background-position: 0px -961px;
   width: 90px;
   height: 90px;
 }
 .customize-option.skin_ogre {
   background-image: url(spritesmith2.png);
-<<<<<<< HEAD
-  background-position: -753px -885px;
-=======
-  background-position: -844px -885px;
->>>>>>> 54a9df46
+  background-position: -25px -976px;
   width: 60px;
   height: 60px;
 }
 .skin_ogre_sleep {
   background-image: url(spritesmith2.png);
-<<<<<<< HEAD
-  background-position: -1213px -182px;
-=======
-  background-position: -1213px -273px;
->>>>>>> 54a9df46
+  background-position: -315px -961px;
   width: 90px;
   height: 90px;
 }
 .customize-option.skin_ogre_sleep {
   background-image: url(spritesmith2.png);
-<<<<<<< HEAD
-  background-position: -1238px -197px;
-=======
-  background-position: -1238px -288px;
->>>>>>> 54a9df46
+  background-position: -340px -976px;
   width: 60px;
   height: 60px;
 }
 .skin_pumpkin {
   background-image: url(spritesmith2.png);
-<<<<<<< HEAD
-  background-position: -1213px -273px;
-=======
-  background-position: -1213px -364px;
->>>>>>> 54a9df46
+  background-position: -406px -961px;
   width: 90px;
   height: 90px;
 }
 .customize-option.skin_pumpkin {
   background-image: url(spritesmith2.png);
-<<<<<<< HEAD
-  background-position: -1238px -288px;
-=======
-  background-position: -1238px -379px;
->>>>>>> 54a9df46
+  background-position: -431px -976px;
   width: 60px;
   height: 60px;
 }
 .skin_pumpkin2 {
   background-image: url(spritesmith2.png);
-<<<<<<< HEAD
-  background-position: -1213px -364px;
-=======
-  background-position: -1213px -455px;
->>>>>>> 54a9df46
+  background-position: -1127px -728px;
   width: 90px;
   height: 90px;
 }
 .customize-option.skin_pumpkin2 {
   background-image: url(spritesmith2.png);
-<<<<<<< HEAD
-  background-position: -1238px -379px;
-=======
-  background-position: -1238px -470px;
->>>>>>> 54a9df46
+  background-position: -1152px -743px;
   width: 60px;
   height: 60px;
 }
 .skin_pumpkin2_sleep {
   background-image: url(spritesmith2.png);
-<<<<<<< HEAD
-  background-position: -1213px -455px;
-=======
-  background-position: -1213px -546px;
->>>>>>> 54a9df46
+  background-position: -1127px -819px;
   width: 90px;
   height: 90px;
 }
 .customize-option.skin_pumpkin2_sleep {
   background-image: url(spritesmith2.png);
-<<<<<<< HEAD
-  background-position: -1238px -470px;
-=======
-  background-position: -1238px -561px;
->>>>>>> 54a9df46
+  background-position: -1152px -834px;
   width: 60px;
   height: 60px;
 }
 .skin_pumpkin_sleep {
   background-image: url(spritesmith2.png);
-<<<<<<< HEAD
-  background-position: -1213px -546px;
-=======
-  background-position: -1213px -637px;
->>>>>>> 54a9df46
+  background-position: -1127px -1052px;
   width: 90px;
   height: 90px;
 }
 .customize-option.skin_pumpkin_sleep {
   background-image: url(spritesmith2.png);
-<<<<<<< HEAD
-  background-position: -1238px -561px;
-=======
-  background-position: -1238px -652px;
->>>>>>> 54a9df46
+  background-position: -1152px -1067px;
   width: 60px;
   height: 60px;
 }
 .skin_rainbow {
   background-image: url(spritesmith2.png);
-<<<<<<< HEAD
-  background-position: -1213px -637px;
-=======
-  background-position: -1213px -728px;
->>>>>>> 54a9df46
+  background-position: -1233px -182px;
   width: 90px;
   height: 90px;
 }
 .customize-option.skin_rainbow {
   background-image: url(spritesmith2.png);
-<<<<<<< HEAD
-  background-position: -1238px -652px;
-=======
-  background-position: -1238px -743px;
->>>>>>> 54a9df46
+  background-position: -1258px -197px;
   width: 60px;
   height: 60px;
 }
 .skin_rainbow_sleep {
   background-image: url(spritesmith2.png);
-<<<<<<< HEAD
-  background-position: -1213px -728px;
-=======
-  background-position: -1213px -819px;
->>>>>>> 54a9df46
+  background-position: -1233px -273px;
   width: 90px;
   height: 90px;
 }
 .customize-option.skin_rainbow_sleep {
   background-image: url(spritesmith2.png);
-<<<<<<< HEAD
-  background-position: -1238px -743px;
-=======
-  background-position: -1238px -834px;
->>>>>>> 54a9df46
+  background-position: -1258px -288px;
   width: 60px;
   height: 60px;
 }
 .skin_reptile {
   background-image: url(spritesmith2.png);
-<<<<<<< HEAD
-  background-position: -1213px -819px;
-=======
-  background-position: -1213px -910px;
->>>>>>> 54a9df46
+  background-position: -1233px -455px;
   width: 90px;
   height: 90px;
 }
 .customize-option.skin_reptile {
   background-image: url(spritesmith2.png);
-<<<<<<< HEAD
-  background-position: -1238px -834px;
-=======
-  background-position: -1238px -925px;
->>>>>>> 54a9df46
+  background-position: -1258px -470px;
   width: 60px;
   height: 60px;
 }
 .skin_reptile_sleep {
   background-image: url(spritesmith2.png);
-<<<<<<< HEAD
-  background-position: -1213px -910px;
-=======
-  background-position: -1213px -1001px;
->>>>>>> 54a9df46
+  background-position: -1233px -546px;
   width: 90px;
   height: 90px;
 }
 .customize-option.skin_reptile_sleep {
   background-image: url(spritesmith2.png);
-<<<<<<< HEAD
-  background-position: -1238px -925px;
-=======
-  background-position: -1238px -1016px;
->>>>>>> 54a9df46
+  background-position: -1258px -561px;
   width: 60px;
   height: 60px;
 }
 .skin_shadow {
   background-image: url(spritesmith2.png);
-<<<<<<< HEAD
-  background-position: -1213px -1001px;
-=======
-  background-position: -1120px -1143px;
->>>>>>> 54a9df46
+  background-position: -1233px -637px;
   width: 90px;
   height: 90px;
 }
 .customize-option.skin_shadow {
   background-image: url(spritesmith2.png);
-<<<<<<< HEAD
-  background-position: -1238px -1016px;
-=======
-  background-position: -1145px -1158px;
->>>>>>> 54a9df46
+  background-position: -1258px -652px;
   width: 60px;
   height: 60px;
 }
 .skin_shadow2 {
   background-image: url(spritesmith2.png);
-  background-position: -1211px -1143px;
+  background-position: -1233px -819px;
   width: 90px;
   height: 90px;
 }
 .customize-option.skin_shadow2 {
   background-image: url(spritesmith2.png);
-  background-position: -1236px -1158px;
+  background-position: -1258px -834px;
   width: 60px;
   height: 60px;
 }
 .skin_shadow2_sleep {
   background-image: url(spritesmith2.png);
-  background-position: -1304px -182px;
+  background-position: -182px -318px;
   width: 90px;
   height: 90px;
 }
 .customize-option.skin_shadow2_sleep {
   background-image: url(spritesmith2.png);
-  background-position: -1329px -197px;
+  background-position: -207px -333px;
   width: 60px;
   height: 60px;
 }
 .skin_shadow_sleep {
   background-image: url(spritesmith2.png);
-  background-position: -1304px -273px;
+  background-position: -273px -318px;
   width: 90px;
   height: 90px;
 }
 .customize-option.skin_shadow_sleep {
   background-image: url(spritesmith2.png);
-  background-position: -1329px -288px;
+  background-position: -298px -333px;
   width: 60px;
   height: 60px;
 }
 .skin_skeleton {
   background-image: url(spritesmith2.png);
-<<<<<<< HEAD
+  background-position: -364px -318px;
+  width: 90px;
+  height: 90px;
+}
+.customize-option.skin_skeleton {
+  background-image: url(spritesmith2.png);
+  background-position: -389px -333px;
+  width: 60px;
+  height: 60px;
+}
+.skin_skeleton2 {
+  background-image: url(spritesmith2.png);
+  background-position: -455px 0px;
+  width: 90px;
+  height: 90px;
+}
+.customize-option.skin_skeleton2 {
+  background-image: url(spritesmith2.png);
+  background-position: -480px -15px;
+  width: 60px;
+  height: 60px;
+}
+.skin_skeleton2_sleep {
+  background-image: url(spritesmith2.png);
+  background-position: -455px -91px;
+  width: 90px;
+  height: 90px;
+}
+.customize-option.skin_skeleton2_sleep {
+  background-image: url(spritesmith2.png);
+  background-position: -480px -106px;
+  width: 60px;
+  height: 60px;
+}
+.skin_skeleton_sleep {
+  background-image: url(spritesmith2.png);
+  background-position: -455px -182px;
+  width: 90px;
+  height: 90px;
+}
+.customize-option.skin_skeleton_sleep {
+  background-image: url(spritesmith2.png);
+  background-position: -480px -197px;
+  width: 60px;
+  height: 60px;
+}
+.skin_transparent {
+  background-image: url(spritesmith2.png);
+  background-position: -455px -273px;
+  width: 90px;
+  height: 90px;
+}
+.customize-option.skin_transparent {
+  background-image: url(spritesmith2.png);
+  background-position: -480px -288px;
+  width: 60px;
+  height: 60px;
+}
+.skin_transparent_sleep {
+  background-image: url(spritesmith2.png);
+  background-position: 0px -415px;
+  width: 90px;
+  height: 90px;
+}
+.customize-option.skin_transparent_sleep {
+  background-image: url(spritesmith2.png);
+  background-position: -25px -430px;
+  width: 60px;
+  height: 60px;
+}
+.skin_zombie {
+  background-image: url(spritesmith2.png);
+  background-position: -91px -415px;
+  width: 90px;
+  height: 90px;
+}
+.customize-option.skin_zombie {
+  background-image: url(spritesmith2.png);
+  background-position: -116px -430px;
+  width: 60px;
+  height: 60px;
+}
+.skin_zombie2 {
+  background-image: url(spritesmith2.png);
+  background-position: -182px -415px;
+  width: 90px;
+  height: 90px;
+}
+.customize-option.skin_zombie2 {
+  background-image: url(spritesmith2.png);
+  background-position: -207px -430px;
+  width: 60px;
+  height: 60px;
+}
+.skin_zombie2_sleep {
+  background-image: url(spritesmith2.png);
+  background-position: -273px -415px;
+  width: 90px;
+  height: 90px;
+}
+.customize-option.skin_zombie2_sleep {
+  background-image: url(spritesmith2.png);
+  background-position: -298px -430px;
+  width: 60px;
+  height: 60px;
+}
+.skin_zombie_sleep {
+  background-image: url(spritesmith2.png);
+  background-position: -364px -415px;
+  width: 90px;
+  height: 90px;
+}
+.customize-option.skin_zombie_sleep {
+  background-image: url(spritesmith2.png);
+  background-position: -389px -430px;
+  width: 60px;
+  height: 60px;
+}
+.broad_armor_healer_1 {
+  background-image: url(spritesmith2.png);
+  background-position: -455px -415px;
+  width: 90px;
+  height: 90px;
+}
+.broad_armor_healer_2 {
+  background-image: url(spritesmith2.png);
+  background-position: -546px 0px;
+  width: 90px;
+  height: 90px;
+}
+.broad_armor_healer_3 {
+  background-image: url(spritesmith2.png);
+  background-position: -546px -91px;
+  width: 90px;
+  height: 90px;
+}
+.broad_armor_healer_4 {
+  background-image: url(spritesmith2.png);
+  background-position: -546px -182px;
+  width: 90px;
+  height: 90px;
+}
+.broad_armor_healer_5 {
+  background-image: url(spritesmith2.png);
+  background-position: -546px -273px;
+  width: 90px;
+  height: 90px;
+}
+.broad_armor_rogue_1 {
+  background-image: url(spritesmith2.png);
+  background-position: -546px -364px;
+  width: 90px;
+  height: 90px;
+}
+.broad_armor_rogue_2 {
+  background-image: url(spritesmith2.png);
+  background-position: 0px -506px;
+  width: 90px;
+  height: 90px;
+}
+.broad_armor_rogue_3 {
+  background-image: url(spritesmith2.png);
+  background-position: -91px -506px;
+  width: 90px;
+  height: 90px;
+}
+.broad_armor_rogue_4 {
+  background-image: url(spritesmith2.png);
+  background-position: -182px -506px;
+  width: 90px;
+  height: 90px;
+}
+.broad_armor_rogue_5 {
+  background-image: url(spritesmith2.png);
+  background-position: -273px -506px;
+  width: 90px;
+  height: 90px;
+}
+.broad_armor_special_2 {
+  background-image: url(spritesmith2.png);
+  background-position: -364px -506px;
+  width: 90px;
+  height: 90px;
+}
+.broad_armor_warrior_1 {
+  background-image: url(spritesmith2.png);
+  background-position: -455px -506px;
+  width: 90px;
+  height: 90px;
+}
+.broad_armor_warrior_2 {
+  background-image: url(spritesmith2.png);
+  background-position: -546px -506px;
+  width: 90px;
+  height: 90px;
+}
+.broad_armor_warrior_3 {
+  background-image: url(spritesmith2.png);
+  background-position: -637px 0px;
+  width: 90px;
+  height: 90px;
+}
+.broad_armor_warrior_4 {
+  background-image: url(spritesmith2.png);
+  background-position: -637px -91px;
+  width: 90px;
+  height: 90px;
+}
+.broad_armor_warrior_5 {
+  background-image: url(spritesmith2.png);
+  background-position: -637px -182px;
+  width: 90px;
+  height: 90px;
+}
+.broad_armor_wizard_1 {
+  background-image: url(spritesmith2.png);
+  background-position: -637px -273px;
+  width: 90px;
+  height: 90px;
+}
+.broad_armor_wizard_2 {
+  background-image: url(spritesmith2.png);
+  background-position: -637px -364px;
+  width: 90px;
+  height: 90px;
+}
+.broad_armor_wizard_3 {
+  background-image: url(spritesmith2.png);
+  background-position: -637px -455px;
+  width: 90px;
+  height: 90px;
+}
+.broad_armor_wizard_4 {
+  background-image: url(spritesmith2.png);
+  background-position: 0px -597px;
+  width: 90px;
+  height: 90px;
+}
+.broad_armor_wizard_5 {
+  background-image: url(spritesmith2.png);
+  background-position: -91px -597px;
+  width: 90px;
+  height: 90px;
+}
+.shop_armor_healer_1 {
+  background-image: url(spritesmith2.png);
+  background-position: -1418px -1312px;
+  width: 40px;
+  height: 40px;
+}
+.shop_armor_healer_2 {
+  background-image: url(spritesmith2.png);
+  background-position: -1418px -1271px;
+  width: 40px;
+  height: 40px;
+}
+.shop_armor_healer_3 {
+  background-image: url(spritesmith2.png);
+  background-position: -1418px -1230px;
+  width: 40px;
+  height: 40px;
+}
+.shop_armor_healer_4 {
+  background-image: url(spritesmith2.png);
+  background-position: -1418px -1189px;
+  width: 40px;
+  height: 40px;
+}
+.shop_armor_healer_5 {
+  background-image: url(spritesmith2.png);
+  background-position: -1418px -1148px;
+  width: 40px;
+  height: 40px;
+}
+.shop_armor_rogue_1 {
+  background-image: url(spritesmith2.png);
+  background-position: -1418px -1107px;
+  width: 40px;
+  height: 40px;
+}
+.shop_armor_rogue_2 {
+  background-image: url(spritesmith2.png);
+  background-position: -1418px -1066px;
+  width: 40px;
+  height: 40px;
+}
+.shop_armor_rogue_3 {
+  background-image: url(spritesmith2.png);
+  background-position: -1418px -1025px;
+  width: 40px;
+  height: 40px;
+}
+.shop_armor_rogue_4 {
+  background-image: url(spritesmith2.png);
+  background-position: -1418px -984px;
+  width: 40px;
+  height: 40px;
+}
+.shop_armor_rogue_5 {
+  background-image: url(spritesmith2.png);
+  background-position: -1418px -943px;
+  width: 40px;
+  height: 40px;
+}
+.shop_armor_special_0 {
+  background-image: url(spritesmith2.png);
+  background-position: -1418px -902px;
+  width: 40px;
+  height: 40px;
+}
+.shop_armor_special_1 {
+  background-image: url(spritesmith2.png);
+  background-position: -1418px -861px;
+  width: 40px;
+  height: 40px;
+}
+.shop_armor_special_2 {
+  background-image: url(spritesmith2.png);
+  background-position: -1418px -820px;
+  width: 40px;
+  height: 40px;
+}
+.shop_armor_warrior_1 {
+  background-image: url(spritesmith2.png);
+  background-position: -1418px -779px;
+  width: 40px;
+  height: 40px;
+}
+.shop_armor_warrior_2 {
+  background-image: url(spritesmith2.png);
+  background-position: -1418px -738px;
+  width: 40px;
+  height: 40px;
+}
+.shop_armor_warrior_3 {
+  background-image: url(spritesmith2.png);
+  background-position: -1418px -697px;
+  width: 40px;
+  height: 40px;
+}
+.shop_armor_warrior_4 {
+  background-image: url(spritesmith2.png);
+  background-position: -1418px -656px;
+  width: 40px;
+  height: 40px;
+}
+.shop_armor_warrior_5 {
+  background-image: url(spritesmith2.png);
+  background-position: -1418px -615px;
+  width: 40px;
+  height: 40px;
+}
+.shop_armor_wizard_1 {
+  background-image: url(spritesmith2.png);
+  background-position: -1418px -574px;
+  width: 40px;
+  height: 40px;
+}
+.shop_armor_wizard_2 {
+  background-image: url(spritesmith2.png);
+  background-position: -1418px -533px;
+  width: 40px;
+  height: 40px;
+}
+.shop_armor_wizard_3 {
+  background-image: url(spritesmith2.png);
+  background-position: -1418px -492px;
+  width: 40px;
+  height: 40px;
+}
+.shop_armor_wizard_4 {
+  background-image: url(spritesmith2.png);
+  background-position: -1418px -451px;
+  width: 40px;
+  height: 40px;
+}
+.shop_armor_wizard_5 {
+  background-image: url(spritesmith2.png);
+  background-position: -1418px -410px;
+  width: 40px;
+  height: 40px;
+}
+.slim_armor_healer_1 {
+  background-image: url(spritesmith2.png);
+  background-position: -833px -182px;
+  width: 90px;
+  height: 90px;
+}
+.slim_armor_healer_2 {
+  background-image: url(spritesmith2.png);
+  background-position: -833px -273px;
+  width: 90px;
+  height: 90px;
+}
+.slim_armor_healer_3 {
+  background-image: url(spritesmith2.png);
+  background-position: -833px -364px;
+  width: 90px;
+  height: 90px;
+}
+.slim_armor_healer_4 {
+  background-image: url(spritesmith2.png);
+  background-position: -833px -455px;
+  width: 90px;
+  height: 90px;
+}
+.slim_armor_healer_5 {
+  background-image: url(spritesmith2.png);
+  background-position: -833px -546px;
+  width: 90px;
+  height: 90px;
+}
+.slim_armor_rogue_1 {
+  background-image: url(spritesmith2.png);
+  background-position: -833px -637px;
+  width: 90px;
+  height: 90px;
+}
+.slim_armor_rogue_2 {
+  background-image: url(spritesmith2.png);
+  background-position: 0px -779px;
+  width: 90px;
+  height: 90px;
+}
+.slim_armor_rogue_3 {
+  background-image: url(spritesmith2.png);
+  background-position: -91px -779px;
+  width: 90px;
+  height: 90px;
+}
+.slim_armor_rogue_4 {
+  background-image: url(spritesmith2.png);
+  background-position: -182px -779px;
+  width: 90px;
+  height: 90px;
+}
+.slim_armor_rogue_5 {
+  background-image: url(spritesmith2.png);
+  background-position: -273px -779px;
+  width: 90px;
+  height: 90px;
+}
+.slim_armor_special_2 {
+  background-image: url(spritesmith2.png);
+  background-position: -364px -779px;
+  width: 90px;
+  height: 90px;
+}
+.slim_armor_warrior_1 {
+  background-image: url(spritesmith2.png);
+  background-position: -455px -779px;
+  width: 90px;
+  height: 90px;
+}
+.slim_armor_warrior_2 {
+  background-image: url(spritesmith2.png);
+  background-position: -546px -779px;
+  width: 90px;
+  height: 90px;
+}
+.slim_armor_warrior_3 {
+  background-image: url(spritesmith2.png);
+  background-position: -637px -779px;
+  width: 90px;
+  height: 90px;
+}
+.slim_armor_warrior_4 {
+  background-image: url(spritesmith2.png);
+  background-position: -728px -779px;
+  width: 90px;
+  height: 90px;
+}
+.slim_armor_warrior_5 {
+  background-image: url(spritesmith2.png);
+  background-position: -819px -779px;
+  width: 90px;
+  height: 90px;
+}
+.slim_armor_wizard_1 {
+  background-image: url(spritesmith2.png);
+  background-position: -924px 0px;
+  width: 90px;
+  height: 90px;
+}
+.slim_armor_wizard_2 {
+  background-image: url(spritesmith2.png);
+  background-position: -924px -91px;
+  width: 90px;
+  height: 90px;
+}
+.slim_armor_wizard_3 {
+  background-image: url(spritesmith2.png);
+  background-position: -924px -182px;
+  width: 90px;
+  height: 90px;
+}
+.slim_armor_wizard_4 {
+  background-image: url(spritesmith2.png);
+  background-position: -924px -273px;
+  width: 90px;
+  height: 90px;
+}
+.slim_armor_wizard_5 {
+  background-image: url(spritesmith2.png);
+  background-position: -924px -364px;
+  width: 90px;
+  height: 90px;
+}
+.broad_armor_special_birthday {
+  background-image: url(spritesmith2.png);
+  background-position: -924px -455px;
+  width: 90px;
+  height: 90px;
+}
+.shop_armor_special_birthday {
+  background-image: url(spritesmith2.png);
+  background-position: -1418px -369px;
+  width: 40px;
+  height: 40px;
+}
+.slim_armor_special_birthday {
+  background-image: url(spritesmith2.png);
+  background-position: -924px -637px;
+  width: 90px;
+  height: 90px;
+}
+.broad_armor_special_fallHealer {
+  background-image: url(spritesmith2.png);
+  background-position: -924px -728px;
+  width: 90px;
+  height: 90px;
+}
+.broad_armor_special_fallMage {
+  background-image: url(spritesmith2.png);
+  background-position: 0px -870px;
+  width: 120px;
+  height: 90px;
+}
+.broad_armor_special_fallRogue {
+  background-image: url(spritesmith2.png);
+  background-position: -121px -870px;
+  width: 105px;
+  height: 90px;
+}
+.broad_armor_special_fallWarrior {
+  background-image: url(spritesmith2.png);
+  background-position: -227px -870px;
+  width: 90px;
+  height: 90px;
+}
+.head_special_fallHealer {
+  background-image: url(spritesmith2.png);
+  background-position: -318px -870px;
+  width: 90px;
+  height: 90px;
+}
+.head_special_fallMage {
+  background-image: url(spritesmith2.png);
+  background-position: -409px -870px;
+  width: 120px;
+  height: 90px;
+}
+.head_special_fallRogue {
+  background-image: url(spritesmith2.png);
+  background-position: -530px -870px;
+  width: 105px;
+  height: 90px;
+}
+.head_special_fallWarrior {
+  background-image: url(spritesmith2.png);
+  background-position: -636px -870px;
+  width: 90px;
+  height: 90px;
+}
+.shield_special_fallHealer {
+  background-image: url(spritesmith2.png);
+  background-position: -727px -870px;
+  width: 90px;
+  height: 90px;
+}
+.shield_special_fallRogue {
+  background-image: url(spritesmith2.png);
+  background-position: -818px -870px;
+  width: 105px;
+  height: 90px;
+}
+.shield_special_fallWarrior {
+  background-image: url(spritesmith2.png);
+  background-position: -924px -870px;
+  width: 90px;
+  height: 90px;
+}
+.shop_armor_special_fallHealer {
+  background-image: url(spritesmith2.png);
+  background-position: -1418px -328px;
+  width: 40px;
+  height: 40px;
+}
+.shop_armor_special_fallMage {
+  background-image: url(spritesmith2.png);
+  background-position: -1418px -287px;
+  width: 40px;
+  height: 40px;
+}
+.shop_armor_special_fallRogue {
+  background-image: url(spritesmith2.png);
+  background-position: -1418px -246px;
+  width: 40px;
+  height: 40px;
+}
+.shop_armor_special_fallWarrior {
+  background-image: url(spritesmith2.png);
+  background-position: -1418px -205px;
+  width: 40px;
+  height: 40px;
+}
+.shop_head_special_fallHealer {
+  background-image: url(spritesmith2.png);
+  background-position: -1418px -164px;
+  width: 40px;
+  height: 40px;
+}
+.shop_head_special_fallMage {
+  background-image: url(spritesmith2.png);
+  background-position: -1418px -123px;
+  width: 40px;
+  height: 40px;
+}
+.shop_head_special_fallRogue {
+  background-image: url(spritesmith2.png);
+  background-position: -1418px -82px;
+  width: 40px;
+  height: 40px;
+}
+.shop_head_special_fallWarrior {
+  background-image: url(spritesmith2.png);
+  background-position: -1418px -41px;
+  width: 40px;
+  height: 40px;
+}
+.shop_shield_special_fallHealer {
+  background-image: url(spritesmith2.png);
+  background-position: -610px -1366px;
+  width: 40px;
+  height: 40px;
+}
+.shop_shield_special_fallRogue {
+  background-image: url(spritesmith2.png);
+  background-position: -1324px -1183px;
+  width: 40px;
+  height: 40px;
+}
+.shop_shield_special_fallWarrior {
+  background-image: url(spritesmith2.png);
+  background-position: -528px -1366px;
+  width: 40px;
+  height: 40px;
+}
+.shop_weapon_special_fallHealer {
+  background-image: url(spritesmith2.png);
+  background-position: -487px -1366px;
+  width: 40px;
+  height: 40px;
+}
+.shop_weapon_special_fallMage {
+  background-image: url(spritesmith2.png);
+  background-position: -446px -1366px;
+  width: 40px;
+  height: 40px;
+}
+.shop_weapon_special_fallRogue {
+  background-image: url(spritesmith2.png);
+  background-position: -405px -1366px;
+  width: 40px;
+  height: 40px;
+}
+.shop_weapon_special_fallWarrior {
+  background-image: url(spritesmith2.png);
+  background-position: -364px -1366px;
+  width: 40px;
+  height: 40px;
+}
+.slim_armor_special_fallHealer {
+  background-image: url(spritesmith2.png);
+  background-position: -497px -961px;
+  width: 90px;
+  height: 90px;
+}
+.slim_armor_special_fallMage {
+  background-image: url(spritesmith2.png);
+  background-position: -588px -961px;
+  width: 120px;
+  height: 90px;
+}
+.slim_armor_special_fallRogue {
+  background-image: url(spritesmith2.png);
+  background-position: -709px -961px;
+  width: 105px;
+  height: 90px;
+}
+.slim_armor_special_fallWarrior {
+  background-image: url(spritesmith2.png);
+  background-position: -815px -961px;
+  width: 90px;
+  height: 90px;
+}
+.weapon_special_fallHealer {
+  background-image: url(spritesmith2.png);
+  background-position: -906px -961px;
+  width: 90px;
+  height: 90px;
+}
+.weapon_special_fallMage {
+  background-image: url(spritesmith2.png);
+  background-position: -997px -961px;
+  width: 120px;
+  height: 90px;
+}
+.weapon_special_fallRogue {
+  background-image: url(spritesmith2.png);
+  background-position: -1127px 0px;
+  width: 105px;
+  height: 90px;
+}
+.weapon_special_fallWarrior {
+  background-image: url(spritesmith2.png);
+  background-position: -1127px -91px;
+  width: 90px;
+  height: 90px;
+}
+.broad_armor_special_gaymerx {
+  background-image: url(spritesmith2.png);
+  background-position: -1127px -182px;
+  width: 90px;
+  height: 90px;
+}
+.head_special_gaymerx {
+  background-image: url(spritesmith2.png);
+  background-position: -1127px -273px;
+  width: 90px;
+  height: 90px;
+}
+.shop_armor_special_gaymerx {
+  background-image: url(spritesmith2.png);
+  background-position: -1348px -1325px;
+  width: 40px;
+  height: 40px;
+}
+.shop_head_special_gaymerx {
+  background-image: url(spritesmith2.png);
+  background-position: -1307px -1325px;
+  width: 40px;
+  height: 40px;
+}
+.slim_armor_special_gaymerx {
+  background-image: url(spritesmith2.png);
+  background-position: -1127px -364px;
+  width: 90px;
+  height: 90px;
+}
+.back_mystery_201402 {
+  background-image: url(spritesmith2.png);
+  background-position: -1127px -455px;
+  width: 90px;
+  height: 90px;
+}
+.broad_armor_mystery_201402 {
+  background-image: url(spritesmith2.png);
+  background-position: -1127px -546px;
+  width: 90px;
+  height: 90px;
+}
+.head_mystery_201402 {
+  background-image: url(spritesmith2.png);
+  background-position: -1127px -637px;
+  width: 90px;
+  height: 90px;
+}
+.shop_armor_mystery_201402 {
+  background-image: url(spritesmith2.png);
+  background-position: -1266px -1325px;
+  width: 40px;
+  height: 40px;
+}
+.shop_back_mystery_201402 {
+  background-image: url(spritesmith2.png);
+  background-position: -1225px -1325px;
+  width: 40px;
+  height: 40px;
+}
+.shop_head_mystery_201402 {
+  background-image: url(spritesmith2.png);
+  background-position: -1184px -1325px;
+  width: 40px;
+  height: 40px;
+}
+.slim_armor_mystery_201402 {
+  background-image: url(spritesmith2.png);
+  background-position: -1127px -910px;
+  width: 90px;
+  height: 90px;
+}
+.broad_armor_mystery_201403 {
+  background-image: url(spritesmith2.png);
+  background-position: -336px -1052px;
+  width: 90px;
+  height: 90px;
+}
+.headAccessory_mystery_201403 {
+  background-image: url(spritesmith2.png);
+  background-position: -427px -1052px;
+  width: 90px;
+  height: 90px;
+}
+.shop_armor_mystery_201403 {
+  background-image: url(spritesmith2.png);
+  background-position: -1143px -1325px;
+  width: 40px;
+  height: 40px;
+}
+.shop_headAccessory_mystery_201403 {
+  background-image: url(spritesmith2.png);
+  background-position: -1102px -1325px;
+  width: 40px;
+  height: 40px;
+}
+.slim_armor_mystery_201403 {
+  background-image: url(spritesmith2.png);
+  background-position: -742px -1052px;
+  width: 90px;
+  height: 90px;
+}
+.back_mystery_201404 {
+  background-image: url(spritesmith2.png);
+  background-position: -833px -1052px;
+  width: 90px;
+  height: 90px;
+}
+.headAccessory_mystery_201404 {
+  background-image: url(spritesmith2.png);
+  background-position: -924px -1052px;
+  width: 90px;
+  height: 90px;
+}
+.shop_back_mystery_201404 {
+  background-image: url(spritesmith2.png);
+  background-position: -1061px -1325px;
+  width: 40px;
+  height: 40px;
+}
+.shop_headAccessory_mystery_201404 {
+  background-image: url(spritesmith2.png);
+  background-position: -1020px -1325px;
+  width: 40px;
+  height: 40px;
+}
+.broad_armor_mystery_201405 {
+  background-image: url(spritesmith2.png);
+  background-position: -1233px 0px;
+  width: 90px;
+  height: 90px;
+}
+.head_mystery_201405 {
+  background-image: url(spritesmith2.png);
+  background-position: -1233px -91px;
+  width: 90px;
+  height: 90px;
+}
+.shop_armor_mystery_201405 {
+  background-image: url(spritesmith2.png);
+  background-position: -979px -1325px;
+  width: 40px;
+  height: 40px;
+}
+.shop_head_mystery_201405 {
+  background-image: url(spritesmith2.png);
+  background-position: -938px -1325px;
+  width: 40px;
+  height: 40px;
+}
+.slim_armor_mystery_201405 {
+  background-image: url(spritesmith2.png);
+  background-position: -1233px -364px;
+  width: 90px;
+  height: 90px;
+}
+.broad_armor_mystery_201406 {
+  background-image: url(spritesmith2.png);
+  background-position: -364px -106px;
+  width: 90px;
+  height: 96px;
+}
+.head_mystery_201406 {
+  background-image: url(spritesmith2.png);
+  background-position: -364px -203px;
+  width: 90px;
+  height: 96px;
+}
+.shop_armor_mystery_201406 {
+  background-image: url(spritesmith2.png);
+  background-position: -897px -1325px;
+  width: 40px;
+  height: 40px;
+}
+.shop_head_mystery_201406 {
+  background-image: url(spritesmith2.png);
+  background-position: -856px -1325px;
+  width: 40px;
+  height: 40px;
+}
+.slim_armor_mystery_201406 {
+  background-image: url(spritesmith2.png);
+  background-position: 0px -318px;
+  width: 90px;
+  height: 96px;
+}
+.broad_armor_mystery_201407 {
+  background-image: url(spritesmith2.png);
+  background-position: -1233px -910px;
+  width: 90px;
+  height: 90px;
+}
+.head_mystery_201407 {
+  background-image: url(spritesmith2.png);
   background-position: -91px -318px;
-=======
-  background-position: -182px -318px;
->>>>>>> 54a9df46
-  width: 90px;
-  height: 90px;
-}
-.customize-option.skin_skeleton {
-  background-image: url(spritesmith2.png);
-<<<<<<< HEAD
-  background-position: -116px -333px;
-=======
-  background-position: -207px -333px;
->>>>>>> 54a9df46
-  width: 60px;
-  height: 60px;
-}
-.skin_skeleton2 {
-  background-image: url(spritesmith2.png);
-<<<<<<< HEAD
-  background-position: -182px -318px;
-=======
-  background-position: -273px -318px;
->>>>>>> 54a9df46
-  width: 90px;
-  height: 90px;
-}
-.customize-option.skin_skeleton2 {
-  background-image: url(spritesmith2.png);
-<<<<<<< HEAD
-  background-position: -207px -333px;
-=======
-  background-position: -298px -333px;
->>>>>>> 54a9df46
-  width: 60px;
-  height: 60px;
-}
-.skin_skeleton2_sleep {
-  background-image: url(spritesmith2.png);
-<<<<<<< HEAD
-  background-position: -273px -318px;
-=======
-  background-position: -364px -318px;
->>>>>>> 54a9df46
-  width: 90px;
-  height: 90px;
-}
-.customize-option.skin_skeleton2_sleep {
-  background-image: url(spritesmith2.png);
-<<<<<<< HEAD
-  background-position: -298px -333px;
-=======
-  background-position: -389px -333px;
->>>>>>> 54a9df46
-  width: 60px;
-  height: 60px;
-}
-.skin_skeleton_sleep {
-  background-image: url(spritesmith2.png);
-<<<<<<< HEAD
-  background-position: -364px -318px;
-=======
-  background-position: -455px 0px;
->>>>>>> 54a9df46
-  width: 90px;
-  height: 90px;
-}
-.customize-option.skin_skeleton_sleep {
-  background-image: url(spritesmith2.png);
-<<<<<<< HEAD
-  background-position: -389px -333px;
-=======
-  background-position: -480px -15px;
->>>>>>> 54a9df46
-  width: 60px;
-  height: 60px;
-}
-.skin_transparent {
-  background-image: url(spritesmith2.png);
-<<<<<<< HEAD
-  background-position: -455px 0px;
-=======
-  background-position: -455px -91px;
->>>>>>> 54a9df46
-  width: 90px;
-  height: 90px;
-}
-.customize-option.skin_transparent {
-  background-image: url(spritesmith2.png);
-<<<<<<< HEAD
-  background-position: -480px -15px;
-=======
-  background-position: -480px -106px;
->>>>>>> 54a9df46
-  width: 60px;
-  height: 60px;
-}
-.skin_transparent_sleep {
-  background-image: url(spritesmith2.png);
-<<<<<<< HEAD
-  background-position: -455px -91px;
-=======
-  background-position: -455px -182px;
->>>>>>> 54a9df46
-  width: 90px;
-  height: 90px;
-}
-.customize-option.skin_transparent_sleep {
-  background-image: url(spritesmith2.png);
-<<<<<<< HEAD
-  background-position: -480px -106px;
-=======
-  background-position: -480px -197px;
->>>>>>> 54a9df46
-  width: 60px;
-  height: 60px;
-}
-.skin_zombie {
-  background-image: url(spritesmith2.png);
-<<<<<<< HEAD
-  background-position: -455px -182px;
-=======
-  background-position: -455px -273px;
->>>>>>> 54a9df46
-  width: 90px;
-  height: 90px;
-}
-.customize-option.skin_zombie {
-  background-image: url(spritesmith2.png);
-<<<<<<< HEAD
-  background-position: -480px -197px;
-=======
-  background-position: -480px -288px;
->>>>>>> 54a9df46
-  width: 60px;
-  height: 60px;
-}
-.skin_zombie2 {
-  background-image: url(spritesmith2.png);
-<<<<<<< HEAD
-  background-position: -455px -273px;
-=======
-  background-position: 0px -415px;
->>>>>>> 54a9df46
-  width: 90px;
-  height: 90px;
-}
-.customize-option.skin_zombie2 {
-  background-image: url(spritesmith2.png);
-<<<<<<< HEAD
-  background-position: -480px -288px;
-=======
-  background-position: -25px -430px;
->>>>>>> 54a9df46
-  width: 60px;
-  height: 60px;
-}
-.skin_zombie2_sleep {
-  background-image: url(spritesmith2.png);
-<<<<<<< HEAD
-  background-position: 0px -415px;
-=======
-  background-position: -91px -415px;
->>>>>>> 54a9df46
-  width: 90px;
-  height: 90px;
-}
-.customize-option.skin_zombie2_sleep {
-  background-image: url(spritesmith2.png);
-<<<<<<< HEAD
-  background-position: -25px -430px;
-=======
-  background-position: -116px -430px;
->>>>>>> 54a9df46
-  width: 60px;
-  height: 60px;
-}
-.skin_zombie_sleep {
-  background-image: url(spritesmith2.png);
-<<<<<<< HEAD
-  background-position: -91px -415px;
-=======
-  background-position: -182px -415px;
->>>>>>> 54a9df46
-  width: 90px;
-  height: 90px;
-}
-.customize-option.skin_zombie_sleep {
-  background-image: url(spritesmith2.png);
-<<<<<<< HEAD
-  background-position: -116px -430px;
-=======
-  background-position: -207px -430px;
->>>>>>> 54a9df46
-  width: 60px;
-  height: 60px;
-}
-.broad_armor_healer_1 {
-  background-image: url(spritesmith2.png);
-<<<<<<< HEAD
-  background-position: -182px -415px;
-=======
-  background-position: -273px -415px;
->>>>>>> 54a9df46
-  width: 90px;
-  height: 90px;
-}
-.broad_armor_healer_2 {
-  background-image: url(spritesmith2.png);
-<<<<<<< HEAD
-  background-position: -273px -415px;
-=======
-  background-position: -364px -415px;
->>>>>>> 54a9df46
-  width: 90px;
-  height: 90px;
-}
-.broad_armor_healer_3 {
-  background-image: url(spritesmith2.png);
-<<<<<<< HEAD
-  background-position: -364px -415px;
-=======
-  background-position: -455px -415px;
->>>>>>> 54a9df46
-  width: 90px;
-  height: 90px;
-}
-.broad_armor_healer_4 {
-  background-image: url(spritesmith2.png);
-<<<<<<< HEAD
-  background-position: -455px -415px;
-=======
-  background-position: -546px 0px;
->>>>>>> 54a9df46
-  width: 90px;
-  height: 90px;
-}
-.broad_armor_healer_5 {
-  background-image: url(spritesmith2.png);
-<<<<<<< HEAD
-  background-position: -546px 0px;
-=======
-  background-position: -546px -91px;
->>>>>>> 54a9df46
-  width: 90px;
-  height: 90px;
-}
-.broad_armor_rogue_1 {
-  background-image: url(spritesmith2.png);
-<<<<<<< HEAD
-  background-position: -546px -91px;
-=======
-  background-position: -546px -182px;
->>>>>>> 54a9df46
-  width: 90px;
-  height: 90px;
-}
-.broad_armor_rogue_2 {
-  background-image: url(spritesmith2.png);
-<<<<<<< HEAD
-  background-position: -546px -182px;
-=======
-  background-position: -546px -273px;
->>>>>>> 54a9df46
-  width: 90px;
-  height: 90px;
-}
-.broad_armor_rogue_3 {
-  background-image: url(spritesmith2.png);
-<<<<<<< HEAD
-  background-position: -546px -273px;
-=======
-  background-position: -546px -364px;
->>>>>>> 54a9df46
-  width: 90px;
-  height: 90px;
-}
-.broad_armor_rogue_4 {
-  background-image: url(spritesmith2.png);
-<<<<<<< HEAD
-  background-position: -546px -364px;
-=======
-  background-position: 0px -506px;
->>>>>>> 54a9df46
-  width: 90px;
-  height: 90px;
-}
-.broad_armor_rogue_5 {
-  background-image: url(spritesmith2.png);
-<<<<<<< HEAD
-  background-position: 0px -506px;
-=======
-  background-position: -91px -506px;
->>>>>>> 54a9df46
-  width: 90px;
-  height: 90px;
-}
-.broad_armor_special_2 {
-  background-image: url(spritesmith2.png);
-<<<<<<< HEAD
-  background-position: -91px -506px;
-=======
-  background-position: -182px -506px;
->>>>>>> 54a9df46
-  width: 90px;
-  height: 90px;
-}
-.broad_armor_warrior_1 {
-  background-image: url(spritesmith2.png);
-<<<<<<< HEAD
-  background-position: -182px -506px;
-=======
-  background-position: -273px -506px;
->>>>>>> 54a9df46
-  width: 90px;
-  height: 90px;
-}
-.broad_armor_warrior_2 {
-  background-image: url(spritesmith2.png);
-<<<<<<< HEAD
-  background-position: -273px -506px;
-=======
-  background-position: -364px -506px;
->>>>>>> 54a9df46
-  width: 90px;
-  height: 90px;
-}
-.broad_armor_warrior_3 {
-  background-image: url(spritesmith2.png);
-<<<<<<< HEAD
-  background-position: -364px -506px;
-=======
-  background-position: -455px -506px;
->>>>>>> 54a9df46
-  width: 90px;
-  height: 90px;
-}
-.broad_armor_warrior_4 {
-  background-image: url(spritesmith2.png);
-<<<<<<< HEAD
-  background-position: -455px -506px;
-=======
-  background-position: -546px -506px;
->>>>>>> 54a9df46
-  width: 90px;
-  height: 90px;
-}
-.broad_armor_warrior_5 {
-  background-image: url(spritesmith2.png);
-<<<<<<< HEAD
-  background-position: -546px -506px;
-=======
-  background-position: -637px 0px;
->>>>>>> 54a9df46
-  width: 90px;
-  height: 90px;
-}
-.broad_armor_wizard_1 {
-  background-image: url(spritesmith2.png);
-<<<<<<< HEAD
-  background-position: -637px 0px;
-=======
-  background-position: -637px -91px;
->>>>>>> 54a9df46
-  width: 90px;
-  height: 90px;
-}
-.broad_armor_wizard_2 {
-  background-image: url(spritesmith2.png);
-<<<<<<< HEAD
-  background-position: -637px -91px;
-=======
-  background-position: -637px -182px;
->>>>>>> 54a9df46
-  width: 90px;
-  height: 90px;
-}
-.broad_armor_wizard_3 {
-  background-image: url(spritesmith2.png);
-<<<<<<< HEAD
-  background-position: -637px -182px;
-=======
-  background-position: -637px -273px;
->>>>>>> 54a9df46
-  width: 90px;
-  height: 90px;
-}
-.broad_armor_wizard_4 {
-  background-image: url(spritesmith2.png);
-<<<<<<< HEAD
-  background-position: -637px -273px;
-=======
-  background-position: -637px -364px;
->>>>>>> 54a9df46
-  width: 90px;
-  height: 90px;
-}
-.broad_armor_wizard_5 {
-  background-image: url(spritesmith2.png);
-<<<<<<< HEAD
-  background-position: -637px -364px;
-=======
-  background-position: -637px -455px;
->>>>>>> 54a9df46
-  width: 90px;
-  height: 90px;
-}
-.shop_armor_healer_1 {
-  background-image: url(spritesmith2.png);
-  background-position: -1031px -910px;
-  width: 40px;
-  height: 40px;
-}
-.shop_armor_healer_2 {
-  background-image: url(spritesmith2.png);
-  background-position: -981px -819px;
-  width: 40px;
-  height: 40px;
-}
-.shop_armor_healer_3 {
-  background-image: url(spritesmith2.png);
-  background-position: -819px -728px;
-  width: 40px;
-  height: 40px;
-}
-.shop_armor_healer_4 {
-  background-image: url(spritesmith2.png);
-  background-position: -860px -728px;
-  width: 40px;
-  height: 40px;
-}
-.shop_armor_healer_5 {
-  background-image: url(spritesmith2.png);
-<<<<<<< HEAD
-  background-position: -665px -1325px;
-=======
-  background-position: -756px -1325px;
->>>>>>> 54a9df46
-  width: 40px;
-  height: 40px;
-}
-.shop_armor_rogue_1 {
-  background-image: url(spritesmith2.png);
-<<<<<<< HEAD
-  background-position: -706px -1325px;
-=======
-  background-position: -797px -1325px;
->>>>>>> 54a9df46
-  width: 40px;
-  height: 40px;
-}
-.shop_armor_rogue_2 {
-  background-image: url(spritesmith2.png);
-<<<<<<< HEAD
-  background-position: -829px -1325px;
-=======
-  background-position: -920px -1325px;
->>>>>>> 54a9df46
-  width: 40px;
-  height: 40px;
-}
-.shop_armor_rogue_3 {
-  background-image: url(spritesmith2.png);
-<<<<<<< HEAD
-  background-position: -870px -1325px;
-=======
-  background-position: -961px -1325px;
->>>>>>> 54a9df46
-  width: 40px;
-  height: 40px;
-}
-.shop_armor_rogue_4 {
-  background-image: url(spritesmith2.png);
-<<<<<<< HEAD
-  background-position: -911px -1325px;
-=======
-  background-position: -1002px -1325px;
->>>>>>> 54a9df46
-  width: 40px;
-  height: 40px;
-}
-.shop_armor_rogue_5 {
-  background-image: url(spritesmith2.png);
-<<<<<<< HEAD
-  background-position: -1416px -82px;
-=======
-  background-position: -1416px -246px;
->>>>>>> 54a9df46
-  width: 40px;
-  height: 40px;
-}
-.shop_armor_special_0 {
-  background-image: url(spritesmith2.png);
-<<<<<<< HEAD
-  background-position: -1416px -123px;
-=======
-  background-position: -1416px -287px;
->>>>>>> 54a9df46
-  width: 40px;
-  height: 40px;
-}
-.shop_armor_special_1 {
-  background-image: url(spritesmith2.png);
-<<<<<<< HEAD
-  background-position: -1416px -164px;
-=======
-  background-position: -1416px -328px;
->>>>>>> 54a9df46
-  width: 40px;
-  height: 40px;
-}
-.shop_armor_special_2 {
-  background-image: url(spritesmith2.png);
-<<<<<<< HEAD
-  background-position: -1416px -287px;
-=======
-  background-position: -1416px -451px;
->>>>>>> 54a9df46
-  width: 40px;
-  height: 40px;
-}
-.shop_armor_warrior_1 {
-  background-image: url(spritesmith2.png);
-<<<<<<< HEAD
-  background-position: -1416px -328px;
-=======
-  background-position: -1416px -492px;
->>>>>>> 54a9df46
-  width: 40px;
-  height: 40px;
-}
-.shop_armor_warrior_2 {
-  background-image: url(spritesmith2.png);
-<<<<<<< HEAD
-  background-position: -1416px -369px;
-=======
-  background-position: -1416px -533px;
->>>>>>> 54a9df46
-  width: 40px;
-  height: 40px;
-}
-.shop_armor_warrior_3 {
-  background-image: url(spritesmith2.png);
-<<<<<<< HEAD
-  background-position: -1416px -410px;
-=======
-  background-position: -1416px -574px;
->>>>>>> 54a9df46
-  width: 40px;
-  height: 40px;
-}
-.shop_armor_warrior_4 {
-  background-image: url(spritesmith2.png);
-<<<<<<< HEAD
-  background-position: -1416px -615px;
-=======
-  background-position: -1416px -779px;
->>>>>>> 54a9df46
-  width: 40px;
-  height: 40px;
-}
-.shop_armor_warrior_5 {
-  background-image: url(spritesmith2.png);
-<<<<<<< HEAD
-  background-position: -1416px -656px;
-=======
-  background-position: -1416px -820px;
->>>>>>> 54a9df46
-  width: 40px;
-  height: 40px;
-}
-.shop_armor_wizard_1 {
-  background-image: url(spritesmith2.png);
-<<<<<<< HEAD
-  background-position: -1416px -697px;
-=======
-  background-position: -1416px -861px;
->>>>>>> 54a9df46
-  width: 40px;
-  height: 40px;
-}
-.shop_armor_wizard_2 {
-  background-image: url(spritesmith2.png);
-<<<<<<< HEAD
-  background-position: -1416px -820px;
-=======
-  background-position: -1416px -984px;
->>>>>>> 54a9df46
-  width: 40px;
-  height: 40px;
-}
-.shop_armor_wizard_3 {
-  background-image: url(spritesmith2.png);
-<<<<<<< HEAD
-  background-position: -1416px -1025px;
-=======
-  background-position: -1416px -1189px;
->>>>>>> 54a9df46
-  width: 40px;
-  height: 40px;
-}
-.shop_armor_wizard_4 {
-  background-image: url(spritesmith2.png);
-  background-position: -1304px -1183px;
-  width: 40px;
-  height: 40px;
-}
-.shop_armor_wizard_5 {
-  background-image: url(spritesmith2.png);
-  background-position: -1122px -1001px;
-  width: 40px;
-  height: 40px;
-}
-.slim_armor_healer_1 {
-  background-image: url(spritesmith2.png);
-<<<<<<< HEAD
-  background-position: -637px -455px;
-=======
-  background-position: 0px -597px;
->>>>>>> 54a9df46
-  width: 90px;
-  height: 90px;
-}
-.slim_armor_healer_2 {
-  background-image: url(spritesmith2.png);
-<<<<<<< HEAD
-  background-position: 0px -597px;
-=======
-  background-position: -91px -597px;
->>>>>>> 54a9df46
-  width: 90px;
-  height: 90px;
-}
-.slim_armor_healer_3 {
-  background-image: url(spritesmith2.png);
-<<<<<<< HEAD
-  background-position: -91px -597px;
-=======
+  width: 90px;
+  height: 90px;
+}
+.shop_armor_mystery_201407 {
+  background-image: url(spritesmith2.png);
+  background-position: -815px -1325px;
+  width: 40px;
+  height: 40px;
+}
+.shop_head_mystery_201407 {
+  background-image: url(spritesmith2.png);
+  background-position: -774px -1325px;
+  width: 40px;
+  height: 40px;
+}
+.slim_armor_mystery_201407 {
+  background-image: url(spritesmith2.png);
+  background-position: -182px -1143px;
+  width: 90px;
+  height: 90px;
+}
+.broad_armor_mystery_201408 {
+  background-image: url(spritesmith2.png);
+  background-position: -273px -1143px;
+  width: 90px;
+  height: 90px;
+}
+.head_mystery_201408 {
+  background-image: url(spritesmith2.png);
+  background-position: -364px -1143px;
+  width: 90px;
+  height: 90px;
+}
+.shop_armor_mystery_201408 {
+  background-image: url(spritesmith2.png);
+  background-position: -733px -1325px;
+  width: 40px;
+  height: 40px;
+}
+.shop_head_mystery_201408 {
+  background-image: url(spritesmith2.png);
+  background-position: -692px -1325px;
+  width: 40px;
+  height: 40px;
+}
+.slim_armor_mystery_201408 {
+  background-image: url(spritesmith2.png);
+  background-position: -637px -1143px;
+  width: 90px;
+  height: 90px;
+}
+.broad_armor_mystery_201409 {
+  background-image: url(spritesmith2.png);
+  background-position: -728px -1143px;
+  width: 90px;
+  height: 90px;
+}
+.headAccessory_mystery_201409 {
+  background-image: url(spritesmith2.png);
+  background-position: -819px -1143px;
+  width: 90px;
+  height: 90px;
+}
+.shop_armor_mystery_201409 {
+  background-image: url(spritesmith2.png);
+  background-position: -651px -1325px;
+  width: 40px;
+  height: 40px;
+}
+.shop_headAccessory_mystery_201409 {
+  background-image: url(spritesmith2.png);
+  background-position: -610px -1325px;
+  width: 40px;
+  height: 40px;
+}
+.slim_armor_mystery_201409 {
+  background-image: url(spritesmith2.png);
+  background-position: -1092px -1143px;
+  width: 90px;
+  height: 90px;
+}
+.back_mystery_201410 {
+  background-image: url(spritesmith2.png);
+  background-position: -1183px -1143px;
+  width: 93px;
+  height: 90px;
+}
+.broad_armor_mystery_201410 {
+  background-image: url(spritesmith2.png);
+  background-position: -1324px 0px;
+  width: 93px;
+  height: 90px;
+}
+.shop_armor_mystery_201410 {
+  background-image: url(spritesmith2.png);
+  background-position: -569px -1325px;
+  width: 40px;
+  height: 40px;
+}
+.shop_back_mystery_201410 {
+  background-image: url(spritesmith2.png);
+  background-position: -728px -637px;
+  width: 40px;
+  height: 40px;
+}
+.slim_armor_mystery_201410 {
+  background-image: url(spritesmith2.png);
+  background-position: -1324px -273px;
+  width: 93px;
+  height: 90px;
+}
+.head_mystery_201411 {
+  background-image: url(spritesmith2.png);
+  background-position: -1324px -364px;
+  width: 90px;
+  height: 90px;
+}
+.shop_head_mystery_201411 {
+  background-image: url(spritesmith2.png);
+  background-position: -874px -728px;
+  width: 40px;
+  height: 40px;
+}
+.shop_weapon_mystery_201411 {
+  background-image: url(spritesmith2.png);
+  background-position: -833px -728px;
+  width: 40px;
+  height: 40px;
+}
+.weapon_mystery_201411 {
+  background-image: url(spritesmith2.png);
+  background-position: -1324px -637px;
+  width: 90px;
+  height: 90px;
+}
+.broad_armor_mystery_201412 {
+  background-image: url(spritesmith2.png);
+  background-position: -1324px -728px;
+  width: 90px;
+  height: 90px;
+}
+.head_mystery_201412 {
+  background-image: url(spritesmith2.png);
+  background-position: -1324px -819px;
+  width: 90px;
+  height: 90px;
+}
+.shop_armor_mystery_201412 {
+  background-image: url(spritesmith2.png);
+  background-position: -965px -819px;
+  width: 40px;
+  height: 40px;
+}
+.shop_head_mystery_201412 {
+  background-image: url(spritesmith2.png);
+  background-position: -924px -819px;
+  width: 40px;
+  height: 40px;
+}
+.slim_armor_mystery_201412 {
+  background-image: url(spritesmith2.png);
+  background-position: -1324px -1092px;
+  width: 90px;
+  height: 90px;
+}
+.broad_armor_mystery_301404 {
+  background-image: url(spritesmith2.png);
+  background-position: 0px -1234px;
+  width: 90px;
+  height: 90px;
+}
+.eyewear_mystery_301404 {
+  background-image: url(spritesmith2.png);
+  background-position: -91px -1234px;
+  width: 90px;
+  height: 90px;
+}
+.head_mystery_301404 {
+  background-image: url(spritesmith2.png);
+  background-position: -182px -1234px;
+  width: 90px;
+  height: 90px;
+}
+.shop_armor_mystery_301404 {
+  background-image: url(spritesmith2.png);
+  background-position: -1056px -910px;
+  width: 40px;
+  height: 40px;
+}
+.shop_eyewear_mystery_301404 {
+  background-image: url(spritesmith2.png);
+  background-position: -1015px -910px;
+  width: 40px;
+  height: 40px;
+}
+.shop_head_mystery_301404 {
+  background-image: url(spritesmith2.png);
+  background-position: -1168px -1001px;
+  width: 40px;
+  height: 40px;
+}
+.shop_weapon_mystery_301404 {
+  background-image: url(spritesmith2.png);
+  background-position: -1127px -1001px;
+  width: 40px;
+  height: 40px;
+}
+.slim_armor_mystery_301404 {
+  background-image: url(spritesmith2.png);
+  background-position: -637px -1234px;
+  width: 90px;
+  height: 90px;
+}
+.weapon_mystery_301404 {
+  background-image: url(spritesmith2.png);
+  background-position: -728px -1234px;
+  width: 90px;
+  height: 90px;
+}
+.eyewear_mystery_301405 {
+  background-image: url(spritesmith2.png);
+  background-position: -819px -1234px;
+  width: 90px;
+  height: 90px;
+}
+.headAccessory_mystery_301405 {
+  background-image: url(spritesmith2.png);
+  background-position: -910px -1234px;
+  width: 90px;
+  height: 90px;
+}
+.head_mystery_301405 {
+  background-image: url(spritesmith2.png);
+  background-position: -1001px -1234px;
+  width: 90px;
+  height: 90px;
+}
+.shield_mystery_301405 {
+  background-image: url(spritesmith2.png);
+  background-position: -1092px -1234px;
+  width: 90px;
+  height: 90px;
+}
+.shop_eyewear_mystery_301405 {
+  background-image: url(spritesmith2.png);
+  background-position: -1274px -1092px;
+  width: 40px;
+  height: 40px;
+}
+.shop_headAccessory_mystery_301405 {
+  background-image: url(spritesmith2.png);
+  background-position: -1233px -1092px;
+  width: 40px;
+  height: 40px;
+}
+.shop_head_mystery_301405 {
+  background-image: url(spritesmith2.png);
+  background-position: -569px -1366px;
+  width: 40px;
+  height: 40px;
+}
+.shop_shield_mystery_301405 {
+  background-image: url(spritesmith2.png);
+  background-position: -1365px -1183px;
+  width: 40px;
+  height: 40px;
+}
+.broad_armor_special_springHealer {
+  background-image: url(spritesmith2.png);
+  background-position: -182px -1325px;
+  width: 90px;
+  height: 90px;
+}
+.broad_armor_special_springMage {
+  background-image: url(spritesmith2.png);
+  background-position: -273px -1325px;
+  width: 90px;
+  height: 90px;
+}
+.broad_armor_special_springRogue {
+  background-image: url(spritesmith2.png);
+  background-position: -91px -1325px;
+  width: 90px;
+  height: 90px;
+}
+.broad_armor_special_springWarrior {
+  background-image: url(spritesmith2.png);
+  background-position: 0px -1325px;
+  width: 90px;
+  height: 90px;
+}
+.headAccessory_special_springHealer {
+  background-image: url(spritesmith2.png);
+  background-position: -1274px -1234px;
+  width: 90px;
+  height: 90px;
+}
+.headAccessory_special_springMage {
+  background-image: url(spritesmith2.png);
+  background-position: -1183px -1234px;
+  width: 90px;
+  height: 90px;
+}
+.headAccessory_special_springRogue {
+  background-image: url(spritesmith2.png);
+  background-position: -546px -1234px;
+  width: 90px;
+  height: 90px;
+}
+.headAccessory_special_springWarrior {
+  background-image: url(spritesmith2.png);
+  background-position: -455px -1234px;
+  width: 90px;
+  height: 90px;
+}
+.head_special_springHealer {
+  background-image: url(spritesmith2.png);
+  background-position: -364px -1234px;
+  width: 90px;
+  height: 90px;
+}
+.head_special_springMage {
+  background-image: url(spritesmith2.png);
+  background-position: -273px -1234px;
+  width: 90px;
+  height: 90px;
+}
+.head_special_springRogue {
+  background-image: url(spritesmith2.png);
+  background-position: -1324px -1001px;
+  width: 90px;
+  height: 90px;
+}
+.head_special_springWarrior {
+  background-image: url(spritesmith2.png);
+  background-position: -1324px -910px;
+  width: 90px;
+  height: 90px;
+}
+.shield_special_springHealer {
+  background-image: url(spritesmith2.png);
+  background-position: -1324px -546px;
+  width: 90px;
+  height: 90px;
+}
+.shield_special_springRogue {
+  background-image: url(spritesmith2.png);
+  background-position: -1324px -455px;
+  width: 90px;
+  height: 90px;
+}
+.shield_special_springWarrior {
+  background-image: url(spritesmith2.png);
+  background-position: -1324px -182px;
+  width: 90px;
+  height: 90px;
+}
+.shop_armor_special_springHealer {
+  background-image: url(spritesmith2.png);
+  background-position: -769px -637px;
+  width: 40px;
+  height: 40px;
+}
+.shop_armor_special_springMage {
+  background-image: url(spritesmith2.png);
+  background-position: -637px -546px;
+  width: 40px;
+  height: 40px;
+}
+.shop_armor_special_springRogue {
+  background-image: url(spritesmith2.png);
+  background-position: -678px -546px;
+  width: 40px;
+  height: 40px;
+}
+.shop_armor_special_springWarrior {
+  background-image: url(spritesmith2.png);
+  background-position: -546px -455px;
+  width: 40px;
+  height: 40px;
+}
+.shop_headAccessory_special_springHealer {
+  background-image: url(spritesmith2.png);
+  background-position: -587px -455px;
+  width: 40px;
+  height: 40px;
+}
+.shop_headAccessory_special_springMage {
+  background-image: url(spritesmith2.png);
+  background-position: -455px -364px;
+  width: 40px;
+  height: 40px;
+}
+.shop_headAccessory_special_springRogue {
+  background-image: url(spritesmith2.png);
+  background-position: -496px -364px;
+  width: 40px;
+  height: 40px;
+}
+.shop_headAccessory_special_springWarrior {
+  background-image: url(spritesmith2.png);
+  background-position: -643px -597px;
+  width: 40px;
+  height: 40px;
+}
+.shop_head_special_springHealer {
+  background-image: url(spritesmith2.png);
+  background-position: -684px -597px;
+  width: 40px;
+  height: 40px;
+}
+.shop_head_special_springMage {
+  background-image: url(spritesmith2.png);
+  background-position: -643px -638px;
+  width: 40px;
+  height: 40px;
+}
+.shop_head_special_springRogue copy {
+  background-image: url(spritesmith2.png);
+  background-position: -684px -638px;
+  width: 40px;
+  height: 40px;
+}
+.shop_head_special_springRogue {
+  background-image: url(spritesmith2.png);
+  background-position: -1277px -1143px;
+  width: 40px;
+  height: 40px;
+}
+.shop_head_special_springWarrior {
+  background-image: url(spritesmith2.png);
+  background-position: -1277px -1184px;
+  width: 40px;
+  height: 40px;
+}
+.shop_shield_special_springHealer {
+  background-image: url(spritesmith2.png);
+  background-position: -1365px -1234px;
+  width: 40px;
+  height: 40px;
+}
+.shop_shield_special_springRogue {
+  background-image: url(spritesmith2.png);
+  background-position: -1365px -1275px;
+  width: 40px;
+  height: 40px;
+}
+.shop_shield_special_springWarrior {
+  background-image: url(spritesmith2.png);
+  background-position: -364px -1325px;
+  width: 40px;
+  height: 40px;
+}
+.shop_weapon_special_springHealer {
+  background-image: url(spritesmith2.png);
+  background-position: -405px -1325px;
+  width: 40px;
+  height: 40px;
+}
+.shop_weapon_special_springMage {
+  background-image: url(spritesmith2.png);
+  background-position: -446px -1325px;
+  width: 40px;
+  height: 40px;
+}
+.shop_weapon_special_springRogue {
+  background-image: url(spritesmith2.png);
+  background-position: -487px -1325px;
+  width: 40px;
+  height: 40px;
+}
+.shop_weapon_special_springWarrior {
+  background-image: url(spritesmith2.png);
+  background-position: -528px -1325px;
+  width: 40px;
+  height: 40px;
+}
+.slim_armor_special_springHealer {
+  background-image: url(spritesmith2.png);
+  background-position: -1324px -91px;
+  width: 90px;
+  height: 90px;
+}
+.slim_armor_special_springMage {
+  background-image: url(spritesmith2.png);
+  background-position: -1001px -1143px;
+  width: 90px;
+  height: 90px;
+}
+.slim_armor_special_springRogue {
+  background-image: url(spritesmith2.png);
+  background-position: -910px -1143px;
+  width: 90px;
+  height: 90px;
+}
+.slim_armor_special_springWarrior {
+  background-image: url(spritesmith2.png);
+  background-position: -546px -1143px;
+  width: 90px;
+  height: 90px;
+}
+.weapon_special_springHealer {
+  background-image: url(spritesmith2.png);
+  background-position: -455px -1143px;
+  width: 90px;
+  height: 90px;
+}
+.weapon_special_springMage {
+  background-image: url(spritesmith2.png);
+  background-position: -91px -1143px;
+  width: 90px;
+  height: 90px;
+}
+.weapon_special_springRogue {
+  background-image: url(spritesmith2.png);
+  background-position: 0px -1143px;
+  width: 90px;
+  height: 90px;
+}
+.weapon_special_springWarrior {
+  background-image: url(spritesmith2.png);
+  background-position: -1233px -728px;
+  width: 90px;
+  height: 90px;
+}
+.body_special_summerHealer {
+  background-image: url(spritesmith2.png);
+  background-position: -364px 0px;
+  width: 90px;
+  height: 105px;
+}
+.body_special_summerMage {
+  background-image: url(spritesmith2.png);
+  background-position: -273px -212px;
+  width: 90px;
+  height: 105px;
+}
+.broad_armor_special_summerHealer {
+  background-image: url(spritesmith2.png);
+  background-position: -182px -212px;
+  width: 90px;
+  height: 105px;
+}
+.broad_armor_special_summerMage {
+  background-image: url(spritesmith2.png);
+  background-position: -91px -212px;
+  width: 90px;
+  height: 105px;
+}
+.broad_armor_special_summerRogue {
+  background-image: url(spritesmith2.png);
+  background-position: -1015px -1052px;
+  width: 111px;
+  height: 90px;
+}
+.broad_armor_special_summerWarrior {
+  background-image: url(spritesmith2.png);
+  background-position: -630px -1052px;
+  width: 111px;
+  height: 90px;
+}
+.eyewear_special_summerRogue {
+  background-image: url(spritesmith2.png);
+  background-position: -518px -1052px;
+  width: 111px;
+  height: 90px;
+}
+.eyewear_special_summerWarrior {
+  background-image: url(spritesmith2.png);
+  background-position: -224px -1052px;
+  width: 111px;
+  height: 90px;
+}
+.head_special_summerHealer {
+  background-image: url(spritesmith2.png);
+  background-position: 0px -212px;
+  width: 90px;
+  height: 105px;
+}
+.head_special_summerMage {
+  background-image: url(spritesmith2.png);
+  background-position: -91px 0px;
+  width: 90px;
+  height: 105px;
+}
+.head_special_summerRogue {
+  background-image: url(spritesmith2.png);
+  background-position: -112px -1052px;
+  width: 111px;
+  height: 90px;
+}
+.head_special_summerWarrior {
+  background-image: url(spritesmith2.png);
+  background-position: 0px -1052px;
+  width: 111px;
+  height: 90px;
+}
+.Healer_Summer {
+  background-image: url(spritesmith2.png);
+  background-position: 0px 0px;
+  width: 90px;
+  height: 105px;
+}
+.Mage_Summer {
+  background-image: url(spritesmith2.png);
+  background-position: -182px -106px;
+  width: 90px;
+  height: 105px;
+}
+.SummerRogue14 {
+  background-image: url(spritesmith2.png);
+  background-position: -203px -961px;
+  width: 111px;
+  height: 90px;
+}
+.SummerWarrior14 {
+  background-image: url(spritesmith2.png);
+  background-position: -91px -961px;
+  width: 111px;
+  height: 90px;
+}
+.shield_special_summerHealer {
+  background-image: url(spritesmith2.png);
+  background-position: -91px -106px;
+  width: 90px;
+  height: 105px;
+}
+.shield_special_summerRogue {
+  background-image: url(spritesmith2.png);
+  background-position: -1015px -819px;
+  width: 111px;
+  height: 90px;
+}
+.shield_special_summerWarrior {
+  background-image: url(spritesmith2.png);
+  background-position: -1015px -728px;
+  width: 111px;
+  height: 90px;
+}
+.shop_armor_special_summerHealer {
+  background-image: url(spritesmith2.png);
+  background-position: -651px -1366px;
+  width: 40px;
+  height: 40px;
+}
+.shop_armor_special_summerMage {
+  background-image: url(spritesmith2.png);
+  background-position: -692px -1366px;
+  width: 40px;
+  height: 40px;
+}
+.shop_armor_special_summerRogue {
+  background-image: url(spritesmith2.png);
+  background-position: -733px -1366px;
+  width: 40px;
+  height: 40px;
+}
+.shop_armor_special_summerWarrior {
+  background-image: url(spritesmith2.png);
+  background-position: -774px -1366px;
+  width: 40px;
+  height: 40px;
+}
+.shop_body_special_summerHealer {
+  background-image: url(spritesmith2.png);
+  background-position: -815px -1366px;
+  width: 40px;
+  height: 40px;
+}
+.shop_body_special_summerMage {
+  background-image: url(spritesmith2.png);
+  background-position: -856px -1366px;
+  width: 40px;
+  height: 40px;
+}
+.shop_eyewear_special_summerRogue {
+  background-image: url(spritesmith2.png);
+  background-position: -897px -1366px;
+  width: 40px;
+  height: 40px;
+}
+.shop_eyewear_special_summerWarrior {
+  background-image: url(spritesmith2.png);
+  background-position: -938px -1366px;
+  width: 40px;
+  height: 40px;
+}
+.shop_head_special_summerHealer {
+  background-image: url(spritesmith2.png);
+  background-position: -979px -1366px;
+  width: 40px;
+  height: 40px;
+}
+.shop_head_special_summerMage {
+  background-image: url(spritesmith2.png);
+  background-position: -1020px -1366px;
+  width: 40px;
+  height: 40px;
+}
+.shop_head_special_summerRogue {
+  background-image: url(spritesmith2.png);
+  background-position: -1061px -1366px;
+  width: 40px;
+  height: 40px;
+}
+.shop_head_special_summerWarrior {
+  background-image: url(spritesmith2.png);
+  background-position: -1102px -1366px;
+  width: 40px;
+  height: 40px;
+}
+.shop_shield_special_summerHealer {
+  background-image: url(spritesmith2.png);
+  background-position: -1143px -1366px;
+  width: 40px;
+  height: 40px;
+}
+.shop_shield_special_summerRogue {
+  background-image: url(spritesmith2.png);
+  background-position: -1184px -1366px;
+  width: 40px;
+  height: 40px;
+}
+.shop_shield_special_summerWarrior {
+  background-image: url(spritesmith2.png);
+  background-position: -1225px -1366px;
+  width: 40px;
+  height: 40px;
+}
+.shop_weapon_special_summerHealer {
+  background-image: url(spritesmith2.png);
+  background-position: -1266px -1366px;
+  width: 40px;
+  height: 40px;
+}
+.shop_weapon_special_summerMage {
+  background-image: url(spritesmith2.png);
+  background-position: -1307px -1366px;
+  width: 40px;
+  height: 40px;
+}
+.shop_weapon_special_summerRogue {
+  background-image: url(spritesmith2.png);
+  background-position: -1348px -1366px;
+  width: 40px;
+  height: 40px;
+}
+.shop_weapon_special_summerWarrior {
+  background-image: url(spritesmith2.png);
+  background-position: -1418px 0px;
+  width: 40px;
+  height: 40px;
+}
+.slim_armor_special_summerHealer {
+  background-image: url(spritesmith2.png);
+  background-position: 0px -106px;
+  width: 90px;
+  height: 105px;
+}
+.slim_armor_special_summerMage {
+  background-image: url(spritesmith2.png);
+  background-position: -182px 0px;
+  width: 90px;
+  height: 105px;
+}
+.slim_armor_special_summerRogue {
+  background-image: url(spritesmith2.png);
+  background-position: -1015px -455px;
+  width: 111px;
+  height: 90px;
+}
+.slim_armor_special_summerWarrior {
+  background-image: url(spritesmith2.png);
+  background-position: -1015px -364px;
+  width: 111px;
+  height: 90px;
+}
+.weapon_special_summerHealer {
+  background-image: url(spritesmith2.png);
+  background-position: -273px 0px;
+  width: 90px;
+  height: 105px;
+}
+.weapon_special_summerMage {
+  background-image: url(spritesmith2.png);
+  background-position: -273px -106px;
+  width: 90px;
+  height: 105px;
+}
+.weapon_special_summerRogue {
+  background-image: url(spritesmith2.png);
+  background-position: -1015px -91px;
+  width: 111px;
+  height: 90px;
+}
+.weapon_special_summerWarrior {
+  background-image: url(spritesmith2.png);
+  background-position: -1015px 0px;
+  width: 111px;
+  height: 90px;
+}
+.broad_armor_special_candycane {
+  background-image: url(spritesmith2.png);
+  background-position: -924px -546px;
+  width: 90px;
+  height: 90px;
+}
+.broad_armor_special_ski {
+  background-image: url(spritesmith2.png);
+  background-position: -833px -91px;
+  width: 90px;
+  height: 90px;
+}
+.broad_armor_special_snowflake {
+  background-image: url(spritesmith2.png);
+  background-position: -833px 0px;
+  width: 90px;
+  height: 90px;
+}
+.broad_armor_special_winter2015Healer {
+  background-image: url(spritesmith2.png);
+  background-position: -734px -688px;
+  width: 90px;
+  height: 90px;
+}
+.broad_armor_special_winter2015Mage {
+  background-image: url(spritesmith2.png);
+  background-position: -643px -688px;
+  width: 90px;
+  height: 90px;
+}
+.broad_armor_special_winter2015Rogue {
+  background-image: url(spritesmith2.png);
+  background-position: -546px -688px;
+  width: 96px;
+  height: 90px;
+}
+.broad_armor_special_winter2015Warrior {
+  background-image: url(spritesmith2.png);
+  background-position: -455px -688px;
+  width: 90px;
+  height: 90px;
+}
+.broad_armor_special_yeti {
+  background-image: url(spritesmith2.png);
+  background-position: -364px -688px;
+  width: 90px;
+  height: 90px;
+}
+.head_special_candycane {
+  background-image: url(spritesmith2.png);
+  background-position: -273px -688px;
+  width: 90px;
+  height: 90px;
+}
+.head_special_nye {
+  background-image: url(spritesmith2.png);
+  background-position: -182px -688px;
+  width: 90px;
+  height: 90px;
+}
+.head_special_nye2014 {
+  background-image: url(spritesmith2.png);
+  background-position: -91px -688px;
+  width: 90px;
+  height: 90px;
+}
+.head_special_ski {
+  background-image: url(spritesmith2.png);
+  background-position: 0px -688px;
+  width: 90px;
+  height: 90px;
+}
+.head_special_snowflake {
+  background-image: url(spritesmith2.png);
+  background-position: -728px -546px;
+  width: 90px;
+  height: 90px;
+}
+.head_special_winter2015Healer {
+  background-image: url(spritesmith2.png);
+  background-position: -728px -455px;
+  width: 90px;
+  height: 90px;
+}
+.head_special_winter2015Mage {
+  background-image: url(spritesmith2.png);
+  background-position: -728px -364px;
+  width: 90px;
+  height: 90px;
+}
+.head_special_winter2015Rogue {
+  background-image: url(spritesmith2.png);
+  background-position: -728px -273px;
+  width: 96px;
+  height: 90px;
+}
+.head_special_winter2015Warrior {
+  background-image: url(spritesmith2.png);
+  background-position: -728px -182px;
+  width: 90px;
+  height: 90px;
+}
+.head_special_yeti {
+  background-image: url(spritesmith2.png);
+  background-position: -728px -91px;
+  width: 90px;
+  height: 90px;
+}
+.shield_special_ski {
+  background-image: url(spritesmith2.png);
+  background-position: -728px 0px;
+  width: 104px;
+  height: 90px;
+}
+.shield_special_snowflake {
+  background-image: url(spritesmith2.png);
+  background-position: -552px -597px;
+  width: 90px;
+  height: 90px;
+}
+.shield_special_winter2015Healer {
+  background-image: url(spritesmith2.png);
+  background-position: -461px -597px;
+  width: 90px;
+  height: 90px;
+}
+.shield_special_winter2015Rogue {
+  background-image: url(spritesmith2.png);
+  background-position: -364px -597px;
+  width: 96px;
+  height: 90px;
+}
+.shield_special_winter2015Warrior {
+  background-image: url(spritesmith2.png);
+  background-position: -273px -597px;
+  width: 90px;
+  height: 90px;
+}
+.shield_special_yeti {
+  background-image: url(spritesmith2.png);
   background-position: -182px -597px;
->>>>>>> 54a9df46
-  width: 90px;
-  height: 90px;
-}
-.slim_armor_healer_4 {
-  background-image: url(spritesmith2.png);
-<<<<<<< HEAD
-  background-position: -182px -597px;
-=======
-  background-position: -273px -597px;
->>>>>>> 54a9df46
-  width: 90px;
-  height: 90px;
-}
-.slim_armor_healer_5 {
-  background-image: url(spritesmith2.png);
-<<<<<<< HEAD
-  background-position: -273px -597px;
-=======
-  background-position: -364px -597px;
->>>>>>> 54a9df46
-  width: 90px;
-  height: 90px;
-}
-.slim_armor_rogue_1 {
-  background-image: url(spritesmith2.png);
-<<<<<<< HEAD
-  background-position: -364px -597px;
-=======
-  background-position: -455px -597px;
->>>>>>> 54a9df46
-  width: 90px;
-  height: 90px;
-}
-.slim_armor_rogue_2 {
-  background-image: url(spritesmith2.png);
-<<<<<<< HEAD
-  background-position: -455px -597px;
-=======
-  background-position: -546px -597px;
->>>>>>> 54a9df46
-  width: 90px;
-  height: 90px;
-}
-.slim_armor_rogue_3 {
-  background-image: url(spritesmith2.png);
-<<<<<<< HEAD
-  background-position: -546px -597px;
-=======
-  background-position: -637px -597px;
->>>>>>> 54a9df46
-  width: 90px;
-  height: 90px;
-}
-.slim_armor_rogue_4 {
-  background-image: url(spritesmith2.png);
-<<<<<<< HEAD
-  background-position: -637px -597px;
-=======
-  background-position: -728px 0px;
->>>>>>> 54a9df46
-  width: 90px;
-  height: 90px;
-}
-.slim_armor_rogue_5 {
-  background-image: url(spritesmith2.png);
-<<<<<<< HEAD
-  background-position: -728px 0px;
-=======
-  background-position: -728px -91px;
->>>>>>> 54a9df46
-  width: 90px;
-  height: 90px;
-}
-.slim_armor_special_2 {
-  background-image: url(spritesmith2.png);
-<<<<<<< HEAD
-  background-position: -728px -91px;
-=======
-  background-position: -728px -182px;
->>>>>>> 54a9df46
-  width: 90px;
-  height: 90px;
-}
-.slim_armor_warrior_1 {
-  background-image: url(spritesmith2.png);
-<<<<<<< HEAD
-  background-position: -728px -182px;
-=======
-  background-position: -728px -273px;
->>>>>>> 54a9df46
-  width: 90px;
-  height: 90px;
-}
-.slim_armor_warrior_2 {
-  background-image: url(spritesmith2.png);
-<<<<<<< HEAD
-  background-position: -728px -273px;
-=======
-  background-position: -728px -364px;
->>>>>>> 54a9df46
-  width: 90px;
-  height: 90px;
-}
-.slim_armor_warrior_3 {
-  background-image: url(spritesmith2.png);
-<<<<<<< HEAD
-  background-position: -728px -364px;
-=======
-  background-position: -728px -455px;
->>>>>>> 54a9df46
-  width: 90px;
-  height: 90px;
-}
-.slim_armor_warrior_4 {
-  background-image: url(spritesmith2.png);
-<<<<<<< HEAD
-  background-position: -728px -455px;
-=======
-  background-position: -728px -546px;
->>>>>>> 54a9df46
-  width: 90px;
-  height: 90px;
-}
-.slim_armor_warrior_5 {
-  background-image: url(spritesmith2.png);
-<<<<<<< HEAD
-  background-position: -728px -546px;
-=======
-  background-position: 0px -688px;
->>>>>>> 54a9df46
-  width: 90px;
-  height: 90px;
-}
-.slim_armor_wizard_1 {
-  background-image: url(spritesmith2.png);
-<<<<<<< HEAD
-  background-position: 0px -688px;
-=======
-  background-position: -91px -688px;
->>>>>>> 54a9df46
-  width: 90px;
-  height: 90px;
-}
-.slim_armor_wizard_2 {
-  background-image: url(spritesmith2.png);
-<<<<<<< HEAD
-  background-position: -91px -688px;
-=======
-  background-position: -182px -688px;
->>>>>>> 54a9df46
-  width: 90px;
-  height: 90px;
-}
-.slim_armor_wizard_3 {
-  background-image: url(spritesmith2.png);
-<<<<<<< HEAD
-  background-position: -182px -688px;
-=======
-  background-position: -273px -688px;
->>>>>>> 54a9df46
-  width: 90px;
-  height: 90px;
-}
-.slim_armor_wizard_4 {
-  background-image: url(spritesmith2.png);
-<<<<<<< HEAD
-  background-position: -273px -688px;
-=======
-  background-position: -364px -688px;
->>>>>>> 54a9df46
-  width: 90px;
-  height: 90px;
-}
-.slim_armor_wizard_5 {
-  background-image: url(spritesmith2.png);
-<<<<<<< HEAD
-  background-position: -364px -688px;
-=======
-  background-position: -455px -688px;
->>>>>>> 54a9df46
-  width: 90px;
-  height: 90px;
-}
-.broad_armor_special_birthday {
-  background-image: url(spritesmith2.png);
-<<<<<<< HEAD
-  background-position: -455px -688px;
-=======
-  background-position: -546px -688px;
->>>>>>> 54a9df46
-  width: 90px;
-  height: 90px;
-}
-.shop_armor_special_birthday {
-  background-image: url(spritesmith2.png);
-<<<<<<< HEAD
-  background-position: -1416px -1066px;
-=======
-  background-position: -1416px -1230px;
->>>>>>> 54a9df46
-  width: 40px;
-  height: 40px;
-}
-.slim_armor_special_birthday {
-  background-image: url(spritesmith2.png);
-<<<<<<< HEAD
-  background-position: -546px -688px;
-=======
-  background-position: -637px -688px;
->>>>>>> 54a9df46
-  width: 90px;
-  height: 90px;
-}
-.broad_armor_special_fallHealer {
-  background-image: url(spritesmith2.png);
-<<<<<<< HEAD
-  background-position: -637px -688px;
-=======
-  background-position: -728px -688px;
->>>>>>> 54a9df46
-  width: 90px;
-  height: 90px;
-}
-.broad_armor_special_fallMage {
-  background-image: url(spritesmith2.png);
-  background-position: -819px 0px;
-  width: 120px;
-  height: 90px;
-}
-.broad_armor_special_fallRogue {
-  background-image: url(spritesmith2.png);
-  background-position: -819px -91px;
-  width: 105px;
-  height: 90px;
-}
-.broad_armor_special_fallWarrior {
-  background-image: url(spritesmith2.png);
-  background-position: -819px -182px;
-  width: 90px;
-  height: 90px;
-}
-.head_special_fallHealer {
-  background-image: url(spritesmith2.png);
-  background-position: -819px -273px;
-  width: 90px;
-  height: 90px;
-}
-.head_special_fallMage {
-  background-image: url(spritesmith2.png);
-  background-position: -819px -364px;
-  width: 120px;
-  height: 90px;
-}
-.head_special_fallRogue {
-  background-image: url(spritesmith2.png);
-  background-position: -819px -455px;
-  width: 105px;
-  height: 90px;
-}
-.head_special_fallWarrior {
-  background-image: url(spritesmith2.png);
-  background-position: -819px -546px;
-  width: 90px;
-  height: 90px;
-}
-.shield_special_fallHealer {
-  background-image: url(spritesmith2.png);
-  background-position: -819px -637px;
-  width: 90px;
-  height: 90px;
-}
-.shield_special_fallRogue {
-  background-image: url(spritesmith2.png);
-  background-position: 0px -779px;
-  width: 105px;
-  height: 90px;
-}
-.shield_special_fallWarrior {
-  background-image: url(spritesmith2.png);
-<<<<<<< HEAD
-  background-position: -728px -688px;
-=======
-  background-position: -106px -779px;
->>>>>>> 54a9df46
-  width: 90px;
-  height: 90px;
-}
-.shop_armor_special_fallHealer {
-  background-image: url(spritesmith2.png);
-<<<<<<< HEAD
-  background-position: -1034px -1325px;
-=======
-  background-position: -1125px -1325px;
->>>>>>> 54a9df46
-  width: 40px;
-  height: 40px;
-}
-.shop_armor_special_fallMage {
-  background-image: url(spritesmith2.png);
-<<<<<<< HEAD
-  background-position: -1075px -1325px;
-=======
-  background-position: -1166px -1325px;
->>>>>>> 54a9df46
-  width: 40px;
-  height: 40px;
-}
-.shop_armor_special_fallRogue {
-  background-image: url(spritesmith2.png);
-<<<<<<< HEAD
-  background-position: -1116px -1325px;
-=======
-  background-position: -1207px -1325px;
->>>>>>> 54a9df46
-  width: 40px;
-  height: 40px;
-}
-.shop_armor_special_fallWarrior {
-  background-image: url(spritesmith2.png);
-<<<<<<< HEAD
-  background-position: -1198px -1325px;
-=======
-  background-position: -1248px -1325px;
->>>>>>> 54a9df46
-  width: 40px;
-  height: 40px;
-}
-.shop_head_special_fallHealer {
-  background-image: url(spritesmith2.png);
-<<<<<<< HEAD
-  background-position: -1239px -1325px;
-=======
-  background-position: -1330px -1325px;
->>>>>>> 54a9df46
-  width: 40px;
-  height: 40px;
-}
-.shop_head_special_fallMage {
-  background-image: url(spritesmith2.png);
-<<<<<<< HEAD
-  background-position: -1280px -1325px;
-=======
-  background-position: -1371px -1325px;
->>>>>>> 54a9df46
-  width: 40px;
-  height: 40px;
-}
-.shop_head_special_fallRogue {
-  background-image: url(spritesmith2.png);
-<<<<<<< HEAD
-  background-position: -1321px -1325px;
-=======
-  background-position: -182px -1366px;
->>>>>>> 54a9df46
-  width: 40px;
-  height: 40px;
-}
-.shop_head_special_fallWarrior {
-  background-image: url(spritesmith2.png);
-<<<<<<< HEAD
-  background-position: -132px -1366px;
-=======
-  background-position: -305px -1366px;
->>>>>>> 54a9df46
-  width: 40px;
-  height: 40px;
-}
-.shop_shield_special_fallHealer {
-  background-image: url(spritesmith2.png);
-<<<<<<< HEAD
-  background-position: -173px -1366px;
-=======
-  background-position: -346px -1366px;
->>>>>>> 54a9df46
-  width: 40px;
-  height: 40px;
-}
-.shop_shield_special_fallRogue {
-  background-image: url(spritesmith2.png);
-<<<<<<< HEAD
-  background-position: -214px -1366px;
-=======
-  background-position: -387px -1366px;
->>>>>>> 54a9df46
-  width: 40px;
-  height: 40px;
-}
-.shop_shield_special_fallWarrior {
-  background-image: url(spritesmith2.png);
-<<<<<<< HEAD
-  background-position: -337px -1366px;
-=======
-  background-position: -510px -1366px;
->>>>>>> 54a9df46
-  width: 40px;
-  height: 40px;
-}
-.shop_weapon_special_fallHealer {
-  background-image: url(spritesmith2.png);
-<<<<<<< HEAD
-  background-position: -378px -1366px;
-=======
-  background-position: -551px -1366px;
->>>>>>> 54a9df46
-  width: 40px;
-  height: 40px;
-}
-.shop_weapon_special_fallMage {
-  background-image: url(spritesmith2.png);
-<<<<<<< HEAD
-  background-position: -1198px -1366px;
-=======
-  background-position: -1371px -1366px;
->>>>>>> 54a9df46
-  width: 40px;
-  height: 40px;
-}
-.shop_weapon_special_fallRogue {
-  background-image: url(spritesmith2.png);
-<<<<<<< HEAD
-  background-position: -1321px -1366px;
-=======
-  background-position: -1416px -82px;
->>>>>>> 54a9df46
-  width: 40px;
-  height: 40px;
-}
-.shop_weapon_special_fallWarrior {
-  background-image: url(spritesmith2.png);
-<<<<<<< HEAD
-  background-position: -1362px -1366px;
-=======
-  background-position: -1416px -123px;
->>>>>>> 54a9df46
-  width: 40px;
-  height: 40px;
-}
-.slim_armor_special_fallHealer {
-  background-image: url(spritesmith2.png);
-<<<<<<< HEAD
-  background-position: -106px -779px;
-=======
-  background-position: -197px -779px;
->>>>>>> 54a9df46
-  width: 90px;
-  height: 90px;
-}
-.slim_armor_special_fallMage {
-  background-image: url(spritesmith2.png);
-<<<<<<< HEAD
-  background-position: -197px -779px;
-=======
-  background-position: -288px -779px;
->>>>>>> 54a9df46
-  width: 120px;
-  height: 90px;
-}
-.slim_armor_special_fallRogue {
-  background-image: url(spritesmith2.png);
-<<<<<<< HEAD
-  background-position: -318px -779px;
-=======
-  background-position: -409px -779px;
->>>>>>> 54a9df46
-  width: 105px;
-  height: 90px;
-}
-.slim_armor_special_fallWarrior {
-  background-image: url(spritesmith2.png);
-<<<<<<< HEAD
-  background-position: -424px -779px;
-=======
-  background-position: -515px -779px;
->>>>>>> 54a9df46
-  width: 90px;
-  height: 90px;
-}
-.weapon_special_fallHealer {
-  background-image: url(spritesmith2.png);
-<<<<<<< HEAD
-  background-position: -515px -779px;
-=======
-  background-position: -606px -779px;
->>>>>>> 54a9df46
-  width: 90px;
-  height: 90px;
-}
-.weapon_special_fallMage {
-  background-image: url(spritesmith2.png);
-<<<<<<< HEAD
-  background-position: -606px -779px;
-=======
-  background-position: -697px -779px;
->>>>>>> 54a9df46
-  width: 120px;
-  height: 90px;
-}
-.weapon_special_fallRogue {
-  background-image: url(spritesmith2.png);
-<<<<<<< HEAD
-  background-position: -727px -779px;
-=======
-  background-position: -818px -779px;
->>>>>>> 54a9df46
-  width: 105px;
-  height: 90px;
-}
-.weapon_special_fallWarrior {
-  background-image: url(spritesmith2.png);
-<<<<<<< HEAD
-  background-position: -833px -779px;
-=======
-  background-position: -940px 0px;
->>>>>>> 54a9df46
-  width: 90px;
-  height: 90px;
-}
-.broad_armor_special_gaymerx {
-  background-image: url(spritesmith2.png);
-<<<<<<< HEAD
-  background-position: -940px 0px;
-=======
-  background-position: -940px -91px;
->>>>>>> 54a9df46
-  width: 90px;
-  height: 90px;
-}
-.head_special_gaymerx {
-  background-image: url(spritesmith2.png);
-<<<<<<< HEAD
-  background-position: -940px -91px;
-=======
-  background-position: -940px -182px;
->>>>>>> 54a9df46
-  width: 90px;
-  height: 90px;
-}
-.shop_armor_special_gaymerx {
-  background-image: url(spritesmith2.png);
-<<<<<<< HEAD
-  background-position: -1416px -738px;
-=======
-  background-position: -1416px -902px;
->>>>>>> 54a9df46
-  width: 40px;
-  height: 40px;
-}
-.shop_head_special_gaymerx {
-  background-image: url(spritesmith2.png);
-<<<<<<< HEAD
-  background-position: -1416px -779px;
-=======
-  background-position: -1416px -943px;
->>>>>>> 54a9df46
-  width: 40px;
-  height: 40px;
-}
-.slim_armor_special_gaymerx {
-  background-image: url(spritesmith2.png);
-<<<<<<< HEAD
-  background-position: -940px -182px;
-=======
-  background-position: -940px -273px;
->>>>>>> 54a9df46
-  width: 90px;
-  height: 90px;
-}
-.back_mystery_201402 {
-  background-image: url(spritesmith2.png);
-<<<<<<< HEAD
-  background-position: -940px -273px;
-=======
-  background-position: -940px -364px;
->>>>>>> 54a9df46
-  width: 90px;
-  height: 90px;
-}
-.broad_armor_mystery_201402 {
-  background-image: url(spritesmith2.png);
-<<<<<<< HEAD
-  background-position: -940px -364px;
-=======
-  background-position: -940px -455px;
->>>>>>> 54a9df46
-  width: 90px;
-  height: 90px;
-}
-.head_mystery_201402 {
-  background-image: url(spritesmith2.png);
-<<<<<<< HEAD
-  background-position: -940px -455px;
-=======
-  background-position: -940px -546px;
->>>>>>> 54a9df46
-  width: 90px;
-  height: 90px;
-}
-.shop_armor_mystery_201402 {
-  background-image: url(spritesmith2.png);
-  background-position: -1345px -1183px;
-  width: 40px;
-  height: 40px;
-}
-.shop_back_mystery_201402 {
-  background-image: url(spritesmith2.png);
-  background-position: -1213px -1092px;
-  width: 40px;
-  height: 40px;
-}
-.shop_head_mystery_201402 {
-  background-image: url(spritesmith2.png);
-  background-position: -1254px -1092px;
-  width: 40px;
-  height: 40px;
-}
-.slim_armor_mystery_201402 {
-  background-image: url(spritesmith2.png);
-<<<<<<< HEAD
-  background-position: -940px -546px;
-=======
-  background-position: -940px -637px;
->>>>>>> 54a9df46
-  width: 90px;
-  height: 90px;
-}
-.broad_armor_mystery_201403 {
-  background-image: url(spritesmith2.png);
-<<<<<<< HEAD
-  background-position: -940px -637px;
-=======
-  background-position: -940px -728px;
->>>>>>> 54a9df46
-  width: 90px;
-  height: 90px;
-}
-.headAccessory_mystery_201403 {
-  background-image: url(spritesmith2.png);
-  background-position: -940px -728px;
-  width: 90px;
-  height: 90px;
-}
-.shop_armor_mystery_201403 {
-  background-image: url(spritesmith2.png);
-  background-position: -1072px -910px;
-  width: 40px;
-  height: 40px;
-}
-.shop_headAccessory_mystery_201403 {
-  background-image: url(spritesmith2.png);
-  background-position: -940px -819px;
-  width: 40px;
-  height: 40px;
-}
-.slim_armor_mystery_201403 {
-  background-image: url(spritesmith2.png);
-  background-position: 0px -870px;
-  width: 90px;
-  height: 90px;
-}
-.back_mystery_201404 {
-  background-image: url(spritesmith2.png);
-  background-position: -91px -870px;
-  width: 90px;
-  height: 90px;
-}
-.headAccessory_mystery_201404 {
-  background-image: url(spritesmith2.png);
-  background-position: -182px -870px;
-  width: 90px;
-  height: 90px;
-}
-.shop_back_mystery_201404 {
-  background-image: url(spritesmith2.png);
-  background-position: -728px -637px;
-  width: 40px;
-  height: 40px;
-}
-.shop_headAccessory_mystery_201404 {
-  background-image: url(spritesmith2.png);
-<<<<<<< HEAD
-  background-position: -624px -1325px;
-=======
-  background-position: -715px -1325px;
->>>>>>> 54a9df46
-  width: 40px;
-  height: 40px;
-}
-.broad_armor_mystery_201405 {
-  background-image: url(spritesmith2.png);
-  background-position: -273px -870px;
-  width: 90px;
-  height: 90px;
-}
-.head_mystery_201405 {
-  background-image: url(spritesmith2.png);
-  background-position: -364px -870px;
-  width: 90px;
-  height: 90px;
-}
-.shop_armor_mystery_201405 {
-  background-image: url(spritesmith2.png);
-<<<<<<< HEAD
-  background-position: -747px -1325px;
-=======
-  background-position: -838px -1325px;
->>>>>>> 54a9df46
-  width: 40px;
-  height: 40px;
-}
-.shop_head_mystery_201405 {
-  background-image: url(spritesmith2.png);
-<<<<<<< HEAD
-  background-position: -788px -1325px;
-=======
-  background-position: -879px -1325px;
->>>>>>> 54a9df46
-  width: 40px;
-  height: 40px;
-}
-.slim_armor_mystery_201405 {
-  background-image: url(spritesmith2.png);
-<<<<<<< HEAD
-  background-position: -455px -870px;
-=======
-  background-position: -91px -318px;
->>>>>>> 54a9df46
-  width: 90px;
-  height: 90px;
-}
-.broad_armor_mystery_201406 {
-  background-image: url(spritesmith2.png);
-  background-position: -364px -106px;
-  width: 90px;
-  height: 96px;
-}
-.head_mystery_201406 {
-  background-image: url(spritesmith2.png);
-  background-position: 0px -318px;
-  width: 90px;
-  height: 96px;
-}
-.shop_armor_mystery_201406 {
-  background-image: url(spritesmith2.png);
-<<<<<<< HEAD
-  background-position: -952px -1325px;
-=======
-  background-position: -1043px -1325px;
->>>>>>> 54a9df46
-  width: 40px;
-  height: 40px;
-}
-.shop_head_mystery_201406 {
-  background-image: url(spritesmith2.png);
-<<<<<<< HEAD
-  background-position: -993px -1325px;
-=======
-  background-position: -1084px -1325px;
->>>>>>> 54a9df46
-  width: 40px;
-  height: 40px;
-}
-.slim_armor_mystery_201406 {
-  background-image: url(spritesmith2.png);
-  background-position: -364px -203px;
-  width: 90px;
-  height: 96px;
-}
-.broad_armor_mystery_201407 {
-  background-image: url(spritesmith2.png);
-  background-position: -819px -870px;
-  width: 90px;
-  height: 90px;
-}
-.head_mystery_201407 {
-  background-image: url(spritesmith2.png);
-<<<<<<< HEAD
-  background-position: -910px -870px;
-=======
-  background-position: -1031px 0px;
->>>>>>> 54a9df46
-  width: 90px;
-  height: 90px;
-}
-.shop_armor_mystery_201407 {
-  background-image: url(spritesmith2.png);
-<<<<<<< HEAD
-  background-position: -1157px -1325px;
-=======
+  width: 90px;
+  height: 90px;
+}
+.shop_armor_special_candycane {
+  background-image: url(spritesmith2.png);
+  background-position: -1418px -1353px;
+  width: 40px;
+  height: 40px;
+}
+.shop_armor_special_ski {
+  background-image: url(spritesmith2.png);
+  background-position: 0px -1416px;
+  width: 40px;
+  height: 40px;
+}
+.shop_armor_special_snowflake {
+  background-image: url(spritesmith2.png);
+  background-position: -41px -1416px;
+  width: 40px;
+  height: 40px;
+}
+.shop_armor_special_winter2015Healer {
+  background-image: url(spritesmith2.png);
   background-position: -82px -1416px;
->>>>>>> 54a9df46
-  width: 40px;
-  height: 40px;
-}
-.shop_head_mystery_201407 {
-  background-image: url(spritesmith2.png);
-<<<<<<< HEAD
-  background-position: -1416px -1353px;
-=======
-  background-position: -1289px -1325px;
->>>>>>> 54a9df46
-  width: 40px;
-  height: 40px;
-}
-.slim_armor_mystery_201407 {
-  background-image: url(spritesmith2.png);
-<<<<<<< HEAD
-  background-position: -1031px -91px;
-=======
-  background-position: -1031px -182px;
->>>>>>> 54a9df46
-  width: 90px;
-  height: 90px;
-}
-.broad_armor_mystery_201408 {
-  background-image: url(spritesmith2.png);
-<<<<<<< HEAD
-  background-position: -1031px -182px;
-=======
-  background-position: -1031px -273px;
->>>>>>> 54a9df46
-  width: 90px;
-  height: 90px;
-}
-.head_mystery_201408 {
-  background-image: url(spritesmith2.png);
-<<<<<<< HEAD
-  background-position: -1031px -273px;
-=======
-  background-position: -1031px -364px;
->>>>>>> 54a9df46
-  width: 90px;
-  height: 90px;
-}
-.shop_armor_mystery_201408 {
-  background-image: url(spritesmith2.png);
-<<<<<<< HEAD
-  background-position: -1362px -1325px;
-=======
-  background-position: -223px -1366px;
->>>>>>> 54a9df46
-  width: 40px;
-  height: 40px;
-}
-.shop_head_mystery_201408 {
-  background-image: url(spritesmith2.png);
-<<<<<<< HEAD
-  background-position: -91px -1366px;
-=======
-  background-position: -264px -1366px;
->>>>>>> 54a9df46
-  width: 40px;
-  height: 40px;
-}
-.slim_armor_mystery_201408 {
-  background-image: url(spritesmith2.png);
-<<<<<<< HEAD
-  background-position: -1031px -364px;
-=======
-  background-position: -1031px -455px;
->>>>>>> 54a9df46
-  width: 90px;
-  height: 90px;
-}
-.broad_armor_mystery_201409 {
-  background-image: url(spritesmith2.png);
-<<<<<<< HEAD
-  background-position: -1031px -455px;
-=======
-  background-position: -1031px -546px;
->>>>>>> 54a9df46
-  width: 90px;
-  height: 90px;
-}
-.headAccessory_mystery_201409 {
-  background-image: url(spritesmith2.png);
-<<<<<<< HEAD
-  background-position: -1031px -546px;
-=======
-  background-position: -1031px -637px;
->>>>>>> 54a9df46
-  width: 90px;
-  height: 90px;
-}
-.shop_armor_mystery_201409 {
-  background-image: url(spritesmith2.png);
-<<<<<<< HEAD
-  background-position: -255px -1366px;
-=======
-  background-position: -428px -1366px;
->>>>>>> 54a9df46
-  width: 40px;
-  height: 40px;
-}
-.shop_headAccessory_mystery_201409 {
-  background-image: url(spritesmith2.png);
-<<<<<<< HEAD
-  background-position: -296px -1366px;
-=======
-  background-position: -469px -1366px;
->>>>>>> 54a9df46
-  width: 40px;
-  height: 40px;
-}
-.slim_armor_mystery_201409 {
-  background-image: url(spritesmith2.png);
-<<<<<<< HEAD
-  background-position: -1031px -637px;
-=======
-  background-position: -1031px -728px;
->>>>>>> 54a9df46
-  width: 90px;
-  height: 90px;
-}
-.back_mystery_201410 {
-  background-image: url(spritesmith2.png);
-  background-position: 0px -961px;
-  width: 93px;
-  height: 90px;
-}
-.broad_armor_mystery_201410 {
-  background-image: url(spritesmith2.png);
-  background-position: -94px -961px;
-  width: 93px;
-  height: 90px;
-}
-.shop_armor_mystery_201410 {
-  background-image: url(spritesmith2.png);
-<<<<<<< HEAD
-  background-position: -1239px -1366px;
-=======
-  background-position: -1416px 0px;
->>>>>>> 54a9df46
-  width: 40px;
-  height: 40px;
-}
-.shop_back_mystery_201410 {
-  background-image: url(spritesmith2.png);
-<<<<<<< HEAD
-  background-position: -1280px -1366px;
-=======
-  background-position: -1416px -41px;
->>>>>>> 54a9df46
-  width: 40px;
-  height: 40px;
-}
-.slim_armor_mystery_201410 {
-  background-image: url(spritesmith2.png);
-  background-position: -188px -961px;
-  width: 93px;
-  height: 90px;
-}
-.head_mystery_201411 {
-  background-image: url(spritesmith2.png);
-<<<<<<< HEAD
-  background-position: -1031px -728px;
-=======
-  background-position: -1031px -819px;
->>>>>>> 54a9df46
-  width: 90px;
-  height: 90px;
-}
-.shop_head_mystery_201411 {
-  background-image: url(spritesmith2.png);
-<<<<<<< HEAD
-  background-position: -1416px 0px;
-=======
-  background-position: -1416px -164px;
->>>>>>> 54a9df46
-  width: 40px;
-  height: 40px;
-}
-.shop_weapon_mystery_201411 {
-  background-image: url(spritesmith2.png);
-<<<<<<< HEAD
-  background-position: -1416px -41px;
-=======
-  background-position: -1416px -205px;
->>>>>>> 54a9df46
-  width: 40px;
-  height: 40px;
-}
-.weapon_mystery_201411 {
-  background-image: url(spritesmith2.png);
-  background-position: -1031px -819px;
-  width: 90px;
-  height: 90px;
-}
-.broad_armor_mystery_201412 {
-  background-image: url(spritesmith2.png);
-  background-position: -282px -961px;
-  width: 90px;
-  height: 90px;
-}
-.head_mystery_201412 {
-  background-image: url(spritesmith2.png);
-  background-position: -373px -961px;
-  width: 90px;
-  height: 90px;
-}
-.shop_armor_mystery_201412 {
-  background-image: url(spritesmith2.png);
-<<<<<<< HEAD
-  background-position: -1416px -205px;
-=======
-  background-position: -1416px -369px;
->>>>>>> 54a9df46
-  width: 40px;
-  height: 40px;
-}
-.shop_head_mystery_201412 {
-  background-image: url(spritesmith2.png);
-<<<<<<< HEAD
-  background-position: -1416px -246px;
-=======
-  background-position: -1416px -410px;
->>>>>>> 54a9df46
-  width: 40px;
-  height: 40px;
-}
-.slim_armor_mystery_201412 {
-  background-image: url(spritesmith2.png);
-  background-position: -464px -961px;
-  width: 90px;
-  height: 90px;
-}
-.broad_armor_mystery_301404 {
-  background-image: url(spritesmith2.png);
-  background-position: -555px -961px;
-  width: 90px;
-  height: 90px;
-}
-.eyewear_mystery_301404 {
-  background-image: url(spritesmith2.png);
-  background-position: -646px -961px;
-  width: 90px;
-  height: 90px;
-}
-.head_mystery_301404 {
-  background-image: url(spritesmith2.png);
-  background-position: -737px -961px;
-  width: 90px;
-  height: 90px;
-}
-.shop_armor_mystery_301404 {
-  background-image: url(spritesmith2.png);
-<<<<<<< HEAD
-  background-position: -1416px -451px;
-=======
-  background-position: -1416px -615px;
->>>>>>> 54a9df46
-  width: 40px;
-  height: 40px;
-}
-.shop_eyewear_mystery_301404 {
-  background-image: url(spritesmith2.png);
-<<<<<<< HEAD
-  background-position: -1416px -492px;
-=======
-  background-position: -1416px -656px;
->>>>>>> 54a9df46
-  width: 40px;
-  height: 40px;
-}
-.shop_head_mystery_301404 {
-  background-image: url(spritesmith2.png);
-<<<<<<< HEAD
-  background-position: -1416px -533px;
-=======
-  background-position: -1416px -697px;
->>>>>>> 54a9df46
-  width: 40px;
-  height: 40px;
-}
-.shop_weapon_mystery_301404 {
-  background-image: url(spritesmith2.png);
-<<<<<<< HEAD
-  background-position: -1416px -574px;
-=======
-  background-position: -1416px -738px;
->>>>>>> 54a9df46
-  width: 40px;
-  height: 40px;
-}
-.slim_armor_mystery_301404 {
-  background-image: url(spritesmith2.png);
-  background-position: -828px -961px;
-  width: 90px;
-  height: 90px;
-}
-.weapon_mystery_301404 {
-  background-image: url(spritesmith2.png);
-  background-position: -919px -961px;
-  width: 90px;
-  height: 90px;
-}
-.eyewear_mystery_301405 {
-  background-image: url(spritesmith2.png);
-<<<<<<< HEAD
-  background-position: -1010px -961px;
-=======
-  background-position: -1122px 0px;
->>>>>>> 54a9df46
-  width: 90px;
-  height: 90px;
-}
-.headAccessory_mystery_301405 {
-  background-image: url(spritesmith2.png);
-<<<<<<< HEAD
-  background-position: -1122px 0px;
-=======
-  background-position: -1122px -91px;
->>>>>>> 54a9df46
-  width: 90px;
-  height: 90px;
-}
-.head_mystery_301405 {
-  background-image: url(spritesmith2.png);
-<<<<<<< HEAD
-  background-position: -1122px -91px;
-=======
-  background-position: -1122px -182px;
->>>>>>> 54a9df46
-  width: 90px;
-  height: 90px;
-}
-.shield_mystery_301405 {
-  background-image: url(spritesmith2.png);
-<<<<<<< HEAD
-  background-position: -1122px -182px;
-=======
-  background-position: -1122px -273px;
->>>>>>> 54a9df46
-  width: 90px;
-  height: 90px;
-}
-.shop_eyewear_mystery_301405 {
-  background-image: url(spritesmith2.png);
-<<<<<<< HEAD
-  background-position: -1416px -861px;
-=======
-  background-position: -1416px -1025px;
->>>>>>> 54a9df46
-  width: 40px;
-  height: 40px;
-}
-.shop_headAccessory_mystery_301405 {
-  background-image: url(spritesmith2.png);
-<<<<<<< HEAD
-  background-position: -1416px -902px;
-=======
-  background-position: -1416px -1066px;
->>>>>>> 54a9df46
-  width: 40px;
-  height: 40px;
-}
-.shop_head_mystery_301405 {
-  background-image: url(spritesmith2.png);
-<<<<<<< HEAD
-  background-position: -1416px -943px;
-=======
-  background-position: -1416px -1107px;
->>>>>>> 54a9df46
-  width: 40px;
-  height: 40px;
-}
-.shop_shield_mystery_301405 {
-  background-image: url(spritesmith2.png);
-<<<<<<< HEAD
-  background-position: -1416px -984px;
-=======
-  background-position: -1416px -1148px;
->>>>>>> 54a9df46
-  width: 40px;
-  height: 40px;
-}
-.broad_armor_special_springHealer {
-  background-image: url(spritesmith2.png);
-<<<<<<< HEAD
-  background-position: -1122px -273px;
-=======
-  background-position: -1122px -364px;
->>>>>>> 54a9df46
-  width: 90px;
-  height: 90px;
-}
-.broad_armor_special_springMage {
-  background-image: url(spritesmith2.png);
-<<<<<<< HEAD
-  background-position: -1122px -364px;
-=======
-  background-position: -1122px -455px;
->>>>>>> 54a9df46
-  width: 90px;
-  height: 90px;
-}
-.broad_armor_special_springRogue {
-  background-image: url(spritesmith2.png);
-<<<<<<< HEAD
-  background-position: -1122px -455px;
-=======
-  background-position: -1122px -546px;
->>>>>>> 54a9df46
-  width: 90px;
-  height: 90px;
-}
-.broad_armor_special_springWarrior {
-  background-image: url(spritesmith2.png);
-<<<<<<< HEAD
-  background-position: -1122px -546px;
-=======
-  background-position: -1122px -637px;
->>>>>>> 54a9df46
-  width: 90px;
-  height: 90px;
-}
-.headAccessory_special_springHealer {
-  background-image: url(spritesmith2.png);
-<<<<<<< HEAD
-  background-position: -1122px -637px;
-=======
-  background-position: -1122px -728px;
->>>>>>> 54a9df46
-  width: 90px;
-  height: 90px;
-}
-.headAccessory_special_springMage {
-  background-image: url(spritesmith2.png);
-<<<<<<< HEAD
-  background-position: -1122px -728px;
-=======
-  background-position: -1122px -819px;
->>>>>>> 54a9df46
-  width: 90px;
-  height: 90px;
-}
-.headAccessory_special_springRogue {
-  background-image: url(spritesmith2.png);
-<<<<<<< HEAD
-  background-position: -1122px -819px;
-=======
-  background-position: -1122px -910px;
->>>>>>> 54a9df46
-  width: 90px;
-  height: 90px;
-}
-.headAccessory_special_springWarrior {
-  background-image: url(spritesmith2.png);
-  background-position: -1122px -910px;
-  width: 90px;
-  height: 90px;
-}
-.head_special_springHealer {
-  background-image: url(spritesmith2.png);
-  background-position: 0px -1052px;
-  width: 90px;
-  height: 90px;
-}
-.head_special_springMage {
-  background-image: url(spritesmith2.png);
-  background-position: -91px -1052px;
-  width: 90px;
-  height: 90px;
-}
-.head_special_springRogue {
-  background-image: url(spritesmith2.png);
-  background-position: -182px -1052px;
-  width: 90px;
-  height: 90px;
-}
-.head_special_springWarrior {
-  background-image: url(spritesmith2.png);
-  background-position: -273px -1052px;
-  width: 90px;
-  height: 90px;
-}
-.shield_special_springHealer {
-  background-image: url(spritesmith2.png);
-  background-position: -364px -1052px;
-  width: 90px;
-  height: 90px;
-}
-.shield_special_springRogue {
-  background-image: url(spritesmith2.png);
-  background-position: -455px -1052px;
-  width: 90px;
-  height: 90px;
-}
-.shield_special_springWarrior {
-  background-image: url(spritesmith2.png);
-  background-position: -546px -1052px;
-  width: 90px;
-  height: 90px;
-}
-.shop_armor_special_springHealer {
-  background-image: url(spritesmith2.png);
-  background-position: -769px -637px;
-  width: 40px;
-  height: 40px;
-}
-.shop_armor_special_springMage {
-  background-image: url(spritesmith2.png);
-  background-position: -637px -546px;
-  width: 40px;
-  height: 40px;
-}
-.shop_armor_special_springRogue {
-  background-image: url(spritesmith2.png);
-  background-position: -678px -546px;
-  width: 40px;
-  height: 40px;
-}
-.shop_armor_special_springWarrior {
-  background-image: url(spritesmith2.png);
-  background-position: -546px -455px;
-  width: 40px;
-  height: 40px;
-}
-.shop_headAccessory_special_springHealer {
-  background-image: url(spritesmith2.png);
-  background-position: -587px -455px;
-  width: 40px;
-  height: 40px;
-}
-.shop_headAccessory_special_springMage {
-  background-image: url(spritesmith2.png);
-  background-position: -455px -364px;
-  width: 40px;
-  height: 40px;
-}
-.shop_headAccessory_special_springRogue {
-  background-image: url(spritesmith2.png);
-  background-position: -496px -364px;
-  width: 40px;
-  height: 40px;
-}
-.shop_headAccessory_special_springWarrior {
-  background-image: url(spritesmith2.png);
-<<<<<<< HEAD
-  background-position: -91px -1325px;
-=======
-  background-position: -182px -1325px;
->>>>>>> 54a9df46
-  width: 40px;
-  height: 40px;
-}
-.shop_head_special_springHealer {
-  background-image: url(spritesmith2.png);
-<<<<<<< HEAD
-  background-position: -132px -1325px;
-=======
-  background-position: -223px -1325px;
->>>>>>> 54a9df46
-  width: 40px;
-  height: 40px;
-}
-.shop_head_special_springMage {
-  background-image: url(spritesmith2.png);
-<<<<<<< HEAD
-  background-position: -173px -1325px;
-=======
-  background-position: -264px -1325px;
->>>>>>> 54a9df46
-  width: 40px;
-  height: 40px;
-}
-.shop_head_special_springRogue copy {
-  background-image: url(spritesmith2.png);
-<<<<<<< HEAD
-  background-position: -214px -1325px;
-=======
-  background-position: -305px -1325px;
->>>>>>> 54a9df46
-  width: 40px;
-  height: 40px;
-}
-.shop_head_special_springRogue {
-  background-image: url(spritesmith2.png);
-<<<<<<< HEAD
-  background-position: -255px -1325px;
-=======
-  background-position: -346px -1325px;
->>>>>>> 54a9df46
-  width: 40px;
-  height: 40px;
-}
-.shop_head_special_springWarrior {
-  background-image: url(spritesmith2.png);
-<<<<<<< HEAD
-  background-position: -296px -1325px;
-=======
-  background-position: -387px -1325px;
->>>>>>> 54a9df46
-  width: 40px;
-  height: 40px;
-}
-.shop_shield_special_springHealer {
-  background-image: url(spritesmith2.png);
-<<<<<<< HEAD
-  background-position: -337px -1325px;
-=======
-  background-position: -428px -1325px;
->>>>>>> 54a9df46
-  width: 40px;
-  height: 40px;
-}
-.shop_shield_special_springRogue {
-  background-image: url(spritesmith2.png);
-<<<<<<< HEAD
-  background-position: -378px -1325px;
-=======
-  background-position: -469px -1325px;
->>>>>>> 54a9df46
-  width: 40px;
-  height: 40px;
-}
-.shop_shield_special_springWarrior {
-  background-image: url(spritesmith2.png);
-<<<<<<< HEAD
-  background-position: -419px -1325px;
-=======
-  background-position: -510px -1325px;
->>>>>>> 54a9df46
-  width: 40px;
-  height: 40px;
-}
-.shop_weapon_special_springHealer {
-  background-image: url(spritesmith2.png);
-<<<<<<< HEAD
-  background-position: -460px -1325px;
-=======
-  background-position: -551px -1325px;
->>>>>>> 54a9df46
-  width: 40px;
-  height: 40px;
-}
-.shop_weapon_special_springMage {
-  background-image: url(spritesmith2.png);
-<<<<<<< HEAD
-  background-position: -501px -1325px;
-=======
-  background-position: -592px -1325px;
->>>>>>> 54a9df46
-  width: 40px;
-  height: 40px;
-}
-.shop_weapon_special_springRogue {
-  background-image: url(spritesmith2.png);
-<<<<<<< HEAD
-  background-position: -542px -1325px;
-=======
-  background-position: -633px -1325px;
->>>>>>> 54a9df46
-  width: 40px;
-  height: 40px;
-}
-.shop_weapon_special_springWarrior {
-  background-image: url(spritesmith2.png);
-<<<<<<< HEAD
-  background-position: -583px -1325px;
-=======
-  background-position: -674px -1325px;
->>>>>>> 54a9df46
-  width: 40px;
-  height: 40px;
-}
-.slim_armor_special_springHealer {
-  background-image: url(spritesmith2.png);
-  background-position: -637px -1052px;
-  width: 90px;
-  height: 90px;
-}
-.slim_armor_special_springMage {
-  background-image: url(spritesmith2.png);
-  background-position: -728px -1052px;
-  width: 90px;
-  height: 90px;
-}
-.slim_armor_special_springRogue {
-  background-image: url(spritesmith2.png);
-  background-position: -819px -1052px;
-  width: 90px;
-  height: 90px;
-}
-.slim_armor_special_springWarrior {
-  background-image: url(spritesmith2.png);
-  background-position: -910px -1052px;
-  width: 90px;
-  height: 90px;
-}
-.weapon_special_springHealer {
-  background-image: url(spritesmith2.png);
-  background-position: -1001px -1052px;
-  width: 90px;
-  height: 90px;
-}
-.weapon_special_springMage {
-  background-image: url(spritesmith2.png);
-<<<<<<< HEAD
-  background-position: -1092px -1052px;
-=======
-  background-position: -1213px 0px;
->>>>>>> 54a9df46
-  width: 90px;
-  height: 90px;
-}
-.weapon_special_springRogue {
-  background-image: url(spritesmith2.png);
-<<<<<<< HEAD
-  background-position: -1213px 0px;
-=======
-  background-position: -1213px -91px;
->>>>>>> 54a9df46
-  width: 90px;
-  height: 90px;
-}
-.weapon_special_springWarrior {
-  background-image: url(spritesmith2.png);
-<<<<<<< HEAD
-  background-position: -1213px -91px;
-=======
-  background-position: -1213px -182px;
->>>>>>> 54a9df46
-  width: 90px;
-  height: 90px;
-}
-.body_special_summerHealer {
-  background-image: url(spritesmith2.png);
-  background-position: -91px -106px;
-  width: 90px;
-  height: 105px;
-}
-.body_special_summerMage {
-  background-image: url(spritesmith2.png);
-  background-position: -182px -106px;
-  width: 90px;
-  height: 105px;
-}
-.broad_armor_special_summerHealer {
-  background-image: url(spritesmith2.png);
-  background-position: -273px 0px;
-  width: 90px;
-  height: 105px;
-}
-.broad_armor_special_summerMage {
-  background-image: url(spritesmith2.png);
-  background-position: -273px -106px;
-  width: 90px;
-  height: 105px;
-}
-.broad_armor_special_summerRogue {
-  background-image: url(spritesmith2.png);
-  background-position: 0px -1143px;
-  width: 111px;
-  height: 90px;
-}
-.broad_armor_special_summerWarrior {
-  background-image: url(spritesmith2.png);
-  background-position: -112px -1143px;
-  width: 111px;
-  height: 90px;
-}
-.eyewear_special_summerRogue {
-  background-image: url(spritesmith2.png);
-  background-position: -224px -1143px;
-  width: 111px;
-  height: 90px;
-}
-.eyewear_special_summerWarrior {
-  background-image: url(spritesmith2.png);
-  background-position: -336px -1143px;
-  width: 111px;
-  height: 90px;
-}
-.head_special_summerHealer {
-  background-image: url(spritesmith2.png);
-  background-position: 0px 0px;
-  width: 90px;
-  height: 105px;
-}
-.head_special_summerMage {
-  background-image: url(spritesmith2.png);
-  background-position: -91px -212px;
-  width: 90px;
-  height: 105px;
-}
-.head_special_summerRogue {
-  background-image: url(spritesmith2.png);
-  background-position: -448px -1143px;
-  width: 111px;
-  height: 90px;
-}
-.head_special_summerWarrior {
-  background-image: url(spritesmith2.png);
-  background-position: -560px -1143px;
-  width: 111px;
-  height: 90px;
-}
-.Healer_Summer {
-  background-image: url(spritesmith2.png);
-  background-position: -182px -212px;
-  width: 90px;
-  height: 105px;
-}
-.Mage_Summer {
-  background-image: url(spritesmith2.png);
-  background-position: -273px -212px;
-  width: 90px;
-  height: 105px;
-}
-.SummerRogue14 {
-  background-image: url(spritesmith2.png);
-  background-position: -672px -1143px;
-  width: 111px;
-  height: 90px;
-}
-.SummerWarrior14 {
-  background-image: url(spritesmith2.png);
-  background-position: -784px -1143px;
-  width: 111px;
-  height: 90px;
-}
-.shield_special_summerHealer {
-  background-image: url(spritesmith2.png);
-  background-position: -364px 0px;
-  width: 90px;
-  height: 105px;
-}
-.shield_special_summerRogue {
-  background-image: url(spritesmith2.png);
-  background-position: -896px -1143px;
-  width: 111px;
-  height: 90px;
-}
-.shield_special_summerWarrior {
-  background-image: url(spritesmith2.png);
-  background-position: -1008px -1143px;
-  width: 111px;
-  height: 90px;
-}
-.shop_armor_special_summerHealer {
-  background-image: url(spritesmith2.png);
-<<<<<<< HEAD
-  background-position: -419px -1366px;
-=======
-  background-position: -592px -1366px;
->>>>>>> 54a9df46
-  width: 40px;
-  height: 40px;
-}
-.shop_armor_special_summerMage {
-  background-image: url(spritesmith2.png);
-<<<<<<< HEAD
-  background-position: -460px -1366px;
-=======
-  background-position: -633px -1366px;
->>>>>>> 54a9df46
-  width: 40px;
-  height: 40px;
-}
-.shop_armor_special_summerRogue {
-  background-image: url(spritesmith2.png);
-<<<<<<< HEAD
-  background-position: -501px -1366px;
-=======
-  background-position: -674px -1366px;
->>>>>>> 54a9df46
-  width: 40px;
-  height: 40px;
-}
-.shop_armor_special_summerWarrior {
-  background-image: url(spritesmith2.png);
-<<<<<<< HEAD
-  background-position: -542px -1366px;
-=======
-  background-position: -715px -1366px;
->>>>>>> 54a9df46
-  width: 40px;
-  height: 40px;
-}
-.shop_body_special_summerHealer {
-  background-image: url(spritesmith2.png);
-<<<<<<< HEAD
-  background-position: -583px -1366px;
-=======
-  background-position: -756px -1366px;
->>>>>>> 54a9df46
-  width: 40px;
-  height: 40px;
-}
-.shop_body_special_summerMage {
-  background-image: url(spritesmith2.png);
-<<<<<<< HEAD
-  background-position: -624px -1366px;
-=======
-  background-position: -797px -1366px;
->>>>>>> 54a9df46
-  width: 40px;
-  height: 40px;
-}
-.shop_eyewear_special_summerRogue {
-  background-image: url(spritesmith2.png);
-<<<<<<< HEAD
-  background-position: -665px -1366px;
-=======
-  background-position: -838px -1366px;
->>>>>>> 54a9df46
-  width: 40px;
-  height: 40px;
-}
-.shop_eyewear_special_summerWarrior {
-  background-image: url(spritesmith2.png);
-<<<<<<< HEAD
-  background-position: -706px -1366px;
-=======
-  background-position: -879px -1366px;
->>>>>>> 54a9df46
-  width: 40px;
-  height: 40px;
-}
-.shop_head_special_summerHealer {
-  background-image: url(spritesmith2.png);
-<<<<<<< HEAD
-  background-position: -747px -1366px;
-=======
-  background-position: -920px -1366px;
->>>>>>> 54a9df46
-  width: 40px;
-  height: 40px;
-}
-.shop_head_special_summerMage {
-  background-image: url(spritesmith2.png);
-<<<<<<< HEAD
-  background-position: -788px -1366px;
-=======
-  background-position: -961px -1366px;
->>>>>>> 54a9df46
-  width: 40px;
-  height: 40px;
-}
-.shop_head_special_summerRogue {
-  background-image: url(spritesmith2.png);
-<<<<<<< HEAD
-  background-position: -829px -1366px;
-=======
-  background-position: -1002px -1366px;
->>>>>>> 54a9df46
-  width: 40px;
-  height: 40px;
-}
-.shop_head_special_summerWarrior {
-  background-image: url(spritesmith2.png);
-<<<<<<< HEAD
-  background-position: -870px -1366px;
-=======
-  background-position: -1043px -1366px;
->>>>>>> 54a9df46
-  width: 40px;
-  height: 40px;
-}
-.shop_shield_special_summerHealer {
-  background-image: url(spritesmith2.png);
-<<<<<<< HEAD
-  background-position: -911px -1366px;
-=======
-  background-position: -1084px -1366px;
->>>>>>> 54a9df46
-  width: 40px;
-  height: 40px;
-}
-.shop_shield_special_summerRogue {
-  background-image: url(spritesmith2.png);
-<<<<<<< HEAD
-  background-position: -952px -1366px;
-=======
-  background-position: -1125px -1366px;
->>>>>>> 54a9df46
-  width: 40px;
-  height: 40px;
-}
-.shop_shield_special_summerWarrior {
-  background-image: url(spritesmith2.png);
-<<<<<<< HEAD
-  background-position: -993px -1366px;
-=======
-  background-position: -1166px -1366px;
->>>>>>> 54a9df46
-  width: 40px;
-  height: 40px;
-}
-.shop_weapon_special_summerHealer {
-  background-image: url(spritesmith2.png);
-<<<<<<< HEAD
-  background-position: -1034px -1366px;
-=======
-  background-position: -1207px -1366px;
->>>>>>> 54a9df46
-  width: 40px;
-  height: 40px;
-}
-.shop_weapon_special_summerMage {
-  background-image: url(spritesmith2.png);
-<<<<<<< HEAD
-  background-position: -1075px -1366px;
-=======
-  background-position: -1248px -1366px;
->>>>>>> 54a9df46
-  width: 40px;
-  height: 40px;
-}
-.shop_weapon_special_summerRogue {
-  background-image: url(spritesmith2.png);
-<<<<<<< HEAD
-  background-position: -1116px -1366px;
-=======
-  background-position: -1289px -1366px;
->>>>>>> 54a9df46
-  width: 40px;
-  height: 40px;
-}
-.shop_weapon_special_summerWarrior {
-  background-image: url(spritesmith2.png);
-<<<<<<< HEAD
-  background-position: -1157px -1366px;
-=======
-  background-position: -1330px -1366px;
->>>>>>> 54a9df46
-  width: 40px;
-  height: 40px;
-}
-.slim_armor_special_summerHealer {
-  background-image: url(spritesmith2.png);
-  background-position: 0px -212px;
-  width: 90px;
-  height: 105px;
-}
-.slim_armor_special_summerMage {
-  background-image: url(spritesmith2.png);
-  background-position: 0px -106px;
-  width: 90px;
-  height: 105px;
-}
-.slim_armor_special_summerRogue {
-  background-image: url(spritesmith2.png);
-  background-position: -1304px 0px;
-  width: 111px;
-  height: 90px;
-}
-.slim_armor_special_summerWarrior {
-  background-image: url(spritesmith2.png);
-  background-position: -1304px -91px;
-  width: 111px;
-  height: 90px;
-}
-.weapon_special_summerHealer {
-  background-image: url(spritesmith2.png);
-  background-position: -182px 0px;
-  width: 90px;
-  height: 105px;
-}
-.weapon_special_summerMage {
-  background-image: url(spritesmith2.png);
-  background-position: -91px 0px;
-  width: 90px;
-  height: 105px;
-}
-.weapon_special_summerRogue {
-  background-image: url(spritesmith2.png);
-  background-position: -1304px -364px;
-  width: 111px;
-  height: 90px;
-}
-.weapon_special_summerWarrior {
-  background-image: url(spritesmith2.png);
-  background-position: -1304px -455px;
-  width: 111px;
-  height: 90px;
-}
-.broad_armor_special_candycane {
-  background-image: url(spritesmith2.png);
-  background-position: -1304px -546px;
-  width: 90px;
-  height: 90px;
-}
-.broad_armor_special_ski {
-  background-image: url(spritesmith2.png);
-  background-position: -1304px -637px;
-  width: 90px;
-  height: 90px;
-}
-.broad_armor_special_snowflake {
-  background-image: url(spritesmith2.png);
-  background-position: -1304px -728px;
-  width: 90px;
-  height: 90px;
-}
-.broad_armor_special_winter2015Healer {
-  background-image: url(spritesmith2.png);
-  background-position: -1304px -819px;
-  width: 90px;
-  height: 90px;
-}
-.broad_armor_special_winter2015Mage {
-  background-image: url(spritesmith2.png);
-  background-position: -1304px -910px;
-  width: 90px;
-  height: 90px;
-}
-.broad_armor_special_winter2015Rogue {
-  background-image: url(spritesmith2.png);
-  background-position: -1304px -1001px;
-  width: 96px;
-  height: 90px;
-}
-.broad_armor_special_winter2015Warrior {
-  background-image: url(spritesmith2.png);
-  background-position: -1304px -1092px;
-  width: 90px;
-  height: 90px;
-}
-.broad_armor_special_yeti {
-  background-image: url(spritesmith2.png);
-<<<<<<< HEAD
-  background-position: -1211px -1143px;
-=======
-  background-position: 0px -1234px;
->>>>>>> 54a9df46
-  width: 90px;
-  height: 90px;
-}
-.head_special_candycane {
-  background-image: url(spritesmith2.png);
-<<<<<<< HEAD
-  background-position: 0px -1234px;
-=======
-  background-position: -91px -1234px;
->>>>>>> 54a9df46
-  width: 90px;
-  height: 90px;
-}
-.head_special_nye {
-  background-image: url(spritesmith2.png);
-<<<<<<< HEAD
-  background-position: -91px -1234px;
-=======
-  background-position: -182px -1234px;
->>>>>>> 54a9df46
-  width: 90px;
-  height: 90px;
-}
-.head_special_nye2014 {
-  background-image: url(spritesmith2.png);
-<<<<<<< HEAD
-  background-position: -182px -1234px;
-=======
-  background-position: -273px -1234px;
->>>>>>> 54a9df46
-  width: 90px;
-  height: 90px;
-}
-.head_special_ski {
-  background-image: url(spritesmith2.png);
-<<<<<<< HEAD
-  background-position: -273px -1234px;
-=======
-  background-position: -364px -1234px;
->>>>>>> 54a9df46
-  width: 90px;
-  height: 90px;
-}
-.head_special_snowflake {
-  background-image: url(spritesmith2.png);
-<<<<<<< HEAD
-  background-position: -364px -1234px;
-=======
-  background-position: -455px -1234px;
->>>>>>> 54a9df46
-  width: 90px;
-  height: 90px;
-}
-.head_special_winter2015Healer {
-  background-image: url(spritesmith2.png);
-<<<<<<< HEAD
-  background-position: -455px -1234px;
-=======
-  background-position: -546px -1234px;
->>>>>>> 54a9df46
-  width: 90px;
-  height: 90px;
-}
-.head_special_winter2015Mage {
-  background-image: url(spritesmith2.png);
-<<<<<<< HEAD
-  background-position: -546px -1234px;
-=======
-  background-position: -637px -1234px;
->>>>>>> 54a9df46
-  width: 90px;
-  height: 90px;
-}
-.head_special_winter2015Rogue {
-  background-image: url(spritesmith2.png);
-<<<<<<< HEAD
-  background-position: -637px -1234px;
-=======
-  background-position: -728px -1234px;
->>>>>>> 54a9df46
-  width: 96px;
-  height: 90px;
-}
-.head_special_winter2015Warrior {
-  background-image: url(spritesmith2.png);
-<<<<<<< HEAD
-  background-position: -734px -1234px;
-=======
-  background-position: -825px -1234px;
->>>>>>> 54a9df46
-  width: 90px;
-  height: 90px;
-}
-.head_special_yeti {
-  background-image: url(spritesmith2.png);
-<<<<<<< HEAD
-  background-position: -825px -1234px;
-=======
-  background-position: -916px -1234px;
->>>>>>> 54a9df46
-  width: 90px;
-  height: 90px;
-}
-.shield_special_ski {
-  background-image: url(spritesmith2.png);
-<<<<<<< HEAD
-  background-position: -916px -1234px;
-=======
-  background-position: -1007px -1234px;
->>>>>>> 54a9df46
-  width: 104px;
-  height: 90px;
-}
-.shield_special_snowflake {
-  background-image: url(spritesmith2.png);
-<<<<<<< HEAD
-  background-position: -1021px -1234px;
-=======
-  background-position: -1112px -1234px;
->>>>>>> 54a9df46
-  width: 90px;
-  height: 90px;
-}
-.shield_special_winter2015Healer {
-  background-image: url(spritesmith2.png);
-<<<<<<< HEAD
-  background-position: -1112px -1234px;
-=======
-  background-position: -1203px -1234px;
->>>>>>> 54a9df46
-  width: 90px;
-  height: 90px;
-}
-.shield_special_winter2015Rogue {
-  background-image: url(spritesmith2.png);
-<<<<<<< HEAD
-  background-position: -1203px -1234px;
-=======
-  background-position: -1294px -1234px;
->>>>>>> 54a9df46
-  width: 96px;
-  height: 90px;
-}
-.shield_special_winter2015Warrior {
-  background-image: url(spritesmith2.png);
-<<<<<<< HEAD
-  background-position: -1300px -1234px;
-=======
-  background-position: 0px -1325px;
->>>>>>> 54a9df46
-  width: 90px;
-  height: 90px;
-}
-.shield_special_yeti {
-  background-image: url(spritesmith2.png);
-<<<<<<< HEAD
-  background-position: 0px -1325px;
-=======
-  background-position: -91px -1325px;
->>>>>>> 54a9df46
-  width: 90px;
-  height: 90px;
-}
-.shop_armor_special_candycane {
-  background-image: url(spritesmith2.png);
-<<<<<<< HEAD
-  background-position: -1416px -1107px;
-=======
-  background-position: -1416px -1271px;
->>>>>>> 54a9df46
-  width: 40px;
-  height: 40px;
-}
-.shop_armor_special_ski {
-  background-image: url(spritesmith2.png);
-<<<<<<< HEAD
-  background-position: -1416px -1148px;
-=======
-  background-position: -1416px -1312px;
->>>>>>> 54a9df46
-  width: 40px;
-  height: 40px;
-}
-.shop_armor_special_snowflake {
-  background-image: url(spritesmith2.png);
-<<<<<<< HEAD
-  background-position: -1416px -1189px;
-=======
-  background-position: -1416px -1353px;
->>>>>>> 54a9df46
-  width: 40px;
-  height: 40px;
-}
-.shop_armor_special_winter2015Healer {
-  background-image: url(spritesmith2.png);
-<<<<<<< HEAD
-  background-position: -1416px -1230px;
-=======
-  background-position: 0px -1416px;
->>>>>>> 54a9df46
   width: 40px;
   height: 40px;
 }
 .shop_armor_special_winter2015Mage {
   background-image: url(spritesmith2.png);
-<<<<<<< HEAD
-  background-position: -1416px -1271px;
-=======
-  background-position: -41px -1416px;
->>>>>>> 54a9df46
-  width: 40px;
-  height: 40px;
-}
-.shop_armor_special_winter2015Rogue {
-  background-image: url(spritesmith2.png);
-<<<<<<< HEAD
-  background-position: -1416px -1312px;
-  width: 40px;
-  height: 40px;
-}
-.shop_armor_special_winter2015Warrior {
-  background-image: url(spritesmith2.png);
-=======
->>>>>>> 54a9df46
-  background-position: -1163px -1001px;
+  background-position: -123px -1416px;
   width: 40px;
   height: 40px;
 }