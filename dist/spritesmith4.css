--- conflicted
+++ resolved
@@ -1,100 +1,60 @@
 .Pet_Food_Candy_CottonCandyPink {
   background-image: url(spritesmith4.png);
-<<<<<<< HEAD
-  background-position: -808px -1802px;
-=======
   background-position: -1911px -786px;
->>>>>>> fd7ba143
   width: 48px;
   height: 51px;
 }
 .Pet_Food_Candy_Desert {
   background-image: url(spritesmith4.png);
-<<<<<<< HEAD
-  background-position: -370px -318px;
-=======
   background-position: -1960px -318px;
->>>>>>> fd7ba143
   width: 48px;
   height: 51px;
 }
 .Pet_Food_Candy_Golden {
   background-image: url(spritesmith4.png);
-<<<<<<< HEAD
-  background-position: -759px -1802px;
-=======
   background-position: -1960px -734px;
->>>>>>> fd7ba143
   width: 48px;
   height: 51px;
 }
 .Pet_Food_Candy_Red {
   background-image: url(spritesmith4.png);
-<<<<<<< HEAD
-  background-position: -710px -1802px;
-=======
   background-position: -1911px -734px;
->>>>>>> fd7ba143
   width: 48px;
   height: 51px;
 }
 .Pet_Food_Candy_Shade {
   background-image: url(spritesmith4.png);
-<<<<<<< HEAD
-  background-position: -661px -1802px;
-=======
   background-position: -1960px -682px;
->>>>>>> fd7ba143
   width: 48px;
   height: 51px;
 }
 .Pet_Food_Candy_Skeleton {
   background-image: url(spritesmith4.png);
-<<<<<<< HEAD
-  background-position: -612px -1802px;
-=======
   background-position: -1911px -682px;
->>>>>>> fd7ba143
   width: 48px;
   height: 51px;
 }
 .Pet_Food_Candy_White {
   background-image: url(spritesmith4.png);
-<<<<<<< HEAD
-  background-position: -563px -1802px;
-=======
   background-position: -1960px -630px;
->>>>>>> fd7ba143
   width: 48px;
   height: 51px;
 }
 .Pet_Food_Candy_Zombie {
   background-image: url(spritesmith4.png);
-<<<<<<< HEAD
-  background-position: -514px -1802px;
-=======
   background-position: -1911px -630px;
->>>>>>> fd7ba143
   width: 48px;
   height: 51px;
 }
 .Pet_Food_Chocolate {
   background-image: url(spritesmith4.png);
-<<<<<<< HEAD
-  background-position: -465px -1802px;
-=======
   background-position: -1960px -578px;
->>>>>>> fd7ba143
   width: 48px;
   height: 51px;
 }
 .Pet_Food_CottonCandyBlue {
   background-image: url(spritesmith4.png);
-<<<<<<< HEAD
-  background-position: -416px -1802px;
-=======
   background-position: -1911px -578px;
->>>>>>> fd7ba143
   width: 48px;
   height: 51px;
 }
@@ -106,11 +66,7 @@
 }
 .Pet_Food_Fish {
   background-image: url(spritesmith4.png);
-<<<<<<< HEAD
-  background-position: -318px -1802px;
-=======
   background-position: -1911px -526px;
->>>>>>> fd7ba143
   width: 48px;
   height: 51px;
 }
@@ -152,931 +108,559 @@
 }
 .Pet_Food_Strawberry {
   background-image: url(spritesmith4.png);
-<<<<<<< HEAD
-  background-position: -367px -1802px;
-=======
   background-position: -1960px -526px;
->>>>>>> fd7ba143
   width: 48px;
   height: 51px;
 }
 .Mount_Body_BearCub-Base {
   background-image: url(spritesmith4.png);
-<<<<<<< HEAD
-  background-position: 0px -424px;
-=======
   background-position: -424px -336px;
->>>>>>> fd7ba143
   width: 105px;
   height: 105px;
 }
 .Mount_Body_BearCub-CottonCandyBlue {
   background-image: url(spritesmith4.png);
-<<<<<<< HEAD
-  background-position: -106px -424px;
-=======
   background-position: -533px 0px;
->>>>>>> fd7ba143
   width: 105px;
   height: 105px;
 }
 .Mount_Body_BearCub-CottonCandyPink {
   background-image: url(spritesmith4.png);
-<<<<<<< HEAD
-  background-position: -212px -424px;
-=======
   background-position: -533px -106px;
->>>>>>> fd7ba143
   width: 105px;
   height: 105px;
 }
 .Mount_Body_BearCub-Desert {
   background-image: url(spritesmith4.png);
-<<<<<<< HEAD
-  background-position: -318px -424px;
-=======
   background-position: -533px -212px;
->>>>>>> fd7ba143
   width: 105px;
   height: 105px;
 }
 .Mount_Body_BearCub-Golden {
   background-image: url(spritesmith4.png);
-<<<<<<< HEAD
-  background-position: -424px -424px;
-=======
   background-position: -533px -318px;
->>>>>>> fd7ba143
   width: 105px;
   height: 105px;
 }
 .Mount_Body_BearCub-Polar {
   background-image: url(spritesmith4.png);
-<<<<<<< HEAD
-  background-position: -530px 0px;
-=======
   background-position: 0px -442px;
->>>>>>> fd7ba143
   width: 105px;
   height: 105px;
 }
 .Mount_Body_BearCub-Red {
   background-image: url(spritesmith4.png);
-<<<<<<< HEAD
-  background-position: -530px -106px;
-=======
   background-position: -106px -442px;
->>>>>>> fd7ba143
   width: 105px;
   height: 105px;
 }
 .Mount_Body_BearCub-Shade {
   background-image: url(spritesmith4.png);
-<<<<<<< HEAD
-  background-position: -530px -212px;
-=======
   background-position: -212px -442px;
->>>>>>> fd7ba143
   width: 105px;
   height: 105px;
 }
 .Mount_Body_BearCub-Skeleton {
   background-image: url(spritesmith4.png);
-<<<<<<< HEAD
-  background-position: -530px -318px;
-=======
   background-position: -318px -442px;
->>>>>>> fd7ba143
   width: 105px;
   height: 105px;
 }
 .Mount_Body_BearCub-White {
   background-image: url(spritesmith4.png);
-<<<<<<< HEAD
-  background-position: -530px -424px;
-=======
   background-position: -424px -442px;
->>>>>>> fd7ba143
   width: 105px;
   height: 105px;
 }
 .Mount_Body_BearCub-Zombie {
   background-image: url(spritesmith4.png);
-<<<<<<< HEAD
-  background-position: 0px -530px;
-=======
   background-position: -530px -442px;
->>>>>>> fd7ba143
   width: 105px;
   height: 105px;
 }
 .Mount_Body_Cactus-Base {
   background-image: url(spritesmith4.png);
-<<<<<<< HEAD
-  background-position: -106px -530px;
-=======
   background-position: -639px 0px;
->>>>>>> fd7ba143
   width: 105px;
   height: 105px;
 }
 .Mount_Body_Cactus-CottonCandyBlue {
   background-image: url(spritesmith4.png);
-<<<<<<< HEAD
-  background-position: -212px -530px;
-=======
   background-position: -639px -106px;
->>>>>>> fd7ba143
   width: 105px;
   height: 105px;
 }
 .Mount_Body_Cactus-CottonCandyPink {
   background-image: url(spritesmith4.png);
-<<<<<<< HEAD
-  background-position: -318px -530px;
-=======
   background-position: -639px -212px;
->>>>>>> fd7ba143
   width: 105px;
   height: 105px;
 }
 .Mount_Body_Cactus-Desert {
   background-image: url(spritesmith4.png);
-<<<<<<< HEAD
-  background-position: -424px -530px;
-=======
   background-position: -639px -318px;
->>>>>>> fd7ba143
   width: 105px;
   height: 105px;
 }
 .Mount_Body_Cactus-Golden {
   background-image: url(spritesmith4.png);
-<<<<<<< HEAD
-  background-position: -530px -530px;
-=======
   background-position: -639px -424px;
->>>>>>> fd7ba143
   width: 105px;
   height: 105px;
 }
 .Mount_Body_Cactus-Red {
   background-image: url(spritesmith4.png);
-<<<<<<< HEAD
-  background-position: -636px 0px;
-=======
   background-position: 0px -548px;
->>>>>>> fd7ba143
   width: 105px;
   height: 105px;
 }
 .Mount_Body_Cactus-Shade {
   background-image: url(spritesmith4.png);
-<<<<<<< HEAD
-  background-position: -636px -106px;
-=======
   background-position: -106px -548px;
->>>>>>> fd7ba143
   width: 105px;
   height: 105px;
 }
 .Mount_Body_Cactus-Skeleton {
   background-image: url(spritesmith4.png);
-<<<<<<< HEAD
-  background-position: -636px -212px;
-=======
   background-position: -212px -548px;
->>>>>>> fd7ba143
   width: 105px;
   height: 105px;
 }
 .Mount_Body_Cactus-White {
   background-image: url(spritesmith4.png);
-<<<<<<< HEAD
-  background-position: -636px -318px;
-=======
   background-position: -318px -548px;
->>>>>>> fd7ba143
   width: 105px;
   height: 105px;
 }
 .Mount_Body_Cactus-Zombie {
   background-image: url(spritesmith4.png);
-<<<<<<< HEAD
-  background-position: -636px -424px;
-=======
   background-position: -424px -548px;
->>>>>>> fd7ba143
   width: 105px;
   height: 105px;
 }
 .Mount_Body_Deer-Base {
   background-image: url(spritesmith4.png);
-<<<<<<< HEAD
-  background-position: -636px -530px;
-=======
   background-position: -530px -548px;
->>>>>>> fd7ba143
   width: 105px;
   height: 105px;
 }
 .Mount_Body_Deer-CottonCandyBlue {
   background-image: url(spritesmith4.png);
-<<<<<<< HEAD
-  background-position: 0px -636px;
-=======
   background-position: -636px -548px;
->>>>>>> fd7ba143
   width: 105px;
   height: 105px;
 }
 .Mount_Body_Deer-CottonCandyPink {
   background-image: url(spritesmith4.png);
-<<<<<<< HEAD
-  background-position: -106px -636px;
-=======
   background-position: -745px 0px;
->>>>>>> fd7ba143
   width: 105px;
   height: 105px;
 }
 .Mount_Body_Deer-Desert {
   background-image: url(spritesmith4.png);
-<<<<<<< HEAD
-  background-position: -212px -636px;
-=======
   background-position: -745px -106px;
->>>>>>> fd7ba143
   width: 105px;
   height: 105px;
 }
 .Mount_Body_Deer-Golden {
   background-image: url(spritesmith4.png);
-<<<<<<< HEAD
-  background-position: -318px -636px;
-=======
   background-position: -745px -212px;
->>>>>>> fd7ba143
   width: 105px;
   height: 105px;
 }
 .Mount_Body_Deer-Red {
   background-image: url(spritesmith4.png);
-<<<<<<< HEAD
-  background-position: -424px -636px;
-=======
   background-position: -745px -318px;
->>>>>>> fd7ba143
   width: 105px;
   height: 105px;
 }
 .Mount_Body_Deer-Shade {
   background-image: url(spritesmith4.png);
-<<<<<<< HEAD
-  background-position: -530px -636px;
-=======
   background-position: -745px -424px;
->>>>>>> fd7ba143
   width: 105px;
   height: 105px;
 }
 .Mount_Body_Deer-Skeleton {
   background-image: url(spritesmith4.png);
-<<<<<<< HEAD
-  background-position: -636px -636px;
-=======
   background-position: -745px -530px;
->>>>>>> fd7ba143
   width: 105px;
   height: 105px;
 }
 .Mount_Body_Deer-White {
   background-image: url(spritesmith4.png);
-<<<<<<< HEAD
-  background-position: -742px 0px;
-=======
   background-position: 0px -654px;
->>>>>>> fd7ba143
   width: 105px;
   height: 105px;
 }
 .Mount_Body_Deer-Zombie {
   background-image: url(spritesmith4.png);
-<<<<<<< HEAD
-  background-position: -742px -106px;
-=======
   background-position: -106px -654px;
->>>>>>> fd7ba143
   width: 105px;
   height: 105px;
 }
 .Mount_Body_Dragon-Base {
   background-image: url(spritesmith4.png);
-<<<<<<< HEAD
-  background-position: -742px -212px;
-=======
   background-position: -212px -654px;
->>>>>>> fd7ba143
   width: 105px;
   height: 105px;
 }
 .Mount_Body_Dragon-CottonCandyBlue {
   background-image: url(spritesmith4.png);
-<<<<<<< HEAD
-  background-position: -742px -318px;
-=======
   background-position: -318px -654px;
->>>>>>> fd7ba143
   width: 105px;
   height: 105px;
 }
 .Mount_Body_Dragon-CottonCandyPink {
   background-image: url(spritesmith4.png);
-<<<<<<< HEAD
-  background-position: -742px -424px;
-=======
   background-position: -424px -654px;
->>>>>>> fd7ba143
   width: 105px;
   height: 105px;
 }
 .Mount_Body_Dragon-Desert {
   background-image: url(spritesmith4.png);
-<<<<<<< HEAD
-  background-position: -742px -530px;
-=======
   background-position: -530px -654px;
->>>>>>> fd7ba143
   width: 105px;
   height: 105px;
 }
 .Mount_Body_Dragon-Golden {
   background-image: url(spritesmith4.png);
-<<<<<<< HEAD
-  background-position: -742px -636px;
-=======
   background-position: -636px -654px;
->>>>>>> fd7ba143
   width: 105px;
   height: 105px;
 }
 .Mount_Body_Dragon-Red {
   background-image: url(spritesmith4.png);
-<<<<<<< HEAD
-  background-position: 0px -742px;
-=======
   background-position: -742px -654px;
->>>>>>> fd7ba143
   width: 105px;
   height: 105px;
 }
 .Mount_Body_Dragon-Shade {
   background-image: url(spritesmith4.png);
-<<<<<<< HEAD
-  background-position: -106px -742px;
-=======
   background-position: -851px 0px;
->>>>>>> fd7ba143
   width: 105px;
   height: 105px;
 }
 .Mount_Body_Dragon-Skeleton {
   background-image: url(spritesmith4.png);
-<<<<<<< HEAD
-  background-position: -212px -742px;
-=======
   background-position: -851px -106px;
->>>>>>> fd7ba143
   width: 105px;
   height: 105px;
 }
 .Mount_Body_Dragon-White {
   background-image: url(spritesmith4.png);
-<<<<<<< HEAD
-  background-position: -318px -742px;
-=======
   background-position: -851px -212px;
->>>>>>> fd7ba143
   width: 105px;
   height: 105px;
 }
 .Mount_Body_Dragon-Zombie {
   background-image: url(spritesmith4.png);
-<<<<<<< HEAD
-  background-position: -424px -742px;
-=======
   background-position: -851px -318px;
->>>>>>> fd7ba143
   width: 105px;
   height: 105px;
 }
 .Mount_Body_FlyingPig-Base {
   background-image: url(spritesmith4.png);
-<<<<<<< HEAD
-  background-position: -530px -742px;
-=======
   background-position: -851px -424px;
->>>>>>> fd7ba143
   width: 105px;
   height: 105px;
 }
 .Mount_Body_FlyingPig-CottonCandyBlue {
   background-image: url(spritesmith4.png);
-<<<<<<< HEAD
-  background-position: -636px -742px;
-=======
   background-position: -851px -530px;
->>>>>>> fd7ba143
   width: 105px;
   height: 105px;
 }
 .Mount_Body_FlyingPig-CottonCandyPink {
   background-image: url(spritesmith4.png);
-<<<<<<< HEAD
-  background-position: -742px -742px;
-=======
   background-position: -851px -636px;
->>>>>>> fd7ba143
   width: 105px;
   height: 105px;
 }
 .Mount_Body_FlyingPig-Desert {
   background-image: url(spritesmith4.png);
-<<<<<<< HEAD
-  background-position: -848px 0px;
-=======
   background-position: 0px -760px;
->>>>>>> fd7ba143
   width: 105px;
   height: 105px;
 }
 .Mount_Body_FlyingPig-Golden {
   background-image: url(spritesmith4.png);
-<<<<<<< HEAD
-  background-position: -848px -106px;
-=======
   background-position: -106px -760px;
->>>>>>> fd7ba143
   width: 105px;
   height: 105px;
 }
 .Mount_Body_FlyingPig-Red {
   background-image: url(spritesmith4.png);
-<<<<<<< HEAD
-  background-position: -848px -212px;
-=======
   background-position: -212px -760px;
->>>>>>> fd7ba143
   width: 105px;
   height: 105px;
 }
 .Mount_Body_FlyingPig-Shade {
   background-image: url(spritesmith4.png);
-<<<<<<< HEAD
-  background-position: -848px -318px;
-=======
   background-position: -318px -760px;
->>>>>>> fd7ba143
   width: 105px;
   height: 105px;
 }
 .Mount_Body_FlyingPig-Skeleton {
   background-image: url(spritesmith4.png);
-<<<<<<< HEAD
-  background-position: -848px -424px;
-=======
   background-position: -424px -760px;
->>>>>>> fd7ba143
   width: 105px;
   height: 105px;
 }
 .Mount_Body_FlyingPig-White {
   background-image: url(spritesmith4.png);
-<<<<<<< HEAD
-  background-position: -848px -530px;
-=======
   background-position: -530px -760px;
->>>>>>> fd7ba143
   width: 105px;
   height: 105px;
 }
 .Mount_Body_FlyingPig-Zombie {
   background-image: url(spritesmith4.png);
-<<<<<<< HEAD
-  background-position: -848px -636px;
-=======
   background-position: -636px -760px;
->>>>>>> fd7ba143
   width: 105px;
   height: 105px;
 }
 .Mount_Body_Fox-Base {
   background-image: url(spritesmith4.png);
-<<<<<<< HEAD
-  background-position: -848px -742px;
-=======
   background-position: -742px -760px;
->>>>>>> fd7ba143
   width: 105px;
   height: 105px;
 }
 .Mount_Body_Fox-CottonCandyBlue {
   background-image: url(spritesmith4.png);
-<<<<<<< HEAD
-  background-position: 0px -848px;
-=======
   background-position: -848px -760px;
->>>>>>> fd7ba143
   width: 105px;
   height: 105px;
 }
 .Mount_Body_Fox-CottonCandyPink {
   background-image: url(spritesmith4.png);
-<<<<<<< HEAD
-  background-position: -106px -848px;
-=======
   background-position: -957px 0px;
->>>>>>> fd7ba143
   width: 105px;
   height: 105px;
 }
 .Mount_Body_Fox-Desert {
   background-image: url(spritesmith4.png);
-<<<<<<< HEAD
-  background-position: -212px -848px;
-=======
   background-position: -957px -106px;
->>>>>>> fd7ba143
   width: 105px;
   height: 105px;
 }
 .Mount_Body_Fox-Golden {
   background-image: url(spritesmith4.png);
-<<<<<<< HEAD
-  background-position: -318px -848px;
-=======
   background-position: -957px -212px;
->>>>>>> fd7ba143
   width: 105px;
   height: 105px;
 }
 .Mount_Body_Fox-Red {
   background-image: url(spritesmith4.png);
-<<<<<<< HEAD
-  background-position: -424px -848px;
-=======
   background-position: -957px -318px;
->>>>>>> fd7ba143
   width: 105px;
   height: 105px;
 }
 .Mount_Body_Fox-Shade {
   background-image: url(spritesmith4.png);
-<<<<<<< HEAD
-  background-position: -530px -848px;
-=======
   background-position: -957px -424px;
->>>>>>> fd7ba143
   width: 105px;
   height: 105px;
 }
 .Mount_Body_Fox-Skeleton {
   background-image: url(spritesmith4.png);
-<<<<<<< HEAD
-  background-position: -636px -848px;
-=======
   background-position: -957px -530px;
->>>>>>> fd7ba143
   width: 105px;
   height: 105px;
 }
 .Mount_Body_Fox-White {
   background-image: url(spritesmith4.png);
-<<<<<<< HEAD
-  background-position: -742px -848px;
-=======
   background-position: -957px -636px;
->>>>>>> fd7ba143
   width: 105px;
   height: 105px;
 }
 .Mount_Body_Fox-Zombie {
   background-image: url(spritesmith4.png);
-<<<<<<< HEAD
-  background-position: -848px -848px;
-=======
   background-position: -957px -742px;
->>>>>>> fd7ba143
   width: 105px;
   height: 105px;
 }
 .Mount_Body_Gryphon-Base {
   background-image: url(spritesmith4.png);
-<<<<<<< HEAD
-  background-position: -954px 0px;
-=======
   background-position: 0px -866px;
->>>>>>> fd7ba143
   width: 105px;
   height: 105px;
 }
 .Mount_Body_Gryphon-CottonCandyBlue {
   background-image: url(spritesmith4.png);
-<<<<<<< HEAD
-  background-position: -954px -106px;
-=======
   background-position: -106px -866px;
->>>>>>> fd7ba143
   width: 105px;
   height: 105px;
 }
 .Mount_Body_Gryphon-CottonCandyPink {
   background-image: url(spritesmith4.png);
-<<<<<<< HEAD
-  background-position: -954px -212px;
-=======
   background-position: -212px -866px;
->>>>>>> fd7ba143
   width: 105px;
   height: 105px;
 }
 .Mount_Body_Gryphon-Desert {
   background-image: url(spritesmith4.png);
-<<<<<<< HEAD
-  background-position: -954px -318px;
-=======
   background-position: -318px -866px;
->>>>>>> fd7ba143
   width: 105px;
   height: 105px;
 }
 .Mount_Body_Gryphon-Golden {
   background-image: url(spritesmith4.png);
-<<<<<<< HEAD
-  background-position: -954px -424px;
-=======
   background-position: -424px -866px;
->>>>>>> fd7ba143
   width: 105px;
   height: 105px;
 }
 .Mount_Body_Gryphon-Red {
   background-image: url(spritesmith4.png);
-<<<<<<< HEAD
-  background-position: -954px -530px;
-=======
   background-position: -530px -866px;
->>>>>>> fd7ba143
   width: 105px;
   height: 105px;
 }
 .Mount_Body_Gryphon-Shade {
   background-image: url(spritesmith4.png);
-<<<<<<< HEAD
-  background-position: -954px -636px;
-=======
   background-position: -636px -866px;
->>>>>>> fd7ba143
   width: 105px;
   height: 105px;
 }
 .Mount_Body_Gryphon-Skeleton {
   background-image: url(spritesmith4.png);
-<<<<<<< HEAD
-  background-position: -954px -742px;
-=======
   background-position: -742px -866px;
->>>>>>> fd7ba143
   width: 105px;
   height: 105px;
 }
 .Mount_Body_Gryphon-White {
   background-image: url(spritesmith4.png);
-<<<<<<< HEAD
-  background-position: -954px -848px;
-=======
   background-position: -848px -866px;
->>>>>>> fd7ba143
   width: 105px;
   height: 105px;
 }
 .Mount_Body_Gryphon-Zombie {
   background-image: url(spritesmith4.png);
-<<<<<<< HEAD
-  background-position: 0px -954px;
-=======
   background-position: -954px -866px;
->>>>>>> fd7ba143
   width: 105px;
   height: 105px;
 }
 .Mount_Body_Hedgehog-Base {
   background-image: url(spritesmith4.png);
-<<<<<<< HEAD
-  background-position: -106px -954px;
-=======
   background-position: -1063px 0px;
->>>>>>> fd7ba143
   width: 105px;
   height: 105px;
 }
 .Mount_Body_Hedgehog-CottonCandyBlue {
   background-image: url(spritesmith4.png);
-<<<<<<< HEAD
-  background-position: -212px -954px;
-=======
   background-position: -1063px -106px;
->>>>>>> fd7ba143
   width: 105px;
   height: 105px;
 }
 .Mount_Body_Hedgehog-CottonCandyPink {
   background-image: url(spritesmith4.png);
-<<<<<<< HEAD
-  background-position: -318px -954px;
-=======
   background-position: -1063px -212px;
->>>>>>> fd7ba143
   width: 105px;
   height: 105px;
 }
 .Mount_Body_Hedgehog-Desert {
   background-image: url(spritesmith4.png);
-<<<<<<< HEAD
-  background-position: -424px -954px;
-=======
   background-position: -1063px -318px;
->>>>>>> fd7ba143
   width: 105px;
   height: 105px;
 }
 .Mount_Body_Hedgehog-Golden {
   background-image: url(spritesmith4.png);
-<<<<<<< HEAD
-  background-position: -530px -954px;
-=======
   background-position: -1063px -424px;
->>>>>>> fd7ba143
   width: 105px;
   height: 105px;
 }
 .Mount_Body_Hedgehog-Red {
   background-image: url(spritesmith4.png);
-<<<<<<< HEAD
-  background-position: -636px -954px;
-=======
   background-position: -1063px -530px;
->>>>>>> fd7ba143
   width: 105px;
   height: 105px;
 }
 .Mount_Body_Hedgehog-Shade {
   background-image: url(spritesmith4.png);
-<<<<<<< HEAD
-  background-position: -742px -954px;
-=======
   background-position: -1063px -636px;
->>>>>>> fd7ba143
   width: 105px;
   height: 105px;
 }
 .Mount_Body_Hedgehog-Skeleton {
   background-image: url(spritesmith4.png);
-<<<<<<< HEAD
-  background-position: -848px -954px;
-=======
   background-position: -1063px -742px;
->>>>>>> fd7ba143
   width: 105px;
   height: 105px;
 }
 .Mount_Body_Hedgehog-White {
   background-image: url(spritesmith4.png);
-<<<<<<< HEAD
-  background-position: -954px -954px;
-=======
   background-position: -1063px -848px;
->>>>>>> fd7ba143
   width: 105px;
   height: 105px;
 }
 .Mount_Body_Hedgehog-Zombie {
   background-image: url(spritesmith4.png);
-<<<<<<< HEAD
-  background-position: -1060px 0px;
-=======
   background-position: 0px -972px;
->>>>>>> fd7ba143
   width: 105px;
   height: 105px;
 }
 .Mount_Body_LionCub-Base {
   background-image: url(spritesmith4.png);
-<<<<<<< HEAD
-  background-position: -1060px -106px;
-=======
   background-position: -106px -972px;
->>>>>>> fd7ba143
   width: 105px;
   height: 105px;
 }
 .Mount_Body_LionCub-CottonCandyBlue {
   background-image: url(spritesmith4.png);
-<<<<<<< HEAD
-  background-position: -1060px -212px;
-=======
   background-position: -212px -972px;
->>>>>>> fd7ba143
   width: 105px;
   height: 105px;
 }
 .Mount_Body_LionCub-CottonCandyPink {
   background-image: url(spritesmith4.png);
-<<<<<<< HEAD
-  background-position: -1060px -318px;
-=======
   background-position: -318px -972px;
->>>>>>> fd7ba143
   width: 105px;
   height: 105px;
 }
 .Mount_Body_LionCub-Desert {
   background-image: url(spritesmith4.png);
-<<<<<<< HEAD
-  background-position: -1060px -424px;
-=======
   background-position: -424px -972px;
->>>>>>> fd7ba143
   width: 105px;
   height: 105px;
 }
 .Mount_Body_LionCub-Ethereal {
   background-image: url(spritesmith4.png);
-<<<<<<< HEAD
-  background-position: -1060px -530px;
-=======
   background-position: -530px -972px;
->>>>>>> fd7ba143
   width: 105px;
   height: 105px;
 }
 .Mount_Body_LionCub-Golden {
   background-image: url(spritesmith4.png);
-<<<<<<< HEAD
-  background-position: -1060px -636px;
-=======
   background-position: -636px -972px;
->>>>>>> fd7ba143
   width: 105px;
   height: 105px;
 }
 .Mount_Body_LionCub-Red {
   background-image: url(spritesmith4.png);
-<<<<<<< HEAD
-  background-position: -1060px -742px;
-=======
   background-position: -742px -972px;
->>>>>>> fd7ba143
   width: 105px;
   height: 105px;
 }
 .Mount_Body_LionCub-Shade {
   background-image: url(spritesmith4.png);
-<<<<<<< HEAD
-  background-position: -1060px -848px;
-=======
   background-position: -848px -972px;
->>>>>>> fd7ba143
   width: 105px;
   height: 105px;
 }
 .Mount_Body_LionCub-Skeleton {
   background-image: url(spritesmith4.png);
-<<<<<<< HEAD
-  background-position: -1060px -954px;
-=======
   background-position: -954px -972px;
->>>>>>> fd7ba143
   width: 105px;
   height: 105px;
 }
 .Mount_Body_LionCub-White {
   background-image: url(spritesmith4.png);
-<<<<<<< HEAD
-  background-position: 0px -1060px;
-=======
   background-position: -1060px -972px;
->>>>>>> fd7ba143
   width: 105px;
   height: 105px;
 }
 .Mount_Body_LionCub-Zombie {
   background-image: url(spritesmith4.png);
-<<<<<<< HEAD
-  background-position: -106px -1060px;
-=======
   background-position: -1169px 0px;
->>>>>>> fd7ba143
   width: 105px;
   height: 105px;
 }
@@ -1088,2041 +672,1225 @@
 }
 .Mount_Body_MantisShrimp-Base {
   background-image: url(spritesmith4.png);
-<<<<<<< HEAD
-  background-position: -212px -1060px;
-=======
   background-position: 0px -1078px;
->>>>>>> fd7ba143
   width: 108px;
   height: 105px;
 }
 .Mount_Body_Octopus-Base {
   background-image: url(spritesmith4.png);
-<<<<<<< HEAD
-  background-position: -321px -1060px;
-=======
   background-position: -1169px -212px;
->>>>>>> fd7ba143
   width: 105px;
   height: 105px;
 }
 .Mount_Body_Octopus-CottonCandyBlue {
   background-image: url(spritesmith4.png);
-<<<<<<< HEAD
-  background-position: -427px -1060px;
-=======
   background-position: -1169px -318px;
->>>>>>> fd7ba143
   width: 105px;
   height: 105px;
 }
 .Mount_Body_Octopus-CottonCandyPink {
   background-image: url(spritesmith4.png);
-<<<<<<< HEAD
-  background-position: -533px -1060px;
-=======
   background-position: -1169px -424px;
->>>>>>> fd7ba143
   width: 105px;
   height: 105px;
 }
 .Mount_Body_Octopus-Desert {
   background-image: url(spritesmith4.png);
-<<<<<<< HEAD
-  background-position: -639px -1060px;
-=======
   background-position: -1169px -530px;
->>>>>>> fd7ba143
   width: 105px;
   height: 105px;
 }
 .Mount_Body_Octopus-Golden {
   background-image: url(spritesmith4.png);
-<<<<<<< HEAD
-  background-position: -745px -1060px;
-=======
   background-position: -1169px -636px;
->>>>>>> fd7ba143
   width: 105px;
   height: 105px;
 }
 .Mount_Body_Octopus-Red {
   background-image: url(spritesmith4.png);
-<<<<<<< HEAD
-  background-position: -851px -1060px;
-=======
   background-position: -1169px -742px;
->>>>>>> fd7ba143
   width: 105px;
   height: 105px;
 }
 .Mount_Body_Octopus-Shade {
   background-image: url(spritesmith4.png);
-<<<<<<< HEAD
-  background-position: -957px -1060px;
-=======
   background-position: -1169px -848px;
->>>>>>> fd7ba143
   width: 105px;
   height: 105px;
 }
 .Mount_Body_Octopus-Skeleton {
   background-image: url(spritesmith4.png);
-<<<<<<< HEAD
-  background-position: -1166px 0px;
-=======
   background-position: -1169px -954px;
->>>>>>> fd7ba143
   width: 105px;
   height: 105px;
 }
 .Mount_Body_Octopus-White {
   background-image: url(spritesmith4.png);
-<<<<<<< HEAD
-  background-position: -1166px -106px;
-=======
   background-position: -109px -1078px;
->>>>>>> fd7ba143
   width: 105px;
   height: 105px;
 }
 .Mount_Body_Octopus-Zombie {
   background-image: url(spritesmith4.png);
-<<<<<<< HEAD
-  background-position: -1166px -212px;
-=======
   background-position: -215px -1078px;
->>>>>>> fd7ba143
   width: 105px;
   height: 105px;
 }
 .Mount_Body_Owl-Base {
   background-image: url(spritesmith4.png);
-<<<<<<< HEAD
-  background-position: -1166px -318px;
-=======
   background-position: -321px -1078px;
->>>>>>> fd7ba143
   width: 105px;
   height: 105px;
 }
 .Mount_Body_Owl-CottonCandyBlue {
   background-image: url(spritesmith4.png);
-<<<<<<< HEAD
-  background-position: -1166px -424px;
-=======
   background-position: -427px -1078px;
->>>>>>> fd7ba143
   width: 105px;
   height: 105px;
 }
 .Mount_Body_Owl-CottonCandyPink {
   background-image: url(spritesmith4.png);
-<<<<<<< HEAD
-  background-position: -1166px -530px;
-=======
   background-position: -533px -1078px;
->>>>>>> fd7ba143
   width: 105px;
   height: 105px;
 }
 .Mount_Body_Owl-Desert {
   background-image: url(spritesmith4.png);
-<<<<<<< HEAD
-  background-position: -1166px -636px;
-=======
   background-position: -639px -1078px;
->>>>>>> fd7ba143
   width: 105px;
   height: 105px;
 }
 .Mount_Body_Owl-Golden {
   background-image: url(spritesmith4.png);
-<<<<<<< HEAD
-  background-position: -1166px -742px;
-=======
   background-position: -745px -1078px;
->>>>>>> fd7ba143
   width: 105px;
   height: 105px;
 }
 .Mount_Body_Owl-Red {
   background-image: url(spritesmith4.png);
-<<<<<<< HEAD
-  background-position: -1166px -848px;
-=======
   background-position: -851px -1078px;
->>>>>>> fd7ba143
   width: 105px;
   height: 105px;
 }
 .Mount_Body_Owl-Shade {
   background-image: url(spritesmith4.png);
-<<<<<<< HEAD
-  background-position: -1166px -954px;
-=======
   background-position: -957px -1078px;
->>>>>>> fd7ba143
   width: 105px;
   height: 105px;
 }
 .Mount_Body_Owl-Skeleton {
   background-image: url(spritesmith4.png);
-<<<<<<< HEAD
-  background-position: -1166px -1060px;
-=======
   background-position: -1063px -1078px;
->>>>>>> fd7ba143
   width: 105px;
   height: 105px;
 }
 .Mount_Body_Owl-White {
   background-image: url(spritesmith4.png);
-<<<<<<< HEAD
-  background-position: 0px -1166px;
-=======
   background-position: -1169px -1078px;
->>>>>>> fd7ba143
   width: 105px;
   height: 105px;
 }
 .Mount_Body_Owl-Zombie {
   background-image: url(spritesmith4.png);
-<<<<<<< HEAD
-  background-position: -106px -1166px;
-=======
   background-position: -1275px 0px;
->>>>>>> fd7ba143
   width: 105px;
   height: 105px;
 }
 .Mount_Body_PandaCub-Base {
   background-image: url(spritesmith4.png);
-<<<<<<< HEAD
-  background-position: -212px -1166px;
-=======
   background-position: -1275px -106px;
->>>>>>> fd7ba143
   width: 105px;
   height: 105px;
 }
 .Mount_Body_PandaCub-CottonCandyBlue {
   background-image: url(spritesmith4.png);
-<<<<<<< HEAD
-  background-position: -318px -1166px;
-=======
   background-position: -1275px -212px;
->>>>>>> fd7ba143
   width: 105px;
   height: 105px;
 }
 .Mount_Body_PandaCub-CottonCandyPink {
   background-image: url(spritesmith4.png);
-<<<<<<< HEAD
-  background-position: -424px -1166px;
-=======
   background-position: -1275px -318px;
->>>>>>> fd7ba143
   width: 105px;
   height: 105px;
 }
 .Mount_Body_PandaCub-Desert {
   background-image: url(spritesmith4.png);
-<<<<<<< HEAD
-  background-position: -530px -1166px;
-=======
   background-position: -1275px -424px;
->>>>>>> fd7ba143
   width: 105px;
   height: 105px;
 }
 .Mount_Body_PandaCub-Golden {
   background-image: url(spritesmith4.png);
-<<<<<<< HEAD
-  background-position: -636px -1166px;
-=======
   background-position: -1275px -530px;
->>>>>>> fd7ba143
   width: 105px;
   height: 105px;
 }
 .Mount_Body_PandaCub-Red {
   background-image: url(spritesmith4.png);
-<<<<<<< HEAD
-  background-position: -742px -1166px;
-=======
   background-position: -1275px -636px;
->>>>>>> fd7ba143
   width: 105px;
   height: 105px;
 }
 .Mount_Body_PandaCub-Shade {
   background-image: url(spritesmith4.png);
-<<<<<<< HEAD
-  background-position: -848px -1166px;
-=======
   background-position: -1275px -742px;
->>>>>>> fd7ba143
   width: 105px;
   height: 105px;
 }
 .Mount_Body_PandaCub-Skeleton {
   background-image: url(spritesmith4.png);
-<<<<<<< HEAD
-  background-position: -954px -1166px;
-=======
   background-position: -1275px -848px;
->>>>>>> fd7ba143
   width: 105px;
   height: 105px;
 }
 .Mount_Body_PandaCub-White {
   background-image: url(spritesmith4.png);
-<<<<<<< HEAD
-  background-position: -1060px -1166px;
-=======
   background-position: -1275px -954px;
->>>>>>> fd7ba143
   width: 105px;
   height: 105px;
 }
 .Mount_Body_PandaCub-Zombie {
   background-image: url(spritesmith4.png);
-<<<<<<< HEAD
-  background-position: -1166px -1166px;
-=======
   background-position: -1275px -1060px;
->>>>>>> fd7ba143
   width: 105px;
   height: 105px;
 }
 .Mount_Body_Parrot-Base {
   background-image: url(spritesmith4.png);
-<<<<<<< HEAD
-  background-position: -1272px 0px;
-=======
   background-position: 0px -1184px;
->>>>>>> fd7ba143
   width: 105px;
   height: 105px;
 }
 .Mount_Body_Parrot-CottonCandyBlue {
   background-image: url(spritesmith4.png);
-<<<<<<< HEAD
-  background-position: -1272px -106px;
-=======
   background-position: -106px -1184px;
->>>>>>> fd7ba143
   width: 105px;
   height: 105px;
 }
 .Mount_Body_Parrot-CottonCandyPink {
   background-image: url(spritesmith4.png);
-<<<<<<< HEAD
-  background-position: -1272px -212px;
-=======
   background-position: -212px -1184px;
->>>>>>> fd7ba143
   width: 105px;
   height: 105px;
 }
 .Mount_Body_Parrot-Desert {
   background-image: url(spritesmith4.png);
-<<<<<<< HEAD
-  background-position: -1272px -318px;
-=======
   background-position: -318px -1184px;
->>>>>>> fd7ba143
   width: 105px;
   height: 105px;
 }
 .Mount_Body_Parrot-Golden {
   background-image: url(spritesmith4.png);
-<<<<<<< HEAD
-  background-position: -1272px -424px;
-=======
   background-position: -424px -1184px;
->>>>>>> fd7ba143
   width: 105px;
   height: 105px;
 }
 .Mount_Body_Parrot-Red {
   background-image: url(spritesmith4.png);
-<<<<<<< HEAD
-  background-position: -1272px -530px;
-=======
   background-position: -530px -1184px;
->>>>>>> fd7ba143
   width: 105px;
   height: 105px;
 }
 .Mount_Body_Parrot-Shade {
   background-image: url(spritesmith4.png);
-<<<<<<< HEAD
-  background-position: -1272px -636px;
-=======
   background-position: -636px -1184px;
->>>>>>> fd7ba143
   width: 105px;
   height: 105px;
 }
 .Mount_Body_Parrot-Skeleton {
   background-image: url(spritesmith4.png);
-<<<<<<< HEAD
-  background-position: -1272px -742px;
-=======
   background-position: -742px -1184px;
->>>>>>> fd7ba143
   width: 105px;
   height: 105px;
 }
 .Mount_Body_Parrot-White {
   background-image: url(spritesmith4.png);
-<<<<<<< HEAD
-  background-position: -1272px -848px;
-=======
   background-position: -848px -1184px;
->>>>>>> fd7ba143
   width: 105px;
   height: 105px;
 }
 .Mount_Body_Parrot-Zombie {
   background-image: url(spritesmith4.png);
-<<<<<<< HEAD
-  background-position: -1272px -954px;
-=======
   background-position: -954px -1184px;
->>>>>>> fd7ba143
   width: 105px;
   height: 105px;
 }
 .Mount_Body_Penguin-Base {
   background-image: url(spritesmith4.png);
-<<<<<<< HEAD
-  background-position: -1272px -1060px;
-=======
   background-position: -1060px -1184px;
->>>>>>> fd7ba143
   width: 105px;
   height: 105px;
 }
 .Mount_Body_Penguin-CottonCandyBlue {
   background-image: url(spritesmith4.png);
-<<<<<<< HEAD
-  background-position: -1272px -1166px;
-=======
   background-position: -1166px -1184px;
->>>>>>> fd7ba143
   width: 105px;
   height: 105px;
 }
 .Mount_Body_Penguin-CottonCandyPink {
   background-image: url(spritesmith4.png);
-<<<<<<< HEAD
-  background-position: 0px -1272px;
-=======
   background-position: -1272px -1184px;
->>>>>>> fd7ba143
   width: 105px;
   height: 105px;
 }
 .Mount_Body_Penguin-Desert {
   background-image: url(spritesmith4.png);
-<<<<<<< HEAD
-  background-position: -106px -1272px;
-=======
   background-position: -1381px 0px;
->>>>>>> fd7ba143
   width: 105px;
   height: 105px;
 }
 .Mount_Body_Penguin-Golden {
   background-image: url(spritesmith4.png);
-<<<<<<< HEAD
-  background-position: -212px -1272px;
-=======
   background-position: -1381px -106px;
->>>>>>> fd7ba143
   width: 105px;
   height: 105px;
 }
 .Mount_Body_Penguin-Red {
   background-image: url(spritesmith4.png);
-<<<<<<< HEAD
-  background-position: -318px -1272px;
-=======
   background-position: -1381px -212px;
->>>>>>> fd7ba143
   width: 105px;
   height: 105px;
 }
 .Mount_Body_Penguin-Shade {
   background-image: url(spritesmith4.png);
-<<<<<<< HEAD
-  background-position: -424px -1272px;
-=======
   background-position: -1381px -318px;
->>>>>>> fd7ba143
   width: 105px;
   height: 105px;
 }
 .Mount_Body_Penguin-Skeleton {
   background-image: url(spritesmith4.png);
-<<<<<<< HEAD
-  background-position: -530px -1272px;
-=======
   background-position: -1381px -424px;
->>>>>>> fd7ba143
   width: 105px;
   height: 105px;
 }
 .Mount_Body_Penguin-White {
   background-image: url(spritesmith4.png);
-<<<<<<< HEAD
-  background-position: -636px -1272px;
-=======
   background-position: -1381px -530px;
->>>>>>> fd7ba143
   width: 105px;
   height: 105px;
 }
 .Mount_Body_Penguin-Zombie {
   background-image: url(spritesmith4.png);
-<<<<<<< HEAD
-  background-position: -742px -1272px;
-=======
   background-position: -1381px -636px;
->>>>>>> fd7ba143
   width: 105px;
   height: 105px;
 }
 .Mount_Body_Rat-Base {
   background-image: url(spritesmith4.png);
-<<<<<<< HEAD
-  background-position: -848px -1272px;
-=======
   background-position: -1381px -742px;
->>>>>>> fd7ba143
   width: 105px;
   height: 105px;
 }
 .Mount_Body_Rat-CottonCandyBlue {
   background-image: url(spritesmith4.png);
-<<<<<<< HEAD
-  background-position: 0px 0px;
-=======
   background-position: -212px 0px;
->>>>>>> fd7ba143
   width: 105px;
   height: 105px;
 }
 .Mount_Body_Rat-CottonCandyPink {
   background-image: url(spritesmith4.png);
-<<<<<<< HEAD
-  background-position: -1060px -1272px;
-=======
   background-position: -1381px -954px;
->>>>>>> fd7ba143
   width: 105px;
   height: 105px;
 }
 .Mount_Body_Rat-Desert {
   background-image: url(spritesmith4.png);
-<<<<<<< HEAD
-  background-position: -1166px -1272px;
-=======
   background-position: -1381px -1060px;
->>>>>>> fd7ba143
   width: 105px;
   height: 105px;
 }
 .Mount_Body_Rat-Golden {
   background-image: url(spritesmith4.png);
-<<<<<<< HEAD
-  background-position: -1272px -1272px;
-=======
   background-position: -1381px -1166px;
->>>>>>> fd7ba143
   width: 105px;
   height: 105px;
 }
 .Mount_Body_Rat-Red {
   background-image: url(spritesmith4.png);
-<<<<<<< HEAD
-  background-position: -1378px 0px;
-=======
   background-position: 0px -1290px;
->>>>>>> fd7ba143
   width: 105px;
   height: 105px;
 }
 .Mount_Body_Rat-Shade {
   background-image: url(spritesmith4.png);
-<<<<<<< HEAD
-  background-position: -1378px -106px;
-=======
   background-position: -106px -1290px;
->>>>>>> fd7ba143
   width: 105px;
   height: 105px;
 }
 .Mount_Body_Rat-Skeleton {
   background-image: url(spritesmith4.png);
-<<<<<<< HEAD
-  background-position: -1378px -212px;
-=======
   background-position: -212px -1290px;
->>>>>>> fd7ba143
   width: 105px;
   height: 105px;
 }
 .Mount_Body_Rat-White {
   background-image: url(spritesmith4.png);
-<<<<<<< HEAD
-  background-position: -1378px -318px;
-=======
   background-position: -318px -1290px;
->>>>>>> fd7ba143
   width: 105px;
   height: 105px;
 }
 .Mount_Body_Rat-Zombie {
   background-image: url(spritesmith4.png);
-<<<<<<< HEAD
-  background-position: -1378px -424px;
-=======
   background-position: -424px -1290px;
->>>>>>> fd7ba143
   width: 105px;
   height: 105px;
 }
 .Mount_Body_Rooster-Base {
   background-image: url(spritesmith4.png);
-<<<<<<< HEAD
-  background-position: -1378px -530px;
-=======
   background-position: -530px -1290px;
->>>>>>> fd7ba143
   width: 105px;
   height: 105px;
 }
 .Mount_Body_Rooster-CottonCandyBlue {
   background-image: url(spritesmith4.png);
-<<<<<<< HEAD
-  background-position: -1378px -636px;
-=======
   background-position: -636px -1290px;
->>>>>>> fd7ba143
   width: 105px;
   height: 105px;
 }
 .Mount_Body_Rooster-CottonCandyPink {
   background-image: url(spritesmith4.png);
-<<<<<<< HEAD
-  background-position: -1378px -742px;
-=======
   background-position: -742px -1290px;
->>>>>>> fd7ba143
   width: 105px;
   height: 105px;
 }
 .Mount_Body_Rooster-Desert {
   background-image: url(spritesmith4.png);
-<<<<<<< HEAD
-  background-position: -1378px -848px;
-=======
   background-position: -848px -1290px;
->>>>>>> fd7ba143
   width: 105px;
   height: 105px;
 }
 .Mount_Body_Rooster-Golden {
   background-image: url(spritesmith4.png);
-<<<<<<< HEAD
-  background-position: -1378px -954px;
-=======
   background-position: -954px -1290px;
->>>>>>> fd7ba143
   width: 105px;
   height: 105px;
 }
 .Mount_Body_Rooster-Red {
   background-image: url(spritesmith4.png);
-<<<<<<< HEAD
-  background-position: -1378px -1060px;
-=======
   background-position: -1060px -1290px;
->>>>>>> fd7ba143
   width: 105px;
   height: 105px;
 }
 .Mount_Body_Rooster-Shade {
   background-image: url(spritesmith4.png);
-<<<<<<< HEAD
-  background-position: -1378px -1166px;
-=======
   background-position: -1166px -1290px;
->>>>>>> fd7ba143
   width: 105px;
   height: 105px;
 }
 .Mount_Body_Rooster-Skeleton {
   background-image: url(spritesmith4.png);
-<<<<<<< HEAD
-  background-position: -1378px -1272px;
-=======
   background-position: -1272px -1290px;
->>>>>>> fd7ba143
   width: 105px;
   height: 105px;
 }
 .Mount_Body_Rooster-White {
   background-image: url(spritesmith4.png);
-<<<<<<< HEAD
-  background-position: 0px -1378px;
-=======
   background-position: -1378px -1290px;
->>>>>>> fd7ba143
   width: 105px;
   height: 105px;
 }
 .Mount_Body_Rooster-Zombie {
   background-image: url(spritesmith4.png);
-<<<<<<< HEAD
-  background-position: -106px -1378px;
-=======
   background-position: -1487px 0px;
->>>>>>> fd7ba143
   width: 105px;
   height: 105px;
 }
 .Mount_Body_Seahorse-Base {
   background-image: url(spritesmith4.png);
-<<<<<<< HEAD
-  background-position: -212px -1378px;
-=======
   background-position: -1487px -106px;
->>>>>>> fd7ba143
   width: 105px;
   height: 105px;
 }
 .Mount_Body_Seahorse-CottonCandyBlue {
   background-image: url(spritesmith4.png);
-<<<<<<< HEAD
-  background-position: -318px -1378px;
-=======
   background-position: -1487px -212px;
->>>>>>> fd7ba143
   width: 105px;
   height: 105px;
 }
 .Mount_Body_Seahorse-CottonCandyPink {
   background-image: url(spritesmith4.png);
-<<<<<<< HEAD
-  background-position: -424px -1378px;
-=======
   background-position: -1487px -318px;
->>>>>>> fd7ba143
   width: 105px;
   height: 105px;
 }
 .Mount_Body_Seahorse-Desert {
   background-image: url(spritesmith4.png);
-<<<<<<< HEAD
-  background-position: -530px -1378px;
-=======
   background-position: -1487px -424px;
->>>>>>> fd7ba143
   width: 105px;
   height: 105px;
 }
 .Mount_Body_Seahorse-Golden {
   background-image: url(spritesmith4.png);
-<<<<<<< HEAD
-  background-position: -636px -1378px;
-=======
   background-position: -1487px -530px;
->>>>>>> fd7ba143
   width: 105px;
   height: 105px;
 }
 .Mount_Body_Seahorse-Red {
   background-image: url(spritesmith4.png);
-<<<<<<< HEAD
-  background-position: -742px -1378px;
-=======
   background-position: -1487px -636px;
->>>>>>> fd7ba143
   width: 105px;
   height: 105px;
 }
 .Mount_Body_Seahorse-Shade {
   background-image: url(spritesmith4.png);
-<<<<<<< HEAD
-  background-position: -848px -1378px;
-=======
   background-position: -1487px -742px;
->>>>>>> fd7ba143
   width: 105px;
   height: 105px;
 }
 .Mount_Body_Seahorse-Skeleton {
   background-image: url(spritesmith4.png);
-<<<<<<< HEAD
-  background-position: -954px -1378px;
-=======
   background-position: -1487px -848px;
->>>>>>> fd7ba143
   width: 105px;
   height: 105px;
 }
 .Mount_Body_Seahorse-White {
   background-image: url(spritesmith4.png);
-<<<<<<< HEAD
-  background-position: -1060px -1378px;
-=======
   background-position: -1487px -954px;
->>>>>>> fd7ba143
   width: 105px;
   height: 105px;
 }
 .Mount_Body_Seahorse-Zombie {
   background-image: url(spritesmith4.png);
-<<<<<<< HEAD
-  background-position: -1166px -1378px;
-=======
   background-position: -1487px -1060px;
->>>>>>> fd7ba143
   width: 105px;
   height: 105px;
 }
 .Mount_Body_Spider-Base {
   background-image: url(spritesmith4.png);
-<<<<<<< HEAD
-  background-position: -1272px -1378px;
-=======
   background-position: -1487px -1166px;
->>>>>>> fd7ba143
   width: 105px;
   height: 105px;
 }
 .Mount_Body_Spider-CottonCandyBlue {
   background-image: url(spritesmith4.png);
-<<<<<<< HEAD
-  background-position: -1378px -1378px;
-=======
   background-position: -1487px -1272px;
->>>>>>> fd7ba143
   width: 105px;
   height: 105px;
 }
 .Mount_Body_Spider-CottonCandyPink {
   background-image: url(spritesmith4.png);
-<<<<<<< HEAD
-  background-position: -1484px 0px;
-=======
   background-position: 0px -1396px;
->>>>>>> fd7ba143
   width: 105px;
   height: 105px;
 }
 .Mount_Body_Spider-Desert {
   background-image: url(spritesmith4.png);
-<<<<<<< HEAD
-  background-position: -1484px -106px;
-=======
   background-position: -106px -1396px;
->>>>>>> fd7ba143
   width: 105px;
   height: 105px;
 }
 .Mount_Body_Spider-Golden {
   background-image: url(spritesmith4.png);
-<<<<<<< HEAD
-  background-position: -1484px -212px;
-=======
   background-position: -212px -1396px;
->>>>>>> fd7ba143
   width: 105px;
   height: 105px;
 }
 .Mount_Body_Spider-Red {
   background-image: url(spritesmith4.png);
-<<<<<<< HEAD
-  background-position: -1484px -318px;
-=======
   background-position: -318px -1396px;
->>>>>>> fd7ba143
   width: 105px;
   height: 105px;
 }
 .Mount_Body_Spider-Shade {
   background-image: url(spritesmith4.png);
-<<<<<<< HEAD
-  background-position: -1484px -424px;
-=======
   background-position: -424px -1396px;
->>>>>>> fd7ba143
   width: 105px;
   height: 105px;
 }
 .Mount_Body_Spider-Skeleton {
   background-image: url(spritesmith4.png);
-<<<<<<< HEAD
-  background-position: -1484px -530px;
-=======
   background-position: -530px -1396px;
->>>>>>> fd7ba143
   width: 105px;
   height: 105px;
 }
 .Mount_Body_Spider-White {
   background-image: url(spritesmith4.png);
-<<<<<<< HEAD
-  background-position: -1484px -636px;
-=======
   background-position: -636px -1396px;
->>>>>>> fd7ba143
   width: 105px;
   height: 105px;
 }
 .Mount_Body_Spider-Zombie {
   background-image: url(spritesmith4.png);
-<<<<<<< HEAD
-  background-position: -1484px -742px;
-=======
   background-position: -742px -1396px;
->>>>>>> fd7ba143
   width: 105px;
   height: 105px;
 }
 .Mount_Body_TigerCub-Base {
   background-image: url(spritesmith4.png);
-<<<<<<< HEAD
-  background-position: -1484px -848px;
-=======
   background-position: -848px -1396px;
->>>>>>> fd7ba143
   width: 105px;
   height: 105px;
 }
 .Mount_Body_TigerCub-CottonCandyBlue {
   background-image: url(spritesmith4.png);
-<<<<<<< HEAD
-  background-position: -1484px -954px;
-=======
   background-position: -954px -1396px;
->>>>>>> fd7ba143
   width: 105px;
   height: 105px;
 }
 .Mount_Body_TigerCub-CottonCandyPink {
   background-image: url(spritesmith4.png);
-<<<<<<< HEAD
-  background-position: -1484px -1060px;
-=======
   background-position: -1060px -1396px;
->>>>>>> fd7ba143
   width: 105px;
   height: 105px;
 }
 .Mount_Body_TigerCub-Desert {
   background-image: url(spritesmith4.png);
-<<<<<<< HEAD
-  background-position: -1484px -1166px;
-=======
   background-position: -1166px -1396px;
->>>>>>> fd7ba143
   width: 105px;
   height: 105px;
 }
 .Mount_Body_TigerCub-Golden {
   background-image: url(spritesmith4.png);
-<<<<<<< HEAD
-  background-position: -1484px -1272px;
-=======
   background-position: -1272px -1396px;
->>>>>>> fd7ba143
   width: 105px;
   height: 105px;
 }
 .Mount_Body_TigerCub-Red {
   background-image: url(spritesmith4.png);
-<<<<<<< HEAD
-  background-position: -1484px -1378px;
-=======
   background-position: -1378px -1396px;
->>>>>>> fd7ba143
   width: 105px;
   height: 105px;
 }
 .Mount_Body_TigerCub-Shade {
   background-image: url(spritesmith4.png);
-<<<<<<< HEAD
-  background-position: 0px -1484px;
-=======
   background-position: -1484px -1396px;
->>>>>>> fd7ba143
   width: 105px;
   height: 105px;
 }
 .Mount_Body_TigerCub-Skeleton {
   background-image: url(spritesmith4.png);
-<<<<<<< HEAD
-  background-position: -106px -1484px;
-=======
   background-position: -1593px 0px;
->>>>>>> fd7ba143
   width: 105px;
   height: 105px;
 }
 .Mount_Body_TigerCub-White {
   background-image: url(spritesmith4.png);
-<<<<<<< HEAD
-  background-position: -212px -1484px;
-=======
   background-position: -1593px -106px;
->>>>>>> fd7ba143
   width: 105px;
   height: 105px;
 }
 .Mount_Body_TigerCub-Zombie {
   background-image: url(spritesmith4.png);
-<<<<<<< HEAD
-  background-position: -318px -1484px;
-=======
   background-position: -1593px -212px;
->>>>>>> fd7ba143
   width: 105px;
   height: 105px;
 }
 .Mount_Body_Turkey-Base {
   background-image: url(spritesmith4.png);
-<<<<<<< HEAD
-  background-position: -424px -1484px;
-=======
   background-position: -1593px -318px;
->>>>>>> fd7ba143
   width: 105px;
   height: 105px;
 }
 .Mount_Body_Wolf-Base {
   background-image: url(spritesmith4.png);
-<<<<<<< HEAD
-  background-position: -530px -1484px;
-=======
   background-position: -1593px -424px;
->>>>>>> fd7ba143
   width: 105px;
   height: 105px;
 }
 .Mount_Body_Wolf-CottonCandyBlue {
   background-image: url(spritesmith4.png);
-<<<<<<< HEAD
-  background-position: -636px -1484px;
-=======
   background-position: -1593px -530px;
->>>>>>> fd7ba143
   width: 105px;
   height: 105px;
 }
 .Mount_Body_Wolf-CottonCandyPink {
   background-image: url(spritesmith4.png);
-<<<<<<< HEAD
-  background-position: -742px -1484px;
-=======
   background-position: -1593px -636px;
->>>>>>> fd7ba143
   width: 105px;
   height: 105px;
 }
 .Mount_Body_Wolf-Desert {
   background-image: url(spritesmith4.png);
-<<<<<<< HEAD
-  background-position: -848px -1484px;
-=======
   background-position: -1593px -742px;
->>>>>>> fd7ba143
   width: 105px;
   height: 105px;
 }
 .Mount_Body_Wolf-Golden {
   background-image: url(spritesmith4.png);
-<<<<<<< HEAD
-  background-position: -954px -1484px;
-=======
   background-position: -1593px -848px;
->>>>>>> fd7ba143
   width: 105px;
   height: 105px;
 }
 .Mount_Body_Wolf-Red {
   background-image: url(spritesmith4.png);
-<<<<<<< HEAD
-  background-position: -1060px -1484px;
-=======
   background-position: -1593px -954px;
->>>>>>> fd7ba143
   width: 105px;
   height: 105px;
 }
 .Mount_Body_Wolf-Shade {
   background-image: url(spritesmith4.png);
-<<<<<<< HEAD
-  background-position: -1166px -1484px;
-=======
   background-position: -1593px -1060px;
->>>>>>> fd7ba143
   width: 105px;
   height: 105px;
 }
 .Mount_Body_Wolf-Skeleton {
   background-image: url(spritesmith4.png);
-<<<<<<< HEAD
-  background-position: -1272px -1484px;
-=======
   background-position: -1593px -1166px;
->>>>>>> fd7ba143
   width: 105px;
   height: 105px;
 }
 .Mount_Body_Wolf-White {
   background-image: url(spritesmith4.png);
-<<<<<<< HEAD
-  background-position: -1378px -1484px;
-=======
   background-position: -1593px -1272px;
->>>>>>> fd7ba143
   width: 105px;
   height: 105px;
 }
 .Mount_Body_Wolf-Zombie {
   background-image: url(spritesmith4.png);
-<<<<<<< HEAD
-  background-position: -1484px -1484px;
-=======
   background-position: -1593px -1378px;
->>>>>>> fd7ba143
   width: 105px;
   height: 105px;
 }
 .Mount_Head_BearCub-Base {
   background-image: url(spritesmith4.png);
-<<<<<<< HEAD
-  background-position: -1590px 0px;
-=======
   background-position: 0px -1502px;
->>>>>>> fd7ba143
   width: 105px;
   height: 105px;
 }
 .Mount_Head_BearCub-CottonCandyBlue {
   background-image: url(spritesmith4.png);
-<<<<<<< HEAD
-  background-position: -1590px -106px;
-=======
   background-position: -106px -1502px;
->>>>>>> fd7ba143
   width: 105px;
   height: 105px;
 }
 .Mount_Head_BearCub-CottonCandyPink {
   background-image: url(spritesmith4.png);
-<<<<<<< HEAD
-  background-position: -1590px -212px;
-=======
   background-position: -212px -1502px;
->>>>>>> fd7ba143
   width: 105px;
   height: 105px;
 }
 .Mount_Head_BearCub-Desert {
   background-image: url(spritesmith4.png);
-<<<<<<< HEAD
-  background-position: -1590px -318px;
-=======
   background-position: -318px -1502px;
->>>>>>> fd7ba143
   width: 105px;
   height: 105px;
 }
 .Mount_Head_BearCub-Golden {
   background-image: url(spritesmith4.png);
-<<<<<<< HEAD
-  background-position: -1590px -424px;
-=======
   background-position: -424px -1502px;
->>>>>>> fd7ba143
   width: 105px;
   height: 105px;
 }
 .Mount_Head_BearCub-Polar {
   background-image: url(spritesmith4.png);
-<<<<<<< HEAD
-  background-position: -1590px -530px;
-=======
   background-position: -530px -1502px;
->>>>>>> fd7ba143
   width: 105px;
   height: 105px;
 }
 .Mount_Head_BearCub-Red {
   background-image: url(spritesmith4.png);
-<<<<<<< HEAD
-  background-position: -1590px -636px;
-=======
   background-position: -636px -1502px;
->>>>>>> fd7ba143
   width: 105px;
   height: 105px;
 }
 .Mount_Head_BearCub-Shade {
   background-image: url(spritesmith4.png);
-<<<<<<< HEAD
-  background-position: -1590px -742px;
-=======
   background-position: -742px -1502px;
->>>>>>> fd7ba143
   width: 105px;
   height: 105px;
 }
 .Mount_Head_BearCub-Skeleton {
   background-image: url(spritesmith4.png);
-<<<<<<< HEAD
-  background-position: -1590px -848px;
-=======
   background-position: -848px -1502px;
->>>>>>> fd7ba143
   width: 105px;
   height: 105px;
 }
 .Mount_Head_BearCub-White {
   background-image: url(spritesmith4.png);
-<<<<<<< HEAD
-  background-position: -1590px -954px;
-=======
   background-position: -954px -1502px;
->>>>>>> fd7ba143
   width: 105px;
   height: 105px;
 }
 .Mount_Head_BearCub-Zombie {
   background-image: url(spritesmith4.png);
-<<<<<<< HEAD
-  background-position: -1590px -1060px;
-=======
   background-position: -1060px -1502px;
->>>>>>> fd7ba143
   width: 105px;
   height: 105px;
 }
 .Mount_Head_Cactus-Base {
   background-image: url(spritesmith4.png);
-<<<<<<< HEAD
-  background-position: -1590px -1166px;
-=======
   background-position: -1166px -1502px;
->>>>>>> fd7ba143
   width: 105px;
   height: 105px;
 }
 .Mount_Head_Cactus-CottonCandyBlue {
   background-image: url(spritesmith4.png);
-<<<<<<< HEAD
-  background-position: -1590px -1272px;
-=======
   background-position: -1272px -1502px;
->>>>>>> fd7ba143
   width: 105px;
   height: 105px;
 }
 .Mount_Head_Cactus-CottonCandyPink {
   background-image: url(spritesmith4.png);
-<<<<<<< HEAD
-  background-position: -1590px -1378px;
-=======
   background-position: -1378px -1502px;
->>>>>>> fd7ba143
   width: 105px;
   height: 105px;
 }
 .Mount_Head_Cactus-Desert {
   background-image: url(spritesmith4.png);
-<<<<<<< HEAD
-  background-position: -1590px -1484px;
-=======
   background-position: -1484px -1502px;
->>>>>>> fd7ba143
   width: 105px;
   height: 105px;
 }
 .Mount_Head_Cactus-Golden {
   background-image: url(spritesmith4.png);
-<<<<<<< HEAD
-  background-position: 0px -1590px;
-=======
   background-position: -1590px -1502px;
->>>>>>> fd7ba143
   width: 105px;
   height: 105px;
 }
 .Mount_Head_Cactus-Red {
   background-image: url(spritesmith4.png);
-<<<<<<< HEAD
-  background-position: -106px -1590px;
-=======
   background-position: -1699px 0px;
->>>>>>> fd7ba143
   width: 105px;
   height: 105px;
 }
 .Mount_Head_Cactus-Shade {
   background-image: url(spritesmith4.png);
-<<<<<<< HEAD
-  background-position: -212px -1590px;
-=======
   background-position: -1699px -106px;
->>>>>>> fd7ba143
   width: 105px;
   height: 105px;
 }
 .Mount_Head_Cactus-Skeleton {
   background-image: url(spritesmith4.png);
-<<<<<<< HEAD
-  background-position: -318px -1590px;
-=======
   background-position: -1699px -212px;
->>>>>>> fd7ba143
   width: 105px;
   height: 105px;
 }
 .Mount_Head_Cactus-White {
   background-image: url(spritesmith4.png);
-<<<<<<< HEAD
-  background-position: -424px -1590px;
-=======
   background-position: -1699px -318px;
->>>>>>> fd7ba143
   width: 105px;
   height: 105px;
 }
 .Mount_Head_Cactus-Zombie {
   background-image: url(spritesmith4.png);
-<<<<<<< HEAD
-  background-position: -530px -1590px;
-=======
   background-position: -1699px -424px;
->>>>>>> fd7ba143
   width: 105px;
   height: 105px;
 }
 .Mount_Head_Deer-Base {
   background-image: url(spritesmith4.png);
-<<<<<<< HEAD
-  background-position: -636px -1590px;
-=======
   background-position: -1699px -530px;
->>>>>>> fd7ba143
   width: 105px;
   height: 105px;
 }
 .Mount_Head_Deer-CottonCandyBlue {
   background-image: url(spritesmith4.png);
-<<<<<<< HEAD
-  background-position: -742px -1590px;
-=======
   background-position: -1699px -636px;
->>>>>>> fd7ba143
   width: 105px;
   height: 105px;
 }
 .Mount_Head_Deer-CottonCandyPink {
   background-image: url(spritesmith4.png);
-<<<<<<< HEAD
-  background-position: -848px -1590px;
-=======
   background-position: -1699px -742px;
->>>>>>> fd7ba143
   width: 105px;
   height: 105px;
 }
 .Mount_Head_Deer-Desert {
   background-image: url(spritesmith4.png);
-<<<<<<< HEAD
-  background-position: -954px -1590px;
-=======
   background-position: -1699px -848px;
->>>>>>> fd7ba143
   width: 105px;
   height: 105px;
 }
 .Mount_Head_Deer-Golden {
   background-image: url(spritesmith4.png);
-<<<<<<< HEAD
-  background-position: -1060px -1590px;
-=======
   background-position: -1699px -954px;
->>>>>>> fd7ba143
   width: 105px;
   height: 105px;
 }
 .Mount_Head_Deer-Red {
   background-image: url(spritesmith4.png);
-<<<<<<< HEAD
-  background-position: -1166px -1590px;
-=======
   background-position: -1699px -1060px;
->>>>>>> fd7ba143
   width: 105px;
   height: 105px;
 }
 .Mount_Head_Deer-Shade {
   background-image: url(spritesmith4.png);
-<<<<<<< HEAD
-  background-position: -1272px -1590px;
-=======
   background-position: -1699px -1166px;
->>>>>>> fd7ba143
   width: 105px;
   height: 105px;
 }
 .Mount_Head_Deer-Skeleton {
   background-image: url(spritesmith4.png);
-<<<<<<< HEAD
-  background-position: -1378px -1590px;
-=======
   background-position: -1699px -1272px;
->>>>>>> fd7ba143
   width: 105px;
   height: 105px;
 }
 .Mount_Head_Deer-White {
   background-image: url(spritesmith4.png);
-<<<<<<< HEAD
-  background-position: -1484px -1590px;
-=======
   background-position: -1699px -1378px;
->>>>>>> fd7ba143
   width: 105px;
   height: 105px;
 }
 .Mount_Head_Deer-Zombie {
   background-image: url(spritesmith4.png);
-<<<<<<< HEAD
-  background-position: -1590px -1590px;
-=======
   background-position: -1699px -1484px;
->>>>>>> fd7ba143
   width: 105px;
   height: 105px;
 }
 .Mount_Head_Dragon-Base {
   background-image: url(spritesmith4.png);
-<<<<<<< HEAD
-  background-position: -1696px 0px;
-=======
   background-position: 0px -1608px;
->>>>>>> fd7ba143
   width: 105px;
   height: 105px;
 }
 .Mount_Head_Dragon-CottonCandyBlue {
   background-image: url(spritesmith4.png);
-<<<<<<< HEAD
-  background-position: -1696px -106px;
-=======
   background-position: -106px -1608px;
->>>>>>> fd7ba143
   width: 105px;
   height: 105px;
 }
 .Mount_Head_Dragon-CottonCandyPink {
   background-image: url(spritesmith4.png);
-<<<<<<< HEAD
-  background-position: -1696px -212px;
-=======
   background-position: -212px -1608px;
->>>>>>> fd7ba143
   width: 105px;
   height: 105px;
 }
 .Mount_Head_Dragon-Desert {
   background-image: url(spritesmith4.png);
-<<<<<<< HEAD
-  background-position: -1696px -318px;
-=======
   background-position: -318px -1608px;
->>>>>>> fd7ba143
   width: 105px;
   height: 105px;
 }
 .Mount_Head_Dragon-Golden {
   background-image: url(spritesmith4.png);
-<<<<<<< HEAD
-  background-position: -1696px -424px;
-=======
   background-position: -424px -1608px;
->>>>>>> fd7ba143
   width: 105px;
   height: 105px;
 }
 .Mount_Head_Dragon-Red {
   background-image: url(spritesmith4.png);
-<<<<<<< HEAD
-  background-position: -1696px -530px;
-=======
   background-position: -530px -1608px;
->>>>>>> fd7ba143
   width: 105px;
   height: 105px;
 }
 .Mount_Head_Dragon-Shade {
   background-image: url(spritesmith4.png);
-<<<<<<< HEAD
-  background-position: -1696px -636px;
-=======
   background-position: -636px -1608px;
->>>>>>> fd7ba143
   width: 105px;
   height: 105px;
 }
 .Mount_Head_Dragon-Skeleton {
   background-image: url(spritesmith4.png);
-<<<<<<< HEAD
-  background-position: -1696px -742px;
-=======
   background-position: -742px -1608px;
->>>>>>> fd7ba143
   width: 105px;
   height: 105px;
 }
 .Mount_Head_Dragon-White {
   background-image: url(spritesmith4.png);
-<<<<<<< HEAD
-  background-position: -1696px -848px;
-=======
   background-position: -848px -1608px;
->>>>>>> fd7ba143
   width: 105px;
   height: 105px;
 }
 .Mount_Head_Dragon-Zombie {
   background-image: url(spritesmith4.png);
-<<<<<<< HEAD
-  background-position: -1696px -954px;
-=======
   background-position: -954px -1608px;
->>>>>>> fd7ba143
   width: 105px;
   height: 105px;
 }
 .Mount_Head_FlyingPig-Base {
   background-image: url(spritesmith4.png);
-<<<<<<< HEAD
-  background-position: -1696px -1060px;
-=======
   background-position: -1060px -1608px;
->>>>>>> fd7ba143
   width: 105px;
   height: 105px;
 }
 .Mount_Head_FlyingPig-CottonCandyBlue {
   background-image: url(spritesmith4.png);
-<<<<<<< HEAD
-  background-position: -1696px -1166px;
-=======
   background-position: -1166px -1608px;
->>>>>>> fd7ba143
   width: 105px;
   height: 105px;
 }
 .Mount_Head_FlyingPig-CottonCandyPink {
   background-image: url(spritesmith4.png);
-<<<<<<< HEAD
-  background-position: -1696px -1272px;
-=======
   background-position: -1272px -1608px;
->>>>>>> fd7ba143
   width: 105px;
   height: 105px;
 }
 .Mount_Head_FlyingPig-Desert {
   background-image: url(spritesmith4.png);
-<<<<<<< HEAD
-  background-position: -1696px -1378px;
-=======
   background-position: -1378px -1608px;
->>>>>>> fd7ba143
   width: 105px;
   height: 105px;
 }
 .Mount_Head_FlyingPig-Golden {
   background-image: url(spritesmith4.png);
-<<<<<<< HEAD
-  background-position: -1696px -1484px;
-=======
   background-position: -1484px -1608px;
->>>>>>> fd7ba143
   width: 105px;
   height: 105px;
 }
 .Mount_Head_FlyingPig-Red {
   background-image: url(spritesmith4.png);
-<<<<<<< HEAD
-  background-position: -1696px -1590px;
-=======
   background-position: -1590px -1608px;
->>>>>>> fd7ba143
   width: 105px;
   height: 105px;
 }
 .Mount_Head_FlyingPig-Shade {
   background-image: url(spritesmith4.png);
-<<<<<<< HEAD
-  background-position: 0px -1696px;
-=======
   background-position: -1696px -1608px;
->>>>>>> fd7ba143
   width: 105px;
   height: 105px;
 }
 .Mount_Head_FlyingPig-Skeleton {
   background-image: url(spritesmith4.png);
-<<<<<<< HEAD
-  background-position: -106px -1696px;
-=======
   background-position: -1805px 0px;
->>>>>>> fd7ba143
   width: 105px;
   height: 105px;
 }
 .Mount_Head_FlyingPig-White {
   background-image: url(spritesmith4.png);
-<<<<<<< HEAD
-  background-position: -212px -1696px;
-=======
   background-position: -1805px -106px;
->>>>>>> fd7ba143
   width: 105px;
   height: 105px;
 }
 .Mount_Head_FlyingPig-Zombie {
   background-image: url(spritesmith4.png);
-<<<<<<< HEAD
-  background-position: -318px -1696px;
-=======
   background-position: -1805px -212px;
->>>>>>> fd7ba143
   width: 105px;
   height: 105px;
 }
 .Mount_Head_Fox-Base {
   background-image: url(spritesmith4.png);
-<<<<<<< HEAD
-  background-position: -424px -1696px;
-=======
   background-position: -1805px -318px;
->>>>>>> fd7ba143
   width: 105px;
   height: 105px;
 }
 .Mount_Head_Fox-CottonCandyBlue {
   background-image: url(spritesmith4.png);
-<<<<<<< HEAD
-  background-position: -530px -1696px;
-=======
   background-position: -1805px -424px;
->>>>>>> fd7ba143
   width: 105px;
   height: 105px;
 }
 .Mount_Head_Fox-CottonCandyPink {
   background-image: url(spritesmith4.png);
-<<<<<<< HEAD
-  background-position: -636px -1696px;
-=======
   background-position: -1805px -530px;
->>>>>>> fd7ba143
   width: 105px;
   height: 105px;
 }
 .Mount_Head_Fox-Desert {
   background-image: url(spritesmith4.png);
-<<<<<<< HEAD
-  background-position: -742px -1696px;
-=======
   background-position: -1805px -636px;
->>>>>>> fd7ba143
   width: 105px;
   height: 105px;
 }
 .Mount_Head_Fox-Golden {
   background-image: url(spritesmith4.png);
-<<<<<<< HEAD
-  background-position: -848px -1696px;
-=======
   background-position: -1805px -742px;
->>>>>>> fd7ba143
   width: 105px;
   height: 105px;
 }
 .Mount_Head_Fox-Red {
   background-image: url(spritesmith4.png);
-<<<<<<< HEAD
-  background-position: -954px -1696px;
-=======
   background-position: -1805px -848px;
->>>>>>> fd7ba143
   width: 105px;
   height: 105px;
 }
 .Mount_Head_Fox-Shade {
   background-image: url(spritesmith4.png);
-<<<<<<< HEAD
-  background-position: -1060px -1696px;
-=======
   background-position: -1805px -954px;
->>>>>>> fd7ba143
   width: 105px;
   height: 105px;
 }
 .Mount_Head_Fox-Skeleton {
   background-image: url(spritesmith4.png);
-<<<<<<< HEAD
-  background-position: -1166px -1696px;
-=======
   background-position: -1805px -1060px;
->>>>>>> fd7ba143
   width: 105px;
   height: 105px;
 }
 .Mount_Head_Fox-White {
   background-image: url(spritesmith4.png);
-<<<<<<< HEAD
-  background-position: -1272px -1696px;
-=======
   background-position: -1805px -1166px;
->>>>>>> fd7ba143
   width: 105px;
   height: 105px;
 }
 .Mount_Head_Fox-Zombie {
   background-image: url(spritesmith4.png);
-<<<<<<< HEAD
-  background-position: -1378px -1696px;
-=======
   background-position: -1805px -1272px;
->>>>>>> fd7ba143
   width: 105px;
   height: 105px;
 }
 .Mount_Head_Gryphon-Base {
   background-image: url(spritesmith4.png);
-<<<<<<< HEAD
-  background-position: -1484px -1696px;
-=======
   background-position: -1805px -1378px;
->>>>>>> fd7ba143
   width: 105px;
   height: 105px;
 }
 .Mount_Head_Gryphon-CottonCandyBlue {
   background-image: url(spritesmith4.png);
-<<<<<<< HEAD
-  background-position: -1590px -1696px;
-=======
   background-position: -1805px -1484px;
->>>>>>> fd7ba143
   width: 105px;
   height: 105px;
 }
 .Mount_Head_Gryphon-CottonCandyPink {
   background-image: url(spritesmith4.png);
-<<<<<<< HEAD
-  background-position: -1696px -1696px;
-=======
   background-position: -1805px -1590px;
->>>>>>> fd7ba143
   width: 105px;
   height: 105px;
 }
 .Mount_Head_Gryphon-Desert {
   background-image: url(spritesmith4.png);
-<<<<<<< HEAD
-  background-position: -1802px 0px;
-=======
   background-position: 0px -1714px;
->>>>>>> fd7ba143
   width: 105px;
   height: 105px;
 }
 .Mount_Head_Gryphon-Golden {
   background-image: url(spritesmith4.png);
-<<<<<<< HEAD
-  background-position: -1802px -106px;
-=======
   background-position: -106px -1714px;
->>>>>>> fd7ba143
   width: 105px;
   height: 105px;
 }
 .Mount_Head_Gryphon-Red {
   background-image: url(spritesmith4.png);
-<<<<<<< HEAD
-  background-position: -1802px -212px;
-=======
   background-position: -212px -1714px;
->>>>>>> fd7ba143
   width: 105px;
   height: 105px;
 }
 .Mount_Head_Gryphon-Shade {
   background-image: url(spritesmith4.png);
-<<<<<<< HEAD
-  background-position: -1802px -318px;
-=======
   background-position: -318px -1714px;
->>>>>>> fd7ba143
   width: 105px;
   height: 105px;
 }
 .Mount_Head_Gryphon-Skeleton {
   background-image: url(spritesmith4.png);
-<<<<<<< HEAD
-  background-position: -1802px -424px;
-=======
   background-position: -424px -1714px;
->>>>>>> fd7ba143
   width: 105px;
   height: 105px;
 }
 .Mount_Head_Gryphon-White {
   background-image: url(spritesmith4.png);
-<<<<<<< HEAD
-  background-position: -1802px -530px;
-=======
   background-position: -530px -1714px;
->>>>>>> fd7ba143
   width: 105px;
   height: 105px;
 }
 .Mount_Head_Gryphon-Zombie {
   background-image: url(spritesmith4.png);
-<<<<<<< HEAD
-  background-position: -1802px -636px;
-=======
   background-position: -636px -1714px;
->>>>>>> fd7ba143
   width: 105px;
   height: 105px;
 }
 .Mount_Head_Hedgehog-Base {
   background-image: url(spritesmith4.png);
-<<<<<<< HEAD
-  background-position: -1802px -742px;
-=======
   background-position: -742px -1714px;
->>>>>>> fd7ba143
   width: 105px;
   height: 105px;
 }
 .Mount_Head_Hedgehog-CottonCandyBlue {
   background-image: url(spritesmith4.png);
-<<<<<<< HEAD
-  background-position: -1802px -848px;
-=======
   background-position: -848px -1714px;
->>>>>>> fd7ba143
   width: 105px;
   height: 105px;
 }
 .Mount_Head_Hedgehog-CottonCandyPink {
   background-image: url(spritesmith4.png);
-<<<<<<< HEAD
-  background-position: -1802px -954px;
-=======
   background-position: -954px -1714px;
->>>>>>> fd7ba143
   width: 105px;
   height: 105px;
 }
 .Mount_Head_Hedgehog-Desert {
   background-image: url(spritesmith4.png);
-<<<<<<< HEAD
-  background-position: -1802px -1060px;
-=======
   background-position: -1060px -1714px;
->>>>>>> fd7ba143
   width: 105px;
   height: 105px;
 }
 .Mount_Head_Hedgehog-Golden {
   background-image: url(spritesmith4.png);
-<<<<<<< HEAD
-  background-position: -1802px -1166px;
-=======
   background-position: -1166px -1714px;
->>>>>>> fd7ba143
   width: 105px;
   height: 105px;
 }
 .Mount_Head_Hedgehog-Red {
   background-image: url(spritesmith4.png);
-<<<<<<< HEAD
-  background-position: -1802px -1272px;
-=======
   background-position: -1272px -1714px;
->>>>>>> fd7ba143
   width: 105px;
   height: 105px;
 }
 .Mount_Head_Hedgehog-Shade {
   background-image: url(spritesmith4.png);
-<<<<<<< HEAD
-  background-position: -1802px -1378px;
-=======
   background-position: -1378px -1714px;
->>>>>>> fd7ba143
   width: 105px;
   height: 105px;
 }
 .Mount_Head_Hedgehog-Skeleton {
   background-image: url(spritesmith4.png);
-<<<<<<< HEAD
-  background-position: -1802px -1484px;
-=======
   background-position: -1484px -1714px;
->>>>>>> fd7ba143
   width: 105px;
   height: 105px;
 }
 .Mount_Head_Hedgehog-White {
   background-image: url(spritesmith4.png);
-<<<<<<< HEAD
-  background-position: -1802px -1590px;
-=======
   background-position: -1590px -1714px;
->>>>>>> fd7ba143
   width: 105px;
   height: 105px;
 }
 .Mount_Head_Hedgehog-Zombie {
   background-image: url(spritesmith4.png);
-<<<<<<< HEAD
-  background-position: -1802px -1696px;
-=======
   background-position: -1696px -1714px;
->>>>>>> fd7ba143
   width: 105px;
   height: 105px;
 }
 .Mount_Head_LionCub-Base {
   background-image: url(spritesmith4.png);
-<<<<<<< HEAD
-  background-position: 0px -1802px;
-=======
   background-position: -1802px -1714px;
->>>>>>> fd7ba143
   width: 105px;
   height: 105px;
 }
 .Mount_Head_LionCub-CottonCandyBlue {
   background-image: url(spritesmith4.png);
-<<<<<<< HEAD
-  background-position: -106px -1802px;
-=======
   background-position: -1911px 0px;
->>>>>>> fd7ba143
   width: 105px;
   height: 105px;
 }
 .Mount_Head_LionCub-CottonCandyPink {
   background-image: url(spritesmith4.png);
-<<<<<<< HEAD
-  background-position: -212px -1802px;
-=======
   background-position: -1911px -106px;
->>>>>>> fd7ba143
   width: 105px;
   height: 105px;
 }
 .Mount_Head_LionCub-Desert {
   background-image: url(spritesmith4.png);
-<<<<<<< HEAD
-  background-position: -954px -1272px;
-=======
   background-position: -1911px -212px;
->>>>>>> fd7ba143
   width: 105px;
   height: 105px;
 }
 .Mount_Head_LionCub-Ethereal {
   background-image: url(spritesmith4.png);
-<<<<<<< HEAD
-  background-position: -424px -318px;
-=======
   background-position: -1381px -848px;
->>>>>>> fd7ba143
   width: 105px;
   height: 105px;
 }
 .Mount_Head_LionCub-Golden {
   background-image: url(spritesmith4.png);
-<<<<<<< HEAD
+  background-position: -318px -336px;
+  width: 105px;
+  height: 105px;
+}
+.Mount_Head_LionCub-Red {
+  background-image: url(spritesmith4.png);
+  background-position: -212px -336px;
+  width: 105px;
+  height: 105px;
+}
+.Mount_Head_LionCub-Shade {
+  background-image: url(spritesmith4.png);
+  background-position: -106px -336px;
+  width: 105px;
+  height: 105px;
+}
+.Mount_Head_LionCub-Skeleton {
+  background-image: url(spritesmith4.png);
+  background-position: 0px -336px;
+  width: 105px;
+  height: 105px;
+}
+.Mount_Head_LionCub-White {
+  background-image: url(spritesmith4.png);
+  background-position: -318px -230px;
+  width: 105px;
+  height: 105px;
+}
+.Mount_Head_LionCub-Zombie {
+  background-image: url(spritesmith4.png);
   background-position: -424px -212px;
-=======
-  background-position: -318px -336px;
->>>>>>> fd7ba143
-  width: 105px;
-  height: 105px;
-}
-.Mount_Head_LionCub-Red {
-  background-image: url(spritesmith4.png);
-<<<<<<< HEAD
-  background-position: -424px -106px;
-=======
-  background-position: -212px -336px;
->>>>>>> fd7ba143
-  width: 105px;
-  height: 105px;
-}
-.Mount_Head_LionCub-Shade {
-  background-image: url(spritesmith4.png);
-<<<<<<< HEAD
-  background-position: -424px 0px;
-=======
-  background-position: -106px -336px;
->>>>>>> fd7ba143
-  width: 105px;
-  height: 105px;
-}
-.Mount_Head_LionCub-Skeleton {
-  background-image: url(spritesmith4.png);
-<<<<<<< HEAD
-  background-position: -215px -318px;
-=======
-  background-position: 0px -336px;
->>>>>>> fd7ba143
-  width: 105px;
-  height: 105px;
-}
-.Mount_Head_LionCub-White {
-  background-image: url(spritesmith4.png);
-<<<<<<< HEAD
-  background-position: -109px -318px;
-=======
-  background-position: -318px -230px;
->>>>>>> fd7ba143
-  width: 105px;
-  height: 105px;
-}
-.Mount_Head_LionCub-Zombie {
-  background-image: url(spritesmith4.png);
-<<<<<<< HEAD
-  background-position: -318px -212px;
-=======
-  background-position: -424px -212px;
->>>>>>> fd7ba143
   width: 105px;
   height: 105px;
 }
@@ -3140,75 +1908,61 @@
 }
 .Mount_Head_Octopus-Base {
   background-image: url(spritesmith4.png);
-<<<<<<< HEAD
+  background-position: -212px -230px;
+  width: 105px;
+  height: 105px;
+}
+.Mount_Head_Octopus-CottonCandyBlue {
+  background-image: url(spritesmith4.png);
+  background-position: -106px -230px;
+  width: 105px;
+  height: 105px;
+}
+.Mount_Head_Octopus-CottonCandyPink {
+  background-image: url(spritesmith4.png);
+  background-position: 0px -230px;
+  width: 105px;
+  height: 105px;
+}
+.Mount_Head_Octopus-Desert {
+  background-image: url(spritesmith4.png);
   background-position: -318px -106px;
-=======
-  background-position: -212px -230px;
-  width: 105px;
-  height: 105px;
-}
-.Mount_Head_Octopus-CottonCandyBlue {
-  background-image: url(spritesmith4.png);
-  background-position: -106px -230px;
->>>>>>> fd7ba143
-  width: 105px;
-  height: 105px;
-}
-.Mount_Head_Octopus-CottonCandyBlue {
-  background-image: url(spritesmith4.png);
-  background-position: 0px -230px;
-  width: 105px;
-  height: 105px;
-}
-.Mount_Head_Octopus-CottonCandyPink {
-  background-image: url(spritesmith4.png);
-  background-position: -318px -106px;
-  width: 105px;
-  height: 105px;
-}
-.Mount_Head_Octopus-Desert {
+  width: 105px;
+  height: 105px;
+}
+.Mount_Head_Octopus-Golden {
   background-image: url(spritesmith4.png);
   background-position: -318px 0px;
   width: 105px;
   height: 105px;
 }
-.Mount_Head_Octopus-Golden {
+.Mount_Head_Octopus-Red {
   background-image: url(spritesmith4.png);
   background-position: -212px -124px;
   width: 105px;
   height: 105px;
 }
-.Mount_Head_Octopus-Red {
+.Mount_Head_Octopus-Shade {
   background-image: url(spritesmith4.png);
   background-position: -106px -124px;
   width: 105px;
   height: 105px;
 }
-.Mount_Head_Octopus-Shade {
+.Mount_Head_Octopus-Skeleton {
   background-image: url(spritesmith4.png);
   background-position: 0px -124px;
   width: 105px;
   height: 105px;
 }
-.Mount_Head_Octopus-Skeleton {
+.Mount_Head_Octopus-White {
   background-image: url(spritesmith4.png);
   background-position: -1169px -106px;
   width: 105px;
   height: 105px;
 }
-.Mount_Head_Octopus-White {
-  background-image: url(spritesmith4.png);
-<<<<<<< HEAD
-  background-position: 0px -106px;
-  width: 105px;
-  height: 105px;
-}
 .Mount_Head_Octopus-Zombie {
   background-image: url(spritesmith4.png);
-  background-position: -106px 0px;
-=======
   background-position: -424px -106px;
->>>>>>> fd7ba143
   width: 105px;
   height: 105px;
 }