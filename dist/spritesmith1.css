<<<<<<< HEAD
.hair_base_1_brown {
=======
.hair_base_1_blue {
>>>>>>> 54a9df46
  background-image: url(spritesmith1.png);
  background-position: -91px 0px;
  width: 90px;
  height: 90px;
}
<<<<<<< HEAD
.customize-option.hair_base_1_brown {
=======
.customize-option.hair_base_1_blue {
>>>>>>> 54a9df46
  background-image: url(spritesmith1.png);
  background-position: -116px -15px;
  width: 60px;
  height: 60px;
}
<<<<<<< HEAD
.hair_base_1_candycane {
=======
.hair_base_1_brown {
>>>>>>> 54a9df46
  background-image: url(spritesmith1.png);
  background-position: -637px -1092px;
  width: 90px;
  height: 90px;
}
<<<<<<< HEAD
.customize-option.hair_base_1_candycane {
=======
.customize-option.hair_base_1_brown {
>>>>>>> 54a9df46
  background-image: url(spritesmith1.png);
  background-position: -662px -1107px;
  width: 60px;
  height: 60px;
}
<<<<<<< HEAD
.hair_base_1_candycorn {
=======
.hair_base_1_candycane {
>>>>>>> 54a9df46
  background-image: url(spritesmith1.png);
  background-position: 0px -91px;
  width: 90px;
  height: 90px;
}
<<<<<<< HEAD
.customize-option.hair_base_1_candycorn {
=======
.customize-option.hair_base_1_candycane {
>>>>>>> 54a9df46
  background-image: url(spritesmith1.png);
  background-position: -25px -106px;
  width: 60px;
  height: 60px;
}
<<<<<<< HEAD
.hair_base_1_festive {
=======
.hair_base_1_candycorn {
>>>>>>> 54a9df46
  background-image: url(spritesmith1.png);
  background-position: -91px -91px;
  width: 90px;
  height: 90px;
}
<<<<<<< HEAD
.customize-option.hair_base_1_festive {
=======
.customize-option.hair_base_1_candycorn {
>>>>>>> 54a9df46
  background-image: url(spritesmith1.png);
  background-position: -116px -106px;
  width: 60px;
  height: 60px;
}
<<<<<<< HEAD
.hair_base_1_frost {
=======
.hair_base_1_festive {
>>>>>>> 54a9df46
  background-image: url(spritesmith1.png);
  background-position: -182px 0px;
  width: 90px;
  height: 90px;
}
<<<<<<< HEAD
.customize-option.hair_base_1_frost {
=======
.customize-option.hair_base_1_festive {
>>>>>>> 54a9df46
  background-image: url(spritesmith1.png);
  background-position: -207px -15px;
  width: 60px;
  height: 60px;
}
<<<<<<< HEAD
.hair_base_1_ghostwhite {
=======
.hair_base_1_frost {
>>>>>>> 54a9df46
  background-image: url(spritesmith1.png);
  background-position: -182px -91px;
  width: 90px;
  height: 90px;
}
<<<<<<< HEAD
.customize-option.hair_base_1_ghostwhite {
=======
.customize-option.hair_base_1_frost {
>>>>>>> 54a9df46
  background-image: url(spritesmith1.png);
  background-position: -207px -106px;
  width: 60px;
  height: 60px;
}
<<<<<<< HEAD
.hair_base_1_green {
=======
.hair_base_1_ghostwhite {
>>>>>>> 54a9df46
  background-image: url(spritesmith1.png);
  background-position: 0px -182px;
  width: 90px;
  height: 90px;
}
<<<<<<< HEAD
.customize-option.hair_base_1_green {
=======
.customize-option.hair_base_1_ghostwhite {
>>>>>>> 54a9df46
  background-image: url(spritesmith1.png);
  background-position: -25px -197px;
  width: 60px;
  height: 60px;
}
<<<<<<< HEAD
.hair_base_1_halloween {
=======
.hair_base_1_green {
>>>>>>> 54a9df46
  background-image: url(spritesmith1.png);
  background-position: -91px -182px;
  width: 90px;
  height: 90px;
}
<<<<<<< HEAD
.customize-option.hair_base_1_halloween {
=======
.customize-option.hair_base_1_green {
>>>>>>> 54a9df46
  background-image: url(spritesmith1.png);
  background-position: -116px -197px;
  width: 60px;
  height: 60px;
}
<<<<<<< HEAD
.hair_base_1_holly {
=======
.hair_base_1_halloween {
>>>>>>> 54a9df46
  background-image: url(spritesmith1.png);
  background-position: -182px -182px;
  width: 90px;
  height: 90px;
}
<<<<<<< HEAD
.customize-option.hair_base_1_holly {
=======
.customize-option.hair_base_1_halloween {
>>>>>>> 54a9df46
  background-image: url(spritesmith1.png);
  background-position: -207px -197px;
  width: 60px;
  height: 60px;
}
<<<<<<< HEAD
.hair_base_1_hollygreen {
=======
.hair_base_1_holly {
>>>>>>> 54a9df46
  background-image: url(spritesmith1.png);
  background-position: -273px 0px;
  width: 90px;
  height: 90px;
}
<<<<<<< HEAD
.customize-option.hair_base_1_hollygreen {
=======
.customize-option.hair_base_1_holly {
>>>>>>> 54a9df46
  background-image: url(spritesmith1.png);
  background-position: -298px -15px;
  width: 60px;
  height: 60px;
}
<<<<<<< HEAD
.hair_base_1_midnight {
=======
.hair_base_1_hollygreen {
>>>>>>> 54a9df46
  background-image: url(spritesmith1.png);
  background-position: -273px -91px;
  width: 90px;
  height: 90px;
}
<<<<<<< HEAD
.customize-option.hair_base_1_midnight {
=======
.customize-option.hair_base_1_hollygreen {
>>>>>>> 54a9df46
  background-image: url(spritesmith1.png);
  background-position: -298px -106px;
  width: 60px;
  height: 60px;
}
<<<<<<< HEAD
.hair_base_1_pblue {
=======
.hair_base_1_midnight {
>>>>>>> 54a9df46
  background-image: url(spritesmith1.png);
  background-position: -273px -182px;
  width: 90px;
  height: 90px;
}
<<<<<<< HEAD
.customize-option.hair_base_1_pblue {
=======
.customize-option.hair_base_1_midnight {
>>>>>>> 54a9df46
  background-image: url(spritesmith1.png);
  background-position: -298px -197px;
  width: 60px;
  height: 60px;
}
<<<<<<< HEAD
.hair_base_1_peppermint {
=======
.hair_base_1_pblue {
>>>>>>> 54a9df46
  background-image: url(spritesmith1.png);
  background-position: 0px -273px;
  width: 90px;
  height: 90px;
}
<<<<<<< HEAD
.customize-option.hair_base_1_peppermint {
=======
.customize-option.hair_base_1_pblue {
>>>>>>> 54a9df46
  background-image: url(spritesmith1.png);
  background-position: -25px -288px;
  width: 60px;
  height: 60px;
}
<<<<<<< HEAD
.hair_base_1_pgreen {
=======
.hair_base_1_peppermint {
>>>>>>> 54a9df46
  background-image: url(spritesmith1.png);
  background-position: -91px -273px;
  width: 90px;
  height: 90px;
}
<<<<<<< HEAD
.customize-option.hair_base_1_pgreen {
=======
.customize-option.hair_base_1_peppermint {
>>>>>>> 54a9df46
  background-image: url(spritesmith1.png);
  background-position: -116px -288px;
  width: 60px;
  height: 60px;
}
<<<<<<< HEAD
.hair_base_1_porange {
=======
.hair_base_1_pgreen {
>>>>>>> 54a9df46
  background-image: url(spritesmith1.png);
  background-position: -182px -273px;
  width: 90px;
  height: 90px;
}
<<<<<<< HEAD
.customize-option.hair_base_1_porange {
=======
.customize-option.hair_base_1_pgreen {
>>>>>>> 54a9df46
  background-image: url(spritesmith1.png);
  background-position: -207px -288px;
  width: 60px;
  height: 60px;
}
<<<<<<< HEAD
.hair_base_1_ppink {
=======
.hair_base_1_porange {
>>>>>>> 54a9df46
  background-image: url(spritesmith1.png);
  background-position: -273px -273px;
  width: 90px;
  height: 90px;
}
<<<<<<< HEAD
.customize-option.hair_base_1_ppink {
=======
.customize-option.hair_base_1_porange {
>>>>>>> 54a9df46
  background-image: url(spritesmith1.png);
  background-position: -298px -288px;
  width: 60px;
  height: 60px;
}
<<<<<<< HEAD
.hair_base_1_ppurple {
=======
.hair_base_1_ppink {
>>>>>>> 54a9df46
  background-image: url(spritesmith1.png);
  background-position: -364px 0px;
  width: 90px;
  height: 90px;
}
<<<<<<< HEAD
.customize-option.hair_base_1_ppurple {
=======
.customize-option.hair_base_1_ppink {
>>>>>>> 54a9df46
  background-image: url(spritesmith1.png);
  background-position: -389px -15px;
  width: 60px;
  height: 60px;
}
<<<<<<< HEAD
.hair_base_1_pumpkin {
=======
.hair_base_1_ppurple {
>>>>>>> 54a9df46
  background-image: url(spritesmith1.png);
  background-position: -364px -91px;
  width: 90px;
  height: 90px;
}
<<<<<<< HEAD
.customize-option.hair_base_1_pumpkin {
=======
.customize-option.hair_base_1_ppurple {
>>>>>>> 54a9df46
  background-image: url(spritesmith1.png);
  background-position: -389px -106px;
  width: 60px;
  height: 60px;
}
<<<<<<< HEAD
.hair_base_1_purple {
=======
.hair_base_1_pumpkin {
>>>>>>> 54a9df46
  background-image: url(spritesmith1.png);
  background-position: -364px -182px;
  width: 90px;
  height: 90px;
}
<<<<<<< HEAD
.customize-option.hair_base_1_purple {
=======
.customize-option.hair_base_1_pumpkin {
>>>>>>> 54a9df46
  background-image: url(spritesmith1.png);
  background-position: -389px -197px;
  width: 60px;
  height: 60px;
}
<<<<<<< HEAD
.hair_base_1_pyellow {
=======
.hair_base_1_purple {
>>>>>>> 54a9df46
  background-image: url(spritesmith1.png);
  background-position: -364px -273px;
  width: 90px;
  height: 90px;
}
<<<<<<< HEAD
.customize-option.hair_base_1_pyellow {
=======
.customize-option.hair_base_1_purple {
>>>>>>> 54a9df46
  background-image: url(spritesmith1.png);
  background-position: -389px -288px;
  width: 60px;
  height: 60px;
}
<<<<<<< HEAD
.hair_base_1_rainbow {
=======
.hair_base_1_pyellow {
>>>>>>> 54a9df46
  background-image: url(spritesmith1.png);
  background-position: 0px -364px;
  width: 90px;
  height: 90px;
}
<<<<<<< HEAD
.customize-option.hair_base_1_rainbow {
=======
.customize-option.hair_base_1_pyellow {
>>>>>>> 54a9df46
  background-image: url(spritesmith1.png);
  background-position: -25px -379px;
  width: 60px;
  height: 60px;
}
<<<<<<< HEAD
.hair_base_1_red {
=======
.hair_base_1_rainbow {
>>>>>>> 54a9df46
  background-image: url(spritesmith1.png);
  background-position: -91px -364px;
  width: 90px;
  height: 90px;
}
<<<<<<< HEAD
.customize-option.hair_base_1_red {
=======
.customize-option.hair_base_1_rainbow {
>>>>>>> 54a9df46
  background-image: url(spritesmith1.png);
  background-position: -116px -379px;
  width: 60px;
  height: 60px;
}
<<<<<<< HEAD
.hair_base_1_snowy {
=======
.hair_base_1_red {
>>>>>>> 54a9df46
  background-image: url(spritesmith1.png);
  background-position: -182px -364px;
  width: 90px;
  height: 90px;
}
<<<<<<< HEAD
.customize-option.hair_base_1_snowy {
=======
.customize-option.hair_base_1_red {
>>>>>>> 54a9df46
  background-image: url(spritesmith1.png);
  background-position: -207px -379px;
  width: 60px;
  height: 60px;
}
<<<<<<< HEAD
.hair_base_1_white {
=======
.hair_base_1_snowy {
>>>>>>> 54a9df46
  background-image: url(spritesmith1.png);
  background-position: -273px -364px;
  width: 90px;
  height: 90px;
}
<<<<<<< HEAD
.customize-option.hair_base_1_white {
=======
.customize-option.hair_base_1_snowy {
>>>>>>> 54a9df46
  background-image: url(spritesmith1.png);
  background-position: -298px -379px;
  width: 60px;
  height: 60px;
}
<<<<<<< HEAD
.hair_base_1_winternight {
=======
.hair_base_1_white {
>>>>>>> 54a9df46
  background-image: url(spritesmith1.png);
  background-position: -364px -364px;
  width: 90px;
  height: 90px;
}
<<<<<<< HEAD
.customize-option.hair_base_1_winternight {
=======
.customize-option.hair_base_1_white {
>>>>>>> 54a9df46
  background-image: url(spritesmith1.png);
  background-position: -389px -379px;
  width: 60px;
  height: 60px;
}
<<<<<<< HEAD
.hair_base_1_winterstar {
=======
.hair_base_1_winternight {
>>>>>>> 54a9df46
  background-image: url(spritesmith1.png);
  background-position: -455px 0px;
  width: 90px;
  height: 90px;
}
<<<<<<< HEAD
.customize-option.hair_base_1_winterstar {
=======
.customize-option.hair_base_1_winternight {
>>>>>>> 54a9df46
  background-image: url(spritesmith1.png);
  background-position: -480px -15px;
  width: 60px;
  height: 60px;
}
<<<<<<< HEAD
.hair_base_1_yellow {
=======
.hair_base_1_winterstar {
>>>>>>> 54a9df46
  background-image: url(spritesmith1.png);
  background-position: -455px -91px;
  width: 90px;
  height: 90px;
}
<<<<<<< HEAD
.customize-option.hair_base_1_yellow {
=======
.customize-option.hair_base_1_winterstar {
>>>>>>> 54a9df46
  background-image: url(spritesmith1.png);
  background-position: -480px -106px;
  width: 60px;
  height: 60px;
}
<<<<<<< HEAD
.hair_base_1_zombie {
=======
.hair_base_1_yellow {
>>>>>>> 54a9df46
  background-image: url(spritesmith1.png);
  background-position: -455px -182px;
  width: 90px;
  height: 90px;
}
<<<<<<< HEAD
.customize-option.hair_base_1_zombie {
=======
.customize-option.hair_base_1_yellow {
>>>>>>> 54a9df46
  background-image: url(spritesmith1.png);
  background-position: -480px -197px;
  width: 60px;
  height: 60px;
}
<<<<<<< HEAD
.hair_base_2_TRUred {
=======
.hair_base_1_zombie {
>>>>>>> 54a9df46
  background-image: url(spritesmith1.png);
  background-position: -455px -273px;
  width: 90px;
  height: 90px;
}
<<<<<<< HEAD
.customize-option.hair_base_2_TRUred {
=======
.customize-option.hair_base_1_zombie {
>>>>>>> 54a9df46
  background-image: url(spritesmith1.png);
  background-position: -480px -288px;
  width: 60px;
  height: 60px;
}
<<<<<<< HEAD
.hair_base_2_aurora {
=======
.hair_base_2_TRUred {
>>>>>>> 54a9df46
  background-image: url(spritesmith1.png);
  background-position: -455px -364px;
  width: 90px;
  height: 90px;
}
<<<<<<< HEAD
.customize-option.hair_base_2_aurora {
=======
.customize-option.hair_base_2_TRUred {
>>>>>>> 54a9df46
  background-image: url(spritesmith1.png);
  background-position: -480px -379px;
  width: 60px;
  height: 60px;
}
<<<<<<< HEAD
.hair_base_2_black {
=======
.hair_base_2_aurora {
>>>>>>> 54a9df46
  background-image: url(spritesmith1.png);
  background-position: 0px -455px;
  width: 90px;
  height: 90px;
}
<<<<<<< HEAD
.customize-option.hair_base_2_black {
=======
.customize-option.hair_base_2_aurora {
>>>>>>> 54a9df46
  background-image: url(spritesmith1.png);
  background-position: -25px -470px;
  width: 60px;
  height: 60px;
}
<<<<<<< HEAD
.hair_base_2_blond {
=======
.hair_base_2_black {
>>>>>>> 54a9df46
  background-image: url(spritesmith1.png);
  background-position: -91px -455px;
  width: 90px;
  height: 90px;
}
<<<<<<< HEAD
.customize-option.hair_base_2_blond {
=======
.customize-option.hair_base_2_black {
>>>>>>> 54a9df46
  background-image: url(spritesmith1.png);
  background-position: -116px -470px;
  width: 60px;
  height: 60px;
}
<<<<<<< HEAD
.hair_base_2_blue {
=======
.hair_base_2_blond {
>>>>>>> 54a9df46
  background-image: url(spritesmith1.png);
  background-position: -182px -455px;
  width: 90px;
  height: 90px;
}
<<<<<<< HEAD
.customize-option.hair_base_2_blue {
=======
.customize-option.hair_base_2_blond {
>>>>>>> 54a9df46
  background-image: url(spritesmith1.png);
  background-position: -207px -470px;
  width: 60px;
  height: 60px;
}
<<<<<<< HEAD
.hair_base_2_brown {
=======
.hair_base_2_blue {
>>>>>>> 54a9df46
  background-image: url(spritesmith1.png);
  background-position: -273px -455px;
  width: 90px;
  height: 90px;
}
<<<<<<< HEAD
.customize-option.hair_base_2_brown {
=======
.customize-option.hair_base_2_blue {
>>>>>>> 54a9df46
  background-image: url(spritesmith1.png);
  background-position: -298px -470px;
  width: 60px;
  height: 60px;
}
<<<<<<< HEAD
.hair_base_2_candycane {
=======
.hair_base_2_brown {
>>>>>>> 54a9df46
  background-image: url(spritesmith1.png);
  background-position: -364px -455px;
  width: 90px;
  height: 90px;
}
<<<<<<< HEAD
.customize-option.hair_base_2_candycane {
=======
.customize-option.hair_base_2_brown {
>>>>>>> 54a9df46
  background-image: url(spritesmith1.png);
  background-position: -389px -470px;
  width: 60px;
  height: 60px;
}
<<<<<<< HEAD
.hair_base_2_candycorn {
=======
.hair_base_2_candycane {
>>>>>>> 54a9df46
  background-image: url(spritesmith1.png);
  background-position: -455px -455px;
  width: 90px;
  height: 90px;
}
<<<<<<< HEAD
.customize-option.hair_base_2_candycorn {
=======
.customize-option.hair_base_2_candycane {
>>>>>>> 54a9df46
  background-image: url(spritesmith1.png);
  background-position: -480px -470px;
  width: 60px;
  height: 60px;
}
<<<<<<< HEAD
.hair_base_2_festive {
=======
.hair_base_2_candycorn {
>>>>>>> 54a9df46
  background-image: url(spritesmith1.png);
  background-position: -546px 0px;
  width: 90px;
  height: 90px;
}
<<<<<<< HEAD
.customize-option.hair_base_2_festive {
=======
.customize-option.hair_base_2_candycorn {
>>>>>>> 54a9df46
  background-image: url(spritesmith1.png);
  background-position: -571px -15px;
  width: 60px;
  height: 60px;
}
<<<<<<< HEAD
.hair_base_2_frost {
=======
.hair_base_2_festive {
>>>>>>> 54a9df46
  background-image: url(spritesmith1.png);
  background-position: -546px -91px;
  width: 90px;
  height: 90px;
}
<<<<<<< HEAD
.customize-option.hair_base_2_frost {
=======
.customize-option.hair_base_2_festive {
>>>>>>> 54a9df46
  background-image: url(spritesmith1.png);
  background-position: -571px -106px;
  width: 60px;
  height: 60px;
}
<<<<<<< HEAD
.hair_base_2_ghostwhite {
=======
.hair_base_2_frost {
>>>>>>> 54a9df46
  background-image: url(spritesmith1.png);
  background-position: -546px -182px;
  width: 90px;
  height: 90px;
}
<<<<<<< HEAD
.customize-option.hair_base_2_ghostwhite {
=======
.customize-option.hair_base_2_frost {
>>>>>>> 54a9df46
  background-image: url(spritesmith1.png);
  background-position: -571px -197px;
  width: 60px;
  height: 60px;
}
<<<<<<< HEAD
.hair_base_2_green {
=======
.hair_base_2_ghostwhite {
>>>>>>> 54a9df46
  background-image: url(spritesmith1.png);
  background-position: -546px -273px;
  width: 90px;
  height: 90px;
}
<<<<<<< HEAD
.customize-option.hair_base_2_green {
=======
.customize-option.hair_base_2_ghostwhite {
>>>>>>> 54a9df46
  background-image: url(spritesmith1.png);
  background-position: -571px -288px;
  width: 60px;
  height: 60px;
}
<<<<<<< HEAD
.hair_base_2_halloween {
=======
.hair_base_2_green {
>>>>>>> 54a9df46
  background-image: url(spritesmith1.png);
  background-position: -546px -364px;
  width: 90px;
  height: 90px;
}
<<<<<<< HEAD
.customize-option.hair_base_2_halloween {
=======
.customize-option.hair_base_2_green {
>>>>>>> 54a9df46
  background-image: url(spritesmith1.png);
  background-position: -571px -379px;
  width: 60px;
  height: 60px;
}
<<<<<<< HEAD
.hair_base_2_holly {
=======
.hair_base_2_halloween {
>>>>>>> 54a9df46
  background-image: url(spritesmith1.png);
  background-position: -546px -455px;
  width: 90px;
  height: 90px;
}
<<<<<<< HEAD
.customize-option.hair_base_2_holly {
=======
.customize-option.hair_base_2_halloween {
>>>>>>> 54a9df46
  background-image: url(spritesmith1.png);
  background-position: -571px -470px;
  width: 60px;
  height: 60px;
}
<<<<<<< HEAD
.hair_base_2_hollygreen {
=======
.hair_base_2_holly {
>>>>>>> 54a9df46
  background-image: url(spritesmith1.png);
  background-position: 0px -546px;
  width: 90px;
  height: 90px;
}
<<<<<<< HEAD
.customize-option.hair_base_2_hollygreen {
=======
.customize-option.hair_base_2_holly {
>>>>>>> 54a9df46
  background-image: url(spritesmith1.png);
  background-position: -25px -561px;
  width: 60px;
  height: 60px;
}
<<<<<<< HEAD
.hair_base_2_midnight {
=======
.hair_base_2_hollygreen {
>>>>>>> 54a9df46
  background-image: url(spritesmith1.png);
  background-position: -91px -546px;
  width: 90px;
  height: 90px;
}
<<<<<<< HEAD
.customize-option.hair_base_2_midnight {
=======
.customize-option.hair_base_2_hollygreen {
>>>>>>> 54a9df46
  background-image: url(spritesmith1.png);
  background-position: -116px -561px;
  width: 60px;
  height: 60px;
}
<<<<<<< HEAD
.hair_base_2_pblue {
=======
.hair_base_2_midnight {
>>>>>>> 54a9df46
  background-image: url(spritesmith1.png);
  background-position: -182px -546px;
  width: 90px;
  height: 90px;
}
<<<<<<< HEAD
.customize-option.hair_base_2_pblue {
=======
.customize-option.hair_base_2_midnight {
>>>>>>> 54a9df46
  background-image: url(spritesmith1.png);
  background-position: -207px -561px;
  width: 60px;
  height: 60px;
}
<<<<<<< HEAD
.hair_base_2_peppermint {
=======
.hair_base_2_pblue {
>>>>>>> 54a9df46
  background-image: url(spritesmith1.png);
  background-position: -273px -546px;
  width: 90px;
  height: 90px;
}
<<<<<<< HEAD
.customize-option.hair_base_2_peppermint {
=======
.customize-option.hair_base_2_pblue {
>>>>>>> 54a9df46
  background-image: url(spritesmith1.png);
  background-position: -298px -561px;
  width: 60px;
  height: 60px;
}
<<<<<<< HEAD
.hair_base_2_pgreen {
=======
.hair_base_2_peppermint {
>>>>>>> 54a9df46
  background-image: url(spritesmith1.png);
  background-position: -364px -546px;
  width: 90px;
  height: 90px;
}
<<<<<<< HEAD
.customize-option.hair_base_2_pgreen {
=======
.customize-option.hair_base_2_peppermint {
>>>>>>> 54a9df46
  background-image: url(spritesmith1.png);
  background-position: -389px -561px;
  width: 60px;
  height: 60px;
}
<<<<<<< HEAD
.hair_base_2_porange {
=======
.hair_base_2_pgreen {
>>>>>>> 54a9df46
  background-image: url(spritesmith1.png);
  background-position: -455px -546px;
  width: 90px;
  height: 90px;
}
<<<<<<< HEAD
.customize-option.hair_base_2_porange {
=======
.customize-option.hair_base_2_pgreen {
>>>>>>> 54a9df46
  background-image: url(spritesmith1.png);
  background-position: -480px -561px;
  width: 60px;
  height: 60px;
}
<<<<<<< HEAD
.hair_base_2_ppink {
=======
.hair_base_2_porange {
>>>>>>> 54a9df46
  background-image: url(spritesmith1.png);
  background-position: -546px -546px;
  width: 90px;
  height: 90px;
}
<<<<<<< HEAD
.customize-option.hair_base_2_ppink {
=======
.customize-option.hair_base_2_porange {
>>>>>>> 54a9df46
  background-image: url(spritesmith1.png);
  background-position: -571px -561px;
  width: 60px;
  height: 60px;
}
<<<<<<< HEAD
.hair_base_2_ppurple {
=======
.hair_base_2_ppink {
>>>>>>> 54a9df46
  background-image: url(spritesmith1.png);
  background-position: -637px 0px;
  width: 90px;
  height: 90px;
}
<<<<<<< HEAD
.customize-option.hair_base_2_ppurple {
=======
.customize-option.hair_base_2_ppink {
>>>>>>> 54a9df46
  background-image: url(spritesmith1.png);
  background-position: -662px -15px;
  width: 60px;
  height: 60px;
}
<<<<<<< HEAD
.hair_base_2_pumpkin {
=======
.hair_base_2_ppurple {
>>>>>>> 54a9df46
  background-image: url(spritesmith1.png);
  background-position: -637px -91px;
  width: 90px;
  height: 90px;
}
<<<<<<< HEAD
.customize-option.hair_base_2_pumpkin {
=======
.customize-option.hair_base_2_ppurple {
>>>>>>> 54a9df46
  background-image: url(spritesmith1.png);
  background-position: -662px -106px;
  width: 60px;
  height: 60px;
}
<<<<<<< HEAD
.hair_base_2_purple {
=======
.hair_base_2_pumpkin {
>>>>>>> 54a9df46
  background-image: url(spritesmith1.png);
  background-position: -637px -182px;
  width: 90px;
  height: 90px;
}
<<<<<<< HEAD
.customize-option.hair_base_2_purple {
=======
.customize-option.hair_base_2_pumpkin {
>>>>>>> 54a9df46
  background-image: url(spritesmith1.png);
  background-position: -662px -197px;
  width: 60px;
  height: 60px;
}
<<<<<<< HEAD
.hair_base_2_pyellow {
=======
.hair_base_2_purple {
>>>>>>> 54a9df46
  background-image: url(spritesmith1.png);
  background-position: -637px -273px;
  width: 90px;
  height: 90px;
}
<<<<<<< HEAD
.customize-option.hair_base_2_pyellow {
=======
.customize-option.hair_base_2_purple {
>>>>>>> 54a9df46
  background-image: url(spritesmith1.png);
  background-position: -662px -288px;
  width: 60px;
  height: 60px;
}
<<<<<<< HEAD
.hair_base_2_rainbow {
=======
.hair_base_2_pyellow {
>>>>>>> 54a9df46
  background-image: url(spritesmith1.png);
  background-position: -637px -364px;
  width: 90px;
  height: 90px;
}
<<<<<<< HEAD
.customize-option.hair_base_2_rainbow {
=======
.customize-option.hair_base_2_pyellow {
>>>>>>> 54a9df46
  background-image: url(spritesmith1.png);
  background-position: -662px -379px;
  width: 60px;
  height: 60px;
}
<<<<<<< HEAD
.hair_base_2_red {
=======
.hair_base_2_rainbow {
>>>>>>> 54a9df46
  background-image: url(spritesmith1.png);
  background-position: -637px -455px;
  width: 90px;
  height: 90px;
}
<<<<<<< HEAD
.customize-option.hair_base_2_red {
=======
.customize-option.hair_base_2_rainbow {
>>>>>>> 54a9df46
  background-image: url(spritesmith1.png);
  background-position: -662px -470px;
  width: 60px;
  height: 60px;
}
<<<<<<< HEAD
.hair_base_2_snowy {
=======
.hair_base_2_red {
>>>>>>> 54a9df46
  background-image: url(spritesmith1.png);
  background-position: -637px -546px;
  width: 90px;
  height: 90px;
}
<<<<<<< HEAD
.customize-option.hair_base_2_snowy {
=======
.customize-option.hair_base_2_red {
>>>>>>> 54a9df46
  background-image: url(spritesmith1.png);
  background-position: -662px -561px;
  width: 60px;
  height: 60px;
}
<<<<<<< HEAD
.hair_base_2_white {
=======
.hair_base_2_snowy {
>>>>>>> 54a9df46
  background-image: url(spritesmith1.png);
  background-position: 0px -637px;
  width: 90px;
  height: 90px;
}
<<<<<<< HEAD
.customize-option.hair_base_2_white {
=======
.customize-option.hair_base_2_snowy {
>>>>>>> 54a9df46
  background-image: url(spritesmith1.png);
  background-position: -25px -652px;
  width: 60px;
  height: 60px;
}
<<<<<<< HEAD
.hair_base_2_winternight {
=======
.hair_base_2_white {
>>>>>>> 54a9df46
  background-image: url(spritesmith1.png);
  background-position: -91px -637px;
  width: 90px;
  height: 90px;
}
<<<<<<< HEAD
.customize-option.hair_base_2_winternight {
=======
.customize-option.hair_base_2_white {
>>>>>>> 54a9df46
  background-image: url(spritesmith1.png);
  background-position: -116px -652px;
  width: 60px;
  height: 60px;
}
<<<<<<< HEAD
.hair_base_2_winterstar {
=======
.hair_base_2_winternight {
>>>>>>> 54a9df46
  background-image: url(spritesmith1.png);
  background-position: -182px -637px;
  width: 90px;
  height: 90px;
}
<<<<<<< HEAD
.customize-option.hair_base_2_winterstar {
=======
.customize-option.hair_base_2_winternight {
>>>>>>> 54a9df46
  background-image: url(spritesmith1.png);
  background-position: -207px -652px;
  width: 60px;
  height: 60px;
}
<<<<<<< HEAD
.hair_base_2_yellow {
=======
.hair_base_2_winterstar {
>>>>>>> 54a9df46
  background-image: url(spritesmith1.png);
  background-position: -273px -637px;
  width: 90px;
  height: 90px;
}
<<<<<<< HEAD
.customize-option.hair_base_2_yellow {
=======
.customize-option.hair_base_2_winterstar {
>>>>>>> 54a9df46
  background-image: url(spritesmith1.png);
  background-position: -298px -652px;
  width: 60px;
  height: 60px;
}
<<<<<<< HEAD
.hair_base_2_zombie {
=======
.hair_base_2_yellow {
>>>>>>> 54a9df46
  background-image: url(spritesmith1.png);
  background-position: -364px -637px;
  width: 90px;
  height: 90px;
}
<<<<<<< HEAD
.customize-option.hair_base_2_zombie {
=======
.customize-option.hair_base_2_yellow {
>>>>>>> 54a9df46
  background-image: url(spritesmith1.png);
  background-position: -389px -652px;
  width: 60px;
  height: 60px;
}
<<<<<<< HEAD
.hair_base_3_TRUred {
=======
.hair_base_2_zombie {
>>>>>>> 54a9df46
  background-image: url(spritesmith1.png);
  background-position: -455px -637px;
  width: 90px;
  height: 90px;
}
<<<<<<< HEAD
.customize-option.hair_base_3_TRUred {
=======
.customize-option.hair_base_2_zombie {
>>>>>>> 54a9df46
  background-image: url(spritesmith1.png);
  background-position: -480px -652px;
  width: 60px;
  height: 60px;
}
<<<<<<< HEAD
.hair_base_3_aurora {
=======
.hair_base_3_TRUred {
>>>>>>> 54a9df46
  background-image: url(spritesmith1.png);
  background-position: -546px -637px;
  width: 90px;
  height: 90px;
}
<<<<<<< HEAD
.customize-option.hair_base_3_aurora {
=======
.customize-option.hair_base_3_TRUred {
>>>>>>> 54a9df46
  background-image: url(spritesmith1.png);
  background-position: -571px -652px;
  width: 60px;
  height: 60px;
}
<<<<<<< HEAD
.hair_base_3_black {
=======
.hair_base_3_aurora {
>>>>>>> 54a9df46
  background-image: url(spritesmith1.png);
  background-position: -637px -637px;
  width: 90px;
  height: 90px;
}
<<<<<<< HEAD
.customize-option.hair_base_3_black {
=======
.customize-option.hair_base_3_aurora {
>>>>>>> 54a9df46
  background-image: url(spritesmith1.png);
  background-position: -662px -652px;
  width: 60px;
  height: 60px;
}
<<<<<<< HEAD
.hair_base_3_blond {
=======
.hair_base_3_black {
>>>>>>> 54a9df46
  background-image: url(spritesmith1.png);
  background-position: -728px 0px;
  width: 90px;
  height: 90px;
}
<<<<<<< HEAD
.customize-option.hair_base_3_blond {
=======
.customize-option.hair_base_3_black {
>>>>>>> 54a9df46
  background-image: url(spritesmith1.png);
  background-position: -753px -15px;
  width: 60px;
  height: 60px;
}
<<<<<<< HEAD
.hair_base_3_blue {
=======
.hair_base_3_blond {
>>>>>>> 54a9df46
  background-image: url(spritesmith1.png);
  background-position: -728px -91px;
  width: 90px;
  height: 90px;
}
<<<<<<< HEAD
.customize-option.hair_base_3_blue {
=======
.customize-option.hair_base_3_blond {
>>>>>>> 54a9df46
  background-image: url(spritesmith1.png);
  background-position: -753px -106px;
  width: 60px;
  height: 60px;
}
<<<<<<< HEAD
.hair_base_3_brown {
=======
.hair_base_3_blue {
>>>>>>> 54a9df46
  background-image: url(spritesmith1.png);
  background-position: -728px -182px;
  width: 90px;
  height: 90px;
}
<<<<<<< HEAD
.customize-option.hair_base_3_brown {
=======
.customize-option.hair_base_3_blue {
>>>>>>> 54a9df46
  background-image: url(spritesmith1.png);
  background-position: -753px -197px;
  width: 60px;
  height: 60px;
}
<<<<<<< HEAD
.hair_base_3_candycane {
=======
.hair_base_3_brown {
>>>>>>> 54a9df46
  background-image: url(spritesmith1.png);
  background-position: -728px -273px;
  width: 90px;
  height: 90px;
}
<<<<<<< HEAD
.customize-option.hair_base_3_candycane {
=======
.customize-option.hair_base_3_brown {
>>>>>>> 54a9df46
  background-image: url(spritesmith1.png);
  background-position: -753px -288px;
  width: 60px;
  height: 60px;
}
<<<<<<< HEAD
.hair_base_3_candycorn {
=======
.hair_base_3_candycane {
>>>>>>> 54a9df46
  background-image: url(spritesmith1.png);
  background-position: -728px -364px;
  width: 90px;
  height: 90px;
}
<<<<<<< HEAD
.customize-option.hair_base_3_candycorn {
=======
.customize-option.hair_base_3_candycane {
>>>>>>> 54a9df46
  background-image: url(spritesmith1.png);
  background-position: -753px -379px;
  width: 60px;
  height: 60px;
}
<<<<<<< HEAD
.hair_base_3_festive {
=======
.hair_base_3_candycorn {
>>>>>>> 54a9df46
  background-image: url(spritesmith1.png);
  background-position: -728px -455px;
  width: 90px;
  height: 90px;
}
<<<<<<< HEAD
.customize-option.hair_base_3_festive {
=======
.customize-option.hair_base_3_candycorn {
>>>>>>> 54a9df46
  background-image: url(spritesmith1.png);
  background-position: -753px -470px;
  width: 60px;
  height: 60px;
}
<<<<<<< HEAD
.hair_base_3_frost {
=======
.hair_base_3_festive {
>>>>>>> 54a9df46
  background-image: url(spritesmith1.png);
  background-position: -728px -546px;
  width: 90px;
  height: 90px;
}
<<<<<<< HEAD
.customize-option.hair_base_3_frost {
=======
.customize-option.hair_base_3_festive {
>>>>>>> 54a9df46
  background-image: url(spritesmith1.png);
  background-position: -753px -561px;
  width: 60px;
  height: 60px;
}
<<<<<<< HEAD
.hair_base_3_ghostwhite {
=======
.hair_base_3_frost {
>>>>>>> 54a9df46
  background-image: url(spritesmith1.png);
  background-position: -728px -637px;
  width: 90px;
  height: 90px;
}
<<<<<<< HEAD
.customize-option.hair_base_3_ghostwhite {
=======
.customize-option.hair_base_3_frost {
>>>>>>> 54a9df46
  background-image: url(spritesmith1.png);
  background-position: -753px -652px;
  width: 60px;
  height: 60px;
}
<<<<<<< HEAD
.hair_base_3_green {
=======
.hair_base_3_ghostwhite {
>>>>>>> 54a9df46
  background-image: url(spritesmith1.png);
  background-position: 0px -728px;
  width: 90px;
  height: 90px;
}
<<<<<<< HEAD
.customize-option.hair_base_3_green {
=======
.customize-option.hair_base_3_ghostwhite {
>>>>>>> 54a9df46
  background-image: url(spritesmith1.png);
  background-position: -25px -743px;
  width: 60px;
  height: 60px;
}
<<<<<<< HEAD
.hair_base_3_halloween {
=======
.hair_base_3_green {
>>>>>>> 54a9df46
  background-image: url(spritesmith1.png);
  background-position: -91px -728px;
  width: 90px;
  height: 90px;
}
<<<<<<< HEAD
.customize-option.hair_base_3_halloween {
=======
.customize-option.hair_base_3_green {
>>>>>>> 54a9df46
  background-image: url(spritesmith1.png);
  background-position: -116px -743px;
  width: 60px;
  height: 60px;
}
<<<<<<< HEAD
.hair_base_3_holly {
=======
.hair_base_3_halloween {
>>>>>>> 54a9df46
  background-image: url(spritesmith1.png);
  background-position: -182px -728px;
  width: 90px;
  height: 90px;
}
<<<<<<< HEAD
.customize-option.hair_base_3_holly {
=======
.customize-option.hair_base_3_halloween {
>>>>>>> 54a9df46
  background-image: url(spritesmith1.png);
  background-position: -207px -743px;
  width: 60px;
  height: 60px;
}
<<<<<<< HEAD
.hair_base_3_hollygreen {
=======
.hair_base_3_holly {
>>>>>>> 54a9df46
  background-image: url(spritesmith1.png);
  background-position: -273px -728px;
  width: 90px;
  height: 90px;
}
<<<<<<< HEAD
.customize-option.hair_base_3_hollygreen {
=======
.customize-option.hair_base_3_holly {
>>>>>>> 54a9df46
  background-image: url(spritesmith1.png);
  background-position: -298px -743px;
  width: 60px;
  height: 60px;
}
<<<<<<< HEAD
.hair_base_3_midnight {
=======
.hair_base_3_hollygreen {
>>>>>>> 54a9df46
  background-image: url(spritesmith1.png);
  background-position: -364px -728px;
  width: 90px;
  height: 90px;
}
<<<<<<< HEAD
.customize-option.hair_base_3_midnight {
=======
.customize-option.hair_base_3_hollygreen {
>>>>>>> 54a9df46
  background-image: url(spritesmith1.png);
  background-position: -389px -743px;
  width: 60px;
  height: 60px;
}
<<<<<<< HEAD
.hair_base_3_pblue {
=======
.hair_base_3_midnight {
>>>>>>> 54a9df46
  background-image: url(spritesmith1.png);
  background-position: -455px -728px;
  width: 90px;
  height: 90px;
}
<<<<<<< HEAD
.customize-option.hair_base_3_pblue {
=======
.customize-option.hair_base_3_midnight {
>>>>>>> 54a9df46
  background-image: url(spritesmith1.png);
  background-position: -480px -743px;
  width: 60px;
  height: 60px;
}
<<<<<<< HEAD
.hair_base_3_peppermint {
=======
.hair_base_3_pblue {
>>>>>>> 54a9df46
  background-image: url(spritesmith1.png);
  background-position: -546px -728px;
  width: 90px;
  height: 90px;
}
<<<<<<< HEAD
.customize-option.hair_base_3_peppermint {
=======
.customize-option.hair_base_3_pblue {
>>>>>>> 54a9df46
  background-image: url(spritesmith1.png);
  background-position: -571px -743px;
  width: 60px;
  height: 60px;
}
<<<<<<< HEAD
.hair_base_3_pgreen {
=======
.hair_base_3_peppermint {
>>>>>>> 54a9df46
  background-image: url(spritesmith1.png);
  background-position: -637px -728px;
  width: 90px;
  height: 90px;
}
<<<<<<< HEAD
.customize-option.hair_base_3_pgreen {
=======
.customize-option.hair_base_3_peppermint {
>>>>>>> 54a9df46
  background-image: url(spritesmith1.png);
  background-position: -662px -743px;
  width: 60px;
  height: 60px;
}
<<<<<<< HEAD
.hair_base_3_porange {
=======
.hair_base_3_pgreen {
>>>>>>> 54a9df46
  background-image: url(spritesmith1.png);
  background-position: -728px -728px;
  width: 90px;
  height: 90px;
}
<<<<<<< HEAD
.customize-option.hair_base_3_porange {
=======
.customize-option.hair_base_3_pgreen {
>>>>>>> 54a9df46
  background-image: url(spritesmith1.png);
  background-position: -753px -743px;
  width: 60px;
  height: 60px;
}
<<<<<<< HEAD
.hair_base_3_ppink {
=======
.hair_base_3_porange {
>>>>>>> 54a9df46
  background-image: url(spritesmith1.png);
  background-position: -819px 0px;
  width: 90px;
  height: 90px;
}
<<<<<<< HEAD
.customize-option.hair_base_3_ppink {
=======
.customize-option.hair_base_3_porange {
>>>>>>> 54a9df46
  background-image: url(spritesmith1.png);
  background-position: -844px -15px;
  width: 60px;
  height: 60px;
}
<<<<<<< HEAD
.hair_base_3_ppurple {
=======
.hair_base_3_ppink {
>>>>>>> 54a9df46
  background-image: url(spritesmith1.png);
  background-position: -819px -91px;
  width: 90px;
  height: 90px;
}
<<<<<<< HEAD
.customize-option.hair_base_3_ppurple {
=======
.customize-option.hair_base_3_ppink {
>>>>>>> 54a9df46
  background-image: url(spritesmith1.png);
  background-position: -844px -106px;
  width: 60px;
  height: 60px;
}
<<<<<<< HEAD
.hair_base_3_pumpkin {
=======
.hair_base_3_ppurple {
>>>>>>> 54a9df46
  background-image: url(spritesmith1.png);
  background-position: -819px -182px;
  width: 90px;
  height: 90px;
}
<<<<<<< HEAD
.customize-option.hair_base_3_pumpkin {
=======
.customize-option.hair_base_3_ppurple {
>>>>>>> 54a9df46
  background-image: url(spritesmith1.png);
  background-position: -844px -197px;
  width: 60px;
  height: 60px;
}
<<<<<<< HEAD
.hair_base_3_purple {
=======
.hair_base_3_pumpkin {
>>>>>>> 54a9df46
  background-image: url(spritesmith1.png);
  background-position: -819px -273px;
  width: 90px;
  height: 90px;
}
<<<<<<< HEAD
.customize-option.hair_base_3_purple {
=======
.customize-option.hair_base_3_pumpkin {
>>>>>>> 54a9df46
  background-image: url(spritesmith1.png);
  background-position: -844px -288px;
  width: 60px;
  height: 60px;
}
<<<<<<< HEAD
.hair_base_3_pyellow {
=======
.hair_base_3_purple {
>>>>>>> 54a9df46
  background-image: url(spritesmith1.png);
  background-position: -819px -364px;
  width: 90px;
  height: 90px;
}
<<<<<<< HEAD
.customize-option.hair_base_3_pyellow {
=======
.customize-option.hair_base_3_purple {
>>>>>>> 54a9df46
  background-image: url(spritesmith1.png);
  background-position: -844px -379px;
  width: 60px;
  height: 60px;
}
<<<<<<< HEAD
.hair_base_3_rainbow {
=======
.hair_base_3_pyellow {
>>>>>>> 54a9df46
  background-image: url(spritesmith1.png);
  background-position: -819px -455px;
  width: 90px;
  height: 90px;
}
<<<<<<< HEAD
.customize-option.hair_base_3_rainbow {
=======
.customize-option.hair_base_3_pyellow {
>>>>>>> 54a9df46
  background-image: url(spritesmith1.png);
  background-position: -844px -470px;
  width: 60px;
  height: 60px;
}
<<<<<<< HEAD
.hair_base_3_red {
=======
.hair_base_3_rainbow {
>>>>>>> 54a9df46
  background-image: url(spritesmith1.png);
  background-position: -819px -546px;
  width: 90px;
  height: 90px;
}
<<<<<<< HEAD
.customize-option.hair_base_3_red {
=======
.customize-option.hair_base_3_rainbow {
>>>>>>> 54a9df46
  background-image: url(spritesmith1.png);
  background-position: -844px -561px;
  width: 60px;
  height: 60px;
}
<<<<<<< HEAD
.hair_base_3_snowy {
=======
.hair_base_3_red {
>>>>>>> 54a9df46
  background-image: url(spritesmith1.png);
  background-position: -819px -637px;
  width: 90px;
  height: 90px;
}
<<<<<<< HEAD
.customize-option.hair_base_3_snowy {
=======
.customize-option.hair_base_3_red {
>>>>>>> 54a9df46
  background-image: url(spritesmith1.png);
  background-position: -844px -652px;
  width: 60px;
  height: 60px;
}
<<<<<<< HEAD
.hair_base_3_white {
=======
.hair_base_3_snowy {
>>>>>>> 54a9df46
  background-image: url(spritesmith1.png);
  background-position: -819px -728px;
  width: 90px;
  height: 90px;
}
<<<<<<< HEAD
.customize-option.hair_base_3_white {
=======
.customize-option.hair_base_3_snowy {
>>>>>>> 54a9df46
  background-image: url(spritesmith1.png);
  background-position: -844px -743px;
  width: 60px;
  height: 60px;
}
<<<<<<< HEAD
.hair_base_3_winternight {
=======
.hair_base_3_white {
>>>>>>> 54a9df46
  background-image: url(spritesmith1.png);
  background-position: 0px -819px;
  width: 90px;
  height: 90px;
}
<<<<<<< HEAD
.customize-option.hair_base_3_winternight {
=======
.customize-option.hair_base_3_white {
>>>>>>> 54a9df46
  background-image: url(spritesmith1.png);
  background-position: -25px -834px;
  width: 60px;
  height: 60px;
}
<<<<<<< HEAD
.hair_base_3_winterstar {
=======
.hair_base_3_winternight {
>>>>>>> 54a9df46
  background-image: url(spritesmith1.png);
  background-position: -91px -819px;
  width: 90px;
  height: 90px;
}
<<<<<<< HEAD
.customize-option.hair_base_3_winterstar {
=======
.customize-option.hair_base_3_winternight {
>>>>>>> 54a9df46
  background-image: url(spritesmith1.png);
  background-position: -116px -834px;
  width: 60px;
  height: 60px;
}
<<<<<<< HEAD
.hair_base_3_yellow {
=======
.hair_base_3_winterstar {
>>>>>>> 54a9df46
  background-image: url(spritesmith1.png);
  background-position: -182px -819px;
  width: 90px;
  height: 90px;
}
<<<<<<< HEAD
.customize-option.hair_base_3_yellow {
=======
.customize-option.hair_base_3_winterstar {
>>>>>>> 54a9df46
  background-image: url(spritesmith1.png);
  background-position: -207px -834px;
  width: 60px;
  height: 60px;
}
<<<<<<< HEAD
.hair_base_3_zombie {
=======
.hair_base_3_yellow {
>>>>>>> 54a9df46
  background-image: url(spritesmith1.png);
  background-position: -273px -819px;
  width: 90px;
  height: 90px;
}
<<<<<<< HEAD
.customize-option.hair_base_3_zombie {
=======
.customize-option.hair_base_3_yellow {
>>>>>>> 54a9df46
  background-image: url(spritesmith1.png);
  background-position: -298px -834px;
  width: 60px;
  height: 60px;
}
<<<<<<< HEAD
.hair_base_4_TRUred {
=======
.hair_base_3_zombie {
>>>>>>> 54a9df46
  background-image: url(spritesmith1.png);
  background-position: -364px -819px;
  width: 90px;
  height: 90px;
}
<<<<<<< HEAD
.customize-option.hair_base_4_TRUred {
=======
.customize-option.hair_base_3_zombie {
>>>>>>> 54a9df46
  background-image: url(spritesmith1.png);
  background-position: -389px -834px;
  width: 60px;
  height: 60px;
}
<<<<<<< HEAD
.hair_base_4_aurora {
=======
.hair_base_4_TRUred {
>>>>>>> 54a9df46
  background-image: url(spritesmith1.png);
  background-position: -455px -819px;
  width: 90px;
  height: 90px;
}
<<<<<<< HEAD
.customize-option.hair_base_4_aurora {
=======
.customize-option.hair_base_4_TRUred {
>>>>>>> 54a9df46
  background-image: url(spritesmith1.png);
  background-position: -480px -834px;
  width: 60px;
  height: 60px;
}
<<<<<<< HEAD
.hair_base_4_black {
=======
.hair_base_4_aurora {
>>>>>>> 54a9df46
  background-image: url(spritesmith1.png);
  background-position: -546px -819px;
  width: 90px;
  height: 90px;
}
<<<<<<< HEAD
.customize-option.hair_base_4_black {
=======
.customize-option.hair_base_4_aurora {
>>>>>>> 54a9df46
  background-image: url(spritesmith1.png);
  background-position: -571px -834px;
  width: 60px;
  height: 60px;
}
<<<<<<< HEAD
.hair_base_4_blond {
=======
.hair_base_4_black {
>>>>>>> 54a9df46
  background-image: url(spritesmith1.png);
  background-position: -637px -819px;
  width: 90px;
  height: 90px;
}
<<<<<<< HEAD
.customize-option.hair_base_4_blond {
=======
.customize-option.hair_base_4_black {
>>>>>>> 54a9df46
  background-image: url(spritesmith1.png);
  background-position: -662px -834px;
  width: 60px;
  height: 60px;
}
<<<<<<< HEAD
.hair_base_4_blue {
=======
.hair_base_4_blond {
>>>>>>> 54a9df46
  background-image: url(spritesmith1.png);
  background-position: -728px -819px;
  width: 90px;
  height: 90px;
}
<<<<<<< HEAD
.customize-option.hair_base_4_blue {
=======
.customize-option.hair_base_4_blond {
>>>>>>> 54a9df46
  background-image: url(spritesmith1.png);
  background-position: -753px -834px;
  width: 60px;
  height: 60px;
}
<<<<<<< HEAD
.hair_base_4_brown {
=======
.hair_base_4_blue {
>>>>>>> 54a9df46
  background-image: url(spritesmith1.png);
  background-position: -819px -819px;
  width: 90px;
  height: 90px;
}
<<<<<<< HEAD
.customize-option.hair_base_4_brown {
=======
.customize-option.hair_base_4_blue {
>>>>>>> 54a9df46
  background-image: url(spritesmith1.png);
  background-position: -844px -834px;
  width: 60px;
  height: 60px;
}
<<<<<<< HEAD
.hair_base_4_candycane {
=======
.hair_base_4_brown {
>>>>>>> 54a9df46
  background-image: url(spritesmith1.png);
  background-position: -910px 0px;
  width: 90px;
  height: 90px;
}
<<<<<<< HEAD
.customize-option.hair_base_4_candycane {
=======
.customize-option.hair_base_4_brown {
>>>>>>> 54a9df46
  background-image: url(spritesmith1.png);
  background-position: -935px -15px;
  width: 60px;
  height: 60px;
}
<<<<<<< HEAD
.hair_base_4_candycorn {
=======
.hair_base_4_candycane {
>>>>>>> 54a9df46
  background-image: url(spritesmith1.png);
  background-position: -910px -91px;
  width: 90px;
  height: 90px;
}
<<<<<<< HEAD
.customize-option.hair_base_4_candycorn {
=======
.customize-option.hair_base_4_candycane {
>>>>>>> 54a9df46
  background-image: url(spritesmith1.png);
  background-position: -935px -106px;
  width: 60px;
  height: 60px;
}
<<<<<<< HEAD
.hair_base_4_festive {
=======
.hair_base_4_candycorn {
>>>>>>> 54a9df46
  background-image: url(spritesmith1.png);
  background-position: -910px -182px;
  width: 90px;
  height: 90px;
}
<<<<<<< HEAD
.customize-option.hair_base_4_festive {
=======
.customize-option.hair_base_4_candycorn {
>>>>>>> 54a9df46
  background-image: url(spritesmith1.png);
  background-position: -935px -197px;
  width: 60px;
  height: 60px;
}
<<<<<<< HEAD
.hair_base_4_frost {
=======
.hair_base_4_festive {
>>>>>>> 54a9df46
  background-image: url(spritesmith1.png);
  background-position: -910px -273px;
  width: 90px;
  height: 90px;
}
<<<<<<< HEAD
.customize-option.hair_base_4_frost {
=======
.customize-option.hair_base_4_festive {
>>>>>>> 54a9df46
  background-image: url(spritesmith1.png);
  background-position: -935px -288px;
  width: 60px;
  height: 60px;
}
<<<<<<< HEAD
.hair_base_4_ghostwhite {
=======
.hair_base_4_frost {
>>>>>>> 54a9df46
  background-image: url(spritesmith1.png);
  background-position: -910px -364px;
  width: 90px;
  height: 90px;
}
<<<<<<< HEAD
.customize-option.hair_base_4_ghostwhite {
=======
.customize-option.hair_base_4_frost {
>>>>>>> 54a9df46
  background-image: url(spritesmith1.png);
  background-position: -935px -379px;
  width: 60px;
  height: 60px;
}
<<<<<<< HEAD
.hair_base_4_green {
=======
.hair_base_4_ghostwhite {
>>>>>>> 54a9df46
  background-image: url(spritesmith1.png);
  background-position: -910px -455px;
  width: 90px;
  height: 90px;
}
<<<<<<< HEAD
.customize-option.hair_base_4_green {
=======
.customize-option.hair_base_4_ghostwhite {
>>>>>>> 54a9df46
  background-image: url(spritesmith1.png);
  background-position: -935px -470px;
  width: 60px;
  height: 60px;
}
<<<<<<< HEAD
.hair_base_4_halloween {
=======
.hair_base_4_green {
>>>>>>> 54a9df46
  background-image: url(spritesmith1.png);
  background-position: -910px -546px;
  width: 90px;
  height: 90px;
}
<<<<<<< HEAD
.customize-option.hair_base_4_halloween {
=======
.customize-option.hair_base_4_green {
>>>>>>> 54a9df46
  background-image: url(spritesmith1.png);
  background-position: -935px -561px;
  width: 60px;
  height: 60px;
}
<<<<<<< HEAD
.hair_base_4_holly {
=======
.hair_base_4_halloween {
>>>>>>> 54a9df46
  background-image: url(spritesmith1.png);
  background-position: -910px -637px;
  width: 90px;
  height: 90px;
}
<<<<<<< HEAD
.customize-option.hair_base_4_holly {
=======
.customize-option.hair_base_4_halloween {
>>>>>>> 54a9df46
  background-image: url(spritesmith1.png);
  background-position: -935px -652px;
  width: 60px;
  height: 60px;
}
<<<<<<< HEAD
.hair_base_4_hollygreen {
=======
.hair_base_4_holly {
>>>>>>> 54a9df46
  background-image: url(spritesmith1.png);
  background-position: -910px -728px;
  width: 90px;
  height: 90px;
}
<<<<<<< HEAD
.customize-option.hair_base_4_hollygreen {
=======
.customize-option.hair_base_4_holly {
>>>>>>> 54a9df46
  background-image: url(spritesmith1.png);
  background-position: -935px -743px;
  width: 60px;
  height: 60px;
}
<<<<<<< HEAD
.hair_base_4_midnight {
=======
.hair_base_4_hollygreen {
>>>>>>> 54a9df46
  background-image: url(spritesmith1.png);
  background-position: -910px -819px;
  width: 90px;
  height: 90px;
}
<<<<<<< HEAD
.customize-option.hair_base_4_midnight {
=======
.customize-option.hair_base_4_hollygreen {
>>>>>>> 54a9df46
  background-image: url(spritesmith1.png);
  background-position: -935px -834px;
  width: 60px;
  height: 60px;
}
<<<<<<< HEAD
.hair_base_4_pblue {
=======
.hair_base_4_midnight {
>>>>>>> 54a9df46
  background-image: url(spritesmith1.png);
  background-position: 0px -910px;
  width: 90px;
  height: 90px;
}
<<<<<<< HEAD
.customize-option.hair_base_4_pblue {
=======
.customize-option.hair_base_4_midnight {
>>>>>>> 54a9df46
  background-image: url(spritesmith1.png);
  background-position: -25px -925px;
  width: 60px;
  height: 60px;
}
<<<<<<< HEAD
.hair_base_4_peppermint {
=======
.hair_base_4_pblue {
>>>>>>> 54a9df46
  background-image: url(spritesmith1.png);
  background-position: -91px -910px;
  width: 90px;
  height: 90px;
}
<<<<<<< HEAD
.customize-option.hair_base_4_peppermint {
=======
.customize-option.hair_base_4_pblue {
>>>>>>> 54a9df46
  background-image: url(spritesmith1.png);
  background-position: -116px -925px;
  width: 60px;
  height: 60px;
}
<<<<<<< HEAD
.hair_base_4_pgreen {
=======
.hair_base_4_peppermint {
>>>>>>> 54a9df46
  background-image: url(spritesmith1.png);
  background-position: -182px -910px;
  width: 90px;
  height: 90px;
}
<<<<<<< HEAD
.customize-option.hair_base_4_pgreen {
=======
.customize-option.hair_base_4_peppermint {
>>>>>>> 54a9df46
  background-image: url(spritesmith1.png);
  background-position: -207px -925px;
  width: 60px;
  height: 60px;
}
<<<<<<< HEAD
.hair_base_4_porange {
=======
.hair_base_4_pgreen {
>>>>>>> 54a9df46
  background-image: url(spritesmith1.png);
  background-position: -273px -910px;
  width: 90px;
  height: 90px;
}
<<<<<<< HEAD
.customize-option.hair_base_4_porange {
=======
.customize-option.hair_base_4_pgreen {
>>>>>>> 54a9df46
  background-image: url(spritesmith1.png);
  background-position: -298px -925px;
  width: 60px;
  height: 60px;
}
<<<<<<< HEAD
.hair_base_4_ppink {
=======
.hair_base_4_porange {
>>>>>>> 54a9df46
  background-image: url(spritesmith1.png);
  background-position: -364px -910px;
  width: 90px;
  height: 90px;
}
<<<<<<< HEAD
.customize-option.hair_base_4_ppink {
=======
.customize-option.hair_base_4_porange {
>>>>>>> 54a9df46
  background-image: url(spritesmith1.png);
  background-position: -389px -925px;
  width: 60px;
  height: 60px;
}
<<<<<<< HEAD
.hair_base_4_ppurple {
=======
.hair_base_4_ppink {
>>>>>>> 54a9df46
  background-image: url(spritesmith1.png);
  background-position: -455px -910px;
  width: 90px;
  height: 90px;
}
<<<<<<< HEAD
.customize-option.hair_base_4_ppurple {
=======
.customize-option.hair_base_4_ppink {
>>>>>>> 54a9df46
  background-image: url(spritesmith1.png);
  background-position: -480px -925px;
  width: 60px;
  height: 60px;
}
<<<<<<< HEAD
.hair_base_4_pumpkin {
=======
.hair_base_4_ppurple {
>>>>>>> 54a9df46
  background-image: url(spritesmith1.png);
  background-position: -546px -910px;
  width: 90px;
  height: 90px;
}
<<<<<<< HEAD
.customize-option.hair_base_4_pumpkin {
=======
.customize-option.hair_base_4_ppurple {
>>>>>>> 54a9df46
  background-image: url(spritesmith1.png);
  background-position: -571px -925px;
  width: 60px;
  height: 60px;
}
<<<<<<< HEAD
.hair_base_4_purple {
=======
.hair_base_4_pumpkin {
>>>>>>> 54a9df46
  background-image: url(spritesmith1.png);
  background-position: -637px -910px;
  width: 90px;
  height: 90px;
}
<<<<<<< HEAD
.customize-option.hair_base_4_purple {
=======
.customize-option.hair_base_4_pumpkin {
>>>>>>> 54a9df46
  background-image: url(spritesmith1.png);
  background-position: -662px -925px;
  width: 60px;
  height: 60px;
}
<<<<<<< HEAD
.hair_base_4_pyellow {
=======
.hair_base_4_purple {
>>>>>>> 54a9df46
  background-image: url(spritesmith1.png);
  background-position: -728px -910px;
  width: 90px;
  height: 90px;
}
<<<<<<< HEAD
.customize-option.hair_base_4_pyellow {
=======
.customize-option.hair_base_4_purple {
>>>>>>> 54a9df46
  background-image: url(spritesmith1.png);
  background-position: -753px -925px;
  width: 60px;
  height: 60px;
}
<<<<<<< HEAD
.hair_base_4_rainbow {
=======
.hair_base_4_pyellow {
>>>>>>> 54a9df46
  background-image: url(spritesmith1.png);
  background-position: -819px -910px;
  width: 90px;
  height: 90px;
}
<<<<<<< HEAD
.customize-option.hair_base_4_rainbow {
=======
.customize-option.hair_base_4_pyellow {
>>>>>>> 54a9df46
  background-image: url(spritesmith1.png);
  background-position: -844px -925px;
  width: 60px;
  height: 60px;
}
<<<<<<< HEAD
.hair_base_4_red {
=======
.hair_base_4_rainbow {
>>>>>>> 54a9df46
  background-image: url(spritesmith1.png);
  background-position: -910px -910px;
  width: 90px;
  height: 90px;
}
<<<<<<< HEAD
.customize-option.hair_base_4_red {
=======
.customize-option.hair_base_4_rainbow {
>>>>>>> 54a9df46
  background-image: url(spritesmith1.png);
  background-position: -935px -925px;
  width: 60px;
  height: 60px;
}
<<<<<<< HEAD
.hair_base_4_snowy {
=======
.hair_base_4_red {
>>>>>>> 54a9df46
  background-image: url(spritesmith1.png);
  background-position: -1001px 0px;
  width: 90px;
  height: 90px;
}
<<<<<<< HEAD
.customize-option.hair_base_4_snowy {
=======
.customize-option.hair_base_4_red {
>>>>>>> 54a9df46
  background-image: url(spritesmith1.png);
  background-position: -1026px -15px;
  width: 60px;
  height: 60px;
}
<<<<<<< HEAD
.hair_base_4_white {
=======
.hair_base_4_snowy {
>>>>>>> 54a9df46
  background-image: url(spritesmith1.png);
  background-position: -1001px -91px;
  width: 90px;
  height: 90px;
}
<<<<<<< HEAD
.customize-option.hair_base_4_white {
=======
.customize-option.hair_base_4_snowy {
>>>>>>> 54a9df46
  background-image: url(spritesmith1.png);
  background-position: -1026px -106px;
  width: 60px;
  height: 60px;
}
<<<<<<< HEAD
.hair_base_4_winternight {
=======
.hair_base_4_white {
>>>>>>> 54a9df46
  background-image: url(spritesmith1.png);
  background-position: -1001px -182px;
  width: 90px;
  height: 90px;
}
<<<<<<< HEAD
.customize-option.hair_base_4_winternight {
=======
.customize-option.hair_base_4_white {
>>>>>>> 54a9df46
  background-image: url(spritesmith1.png);
  background-position: -1026px -197px;
  width: 60px;
  height: 60px;
}
<<<<<<< HEAD
.hair_base_4_winterstar {
=======
.hair_base_4_winternight {
>>>>>>> 54a9df46
  background-image: url(spritesmith1.png);
  background-position: -1001px -273px;
  width: 90px;
  height: 90px;
}
<<<<<<< HEAD
.customize-option.hair_base_4_winterstar {
=======
.customize-option.hair_base_4_winternight {
>>>>>>> 54a9df46
  background-image: url(spritesmith1.png);
  background-position: -1026px -288px;
  width: 60px;
  height: 60px;
}
<<<<<<< HEAD
.hair_base_4_yellow {
=======
.hair_base_4_winterstar {
>>>>>>> 54a9df46
  background-image: url(spritesmith1.png);
  background-position: -1001px -364px;
  width: 90px;
  height: 90px;
}
<<<<<<< HEAD
.customize-option.hair_base_4_yellow {
=======
.customize-option.hair_base_4_winterstar {
>>>>>>> 54a9df46
  background-image: url(spritesmith1.png);
  background-position: -1026px -379px;
  width: 60px;
  height: 60px;
}
<<<<<<< HEAD
.hair_base_4_zombie {
=======
.hair_base_4_yellow {
>>>>>>> 54a9df46
  background-image: url(spritesmith1.png);
  background-position: -1001px -455px;
  width: 90px;
  height: 90px;
}
<<<<<<< HEAD
.customize-option.hair_base_4_zombie {
=======
.customize-option.hair_base_4_yellow {
>>>>>>> 54a9df46
  background-image: url(spritesmith1.png);
  background-position: -1026px -470px;
  width: 60px;
  height: 60px;
}
<<<<<<< HEAD
.hair_base_5_TRUred {
=======
.hair_base_4_zombie {
>>>>>>> 54a9df46
  background-image: url(spritesmith1.png);
  background-position: -1001px -546px;
  width: 90px;
  height: 90px;
}
<<<<<<< HEAD
.customize-option.hair_base_5_TRUred {
=======
.customize-option.hair_base_4_zombie {
>>>>>>> 54a9df46
  background-image: url(spritesmith1.png);
  background-position: -1026px -561px;
  width: 60px;
  height: 60px;
}
<<<<<<< HEAD
.hair_base_5_aurora {
=======
.hair_base_5_TRUred {
>>>>>>> 54a9df46
  background-image: url(spritesmith1.png);
  background-position: -1001px -637px;
  width: 90px;
  height: 90px;
}
<<<<<<< HEAD
.customize-option.hair_base_5_aurora {
=======
.customize-option.hair_base_5_TRUred {
>>>>>>> 54a9df46
  background-image: url(spritesmith1.png);
  background-position: -1026px -652px;
  width: 60px;
  height: 60px;
}
<<<<<<< HEAD
.hair_base_5_black {
=======
.hair_base_5_aurora {
>>>>>>> 54a9df46
  background-image: url(spritesmith1.png);
  background-position: -1001px -728px;
  width: 90px;
  height: 90px;
}
<<<<<<< HEAD
.customize-option.hair_base_5_black {
=======
.customize-option.hair_base_5_aurora {
>>>>>>> 54a9df46
  background-image: url(spritesmith1.png);
  background-position: -1026px -743px;
  width: 60px;
  height: 60px;
}
<<<<<<< HEAD
.hair_base_5_blond {
=======
.hair_base_5_black {
>>>>>>> 54a9df46
  background-image: url(spritesmith1.png);
  background-position: -1001px -819px;
  width: 90px;
  height: 90px;
}
<<<<<<< HEAD
.customize-option.hair_base_5_blond {
=======
.customize-option.hair_base_5_black {
>>>>>>> 54a9df46
  background-image: url(spritesmith1.png);
  background-position: -1026px -834px;
  width: 60px;
  height: 60px;
}
<<<<<<< HEAD
.hair_base_5_blue {
=======
.hair_base_5_blond {
>>>>>>> 54a9df46
  background-image: url(spritesmith1.png);
  background-position: -1001px -910px;
  width: 90px;
  height: 90px;
}
<<<<<<< HEAD
.customize-option.hair_base_5_blue {
=======
.customize-option.hair_base_5_blond {
>>>>>>> 54a9df46
  background-image: url(spritesmith1.png);
  background-position: -1026px -925px;
  width: 60px;
  height: 60px;
}
<<<<<<< HEAD
.hair_base_5_brown {
=======
.hair_base_5_blue {
>>>>>>> 54a9df46
  background-image: url(spritesmith1.png);
  background-position: 0px -1001px;
  width: 90px;
  height: 90px;
}
<<<<<<< HEAD
.customize-option.hair_base_5_brown {
=======
.customize-option.hair_base_5_blue {
>>>>>>> 54a9df46
  background-image: url(spritesmith1.png);
  background-position: -25px -1016px;
  width: 60px;
  height: 60px;
}
<<<<<<< HEAD
.hair_base_5_candycane {
=======
.hair_base_5_brown {
>>>>>>> 54a9df46
  background-image: url(spritesmith1.png);
  background-position: -91px -1001px;
  width: 90px;
  height: 90px;
}
<<<<<<< HEAD
.customize-option.hair_base_5_candycane {
=======
.customize-option.hair_base_5_brown {
>>>>>>> 54a9df46
  background-image: url(spritesmith1.png);
  background-position: -116px -1016px;
  width: 60px;
  height: 60px;
}
<<<<<<< HEAD
.hair_base_5_candycorn {
=======
.hair_base_5_candycane {
>>>>>>> 54a9df46
  background-image: url(spritesmith1.png);
  background-position: -182px -1001px;
  width: 90px;
  height: 90px;
}
<<<<<<< HEAD
.customize-option.hair_base_5_candycorn {
=======
.customize-option.hair_base_5_candycane {
>>>>>>> 54a9df46
  background-image: url(spritesmith1.png);
  background-position: -207px -1016px;
  width: 60px;
  height: 60px;
}
<<<<<<< HEAD
.hair_base_5_festive {
=======
.hair_base_5_candycorn {
>>>>>>> 54a9df46
  background-image: url(spritesmith1.png);
  background-position: -273px -1001px;
  width: 90px;
  height: 90px;
}
<<<<<<< HEAD
.customize-option.hair_base_5_festive {
=======
.customize-option.hair_base_5_candycorn {
>>>>>>> 54a9df46
  background-image: url(spritesmith1.png);
  background-position: -298px -1016px;
  width: 60px;
  height: 60px;
}
<<<<<<< HEAD
.hair_base_5_frost {
=======
.hair_base_5_festive {
>>>>>>> 54a9df46
  background-image: url(spritesmith1.png);
  background-position: -364px -1001px;
  width: 90px;
  height: 90px;
}
<<<<<<< HEAD
.customize-option.hair_base_5_frost {
=======
.customize-option.hair_base_5_festive {
>>>>>>> 54a9df46
  background-image: url(spritesmith1.png);
  background-position: -389px -1016px;
  width: 60px;
  height: 60px;
}
<<<<<<< HEAD
.hair_base_5_ghostwhite {
=======
.hair_base_5_frost {
>>>>>>> 54a9df46
  background-image: url(spritesmith1.png);
  background-position: -455px -1001px;
  width: 90px;
  height: 90px;
}
<<<<<<< HEAD
.customize-option.hair_base_5_ghostwhite {
=======
.customize-option.hair_base_5_frost {
>>>>>>> 54a9df46
  background-image: url(spritesmith1.png);
  background-position: -480px -1016px;
  width: 60px;
  height: 60px;
}
<<<<<<< HEAD
.hair_base_5_green {
=======
.hair_base_5_ghostwhite {
>>>>>>> 54a9df46
  background-image: url(spritesmith1.png);
  background-position: -546px -1001px;
  width: 90px;
  height: 90px;
}
<<<<<<< HEAD
.customize-option.hair_base_5_green {
=======
.customize-option.hair_base_5_ghostwhite {
>>>>>>> 54a9df46
  background-image: url(spritesmith1.png);
  background-position: -571px -1016px;
  width: 60px;
  height: 60px;
}
<<<<<<< HEAD
.hair_base_5_halloween {
=======
.hair_base_5_green {
>>>>>>> 54a9df46
  background-image: url(spritesmith1.png);
  background-position: -637px -1001px;
  width: 90px;
  height: 90px;
}
<<<<<<< HEAD
.customize-option.hair_base_5_halloween {
=======
.customize-option.hair_base_5_green {
>>>>>>> 54a9df46
  background-image: url(spritesmith1.png);
  background-position: -662px -1016px;
  width: 60px;
  height: 60px;
}
<<<<<<< HEAD
.hair_base_5_holly {
=======
.hair_base_5_halloween {
>>>>>>> 54a9df46
  background-image: url(spritesmith1.png);
  background-position: -728px -1001px;
  width: 90px;
  height: 90px;
}
<<<<<<< HEAD
.customize-option.hair_base_5_holly {
=======
.customize-option.hair_base_5_halloween {
>>>>>>> 54a9df46
  background-image: url(spritesmith1.png);
  background-position: -753px -1016px;
  width: 60px;
  height: 60px;
}
<<<<<<< HEAD
.hair_base_5_hollygreen {
=======
.hair_base_5_holly {
>>>>>>> 54a9df46
  background-image: url(spritesmith1.png);
  background-position: -819px -1001px;
  width: 90px;
  height: 90px;
}
<<<<<<< HEAD
.customize-option.hair_base_5_hollygreen {
=======
.customize-option.hair_base_5_holly {
>>>>>>> 54a9df46
  background-image: url(spritesmith1.png);
  background-position: -844px -1016px;
  width: 60px;
  height: 60px;
}
<<<<<<< HEAD
.hair_base_5_midnight {
=======
.hair_base_5_hollygreen {
>>>>>>> 54a9df46
  background-image: url(spritesmith1.png);
  background-position: -910px -1001px;
  width: 90px;
  height: 90px;
}
<<<<<<< HEAD
.customize-option.hair_base_5_midnight {
=======
.customize-option.hair_base_5_hollygreen {
>>>>>>> 54a9df46
  background-image: url(spritesmith1.png);
  background-position: -935px -1016px;
  width: 60px;
  height: 60px;
}
<<<<<<< HEAD
.hair_base_5_pblue {
=======
.hair_base_5_midnight {
>>>>>>> 54a9df46
  background-image: url(spritesmith1.png);
  background-position: -1001px -1001px;
  width: 90px;
  height: 90px;
}
<<<<<<< HEAD
.customize-option.hair_base_5_pblue {
=======
.customize-option.hair_base_5_midnight {
>>>>>>> 54a9df46
  background-image: url(spritesmith1.png);
  background-position: -1026px -1016px;
  width: 60px;
  height: 60px;
}
<<<<<<< HEAD
.hair_base_5_peppermint {
=======
.hair_base_5_pblue {
>>>>>>> 54a9df46
  background-image: url(spritesmith1.png);
  background-position: -1092px 0px;
  width: 90px;
  height: 90px;
}
<<<<<<< HEAD
.customize-option.hair_base_5_peppermint {
=======
.customize-option.hair_base_5_pblue {
>>>>>>> 54a9df46
  background-image: url(spritesmith1.png);
  background-position: -1117px -15px;
  width: 60px;
  height: 60px;
}
<<<<<<< HEAD
.hair_base_5_pgreen {
=======
.hair_base_5_peppermint {
>>>>>>> 54a9df46
  background-image: url(spritesmith1.png);
  background-position: -1092px -91px;
  width: 90px;
  height: 90px;
}
<<<<<<< HEAD
.customize-option.hair_base_5_pgreen {
=======
.customize-option.hair_base_5_peppermint {
>>>>>>> 54a9df46
  background-image: url(spritesmith1.png);
  background-position: -1117px -106px;
  width: 60px;
  height: 60px;
}
<<<<<<< HEAD
.hair_base_5_porange {
=======
.hair_base_5_pgreen {
>>>>>>> 54a9df46
  background-image: url(spritesmith1.png);
  background-position: -1092px -182px;
  width: 90px;
  height: 90px;
}
<<<<<<< HEAD
.customize-option.hair_base_5_porange {
=======
.customize-option.hair_base_5_pgreen {
>>>>>>> 54a9df46
  background-image: url(spritesmith1.png);
  background-position: -1117px -197px;
  width: 60px;
  height: 60px;
}
<<<<<<< HEAD
.hair_base_5_ppink {
=======
.hair_base_5_porange {
>>>>>>> 54a9df46
  background-image: url(spritesmith1.png);
  background-position: -1092px -273px;
  width: 90px;
  height: 90px;
}
<<<<<<< HEAD
.customize-option.hair_base_5_ppink {
=======
.customize-option.hair_base_5_porange {
>>>>>>> 54a9df46
  background-image: url(spritesmith1.png);
  background-position: -1117px -288px;
  width: 60px;
  height: 60px;
}
<<<<<<< HEAD
.hair_base_5_ppurple {
=======
.hair_base_5_ppink {
>>>>>>> 54a9df46
  background-image: url(spritesmith1.png);
  background-position: -1092px -364px;
  width: 90px;
  height: 90px;
}
<<<<<<< HEAD
.customize-option.hair_base_5_ppurple {
=======
.customize-option.hair_base_5_ppink {
>>>>>>> 54a9df46
  background-image: url(spritesmith1.png);
  background-position: -1117px -379px;
  width: 60px;
  height: 60px;
}
<<<<<<< HEAD
.hair_base_5_pumpkin {
=======
.hair_base_5_ppurple {
>>>>>>> 54a9df46
  background-image: url(spritesmith1.png);
  background-position: -1092px -455px;
  width: 90px;
  height: 90px;
}
<<<<<<< HEAD
.customize-option.hair_base_5_pumpkin {
=======
.customize-option.hair_base_5_ppurple {
>>>>>>> 54a9df46
  background-image: url(spritesmith1.png);
  background-position: -1117px -470px;
  width: 60px;
  height: 60px;
}
<<<<<<< HEAD
.hair_base_5_purple {
=======
.hair_base_5_pumpkin {
>>>>>>> 54a9df46
  background-image: url(spritesmith1.png);
  background-position: -1092px -546px;
  width: 90px;
  height: 90px;
}
<<<<<<< HEAD
.customize-option.hair_base_5_purple {
=======
.customize-option.hair_base_5_pumpkin {
>>>>>>> 54a9df46
  background-image: url(spritesmith1.png);
  background-position: -1117px -561px;
  width: 60px;
  height: 60px;
}
<<<<<<< HEAD
.hair_base_5_pyellow {
=======
.hair_base_5_purple {
>>>>>>> 54a9df46
  background-image: url(spritesmith1.png);
  background-position: -1092px -637px;
  width: 90px;
  height: 90px;
}
<<<<<<< HEAD
.customize-option.hair_base_5_pyellow {
=======
.customize-option.hair_base_5_purple {
>>>>>>> 54a9df46
  background-image: url(spritesmith1.png);
  background-position: -1117px -652px;
  width: 60px;
  height: 60px;
}
<<<<<<< HEAD
.hair_base_5_rainbow {
=======
.hair_base_5_pyellow {
>>>>>>> 54a9df46
  background-image: url(spritesmith1.png);
  background-position: -1092px -728px;
  width: 90px;
  height: 90px;
}
<<<<<<< HEAD
.customize-option.hair_base_5_rainbow {
=======
.customize-option.hair_base_5_pyellow {
>>>>>>> 54a9df46
  background-image: url(spritesmith1.png);
  background-position: -1117px -743px;
  width: 60px;
  height: 60px;
}
<<<<<<< HEAD
.hair_base_5_red {
=======
.hair_base_5_rainbow {
>>>>>>> 54a9df46
  background-image: url(spritesmith1.png);
  background-position: -1092px -819px;
  width: 90px;
  height: 90px;
}
<<<<<<< HEAD
.customize-option.hair_base_5_red {
=======
.customize-option.hair_base_5_rainbow {
>>>>>>> 54a9df46
  background-image: url(spritesmith1.png);
  background-position: -1117px -834px;
  width: 60px;
  height: 60px;
}
<<<<<<< HEAD
.hair_base_5_snowy {
=======
.hair_base_5_red {
>>>>>>> 54a9df46
  background-image: url(spritesmith1.png);
  background-position: -1092px -910px;
  width: 90px;
  height: 90px;
}
<<<<<<< HEAD
.customize-option.hair_base_5_snowy {
=======
.customize-option.hair_base_5_red {
>>>>>>> 54a9df46
  background-image: url(spritesmith1.png);
  background-position: -1117px -925px;
  width: 60px;
  height: 60px;
}
<<<<<<< HEAD
.hair_base_5_white {
=======
.hair_base_5_snowy {
>>>>>>> 54a9df46
  background-image: url(spritesmith1.png);
  background-position: -1092px -1001px;
  width: 90px;
  height: 90px;
}
<<<<<<< HEAD
.customize-option.hair_base_5_white {
=======
.customize-option.hair_base_5_snowy {
>>>>>>> 54a9df46
  background-image: url(spritesmith1.png);
  background-position: -1117px -1016px;
  width: 60px;
  height: 60px;
}
<<<<<<< HEAD
.hair_base_5_winternight {
=======
.hair_base_5_white {
>>>>>>> 54a9df46
  background-image: url(spritesmith1.png);
  background-position: 0px -1092px;
  width: 90px;
  height: 90px;
}
<<<<<<< HEAD
.customize-option.hair_base_5_winternight {
=======
.customize-option.hair_base_5_white {
>>>>>>> 54a9df46
  background-image: url(spritesmith1.png);
  background-position: -25px -1107px;
  width: 60px;
  height: 60px;
}
<<<<<<< HEAD
.hair_base_5_winterstar {
=======
.hair_base_5_winternight {
>>>>>>> 54a9df46
  background-image: url(spritesmith1.png);
  background-position: -91px -1092px;
  width: 90px;
  height: 90px;
}
<<<<<<< HEAD
.customize-option.hair_base_5_winterstar {
=======
.customize-option.hair_base_5_winternight {
>>>>>>> 54a9df46
  background-image: url(spritesmith1.png);
  background-position: -116px -1107px;
  width: 60px;
  height: 60px;
}
<<<<<<< HEAD
.hair_base_5_yellow {
=======
.hair_base_5_winterstar {
>>>>>>> 54a9df46
  background-image: url(spritesmith1.png);
  background-position: -182px -1092px;
  width: 90px;
  height: 90px;
}
<<<<<<< HEAD
.customize-option.hair_base_5_yellow {
=======
.customize-option.hair_base_5_winterstar {
>>>>>>> 54a9df46
  background-image: url(spritesmith1.png);
  background-position: -207px -1107px;
  width: 60px;
  height: 60px;
}
<<<<<<< HEAD
.hair_base_5_zombie {
=======
.hair_base_5_yellow {
>>>>>>> 54a9df46
  background-image: url(spritesmith1.png);
  background-position: -273px -1092px;
  width: 90px;
  height: 90px;
}
<<<<<<< HEAD
.customize-option.hair_base_5_zombie {
=======
.customize-option.hair_base_5_yellow {
>>>>>>> 54a9df46
  background-image: url(spritesmith1.png);
  background-position: -298px -1107px;
  width: 60px;
  height: 60px;
}
<<<<<<< HEAD
.hair_base_6_TRUred {
=======
.hair_base_5_zombie {
>>>>>>> 54a9df46
  background-image: url(spritesmith1.png);
  background-position: -364px -1092px;
  width: 90px;
  height: 90px;
}
<<<<<<< HEAD
.customize-option.hair_base_6_TRUred {
=======
.customize-option.hair_base_5_zombie {
>>>>>>> 54a9df46
  background-image: url(spritesmith1.png);
  background-position: -389px -1107px;
  width: 60px;
  height: 60px;
}
<<<<<<< HEAD
.hair_base_6_aurora {
=======
.hair_base_6_TRUred {
>>>>>>> 54a9df46
  background-image: url(spritesmith1.png);
  background-position: -455px -1092px;
  width: 90px;
  height: 90px;
}
<<<<<<< HEAD
.customize-option.hair_base_6_aurora {
=======
.customize-option.hair_base_6_TRUred {
>>>>>>> 54a9df46
  background-image: url(spritesmith1.png);
  background-position: -480px -1107px;
  width: 60px;
  height: 60px;
}
<<<<<<< HEAD
.hair_base_6_black {
=======
.hair_base_6_aurora {
>>>>>>> 54a9df46
  background-image: url(spritesmith1.png);
  background-position: -546px -1092px;
  width: 90px;
  height: 90px;
}
<<<<<<< HEAD
.customize-option.hair_base_6_black {
=======
.customize-option.hair_base_6_aurora {
>>>>>>> 54a9df46
  background-image: url(spritesmith1.png);
  background-position: -571px -1107px;
  width: 60px;
  height: 60px;
}
<<<<<<< HEAD
.hair_base_6_blond {
=======
.hair_base_6_black {
>>>>>>> 54a9df46
  background-image: url(spritesmith1.png);
  background-position: 0px 0px;
  width: 90px;
  height: 90px;
}
<<<<<<< HEAD
.customize-option.hair_base_6_blond {
=======
.customize-option.hair_base_6_black {
>>>>>>> 54a9df46
  background-image: url(spritesmith1.png);
  background-position: -25px -15px;
  width: 60px;
  height: 60px;
}
<<<<<<< HEAD
.hair_base_6_blue {
=======
.hair_base_6_blond {
>>>>>>> 54a9df46
  background-image: url(spritesmith1.png);
  background-position: -728px -1092px;
  width: 90px;
  height: 90px;
}
<<<<<<< HEAD
.customize-option.hair_base_6_blue {
=======
.customize-option.hair_base_6_blond {
>>>>>>> 54a9df46
  background-image: url(spritesmith1.png);
  background-position: -753px -1107px;
  width: 60px;
  height: 60px;
}
<<<<<<< HEAD
.hair_base_6_brown {
=======
.hair_base_6_blue {
>>>>>>> 54a9df46
  background-image: url(spritesmith1.png);
  background-position: -819px -1092px;
  width: 90px;
  height: 90px;
}
<<<<<<< HEAD
.customize-option.hair_base_6_brown {
=======
.customize-option.hair_base_6_blue {
>>>>>>> 54a9df46
  background-image: url(spritesmith1.png);
  background-position: -844px -1107px;
  width: 60px;
  height: 60px;
}
<<<<<<< HEAD
.hair_base_6_candycane {
=======
.hair_base_6_brown {
>>>>>>> 54a9df46
  background-image: url(spritesmith1.png);
  background-position: -910px -1092px;
  width: 90px;
  height: 90px;
}
<<<<<<< HEAD
.customize-option.hair_base_6_candycane {
=======
.customize-option.hair_base_6_brown {
>>>>>>> 54a9df46
  background-image: url(spritesmith1.png);
  background-position: -935px -1107px;
  width: 60px;
  height: 60px;
}
<<<<<<< HEAD
.hair_base_6_candycorn {
=======
.hair_base_6_candycane {
>>>>>>> 54a9df46
  background-image: url(spritesmith1.png);
  background-position: -1001px -1092px;
  width: 90px;
  height: 90px;
}
<<<<<<< HEAD
.customize-option.hair_base_6_candycorn {
=======
.customize-option.hair_base_6_candycane {
>>>>>>> 54a9df46
  background-image: url(spritesmith1.png);
  background-position: -1026px -1107px;
  width: 60px;
  height: 60px;
}
<<<<<<< HEAD
.hair_base_6_festive {
=======
.hair_base_6_candycorn {
>>>>>>> 54a9df46
  background-image: url(spritesmith1.png);
  background-position: -1092px -1092px;
  width: 90px;
  height: 90px;
}
<<<<<<< HEAD
.customize-option.hair_base_6_festive {
=======
.customize-option.hair_base_6_candycorn {
>>>>>>> 54a9df46
  background-image: url(spritesmith1.png);
  background-position: -1117px -1107px;
  width: 60px;
  height: 60px;
}
<<<<<<< HEAD
.hair_base_6_frost {
=======
.hair_base_6_festive {
>>>>>>> 54a9df46
  background-image: url(spritesmith1.png);
  background-position: -1183px 0px;
  width: 90px;
  height: 90px;
}
<<<<<<< HEAD
.customize-option.hair_base_6_frost {
=======
.customize-option.hair_base_6_festive {
>>>>>>> 54a9df46
  background-image: url(spritesmith1.png);
  background-position: -1208px -15px;
  width: 60px;
  height: 60px;
}
<<<<<<< HEAD
.hair_base_6_ghostwhite {
=======
.hair_base_6_frost {
>>>>>>> 54a9df46
  background-image: url(spritesmith1.png);
  background-position: -1183px -91px;
  width: 90px;
  height: 90px;
}
<<<<<<< HEAD
.customize-option.hair_base_6_ghostwhite {
=======
.customize-option.hair_base_6_frost {
>>>>>>> 54a9df46
  background-image: url(spritesmith1.png);
  background-position: -1208px -106px;
  width: 60px;
  height: 60px;
}
<<<<<<< HEAD
.hair_base_6_green {
=======
.hair_base_6_ghostwhite {
>>>>>>> 54a9df46
  background-image: url(spritesmith1.png);
  background-position: -1183px -182px;
  width: 90px;
  height: 90px;
}
<<<<<<< HEAD
.customize-option.hair_base_6_green {
=======
.customize-option.hair_base_6_ghostwhite {
>>>>>>> 54a9df46
  background-image: url(spritesmith1.png);
  background-position: -1208px -197px;
  width: 60px;
  height: 60px;
}
<<<<<<< HEAD
.hair_base_6_halloween {
=======
.hair_base_6_green {
>>>>>>> 54a9df46
  background-image: url(spritesmith1.png);
  background-position: -1183px -273px;
  width: 90px;
  height: 90px;
}
<<<<<<< HEAD
.customize-option.hair_base_6_halloween {
=======
.customize-option.hair_base_6_green {
>>>>>>> 54a9df46
  background-image: url(spritesmith1.png);
  background-position: -1208px -288px;
  width: 60px;
  height: 60px;
}
<<<<<<< HEAD
.hair_base_6_holly {
=======
.hair_base_6_halloween {
>>>>>>> 54a9df46
  background-image: url(spritesmith1.png);
  background-position: -1183px -364px;
  width: 90px;
  height: 90px;
}
<<<<<<< HEAD
.customize-option.hair_base_6_holly {
=======
.customize-option.hair_base_6_halloween {
>>>>>>> 54a9df46
  background-image: url(spritesmith1.png);
  background-position: -1208px -379px;
  width: 60px;
  height: 60px;
}
<<<<<<< HEAD
.hair_base_6_hollygreen {
=======
.hair_base_6_holly {
>>>>>>> 54a9df46
  background-image: url(spritesmith1.png);
  background-position: -1183px -455px;
  width: 90px;
  height: 90px;
}
<<<<<<< HEAD
.customize-option.hair_base_6_hollygreen {
=======
.customize-option.hair_base_6_holly {
>>>>>>> 54a9df46
  background-image: url(spritesmith1.png);
  background-position: -1208px -470px;
  width: 60px;
  height: 60px;
}
<<<<<<< HEAD
.hair_base_6_midnight {
=======
.hair_base_6_hollygreen {
>>>>>>> 54a9df46
  background-image: url(spritesmith1.png);
  background-position: -1183px -546px;
  width: 90px;
  height: 90px;
}
<<<<<<< HEAD
.customize-option.hair_base_6_midnight {
=======
.customize-option.hair_base_6_hollygreen {
>>>>>>> 54a9df46
  background-image: url(spritesmith1.png);
  background-position: -1208px -561px;
  width: 60px;
  height: 60px;
}
<<<<<<< HEAD
.hair_base_6_pblue {
=======
.hair_base_6_midnight {
>>>>>>> 54a9df46
  background-image: url(spritesmith1.png);
  background-position: -1183px -637px;
  width: 90px;
  height: 90px;
}
<<<<<<< HEAD
.customize-option.hair_base_6_pblue {
=======
.customize-option.hair_base_6_midnight {
>>>>>>> 54a9df46
  background-image: url(spritesmith1.png);
  background-position: -1208px -652px;
  width: 60px;
  height: 60px;
}
<<<<<<< HEAD
.hair_base_6_peppermint {
=======
.hair_base_6_pblue {
>>>>>>> 54a9df46
  background-image: url(spritesmith1.png);
  background-position: -1183px -728px;
  width: 90px;
  height: 90px;
}
<<<<<<< HEAD
.customize-option.hair_base_6_peppermint {
=======
.customize-option.hair_base_6_pblue {
>>>>>>> 54a9df46
  background-image: url(spritesmith1.png);
  background-position: -1208px -743px;
  width: 60px;
  height: 60px;
}
<<<<<<< HEAD
.hair_base_6_pgreen {
=======
.hair_base_6_peppermint {
>>>>>>> 54a9df46
  background-image: url(spritesmith1.png);
  background-position: -1183px -819px;
  width: 90px;
  height: 90px;
}
<<<<<<< HEAD
.customize-option.hair_base_6_pgreen {
=======
.customize-option.hair_base_6_peppermint {
>>>>>>> 54a9df46
  background-image: url(spritesmith1.png);
  background-position: -1208px -834px;
  width: 60px;
  height: 60px;
}
<<<<<<< HEAD
.hair_base_6_porange {
=======
.hair_base_6_pgreen {
>>>>>>> 54a9df46
  background-image: url(spritesmith1.png);
  background-position: -1183px -910px;
  width: 90px;
  height: 90px;
}
<<<<<<< HEAD
.customize-option.hair_base_6_porange {
=======
.customize-option.hair_base_6_pgreen {
>>>>>>> 54a9df46
  background-image: url(spritesmith1.png);
  background-position: -1208px -925px;
  width: 60px;
  height: 60px;
}
<<<<<<< HEAD
.hair_base_6_ppink {
=======
.hair_base_6_porange {
>>>>>>> 54a9df46
  background-image: url(spritesmith1.png);
  background-position: -1183px -1001px;
  width: 90px;
  height: 90px;
}
<<<<<<< HEAD
.customize-option.hair_base_6_ppink {
=======
.customize-option.hair_base_6_porange {
>>>>>>> 54a9df46
  background-image: url(spritesmith1.png);
  background-position: -1208px -1016px;
  width: 60px;
  height: 60px;
}
<<<<<<< HEAD
.hair_base_6_ppurple {
=======
.hair_base_6_ppink {
>>>>>>> 54a9df46
  background-image: url(spritesmith1.png);
  background-position: -1183px -1092px;
  width: 90px;
  height: 90px;
}
<<<<<<< HEAD
.customize-option.hair_base_6_ppurple {
=======
.customize-option.hair_base_6_ppink {
>>>>>>> 54a9df46
  background-image: url(spritesmith1.png);
  background-position: -1208px -1107px;
  width: 60px;
  height: 60px;
}
<<<<<<< HEAD
.hair_base_6_pumpkin {
=======
.hair_base_6_ppurple {
>>>>>>> 54a9df46
  background-image: url(spritesmith1.png);
  background-position: 0px -1183px;
  width: 90px;
  height: 90px;
}
<<<<<<< HEAD
.customize-option.hair_base_6_pumpkin {
=======
.customize-option.hair_base_6_ppurple {
>>>>>>> 54a9df46
  background-image: url(spritesmith1.png);
  background-position: -25px -1198px;
  width: 60px;
  height: 60px;
}
<<<<<<< HEAD
.hair_base_6_purple {
=======
.hair_base_6_pumpkin {
>>>>>>> 54a9df46
  background-image: url(spritesmith1.png);
  background-position: -91px -1183px;
  width: 90px;
  height: 90px;
}
<<<<<<< HEAD
.customize-option.hair_base_6_purple {
=======
.customize-option.hair_base_6_pumpkin {
>>>>>>> 54a9df46
  background-image: url(spritesmith1.png);
  background-position: -116px -1198px;
  width: 60px;
  height: 60px;
}
<<<<<<< HEAD
.hair_base_6_pyellow {
=======
.hair_base_6_purple {
>>>>>>> 54a9df46
  background-image: url(spritesmith1.png);
  background-position: -182px -1183px;
  width: 90px;
  height: 90px;
}
<<<<<<< HEAD
.customize-option.hair_base_6_pyellow {
=======
.customize-option.hair_base_6_purple {
>>>>>>> 54a9df46
  background-image: url(spritesmith1.png);
  background-position: -207px -1198px;
  width: 60px;
  height: 60px;
}
<<<<<<< HEAD
.hair_base_6_rainbow {
=======
.hair_base_6_pyellow {
>>>>>>> 54a9df46
  background-image: url(spritesmith1.png);
  background-position: -273px -1183px;
  width: 90px;
  height: 90px;
}
<<<<<<< HEAD
.customize-option.hair_base_6_rainbow {
=======
.customize-option.hair_base_6_pyellow {
>>>>>>> 54a9df46
  background-image: url(spritesmith1.png);
  background-position: -298px -1198px;
  width: 60px;
  height: 60px;
}
<<<<<<< HEAD
.hair_base_6_red {
=======
.hair_base_6_rainbow {
>>>>>>> 54a9df46
  background-image: url(spritesmith1.png);
  background-position: -364px -1183px;
  width: 90px;
  height: 90px;
}
<<<<<<< HEAD
.customize-option.hair_base_6_red {
=======
.customize-option.hair_base_6_rainbow {
>>>>>>> 54a9df46
  background-image: url(spritesmith1.png);
  background-position: -389px -1198px;
  width: 60px;
  height: 60px;
}
<<<<<<< HEAD
.hair_base_6_snowy {
=======
.hair_base_6_red {
>>>>>>> 54a9df46
  background-image: url(spritesmith1.png);
  background-position: -455px -1183px;
  width: 90px;
  height: 90px;
}
<<<<<<< HEAD
.customize-option.hair_base_6_snowy {
=======
.customize-option.hair_base_6_red {
>>>>>>> 54a9df46
  background-image: url(spritesmith1.png);
  background-position: -480px -1198px;
  width: 60px;
  height: 60px;
}
<<<<<<< HEAD
.hair_base_6_white {
=======
.hair_base_6_snowy {
>>>>>>> 54a9df46
  background-image: url(spritesmith1.png);
  background-position: -546px -1183px;
  width: 90px;
  height: 90px;
}
<<<<<<< HEAD
.customize-option.hair_base_6_white {
=======
.customize-option.hair_base_6_snowy {
>>>>>>> 54a9df46
  background-image: url(spritesmith1.png);
  background-position: -571px -1198px;
  width: 60px;
  height: 60px;
}
<<<<<<< HEAD
.hair_base_6_winternight {
=======
.hair_base_6_white {
>>>>>>> 54a9df46
  background-image: url(spritesmith1.png);
  background-position: -637px -1183px;
  width: 90px;
  height: 90px;
}
<<<<<<< HEAD
.customize-option.hair_base_6_winternight {
=======
.customize-option.hair_base_6_white {
>>>>>>> 54a9df46
  background-image: url(spritesmith1.png);
  background-position: -662px -1198px;
  width: 60px;
  height: 60px;
}
<<<<<<< HEAD
.hair_base_6_winterstar {
=======
.hair_base_6_winternight {
>>>>>>> 54a9df46
  background-image: url(spritesmith1.png);
  background-position: -728px -1183px;
  width: 90px;
  height: 90px;
}
<<<<<<< HEAD
.customize-option.hair_base_6_winterstar {
=======
.customize-option.hair_base_6_winternight {
>>>>>>> 54a9df46
  background-image: url(spritesmith1.png);
  background-position: -753px -1198px;
  width: 60px;
  height: 60px;
}
<<<<<<< HEAD
.hair_base_6_yellow {
=======
.hair_base_6_winterstar {
>>>>>>> 54a9df46
  background-image: url(spritesmith1.png);
  background-position: -819px -1183px;
  width: 90px;
  height: 90px;
}
<<<<<<< HEAD
.customize-option.hair_base_6_yellow {
=======
.customize-option.hair_base_6_winterstar {
>>>>>>> 54a9df46
  background-image: url(spritesmith1.png);
  background-position: -844px -1198px;
  width: 60px;
  height: 60px;
}
<<<<<<< HEAD
.hair_base_6_zombie {
=======
.hair_base_6_yellow {
>>>>>>> 54a9df46
  background-image: url(spritesmith1.png);
  background-position: -910px -1183px;
  width: 90px;
  height: 90px;
}
<<<<<<< HEAD
.customize-option.hair_base_6_zombie {
=======
.customize-option.hair_base_6_yellow {
>>>>>>> 54a9df46
  background-image: url(spritesmith1.png);
  background-position: -935px -1198px;
  width: 60px;
  height: 60px;
}
<<<<<<< HEAD
.hair_base_7_TRUred {
=======
.hair_base_6_zombie {
>>>>>>> 54a9df46
  background-image: url(spritesmith1.png);
  background-position: -1001px -1183px;
  width: 90px;
  height: 90px;
}
<<<<<<< HEAD
.customize-option.hair_base_7_TRUred {
=======
.customize-option.hair_base_6_zombie {
>>>>>>> 54a9df46
  background-image: url(spritesmith1.png);
  background-position: -1026px -1198px;
  width: 60px;
  height: 60px;
}
<<<<<<< HEAD
.hair_base_7_aurora {
=======
.hair_base_7_TRUred {
>>>>>>> 54a9df46
  background-image: url(spritesmith1.png);
  background-position: -1092px -1183px;
  width: 90px;
  height: 90px;
}
<<<<<<< HEAD
.customize-option.hair_base_7_aurora {
=======
.customize-option.hair_base_7_TRUred {
>>>>>>> 54a9df46
  background-image: url(spritesmith1.png);
  background-position: -1117px -1198px;
  width: 60px;
  height: 60px;
}
<<<<<<< HEAD
.hair_base_7_black {
=======
.hair_base_7_aurora {
>>>>>>> 54a9df46
  background-image: url(spritesmith1.png);
  background-position: -1183px -1183px;
  width: 90px;
  height: 90px;
}
<<<<<<< HEAD
.customize-option.hair_base_7_black {
=======
.customize-option.hair_base_7_aurora {
>>>>>>> 54a9df46
  background-image: url(spritesmith1.png);
  background-position: -1208px -1198px;
  width: 60px;
  height: 60px;
}
<<<<<<< HEAD
.hair_base_7_blond {
=======
.hair_base_7_black {
>>>>>>> 54a9df46
  background-image: url(spritesmith1.png);
  background-position: -1274px 0px;
  width: 90px;
  height: 90px;
}
<<<<<<< HEAD
.customize-option.hair_base_7_blond {
=======
.customize-option.hair_base_7_black {
>>>>>>> 54a9df46
  background-image: url(spritesmith1.png);
  background-position: -1299px -15px;
  width: 60px;
  height: 60px;
}
<<<<<<< HEAD
.hair_base_7_blue {
=======
.hair_base_7_blond {
>>>>>>> 54a9df46
  background-image: url(spritesmith1.png);
  background-position: -1274px -91px;
  width: 90px;
  height: 90px;
}
<<<<<<< HEAD
.customize-option.hair_base_7_blue {
=======
.customize-option.hair_base_7_blond {
>>>>>>> 54a9df46
  background-image: url(spritesmith1.png);
  background-position: -1299px -106px;
  width: 60px;
  height: 60px;
}
<<<<<<< HEAD
.hair_base_7_brown {
=======
.hair_base_7_blue {
>>>>>>> 54a9df46
  background-image: url(spritesmith1.png);
  background-position: -1274px -182px;
  width: 90px;
  height: 90px;
}
<<<<<<< HEAD
.customize-option.hair_base_7_brown {
=======
.customize-option.hair_base_7_blue {
>>>>>>> 54a9df46
  background-image: url(spritesmith1.png);
  background-position: -1299px -197px;
  width: 60px;
  height: 60px;
}
<<<<<<< HEAD
.hair_base_7_candycane {
=======
.hair_base_7_brown {
>>>>>>> 54a9df46
  background-image: url(spritesmith1.png);
  background-position: -1274px -273px;
  width: 90px;
  height: 90px;
}
<<<<<<< HEAD
.customize-option.hair_base_7_candycane {
=======
.customize-option.hair_base_7_brown {
>>>>>>> 54a9df46
  background-image: url(spritesmith1.png);
  background-position: -1299px -288px;
  width: 60px;
  height: 60px;
}
<<<<<<< HEAD
.hair_base_7_candycorn {
=======
.hair_base_7_candycane {
>>>>>>> 54a9df46
  background-image: url(spritesmith1.png);
  background-position: -1274px -364px;
  width: 90px;
  height: 90px;
}
<<<<<<< HEAD
.customize-option.hair_base_7_candycorn {
=======
.customize-option.hair_base_7_candycane {
>>>>>>> 54a9df46
  background-image: url(spritesmith1.png);
  background-position: -1299px -379px;
  width: 60px;
  height: 60px;
}
<<<<<<< HEAD
.hair_base_7_festive {
=======
.hair_base_7_candycorn {
>>>>>>> 54a9df46
  background-image: url(spritesmith1.png);
  background-position: -1274px -455px;
  width: 90px;
  height: 90px;
}
<<<<<<< HEAD
.customize-option.hair_base_7_festive {
=======
.customize-option.hair_base_7_candycorn {
>>>>>>> 54a9df46
  background-image: url(spritesmith1.png);
  background-position: -1299px -470px;
  width: 60px;
  height: 60px;
}
<<<<<<< HEAD
.hair_base_7_frost {
=======
.hair_base_7_festive {
>>>>>>> 54a9df46
  background-image: url(spritesmith1.png);
  background-position: -1274px -546px;
  width: 90px;
  height: 90px;
}
<<<<<<< HEAD
.customize-option.hair_base_7_frost {
=======
.customize-option.hair_base_7_festive {
>>>>>>> 54a9df46
  background-image: url(spritesmith1.png);
  background-position: -1299px -561px;
  width: 60px;
  height: 60px;
}
<<<<<<< HEAD
.hair_base_7_ghostwhite {
=======
.hair_base_7_frost {
>>>>>>> 54a9df46
  background-image: url(spritesmith1.png);
  background-position: -1274px -637px;
  width: 90px;
  height: 90px;
}
<<<<<<< HEAD
.customize-option.hair_base_7_ghostwhite {
=======
.customize-option.hair_base_7_frost {
>>>>>>> 54a9df46
  background-image: url(spritesmith1.png);
  background-position: -1299px -652px;
  width: 60px;
  height: 60px;
}
<<<<<<< HEAD
.hair_base_7_green {
=======
.hair_base_7_ghostwhite {
>>>>>>> 54a9df46
  background-image: url(spritesmith1.png);
  background-position: -1274px -728px;
  width: 90px;
  height: 90px;
}
<<<<<<< HEAD
.customize-option.hair_base_7_green {
=======
.customize-option.hair_base_7_ghostwhite {
>>>>>>> 54a9df46
  background-image: url(spritesmith1.png);
  background-position: -1299px -743px;
  width: 60px;
  height: 60px;
}
<<<<<<< HEAD
.hair_base_7_halloween {
=======
.hair_base_7_green {
>>>>>>> 54a9df46
  background-image: url(spritesmith1.png);
  background-position: -1274px -819px;
  width: 90px;
  height: 90px;
}
<<<<<<< HEAD
.customize-option.hair_base_7_halloween {
=======
.customize-option.hair_base_7_green {
>>>>>>> 54a9df46
  background-image: url(spritesmith1.png);
  background-position: -1299px -834px;
  width: 60px;
  height: 60px;
}
<<<<<<< HEAD
.hair_base_7_holly {
=======
.hair_base_7_halloween {
>>>>>>> 54a9df46
  background-image: url(spritesmith1.png);
  background-position: -1274px -910px;
  width: 90px;
  height: 90px;
}
<<<<<<< HEAD
.customize-option.hair_base_7_holly {
=======
.customize-option.hair_base_7_halloween {
>>>>>>> 54a9df46
  background-image: url(spritesmith1.png);
  background-position: -1299px -925px;
  width: 60px;
  height: 60px;
}
<<<<<<< HEAD
.hair_base_7_hollygreen {
=======
.hair_base_7_holly {
>>>>>>> 54a9df46
  background-image: url(spritesmith1.png);
  background-position: -1274px -1001px;
  width: 90px;
  height: 90px;
}
<<<<<<< HEAD
.customize-option.hair_base_7_hollygreen {
=======
.customize-option.hair_base_7_holly {
>>>>>>> 54a9df46
  background-image: url(spritesmith1.png);
  background-position: -1299px -1016px;
  width: 60px;
  height: 60px;
}
<<<<<<< HEAD
.hair_base_7_midnight {
=======
.hair_base_7_hollygreen {
>>>>>>> 54a9df46
  background-image: url(spritesmith1.png);
  background-position: -1274px -1092px;
  width: 90px;
  height: 90px;
}
<<<<<<< HEAD
.customize-option.hair_base_7_midnight {
=======
.customize-option.hair_base_7_hollygreen {
>>>>>>> 54a9df46
  background-image: url(spritesmith1.png);
  background-position: -1299px -1107px;
  width: 60px;
  height: 60px;
}
<<<<<<< HEAD
.hair_base_7_pblue {
=======
.hair_base_7_midnight {
>>>>>>> 54a9df46
  background-image: url(spritesmith1.png);
  background-position: -1274px -1183px;
  width: 90px;
  height: 90px;
}
<<<<<<< HEAD
.customize-option.hair_base_7_pblue {
=======
.customize-option.hair_base_7_midnight {
>>>>>>> 54a9df46
  background-image: url(spritesmith1.png);
  background-position: -1299px -1198px;
  width: 60px;
  height: 60px;
}
<<<<<<< HEAD
.hair_base_7_peppermint {
=======
.hair_base_7_pblue {
>>>>>>> 54a9df46
  background-image: url(spritesmith1.png);
  background-position: 0px -1274px;
  width: 90px;
  height: 90px;
}
<<<<<<< HEAD
.customize-option.hair_base_7_peppermint {
=======
.customize-option.hair_base_7_pblue {
>>>>>>> 54a9df46
  background-image: url(spritesmith1.png);
  background-position: -25px -1289px;
  width: 60px;
  height: 60px;
}
<<<<<<< HEAD
.hair_base_7_pgreen {
=======
.hair_base_7_peppermint {
>>>>>>> 54a9df46
  background-image: url(spritesmith1.png);
  background-position: -91px -1274px;
  width: 90px;
  height: 90px;
}
<<<<<<< HEAD
.customize-option.hair_base_7_pgreen {
=======
.customize-option.hair_base_7_peppermint {
>>>>>>> 54a9df46
  background-image: url(spritesmith1.png);
  background-position: -116px -1289px;
  width: 60px;
  height: 60px;
}
<<<<<<< HEAD
.hair_base_7_porange {
=======
.hair_base_7_pgreen {
>>>>>>> 54a9df46
  background-image: url(spritesmith1.png);
  background-position: -182px -1274px;
  width: 90px;
  height: 90px;
}
<<<<<<< HEAD
.customize-option.hair_base_7_porange {
=======
.customize-option.hair_base_7_pgreen {
>>>>>>> 54a9df46
  background-image: url(spritesmith1.png);
  background-position: -207px -1289px;
  width: 60px;
  height: 60px;
}
<<<<<<< HEAD
.hair_base_7_ppink {
=======
.hair_base_7_porange {
>>>>>>> 54a9df46
  background-image: url(spritesmith1.png);
  background-position: -273px -1274px;
  width: 90px;
  height: 90px;
}
<<<<<<< HEAD
.customize-option.hair_base_7_ppink {
=======
.customize-option.hair_base_7_porange {
>>>>>>> 54a9df46
  background-image: url(spritesmith1.png);
  background-position: -298px -1289px;
  width: 60px;
  height: 60px;
}
<<<<<<< HEAD
.hair_base_7_ppurple {
=======
.hair_base_7_ppink {
>>>>>>> 54a9df46
  background-image: url(spritesmith1.png);
  background-position: -364px -1274px;
  width: 90px;
  height: 90px;
}
<<<<<<< HEAD
.customize-option.hair_base_7_ppurple {
=======
.customize-option.hair_base_7_ppink {
>>>>>>> 54a9df46
  background-image: url(spritesmith1.png);
  background-position: -389px -1289px;
  width: 60px;
  height: 60px;
}
<<<<<<< HEAD
.hair_base_7_pumpkin {
=======
.hair_base_7_ppurple {
>>>>>>> 54a9df46
  background-image: url(spritesmith1.png);
  background-position: -455px -1274px;
  width: 90px;
  height: 90px;
}
<<<<<<< HEAD
.customize-option.hair_base_7_pumpkin {
=======
.customize-option.hair_base_7_ppurple {
>>>>>>> 54a9df46
  background-image: url(spritesmith1.png);
  background-position: -480px -1289px;
  width: 60px;
  height: 60px;
}
<<<<<<< HEAD
.hair_base_7_purple {
=======
.hair_base_7_pumpkin {
>>>>>>> 54a9df46
  background-image: url(spritesmith1.png);
  background-position: -546px -1274px;
  width: 90px;
  height: 90px;
}
<<<<<<< HEAD
.customize-option.hair_base_7_purple {
=======
.customize-option.hair_base_7_pumpkin {
>>>>>>> 54a9df46
  background-image: url(spritesmith1.png);
  background-position: -571px -1289px;
  width: 60px;
  height: 60px;
}
<<<<<<< HEAD
.hair_base_7_pyellow {
=======
.hair_base_7_purple {
>>>>>>> 54a9df46
  background-image: url(spritesmith1.png);
  background-position: -637px -1274px;
  width: 90px;
  height: 90px;
}
<<<<<<< HEAD
.customize-option.hair_base_7_pyellow {
=======
.customize-option.hair_base_7_purple {
>>>>>>> 54a9df46
  background-image: url(spritesmith1.png);
  background-position: -662px -1289px;
  width: 60px;
  height: 60px;
}
<<<<<<< HEAD
.hair_base_7_rainbow {
=======
.hair_base_7_pyellow {
>>>>>>> 54a9df46
  background-image: url(spritesmith1.png);
  background-position: -728px -1274px;
  width: 90px;
  height: 90px;
}
<<<<<<< HEAD
.customize-option.hair_base_7_rainbow {
=======
.customize-option.hair_base_7_pyellow {
>>>>>>> 54a9df46
  background-image: url(spritesmith1.png);
  background-position: -753px -1289px;
  width: 60px;
  height: 60px;
}
<<<<<<< HEAD
.hair_base_7_red {
=======
.hair_base_7_rainbow {
>>>>>>> 54a9df46
  background-image: url(spritesmith1.png);
  background-position: -819px -1274px;
  width: 90px;
  height: 90px;
}
<<<<<<< HEAD
.customize-option.hair_base_7_red {
=======
.customize-option.hair_base_7_rainbow {
>>>>>>> 54a9df46
  background-image: url(spritesmith1.png);
  background-position: -844px -1289px;
  width: 60px;
  height: 60px;
}
<<<<<<< HEAD
.hair_base_7_snowy {
=======
.hair_base_7_red {
>>>>>>> 54a9df46
  background-image: url(spritesmith1.png);
  background-position: -910px -1274px;
  width: 90px;
  height: 90px;
}
<<<<<<< HEAD
.customize-option.hair_base_7_snowy {
=======
.customize-option.hair_base_7_red {
>>>>>>> 54a9df46
  background-image: url(spritesmith1.png);
  background-position: -935px -1289px;
  width: 60px;
  height: 60px;
}
<<<<<<< HEAD
.hair_base_7_white {
=======
.hair_base_7_snowy {
>>>>>>> 54a9df46
  background-image: url(spritesmith1.png);
  background-position: -1001px -1274px;
  width: 90px;
  height: 90px;
}
<<<<<<< HEAD
.customize-option.hair_base_7_white {
=======
.customize-option.hair_base_7_snowy {
>>>>>>> 54a9df46
  background-image: url(spritesmith1.png);
  background-position: -1026px -1289px;
  width: 60px;
  height: 60px;
}
<<<<<<< HEAD
.hair_base_7_winternight {
=======
.hair_base_7_white {
>>>>>>> 54a9df46
  background-image: url(spritesmith1.png);
  background-position: -1092px -1274px;
  width: 90px;
  height: 90px;
}
<<<<<<< HEAD
.customize-option.hair_base_7_winternight {
=======
.customize-option.hair_base_7_white {
>>>>>>> 54a9df46
  background-image: url(spritesmith1.png);
  background-position: -1117px -1289px;
  width: 60px;
  height: 60px;
}
<<<<<<< HEAD
.hair_base_7_winterstar {
=======
.hair_base_7_winternight {
>>>>>>> 54a9df46
  background-image: url(spritesmith1.png);
  background-position: -1183px -1274px;
  width: 90px;
  height: 90px;
}
<<<<<<< HEAD
.customize-option.hair_base_7_winterstar {
=======
.customize-option.hair_base_7_winternight {
>>>>>>> 54a9df46
  background-image: url(spritesmith1.png);
  background-position: -1208px -1289px;
  width: 60px;
  height: 60px;
}
<<<<<<< HEAD
.hair_base_7_yellow {
=======
.hair_base_7_winterstar {
>>>>>>> 54a9df46
  background-image: url(spritesmith1.png);
  background-position: -1274px -1274px;
  width: 90px;
  height: 90px;
}
<<<<<<< HEAD
.customize-option.hair_base_7_yellow {
=======
.customize-option.hair_base_7_winterstar {
>>>>>>> 54a9df46
  background-image: url(spritesmith1.png);
  background-position: -1299px -1289px;
  width: 60px;
  height: 60px;
}
<<<<<<< HEAD
.hair_base_7_zombie {
=======
.hair_base_7_yellow {
>>>>>>> 54a9df46
  background-image: url(spritesmith1.png);
  background-position: -1365px 0px;
  width: 90px;
  height: 90px;
}
<<<<<<< HEAD
.customize-option.hair_base_7_zombie {
=======
.customize-option.hair_base_7_yellow {
>>>>>>> 54a9df46
  background-image: url(spritesmith1.png);
  background-position: -1390px -15px;
  width: 60px;
  height: 60px;
}
<<<<<<< HEAD
.hair_base_8_TRUred {
=======
.hair_base_7_zombie {
>>>>>>> 54a9df46
  background-image: url(spritesmith1.png);
  background-position: -1365px -91px;
  width: 90px;
  height: 90px;
}
<<<<<<< HEAD
.customize-option.hair_base_8_TRUred {
=======
.customize-option.hair_base_7_zombie {
>>>>>>> 54a9df46
  background-image: url(spritesmith1.png);
  background-position: -1390px -106px;
  width: 60px;
  height: 60px;
}
<<<<<<< HEAD
.hair_base_8_aurora {
=======
.hair_base_8_TRUred {
>>>>>>> 54a9df46
  background-image: url(spritesmith1.png);
  background-position: -1365px -182px;
  width: 90px;
  height: 90px;
}
<<<<<<< HEAD
.customize-option.hair_base_8_aurora {
=======
.customize-option.hair_base_8_TRUred {
>>>>>>> 54a9df46
  background-image: url(spritesmith1.png);
  background-position: -1390px -197px;
  width: 60px;
  height: 60px;
}
<<<<<<< HEAD
.hair_base_8_black {
=======
.hair_base_8_aurora {
>>>>>>> 54a9df46
  background-image: url(spritesmith1.png);
  background-position: -1365px -273px;
  width: 90px;
  height: 90px;
}
<<<<<<< HEAD
.customize-option.hair_base_8_black {
=======
.customize-option.hair_base_8_aurora {
>>>>>>> 54a9df46
  background-image: url(spritesmith1.png);
  background-position: -1390px -288px;
  width: 60px;
  height: 60px;
}
<<<<<<< HEAD
.hair_base_8_blond {
=======
.hair_base_8_black {
>>>>>>> 54a9df46
  background-image: url(spritesmith1.png);
  background-position: -1365px -364px;
  width: 90px;
  height: 90px;
}
<<<<<<< HEAD
.customize-option.hair_base_8_blond {
=======
.customize-option.hair_base_8_black {
>>>>>>> 54a9df46
  background-image: url(spritesmith1.png);
  background-position: -1390px -379px;
  width: 60px;
  height: 60px;
}
<<<<<<< HEAD
.hair_base_8_blue {
=======
.hair_base_8_blond {
>>>>>>> 54a9df46
  background-image: url(spritesmith1.png);
  background-position: -1365px -455px;
  width: 90px;
  height: 90px;
}
<<<<<<< HEAD
.customize-option.hair_base_8_blue {
=======
.customize-option.hair_base_8_blond {
>>>>>>> 54a9df46
  background-image: url(spritesmith1.png);
  background-position: -1390px -470px;
  width: 60px;
  height: 60px;
}
<<<<<<< HEAD
.hair_base_8_brown {
=======
.hair_base_8_blue {
>>>>>>> 54a9df46
  background-image: url(spritesmith1.png);
  background-position: -1365px -546px;
  width: 90px;
  height: 90px;
}
<<<<<<< HEAD
.customize-option.hair_base_8_brown {
=======
.customize-option.hair_base_8_blue {
>>>>>>> 54a9df46
  background-image: url(spritesmith1.png);
  background-position: -1390px -561px;
  width: 60px;
  height: 60px;
}
<<<<<<< HEAD
.hair_base_8_candycane {
=======
.hair_base_8_brown {
>>>>>>> 54a9df46
  background-image: url(spritesmith1.png);
  background-position: -1365px -637px;
  width: 90px;
  height: 90px;
}
<<<<<<< HEAD
.customize-option.hair_base_8_candycane {
=======
.customize-option.hair_base_8_brown {
>>>>>>> 54a9df46
  background-image: url(spritesmith1.png);
  background-position: -1390px -652px;
  width: 60px;
  height: 60px;
}
<<<<<<< HEAD
.hair_base_8_candycorn {
=======
.hair_base_8_candycane {
>>>>>>> 54a9df46
  background-image: url(spritesmith1.png);
  background-position: -1365px -728px;
  width: 90px;
  height: 90px;
}
<<<<<<< HEAD
.customize-option.hair_base_8_candycorn {
=======
.customize-option.hair_base_8_candycane {
>>>>>>> 54a9df46
  background-image: url(spritesmith1.png);
  background-position: -1390px -743px;
  width: 60px;
  height: 60px;
}
<<<<<<< HEAD
.hair_base_8_festive {
=======
.hair_base_8_candycorn {
>>>>>>> 54a9df46
  background-image: url(spritesmith1.png);
  background-position: -1365px -819px;
  width: 90px;
  height: 90px;
}
<<<<<<< HEAD
.customize-option.hair_base_8_festive {
=======
.customize-option.hair_base_8_candycorn {
>>>>>>> 54a9df46
  background-image: url(spritesmith1.png);
  background-position: -1390px -834px;
  width: 60px;
  height: 60px;
}
<<<<<<< HEAD
.hair_base_8_frost {
=======
.hair_base_8_festive {
>>>>>>> 54a9df46
  background-image: url(spritesmith1.png);
  background-position: -1365px -910px;
  width: 90px;
  height: 90px;
}
<<<<<<< HEAD
.customize-option.hair_base_8_frost {
=======
.customize-option.hair_base_8_festive {
>>>>>>> 54a9df46
  background-image: url(spritesmith1.png);
  background-position: -1390px -925px;
  width: 60px;
  height: 60px;
}
<<<<<<< HEAD
.hair_base_8_ghostwhite {
=======
.hair_base_8_frost {
>>>>>>> 54a9df46
  background-image: url(spritesmith1.png);
  background-position: -1365px -1001px;
  width: 90px;
  height: 90px;
}
<<<<<<< HEAD
.customize-option.hair_base_8_ghostwhite {
=======
.customize-option.hair_base_8_frost {
>>>>>>> 54a9df46
  background-image: url(spritesmith1.png);
  background-position: -1390px -1016px;
  width: 60px;
  height: 60px;
}
<<<<<<< HEAD
.hair_base_8_green {
=======
.hair_base_8_ghostwhite {
>>>>>>> 54a9df46
  background-image: url(spritesmith1.png);
  background-position: -1365px -1092px;
  width: 90px;
  height: 90px;
}
<<<<<<< HEAD
.customize-option.hair_base_8_green {
=======
.customize-option.hair_base_8_ghostwhite {
>>>>>>> 54a9df46
  background-image: url(spritesmith1.png);
  background-position: -1390px -1107px;
  width: 60px;
  height: 60px;
}
<<<<<<< HEAD
.hair_base_8_halloween {
=======
.hair_base_8_green {
>>>>>>> 54a9df46
  background-image: url(spritesmith1.png);
  background-position: -1365px -1183px;
  width: 90px;
  height: 90px;
}
<<<<<<< HEAD
.customize-option.hair_base_8_halloween {
=======
.customize-option.hair_base_8_green {
>>>>>>> 54a9df46
  background-image: url(spritesmith1.png);
  background-position: -1390px -1198px;
  width: 60px;
  height: 60px;
}
<<<<<<< HEAD
.hair_base_8_holly {
=======
.hair_base_8_halloween {
>>>>>>> 54a9df46
  background-image: url(spritesmith1.png);
  background-position: -1365px -1274px;
  width: 90px;
  height: 90px;
}
<<<<<<< HEAD
.customize-option.hair_base_8_holly {
=======
.customize-option.hair_base_8_halloween {
>>>>>>> 54a9df46
  background-image: url(spritesmith1.png);
  background-position: -1390px -1289px;
  width: 60px;
  height: 60px;
}
<<<<<<< HEAD
.hair_base_8_hollygreen {
=======
.hair_base_8_holly {
>>>>>>> 54a9df46
  background-image: url(spritesmith1.png);
  background-position: 0px -1365px;
  width: 90px;
  height: 90px;
}
<<<<<<< HEAD
.customize-option.hair_base_8_hollygreen {
=======
.customize-option.hair_base_8_holly {
>>>>>>> 54a9df46
  background-image: url(spritesmith1.png);
  background-position: -25px -1380px;
  width: 60px;
  height: 60px;
}
<<<<<<< HEAD
.hair_base_8_midnight {
=======
.hair_base_8_hollygreen {
>>>>>>> 54a9df46
  background-image: url(spritesmith1.png);
  background-position: -91px -1365px;
  width: 90px;
  height: 90px;
}
<<<<<<< HEAD
.customize-option.hair_base_8_midnight {
=======
.customize-option.hair_base_8_hollygreen {
>>>>>>> 54a9df46
  background-image: url(spritesmith1.png);
  background-position: -116px -1380px;
  width: 60px;
  height: 60px;
}
<<<<<<< HEAD
.hair_base_8_pblue {
=======
.hair_base_8_midnight {
>>>>>>> 54a9df46
  background-image: url(spritesmith1.png);
  background-position: -182px -1365px;
  width: 90px;
  height: 90px;
}
<<<<<<< HEAD
.customize-option.hair_base_8_pblue {
=======
.customize-option.hair_base_8_midnight {
>>>>>>> 54a9df46
  background-image: url(spritesmith1.png);
  background-position: -207px -1380px;
  width: 60px;
  height: 60px;
}
<<<<<<< HEAD
.hair_base_8_peppermint {
=======
.hair_base_8_pblue {
>>>>>>> 54a9df46
  background-image: url(spritesmith1.png);
  background-position: -273px -1365px;
  width: 90px;
  height: 90px;
}
<<<<<<< HEAD
.customize-option.hair_base_8_peppermint {
=======
.customize-option.hair_base_8_pblue {
>>>>>>> 54a9df46
  background-image: url(spritesmith1.png);
  background-position: -298px -1380px;
  width: 60px;
  height: 60px;
}
<<<<<<< HEAD
.hair_base_8_pgreen {
=======
.hair_base_8_peppermint {
>>>>>>> 54a9df46
  background-image: url(spritesmith1.png);
  background-position: -364px -1365px;
  width: 90px;
  height: 90px;
}
<<<<<<< HEAD
.customize-option.hair_base_8_pgreen {
=======
.customize-option.hair_base_8_peppermint {
>>>>>>> 54a9df46
  background-image: url(spritesmith1.png);
  background-position: -389px -1380px;
  width: 60px;
  height: 60px;
}
<<<<<<< HEAD
.hair_base_8_porange {
=======
.hair_base_8_pgreen {
>>>>>>> 54a9df46
  background-image: url(spritesmith1.png);
  background-position: -455px -1365px;
  width: 90px;
  height: 90px;
}
<<<<<<< HEAD
.customize-option.hair_base_8_porange {
=======
.customize-option.hair_base_8_pgreen {
>>>>>>> 54a9df46
  background-image: url(spritesmith1.png);
  background-position: -480px -1380px;
  width: 60px;
  height: 60px;
}
<<<<<<< HEAD
.hair_base_8_ppink {
=======
.hair_base_8_porange {
>>>>>>> 54a9df46
  background-image: url(spritesmith1.png);
  background-position: -546px -1365px;
  width: 90px;
  height: 90px;
}
<<<<<<< HEAD
.customize-option.hair_base_8_ppink {
=======
.customize-option.hair_base_8_porange {
>>>>>>> 54a9df46
  background-image: url(spritesmith1.png);
  background-position: -571px -1380px;
  width: 60px;
  height: 60px;
}
<<<<<<< HEAD
.hair_base_8_ppurple {
=======
.hair_base_8_ppink {
>>>>>>> 54a9df46
  background-image: url(spritesmith1.png);
  background-position: -637px -1365px;
  width: 90px;
  height: 90px;
}
<<<<<<< HEAD
.customize-option.hair_base_8_ppurple {
=======
.customize-option.hair_base_8_ppink {
>>>>>>> 54a9df46
  background-image: url(spritesmith1.png);
  background-position: -662px -1380px;
  width: 60px;
  height: 60px;
}
<<<<<<< HEAD
.hair_base_8_pumpkin {
=======
.hair_base_8_ppurple {
>>>>>>> 54a9df46
  background-image: url(spritesmith1.png);
  background-position: -728px -1365px;
  width: 90px;
  height: 90px;
}
<<<<<<< HEAD
.customize-option.hair_base_8_pumpkin {
=======
.customize-option.hair_base_8_ppurple {
>>>>>>> 54a9df46
  background-image: url(spritesmith1.png);
  background-position: -753px -1380px;
  width: 60px;
  height: 60px;
}
<<<<<<< HEAD
.hair_base_8_purple {
=======
.hair_base_8_pumpkin {
>>>>>>> 54a9df46
  background-image: url(spritesmith1.png);
  background-position: -819px -1365px;
  width: 90px;
  height: 90px;
}
<<<<<<< HEAD
.customize-option.hair_base_8_purple {
=======
.customize-option.hair_base_8_pumpkin {
>>>>>>> 54a9df46
  background-image: url(spritesmith1.png);
  background-position: -844px -1380px;
  width: 60px;
  height: 60px;
}
<<<<<<< HEAD
.hair_base_8_pyellow {
=======
.hair_base_8_purple {
>>>>>>> 54a9df46
  background-image: url(spritesmith1.png);
  background-position: -910px -1365px;
  width: 90px;
  height: 90px;
}
<<<<<<< HEAD
.customize-option.hair_base_8_pyellow {
=======
.customize-option.hair_base_8_purple {
>>>>>>> 54a9df46
  background-image: url(spritesmith1.png);
  background-position: -935px -1380px;
  width: 60px;
  height: 60px;
}
<<<<<<< HEAD
.hair_base_8_rainbow {
=======
.hair_base_8_pyellow {
>>>>>>> 54a9df46
  background-image: url(spritesmith1.png);
  background-position: -1001px -1365px;
  width: 90px;
  height: 90px;
}
<<<<<<< HEAD
.customize-option.hair_base_8_rainbow {
=======
.customize-option.hair_base_8_pyellow {
>>>>>>> 54a9df46
  background-image: url(spritesmith1.png);
  background-position: -1026px -1380px;
  width: 60px;
  height: 60px;
}
<<<<<<< HEAD
.hair_base_8_red {
=======
.hair_base_8_rainbow {
>>>>>>> 54a9df46
  background-image: url(spritesmith1.png);
  background-position: -1092px -1365px;
  width: 90px;
  height: 90px;
}
<<<<<<< HEAD
.customize-option.hair_base_8_red {
=======
.customize-option.hair_base_8_rainbow {
>>>>>>> 54a9df46
  background-image: url(spritesmith1.png);
  background-position: -1117px -1380px;
  width: 60px;
  height: 60px;
}
<<<<<<< HEAD
.hair_base_8_snowy {
=======
.hair_base_8_red {
>>>>>>> 54a9df46
  background-image: url(spritesmith1.png);
  background-position: -1183px -1365px;
  width: 90px;
  height: 90px;
}
<<<<<<< HEAD
.customize-option.hair_base_8_snowy {
=======
.customize-option.hair_base_8_red {
>>>>>>> 54a9df46
  background-image: url(spritesmith1.png);
  background-position: -1208px -1380px;
  width: 60px;
  height: 60px;
}
<<<<<<< HEAD
.hair_base_8_white {
=======
.hair_base_8_snowy {
>>>>>>> 54a9df46
  background-image: url(spritesmith1.png);
  background-position: -1274px -1365px;
  width: 90px;
  height: 90px;
}
<<<<<<< HEAD
.customize-option.hair_base_8_white {
=======
.customize-option.hair_base_8_snowy {
>>>>>>> 54a9df46
  background-image: url(spritesmith1.png);
  background-position: -1299px -1380px;
  width: 60px;
  height: 60px;
}
<<<<<<< HEAD
.hair_base_8_winternight {
=======
.hair_base_8_white {
>>>>>>> 54a9df46
  background-image: url(spritesmith1.png);
  background-position: -1365px -1365px;
  width: 90px;
  height: 90px;
}
<<<<<<< HEAD
.customize-option.hair_base_8_winternight {
=======
.customize-option.hair_base_8_white {
>>>>>>> 54a9df46
  background-image: url(spritesmith1.png);
  background-position: -1390px -1380px;
  width: 60px;
  height: 60px;
}
<<<<<<< HEAD
.hair_base_8_winterstar {
=======
.hair_base_8_winternight {
>>>>>>> 54a9df46
  background-image: url(spritesmith1.png);
  background-position: -1456px 0px;
  width: 90px;
  height: 90px;
}
<<<<<<< HEAD
.customize-option.hair_base_8_winterstar {
=======
.customize-option.hair_base_8_winternight {
>>>>>>> 54a9df46
  background-image: url(spritesmith1.png);
  background-position: -1481px -15px;
  width: 60px;
  height: 60px;
}
<<<<<<< HEAD
.hair_base_8_yellow {
=======
.hair_base_8_winterstar {
>>>>>>> 54a9df46
  background-image: url(spritesmith1.png);
  background-position: -1456px -91px;
  width: 90px;
  height: 90px;
}
<<<<<<< HEAD
.customize-option.hair_base_8_yellow {
=======
.customize-option.hair_base_8_winterstar {
>>>>>>> 54a9df46
  background-image: url(spritesmith1.png);
  background-position: -1481px -106px;
  width: 60px;
  height: 60px;
}
<<<<<<< HEAD
.hair_base_8_zombie {
=======
.hair_base_8_yellow {
>>>>>>> 54a9df46
  background-image: url(spritesmith1.png);
  background-position: -1456px -182px;
  width: 90px;
  height: 90px;
}
<<<<<<< HEAD
.customize-option.hair_base_8_zombie {
=======
.customize-option.hair_base_8_yellow {
>>>>>>> 54a9df46
  background-image: url(spritesmith1.png);
  background-position: -1481px -197px;
  width: 60px;
  height: 60px;
}
<<<<<<< HEAD
.broad_shirt_black {
=======
.hair_base_8_zombie {
>>>>>>> 54a9df46
  background-image: url(spritesmith1.png);
  background-position: -1456px -273px;
  width: 90px;
  height: 90px;
}
<<<<<<< HEAD
.customize-option.broad_shirt_black {
=======
.customize-option.hair_base_8_zombie {
>>>>>>> 54a9df46
  background-image: url(spritesmith1.png);
  background-position: -1481px -288px;
  width: 60px;
  height: 60px;
}
<<<<<<< HEAD
.broad_shirt_blue {
=======
.broad_shirt_black {
>>>>>>> 54a9df46
  background-image: url(spritesmith1.png);
  background-position: -1456px -364px;
  width: 90px;
  height: 90px;
}
<<<<<<< HEAD
.customize-option.broad_shirt_blue {
=======
.customize-option.broad_shirt_black {
>>>>>>> 54a9df46
  background-image: url(spritesmith1.png);
  background-position: -1481px -394px;
  width: 60px;
  height: 60px;
}
<<<<<<< HEAD
.broad_shirt_convict {
=======
.broad_shirt_blue {
>>>>>>> 54a9df46
  background-image: url(spritesmith1.png);
  background-position: -1456px -455px;
  width: 90px;
  height: 90px;
}
<<<<<<< HEAD
.customize-option.broad_shirt_convict {
=======
.customize-option.broad_shirt_blue {
>>>>>>> 54a9df46
  background-image: url(spritesmith1.png);
  background-position: -1481px -485px;
  width: 60px;
  height: 60px;
}
<<<<<<< HEAD
.broad_shirt_cross {
=======
.broad_shirt_convict {
>>>>>>> 54a9df46
  background-image: url(spritesmith1.png);
  background-position: -1456px -546px;
  width: 90px;
  height: 90px;
}
<<<<<<< HEAD
.customize-option.broad_shirt_cross {
=======
.customize-option.broad_shirt_convict {
>>>>>>> 54a9df46
  background-image: url(spritesmith1.png);
  background-position: -1481px -576px;
  width: 60px;
  height: 60px;
}
<<<<<<< HEAD
.broad_shirt_fire {
=======
.broad_shirt_cross {
>>>>>>> 54a9df46
  background-image: url(spritesmith1.png);
  background-position: -1456px -637px;
  width: 90px;
  height: 90px;
}
<<<<<<< HEAD
.customize-option.broad_shirt_fire {
=======
.customize-option.broad_shirt_cross {
>>>>>>> 54a9df46
  background-image: url(spritesmith1.png);
  background-position: -1481px -667px;
  width: 60px;
  height: 60px;
}
<<<<<<< HEAD
.broad_shirt_green {
=======
.broad_shirt_fire {
>>>>>>> 54a9df46
  background-image: url(spritesmith1.png);
  background-position: -1456px -728px;
  width: 90px;
  height: 90px;
}
<<<<<<< HEAD
.customize-option.broad_shirt_green {
=======
.customize-option.broad_shirt_fire {
>>>>>>> 54a9df46
  background-image: url(spritesmith1.png);
  background-position: -1481px -758px;
  width: 60px;
  height: 60px;
}
<<<<<<< HEAD
.broad_shirt_horizon {
=======
.broad_shirt_green {
>>>>>>> 54a9df46
  background-image: url(spritesmith1.png);
  background-position: -1456px -819px;
  width: 90px;
  height: 90px;
}
<<<<<<< HEAD
.customize-option.broad_shirt_horizon {
=======
.customize-option.broad_shirt_green {
>>>>>>> 54a9df46
  background-image: url(spritesmith1.png);
  background-position: -1481px -849px;
  width: 60px;
  height: 60px;
}
<<<<<<< HEAD
.broad_shirt_ocean {
=======
.broad_shirt_horizon {
>>>>>>> 54a9df46
  background-image: url(spritesmith1.png);
  background-position: -1456px -910px;
  width: 90px;
  height: 90px;
}
<<<<<<< HEAD
.customize-option.broad_shirt_ocean {
=======
.customize-option.broad_shirt_horizon {
>>>>>>> 54a9df46
  background-image: url(spritesmith1.png);
  background-position: -1481px -940px;
  width: 60px;
  height: 60px;
}
<<<<<<< HEAD
.broad_shirt_pink {
=======
.broad_shirt_ocean {
>>>>>>> 54a9df46
  background-image: url(spritesmith1.png);
  background-position: -1456px -1001px;
  width: 90px;
  height: 90px;
}
<<<<<<< HEAD
.customize-option.broad_shirt_pink {
=======
.customize-option.broad_shirt_ocean {
>>>>>>> 54a9df46
  background-image: url(spritesmith1.png);
  background-position: -1481px -1031px;
  width: 60px;
  height: 60px;
}
<<<<<<< HEAD
.broad_shirt_purple {
=======
.broad_shirt_pink {
>>>>>>> 54a9df46
  background-image: url(spritesmith1.png);
  background-position: -1456px -1092px;
  width: 90px;
  height: 90px;
}
<<<<<<< HEAD
.customize-option.broad_shirt_purple {
=======
.customize-option.broad_shirt_pink {
>>>>>>> 54a9df46
  background-image: url(spritesmith1.png);
  background-position: -1481px -1122px;
  width: 60px;
  height: 60px;
}
<<<<<<< HEAD
.broad_shirt_rainbow {
=======
.broad_shirt_purple {
>>>>>>> 54a9df46
  background-image: url(spritesmith1.png);
  background-position: -1456px -1183px;
  width: 90px;
  height: 90px;
}
<<<<<<< HEAD
.customize-option.broad_shirt_rainbow {
=======
.customize-option.broad_shirt_purple {
>>>>>>> 54a9df46
  background-image: url(spritesmith1.png);
  background-position: -1481px -1213px;
  width: 60px;
  height: 60px;
}
<<<<<<< HEAD
.broad_shirt_redblue {
=======
.broad_shirt_rainbow {
>>>>>>> 54a9df46
  background-image: url(spritesmith1.png);
  background-position: -1456px -1274px;
  width: 90px;
  height: 90px;
}
<<<<<<< HEAD
.customize-option.broad_shirt_redblue {
=======
.customize-option.broad_shirt_rainbow {
>>>>>>> 54a9df46
  background-image: url(spritesmith1.png);
  background-position: -1481px -1304px;
  width: 60px;
  height: 60px;
}
<<<<<<< HEAD
.broad_shirt_thunder {
=======
.broad_shirt_redblue {
>>>>>>> 54a9df46
  background-image: url(spritesmith1.png);
  background-position: -1456px -1365px;
  width: 90px;
  height: 90px;
}
<<<<<<< HEAD
.customize-option.broad_shirt_thunder {
=======
.customize-option.broad_shirt_redblue {
>>>>>>> 54a9df46
  background-image: url(spritesmith1.png);
  background-position: -1481px -1395px;
  width: 60px;
  height: 60px;
}
<<<<<<< HEAD
.broad_shirt_tropical {
=======
.broad_shirt_thunder {
>>>>>>> 54a9df46
  background-image: url(spritesmith1.png);
  background-position: 0px -1456px;
  width: 90px;
  height: 90px;
}
<<<<<<< HEAD
.customize-option.broad_shirt_tropical {
=======
.customize-option.broad_shirt_thunder {
>>>>>>> 54a9df46
  background-image: url(spritesmith1.png);
  background-position: -25px -1486px;
  width: 60px;
  height: 60px;
}
<<<<<<< HEAD
.broad_shirt_white {
=======
.broad_shirt_tropical {
>>>>>>> 54a9df46
  background-image: url(spritesmith1.png);
  background-position: -91px -1456px;
  width: 90px;
  height: 90px;
}
<<<<<<< HEAD
.customize-option.broad_shirt_white {
=======
.customize-option.broad_shirt_tropical {
>>>>>>> 54a9df46
  background-image: url(spritesmith1.png);
  background-position: -116px -1486px;
  width: 60px;
  height: 60px;
}
<<<<<<< HEAD
.broad_shirt_yellow {
=======
.broad_shirt_white {
>>>>>>> 54a9df46
  background-image: url(spritesmith1.png);
  background-position: -182px -1456px;
  width: 90px;
  height: 90px;
}
<<<<<<< HEAD
.customize-option.broad_shirt_yellow {
=======
.customize-option.broad_shirt_white {
>>>>>>> 54a9df46
  background-image: url(spritesmith1.png);
  background-position: -207px -1486px;
  width: 60px;
  height: 60px;
}
<<<<<<< HEAD
.broad_shirt_zombie {
=======
.broad_shirt_yellow {
>>>>>>> 54a9df46
  background-image: url(spritesmith1.png);
  background-position: -273px -1456px;
  width: 90px;
  height: 90px;
}
<<<<<<< HEAD
.customize-option.broad_shirt_zombie {
=======
.customize-option.broad_shirt_yellow {
>>>>>>> 54a9df46
  background-image: url(spritesmith1.png);
  background-position: -298px -1486px;
  width: 60px;
  height: 60px;
}
<<<<<<< HEAD
.slim_shirt_black {
=======
.broad_shirt_zombie {
>>>>>>> 54a9df46
  background-image: url(spritesmith1.png);
  background-position: -364px -1456px;
  width: 90px;
  height: 90px;
}
<<<<<<< HEAD
.customize-option.slim_shirt_black {
=======
.customize-option.broad_shirt_zombie {
>>>>>>> 54a9df46
  background-image: url(spritesmith1.png);
  background-position: -389px -1486px;
  width: 60px;
  height: 60px;
}
<<<<<<< HEAD
.slim_shirt_blue {
=======
.slim_shirt_black {
>>>>>>> 54a9df46
  background-image: url(spritesmith1.png);
  background-position: -455px -1456px;
  width: 90px;
  height: 90px;
}
<<<<<<< HEAD
.customize-option.slim_shirt_blue {
=======
.customize-option.slim_shirt_black {
>>>>>>> 54a9df46
  background-image: url(spritesmith1.png);
  background-position: -480px -1486px;
  width: 60px;
  height: 60px;
}
<<<<<<< HEAD
.slim_shirt_convict {
=======
.slim_shirt_blue {
>>>>>>> 54a9df46
  background-image: url(spritesmith1.png);
  background-position: -546px -1456px;
  width: 90px;
  height: 90px;
}
<<<<<<< HEAD
.customize-option.slim_shirt_convict {
=======
.customize-option.slim_shirt_blue {
>>>>>>> 54a9df46
  background-image: url(spritesmith1.png);
  background-position: -571px -1486px;
  width: 60px;
  height: 60px;
}
<<<<<<< HEAD
.slim_shirt_cross {
=======
.slim_shirt_convict {
>>>>>>> 54a9df46
  background-image: url(spritesmith1.png);
  background-position: -637px -1456px;
  width: 90px;
  height: 90px;
}
<<<<<<< HEAD
.customize-option.slim_shirt_cross {
=======
.customize-option.slim_shirt_convict {
>>>>>>> 54a9df46
  background-image: url(spritesmith1.png);
  background-position: -662px -1486px;
  width: 60px;
  height: 60px;
}
<<<<<<< HEAD
.slim_shirt_fire {
=======
.slim_shirt_cross {
>>>>>>> 54a9df46
  background-image: url(spritesmith1.png);
  background-position: -728px -1456px;
  width: 90px;
  height: 90px;
}
<<<<<<< HEAD
.customize-option.slim_shirt_fire {
=======
.customize-option.slim_shirt_cross {
>>>>>>> 54a9df46
  background-image: url(spritesmith1.png);
  background-position: -753px -1486px;
  width: 60px;
  height: 60px;
}
<<<<<<< HEAD
.slim_shirt_green {
=======
.slim_shirt_fire {
>>>>>>> 54a9df46
  background-image: url(spritesmith1.png);
  background-position: -819px -1456px;
  width: 90px;
  height: 90px;
}
<<<<<<< HEAD
.customize-option.slim_shirt_green {
=======
.customize-option.slim_shirt_fire {
>>>>>>> 54a9df46
  background-image: url(spritesmith1.png);
  background-position: -844px -1486px;
  width: 60px;
  height: 60px;
}
<<<<<<< HEAD
.slim_shirt_horizon {
=======
.slim_shirt_green {
>>>>>>> 54a9df46
  background-image: url(spritesmith1.png);
  background-position: -910px -1456px;
  width: 90px;
  height: 90px;
}
<<<<<<< HEAD
.customize-option.slim_shirt_horizon {
=======
.customize-option.slim_shirt_green {
>>>>>>> 54a9df46
  background-image: url(spritesmith1.png);
  background-position: -935px -1486px;
  width: 60px;
  height: 60px;
}
<<<<<<< HEAD
.slim_shirt_ocean {
=======
.slim_shirt_horizon {
>>>>>>> 54a9df46
  background-image: url(spritesmith1.png);
  background-position: -1001px -1456px;
  width: 90px;
  height: 90px;
}
<<<<<<< HEAD
.customize-option.slim_shirt_ocean {
=======
.customize-option.slim_shirt_horizon {
>>>>>>> 54a9df46
  background-image: url(spritesmith1.png);
  background-position: -1026px -1486px;
  width: 60px;
  height: 60px;
}
<<<<<<< HEAD
.slim_shirt_pink {
=======
.slim_shirt_ocean {
>>>>>>> 54a9df46
  background-image: url(spritesmith1.png);
  background-position: -1092px -1456px;
  width: 90px;
  height: 90px;
}
<<<<<<< HEAD
.customize-option.slim_shirt_pink {
=======
.customize-option.slim_shirt_ocean {
>>>>>>> 54a9df46
  background-image: url(spritesmith1.png);
  background-position: -1117px -1486px;
  width: 60px;
  height: 60px;
}
<<<<<<< HEAD
.slim_shirt_purple {
=======
.slim_shirt_pink {
>>>>>>> 54a9df46
  background-image: url(spritesmith1.png);
  background-position: -1183px -1456px;
  width: 90px;
  height: 90px;
}
<<<<<<< HEAD
.customize-option.slim_shirt_purple {
=======
.customize-option.slim_shirt_pink {
>>>>>>> 54a9df46
  background-image: url(spritesmith1.png);
  background-position: -1208px -1486px;
  width: 60px;
  height: 60px;
}
<<<<<<< HEAD
.slim_shirt_rainbow {
=======
.slim_shirt_purple {
>>>>>>> 54a9df46
  background-image: url(spritesmith1.png);
  background-position: -1274px -1456px;
  width: 90px;
  height: 90px;
}
<<<<<<< HEAD
.customize-option.slim_shirt_rainbow {
=======
.customize-option.slim_shirt_purple {
>>>>>>> 54a9df46
  background-image: url(spritesmith1.png);
  background-position: -1299px -1486px;
  width: 60px;
  height: 60px;
}
<<<<<<< HEAD
.slim_shirt_redblue {
=======
.slim_shirt_rainbow {
>>>>>>> 54a9df46
  background-image: url(spritesmith1.png);
  background-position: -1365px -1456px;
  width: 90px;
  height: 90px;
}
<<<<<<< HEAD
.customize-option.slim_shirt_redblue {
=======
.customize-option.slim_shirt_rainbow {
>>>>>>> 54a9df46
  background-image: url(spritesmith1.png);
  background-position: -1390px -1486px;
  width: 60px;
  height: 60px;
}
<<<<<<< HEAD
.slim_shirt_thunder {
=======
.slim_shirt_redblue {
>>>>>>> 54a9df46
  background-image: url(spritesmith1.png);
  background-position: -1456px -1456px;
  width: 90px;
  height: 90px;
}
<<<<<<< HEAD
.customize-option.slim_shirt_thunder {
=======
.customize-option.slim_shirt_redblue {
>>>>>>> 54a9df46
  background-image: url(spritesmith1.png);
  background-position: -1481px -1486px;
  width: 60px;
  height: 60px;
}
<<<<<<< HEAD
.slim_shirt_tropical {
=======
.slim_shirt_thunder {
>>>>>>> 54a9df46
  background-image: url(spritesmith1.png);
  background-position: -1547px 0px;
  width: 90px;
  height: 90px;
}
<<<<<<< HEAD
.customize-option.slim_shirt_tropical {
=======
.customize-option.slim_shirt_thunder {
>>>>>>> 54a9df46
  background-image: url(spritesmith1.png);
  background-position: -1572px -30px;
  width: 60px;
  height: 60px;
}
<<<<<<< HEAD
.slim_shirt_white {
=======
.slim_shirt_tropical {
>>>>>>> 54a9df46
  background-image: url(spritesmith1.png);
  background-position: -1547px -91px;
  width: 90px;
  height: 90px;
}
<<<<<<< HEAD
.customize-option.slim_shirt_white {
=======
.customize-option.slim_shirt_tropical {
>>>>>>> 54a9df46
  background-image: url(spritesmith1.png);
  background-position: -1572px -121px;
  width: 60px;
  height: 60px;
}
<<<<<<< HEAD
.slim_shirt_yellow {
=======
.slim_shirt_white {
>>>>>>> 54a9df46
  background-image: url(spritesmith1.png);
  background-position: -1547px -182px;
  width: 90px;
  height: 90px;
}
<<<<<<< HEAD
.customize-option.slim_shirt_yellow {
=======
.customize-option.slim_shirt_white {
>>>>>>> 54a9df46
  background-image: url(spritesmith1.png);
  background-position: -1572px -212px;
  width: 60px;
  height: 60px;
}
<<<<<<< HEAD
.slim_shirt_zombie {
=======
.slim_shirt_yellow {
>>>>>>> 54a9df46
  background-image: url(spritesmith1.png);
  background-position: -1547px -273px;
  width: 90px;
  height: 90px;
}
<<<<<<< HEAD
.customize-option.slim_shirt_zombie {
=======
.customize-option.slim_shirt_yellow {
>>>>>>> 54a9df46
  background-image: url(spritesmith1.png);
  background-position: -1572px -303px;
  width: 60px;
  height: 60px;
}
<<<<<<< HEAD
.skin_0ff591 {
=======
.slim_shirt_zombie {
>>>>>>> 54a9df46
  background-image: url(spritesmith1.png);
  background-position: -1547px -364px;
  width: 90px;
  height: 90px;
}
<<<<<<< HEAD
.customize-option.skin_0ff591 {
=======
.customize-option.slim_shirt_zombie {
>>>>>>> 54a9df46
  background-image: url(spritesmith1.png);
  background-position: -1572px -394px;
  width: 60px;
  height: 60px;
}
<<<<<<< HEAD
.skin_0ff591_sleep {
=======
.skin_0ff591 {
>>>>>>> 54a9df46
  background-image: url(spritesmith1.png);
  background-position: -1547px -455px;
  width: 90px;
  height: 90px;
}
<<<<<<< HEAD
.customize-option.skin_0ff591_sleep {
=======
.customize-option.skin_0ff591 {
>>>>>>> 54a9df46
  background-image: url(spritesmith1.png);
  background-position: -1572px -470px;
  width: 60px;
  height: 60px;
}
<<<<<<< HEAD
.skin_2b43f6 {
=======
.skin_0ff591_sleep {
>>>>>>> 54a9df46
  background-image: url(spritesmith1.png);
  background-position: -1547px -546px;
  width: 90px;
  height: 90px;
}
<<<<<<< HEAD
.customize-option.skin_2b43f6 {
=======
.customize-option.skin_0ff591_sleep {
>>>>>>> 54a9df46
  background-image: url(spritesmith1.png);
  background-position: -1572px -561px;
  width: 60px;
  height: 60px;
}
<<<<<<< HEAD
.skin_2b43f6_sleep {
=======
.skin_2b43f6 {
>>>>>>> 54a9df46
  background-image: url(spritesmith1.png);
  background-position: -1547px -637px;
  width: 90px;
  height: 90px;
}
<<<<<<< HEAD
.customize-option.skin_2b43f6_sleep {
=======
.customize-option.skin_2b43f6 {
>>>>>>> 54a9df46
  background-image: url(spritesmith1.png);
  background-position: -1572px -652px;
  width: 60px;
  height: 60px;
}
<<<<<<< HEAD
.skin_6bd049 {
=======
.skin_2b43f6_sleep {
>>>>>>> 54a9df46
  background-image: url(spritesmith1.png);
  background-position: -1547px -728px;
  width: 90px;
  height: 90px;
}
<<<<<<< HEAD
.customize-option.skin_6bd049 {
=======
.customize-option.skin_2b43f6_sleep {
>>>>>>> 54a9df46
  background-image: url(spritesmith1.png);
  background-position: -1572px -743px;
  width: 60px;
  height: 60px;
}
<<<<<<< HEAD
.skin_6bd049_sleep {
=======
.skin_6bd049 {
>>>>>>> 54a9df46
  background-image: url(spritesmith1.png);
  background-position: -1547px -819px;
  width: 90px;
  height: 90px;
}
<<<<<<< HEAD
.customize-option.skin_6bd049_sleep {
=======
.customize-option.skin_6bd049 {
>>>>>>> 54a9df46
  background-image: url(spritesmith1.png);
  background-position: -1572px -834px;
  width: 60px;
  height: 60px;
}
<<<<<<< HEAD
.skin_800ed0 {
=======
.skin_6bd049_sleep {
>>>>>>> 54a9df46
  background-image: url(spritesmith1.png);
  background-position: -1547px -910px;
  width: 90px;
  height: 90px;
}
<<<<<<< HEAD
.customize-option.skin_800ed0 {
=======
.customize-option.skin_6bd049_sleep {
>>>>>>> 54a9df46
  background-image: url(spritesmith1.png);
  background-position: -1572px -925px;
  width: 60px;
  height: 60px;
}
<<<<<<< HEAD
.skin_800ed0_sleep {
=======
.skin_800ed0 {
>>>>>>> 54a9df46
  background-image: url(spritesmith1.png);
  background-position: -1547px -1001px;
  width: 90px;
  height: 90px;
}
<<<<<<< HEAD
.customize-option.skin_800ed0_sleep {
=======
.customize-option.skin_800ed0 {
>>>>>>> 54a9df46
  background-image: url(spritesmith1.png);
  background-position: -1572px -1016px;
  width: 60px;
  height: 60px;
}
<<<<<<< HEAD
.skin_915533 {
=======
.skin_800ed0_sleep {
>>>>>>> 54a9df46
  background-image: url(spritesmith1.png);
  background-position: -1547px -1092px;
  width: 90px;
  height: 90px;
}
<<<<<<< HEAD
.customize-option.skin_915533 {
=======
.customize-option.skin_800ed0_sleep {
>>>>>>> 54a9df46
  background-image: url(spritesmith1.png);
  background-position: -1572px -1107px;
  width: 60px;
  height: 60px;
}
<<<<<<< HEAD
.skin_915533_sleep {
=======
.skin_915533 {
>>>>>>> 54a9df46
  background-image: url(spritesmith1.png);
  background-position: -1547px -1183px;
  width: 90px;
  height: 90px;
}
<<<<<<< HEAD
.customize-option.skin_915533_sleep {
=======
.customize-option.skin_915533 {
>>>>>>> 54a9df46
  background-image: url(spritesmith1.png);
  background-position: -1572px -1198px;
  width: 60px;
  height: 60px;
}
<<<<<<< HEAD
.skin_98461a {
=======
.skin_915533_sleep {
>>>>>>> 54a9df46
  background-image: url(spritesmith1.png);
  background-position: -1547px -1274px;
  width: 90px;
  height: 90px;
}
<<<<<<< HEAD
.customize-option.skin_98461a {
=======
.customize-option.skin_915533_sleep {
>>>>>>> 54a9df46
  background-image: url(spritesmith1.png);
  background-position: -1572px -1289px;
  width: 60px;
  height: 60px;
}
<<<<<<< HEAD
.skin_98461a_sleep {
=======
.skin_98461a {
>>>>>>> 54a9df46
  background-image: url(spritesmith1.png);
  background-position: -1547px -1365px;
  width: 90px;
  height: 90px;
}
<<<<<<< HEAD
.customize-option.skin_98461a_sleep {
=======
.customize-option.skin_98461a {
>>>>>>> 54a9df46
  background-image: url(spritesmith1.png);
  background-position: -1572px -1380px;
  width: 60px;
  height: 60px;
}
<<<<<<< HEAD
.skin_c06534 {
=======
.skin_98461a_sleep {
>>>>>>> 54a9df46
  background-image: url(spritesmith1.png);
  background-position: -1547px -1456px;
  width: 90px;
  height: 90px;
}
<<<<<<< HEAD
.customize-option.skin_c06534 {
=======
.customize-option.skin_98461a_sleep {
>>>>>>> 54a9df46
  background-image: url(spritesmith1.png);
  background-position: -1572px -1471px;
  width: 60px;
  height: 60px;
}
<<<<<<< HEAD
.skin_c06534_sleep {
=======
.skin_c06534 {
>>>>>>> 54a9df46
  background-image: url(spritesmith1.png);
  background-position: 0px -1547px;
  width: 90px;
  height: 90px;
}
<<<<<<< HEAD
.customize-option.skin_c06534_sleep {
=======
.customize-option.skin_c06534 {
>>>>>>> 54a9df46
  background-image: url(spritesmith1.png);
  background-position: -25px -1562px;
  width: 60px;
  height: 60px;
}
<<<<<<< HEAD
.skin_c3e1dc {
=======
.skin_c06534_sleep {
>>>>>>> 54a9df46
  background-image: url(spritesmith1.png);
  background-position: -91px -1547px;
  width: 90px;
  height: 90px;
}
<<<<<<< HEAD
.customize-option.skin_c3e1dc {
=======
.customize-option.skin_c06534_sleep {
>>>>>>> 54a9df46
  background-image: url(spritesmith1.png);
  background-position: -116px -1562px;
  width: 60px;
  height: 60px;
}
<<<<<<< HEAD
.skin_c3e1dc_sleep {
=======
.skin_c3e1dc {
>>>>>>> 54a9df46
  background-image: url(spritesmith1.png);
  background-position: -182px -1547px;
  width: 90px;
  height: 90px;
}
<<<<<<< HEAD
.customize-option.skin_c3e1dc_sleep {
=======
.customize-option.skin_c3e1dc {
>>>>>>> 54a9df46
  background-image: url(spritesmith1.png);
  background-position: -207px -1562px;
  width: 60px;
  height: 60px;
}
<<<<<<< HEAD
.skin_candycorn {
=======
.skin_c3e1dc_sleep {
>>>>>>> 54a9df46
  background-image: url(spritesmith1.png);
  background-position: -273px -1547px;
  width: 90px;
  height: 90px;
}
<<<<<<< HEAD
.customize-option.skin_candycorn {
=======
.customize-option.skin_c3e1dc_sleep {
>>>>>>> 54a9df46
  background-image: url(spritesmith1.png);
  background-position: -298px -1562px;
  width: 60px;
  height: 60px;
}
<<<<<<< HEAD
.skin_candycorn_sleep {
=======
.skin_candycorn {
>>>>>>> 54a9df46
  background-image: url(spritesmith1.png);
  background-position: -364px -1547px;
  width: 90px;
  height: 90px;
}
<<<<<<< HEAD
.customize-option.skin_candycorn_sleep {
=======
.customize-option.skin_candycorn {
>>>>>>> 54a9df46
  background-image: url(spritesmith1.png);
  background-position: -389px -1562px;
  width: 60px;
  height: 60px;
}
<<<<<<< HEAD
.skin_d7a9f7 {
=======
.skin_candycorn_sleep {
>>>>>>> 54a9df46
  background-image: url(spritesmith1.png);
  background-position: -455px -1547px;
  width: 90px;
  height: 90px;
}
<<<<<<< HEAD
.customize-option.skin_d7a9f7 {
=======
.customize-option.skin_candycorn_sleep {
>>>>>>> 54a9df46
  background-image: url(spritesmith1.png);
  background-position: -480px -1562px;
  width: 60px;
  height: 60px;
}
<<<<<<< HEAD
.skin_d7a9f7_sleep {
=======
.skin_d7a9f7 {
>>>>>>> 54a9df46
  background-image: url(spritesmith1.png);
  background-position: -546px -1547px;
  width: 90px;
  height: 90px;
}
<<<<<<< HEAD
.customize-option.skin_d7a9f7_sleep {
=======
.customize-option.skin_d7a9f7 {
>>>>>>> 54a9df46
  background-image: url(spritesmith1.png);
  background-position: -571px -1562px;
  width: 60px;
  height: 60px;
}
<<<<<<< HEAD
.skin_ddc994 {
=======
.skin_d7a9f7_sleep {
>>>>>>> 54a9df46
  background-image: url(spritesmith1.png);
  background-position: -637px -1547px;
  width: 90px;
  height: 90px;
}
<<<<<<< HEAD
.customize-option.skin_ddc994 {
=======
.customize-option.skin_d7a9f7_sleep {
>>>>>>> 54a9df46
  background-image: url(spritesmith1.png);
  background-position: -662px -1562px;
  width: 60px;
  height: 60px;
}
<<<<<<< HEAD
.skin_ddc994_sleep {
=======
.skin_ddc994 {
>>>>>>> 54a9df46
  background-image: url(spritesmith1.png);
  background-position: -728px -1547px;
  width: 90px;
  height: 90px;
}
<<<<<<< HEAD
.customize-option.skin_ddc994_sleep {
=======
.customize-option.skin_ddc994 {
>>>>>>> 54a9df46
  background-image: url(spritesmith1.png);
  background-position: -753px -1562px;
  width: 60px;
  height: 60px;
}
<<<<<<< HEAD
.skin_ea8349 {
=======
.skin_ddc994_sleep {
>>>>>>> 54a9df46
  background-image: url(spritesmith1.png);
  background-position: -819px -1547px;
  width: 90px;
  height: 90px;
}
<<<<<<< HEAD
.customize-option.skin_ea8349 {
=======
.customize-option.skin_ddc994_sleep {
>>>>>>> 54a9df46
  background-image: url(spritesmith1.png);
  background-position: -844px -1562px;
  width: 60px;
  height: 60px;
}
<<<<<<< HEAD
.skin_ea8349_sleep {
=======
.skin_ea8349 {
>>>>>>> 54a9df46
  background-image: url(spritesmith1.png);
  background-position: -910px -1547px;
  width: 90px;
  height: 90px;
}
<<<<<<< HEAD
.customize-option.skin_ea8349_sleep {
=======
.customize-option.skin_ea8349 {
>>>>>>> 54a9df46
  background-image: url(spritesmith1.png);
  background-position: -935px -1562px;
  width: 60px;
  height: 60px;
}
<<<<<<< HEAD
.skin_eb052b {
=======
.skin_ea8349_sleep {
>>>>>>> 54a9df46
  background-image: url(spritesmith1.png);
  background-position: -1001px -1547px;
  width: 90px;
  height: 90px;
}
<<<<<<< HEAD
.customize-option.skin_eb052b {
=======
.customize-option.skin_ea8349_sleep {
>>>>>>> 54a9df46
  background-image: url(spritesmith1.png);
  background-position: -1026px -1562px;
  width: 60px;
  height: 60px;
}
<<<<<<< HEAD
.skin_eb052b_sleep {
=======
.skin_eb052b {
>>>>>>> 54a9df46
  background-image: url(spritesmith1.png);
  background-position: -1092px -1547px;
  width: 90px;
  height: 90px;
}
<<<<<<< HEAD
.customize-option.skin_eb052b_sleep {
=======
.customize-option.skin_eb052b {
>>>>>>> 54a9df46
  background-image: url(spritesmith1.png);
  background-position: -1117px -1562px;
  width: 60px;
  height: 60px;
}
<<<<<<< HEAD
.skin_f5a76e {
=======
.skin_eb052b_sleep {
>>>>>>> 54a9df46
  background-image: url(spritesmith1.png);
  background-position: -1183px -1547px;
  width: 90px;
  height: 90px;
}
<<<<<<< HEAD
.customize-option.skin_f5a76e {
=======
.customize-option.skin_eb052b_sleep {
>>>>>>> 54a9df46
  background-image: url(spritesmith1.png);
  background-position: -1208px -1562px;
  width: 60px;
  height: 60px;
}
<<<<<<< HEAD
.skin_f5a76e_sleep {
=======
.skin_f5a76e {
>>>>>>> 54a9df46
  background-image: url(spritesmith1.png);
  background-position: -1274px -1547px;
  width: 90px;
  height: 90px;
}
<<<<<<< HEAD
.customize-option.skin_f5a76e_sleep {
=======
.customize-option.skin_f5a76e {
>>>>>>> 54a9df46
  background-image: url(spritesmith1.png);
  background-position: -1299px -1562px;
  width: 60px;
  height: 60px;
}
<<<<<<< HEAD
.skin_f5d70f {
=======
.skin_f5a76e_sleep {
>>>>>>> 54a9df46
  background-image: url(spritesmith1.png);
  background-position: -1365px -1547px;
  width: 90px;
  height: 90px;
}
<<<<<<< HEAD
.customize-option.skin_f5d70f {
=======
.customize-option.skin_f5a76e_sleep {
>>>>>>> 54a9df46
  background-image: url(spritesmith1.png);
  background-position: -1390px -1562px;
  width: 60px;
  height: 60px;
}
<<<<<<< HEAD
.skin_f5d70f_sleep {
=======
.skin_f5d70f {
>>>>>>> 54a9df46
  background-image: url(spritesmith1.png);
  background-position: -1456px -1547px;
  width: 90px;
  height: 90px;
}
<<<<<<< HEAD
.customize-option.skin_f5d70f_sleep {
=======
.customize-option.skin_f5d70f {
>>>>>>> 54a9df46
  background-image: url(spritesmith1.png);
  background-position: -1481px -1562px;
  width: 60px;
  height: 60px;
}
<<<<<<< HEAD
.skin_f69922 {
=======
.skin_f5d70f_sleep {
>>>>>>> 54a9df46
  background-image: url(spritesmith1.png);
  background-position: -1547px -1547px;
  width: 90px;
  height: 90px;
}
<<<<<<< HEAD
.customize-option.skin_f69922 {
=======
.customize-option.skin_f5d70f_sleep {
>>>>>>> 54a9df46
  background-image: url(spritesmith1.png);
  background-position: -1572px -1562px;
  width: 60px;
  height: 60px;
}
<<<<<<< HEAD
.skin_f69922_sleep {
=======
.skin_f69922 {
>>>>>>> 54a9df46
  background-image: url(spritesmith1.png);
  background-position: -1638px 0px;
  width: 90px;
  height: 90px;
}
<<<<<<< HEAD
.customize-option.skin_f69922_sleep {
=======
.customize-option.skin_f69922 {
>>>>>>> 54a9df46
  background-image: url(spritesmith1.png);
  background-position: -1663px -15px;
  width: 60px;
  height: 60px;
}
<<<<<<< HEAD
.skin_ghost {
=======
.skin_f69922_sleep {
>>>>>>> 54a9df46
  background-image: url(spritesmith1.png);
  background-position: -1638px -91px;
  width: 90px;
  height: 90px;
}
<<<<<<< HEAD
.customize-option.skin_ghost {
=======
.customize-option.skin_f69922_sleep {
>>>>>>> 54a9df46
  background-image: url(spritesmith1.png);
  background-position: -1663px -106px;
  width: 60px;
  height: 60px;
}<|MERGE_RESOLUTION|>--- conflicted
+++ resolved
@@ -1,6518 +1,3910 @@
-<<<<<<< HEAD
+.hair_base_1_blond {
+  background-image: url(spritesmith1.png);
+  background-position: -91px 0px;
+  width: 90px;
+  height: 90px;
+}
+.customize-option.hair_base_1_blond {
+  background-image: url(spritesmith1.png);
+  background-position: -116px -15px;
+  width: 60px;
+  height: 60px;
+}
+.hair_base_1_blue {
+  background-image: url(spritesmith1.png);
+  background-position: -637px -1092px;
+  width: 90px;
+  height: 90px;
+}
+.customize-option.hair_base_1_blue {
+  background-image: url(spritesmith1.png);
+  background-position: -662px -1107px;
+  width: 60px;
+  height: 60px;
+}
 .hair_base_1_brown {
-=======
-.hair_base_1_blue {
->>>>>>> 54a9df46
-  background-image: url(spritesmith1.png);
-  background-position: -91px 0px;
-  width: 90px;
-  height: 90px;
-}
-<<<<<<< HEAD
+  background-image: url(spritesmith1.png);
+  background-position: 0px -91px;
+  width: 90px;
+  height: 90px;
+}
 .customize-option.hair_base_1_brown {
-=======
-.customize-option.hair_base_1_blue {
->>>>>>> 54a9df46
-  background-image: url(spritesmith1.png);
-  background-position: -116px -15px;
-  width: 60px;
-  height: 60px;
-}
-<<<<<<< HEAD
+  background-image: url(spritesmith1.png);
+  background-position: -25px -106px;
+  width: 60px;
+  height: 60px;
+}
 .hair_base_1_candycane {
-=======
-.hair_base_1_brown {
->>>>>>> 54a9df46
-  background-image: url(spritesmith1.png);
-  background-position: -637px -1092px;
-  width: 90px;
-  height: 90px;
-}
-<<<<<<< HEAD
+  background-image: url(spritesmith1.png);
+  background-position: -91px -91px;
+  width: 90px;
+  height: 90px;
+}
 .customize-option.hair_base_1_candycane {
-=======
-.customize-option.hair_base_1_brown {
->>>>>>> 54a9df46
-  background-image: url(spritesmith1.png);
-  background-position: -662px -1107px;
-  width: 60px;
-  height: 60px;
-}
-<<<<<<< HEAD
+  background-image: url(spritesmith1.png);
+  background-position: -116px -106px;
+  width: 60px;
+  height: 60px;
+}
 .hair_base_1_candycorn {
-=======
-.hair_base_1_candycane {
->>>>>>> 54a9df46
-  background-image: url(spritesmith1.png);
-  background-position: 0px -91px;
-  width: 90px;
-  height: 90px;
-}
-<<<<<<< HEAD
+  background-image: url(spritesmith1.png);
+  background-position: -182px 0px;
+  width: 90px;
+  height: 90px;
+}
 .customize-option.hair_base_1_candycorn {
-=======
-.customize-option.hair_base_1_candycane {
->>>>>>> 54a9df46
-  background-image: url(spritesmith1.png);
-  background-position: -25px -106px;
-  width: 60px;
-  height: 60px;
-}
-<<<<<<< HEAD
+  background-image: url(spritesmith1.png);
+  background-position: -207px -15px;
+  width: 60px;
+  height: 60px;
+}
 .hair_base_1_festive {
-=======
-.hair_base_1_candycorn {
->>>>>>> 54a9df46
-  background-image: url(spritesmith1.png);
-  background-position: -91px -91px;
-  width: 90px;
-  height: 90px;
-}
-<<<<<<< HEAD
+  background-image: url(spritesmith1.png);
+  background-position: -182px -91px;
+  width: 90px;
+  height: 90px;
+}
 .customize-option.hair_base_1_festive {
-=======
-.customize-option.hair_base_1_candycorn {
->>>>>>> 54a9df46
-  background-image: url(spritesmith1.png);
-  background-position: -116px -106px;
-  width: 60px;
-  height: 60px;
-}
-<<<<<<< HEAD
+  background-image: url(spritesmith1.png);
+  background-position: -207px -106px;
+  width: 60px;
+  height: 60px;
+}
 .hair_base_1_frost {
-=======
-.hair_base_1_festive {
->>>>>>> 54a9df46
-  background-image: url(spritesmith1.png);
-  background-position: -182px 0px;
-  width: 90px;
-  height: 90px;
-}
-<<<<<<< HEAD
+  background-image: url(spritesmith1.png);
+  background-position: 0px -182px;
+  width: 90px;
+  height: 90px;
+}
 .customize-option.hair_base_1_frost {
-=======
-.customize-option.hair_base_1_festive {
->>>>>>> 54a9df46
-  background-image: url(spritesmith1.png);
-  background-position: -207px -15px;
-  width: 60px;
-  height: 60px;
-}
-<<<<<<< HEAD
+  background-image: url(spritesmith1.png);
+  background-position: -25px -197px;
+  width: 60px;
+  height: 60px;
+}
 .hair_base_1_ghostwhite {
-=======
-.hair_base_1_frost {
->>>>>>> 54a9df46
-  background-image: url(spritesmith1.png);
-  background-position: -182px -91px;
-  width: 90px;
-  height: 90px;
-}
-<<<<<<< HEAD
+  background-image: url(spritesmith1.png);
+  background-position: -91px -182px;
+  width: 90px;
+  height: 90px;
+}
 .customize-option.hair_base_1_ghostwhite {
-=======
-.customize-option.hair_base_1_frost {
->>>>>>> 54a9df46
-  background-image: url(spritesmith1.png);
-  background-position: -207px -106px;
-  width: 60px;
-  height: 60px;
-}
-<<<<<<< HEAD
+  background-image: url(spritesmith1.png);
+  background-position: -116px -197px;
+  width: 60px;
+  height: 60px;
+}
 .hair_base_1_green {
-=======
-.hair_base_1_ghostwhite {
->>>>>>> 54a9df46
-  background-image: url(spritesmith1.png);
-  background-position: 0px -182px;
-  width: 90px;
-  height: 90px;
-}
-<<<<<<< HEAD
+  background-image: url(spritesmith1.png);
+  background-position: -182px -182px;
+  width: 90px;
+  height: 90px;
+}
 .customize-option.hair_base_1_green {
-=======
-.customize-option.hair_base_1_ghostwhite {
->>>>>>> 54a9df46
-  background-image: url(spritesmith1.png);
-  background-position: -25px -197px;
-  width: 60px;
-  height: 60px;
-}
-<<<<<<< HEAD
+  background-image: url(spritesmith1.png);
+  background-position: -207px -197px;
+  width: 60px;
+  height: 60px;
+}
 .hair_base_1_halloween {
-=======
-.hair_base_1_green {
->>>>>>> 54a9df46
-  background-image: url(spritesmith1.png);
-  background-position: -91px -182px;
-  width: 90px;
-  height: 90px;
-}
-<<<<<<< HEAD
+  background-image: url(spritesmith1.png);
+  background-position: -273px 0px;
+  width: 90px;
+  height: 90px;
+}
 .customize-option.hair_base_1_halloween {
-=======
-.customize-option.hair_base_1_green {
->>>>>>> 54a9df46
-  background-image: url(spritesmith1.png);
-  background-position: -116px -197px;
-  width: 60px;
-  height: 60px;
-}
-<<<<<<< HEAD
+  background-image: url(spritesmith1.png);
+  background-position: -298px -15px;
+  width: 60px;
+  height: 60px;
+}
 .hair_base_1_holly {
-=======
-.hair_base_1_halloween {
->>>>>>> 54a9df46
-  background-image: url(spritesmith1.png);
-  background-position: -182px -182px;
-  width: 90px;
-  height: 90px;
-}
-<<<<<<< HEAD
+  background-image: url(spritesmith1.png);
+  background-position: -273px -91px;
+  width: 90px;
+  height: 90px;
+}
 .customize-option.hair_base_1_holly {
-=======
-.customize-option.hair_base_1_halloween {
->>>>>>> 54a9df46
-  background-image: url(spritesmith1.png);
-  background-position: -207px -197px;
-  width: 60px;
-  height: 60px;
-}
-<<<<<<< HEAD
+  background-image: url(spritesmith1.png);
+  background-position: -298px -106px;
+  width: 60px;
+  height: 60px;
+}
 .hair_base_1_hollygreen {
-=======
-.hair_base_1_holly {
->>>>>>> 54a9df46
-  background-image: url(spritesmith1.png);
-  background-position: -273px 0px;
-  width: 90px;
-  height: 90px;
-}
-<<<<<<< HEAD
+  background-image: url(spritesmith1.png);
+  background-position: -273px -182px;
+  width: 90px;
+  height: 90px;
+}
 .customize-option.hair_base_1_hollygreen {
-=======
-.customize-option.hair_base_1_holly {
->>>>>>> 54a9df46
-  background-image: url(spritesmith1.png);
-  background-position: -298px -15px;
-  width: 60px;
-  height: 60px;
-}
-<<<<<<< HEAD
+  background-image: url(spritesmith1.png);
+  background-position: -298px -197px;
+  width: 60px;
+  height: 60px;
+}
 .hair_base_1_midnight {
-=======
-.hair_base_1_hollygreen {
->>>>>>> 54a9df46
-  background-image: url(spritesmith1.png);
-  background-position: -273px -91px;
-  width: 90px;
-  height: 90px;
-}
-<<<<<<< HEAD
+  background-image: url(spritesmith1.png);
+  background-position: 0px -273px;
+  width: 90px;
+  height: 90px;
+}
 .customize-option.hair_base_1_midnight {
-=======
-.customize-option.hair_base_1_hollygreen {
->>>>>>> 54a9df46
-  background-image: url(spritesmith1.png);
-  background-position: -298px -106px;
-  width: 60px;
-  height: 60px;
-}
-<<<<<<< HEAD
+  background-image: url(spritesmith1.png);
+  background-position: -25px -288px;
+  width: 60px;
+  height: 60px;
+}
 .hair_base_1_pblue {
-=======
-.hair_base_1_midnight {
->>>>>>> 54a9df46
-  background-image: url(spritesmith1.png);
-  background-position: -273px -182px;
-  width: 90px;
-  height: 90px;
-}
-<<<<<<< HEAD
+  background-image: url(spritesmith1.png);
+  background-position: -91px -273px;
+  width: 90px;
+  height: 90px;
+}
 .customize-option.hair_base_1_pblue {
-=======
-.customize-option.hair_base_1_midnight {
->>>>>>> 54a9df46
-  background-image: url(spritesmith1.png);
-  background-position: -298px -197px;
-  width: 60px;
-  height: 60px;
-}
-<<<<<<< HEAD
+  background-image: url(spritesmith1.png);
+  background-position: -116px -288px;
+  width: 60px;
+  height: 60px;
+}
 .hair_base_1_peppermint {
-=======
-.hair_base_1_pblue {
->>>>>>> 54a9df46
-  background-image: url(spritesmith1.png);
-  background-position: 0px -273px;
-  width: 90px;
-  height: 90px;
-}
-<<<<<<< HEAD
+  background-image: url(spritesmith1.png);
+  background-position: -182px -273px;
+  width: 90px;
+  height: 90px;
+}
 .customize-option.hair_base_1_peppermint {
-=======
-.customize-option.hair_base_1_pblue {
->>>>>>> 54a9df46
-  background-image: url(spritesmith1.png);
-  background-position: -25px -288px;
-  width: 60px;
-  height: 60px;
-}
-<<<<<<< HEAD
+  background-image: url(spritesmith1.png);
+  background-position: -207px -288px;
+  width: 60px;
+  height: 60px;
+}
 .hair_base_1_pgreen {
-=======
-.hair_base_1_peppermint {
->>>>>>> 54a9df46
-  background-image: url(spritesmith1.png);
-  background-position: -91px -273px;
-  width: 90px;
-  height: 90px;
-}
-<<<<<<< HEAD
+  background-image: url(spritesmith1.png);
+  background-position: -273px -273px;
+  width: 90px;
+  height: 90px;
+}
 .customize-option.hair_base_1_pgreen {
-=======
-.customize-option.hair_base_1_peppermint {
->>>>>>> 54a9df46
-  background-image: url(spritesmith1.png);
-  background-position: -116px -288px;
-  width: 60px;
-  height: 60px;
-}
-<<<<<<< HEAD
+  background-image: url(spritesmith1.png);
+  background-position: -298px -288px;
+  width: 60px;
+  height: 60px;
+}
 .hair_base_1_porange {
-=======
-.hair_base_1_pgreen {
->>>>>>> 54a9df46
-  background-image: url(spritesmith1.png);
-  background-position: -182px -273px;
-  width: 90px;
-  height: 90px;
-}
-<<<<<<< HEAD
+  background-image: url(spritesmith1.png);
+  background-position: -364px 0px;
+  width: 90px;
+  height: 90px;
+}
 .customize-option.hair_base_1_porange {
-=======
-.customize-option.hair_base_1_pgreen {
->>>>>>> 54a9df46
-  background-image: url(spritesmith1.png);
-  background-position: -207px -288px;
-  width: 60px;
-  height: 60px;
-}
-<<<<<<< HEAD
+  background-image: url(spritesmith1.png);
+  background-position: -389px -15px;
+  width: 60px;
+  height: 60px;
+}
 .hair_base_1_ppink {
-=======
-.hair_base_1_porange {
->>>>>>> 54a9df46
-  background-image: url(spritesmith1.png);
-  background-position: -273px -273px;
-  width: 90px;
-  height: 90px;
-}
-<<<<<<< HEAD
+  background-image: url(spritesmith1.png);
+  background-position: -364px -91px;
+  width: 90px;
+  height: 90px;
+}
 .customize-option.hair_base_1_ppink {
-=======
-.customize-option.hair_base_1_porange {
->>>>>>> 54a9df46
-  background-image: url(spritesmith1.png);
-  background-position: -298px -288px;
-  width: 60px;
-  height: 60px;
-}
-<<<<<<< HEAD
+  background-image: url(spritesmith1.png);
+  background-position: -389px -106px;
+  width: 60px;
+  height: 60px;
+}
 .hair_base_1_ppurple {
-=======
-.hair_base_1_ppink {
->>>>>>> 54a9df46
-  background-image: url(spritesmith1.png);
-  background-position: -364px 0px;
-  width: 90px;
-  height: 90px;
-}
-<<<<<<< HEAD
+  background-image: url(spritesmith1.png);
+  background-position: -364px -182px;
+  width: 90px;
+  height: 90px;
+}
 .customize-option.hair_base_1_ppurple {
-=======
-.customize-option.hair_base_1_ppink {
->>>>>>> 54a9df46
-  background-image: url(spritesmith1.png);
-  background-position: -389px -15px;
-  width: 60px;
-  height: 60px;
-}
-<<<<<<< HEAD
+  background-image: url(spritesmith1.png);
+  background-position: -389px -197px;
+  width: 60px;
+  height: 60px;
+}
 .hair_base_1_pumpkin {
-=======
-.hair_base_1_ppurple {
->>>>>>> 54a9df46
-  background-image: url(spritesmith1.png);
-  background-position: -364px -91px;
-  width: 90px;
-  height: 90px;
-}
-<<<<<<< HEAD
+  background-image: url(spritesmith1.png);
+  background-position: -364px -273px;
+  width: 90px;
+  height: 90px;
+}
 .customize-option.hair_base_1_pumpkin {
-=======
-.customize-option.hair_base_1_ppurple {
->>>>>>> 54a9df46
-  background-image: url(spritesmith1.png);
-  background-position: -389px -106px;
-  width: 60px;
-  height: 60px;
-}
-<<<<<<< HEAD
+  background-image: url(spritesmith1.png);
+  background-position: -389px -288px;
+  width: 60px;
+  height: 60px;
+}
 .hair_base_1_purple {
-=======
-.hair_base_1_pumpkin {
->>>>>>> 54a9df46
-  background-image: url(spritesmith1.png);
-  background-position: -364px -182px;
-  width: 90px;
-  height: 90px;
-}
-<<<<<<< HEAD
+  background-image: url(spritesmith1.png);
+  background-position: 0px -364px;
+  width: 90px;
+  height: 90px;
+}
 .customize-option.hair_base_1_purple {
-=======
-.customize-option.hair_base_1_pumpkin {
->>>>>>> 54a9df46
-  background-image: url(spritesmith1.png);
-  background-position: -389px -197px;
-  width: 60px;
-  height: 60px;
-}
-<<<<<<< HEAD
+  background-image: url(spritesmith1.png);
+  background-position: -25px -379px;
+  width: 60px;
+  height: 60px;
+}
 .hair_base_1_pyellow {
-=======
-.hair_base_1_purple {
->>>>>>> 54a9df46
-  background-image: url(spritesmith1.png);
-  background-position: -364px -273px;
-  width: 90px;
-  height: 90px;
-}
-<<<<<<< HEAD
+  background-image: url(spritesmith1.png);
+  background-position: -91px -364px;
+  width: 90px;
+  height: 90px;
+}
 .customize-option.hair_base_1_pyellow {
-=======
-.customize-option.hair_base_1_purple {
->>>>>>> 54a9df46
-  background-image: url(spritesmith1.png);
-  background-position: -389px -288px;
-  width: 60px;
-  height: 60px;
-}
-<<<<<<< HEAD
+  background-image: url(spritesmith1.png);
+  background-position: -116px -379px;
+  width: 60px;
+  height: 60px;
+}
 .hair_base_1_rainbow {
-=======
-.hair_base_1_pyellow {
->>>>>>> 54a9df46
-  background-image: url(spritesmith1.png);
-  background-position: 0px -364px;
-  width: 90px;
-  height: 90px;
-}
-<<<<<<< HEAD
+  background-image: url(spritesmith1.png);
+  background-position: -182px -364px;
+  width: 90px;
+  height: 90px;
+}
 .customize-option.hair_base_1_rainbow {
-=======
-.customize-option.hair_base_1_pyellow {
->>>>>>> 54a9df46
-  background-image: url(spritesmith1.png);
-  background-position: -25px -379px;
-  width: 60px;
-  height: 60px;
-}
-<<<<<<< HEAD
+  background-image: url(spritesmith1.png);
+  background-position: -207px -379px;
+  width: 60px;
+  height: 60px;
+}
 .hair_base_1_red {
-=======
-.hair_base_1_rainbow {
->>>>>>> 54a9df46
-  background-image: url(spritesmith1.png);
-  background-position: -91px -364px;
-  width: 90px;
-  height: 90px;
-}
-<<<<<<< HEAD
+  background-image: url(spritesmith1.png);
+  background-position: -273px -364px;
+  width: 90px;
+  height: 90px;
+}
 .customize-option.hair_base_1_red {
-=======
-.customize-option.hair_base_1_rainbow {
->>>>>>> 54a9df46
-  background-image: url(spritesmith1.png);
-  background-position: -116px -379px;
-  width: 60px;
-  height: 60px;
-}
-<<<<<<< HEAD
+  background-image: url(spritesmith1.png);
+  background-position: -298px -379px;
+  width: 60px;
+  height: 60px;
+}
 .hair_base_1_snowy {
-=======
-.hair_base_1_red {
->>>>>>> 54a9df46
-  background-image: url(spritesmith1.png);
-  background-position: -182px -364px;
-  width: 90px;
-  height: 90px;
-}
-<<<<<<< HEAD
+  background-image: url(spritesmith1.png);
+  background-position: -364px -364px;
+  width: 90px;
+  height: 90px;
+}
 .customize-option.hair_base_1_snowy {
-=======
-.customize-option.hair_base_1_red {
->>>>>>> 54a9df46
-  background-image: url(spritesmith1.png);
-  background-position: -207px -379px;
-  width: 60px;
-  height: 60px;
-}
-<<<<<<< HEAD
+  background-image: url(spritesmith1.png);
+  background-position: -389px -379px;
+  width: 60px;
+  height: 60px;
+}
 .hair_base_1_white {
-=======
-.hair_base_1_snowy {
->>>>>>> 54a9df46
-  background-image: url(spritesmith1.png);
-  background-position: -273px -364px;
-  width: 90px;
-  height: 90px;
-}
-<<<<<<< HEAD
+  background-image: url(spritesmith1.png);
+  background-position: -455px 0px;
+  width: 90px;
+  height: 90px;
+}
 .customize-option.hair_base_1_white {
-=======
-.customize-option.hair_base_1_snowy {
->>>>>>> 54a9df46
-  background-image: url(spritesmith1.png);
-  background-position: -298px -379px;
-  width: 60px;
-  height: 60px;
-}
-<<<<<<< HEAD
+  background-image: url(spritesmith1.png);
+  background-position: -480px -15px;
+  width: 60px;
+  height: 60px;
+}
 .hair_base_1_winternight {
-=======
-.hair_base_1_white {
->>>>>>> 54a9df46
-  background-image: url(spritesmith1.png);
-  background-position: -364px -364px;
-  width: 90px;
-  height: 90px;
-}
-<<<<<<< HEAD
+  background-image: url(spritesmith1.png);
+  background-position: -455px -91px;
+  width: 90px;
+  height: 90px;
+}
 .customize-option.hair_base_1_winternight {
-=======
-.customize-option.hair_base_1_white {
->>>>>>> 54a9df46
-  background-image: url(spritesmith1.png);
-  background-position: -389px -379px;
-  width: 60px;
-  height: 60px;
-}
-<<<<<<< HEAD
+  background-image: url(spritesmith1.png);
+  background-position: -480px -106px;
+  width: 60px;
+  height: 60px;
+}
 .hair_base_1_winterstar {
-=======
-.hair_base_1_winternight {
->>>>>>> 54a9df46
-  background-image: url(spritesmith1.png);
-  background-position: -455px 0px;
-  width: 90px;
-  height: 90px;
-}
-<<<<<<< HEAD
+  background-image: url(spritesmith1.png);
+  background-position: -455px -182px;
+  width: 90px;
+  height: 90px;
+}
 .customize-option.hair_base_1_winterstar {
-=======
-.customize-option.hair_base_1_winternight {
->>>>>>> 54a9df46
-  background-image: url(spritesmith1.png);
-  background-position: -480px -15px;
-  width: 60px;
-  height: 60px;
-}
-<<<<<<< HEAD
+  background-image: url(spritesmith1.png);
+  background-position: -480px -197px;
+  width: 60px;
+  height: 60px;
+}
 .hair_base_1_yellow {
-=======
-.hair_base_1_winterstar {
->>>>>>> 54a9df46
-  background-image: url(spritesmith1.png);
-  background-position: -455px -91px;
-  width: 90px;
-  height: 90px;
-}
-<<<<<<< HEAD
+  background-image: url(spritesmith1.png);
+  background-position: -455px -273px;
+  width: 90px;
+  height: 90px;
+}
 .customize-option.hair_base_1_yellow {
-=======
-.customize-option.hair_base_1_winterstar {
->>>>>>> 54a9df46
-  background-image: url(spritesmith1.png);
-  background-position: -480px -106px;
-  width: 60px;
-  height: 60px;
-}
-<<<<<<< HEAD
+  background-image: url(spritesmith1.png);
+  background-position: -480px -288px;
+  width: 60px;
+  height: 60px;
+}
 .hair_base_1_zombie {
-=======
-.hair_base_1_yellow {
->>>>>>> 54a9df46
-  background-image: url(spritesmith1.png);
-  background-position: -455px -182px;
-  width: 90px;
-  height: 90px;
-}
-<<<<<<< HEAD
+  background-image: url(spritesmith1.png);
+  background-position: -455px -364px;
+  width: 90px;
+  height: 90px;
+}
 .customize-option.hair_base_1_zombie {
-=======
-.customize-option.hair_base_1_yellow {
->>>>>>> 54a9df46
-  background-image: url(spritesmith1.png);
-  background-position: -480px -197px;
-  width: 60px;
-  height: 60px;
-}
-<<<<<<< HEAD
+  background-image: url(spritesmith1.png);
+  background-position: -480px -379px;
+  width: 60px;
+  height: 60px;
+}
 .hair_base_2_TRUred {
-=======
-.hair_base_1_zombie {
->>>>>>> 54a9df46
-  background-image: url(spritesmith1.png);
-  background-position: -455px -273px;
-  width: 90px;
-  height: 90px;
-}
-<<<<<<< HEAD
+  background-image: url(spritesmith1.png);
+  background-position: 0px -455px;
+  width: 90px;
+  height: 90px;
+}
 .customize-option.hair_base_2_TRUred {
-=======
-.customize-option.hair_base_1_zombie {
->>>>>>> 54a9df46
-  background-image: url(spritesmith1.png);
-  background-position: -480px -288px;
-  width: 60px;
-  height: 60px;
-}
-<<<<<<< HEAD
+  background-image: url(spritesmith1.png);
+  background-position: -25px -470px;
+  width: 60px;
+  height: 60px;
+}
 .hair_base_2_aurora {
-=======
-.hair_base_2_TRUred {
->>>>>>> 54a9df46
-  background-image: url(spritesmith1.png);
-  background-position: -455px -364px;
-  width: 90px;
-  height: 90px;
-}
-<<<<<<< HEAD
+  background-image: url(spritesmith1.png);
+  background-position: -91px -455px;
+  width: 90px;
+  height: 90px;
+}
 .customize-option.hair_base_2_aurora {
-=======
-.customize-option.hair_base_2_TRUred {
->>>>>>> 54a9df46
-  background-image: url(spritesmith1.png);
-  background-position: -480px -379px;
-  width: 60px;
-  height: 60px;
-}
-<<<<<<< HEAD
+  background-image: url(spritesmith1.png);
+  background-position: -116px -470px;
+  width: 60px;
+  height: 60px;
+}
 .hair_base_2_black {
-=======
-.hair_base_2_aurora {
->>>>>>> 54a9df46
-  background-image: url(spritesmith1.png);
-  background-position: 0px -455px;
-  width: 90px;
-  height: 90px;
-}
-<<<<<<< HEAD
+  background-image: url(spritesmith1.png);
+  background-position: -182px -455px;
+  width: 90px;
+  height: 90px;
+}
 .customize-option.hair_base_2_black {
-=======
-.customize-option.hair_base_2_aurora {
->>>>>>> 54a9df46
-  background-image: url(spritesmith1.png);
-  background-position: -25px -470px;
-  width: 60px;
-  height: 60px;
-}
-<<<<<<< HEAD
+  background-image: url(spritesmith1.png);
+  background-position: -207px -470px;
+  width: 60px;
+  height: 60px;
+}
 .hair_base_2_blond {
-=======
-.hair_base_2_black {
->>>>>>> 54a9df46
-  background-image: url(spritesmith1.png);
-  background-position: -91px -455px;
-  width: 90px;
-  height: 90px;
-}
-<<<<<<< HEAD
+  background-image: url(spritesmith1.png);
+  background-position: -273px -455px;
+  width: 90px;
+  height: 90px;
+}
 .customize-option.hair_base_2_blond {
-=======
-.customize-option.hair_base_2_black {
->>>>>>> 54a9df46
-  background-image: url(spritesmith1.png);
-  background-position: -116px -470px;
-  width: 60px;
-  height: 60px;
-}
-<<<<<<< HEAD
+  background-image: url(spritesmith1.png);
+  background-position: -298px -470px;
+  width: 60px;
+  height: 60px;
+}
 .hair_base_2_blue {
-=======
-.hair_base_2_blond {
->>>>>>> 54a9df46
-  background-image: url(spritesmith1.png);
-  background-position: -182px -455px;
-  width: 90px;
-  height: 90px;
-}
-<<<<<<< HEAD
+  background-image: url(spritesmith1.png);
+  background-position: -364px -455px;
+  width: 90px;
+  height: 90px;
+}
 .customize-option.hair_base_2_blue {
-=======
-.customize-option.hair_base_2_blond {
->>>>>>> 54a9df46
-  background-image: url(spritesmith1.png);
-  background-position: -207px -470px;
-  width: 60px;
-  height: 60px;
-}
-<<<<<<< HEAD
+  background-image: url(spritesmith1.png);
+  background-position: -389px -470px;
+  width: 60px;
+  height: 60px;
+}
 .hair_base_2_brown {
-=======
-.hair_base_2_blue {
->>>>>>> 54a9df46
-  background-image: url(spritesmith1.png);
-  background-position: -273px -455px;
-  width: 90px;
-  height: 90px;
-}
-<<<<<<< HEAD
+  background-image: url(spritesmith1.png);
+  background-position: -455px -455px;
+  width: 90px;
+  height: 90px;
+}
 .customize-option.hair_base_2_brown {
-=======
-.customize-option.hair_base_2_blue {
->>>>>>> 54a9df46
-  background-image: url(spritesmith1.png);
-  background-position: -298px -470px;
-  width: 60px;
-  height: 60px;
-}
-<<<<<<< HEAD
+  background-image: url(spritesmith1.png);
+  background-position: -480px -470px;
+  width: 60px;
+  height: 60px;
+}
 .hair_base_2_candycane {
-=======
-.hair_base_2_brown {
->>>>>>> 54a9df46
-  background-image: url(spritesmith1.png);
-  background-position: -364px -455px;
-  width: 90px;
-  height: 90px;
-}
-<<<<<<< HEAD
+  background-image: url(spritesmith1.png);
+  background-position: -546px 0px;
+  width: 90px;
+  height: 90px;
+}
 .customize-option.hair_base_2_candycane {
-=======
-.customize-option.hair_base_2_brown {
->>>>>>> 54a9df46
-  background-image: url(spritesmith1.png);
-  background-position: -389px -470px;
-  width: 60px;
-  height: 60px;
-}
-<<<<<<< HEAD
+  background-image: url(spritesmith1.png);
+  background-position: -571px -15px;
+  width: 60px;
+  height: 60px;
+}
 .hair_base_2_candycorn {
-=======
-.hair_base_2_candycane {
->>>>>>> 54a9df46
-  background-image: url(spritesmith1.png);
-  background-position: -455px -455px;
-  width: 90px;
-  height: 90px;
-}
-<<<<<<< HEAD
+  background-image: url(spritesmith1.png);
+  background-position: -546px -91px;
+  width: 90px;
+  height: 90px;
+}
 .customize-option.hair_base_2_candycorn {
-=======
-.customize-option.hair_base_2_candycane {
->>>>>>> 54a9df46
-  background-image: url(spritesmith1.png);
-  background-position: -480px -470px;
-  width: 60px;
-  height: 60px;
-}
-<<<<<<< HEAD
+  background-image: url(spritesmith1.png);
+  background-position: -571px -106px;
+  width: 60px;
+  height: 60px;
+}
 .hair_base_2_festive {
-=======
-.hair_base_2_candycorn {
->>>>>>> 54a9df46
-  background-image: url(spritesmith1.png);
-  background-position: -546px 0px;
-  width: 90px;
-  height: 90px;
-}
-<<<<<<< HEAD
+  background-image: url(spritesmith1.png);
+  background-position: -546px -182px;
+  width: 90px;
+  height: 90px;
+}
 .customize-option.hair_base_2_festive {
-=======
-.customize-option.hair_base_2_candycorn {
->>>>>>> 54a9df46
-  background-image: url(spritesmith1.png);
-  background-position: -571px -15px;
-  width: 60px;
-  height: 60px;
-}
-<<<<<<< HEAD
+  background-image: url(spritesmith1.png);
+  background-position: -571px -197px;
+  width: 60px;
+  height: 60px;
+}
 .hair_base_2_frost {
-=======
-.hair_base_2_festive {
->>>>>>> 54a9df46
-  background-image: url(spritesmith1.png);
-  background-position: -546px -91px;
-  width: 90px;
-  height: 90px;
-}
-<<<<<<< HEAD
+  background-image: url(spritesmith1.png);
+  background-position: -546px -273px;
+  width: 90px;
+  height: 90px;
+}
 .customize-option.hair_base_2_frost {
-=======
-.customize-option.hair_base_2_festive {
->>>>>>> 54a9df46
-  background-image: url(spritesmith1.png);
-  background-position: -571px -106px;
-  width: 60px;
-  height: 60px;
-}
-<<<<<<< HEAD
+  background-image: url(spritesmith1.png);
+  background-position: -571px -288px;
+  width: 60px;
+  height: 60px;
+}
 .hair_base_2_ghostwhite {
-=======
-.hair_base_2_frost {
->>>>>>> 54a9df46
-  background-image: url(spritesmith1.png);
-  background-position: -546px -182px;
-  width: 90px;
-  height: 90px;
-}
-<<<<<<< HEAD
+  background-image: url(spritesmith1.png);
+  background-position: -546px -364px;
+  width: 90px;
+  height: 90px;
+}
 .customize-option.hair_base_2_ghostwhite {
-=======
-.customize-option.hair_base_2_frost {
->>>>>>> 54a9df46
-  background-image: url(spritesmith1.png);
-  background-position: -571px -197px;
-  width: 60px;
-  height: 60px;
-}
-<<<<<<< HEAD
+  background-image: url(spritesmith1.png);
+  background-position: -571px -379px;
+  width: 60px;
+  height: 60px;
+}
 .hair_base_2_green {
-=======
-.hair_base_2_ghostwhite {
->>>>>>> 54a9df46
-  background-image: url(spritesmith1.png);
-  background-position: -546px -273px;
-  width: 90px;
-  height: 90px;
-}
-<<<<<<< HEAD
+  background-image: url(spritesmith1.png);
+  background-position: -546px -455px;
+  width: 90px;
+  height: 90px;
+}
 .customize-option.hair_base_2_green {
-=======
-.customize-option.hair_base_2_ghostwhite {
->>>>>>> 54a9df46
-  background-image: url(spritesmith1.png);
-  background-position: -571px -288px;
-  width: 60px;
-  height: 60px;
-}
-<<<<<<< HEAD
+  background-image: url(spritesmith1.png);
+  background-position: -571px -470px;
+  width: 60px;
+  height: 60px;
+}
 .hair_base_2_halloween {
-=======
-.hair_base_2_green {
->>>>>>> 54a9df46
-  background-image: url(spritesmith1.png);
-  background-position: -546px -364px;
-  width: 90px;
-  height: 90px;
-}
-<<<<<<< HEAD
+  background-image: url(spritesmith1.png);
+  background-position: 0px -546px;
+  width: 90px;
+  height: 90px;
+}
 .customize-option.hair_base_2_halloween {
-=======
-.customize-option.hair_base_2_green {
->>>>>>> 54a9df46
-  background-image: url(spritesmith1.png);
-  background-position: -571px -379px;
-  width: 60px;
-  height: 60px;
-}
-<<<<<<< HEAD
+  background-image: url(spritesmith1.png);
+  background-position: -25px -561px;
+  width: 60px;
+  height: 60px;
+}
 .hair_base_2_holly {
-=======
-.hair_base_2_halloween {
->>>>>>> 54a9df46
-  background-image: url(spritesmith1.png);
-  background-position: -546px -455px;
-  width: 90px;
-  height: 90px;
-}
-<<<<<<< HEAD
+  background-image: url(spritesmith1.png);
+  background-position: -91px -546px;
+  width: 90px;
+  height: 90px;
+}
 .customize-option.hair_base_2_holly {
-=======
-.customize-option.hair_base_2_halloween {
->>>>>>> 54a9df46
-  background-image: url(spritesmith1.png);
-  background-position: -571px -470px;
-  width: 60px;
-  height: 60px;
-}
-<<<<<<< HEAD
+  background-image: url(spritesmith1.png);
+  background-position: -116px -561px;
+  width: 60px;
+  height: 60px;
+}
 .hair_base_2_hollygreen {
-=======
-.hair_base_2_holly {
->>>>>>> 54a9df46
-  background-image: url(spritesmith1.png);
-  background-position: 0px -546px;
-  width: 90px;
-  height: 90px;
-}
-<<<<<<< HEAD
+  background-image: url(spritesmith1.png);
+  background-position: -182px -546px;
+  width: 90px;
+  height: 90px;
+}
 .customize-option.hair_base_2_hollygreen {
-=======
-.customize-option.hair_base_2_holly {
->>>>>>> 54a9df46
-  background-image: url(spritesmith1.png);
-  background-position: -25px -561px;
-  width: 60px;
-  height: 60px;
-}
-<<<<<<< HEAD
+  background-image: url(spritesmith1.png);
+  background-position: -207px -561px;
+  width: 60px;
+  height: 60px;
+}
 .hair_base_2_midnight {
-=======
-.hair_base_2_hollygreen {
->>>>>>> 54a9df46
-  background-image: url(spritesmith1.png);
-  background-position: -91px -546px;
-  width: 90px;
-  height: 90px;
-}
-<<<<<<< HEAD
+  background-image: url(spritesmith1.png);
+  background-position: -273px -546px;
+  width: 90px;
+  height: 90px;
+}
 .customize-option.hair_base_2_midnight {
-=======
-.customize-option.hair_base_2_hollygreen {
->>>>>>> 54a9df46
-  background-image: url(spritesmith1.png);
-  background-position: -116px -561px;
-  width: 60px;
-  height: 60px;
-}
-<<<<<<< HEAD
+  background-image: url(spritesmith1.png);
+  background-position: -298px -561px;
+  width: 60px;
+  height: 60px;
+}
 .hair_base_2_pblue {
-=======
-.hair_base_2_midnight {
->>>>>>> 54a9df46
-  background-image: url(spritesmith1.png);
-  background-position: -182px -546px;
-  width: 90px;
-  height: 90px;
-}
-<<<<<<< HEAD
+  background-image: url(spritesmith1.png);
+  background-position: -364px -546px;
+  width: 90px;
+  height: 90px;
+}
 .customize-option.hair_base_2_pblue {
-=======
-.customize-option.hair_base_2_midnight {
->>>>>>> 54a9df46
-  background-image: url(spritesmith1.png);
-  background-position: -207px -561px;
-  width: 60px;
-  height: 60px;
-}
-<<<<<<< HEAD
+  background-image: url(spritesmith1.png);
+  background-position: -389px -561px;
+  width: 60px;
+  height: 60px;
+}
 .hair_base_2_peppermint {
-=======
-.hair_base_2_pblue {
->>>>>>> 54a9df46
-  background-image: url(spritesmith1.png);
-  background-position: -273px -546px;
-  width: 90px;
-  height: 90px;
-}
-<<<<<<< HEAD
+  background-image: url(spritesmith1.png);
+  background-position: -455px -546px;
+  width: 90px;
+  height: 90px;
+}
 .customize-option.hair_base_2_peppermint {
-=======
-.customize-option.hair_base_2_pblue {
->>>>>>> 54a9df46
-  background-image: url(spritesmith1.png);
-  background-position: -298px -561px;
-  width: 60px;
-  height: 60px;
-}
-<<<<<<< HEAD
+  background-image: url(spritesmith1.png);
+  background-position: -480px -561px;
+  width: 60px;
+  height: 60px;
+}
 .hair_base_2_pgreen {
-=======
-.hair_base_2_peppermint {
->>>>>>> 54a9df46
-  background-image: url(spritesmith1.png);
-  background-position: -364px -546px;
-  width: 90px;
-  height: 90px;
-}
-<<<<<<< HEAD
+  background-image: url(spritesmith1.png);
+  background-position: -546px -546px;
+  width: 90px;
+  height: 90px;
+}
 .customize-option.hair_base_2_pgreen {
-=======
-.customize-option.hair_base_2_peppermint {
->>>>>>> 54a9df46
-  background-image: url(spritesmith1.png);
-  background-position: -389px -561px;
-  width: 60px;
-  height: 60px;
-}
-<<<<<<< HEAD
+  background-image: url(spritesmith1.png);
+  background-position: -571px -561px;
+  width: 60px;
+  height: 60px;
+}
 .hair_base_2_porange {
-=======
-.hair_base_2_pgreen {
->>>>>>> 54a9df46
-  background-image: url(spritesmith1.png);
-  background-position: -455px -546px;
-  width: 90px;
-  height: 90px;
-}
-<<<<<<< HEAD
+  background-image: url(spritesmith1.png);
+  background-position: -637px 0px;
+  width: 90px;
+  height: 90px;
+}
 .customize-option.hair_base_2_porange {
-=======
-.customize-option.hair_base_2_pgreen {
->>>>>>> 54a9df46
-  background-image: url(spritesmith1.png);
-  background-position: -480px -561px;
-  width: 60px;
-  height: 60px;
-}
-<<<<<<< HEAD
+  background-image: url(spritesmith1.png);
+  background-position: -662px -15px;
+  width: 60px;
+  height: 60px;
+}
 .hair_base_2_ppink {
-=======
-.hair_base_2_porange {
->>>>>>> 54a9df46
-  background-image: url(spritesmith1.png);
-  background-position: -546px -546px;
-  width: 90px;
-  height: 90px;
-}
-<<<<<<< HEAD
+  background-image: url(spritesmith1.png);
+  background-position: -637px -91px;
+  width: 90px;
+  height: 90px;
+}
 .customize-option.hair_base_2_ppink {
-=======
-.customize-option.hair_base_2_porange {
->>>>>>> 54a9df46
-  background-image: url(spritesmith1.png);
-  background-position: -571px -561px;
-  width: 60px;
-  height: 60px;
-}
-<<<<<<< HEAD
+  background-image: url(spritesmith1.png);
+  background-position: -662px -106px;
+  width: 60px;
+  height: 60px;
+}
 .hair_base_2_ppurple {
-=======
-.hair_base_2_ppink {
->>>>>>> 54a9df46
-  background-image: url(spritesmith1.png);
-  background-position: -637px 0px;
-  width: 90px;
-  height: 90px;
-}
-<<<<<<< HEAD
+  background-image: url(spritesmith1.png);
+  background-position: -637px -182px;
+  width: 90px;
+  height: 90px;
+}
 .customize-option.hair_base_2_ppurple {
-=======
-.customize-option.hair_base_2_ppink {
->>>>>>> 54a9df46
-  background-image: url(spritesmith1.png);
-  background-position: -662px -15px;
-  width: 60px;
-  height: 60px;
-}
-<<<<<<< HEAD
+  background-image: url(spritesmith1.png);
+  background-position: -662px -197px;
+  width: 60px;
+  height: 60px;
+}
 .hair_base_2_pumpkin {
-=======
-.hair_base_2_ppurple {
->>>>>>> 54a9df46
-  background-image: url(spritesmith1.png);
-  background-position: -637px -91px;
-  width: 90px;
-  height: 90px;
-}
-<<<<<<< HEAD
+  background-image: url(spritesmith1.png);
+  background-position: -637px -273px;
+  width: 90px;
+  height: 90px;
+}
 .customize-option.hair_base_2_pumpkin {
-=======
-.customize-option.hair_base_2_ppurple {
->>>>>>> 54a9df46
-  background-image: url(spritesmith1.png);
-  background-position: -662px -106px;
-  width: 60px;
-  height: 60px;
-}
-<<<<<<< HEAD
+  background-image: url(spritesmith1.png);
+  background-position: -662px -288px;
+  width: 60px;
+  height: 60px;
+}
 .hair_base_2_purple {
-=======
-.hair_base_2_pumpkin {
->>>>>>> 54a9df46
-  background-image: url(spritesmith1.png);
-  background-position: -637px -182px;
-  width: 90px;
-  height: 90px;
-}
-<<<<<<< HEAD
+  background-image: url(spritesmith1.png);
+  background-position: -637px -364px;
+  width: 90px;
+  height: 90px;
+}
 .customize-option.hair_base_2_purple {
-=======
-.customize-option.hair_base_2_pumpkin {
->>>>>>> 54a9df46
-  background-image: url(spritesmith1.png);
-  background-position: -662px -197px;
-  width: 60px;
-  height: 60px;
-}
-<<<<<<< HEAD
+  background-image: url(spritesmith1.png);
+  background-position: -662px -379px;
+  width: 60px;
+  height: 60px;
+}
 .hair_base_2_pyellow {
-=======
-.hair_base_2_purple {
->>>>>>> 54a9df46
-  background-image: url(spritesmith1.png);
-  background-position: -637px -273px;
-  width: 90px;
-  height: 90px;
-}
-<<<<<<< HEAD
+  background-image: url(spritesmith1.png);
+  background-position: -637px -455px;
+  width: 90px;
+  height: 90px;
+}
 .customize-option.hair_base_2_pyellow {
-=======
-.customize-option.hair_base_2_purple {
->>>>>>> 54a9df46
-  background-image: url(spritesmith1.png);
-  background-position: -662px -288px;
-  width: 60px;
-  height: 60px;
-}
-<<<<<<< HEAD
+  background-image: url(spritesmith1.png);
+  background-position: -662px -470px;
+  width: 60px;
+  height: 60px;
+}
 .hair_base_2_rainbow {
-=======
-.hair_base_2_pyellow {
->>>>>>> 54a9df46
-  background-image: url(spritesmith1.png);
-  background-position: -637px -364px;
-  width: 90px;
-  height: 90px;
-}
-<<<<<<< HEAD
+  background-image: url(spritesmith1.png);
+  background-position: -637px -546px;
+  width: 90px;
+  height: 90px;
+}
 .customize-option.hair_base_2_rainbow {
-=======
-.customize-option.hair_base_2_pyellow {
->>>>>>> 54a9df46
-  background-image: url(spritesmith1.png);
-  background-position: -662px -379px;
-  width: 60px;
-  height: 60px;
-}
-<<<<<<< HEAD
+  background-image: url(spritesmith1.png);
+  background-position: -662px -561px;
+  width: 60px;
+  height: 60px;
+}
 .hair_base_2_red {
-=======
-.hair_base_2_rainbow {
->>>>>>> 54a9df46
-  background-image: url(spritesmith1.png);
-  background-position: -637px -455px;
-  width: 90px;
-  height: 90px;
-}
-<<<<<<< HEAD
+  background-image: url(spritesmith1.png);
+  background-position: 0px -637px;
+  width: 90px;
+  height: 90px;
+}
 .customize-option.hair_base_2_red {
-=======
-.customize-option.hair_base_2_rainbow {
->>>>>>> 54a9df46
-  background-image: url(spritesmith1.png);
-  background-position: -662px -470px;
-  width: 60px;
-  height: 60px;
-}
-<<<<<<< HEAD
+  background-image: url(spritesmith1.png);
+  background-position: -25px -652px;
+  width: 60px;
+  height: 60px;
+}
 .hair_base_2_snowy {
-=======
-.hair_base_2_red {
->>>>>>> 54a9df46
-  background-image: url(spritesmith1.png);
-  background-position: -637px -546px;
-  width: 90px;
-  height: 90px;
-}
-<<<<<<< HEAD
+  background-image: url(spritesmith1.png);
+  background-position: -91px -637px;
+  width: 90px;
+  height: 90px;
+}
 .customize-option.hair_base_2_snowy {
-=======
-.customize-option.hair_base_2_red {
->>>>>>> 54a9df46
-  background-image: url(spritesmith1.png);
-  background-position: -662px -561px;
-  width: 60px;
-  height: 60px;
-}
-<<<<<<< HEAD
+  background-image: url(spritesmith1.png);
+  background-position: -116px -652px;
+  width: 60px;
+  height: 60px;
+}
 .hair_base_2_white {
-=======
-.hair_base_2_snowy {
->>>>>>> 54a9df46
-  background-image: url(spritesmith1.png);
-  background-position: 0px -637px;
-  width: 90px;
-  height: 90px;
-}
-<<<<<<< HEAD
+  background-image: url(spritesmith1.png);
+  background-position: -182px -637px;
+  width: 90px;
+  height: 90px;
+}
 .customize-option.hair_base_2_white {
-=======
-.customize-option.hair_base_2_snowy {
->>>>>>> 54a9df46
-  background-image: url(spritesmith1.png);
-  background-position: -25px -652px;
-  width: 60px;
-  height: 60px;
-}
-<<<<<<< HEAD
+  background-image: url(spritesmith1.png);
+  background-position: -207px -652px;
+  width: 60px;
+  height: 60px;
+}
 .hair_base_2_winternight {
-=======
-.hair_base_2_white {
->>>>>>> 54a9df46
-  background-image: url(spritesmith1.png);
-  background-position: -91px -637px;
-  width: 90px;
-  height: 90px;
-}
-<<<<<<< HEAD
+  background-image: url(spritesmith1.png);
+  background-position: -273px -637px;
+  width: 90px;
+  height: 90px;
+}
 .customize-option.hair_base_2_winternight {
-=======
-.customize-option.hair_base_2_white {
->>>>>>> 54a9df46
-  background-image: url(spritesmith1.png);
-  background-position: -116px -652px;
-  width: 60px;
-  height: 60px;
-}
-<<<<<<< HEAD
+  background-image: url(spritesmith1.png);
+  background-position: -298px -652px;
+  width: 60px;
+  height: 60px;
+}
 .hair_base_2_winterstar {
-=======
-.hair_base_2_winternight {
->>>>>>> 54a9df46
-  background-image: url(spritesmith1.png);
-  background-position: -182px -637px;
-  width: 90px;
-  height: 90px;
-}
-<<<<<<< HEAD
+  background-image: url(spritesmith1.png);
+  background-position: -364px -637px;
+  width: 90px;
+  height: 90px;
+}
 .customize-option.hair_base_2_winterstar {
-=======
-.customize-option.hair_base_2_winternight {
->>>>>>> 54a9df46
-  background-image: url(spritesmith1.png);
-  background-position: -207px -652px;
-  width: 60px;
-  height: 60px;
-}
-<<<<<<< HEAD
+  background-image: url(spritesmith1.png);
+  background-position: -389px -652px;
+  width: 60px;
+  height: 60px;
+}
 .hair_base_2_yellow {
-=======
-.hair_base_2_winterstar {
->>>>>>> 54a9df46
-  background-image: url(spritesmith1.png);
-  background-position: -273px -637px;
-  width: 90px;
-  height: 90px;
-}
-<<<<<<< HEAD
+  background-image: url(spritesmith1.png);
+  background-position: -455px -637px;
+  width: 90px;
+  height: 90px;
+}
 .customize-option.hair_base_2_yellow {
-=======
-.customize-option.hair_base_2_winterstar {
->>>>>>> 54a9df46
-  background-image: url(spritesmith1.png);
-  background-position: -298px -652px;
-  width: 60px;
-  height: 60px;
-}
-<<<<<<< HEAD
+  background-image: url(spritesmith1.png);
+  background-position: -480px -652px;
+  width: 60px;
+  height: 60px;
+}
 .hair_base_2_zombie {
-=======
-.hair_base_2_yellow {
->>>>>>> 54a9df46
-  background-image: url(spritesmith1.png);
-  background-position: -364px -637px;
-  width: 90px;
-  height: 90px;
-}
-<<<<<<< HEAD
+  background-image: url(spritesmith1.png);
+  background-position: -546px -637px;
+  width: 90px;
+  height: 90px;
+}
 .customize-option.hair_base_2_zombie {
-=======
-.customize-option.hair_base_2_yellow {
->>>>>>> 54a9df46
-  background-image: url(spritesmith1.png);
-  background-position: -389px -652px;
-  width: 60px;
-  height: 60px;
-}
-<<<<<<< HEAD
+  background-image: url(spritesmith1.png);
+  background-position: -571px -652px;
+  width: 60px;
+  height: 60px;
+}
 .hair_base_3_TRUred {
-=======
-.hair_base_2_zombie {
->>>>>>> 54a9df46
-  background-image: url(spritesmith1.png);
-  background-position: -455px -637px;
-  width: 90px;
-  height: 90px;
-}
-<<<<<<< HEAD
+  background-image: url(spritesmith1.png);
+  background-position: -637px -637px;
+  width: 90px;
+  height: 90px;
+}
 .customize-option.hair_base_3_TRUred {
-=======
-.customize-option.hair_base_2_zombie {
->>>>>>> 54a9df46
-  background-image: url(spritesmith1.png);
-  background-position: -480px -652px;
-  width: 60px;
-  height: 60px;
-}
-<<<<<<< HEAD
+  background-image: url(spritesmith1.png);
+  background-position: -662px -652px;
+  width: 60px;
+  height: 60px;
+}
 .hair_base_3_aurora {
-=======
-.hair_base_3_TRUred {
->>>>>>> 54a9df46
-  background-image: url(spritesmith1.png);
-  background-position: -546px -637px;
-  width: 90px;
-  height: 90px;
-}
-<<<<<<< HEAD
+  background-image: url(spritesmith1.png);
+  background-position: -728px 0px;
+  width: 90px;
+  height: 90px;
+}
 .customize-option.hair_base_3_aurora {
-=======
-.customize-option.hair_base_3_TRUred {
->>>>>>> 54a9df46
-  background-image: url(spritesmith1.png);
-  background-position: -571px -652px;
-  width: 60px;
-  height: 60px;
-}
-<<<<<<< HEAD
+  background-image: url(spritesmith1.png);
+  background-position: -753px -15px;
+  width: 60px;
+  height: 60px;
+}
 .hair_base_3_black {
-=======
-.hair_base_3_aurora {
->>>>>>> 54a9df46
-  background-image: url(spritesmith1.png);
-  background-position: -637px -637px;
-  width: 90px;
-  height: 90px;
-}
-<<<<<<< HEAD
+  background-image: url(spritesmith1.png);
+  background-position: -728px -91px;
+  width: 90px;
+  height: 90px;
+}
 .customize-option.hair_base_3_black {
-=======
-.customize-option.hair_base_3_aurora {
->>>>>>> 54a9df46
-  background-image: url(spritesmith1.png);
-  background-position: -662px -652px;
-  width: 60px;
-  height: 60px;
-}
-<<<<<<< HEAD
+  background-image: url(spritesmith1.png);
+  background-position: -753px -106px;
+  width: 60px;
+  height: 60px;
+}
 .hair_base_3_blond {
-=======
-.hair_base_3_black {
->>>>>>> 54a9df46
-  background-image: url(spritesmith1.png);
-  background-position: -728px 0px;
-  width: 90px;
-  height: 90px;
-}
-<<<<<<< HEAD
+  background-image: url(spritesmith1.png);
+  background-position: -728px -182px;
+  width: 90px;
+  height: 90px;
+}
 .customize-option.hair_base_3_blond {
-=======
-.customize-option.hair_base_3_black {
->>>>>>> 54a9df46
-  background-image: url(spritesmith1.png);
-  background-position: -753px -15px;
-  width: 60px;
-  height: 60px;
-}
-<<<<<<< HEAD
+  background-image: url(spritesmith1.png);
+  background-position: -753px -197px;
+  width: 60px;
+  height: 60px;
+}
 .hair_base_3_blue {
-=======
-.hair_base_3_blond {
->>>>>>> 54a9df46
-  background-image: url(spritesmith1.png);
-  background-position: -728px -91px;
-  width: 90px;
-  height: 90px;
-}
-<<<<<<< HEAD
+  background-image: url(spritesmith1.png);
+  background-position: -728px -273px;
+  width: 90px;
+  height: 90px;
+}
 .customize-option.hair_base_3_blue {
-=======
-.customize-option.hair_base_3_blond {
->>>>>>> 54a9df46
-  background-image: url(spritesmith1.png);
-  background-position: -753px -106px;
-  width: 60px;
-  height: 60px;
-}
-<<<<<<< HEAD
+  background-image: url(spritesmith1.png);
+  background-position: -753px -288px;
+  width: 60px;
+  height: 60px;
+}
 .hair_base_3_brown {
-=======
-.hair_base_3_blue {
->>>>>>> 54a9df46
-  background-image: url(spritesmith1.png);
-  background-position: -728px -182px;
-  width: 90px;
-  height: 90px;
-}
-<<<<<<< HEAD
+  background-image: url(spritesmith1.png);
+  background-position: -728px -364px;
+  width: 90px;
+  height: 90px;
+}
 .customize-option.hair_base_3_brown {
-=======
-.customize-option.hair_base_3_blue {
->>>>>>> 54a9df46
-  background-image: url(spritesmith1.png);
-  background-position: -753px -197px;
-  width: 60px;
-  height: 60px;
-}
-<<<<<<< HEAD
+  background-image: url(spritesmith1.png);
+  background-position: -753px -379px;
+  width: 60px;
+  height: 60px;
+}
 .hair_base_3_candycane {
-=======
-.hair_base_3_brown {
->>>>>>> 54a9df46
-  background-image: url(spritesmith1.png);
-  background-position: -728px -273px;
-  width: 90px;
-  height: 90px;
-}
-<<<<<<< HEAD
+  background-image: url(spritesmith1.png);
+  background-position: -728px -455px;
+  width: 90px;
+  height: 90px;
+}
 .customize-option.hair_base_3_candycane {
-=======
-.customize-option.hair_base_3_brown {
->>>>>>> 54a9df46
-  background-image: url(spritesmith1.png);
-  background-position: -753px -288px;
-  width: 60px;
-  height: 60px;
-}
-<<<<<<< HEAD
+  background-image: url(spritesmith1.png);
+  background-position: -753px -470px;
+  width: 60px;
+  height: 60px;
+}
 .hair_base_3_candycorn {
-=======
-.hair_base_3_candycane {
->>>>>>> 54a9df46
-  background-image: url(spritesmith1.png);
-  background-position: -728px -364px;
-  width: 90px;
-  height: 90px;
-}
-<<<<<<< HEAD
+  background-image: url(spritesmith1.png);
+  background-position: -728px -546px;
+  width: 90px;
+  height: 90px;
+}
 .customize-option.hair_base_3_candycorn {
-=======
-.customize-option.hair_base_3_candycane {
->>>>>>> 54a9df46
-  background-image: url(spritesmith1.png);
-  background-position: -753px -379px;
-  width: 60px;
-  height: 60px;
-}
-<<<<<<< HEAD
+  background-image: url(spritesmith1.png);
+  background-position: -753px -561px;
+  width: 60px;
+  height: 60px;
+}
 .hair_base_3_festive {
-=======
-.hair_base_3_candycorn {
->>>>>>> 54a9df46
-  background-image: url(spritesmith1.png);
-  background-position: -728px -455px;
-  width: 90px;
-  height: 90px;
-}
-<<<<<<< HEAD
+  background-image: url(spritesmith1.png);
+  background-position: -728px -637px;
+  width: 90px;
+  height: 90px;
+}
 .customize-option.hair_base_3_festive {
-=======
-.customize-option.hair_base_3_candycorn {
->>>>>>> 54a9df46
-  background-image: url(spritesmith1.png);
-  background-position: -753px -470px;
-  width: 60px;
-  height: 60px;
-}
-<<<<<<< HEAD
+  background-image: url(spritesmith1.png);
+  background-position: -753px -652px;
+  width: 60px;
+  height: 60px;
+}
 .hair_base_3_frost {
-=======
-.hair_base_3_festive {
->>>>>>> 54a9df46
-  background-image: url(spritesmith1.png);
-  background-position: -728px -546px;
-  width: 90px;
-  height: 90px;
-}
-<<<<<<< HEAD
+  background-image: url(spritesmith1.png);
+  background-position: 0px -728px;
+  width: 90px;
+  height: 90px;
+}
 .customize-option.hair_base_3_frost {
-=======
-.customize-option.hair_base_3_festive {
->>>>>>> 54a9df46
-  background-image: url(spritesmith1.png);
-  background-position: -753px -561px;
-  width: 60px;
-  height: 60px;
-}
-<<<<<<< HEAD
+  background-image: url(spritesmith1.png);
+  background-position: -25px -743px;
+  width: 60px;
+  height: 60px;
+}
 .hair_base_3_ghostwhite {
-=======
-.hair_base_3_frost {
->>>>>>> 54a9df46
-  background-image: url(spritesmith1.png);
-  background-position: -728px -637px;
-  width: 90px;
-  height: 90px;
-}
-<<<<<<< HEAD
+  background-image: url(spritesmith1.png);
+  background-position: -91px -728px;
+  width: 90px;
+  height: 90px;
+}
 .customize-option.hair_base_3_ghostwhite {
-=======
-.customize-option.hair_base_3_frost {
->>>>>>> 54a9df46
-  background-image: url(spritesmith1.png);
-  background-position: -753px -652px;
-  width: 60px;
-  height: 60px;
-}
-<<<<<<< HEAD
+  background-image: url(spritesmith1.png);
+  background-position: -116px -743px;
+  width: 60px;
+  height: 60px;
+}
 .hair_base_3_green {
-=======
-.hair_base_3_ghostwhite {
->>>>>>> 54a9df46
-  background-image: url(spritesmith1.png);
-  background-position: 0px -728px;
-  width: 90px;
-  height: 90px;
-}
-<<<<<<< HEAD
+  background-image: url(spritesmith1.png);
+  background-position: -182px -728px;
+  width: 90px;
+  height: 90px;
+}
 .customize-option.hair_base_3_green {
-=======
-.customize-option.hair_base_3_ghostwhite {
->>>>>>> 54a9df46
-  background-image: url(spritesmith1.png);
-  background-position: -25px -743px;
-  width: 60px;
-  height: 60px;
-}
-<<<<<<< HEAD
+  background-image: url(spritesmith1.png);
+  background-position: -207px -743px;
+  width: 60px;
+  height: 60px;
+}
 .hair_base_3_halloween {
-=======
-.hair_base_3_green {
->>>>>>> 54a9df46
-  background-image: url(spritesmith1.png);
-  background-position: -91px -728px;
-  width: 90px;
-  height: 90px;
-}
-<<<<<<< HEAD
+  background-image: url(spritesmith1.png);
+  background-position: -273px -728px;
+  width: 90px;
+  height: 90px;
+}
 .customize-option.hair_base_3_halloween {
-=======
-.customize-option.hair_base_3_green {
->>>>>>> 54a9df46
-  background-image: url(spritesmith1.png);
-  background-position: -116px -743px;
-  width: 60px;
-  height: 60px;
-}
-<<<<<<< HEAD
+  background-image: url(spritesmith1.png);
+  background-position: -298px -743px;
+  width: 60px;
+  height: 60px;
+}
 .hair_base_3_holly {
-=======
-.hair_base_3_halloween {
->>>>>>> 54a9df46
-  background-image: url(spritesmith1.png);
-  background-position: -182px -728px;
-  width: 90px;
-  height: 90px;
-}
-<<<<<<< HEAD
+  background-image: url(spritesmith1.png);
+  background-position: -364px -728px;
+  width: 90px;
+  height: 90px;
+}
 .customize-option.hair_base_3_holly {
-=======
-.customize-option.hair_base_3_halloween {
->>>>>>> 54a9df46
-  background-image: url(spritesmith1.png);
-  background-position: -207px -743px;
-  width: 60px;
-  height: 60px;
-}
-<<<<<<< HEAD
+  background-image: url(spritesmith1.png);
+  background-position: -389px -743px;
+  width: 60px;
+  height: 60px;
+}
 .hair_base_3_hollygreen {
-=======
-.hair_base_3_holly {
->>>>>>> 54a9df46
-  background-image: url(spritesmith1.png);
-  background-position: -273px -728px;
-  width: 90px;
-  height: 90px;
-}
-<<<<<<< HEAD
+  background-image: url(spritesmith1.png);
+  background-position: -455px -728px;
+  width: 90px;
+  height: 90px;
+}
 .customize-option.hair_base_3_hollygreen {
-=======
-.customize-option.hair_base_3_holly {
->>>>>>> 54a9df46
-  background-image: url(spritesmith1.png);
-  background-position: -298px -743px;
-  width: 60px;
-  height: 60px;
-}
-<<<<<<< HEAD
+  background-image: url(spritesmith1.png);
+  background-position: -480px -743px;
+  width: 60px;
+  height: 60px;
+}
 .hair_base_3_midnight {
-=======
-.hair_base_3_hollygreen {
->>>>>>> 54a9df46
-  background-image: url(spritesmith1.png);
-  background-position: -364px -728px;
-  width: 90px;
-  height: 90px;
-}
-<<<<<<< HEAD
+  background-image: url(spritesmith1.png);
+  background-position: -546px -728px;
+  width: 90px;
+  height: 90px;
+}
 .customize-option.hair_base_3_midnight {
-=======
-.customize-option.hair_base_3_hollygreen {
->>>>>>> 54a9df46
-  background-image: url(spritesmith1.png);
-  background-position: -389px -743px;
-  width: 60px;
-  height: 60px;
-}
-<<<<<<< HEAD
+  background-image: url(spritesmith1.png);
+  background-position: -571px -743px;
+  width: 60px;
+  height: 60px;
+}
 .hair_base_3_pblue {
-=======
-.hair_base_3_midnight {
->>>>>>> 54a9df46
-  background-image: url(spritesmith1.png);
-  background-position: -455px -728px;
-  width: 90px;
-  height: 90px;
-}
-<<<<<<< HEAD
+  background-image: url(spritesmith1.png);
+  background-position: -637px -728px;
+  width: 90px;
+  height: 90px;
+}
 .customize-option.hair_base_3_pblue {
-=======
-.customize-option.hair_base_3_midnight {
->>>>>>> 54a9df46
-  background-image: url(spritesmith1.png);
-  background-position: -480px -743px;
-  width: 60px;
-  height: 60px;
-}
-<<<<<<< HEAD
+  background-image: url(spritesmith1.png);
+  background-position: -662px -743px;
+  width: 60px;
+  height: 60px;
+}
 .hair_base_3_peppermint {
-=======
-.hair_base_3_pblue {
->>>>>>> 54a9df46
-  background-image: url(spritesmith1.png);
-  background-position: -546px -728px;
-  width: 90px;
-  height: 90px;
-}
-<<<<<<< HEAD
+  background-image: url(spritesmith1.png);
+  background-position: -728px -728px;
+  width: 90px;
+  height: 90px;
+}
 .customize-option.hair_base_3_peppermint {
-=======
-.customize-option.hair_base_3_pblue {
->>>>>>> 54a9df46
-  background-image: url(spritesmith1.png);
-  background-position: -571px -743px;
-  width: 60px;
-  height: 60px;
-}
-<<<<<<< HEAD
+  background-image: url(spritesmith1.png);
+  background-position: -753px -743px;
+  width: 60px;
+  height: 60px;
+}
 .hair_base_3_pgreen {
-=======
-.hair_base_3_peppermint {
->>>>>>> 54a9df46
-  background-image: url(spritesmith1.png);
-  background-position: -637px -728px;
-  width: 90px;
-  height: 90px;
-}
-<<<<<<< HEAD
+  background-image: url(spritesmith1.png);
+  background-position: -819px 0px;
+  width: 90px;
+  height: 90px;
+}
 .customize-option.hair_base_3_pgreen {
-=======
-.customize-option.hair_base_3_peppermint {
->>>>>>> 54a9df46
-  background-image: url(spritesmith1.png);
-  background-position: -662px -743px;
-  width: 60px;
-  height: 60px;
-}
-<<<<<<< HEAD
+  background-image: url(spritesmith1.png);
+  background-position: -844px -15px;
+  width: 60px;
+  height: 60px;
+}
 .hair_base_3_porange {
-=======
-.hair_base_3_pgreen {
->>>>>>> 54a9df46
-  background-image: url(spritesmith1.png);
-  background-position: -728px -728px;
-  width: 90px;
-  height: 90px;
-}
-<<<<<<< HEAD
+  background-image: url(spritesmith1.png);
+  background-position: -819px -91px;
+  width: 90px;
+  height: 90px;
+}
 .customize-option.hair_base_3_porange {
-=======
-.customize-option.hair_base_3_pgreen {
->>>>>>> 54a9df46
-  background-image: url(spritesmith1.png);
-  background-position: -753px -743px;
-  width: 60px;
-  height: 60px;
-}
-<<<<<<< HEAD
+  background-image: url(spritesmith1.png);
+  background-position: -844px -106px;
+  width: 60px;
+  height: 60px;
+}
 .hair_base_3_ppink {
-=======
-.hair_base_3_porange {
->>>>>>> 54a9df46
-  background-image: url(spritesmith1.png);
-  background-position: -819px 0px;
-  width: 90px;
-  height: 90px;
-}
-<<<<<<< HEAD
+  background-image: url(spritesmith1.png);
+  background-position: -819px -182px;
+  width: 90px;
+  height: 90px;
+}
 .customize-option.hair_base_3_ppink {
-=======
-.customize-option.hair_base_3_porange {
->>>>>>> 54a9df46
-  background-image: url(spritesmith1.png);
-  background-position: -844px -15px;
-  width: 60px;
-  height: 60px;
-}
-<<<<<<< HEAD
+  background-image: url(spritesmith1.png);
+  background-position: -844px -197px;
+  width: 60px;
+  height: 60px;
+}
 .hair_base_3_ppurple {
-=======
-.hair_base_3_ppink {
->>>>>>> 54a9df46
-  background-image: url(spritesmith1.png);
-  background-position: -819px -91px;
-  width: 90px;
-  height: 90px;
-}
-<<<<<<< HEAD
+  background-image: url(spritesmith1.png);
+  background-position: -819px -273px;
+  width: 90px;
+  height: 90px;
+}
 .customize-option.hair_base_3_ppurple {
-=======
-.customize-option.hair_base_3_ppink {
->>>>>>> 54a9df46
-  background-image: url(spritesmith1.png);
-  background-position: -844px -106px;
-  width: 60px;
-  height: 60px;
-}
-<<<<<<< HEAD
+  background-image: url(spritesmith1.png);
+  background-position: -844px -288px;
+  width: 60px;
+  height: 60px;
+}
 .hair_base_3_pumpkin {
-=======
-.hair_base_3_ppurple {
->>>>>>> 54a9df46
-  background-image: url(spritesmith1.png);
-  background-position: -819px -182px;
-  width: 90px;
-  height: 90px;
-}
-<<<<<<< HEAD
+  background-image: url(spritesmith1.png);
+  background-position: -819px -364px;
+  width: 90px;
+  height: 90px;
+}
 .customize-option.hair_base_3_pumpkin {
-=======
-.customize-option.hair_base_3_ppurple {
->>>>>>> 54a9df46
-  background-image: url(spritesmith1.png);
-  background-position: -844px -197px;
-  width: 60px;
-  height: 60px;
-}
-<<<<<<< HEAD
+  background-image: url(spritesmith1.png);
+  background-position: -844px -379px;
+  width: 60px;
+  height: 60px;
+}
 .hair_base_3_purple {
-=======
-.hair_base_3_pumpkin {
->>>>>>> 54a9df46
-  background-image: url(spritesmith1.png);
-  background-position: -819px -273px;
-  width: 90px;
-  height: 90px;
-}
-<<<<<<< HEAD
+  background-image: url(spritesmith1.png);
+  background-position: -819px -455px;
+  width: 90px;
+  height: 90px;
+}
 .customize-option.hair_base_3_purple {
-=======
-.customize-option.hair_base_3_pumpkin {
->>>>>>> 54a9df46
-  background-image: url(spritesmith1.png);
-  background-position: -844px -288px;
-  width: 60px;
-  height: 60px;
-}
-<<<<<<< HEAD
+  background-image: url(spritesmith1.png);
+  background-position: -844px -470px;
+  width: 60px;
+  height: 60px;
+}
 .hair_base_3_pyellow {
-=======
-.hair_base_3_purple {
->>>>>>> 54a9df46
-  background-image: url(spritesmith1.png);
-  background-position: -819px -364px;
-  width: 90px;
-  height: 90px;
-}
-<<<<<<< HEAD
+  background-image: url(spritesmith1.png);
+  background-position: -819px -546px;
+  width: 90px;
+  height: 90px;
+}
 .customize-option.hair_base_3_pyellow {
-=======
-.customize-option.hair_base_3_purple {
->>>>>>> 54a9df46
-  background-image: url(spritesmith1.png);
-  background-position: -844px -379px;
-  width: 60px;
-  height: 60px;
-}
-<<<<<<< HEAD
+  background-image: url(spritesmith1.png);
+  background-position: -844px -561px;
+  width: 60px;
+  height: 60px;
+}
 .hair_base_3_rainbow {
-=======
-.hair_base_3_pyellow {
->>>>>>> 54a9df46
-  background-image: url(spritesmith1.png);
-  background-position: -819px -455px;
-  width: 90px;
-  height: 90px;
-}
-<<<<<<< HEAD
+  background-image: url(spritesmith1.png);
+  background-position: -819px -637px;
+  width: 90px;
+  height: 90px;
+}
 .customize-option.hair_base_3_rainbow {
-=======
-.customize-option.hair_base_3_pyellow {
->>>>>>> 54a9df46
-  background-image: url(spritesmith1.png);
-  background-position: -844px -470px;
-  width: 60px;
-  height: 60px;
-}
-<<<<<<< HEAD
+  background-image: url(spritesmith1.png);
+  background-position: -844px -652px;
+  width: 60px;
+  height: 60px;
+}
 .hair_base_3_red {
-=======
-.hair_base_3_rainbow {
->>>>>>> 54a9df46
-  background-image: url(spritesmith1.png);
-  background-position: -819px -546px;
-  width: 90px;
-  height: 90px;
-}
-<<<<<<< HEAD
+  background-image: url(spritesmith1.png);
+  background-position: -819px -728px;
+  width: 90px;
+  height: 90px;
+}
 .customize-option.hair_base_3_red {
-=======
-.customize-option.hair_base_3_rainbow {
->>>>>>> 54a9df46
-  background-image: url(spritesmith1.png);
-  background-position: -844px -561px;
-  width: 60px;
-  height: 60px;
-}
-<<<<<<< HEAD
+  background-image: url(spritesmith1.png);
+  background-position: -844px -743px;
+  width: 60px;
+  height: 60px;
+}
 .hair_base_3_snowy {
-=======
-.hair_base_3_red {
->>>>>>> 54a9df46
-  background-image: url(spritesmith1.png);
-  background-position: -819px -637px;
-  width: 90px;
-  height: 90px;
-}
-<<<<<<< HEAD
+  background-image: url(spritesmith1.png);
+  background-position: 0px -819px;
+  width: 90px;
+  height: 90px;
+}
 .customize-option.hair_base_3_snowy {
-=======
-.customize-option.hair_base_3_red {
->>>>>>> 54a9df46
-  background-image: url(spritesmith1.png);
-  background-position: -844px -652px;
-  width: 60px;
-  height: 60px;
-}
-<<<<<<< HEAD
+  background-image: url(spritesmith1.png);
+  background-position: -25px -834px;
+  width: 60px;
+  height: 60px;
+}
 .hair_base_3_white {
-=======
-.hair_base_3_snowy {
->>>>>>> 54a9df46
-  background-image: url(spritesmith1.png);
-  background-position: -819px -728px;
-  width: 90px;
-  height: 90px;
-}
-<<<<<<< HEAD
+  background-image: url(spritesmith1.png);
+  background-position: -91px -819px;
+  width: 90px;
+  height: 90px;
+}
 .customize-option.hair_base_3_white {
-=======
-.customize-option.hair_base_3_snowy {
->>>>>>> 54a9df46
-  background-image: url(spritesmith1.png);
-  background-position: -844px -743px;
-  width: 60px;
-  height: 60px;
-}
-<<<<<<< HEAD
+  background-image: url(spritesmith1.png);
+  background-position: -116px -834px;
+  width: 60px;
+  height: 60px;
+}
 .hair_base_3_winternight {
-=======
-.hair_base_3_white {
->>>>>>> 54a9df46
-  background-image: url(spritesmith1.png);
-  background-position: 0px -819px;
-  width: 90px;
-  height: 90px;
-}
-<<<<<<< HEAD
+  background-image: url(spritesmith1.png);
+  background-position: -182px -819px;
+  width: 90px;
+  height: 90px;
+}
 .customize-option.hair_base_3_winternight {
-=======
-.customize-option.hair_base_3_white {
->>>>>>> 54a9df46
-  background-image: url(spritesmith1.png);
-  background-position: -25px -834px;
-  width: 60px;
-  height: 60px;
-}
-<<<<<<< HEAD
+  background-image: url(spritesmith1.png);
+  background-position: -207px -834px;
+  width: 60px;
+  height: 60px;
+}
 .hair_base_3_winterstar {
-=======
-.hair_base_3_winternight {
->>>>>>> 54a9df46
-  background-image: url(spritesmith1.png);
-  background-position: -91px -819px;
-  width: 90px;
-  height: 90px;
-}
-<<<<<<< HEAD
+  background-image: url(spritesmith1.png);
+  background-position: -273px -819px;
+  width: 90px;
+  height: 90px;
+}
 .customize-option.hair_base_3_winterstar {
-=======
-.customize-option.hair_base_3_winternight {
->>>>>>> 54a9df46
-  background-image: url(spritesmith1.png);
-  background-position: -116px -834px;
-  width: 60px;
-  height: 60px;
-}
-<<<<<<< HEAD
+  background-image: url(spritesmith1.png);
+  background-position: -298px -834px;
+  width: 60px;
+  height: 60px;
+}
 .hair_base_3_yellow {
-=======
-.hair_base_3_winterstar {
->>>>>>> 54a9df46
-  background-image: url(spritesmith1.png);
-  background-position: -182px -819px;
-  width: 90px;
-  height: 90px;
-}
-<<<<<<< HEAD
+  background-image: url(spritesmith1.png);
+  background-position: -364px -819px;
+  width: 90px;
+  height: 90px;
+}
 .customize-option.hair_base_3_yellow {
-=======
-.customize-option.hair_base_3_winterstar {
->>>>>>> 54a9df46
-  background-image: url(spritesmith1.png);
-  background-position: -207px -834px;
-  width: 60px;
-  height: 60px;
-}
-<<<<<<< HEAD
+  background-image: url(spritesmith1.png);
+  background-position: -389px -834px;
+  width: 60px;
+  height: 60px;
+}
 .hair_base_3_zombie {
-=======
-.hair_base_3_yellow {
->>>>>>> 54a9df46
-  background-image: url(spritesmith1.png);
-  background-position: -273px -819px;
-  width: 90px;
-  height: 90px;
-}
-<<<<<<< HEAD
+  background-image: url(spritesmith1.png);
+  background-position: -455px -819px;
+  width: 90px;
+  height: 90px;
+}
 .customize-option.hair_base_3_zombie {
-=======
-.customize-option.hair_base_3_yellow {
->>>>>>> 54a9df46
-  background-image: url(spritesmith1.png);
-  background-position: -298px -834px;
-  width: 60px;
-  height: 60px;
-}
-<<<<<<< HEAD
+  background-image: url(spritesmith1.png);
+  background-position: -480px -834px;
+  width: 60px;
+  height: 60px;
+}
 .hair_base_4_TRUred {
-=======
-.hair_base_3_zombie {
->>>>>>> 54a9df46
-  background-image: url(spritesmith1.png);
-  background-position: -364px -819px;
-  width: 90px;
-  height: 90px;
-}
-<<<<<<< HEAD
+  background-image: url(spritesmith1.png);
+  background-position: -546px -819px;
+  width: 90px;
+  height: 90px;
+}
 .customize-option.hair_base_4_TRUred {
-=======
-.customize-option.hair_base_3_zombie {
->>>>>>> 54a9df46
-  background-image: url(spritesmith1.png);
-  background-position: -389px -834px;
-  width: 60px;
-  height: 60px;
-}
-<<<<<<< HEAD
+  background-image: url(spritesmith1.png);
+  background-position: -571px -834px;
+  width: 60px;
+  height: 60px;
+}
 .hair_base_4_aurora {
-=======
-.hair_base_4_TRUred {
->>>>>>> 54a9df46
-  background-image: url(spritesmith1.png);
-  background-position: -455px -819px;
-  width: 90px;
-  height: 90px;
-}
-<<<<<<< HEAD
+  background-image: url(spritesmith1.png);
+  background-position: -637px -819px;
+  width: 90px;
+  height: 90px;
+}
 .customize-option.hair_base_4_aurora {
-=======
-.customize-option.hair_base_4_TRUred {
->>>>>>> 54a9df46
-  background-image: url(spritesmith1.png);
-  background-position: -480px -834px;
-  width: 60px;
-  height: 60px;
-}
-<<<<<<< HEAD
+  background-image: url(spritesmith1.png);
+  background-position: -662px -834px;
+  width: 60px;
+  height: 60px;
+}
 .hair_base_4_black {
-=======
-.hair_base_4_aurora {
->>>>>>> 54a9df46
-  background-image: url(spritesmith1.png);
-  background-position: -546px -819px;
-  width: 90px;
-  height: 90px;
-}
-<<<<<<< HEAD
+  background-image: url(spritesmith1.png);
+  background-position: -728px -819px;
+  width: 90px;
+  height: 90px;
+}
 .customize-option.hair_base_4_black {
-=======
-.customize-option.hair_base_4_aurora {
->>>>>>> 54a9df46
-  background-image: url(spritesmith1.png);
-  background-position: -571px -834px;
-  width: 60px;
-  height: 60px;
-}
-<<<<<<< HEAD
+  background-image: url(spritesmith1.png);
+  background-position: -753px -834px;
+  width: 60px;
+  height: 60px;
+}
 .hair_base_4_blond {
-=======
-.hair_base_4_black {
->>>>>>> 54a9df46
-  background-image: url(spritesmith1.png);
-  background-position: -637px -819px;
-  width: 90px;
-  height: 90px;
-}
-<<<<<<< HEAD
+  background-image: url(spritesmith1.png);
+  background-position: -819px -819px;
+  width: 90px;
+  height: 90px;
+}
 .customize-option.hair_base_4_blond {
-=======
-.customize-option.hair_base_4_black {
->>>>>>> 54a9df46
-  background-image: url(spritesmith1.png);
-  background-position: -662px -834px;
-  width: 60px;
-  height: 60px;
-}
-<<<<<<< HEAD
+  background-image: url(spritesmith1.png);
+  background-position: -844px -834px;
+  width: 60px;
+  height: 60px;
+}
 .hair_base_4_blue {
-=======
-.hair_base_4_blond {
->>>>>>> 54a9df46
-  background-image: url(spritesmith1.png);
-  background-position: -728px -819px;
-  width: 90px;
-  height: 90px;
-}
-<<<<<<< HEAD
+  background-image: url(spritesmith1.png);
+  background-position: -910px 0px;
+  width: 90px;
+  height: 90px;
+}
 .customize-option.hair_base_4_blue {
-=======
-.customize-option.hair_base_4_blond {
->>>>>>> 54a9df46
-  background-image: url(spritesmith1.png);
-  background-position: -753px -834px;
-  width: 60px;
-  height: 60px;
-}
-<<<<<<< HEAD
+  background-image: url(spritesmith1.png);
+  background-position: -935px -15px;
+  width: 60px;
+  height: 60px;
+}
 .hair_base_4_brown {
-=======
-.hair_base_4_blue {
->>>>>>> 54a9df46
-  background-image: url(spritesmith1.png);
-  background-position: -819px -819px;
-  width: 90px;
-  height: 90px;
-}
-<<<<<<< HEAD
+  background-image: url(spritesmith1.png);
+  background-position: -910px -91px;
+  width: 90px;
+  height: 90px;
+}
 .customize-option.hair_base_4_brown {
-=======
-.customize-option.hair_base_4_blue {
->>>>>>> 54a9df46
-  background-image: url(spritesmith1.png);
-  background-position: -844px -834px;
-  width: 60px;
-  height: 60px;
-}
-<<<<<<< HEAD
+  background-image: url(spritesmith1.png);
+  background-position: -935px -106px;
+  width: 60px;
+  height: 60px;
+}
 .hair_base_4_candycane {
-=======
-.hair_base_4_brown {
->>>>>>> 54a9df46
-  background-image: url(spritesmith1.png);
-  background-position: -910px 0px;
-  width: 90px;
-  height: 90px;
-}
-<<<<<<< HEAD
+  background-image: url(spritesmith1.png);
+  background-position: -910px -182px;
+  width: 90px;
+  height: 90px;
+}
 .customize-option.hair_base_4_candycane {
-=======
-.customize-option.hair_base_4_brown {
->>>>>>> 54a9df46
-  background-image: url(spritesmith1.png);
-  background-position: -935px -15px;
-  width: 60px;
-  height: 60px;
-}
-<<<<<<< HEAD
+  background-image: url(spritesmith1.png);
+  background-position: -935px -197px;
+  width: 60px;
+  height: 60px;
+}
 .hair_base_4_candycorn {
-=======
-.hair_base_4_candycane {
->>>>>>> 54a9df46
-  background-image: url(spritesmith1.png);
-  background-position: -910px -91px;
-  width: 90px;
-  height: 90px;
-}
-<<<<<<< HEAD
+  background-image: url(spritesmith1.png);
+  background-position: -910px -273px;
+  width: 90px;
+  height: 90px;
+}
 .customize-option.hair_base_4_candycorn {
-=======
-.customize-option.hair_base_4_candycane {
->>>>>>> 54a9df46
-  background-image: url(spritesmith1.png);
-  background-position: -935px -106px;
-  width: 60px;
-  height: 60px;
-}
-<<<<<<< HEAD
+  background-image: url(spritesmith1.png);
+  background-position: -935px -288px;
+  width: 60px;
+  height: 60px;
+}
 .hair_base_4_festive {
-=======
-.hair_base_4_candycorn {
->>>>>>> 54a9df46
-  background-image: url(spritesmith1.png);
-  background-position: -910px -182px;
-  width: 90px;
-  height: 90px;
-}
-<<<<<<< HEAD
+  background-image: url(spritesmith1.png);
+  background-position: -910px -364px;
+  width: 90px;
+  height: 90px;
+}
 .customize-option.hair_base_4_festive {
-=======
-.customize-option.hair_base_4_candycorn {
->>>>>>> 54a9df46
-  background-image: url(spritesmith1.png);
-  background-position: -935px -197px;
-  width: 60px;
-  height: 60px;
-}
-<<<<<<< HEAD
+  background-image: url(spritesmith1.png);
+  background-position: -935px -379px;
+  width: 60px;
+  height: 60px;
+}
 .hair_base_4_frost {
-=======
-.hair_base_4_festive {
->>>>>>> 54a9df46
-  background-image: url(spritesmith1.png);
-  background-position: -910px -273px;
-  width: 90px;
-  height: 90px;
-}
-<<<<<<< HEAD
+  background-image: url(spritesmith1.png);
+  background-position: -910px -455px;
+  width: 90px;
+  height: 90px;
+}
 .customize-option.hair_base_4_frost {
-=======
-.customize-option.hair_base_4_festive {
->>>>>>> 54a9df46
-  background-image: url(spritesmith1.png);
-  background-position: -935px -288px;
-  width: 60px;
-  height: 60px;
-}
-<<<<<<< HEAD
+  background-image: url(spritesmith1.png);
+  background-position: -935px -470px;
+  width: 60px;
+  height: 60px;
+}
 .hair_base_4_ghostwhite {
-=======
-.hair_base_4_frost {
->>>>>>> 54a9df46
-  background-image: url(spritesmith1.png);
-  background-position: -910px -364px;
-  width: 90px;
-  height: 90px;
-}
-<<<<<<< HEAD
+  background-image: url(spritesmith1.png);
+  background-position: -910px -546px;
+  width: 90px;
+  height: 90px;
+}
 .customize-option.hair_base_4_ghostwhite {
-=======
-.customize-option.hair_base_4_frost {
->>>>>>> 54a9df46
-  background-image: url(spritesmith1.png);
-  background-position: -935px -379px;
-  width: 60px;
-  height: 60px;
-}
-<<<<<<< HEAD
+  background-image: url(spritesmith1.png);
+  background-position: -935px -561px;
+  width: 60px;
+  height: 60px;
+}
 .hair_base_4_green {
-=======
-.hair_base_4_ghostwhite {
->>>>>>> 54a9df46
-  background-image: url(spritesmith1.png);
-  background-position: -910px -455px;
-  width: 90px;
-  height: 90px;
-}
-<<<<<<< HEAD
+  background-image: url(spritesmith1.png);
+  background-position: -910px -637px;
+  width: 90px;
+  height: 90px;
+}
 .customize-option.hair_base_4_green {
-=======
-.customize-option.hair_base_4_ghostwhite {
->>>>>>> 54a9df46
-  background-image: url(spritesmith1.png);
-  background-position: -935px -470px;
-  width: 60px;
-  height: 60px;
-}
-<<<<<<< HEAD
+  background-image: url(spritesmith1.png);
+  background-position: -935px -652px;
+  width: 60px;
+  height: 60px;
+}
 .hair_base_4_halloween {
-=======
-.hair_base_4_green {
->>>>>>> 54a9df46
-  background-image: url(spritesmith1.png);
-  background-position: -910px -546px;
-  width: 90px;
-  height: 90px;
-}
-<<<<<<< HEAD
+  background-image: url(spritesmith1.png);
+  background-position: -910px -728px;
+  width: 90px;
+  height: 90px;
+}
 .customize-option.hair_base_4_halloween {
-=======
-.customize-option.hair_base_4_green {
->>>>>>> 54a9df46
-  background-image: url(spritesmith1.png);
-  background-position: -935px -561px;
-  width: 60px;
-  height: 60px;
-}
-<<<<<<< HEAD
+  background-image: url(spritesmith1.png);
+  background-position: -935px -743px;
+  width: 60px;
+  height: 60px;
+}
 .hair_base_4_holly {
-=======
-.hair_base_4_halloween {
->>>>>>> 54a9df46
-  background-image: url(spritesmith1.png);
-  background-position: -910px -637px;
-  width: 90px;
-  height: 90px;
-}
-<<<<<<< HEAD
+  background-image: url(spritesmith1.png);
+  background-position: -910px -819px;
+  width: 90px;
+  height: 90px;
+}
 .customize-option.hair_base_4_holly {
-=======
-.customize-option.hair_base_4_halloween {
->>>>>>> 54a9df46
-  background-image: url(spritesmith1.png);
-  background-position: -935px -652px;
-  width: 60px;
-  height: 60px;
-}
-<<<<<<< HEAD
+  background-image: url(spritesmith1.png);
+  background-position: -935px -834px;
+  width: 60px;
+  height: 60px;
+}
 .hair_base_4_hollygreen {
-=======
-.hair_base_4_holly {
->>>>>>> 54a9df46
-  background-image: url(spritesmith1.png);
-  background-position: -910px -728px;
-  width: 90px;
-  height: 90px;
-}
-<<<<<<< HEAD
+  background-image: url(spritesmith1.png);
+  background-position: 0px -910px;
+  width: 90px;
+  height: 90px;
+}
 .customize-option.hair_base_4_hollygreen {
-=======
-.customize-option.hair_base_4_holly {
->>>>>>> 54a9df46
-  background-image: url(spritesmith1.png);
-  background-position: -935px -743px;
-  width: 60px;
-  height: 60px;
-}
-<<<<<<< HEAD
+  background-image: url(spritesmith1.png);
+  background-position: -25px -925px;
+  width: 60px;
+  height: 60px;
+}
 .hair_base_4_midnight {
-=======
-.hair_base_4_hollygreen {
->>>>>>> 54a9df46
-  background-image: url(spritesmith1.png);
-  background-position: -910px -819px;
-  width: 90px;
-  height: 90px;
-}
-<<<<<<< HEAD
+  background-image: url(spritesmith1.png);
+  background-position: -91px -910px;
+  width: 90px;
+  height: 90px;
+}
 .customize-option.hair_base_4_midnight {
-=======
-.customize-option.hair_base_4_hollygreen {
->>>>>>> 54a9df46
-  background-image: url(spritesmith1.png);
-  background-position: -935px -834px;
-  width: 60px;
-  height: 60px;
-}
-<<<<<<< HEAD
+  background-image: url(spritesmith1.png);
+  background-position: -116px -925px;
+  width: 60px;
+  height: 60px;
+}
 .hair_base_4_pblue {
-=======
-.hair_base_4_midnight {
->>>>>>> 54a9df46
-  background-image: url(spritesmith1.png);
-  background-position: 0px -910px;
-  width: 90px;
-  height: 90px;
-}
-<<<<<<< HEAD
+  background-image: url(spritesmith1.png);
+  background-position: -182px -910px;
+  width: 90px;
+  height: 90px;
+}
 .customize-option.hair_base_4_pblue {
-=======
-.customize-option.hair_base_4_midnight {
->>>>>>> 54a9df46
-  background-image: url(spritesmith1.png);
-  background-position: -25px -925px;
-  width: 60px;
-  height: 60px;
-}
-<<<<<<< HEAD
+  background-image: url(spritesmith1.png);
+  background-position: -207px -925px;
+  width: 60px;
+  height: 60px;
+}
 .hair_base_4_peppermint {
-=======
-.hair_base_4_pblue {
->>>>>>> 54a9df46
-  background-image: url(spritesmith1.png);
-  background-position: -91px -910px;
-  width: 90px;
-  height: 90px;
-}
-<<<<<<< HEAD
+  background-image: url(spritesmith1.png);
+  background-position: -273px -910px;
+  width: 90px;
+  height: 90px;
+}
 .customize-option.hair_base_4_peppermint {
-=======
-.customize-option.hair_base_4_pblue {
->>>>>>> 54a9df46
-  background-image: url(spritesmith1.png);
-  background-position: -116px -925px;
-  width: 60px;
-  height: 60px;
-}
-<<<<<<< HEAD
+  background-image: url(spritesmith1.png);
+  background-position: -298px -925px;
+  width: 60px;
+  height: 60px;
+}
 .hair_base_4_pgreen {
-=======
-.hair_base_4_peppermint {
->>>>>>> 54a9df46
-  background-image: url(spritesmith1.png);
-  background-position: -182px -910px;
-  width: 90px;
-  height: 90px;
-}
-<<<<<<< HEAD
+  background-image: url(spritesmith1.png);
+  background-position: -364px -910px;
+  width: 90px;
+  height: 90px;
+}
 .customize-option.hair_base_4_pgreen {
-=======
-.customize-option.hair_base_4_peppermint {
->>>>>>> 54a9df46
-  background-image: url(spritesmith1.png);
-  background-position: -207px -925px;
-  width: 60px;
-  height: 60px;
-}
-<<<<<<< HEAD
+  background-image: url(spritesmith1.png);
+  background-position: -389px -925px;
+  width: 60px;
+  height: 60px;
+}
 .hair_base_4_porange {
-=======
-.hair_base_4_pgreen {
->>>>>>> 54a9df46
-  background-image: url(spritesmith1.png);
-  background-position: -273px -910px;
-  width: 90px;
-  height: 90px;
-}
-<<<<<<< HEAD
+  background-image: url(spritesmith1.png);
+  background-position: -455px -910px;
+  width: 90px;
+  height: 90px;
+}
 .customize-option.hair_base_4_porange {
-=======
-.customize-option.hair_base_4_pgreen {
->>>>>>> 54a9df46
-  background-image: url(spritesmith1.png);
-  background-position: -298px -925px;
-  width: 60px;
-  height: 60px;
-}
-<<<<<<< HEAD
+  background-image: url(spritesmith1.png);
+  background-position: -480px -925px;
+  width: 60px;
+  height: 60px;
+}
 .hair_base_4_ppink {
-=======
-.hair_base_4_porange {
->>>>>>> 54a9df46
-  background-image: url(spritesmith1.png);
-  background-position: -364px -910px;
-  width: 90px;
-  height: 90px;
-}
-<<<<<<< HEAD
+  background-image: url(spritesmith1.png);
+  background-position: -546px -910px;
+  width: 90px;
+  height: 90px;
+}
 .customize-option.hair_base_4_ppink {
-=======
-.customize-option.hair_base_4_porange {
->>>>>>> 54a9df46
-  background-image: url(spritesmith1.png);
-  background-position: -389px -925px;
-  width: 60px;
-  height: 60px;
-}
-<<<<<<< HEAD
+  background-image: url(spritesmith1.png);
+  background-position: -571px -925px;
+  width: 60px;
+  height: 60px;
+}
 .hair_base_4_ppurple {
-=======
-.hair_base_4_ppink {
->>>>>>> 54a9df46
-  background-image: url(spritesmith1.png);
-  background-position: -455px -910px;
-  width: 90px;
-  height: 90px;
-}
-<<<<<<< HEAD
+  background-image: url(spritesmith1.png);
+  background-position: -637px -910px;
+  width: 90px;
+  height: 90px;
+}
 .customize-option.hair_base_4_ppurple {
-=======
-.customize-option.hair_base_4_ppink {
->>>>>>> 54a9df46
-  background-image: url(spritesmith1.png);
-  background-position: -480px -925px;
-  width: 60px;
-  height: 60px;
-}
-<<<<<<< HEAD
+  background-image: url(spritesmith1.png);
+  background-position: -662px -925px;
+  width: 60px;
+  height: 60px;
+}
 .hair_base_4_pumpkin {
-=======
-.hair_base_4_ppurple {
->>>>>>> 54a9df46
-  background-image: url(spritesmith1.png);
-  background-position: -546px -910px;
-  width: 90px;
-  height: 90px;
-}
-<<<<<<< HEAD
+  background-image: url(spritesmith1.png);
+  background-position: -728px -910px;
+  width: 90px;
+  height: 90px;
+}
 .customize-option.hair_base_4_pumpkin {
-=======
-.customize-option.hair_base_4_ppurple {
->>>>>>> 54a9df46
-  background-image: url(spritesmith1.png);
-  background-position: -571px -925px;
-  width: 60px;
-  height: 60px;
-}
-<<<<<<< HEAD
+  background-image: url(spritesmith1.png);
+  background-position: -753px -925px;
+  width: 60px;
+  height: 60px;
+}
 .hair_base_4_purple {
-=======
-.hair_base_4_pumpkin {
->>>>>>> 54a9df46
-  background-image: url(spritesmith1.png);
-  background-position: -637px -910px;
-  width: 90px;
-  height: 90px;
-}
-<<<<<<< HEAD
+  background-image: url(spritesmith1.png);
+  background-position: -819px -910px;
+  width: 90px;
+  height: 90px;
+}
 .customize-option.hair_base_4_purple {
-=======
-.customize-option.hair_base_4_pumpkin {
->>>>>>> 54a9df46
-  background-image: url(spritesmith1.png);
-  background-position: -662px -925px;
-  width: 60px;
-  height: 60px;
-}
-<<<<<<< HEAD
+  background-image: url(spritesmith1.png);
+  background-position: -844px -925px;
+  width: 60px;
+  height: 60px;
+}
 .hair_base_4_pyellow {
-=======
-.hair_base_4_purple {
->>>>>>> 54a9df46
-  background-image: url(spritesmith1.png);
-  background-position: -728px -910px;
-  width: 90px;
-  height: 90px;
-}
-<<<<<<< HEAD
+  background-image: url(spritesmith1.png);
+  background-position: -910px -910px;
+  width: 90px;
+  height: 90px;
+}
 .customize-option.hair_base_4_pyellow {
-=======
-.customize-option.hair_base_4_purple {
->>>>>>> 54a9df46
-  background-image: url(spritesmith1.png);
-  background-position: -753px -925px;
-  width: 60px;
-  height: 60px;
-}
-<<<<<<< HEAD
+  background-image: url(spritesmith1.png);
+  background-position: -935px -925px;
+  width: 60px;
+  height: 60px;
+}
 .hair_base_4_rainbow {
-=======
-.hair_base_4_pyellow {
->>>>>>> 54a9df46
-  background-image: url(spritesmith1.png);
-  background-position: -819px -910px;
-  width: 90px;
-  height: 90px;
-}
-<<<<<<< HEAD
+  background-image: url(spritesmith1.png);
+  background-position: -1001px 0px;
+  width: 90px;
+  height: 90px;
+}
 .customize-option.hair_base_4_rainbow {
-=======
-.customize-option.hair_base_4_pyellow {
->>>>>>> 54a9df46
-  background-image: url(spritesmith1.png);
-  background-position: -844px -925px;
-  width: 60px;
-  height: 60px;
-}
-<<<<<<< HEAD
+  background-image: url(spritesmith1.png);
+  background-position: -1026px -15px;
+  width: 60px;
+  height: 60px;
+}
 .hair_base_4_red {
-=======
-.hair_base_4_rainbow {
->>>>>>> 54a9df46
-  background-image: url(spritesmith1.png);
-  background-position: -910px -910px;
-  width: 90px;
-  height: 90px;
-}
-<<<<<<< HEAD
+  background-image: url(spritesmith1.png);
+  background-position: -1001px -91px;
+  width: 90px;
+  height: 90px;
+}
 .customize-option.hair_base_4_red {
-=======
-.customize-option.hair_base_4_rainbow {
->>>>>>> 54a9df46
-  background-image: url(spritesmith1.png);
-  background-position: -935px -925px;
-  width: 60px;
-  height: 60px;
-}
-<<<<<<< HEAD
+  background-image: url(spritesmith1.png);
+  background-position: -1026px -106px;
+  width: 60px;
+  height: 60px;
+}
 .hair_base_4_snowy {
-=======
-.hair_base_4_red {
->>>>>>> 54a9df46
-  background-image: url(spritesmith1.png);
-  background-position: -1001px 0px;
-  width: 90px;
-  height: 90px;
-}
-<<<<<<< HEAD
+  background-image: url(spritesmith1.png);
+  background-position: -1001px -182px;
+  width: 90px;
+  height: 90px;
+}
 .customize-option.hair_base_4_snowy {
-=======
-.customize-option.hair_base_4_red {
->>>>>>> 54a9df46
-  background-image: url(spritesmith1.png);
-  background-position: -1026px -15px;
-  width: 60px;
-  height: 60px;
-}
-<<<<<<< HEAD
+  background-image: url(spritesmith1.png);
+  background-position: -1026px -197px;
+  width: 60px;
+  height: 60px;
+}
 .hair_base_4_white {
-=======
-.hair_base_4_snowy {
->>>>>>> 54a9df46
-  background-image: url(spritesmith1.png);
-  background-position: -1001px -91px;
-  width: 90px;
-  height: 90px;
-}
-<<<<<<< HEAD
+  background-image: url(spritesmith1.png);
+  background-position: -1001px -273px;
+  width: 90px;
+  height: 90px;
+}
 .customize-option.hair_base_4_white {
-=======
-.customize-option.hair_base_4_snowy {
->>>>>>> 54a9df46
-  background-image: url(spritesmith1.png);
-  background-position: -1026px -106px;
-  width: 60px;
-  height: 60px;
-}
-<<<<<<< HEAD
+  background-image: url(spritesmith1.png);
+  background-position: -1026px -288px;
+  width: 60px;
+  height: 60px;
+}
 .hair_base_4_winternight {
-=======
-.hair_base_4_white {
->>>>>>> 54a9df46
-  background-image: url(spritesmith1.png);
-  background-position: -1001px -182px;
-  width: 90px;
-  height: 90px;
-}
-<<<<<<< HEAD
+  background-image: url(spritesmith1.png);
+  background-position: -1001px -364px;
+  width: 90px;
+  height: 90px;
+}
 .customize-option.hair_base_4_winternight {
-=======
-.customize-option.hair_base_4_white {
->>>>>>> 54a9df46
-  background-image: url(spritesmith1.png);
-  background-position: -1026px -197px;
-  width: 60px;
-  height: 60px;
-}
-<<<<<<< HEAD
+  background-image: url(spritesmith1.png);
+  background-position: -1026px -379px;
+  width: 60px;
+  height: 60px;
+}
 .hair_base_4_winterstar {
-=======
-.hair_base_4_winternight {
->>>>>>> 54a9df46
-  background-image: url(spritesmith1.png);
-  background-position: -1001px -273px;
-  width: 90px;
-  height: 90px;
-}
-<<<<<<< HEAD
+  background-image: url(spritesmith1.png);
+  background-position: -1001px -455px;
+  width: 90px;
+  height: 90px;
+}
 .customize-option.hair_base_4_winterstar {
-=======
-.customize-option.hair_base_4_winternight {
->>>>>>> 54a9df46
-  background-image: url(spritesmith1.png);
-  background-position: -1026px -288px;
-  width: 60px;
-  height: 60px;
-}
-<<<<<<< HEAD
+  background-image: url(spritesmith1.png);
+  background-position: -1026px -470px;
+  width: 60px;
+  height: 60px;
+}
 .hair_base_4_yellow {
-=======
-.hair_base_4_winterstar {
->>>>>>> 54a9df46
-  background-image: url(spritesmith1.png);
-  background-position: -1001px -364px;
-  width: 90px;
-  height: 90px;
-}
-<<<<<<< HEAD
+  background-image: url(spritesmith1.png);
+  background-position: -1001px -546px;
+  width: 90px;
+  height: 90px;
+}
 .customize-option.hair_base_4_yellow {
-=======
-.customize-option.hair_base_4_winterstar {
->>>>>>> 54a9df46
-  background-image: url(spritesmith1.png);
-  background-position: -1026px -379px;
-  width: 60px;
-  height: 60px;
-}
-<<<<<<< HEAD
+  background-image: url(spritesmith1.png);
+  background-position: -1026px -561px;
+  width: 60px;
+  height: 60px;
+}
 .hair_base_4_zombie {
-=======
-.hair_base_4_yellow {
->>>>>>> 54a9df46
-  background-image: url(spritesmith1.png);
-  background-position: -1001px -455px;
-  width: 90px;
-  height: 90px;
-}
-<<<<<<< HEAD
+  background-image: url(spritesmith1.png);
+  background-position: -1001px -637px;
+  width: 90px;
+  height: 90px;
+}
 .customize-option.hair_base_4_zombie {
-=======
-.customize-option.hair_base_4_yellow {
->>>>>>> 54a9df46
-  background-image: url(spritesmith1.png);
-  background-position: -1026px -470px;
-  width: 60px;
-  height: 60px;
-}
-<<<<<<< HEAD
+  background-image: url(spritesmith1.png);
+  background-position: -1026px -652px;
+  width: 60px;
+  height: 60px;
+}
 .hair_base_5_TRUred {
-=======
-.hair_base_4_zombie {
->>>>>>> 54a9df46
-  background-image: url(spritesmith1.png);
-  background-position: -1001px -546px;
-  width: 90px;
-  height: 90px;
-}
-<<<<<<< HEAD
+  background-image: url(spritesmith1.png);
+  background-position: -1001px -728px;
+  width: 90px;
+  height: 90px;
+}
 .customize-option.hair_base_5_TRUred {
-=======
-.customize-option.hair_base_4_zombie {
->>>>>>> 54a9df46
-  background-image: url(spritesmith1.png);
-  background-position: -1026px -561px;
-  width: 60px;
-  height: 60px;
-}
-<<<<<<< HEAD
+  background-image: url(spritesmith1.png);
+  background-position: -1026px -743px;
+  width: 60px;
+  height: 60px;
+}
 .hair_base_5_aurora {
-=======
-.hair_base_5_TRUred {
->>>>>>> 54a9df46
-  background-image: url(spritesmith1.png);
-  background-position: -1001px -637px;
-  width: 90px;
-  height: 90px;
-}
-<<<<<<< HEAD
+  background-image: url(spritesmith1.png);
+  background-position: -1001px -819px;
+  width: 90px;
+  height: 90px;
+}
 .customize-option.hair_base_5_aurora {
-=======
-.customize-option.hair_base_5_TRUred {
->>>>>>> 54a9df46
-  background-image: url(spritesmith1.png);
-  background-position: -1026px -652px;
-  width: 60px;
-  height: 60px;
-}
-<<<<<<< HEAD
+  background-image: url(spritesmith1.png);
+  background-position: -1026px -834px;
+  width: 60px;
+  height: 60px;
+}
 .hair_base_5_black {
-=======
-.hair_base_5_aurora {
->>>>>>> 54a9df46
-  background-image: url(spritesmith1.png);
-  background-position: -1001px -728px;
-  width: 90px;
-  height: 90px;
-}
-<<<<<<< HEAD
+  background-image: url(spritesmith1.png);
+  background-position: -1001px -910px;
+  width: 90px;
+  height: 90px;
+}
 .customize-option.hair_base_5_black {
-=======
-.customize-option.hair_base_5_aurora {
->>>>>>> 54a9df46
-  background-image: url(spritesmith1.png);
-  background-position: -1026px -743px;
-  width: 60px;
-  height: 60px;
-}
-<<<<<<< HEAD
+  background-image: url(spritesmith1.png);
+  background-position: -1026px -925px;
+  width: 60px;
+  height: 60px;
+}
 .hair_base_5_blond {
-=======
-.hair_base_5_black {
->>>>>>> 54a9df46
-  background-image: url(spritesmith1.png);
-  background-position: -1001px -819px;
-  width: 90px;
-  height: 90px;
-}
-<<<<<<< HEAD
+  background-image: url(spritesmith1.png);
+  background-position: 0px -1001px;
+  width: 90px;
+  height: 90px;
+}
 .customize-option.hair_base_5_blond {
-=======
-.customize-option.hair_base_5_black {
->>>>>>> 54a9df46
-  background-image: url(spritesmith1.png);
-  background-position: -1026px -834px;
-  width: 60px;
-  height: 60px;
-}
-<<<<<<< HEAD
+  background-image: url(spritesmith1.png);
+  background-position: -25px -1016px;
+  width: 60px;
+  height: 60px;
+}
 .hair_base_5_blue {
-=======
-.hair_base_5_blond {
->>>>>>> 54a9df46
-  background-image: url(spritesmith1.png);
-  background-position: -1001px -910px;
-  width: 90px;
-  height: 90px;
-}
-<<<<<<< HEAD
+  background-image: url(spritesmith1.png);
+  background-position: -91px -1001px;
+  width: 90px;
+  height: 90px;
+}
 .customize-option.hair_base_5_blue {
-=======
-.customize-option.hair_base_5_blond {
->>>>>>> 54a9df46
-  background-image: url(spritesmith1.png);
-  background-position: -1026px -925px;
-  width: 60px;
-  height: 60px;
-}
-<<<<<<< HEAD
+  background-image: url(spritesmith1.png);
+  background-position: -116px -1016px;
+  width: 60px;
+  height: 60px;
+}
 .hair_base_5_brown {
-=======
-.hair_base_5_blue {
->>>>>>> 54a9df46
-  background-image: url(spritesmith1.png);
-  background-position: 0px -1001px;
-  width: 90px;
-  height: 90px;
-}
-<<<<<<< HEAD
+  background-image: url(spritesmith1.png);
+  background-position: -182px -1001px;
+  width: 90px;
+  height: 90px;
+}
 .customize-option.hair_base_5_brown {
-=======
-.customize-option.hair_base_5_blue {
->>>>>>> 54a9df46
-  background-image: url(spritesmith1.png);
-  background-position: -25px -1016px;
-  width: 60px;
-  height: 60px;
-}
-<<<<<<< HEAD
+  background-image: url(spritesmith1.png);
+  background-position: -207px -1016px;
+  width: 60px;
+  height: 60px;
+}
 .hair_base_5_candycane {
-=======
-.hair_base_5_brown {
->>>>>>> 54a9df46
-  background-image: url(spritesmith1.png);
-  background-position: -91px -1001px;
-  width: 90px;
-  height: 90px;
-}
-<<<<<<< HEAD
+  background-image: url(spritesmith1.png);
+  background-position: -273px -1001px;
+  width: 90px;
+  height: 90px;
+}
 .customize-option.hair_base_5_candycane {
-=======
-.customize-option.hair_base_5_brown {
->>>>>>> 54a9df46
-  background-image: url(spritesmith1.png);
-  background-position: -116px -1016px;
-  width: 60px;
-  height: 60px;
-}
-<<<<<<< HEAD
+  background-image: url(spritesmith1.png);
+  background-position: -298px -1016px;
+  width: 60px;
+  height: 60px;
+}
 .hair_base_5_candycorn {
-=======
-.hair_base_5_candycane {
->>>>>>> 54a9df46
-  background-image: url(spritesmith1.png);
-  background-position: -182px -1001px;
-  width: 90px;
-  height: 90px;
-}
-<<<<<<< HEAD
+  background-image: url(spritesmith1.png);
+  background-position: -364px -1001px;
+  width: 90px;
+  height: 90px;
+}
 .customize-option.hair_base_5_candycorn {
-=======
-.customize-option.hair_base_5_candycane {
->>>>>>> 54a9df46
-  background-image: url(spritesmith1.png);
-  background-position: -207px -1016px;
-  width: 60px;
-  height: 60px;
-}
-<<<<<<< HEAD
+  background-image: url(spritesmith1.png);
+  background-position: -389px -1016px;
+  width: 60px;
+  height: 60px;
+}
 .hair_base_5_festive {
-=======
-.hair_base_5_candycorn {
->>>>>>> 54a9df46
-  background-image: url(spritesmith1.png);
-  background-position: -273px -1001px;
-  width: 90px;
-  height: 90px;
-}
-<<<<<<< HEAD
+  background-image: url(spritesmith1.png);
+  background-position: -455px -1001px;
+  width: 90px;
+  height: 90px;
+}
 .customize-option.hair_base_5_festive {
-=======
-.customize-option.hair_base_5_candycorn {
->>>>>>> 54a9df46
-  background-image: url(spritesmith1.png);
-  background-position: -298px -1016px;
-  width: 60px;
-  height: 60px;
-}
-<<<<<<< HEAD
+  background-image: url(spritesmith1.png);
+  background-position: -480px -1016px;
+  width: 60px;
+  height: 60px;
+}
 .hair_base_5_frost {
-=======
-.hair_base_5_festive {
->>>>>>> 54a9df46
-  background-image: url(spritesmith1.png);
-  background-position: -364px -1001px;
-  width: 90px;
-  height: 90px;
-}
-<<<<<<< HEAD
+  background-image: url(spritesmith1.png);
+  background-position: -546px -1001px;
+  width: 90px;
+  height: 90px;
+}
 .customize-option.hair_base_5_frost {
-=======
-.customize-option.hair_base_5_festive {
->>>>>>> 54a9df46
-  background-image: url(spritesmith1.png);
-  background-position: -389px -1016px;
-  width: 60px;
-  height: 60px;
-}
-<<<<<<< HEAD
+  background-image: url(spritesmith1.png);
+  background-position: -571px -1016px;
+  width: 60px;
+  height: 60px;
+}
 .hair_base_5_ghostwhite {
-=======
-.hair_base_5_frost {
->>>>>>> 54a9df46
-  background-image: url(spritesmith1.png);
-  background-position: -455px -1001px;
-  width: 90px;
-  height: 90px;
-}
-<<<<<<< HEAD
+  background-image: url(spritesmith1.png);
+  background-position: -637px -1001px;
+  width: 90px;
+  height: 90px;
+}
 .customize-option.hair_base_5_ghostwhite {
-=======
-.customize-option.hair_base_5_frost {
->>>>>>> 54a9df46
-  background-image: url(spritesmith1.png);
-  background-position: -480px -1016px;
-  width: 60px;
-  height: 60px;
-}
-<<<<<<< HEAD
+  background-image: url(spritesmith1.png);
+  background-position: -662px -1016px;
+  width: 60px;
+  height: 60px;
+}
 .hair_base_5_green {
-=======
-.hair_base_5_ghostwhite {
->>>>>>> 54a9df46
-  background-image: url(spritesmith1.png);
-  background-position: -546px -1001px;
-  width: 90px;
-  height: 90px;
-}
-<<<<<<< HEAD
+  background-image: url(spritesmith1.png);
+  background-position: -728px -1001px;
+  width: 90px;
+  height: 90px;
+}
 .customize-option.hair_base_5_green {
-=======
-.customize-option.hair_base_5_ghostwhite {
->>>>>>> 54a9df46
-  background-image: url(spritesmith1.png);
-  background-position: -571px -1016px;
-  width: 60px;
-  height: 60px;
-}
-<<<<<<< HEAD
+  background-image: url(spritesmith1.png);
+  background-position: -753px -1016px;
+  width: 60px;
+  height: 60px;
+}
 .hair_base_5_halloween {
-=======
-.hair_base_5_green {
->>>>>>> 54a9df46
-  background-image: url(spritesmith1.png);
-  background-position: -637px -1001px;
-  width: 90px;
-  height: 90px;
-}
-<<<<<<< HEAD
+  background-image: url(spritesmith1.png);
+  background-position: -819px -1001px;
+  width: 90px;
+  height: 90px;
+}
 .customize-option.hair_base_5_halloween {
-=======
-.customize-option.hair_base_5_green {
->>>>>>> 54a9df46
-  background-image: url(spritesmith1.png);
-  background-position: -662px -1016px;
-  width: 60px;
-  height: 60px;
-}
-<<<<<<< HEAD
+  background-image: url(spritesmith1.png);
+  background-position: -844px -1016px;
+  width: 60px;
+  height: 60px;
+}
 .hair_base_5_holly {
-=======
-.hair_base_5_halloween {
->>>>>>> 54a9df46
-  background-image: url(spritesmith1.png);
-  background-position: -728px -1001px;
-  width: 90px;
-  height: 90px;
-}
-<<<<<<< HEAD
+  background-image: url(spritesmith1.png);
+  background-position: -910px -1001px;
+  width: 90px;
+  height: 90px;
+}
 .customize-option.hair_base_5_holly {
-=======
-.customize-option.hair_base_5_halloween {
->>>>>>> 54a9df46
-  background-image: url(spritesmith1.png);
-  background-position: -753px -1016px;
-  width: 60px;
-  height: 60px;
-}
-<<<<<<< HEAD
+  background-image: url(spritesmith1.png);
+  background-position: -935px -1016px;
+  width: 60px;
+  height: 60px;
+}
 .hair_base_5_hollygreen {
-=======
-.hair_base_5_holly {
->>>>>>> 54a9df46
-  background-image: url(spritesmith1.png);
-  background-position: -819px -1001px;
-  width: 90px;
-  height: 90px;
-}
-<<<<<<< HEAD
+  background-image: url(spritesmith1.png);
+  background-position: -1001px -1001px;
+  width: 90px;
+  height: 90px;
+}
 .customize-option.hair_base_5_hollygreen {
-=======
-.customize-option.hair_base_5_holly {
->>>>>>> 54a9df46
-  background-image: url(spritesmith1.png);
-  background-position: -844px -1016px;
-  width: 60px;
-  height: 60px;
-}
-<<<<<<< HEAD
+  background-image: url(spritesmith1.png);
+  background-position: -1026px -1016px;
+  width: 60px;
+  height: 60px;
+}
 .hair_base_5_midnight {
-=======
-.hair_base_5_hollygreen {
->>>>>>> 54a9df46
-  background-image: url(spritesmith1.png);
-  background-position: -910px -1001px;
-  width: 90px;
-  height: 90px;
-}
-<<<<<<< HEAD
+  background-image: url(spritesmith1.png);
+  background-position: -1092px 0px;
+  width: 90px;
+  height: 90px;
+}
 .customize-option.hair_base_5_midnight {
-=======
-.customize-option.hair_base_5_hollygreen {
->>>>>>> 54a9df46
-  background-image: url(spritesmith1.png);
-  background-position: -935px -1016px;
-  width: 60px;
-  height: 60px;
-}
-<<<<<<< HEAD
+  background-image: url(spritesmith1.png);
+  background-position: -1117px -15px;
+  width: 60px;
+  height: 60px;
+}
 .hair_base_5_pblue {
-=======
-.hair_base_5_midnight {
->>>>>>> 54a9df46
-  background-image: url(spritesmith1.png);
-  background-position: -1001px -1001px;
-  width: 90px;
-  height: 90px;
-}
-<<<<<<< HEAD
+  background-image: url(spritesmith1.png);
+  background-position: -1092px -91px;
+  width: 90px;
+  height: 90px;
+}
 .customize-option.hair_base_5_pblue {
-=======
-.customize-option.hair_base_5_midnight {
->>>>>>> 54a9df46
-  background-image: url(spritesmith1.png);
-  background-position: -1026px -1016px;
-  width: 60px;
-  height: 60px;
-}
-<<<<<<< HEAD
+  background-image: url(spritesmith1.png);
+  background-position: -1117px -106px;
+  width: 60px;
+  height: 60px;
+}
 .hair_base_5_peppermint {
-=======
-.hair_base_5_pblue {
->>>>>>> 54a9df46
-  background-image: url(spritesmith1.png);
-  background-position: -1092px 0px;
-  width: 90px;
-  height: 90px;
-}
-<<<<<<< HEAD
+  background-image: url(spritesmith1.png);
+  background-position: -1092px -182px;
+  width: 90px;
+  height: 90px;
+}
 .customize-option.hair_base_5_peppermint {
-=======
-.customize-option.hair_base_5_pblue {
->>>>>>> 54a9df46
-  background-image: url(spritesmith1.png);
-  background-position: -1117px -15px;
-  width: 60px;
-  height: 60px;
-}
-<<<<<<< HEAD
+  background-image: url(spritesmith1.png);
+  background-position: -1117px -197px;
+  width: 60px;
+  height: 60px;
+}
 .hair_base_5_pgreen {
-=======
-.hair_base_5_peppermint {
->>>>>>> 54a9df46
-  background-image: url(spritesmith1.png);
-  background-position: -1092px -91px;
-  width: 90px;
-  height: 90px;
-}
-<<<<<<< HEAD
+  background-image: url(spritesmith1.png);
+  background-position: -1092px -273px;
+  width: 90px;
+  height: 90px;
+}
 .customize-option.hair_base_5_pgreen {
-=======
-.customize-option.hair_base_5_peppermint {
->>>>>>> 54a9df46
-  background-image: url(spritesmith1.png);
-  background-position: -1117px -106px;
-  width: 60px;
-  height: 60px;
-}
-<<<<<<< HEAD
+  background-image: url(spritesmith1.png);
+  background-position: -1117px -288px;
+  width: 60px;
+  height: 60px;
+}
 .hair_base_5_porange {
-=======
-.hair_base_5_pgreen {
->>>>>>> 54a9df46
-  background-image: url(spritesmith1.png);
-  background-position: -1092px -182px;
-  width: 90px;
-  height: 90px;
-}
-<<<<<<< HEAD
+  background-image: url(spritesmith1.png);
+  background-position: -1092px -364px;
+  width: 90px;
+  height: 90px;
+}
 .customize-option.hair_base_5_porange {
-=======
-.customize-option.hair_base_5_pgreen {
->>>>>>> 54a9df46
-  background-image: url(spritesmith1.png);
-  background-position: -1117px -197px;
-  width: 60px;
-  height: 60px;
-}
-<<<<<<< HEAD
+  background-image: url(spritesmith1.png);
+  background-position: -1117px -379px;
+  width: 60px;
+  height: 60px;
+}
 .hair_base_5_ppink {
-=======
-.hair_base_5_porange {
->>>>>>> 54a9df46
-  background-image: url(spritesmith1.png);
-  background-position: -1092px -273px;
-  width: 90px;
-  height: 90px;
-}
-<<<<<<< HEAD
+  background-image: url(spritesmith1.png);
+  background-position: -1092px -455px;
+  width: 90px;
+  height: 90px;
+}
 .customize-option.hair_base_5_ppink {
-=======
-.customize-option.hair_base_5_porange {
->>>>>>> 54a9df46
-  background-image: url(spritesmith1.png);
-  background-position: -1117px -288px;
-  width: 60px;
-  height: 60px;
-}
-<<<<<<< HEAD
+  background-image: url(spritesmith1.png);
+  background-position: -1117px -470px;
+  width: 60px;
+  height: 60px;
+}
 .hair_base_5_ppurple {
-=======
-.hair_base_5_ppink {
->>>>>>> 54a9df46
-  background-image: url(spritesmith1.png);
-  background-position: -1092px -364px;
-  width: 90px;
-  height: 90px;
-}
-<<<<<<< HEAD
+  background-image: url(spritesmith1.png);
+  background-position: -1092px -546px;
+  width: 90px;
+  height: 90px;
+}
 .customize-option.hair_base_5_ppurple {
-=======
-.customize-option.hair_base_5_ppink {
->>>>>>> 54a9df46
-  background-image: url(spritesmith1.png);
-  background-position: -1117px -379px;
-  width: 60px;
-  height: 60px;
-}
-<<<<<<< HEAD
+  background-image: url(spritesmith1.png);
+  background-position: -1117px -561px;
+  width: 60px;
+  height: 60px;
+}
 .hair_base_5_pumpkin {
-=======
-.hair_base_5_ppurple {
->>>>>>> 54a9df46
-  background-image: url(spritesmith1.png);
-  background-position: -1092px -455px;
-  width: 90px;
-  height: 90px;
-}
-<<<<<<< HEAD
+  background-image: url(spritesmith1.png);
+  background-position: -1092px -637px;
+  width: 90px;
+  height: 90px;
+}
 .customize-option.hair_base_5_pumpkin {
-=======
-.customize-option.hair_base_5_ppurple {
->>>>>>> 54a9df46
-  background-image: url(spritesmith1.png);
-  background-position: -1117px -470px;
-  width: 60px;
-  height: 60px;
-}
-<<<<<<< HEAD
+  background-image: url(spritesmith1.png);
+  background-position: -1117px -652px;
+  width: 60px;
+  height: 60px;
+}
 .hair_base_5_purple {
-=======
-.hair_base_5_pumpkin {
->>>>>>> 54a9df46
-  background-image: url(spritesmith1.png);
-  background-position: -1092px -546px;
-  width: 90px;
-  height: 90px;
-}
-<<<<<<< HEAD
+  background-image: url(spritesmith1.png);
+  background-position: -1092px -728px;
+  width: 90px;
+  height: 90px;
+}
 .customize-option.hair_base_5_purple {
-=======
-.customize-option.hair_base_5_pumpkin {
->>>>>>> 54a9df46
-  background-image: url(spritesmith1.png);
-  background-position: -1117px -561px;
-  width: 60px;
-  height: 60px;
-}
-<<<<<<< HEAD
+  background-image: url(spritesmith1.png);
+  background-position: -1117px -743px;
+  width: 60px;
+  height: 60px;
+}
 .hair_base_5_pyellow {
-=======
-.hair_base_5_purple {
->>>>>>> 54a9df46
-  background-image: url(spritesmith1.png);
-  background-position: -1092px -637px;
-  width: 90px;
-  height: 90px;
-}
-<<<<<<< HEAD
+  background-image: url(spritesmith1.png);
+  background-position: -1092px -819px;
+  width: 90px;
+  height: 90px;
+}
 .customize-option.hair_base_5_pyellow {
-=======
-.customize-option.hair_base_5_purple {
->>>>>>> 54a9df46
-  background-image: url(spritesmith1.png);
-  background-position: -1117px -652px;
-  width: 60px;
-  height: 60px;
-}
-<<<<<<< HEAD
+  background-image: url(spritesmith1.png);
+  background-position: -1117px -834px;
+  width: 60px;
+  height: 60px;
+}
 .hair_base_5_rainbow {
-=======
-.hair_base_5_pyellow {
->>>>>>> 54a9df46
-  background-image: url(spritesmith1.png);
-  background-position: -1092px -728px;
-  width: 90px;
-  height: 90px;
-}
-<<<<<<< HEAD
+  background-image: url(spritesmith1.png);
+  background-position: -1092px -910px;
+  width: 90px;
+  height: 90px;
+}
 .customize-option.hair_base_5_rainbow {
-=======
-.customize-option.hair_base_5_pyellow {
->>>>>>> 54a9df46
-  background-image: url(spritesmith1.png);
-  background-position: -1117px -743px;
-  width: 60px;
-  height: 60px;
-}
-<<<<<<< HEAD
+  background-image: url(spritesmith1.png);
+  background-position: -1117px -925px;
+  width: 60px;
+  height: 60px;
+}
 .hair_base_5_red {
-=======
-.hair_base_5_rainbow {
->>>>>>> 54a9df46
-  background-image: url(spritesmith1.png);
-  background-position: -1092px -819px;
-  width: 90px;
-  height: 90px;
-}
-<<<<<<< HEAD
+  background-image: url(spritesmith1.png);
+  background-position: -1092px -1001px;
+  width: 90px;
+  height: 90px;
+}
 .customize-option.hair_base_5_red {
-=======
-.customize-option.hair_base_5_rainbow {
->>>>>>> 54a9df46
-  background-image: url(spritesmith1.png);
-  background-position: -1117px -834px;
-  width: 60px;
-  height: 60px;
-}
-<<<<<<< HEAD
+  background-image: url(spritesmith1.png);
+  background-position: -1117px -1016px;
+  width: 60px;
+  height: 60px;
+}
 .hair_base_5_snowy {
-=======
-.hair_base_5_red {
->>>>>>> 54a9df46
-  background-image: url(spritesmith1.png);
-  background-position: -1092px -910px;
-  width: 90px;
-  height: 90px;
-}
-<<<<<<< HEAD
+  background-image: url(spritesmith1.png);
+  background-position: 0px -1092px;
+  width: 90px;
+  height: 90px;
+}
 .customize-option.hair_base_5_snowy {
-=======
-.customize-option.hair_base_5_red {
->>>>>>> 54a9df46
-  background-image: url(spritesmith1.png);
-  background-position: -1117px -925px;
-  width: 60px;
-  height: 60px;
-}
-<<<<<<< HEAD
+  background-image: url(spritesmith1.png);
+  background-position: -25px -1107px;
+  width: 60px;
+  height: 60px;
+}
 .hair_base_5_white {
-=======
-.hair_base_5_snowy {
->>>>>>> 54a9df46
-  background-image: url(spritesmith1.png);
-  background-position: -1092px -1001px;
-  width: 90px;
-  height: 90px;
-}
-<<<<<<< HEAD
+  background-image: url(spritesmith1.png);
+  background-position: -91px -1092px;
+  width: 90px;
+  height: 90px;
+}
 .customize-option.hair_base_5_white {
-=======
-.customize-option.hair_base_5_snowy {
->>>>>>> 54a9df46
-  background-image: url(spritesmith1.png);
-  background-position: -1117px -1016px;
-  width: 60px;
-  height: 60px;
-}
-<<<<<<< HEAD
+  background-image: url(spritesmith1.png);
+  background-position: -116px -1107px;
+  width: 60px;
+  height: 60px;
+}
 .hair_base_5_winternight {
-=======
-.hair_base_5_white {
->>>>>>> 54a9df46
-  background-image: url(spritesmith1.png);
-  background-position: 0px -1092px;
-  width: 90px;
-  height: 90px;
-}
-<<<<<<< HEAD
+  background-image: url(spritesmith1.png);
+  background-position: -182px -1092px;
+  width: 90px;
+  height: 90px;
+}
 .customize-option.hair_base_5_winternight {
-=======
-.customize-option.hair_base_5_white {
->>>>>>> 54a9df46
-  background-image: url(spritesmith1.png);
-  background-position: -25px -1107px;
-  width: 60px;
-  height: 60px;
-}
-<<<<<<< HEAD
+  background-image: url(spritesmith1.png);
+  background-position: -207px -1107px;
+  width: 60px;
+  height: 60px;
+}
 .hair_base_5_winterstar {
-=======
-.hair_base_5_winternight {
->>>>>>> 54a9df46
-  background-image: url(spritesmith1.png);
-  background-position: -91px -1092px;
-  width: 90px;
-  height: 90px;
-}
-<<<<<<< HEAD
+  background-image: url(spritesmith1.png);
+  background-position: -273px -1092px;
+  width: 90px;
+  height: 90px;
+}
 .customize-option.hair_base_5_winterstar {
-=======
-.customize-option.hair_base_5_winternight {
->>>>>>> 54a9df46
-  background-image: url(spritesmith1.png);
-  background-position: -116px -1107px;
-  width: 60px;
-  height: 60px;
-}
-<<<<<<< HEAD
+  background-image: url(spritesmith1.png);
+  background-position: -298px -1107px;
+  width: 60px;
+  height: 60px;
+}
 .hair_base_5_yellow {
-=======
-.hair_base_5_winterstar {
->>>>>>> 54a9df46
-  background-image: url(spritesmith1.png);
-  background-position: -182px -1092px;
-  width: 90px;
-  height: 90px;
-}
-<<<<<<< HEAD
+  background-image: url(spritesmith1.png);
+  background-position: -364px -1092px;
+  width: 90px;
+  height: 90px;
+}
 .customize-option.hair_base_5_yellow {
-=======
-.customize-option.hair_base_5_winterstar {
->>>>>>> 54a9df46
-  background-image: url(spritesmith1.png);
-  background-position: -207px -1107px;
-  width: 60px;
-  height: 60px;
-}
-<<<<<<< HEAD
+  background-image: url(spritesmith1.png);
+  background-position: -389px -1107px;
+  width: 60px;
+  height: 60px;
+}
 .hair_base_5_zombie {
-=======
-.hair_base_5_yellow {
->>>>>>> 54a9df46
-  background-image: url(spritesmith1.png);
-  background-position: -273px -1092px;
-  width: 90px;
-  height: 90px;
-}
-<<<<<<< HEAD
+  background-image: url(spritesmith1.png);
+  background-position: -455px -1092px;
+  width: 90px;
+  height: 90px;
+}
 .customize-option.hair_base_5_zombie {
-=======
-.customize-option.hair_base_5_yellow {
->>>>>>> 54a9df46
-  background-image: url(spritesmith1.png);
-  background-position: -298px -1107px;
-  width: 60px;
-  height: 60px;
-}
-<<<<<<< HEAD
+  background-image: url(spritesmith1.png);
+  background-position: -480px -1107px;
+  width: 60px;
+  height: 60px;
+}
 .hair_base_6_TRUred {
-=======
-.hair_base_5_zombie {
->>>>>>> 54a9df46
-  background-image: url(spritesmith1.png);
-  background-position: -364px -1092px;
-  width: 90px;
-  height: 90px;
-}
-<<<<<<< HEAD
+  background-image: url(spritesmith1.png);
+  background-position: -546px -1092px;
+  width: 90px;
+  height: 90px;
+}
 .customize-option.hair_base_6_TRUred {
-=======
-.customize-option.hair_base_5_zombie {
->>>>>>> 54a9df46
-  background-image: url(spritesmith1.png);
-  background-position: -389px -1107px;
-  width: 60px;
-  height: 60px;
-}
-<<<<<<< HEAD
+  background-image: url(spritesmith1.png);
+  background-position: -571px -1107px;
+  width: 60px;
+  height: 60px;
+}
 .hair_base_6_aurora {
-=======
-.hair_base_6_TRUred {
->>>>>>> 54a9df46
-  background-image: url(spritesmith1.png);
-  background-position: -455px -1092px;
-  width: 90px;
-  height: 90px;
-}
-<<<<<<< HEAD
+  background-image: url(spritesmith1.png);
+  background-position: 0px 0px;
+  width: 90px;
+  height: 90px;
+}
 .customize-option.hair_base_6_aurora {
-=======
-.customize-option.hair_base_6_TRUred {
->>>>>>> 54a9df46
-  background-image: url(spritesmith1.png);
-  background-position: -480px -1107px;
-  width: 60px;
-  height: 60px;
-}
-<<<<<<< HEAD
+  background-image: url(spritesmith1.png);
+  background-position: -25px -15px;
+  width: 60px;
+  height: 60px;
+}
 .hair_base_6_black {
-=======
-.hair_base_6_aurora {
->>>>>>> 54a9df46
-  background-image: url(spritesmith1.png);
-  background-position: -546px -1092px;
-  width: 90px;
-  height: 90px;
-}
-<<<<<<< HEAD
+  background-image: url(spritesmith1.png);
+  background-position: -728px -1092px;
+  width: 90px;
+  height: 90px;
+}
 .customize-option.hair_base_6_black {
-=======
-.customize-option.hair_base_6_aurora {
->>>>>>> 54a9df46
-  background-image: url(spritesmith1.png);
-  background-position: -571px -1107px;
-  width: 60px;
-  height: 60px;
-}
-<<<<<<< HEAD
+  background-image: url(spritesmith1.png);
+  background-position: -753px -1107px;
+  width: 60px;
+  height: 60px;
+}
 .hair_base_6_blond {
-=======
-.hair_base_6_black {
->>>>>>> 54a9df46
-  background-image: url(spritesmith1.png);
-  background-position: 0px 0px;
-  width: 90px;
-  height: 90px;
-}
-<<<<<<< HEAD
+  background-image: url(spritesmith1.png);
+  background-position: -819px -1092px;
+  width: 90px;
+  height: 90px;
+}
 .customize-option.hair_base_6_blond {
-=======
-.customize-option.hair_base_6_black {
->>>>>>> 54a9df46
-  background-image: url(spritesmith1.png);
-  background-position: -25px -15px;
-  width: 60px;
-  height: 60px;
-}
-<<<<<<< HEAD
+  background-image: url(spritesmith1.png);
+  background-position: -844px -1107px;
+  width: 60px;
+  height: 60px;
+}
 .hair_base_6_blue {
-=======
-.hair_base_6_blond {
->>>>>>> 54a9df46
-  background-image: url(spritesmith1.png);
-  background-position: -728px -1092px;
-  width: 90px;
-  height: 90px;
-}
-<<<<<<< HEAD
+  background-image: url(spritesmith1.png);
+  background-position: -910px -1092px;
+  width: 90px;
+  height: 90px;
+}
 .customize-option.hair_base_6_blue {
-=======
-.customize-option.hair_base_6_blond {
->>>>>>> 54a9df46
-  background-image: url(spritesmith1.png);
-  background-position: -753px -1107px;
-  width: 60px;
-  height: 60px;
-}
-<<<<<<< HEAD
+  background-image: url(spritesmith1.png);
+  background-position: -935px -1107px;
+  width: 60px;
+  height: 60px;
+}
 .hair_base_6_brown {
-=======
-.hair_base_6_blue {
->>>>>>> 54a9df46
-  background-image: url(spritesmith1.png);
-  background-position: -819px -1092px;
-  width: 90px;
-  height: 90px;
-}
-<<<<<<< HEAD
+  background-image: url(spritesmith1.png);
+  background-position: -1001px -1092px;
+  width: 90px;
+  height: 90px;
+}
 .customize-option.hair_base_6_brown {
-=======
-.customize-option.hair_base_6_blue {
->>>>>>> 54a9df46
-  background-image: url(spritesmith1.png);
-  background-position: -844px -1107px;
-  width: 60px;
-  height: 60px;
-}
-<<<<<<< HEAD
+  background-image: url(spritesmith1.png);
+  background-position: -1026px -1107px;
+  width: 60px;
+  height: 60px;
+}
 .hair_base_6_candycane {
-=======
-.hair_base_6_brown {
->>>>>>> 54a9df46
-  background-image: url(spritesmith1.png);
-  background-position: -910px -1092px;
-  width: 90px;
-  height: 90px;
-}
-<<<<<<< HEAD
+  background-image: url(spritesmith1.png);
+  background-position: -1092px -1092px;
+  width: 90px;
+  height: 90px;
+}
 .customize-option.hair_base_6_candycane {
-=======
-.customize-option.hair_base_6_brown {
->>>>>>> 54a9df46
-  background-image: url(spritesmith1.png);
-  background-position: -935px -1107px;
-  width: 60px;
-  height: 60px;
-}
-<<<<<<< HEAD
+  background-image: url(spritesmith1.png);
+  background-position: -1117px -1107px;
+  width: 60px;
+  height: 60px;
+}
 .hair_base_6_candycorn {
-=======
-.hair_base_6_candycane {
->>>>>>> 54a9df46
-  background-image: url(spritesmith1.png);
-  background-position: -1001px -1092px;
-  width: 90px;
-  height: 90px;
-}
-<<<<<<< HEAD
+  background-image: url(spritesmith1.png);
+  background-position: -1183px 0px;
+  width: 90px;
+  height: 90px;
+}
 .customize-option.hair_base_6_candycorn {
-=======
-.customize-option.hair_base_6_candycane {
->>>>>>> 54a9df46
-  background-image: url(spritesmith1.png);
-  background-position: -1026px -1107px;
-  width: 60px;
-  height: 60px;
-}
-<<<<<<< HEAD
+  background-image: url(spritesmith1.png);
+  background-position: -1208px -15px;
+  width: 60px;
+  height: 60px;
+}
 .hair_base_6_festive {
-=======
-.hair_base_6_candycorn {
->>>>>>> 54a9df46
-  background-image: url(spritesmith1.png);
-  background-position: -1092px -1092px;
-  width: 90px;
-  height: 90px;
-}
-<<<<<<< HEAD
+  background-image: url(spritesmith1.png);
+  background-position: -1183px -91px;
+  width: 90px;
+  height: 90px;
+}
 .customize-option.hair_base_6_festive {
-=======
-.customize-option.hair_base_6_candycorn {
->>>>>>> 54a9df46
-  background-image: url(spritesmith1.png);
-  background-position: -1117px -1107px;
-  width: 60px;
-  height: 60px;
-}
-<<<<<<< HEAD
+  background-image: url(spritesmith1.png);
+  background-position: -1208px -106px;
+  width: 60px;
+  height: 60px;
+}
 .hair_base_6_frost {
-=======
-.hair_base_6_festive {
->>>>>>> 54a9df46
-  background-image: url(spritesmith1.png);
-  background-position: -1183px 0px;
-  width: 90px;
-  height: 90px;
-}
-<<<<<<< HEAD
+  background-image: url(spritesmith1.png);
+  background-position: -1183px -182px;
+  width: 90px;
+  height: 90px;
+}
 .customize-option.hair_base_6_frost {
-=======
-.customize-option.hair_base_6_festive {
->>>>>>> 54a9df46
-  background-image: url(spritesmith1.png);
-  background-position: -1208px -15px;
-  width: 60px;
-  height: 60px;
-}
-<<<<<<< HEAD
+  background-image: url(spritesmith1.png);
+  background-position: -1208px -197px;
+  width: 60px;
+  height: 60px;
+}
 .hair_base_6_ghostwhite {
-=======
-.hair_base_6_frost {
->>>>>>> 54a9df46
-  background-image: url(spritesmith1.png);
-  background-position: -1183px -91px;
-  width: 90px;
-  height: 90px;
-}
-<<<<<<< HEAD
+  background-image: url(spritesmith1.png);
+  background-position: -1183px -273px;
+  width: 90px;
+  height: 90px;
+}
 .customize-option.hair_base_6_ghostwhite {
-=======
-.customize-option.hair_base_6_frost {
->>>>>>> 54a9df46
-  background-image: url(spritesmith1.png);
-  background-position: -1208px -106px;
-  width: 60px;
-  height: 60px;
-}
-<<<<<<< HEAD
+  background-image: url(spritesmith1.png);
+  background-position: -1208px -288px;
+  width: 60px;
+  height: 60px;
+}
 .hair_base_6_green {
-=======
-.hair_base_6_ghostwhite {
->>>>>>> 54a9df46
-  background-image: url(spritesmith1.png);
-  background-position: -1183px -182px;
-  width: 90px;
-  height: 90px;
-}
-<<<<<<< HEAD
+  background-image: url(spritesmith1.png);
+  background-position: -1183px -364px;
+  width: 90px;
+  height: 90px;
+}
 .customize-option.hair_base_6_green {
-=======
-.customize-option.hair_base_6_ghostwhite {
->>>>>>> 54a9df46
-  background-image: url(spritesmith1.png);
-  background-position: -1208px -197px;
-  width: 60px;
-  height: 60px;
-}
-<<<<<<< HEAD
+  background-image: url(spritesmith1.png);
+  background-position: -1208px -379px;
+  width: 60px;
+  height: 60px;
+}
 .hair_base_6_halloween {
-=======
-.hair_base_6_green {
->>>>>>> 54a9df46
-  background-image: url(spritesmith1.png);
-  background-position: -1183px -273px;
-  width: 90px;
-  height: 90px;
-}
-<<<<<<< HEAD
+  background-image: url(spritesmith1.png);
+  background-position: -1183px -455px;
+  width: 90px;
+  height: 90px;
+}
 .customize-option.hair_base_6_halloween {
-=======
-.customize-option.hair_base_6_green {
->>>>>>> 54a9df46
-  background-image: url(spritesmith1.png);
-  background-position: -1208px -288px;
-  width: 60px;
-  height: 60px;
-}
-<<<<<<< HEAD
+  background-image: url(spritesmith1.png);
+  background-position: -1208px -470px;
+  width: 60px;
+  height: 60px;
+}
 .hair_base_6_holly {
-=======
-.hair_base_6_halloween {
->>>>>>> 54a9df46
-  background-image: url(spritesmith1.png);
-  background-position: -1183px -364px;
-  width: 90px;
-  height: 90px;
-}
-<<<<<<< HEAD
+  background-image: url(spritesmith1.png);
+  background-position: -1183px -546px;
+  width: 90px;
+  height: 90px;
+}
 .customize-option.hair_base_6_holly {
-=======
-.customize-option.hair_base_6_halloween {
->>>>>>> 54a9df46
-  background-image: url(spritesmith1.png);
-  background-position: -1208px -379px;
-  width: 60px;
-  height: 60px;
-}
-<<<<<<< HEAD
+  background-image: url(spritesmith1.png);
+  background-position: -1208px -561px;
+  width: 60px;
+  height: 60px;
+}
 .hair_base_6_hollygreen {
-=======
-.hair_base_6_holly {
->>>>>>> 54a9df46
-  background-image: url(spritesmith1.png);
-  background-position: -1183px -455px;
-  width: 90px;
-  height: 90px;
-}
-<<<<<<< HEAD
+  background-image: url(spritesmith1.png);
+  background-position: -1183px -637px;
+  width: 90px;
+  height: 90px;
+}
 .customize-option.hair_base_6_hollygreen {
-=======
-.customize-option.hair_base_6_holly {
->>>>>>> 54a9df46
-  background-image: url(spritesmith1.png);
-  background-position: -1208px -470px;
-  width: 60px;
-  height: 60px;
-}
-<<<<<<< HEAD
+  background-image: url(spritesmith1.png);
+  background-position: -1208px -652px;
+  width: 60px;
+  height: 60px;
+}
 .hair_base_6_midnight {
-=======
-.hair_base_6_hollygreen {
->>>>>>> 54a9df46
-  background-image: url(spritesmith1.png);
-  background-position: -1183px -546px;
-  width: 90px;
-  height: 90px;
-}
-<<<<<<< HEAD
+  background-image: url(spritesmith1.png);
+  background-position: -1183px -728px;
+  width: 90px;
+  height: 90px;
+}
 .customize-option.hair_base_6_midnight {
-=======
-.customize-option.hair_base_6_hollygreen {
->>>>>>> 54a9df46
-  background-image: url(spritesmith1.png);
-  background-position: -1208px -561px;
-  width: 60px;
-  height: 60px;
-}
-<<<<<<< HEAD
+  background-image: url(spritesmith1.png);
+  background-position: -1208px -743px;
+  width: 60px;
+  height: 60px;
+}
 .hair_base_6_pblue {
-=======
-.hair_base_6_midnight {
->>>>>>> 54a9df46
-  background-image: url(spritesmith1.png);
-  background-position: -1183px -637px;
-  width: 90px;
-  height: 90px;
-}
-<<<<<<< HEAD
+  background-image: url(spritesmith1.png);
+  background-position: -1183px -819px;
+  width: 90px;
+  height: 90px;
+}
 .customize-option.hair_base_6_pblue {
-=======
-.customize-option.hair_base_6_midnight {
->>>>>>> 54a9df46
-  background-image: url(spritesmith1.png);
-  background-position: -1208px -652px;
-  width: 60px;
-  height: 60px;
-}
-<<<<<<< HEAD
+  background-image: url(spritesmith1.png);
+  background-position: -1208px -834px;
+  width: 60px;
+  height: 60px;
+}
 .hair_base_6_peppermint {
-=======
-.hair_base_6_pblue {
->>>>>>> 54a9df46
-  background-image: url(spritesmith1.png);
-  background-position: -1183px -728px;
-  width: 90px;
-  height: 90px;
-}
-<<<<<<< HEAD
+  background-image: url(spritesmith1.png);
+  background-position: -1183px -910px;
+  width: 90px;
+  height: 90px;
+}
 .customize-option.hair_base_6_peppermint {
-=======
-.customize-option.hair_base_6_pblue {
->>>>>>> 54a9df46
-  background-image: url(spritesmith1.png);
-  background-position: -1208px -743px;
-  width: 60px;
-  height: 60px;
-}
-<<<<<<< HEAD
+  background-image: url(spritesmith1.png);
+  background-position: -1208px -925px;
+  width: 60px;
+  height: 60px;
+}
 .hair_base_6_pgreen {
-=======
-.hair_base_6_peppermint {
->>>>>>> 54a9df46
-  background-image: url(spritesmith1.png);
-  background-position: -1183px -819px;
-  width: 90px;
-  height: 90px;
-}
-<<<<<<< HEAD
+  background-image: url(spritesmith1.png);
+  background-position: -1183px -1001px;
+  width: 90px;
+  height: 90px;
+}
 .customize-option.hair_base_6_pgreen {
-=======
-.customize-option.hair_base_6_peppermint {
->>>>>>> 54a9df46
-  background-image: url(spritesmith1.png);
-  background-position: -1208px -834px;
-  width: 60px;
-  height: 60px;
-}
-<<<<<<< HEAD
+  background-image: url(spritesmith1.png);
+  background-position: -1208px -1016px;
+  width: 60px;
+  height: 60px;
+}
 .hair_base_6_porange {
-=======
-.hair_base_6_pgreen {
->>>>>>> 54a9df46
-  background-image: url(spritesmith1.png);
-  background-position: -1183px -910px;
-  width: 90px;
-  height: 90px;
-}
-<<<<<<< HEAD
+  background-image: url(spritesmith1.png);
+  background-position: -1183px -1092px;
+  width: 90px;
+  height: 90px;
+}
 .customize-option.hair_base_6_porange {
-=======
-.customize-option.hair_base_6_pgreen {
->>>>>>> 54a9df46
-  background-image: url(spritesmith1.png);
-  background-position: -1208px -925px;
-  width: 60px;
-  height: 60px;
-}
-<<<<<<< HEAD
+  background-image: url(spritesmith1.png);
+  background-position: -1208px -1107px;
+  width: 60px;
+  height: 60px;
+}
 .hair_base_6_ppink {
-=======
-.hair_base_6_porange {
->>>>>>> 54a9df46
-  background-image: url(spritesmith1.png);
-  background-position: -1183px -1001px;
-  width: 90px;
-  height: 90px;
-}
-<<<<<<< HEAD
+  background-image: url(spritesmith1.png);
+  background-position: 0px -1183px;
+  width: 90px;
+  height: 90px;
+}
 .customize-option.hair_base_6_ppink {
-=======
-.customize-option.hair_base_6_porange {
->>>>>>> 54a9df46
-  background-image: url(spritesmith1.png);
-  background-position: -1208px -1016px;
-  width: 60px;
-  height: 60px;
-}
-<<<<<<< HEAD
+  background-image: url(spritesmith1.png);
+  background-position: -25px -1198px;
+  width: 60px;
+  height: 60px;
+}
 .hair_base_6_ppurple {
-=======
-.hair_base_6_ppink {
->>>>>>> 54a9df46
-  background-image: url(spritesmith1.png);
-  background-position: -1183px -1092px;
-  width: 90px;
-  height: 90px;
-}
-<<<<<<< HEAD
+  background-image: url(spritesmith1.png);
+  background-position: -91px -1183px;
+  width: 90px;
+  height: 90px;
+}
 .customize-option.hair_base_6_ppurple {
-=======
-.customize-option.hair_base_6_ppink {
->>>>>>> 54a9df46
-  background-image: url(spritesmith1.png);
-  background-position: -1208px -1107px;
-  width: 60px;
-  height: 60px;
-}
-<<<<<<< HEAD
+  background-image: url(spritesmith1.png);
+  background-position: -116px -1198px;
+  width: 60px;
+  height: 60px;
+}
 .hair_base_6_pumpkin {
-=======
-.hair_base_6_ppurple {
->>>>>>> 54a9df46
-  background-image: url(spritesmith1.png);
-  background-position: 0px -1183px;
-  width: 90px;
-  height: 90px;
-}
-<<<<<<< HEAD
+  background-image: url(spritesmith1.png);
+  background-position: -182px -1183px;
+  width: 90px;
+  height: 90px;
+}
 .customize-option.hair_base_6_pumpkin {
-=======
-.customize-option.hair_base_6_ppurple {
->>>>>>> 54a9df46
-  background-image: url(spritesmith1.png);
-  background-position: -25px -1198px;
-  width: 60px;
-  height: 60px;
-}
-<<<<<<< HEAD
+  background-image: url(spritesmith1.png);
+  background-position: -207px -1198px;
+  width: 60px;
+  height: 60px;
+}
 .hair_base_6_purple {
-=======
-.hair_base_6_pumpkin {
->>>>>>> 54a9df46
-  background-image: url(spritesmith1.png);
-  background-position: -91px -1183px;
-  width: 90px;
-  height: 90px;
-}
-<<<<<<< HEAD
+  background-image: url(spritesmith1.png);
+  background-position: -273px -1183px;
+  width: 90px;
+  height: 90px;
+}
 .customize-option.hair_base_6_purple {
-=======
-.customize-option.hair_base_6_pumpkin {
->>>>>>> 54a9df46
-  background-image: url(spritesmith1.png);
-  background-position: -116px -1198px;
-  width: 60px;
-  height: 60px;
-}
-<<<<<<< HEAD
+  background-image: url(spritesmith1.png);
+  background-position: -298px -1198px;
+  width: 60px;
+  height: 60px;
+}
 .hair_base_6_pyellow {
-=======
-.hair_base_6_purple {
->>>>>>> 54a9df46
-  background-image: url(spritesmith1.png);
-  background-position: -182px -1183px;
-  width: 90px;
-  height: 90px;
-}
-<<<<<<< HEAD
+  background-image: url(spritesmith1.png);
+  background-position: -364px -1183px;
+  width: 90px;
+  height: 90px;
+}
 .customize-option.hair_base_6_pyellow {
-=======
-.customize-option.hair_base_6_purple {
->>>>>>> 54a9df46
-  background-image: url(spritesmith1.png);
-  background-position: -207px -1198px;
-  width: 60px;
-  height: 60px;
-}
-<<<<<<< HEAD
+  background-image: url(spritesmith1.png);
+  background-position: -389px -1198px;
+  width: 60px;
+  height: 60px;
+}
 .hair_base_6_rainbow {
-=======
-.hair_base_6_pyellow {
->>>>>>> 54a9df46
-  background-image: url(spritesmith1.png);
-  background-position: -273px -1183px;
-  width: 90px;
-  height: 90px;
-}
-<<<<<<< HEAD
+  background-image: url(spritesmith1.png);
+  background-position: -455px -1183px;
+  width: 90px;
+  height: 90px;
+}
 .customize-option.hair_base_6_rainbow {
-=======
-.customize-option.hair_base_6_pyellow {
->>>>>>> 54a9df46
-  background-image: url(spritesmith1.png);
-  background-position: -298px -1198px;
-  width: 60px;
-  height: 60px;
-}
-<<<<<<< HEAD
+  background-image: url(spritesmith1.png);
+  background-position: -480px -1198px;
+  width: 60px;
+  height: 60px;
+}
 .hair_base_6_red {
-=======
-.hair_base_6_rainbow {
->>>>>>> 54a9df46
-  background-image: url(spritesmith1.png);
-  background-position: -364px -1183px;
-  width: 90px;
-  height: 90px;
-}
-<<<<<<< HEAD
+  background-image: url(spritesmith1.png);
+  background-position: -546px -1183px;
+  width: 90px;
+  height: 90px;
+}
 .customize-option.hair_base_6_red {
-=======
-.customize-option.hair_base_6_rainbow {
->>>>>>> 54a9df46
-  background-image: url(spritesmith1.png);
-  background-position: -389px -1198px;
-  width: 60px;
-  height: 60px;
-}
-<<<<<<< HEAD
+  background-image: url(spritesmith1.png);
+  background-position: -571px -1198px;
+  width: 60px;
+  height: 60px;
+}
 .hair_base_6_snowy {
-=======
-.hair_base_6_red {
->>>>>>> 54a9df46
-  background-image: url(spritesmith1.png);
-  background-position: -455px -1183px;
-  width: 90px;
-  height: 90px;
-}
-<<<<<<< HEAD
+  background-image: url(spritesmith1.png);
+  background-position: -637px -1183px;
+  width: 90px;
+  height: 90px;
+}
 .customize-option.hair_base_6_snowy {
-=======
-.customize-option.hair_base_6_red {
->>>>>>> 54a9df46
-  background-image: url(spritesmith1.png);
-  background-position: -480px -1198px;
-  width: 60px;
-  height: 60px;
-}
-<<<<<<< HEAD
+  background-image: url(spritesmith1.png);
+  background-position: -662px -1198px;
+  width: 60px;
+  height: 60px;
+}
 .hair_base_6_white {
-=======
-.hair_base_6_snowy {
->>>>>>> 54a9df46
-  background-image: url(spritesmith1.png);
-  background-position: -546px -1183px;
-  width: 90px;
-  height: 90px;
-}
-<<<<<<< HEAD
+  background-image: url(spritesmith1.png);
+  background-position: -728px -1183px;
+  width: 90px;
+  height: 90px;
+}
 .customize-option.hair_base_6_white {
-=======
-.customize-option.hair_base_6_snowy {
->>>>>>> 54a9df46
-  background-image: url(spritesmith1.png);
-  background-position: -571px -1198px;
-  width: 60px;
-  height: 60px;
-}
-<<<<<<< HEAD
+  background-image: url(spritesmith1.png);
+  background-position: -753px -1198px;
+  width: 60px;
+  height: 60px;
+}
 .hair_base_6_winternight {
-=======
-.hair_base_6_white {
->>>>>>> 54a9df46
-  background-image: url(spritesmith1.png);
-  background-position: -637px -1183px;
-  width: 90px;
-  height: 90px;
-}
-<<<<<<< HEAD
+  background-image: url(spritesmith1.png);
+  background-position: -819px -1183px;
+  width: 90px;
+  height: 90px;
+}
 .customize-option.hair_base_6_winternight {
-=======
-.customize-option.hair_base_6_white {
->>>>>>> 54a9df46
-  background-image: url(spritesmith1.png);
-  background-position: -662px -1198px;
-  width: 60px;
-  height: 60px;
-}
-<<<<<<< HEAD
+  background-image: url(spritesmith1.png);
+  background-position: -844px -1198px;
+  width: 60px;
+  height: 60px;
+}
 .hair_base_6_winterstar {
-=======
-.hair_base_6_winternight {
->>>>>>> 54a9df46
-  background-image: url(spritesmith1.png);
-  background-position: -728px -1183px;
-  width: 90px;
-  height: 90px;
-}
-<<<<<<< HEAD
+  background-image: url(spritesmith1.png);
+  background-position: -910px -1183px;
+  width: 90px;
+  height: 90px;
+}
 .customize-option.hair_base_6_winterstar {
-=======
-.customize-option.hair_base_6_winternight {
->>>>>>> 54a9df46
-  background-image: url(spritesmith1.png);
-  background-position: -753px -1198px;
-  width: 60px;
-  height: 60px;
-}
-<<<<<<< HEAD
+  background-image: url(spritesmith1.png);
+  background-position: -935px -1198px;
+  width: 60px;
+  height: 60px;
+}
 .hair_base_6_yellow {
-=======
-.hair_base_6_winterstar {
->>>>>>> 54a9df46
-  background-image: url(spritesmith1.png);
-  background-position: -819px -1183px;
-  width: 90px;
-  height: 90px;
-}
-<<<<<<< HEAD
+  background-image: url(spritesmith1.png);
+  background-position: -1001px -1183px;
+  width: 90px;
+  height: 90px;
+}
 .customize-option.hair_base_6_yellow {
-=======
-.customize-option.hair_base_6_winterstar {
->>>>>>> 54a9df46
-  background-image: url(spritesmith1.png);
-  background-position: -844px -1198px;
-  width: 60px;
-  height: 60px;
-}
-<<<<<<< HEAD
+  background-image: url(spritesmith1.png);
+  background-position: -1026px -1198px;
+  width: 60px;
+  height: 60px;
+}
 .hair_base_6_zombie {
-=======
-.hair_base_6_yellow {
->>>>>>> 54a9df46
-  background-image: url(spritesmith1.png);
-  background-position: -910px -1183px;
-  width: 90px;
-  height: 90px;
-}
-<<<<<<< HEAD
+  background-image: url(spritesmith1.png);
+  background-position: -1092px -1183px;
+  width: 90px;
+  height: 90px;
+}
 .customize-option.hair_base_6_zombie {
-=======
-.customize-option.hair_base_6_yellow {
->>>>>>> 54a9df46
-  background-image: url(spritesmith1.png);
-  background-position: -935px -1198px;
-  width: 60px;
-  height: 60px;
-}
-<<<<<<< HEAD
+  background-image: url(spritesmith1.png);
+  background-position: -1117px -1198px;
+  width: 60px;
+  height: 60px;
+}
 .hair_base_7_TRUred {
-=======
-.hair_base_6_zombie {
->>>>>>> 54a9df46
-  background-image: url(spritesmith1.png);
-  background-position: -1001px -1183px;
-  width: 90px;
-  height: 90px;
-}
-<<<<<<< HEAD
+  background-image: url(spritesmith1.png);
+  background-position: -1183px -1183px;
+  width: 90px;
+  height: 90px;
+}
 .customize-option.hair_base_7_TRUred {
-=======
-.customize-option.hair_base_6_zombie {
->>>>>>> 54a9df46
-  background-image: url(spritesmith1.png);
-  background-position: -1026px -1198px;
-  width: 60px;
-  height: 60px;
-}
-<<<<<<< HEAD
+  background-image: url(spritesmith1.png);
+  background-position: -1208px -1198px;
+  width: 60px;
+  height: 60px;
+}
 .hair_base_7_aurora {
-=======
-.hair_base_7_TRUred {
->>>>>>> 54a9df46
-  background-image: url(spritesmith1.png);
-  background-position: -1092px -1183px;
-  width: 90px;
-  height: 90px;
-}
-<<<<<<< HEAD
+  background-image: url(spritesmith1.png);
+  background-position: -1274px 0px;
+  width: 90px;
+  height: 90px;
+}
 .customize-option.hair_base_7_aurora {
-=======
-.customize-option.hair_base_7_TRUred {
->>>>>>> 54a9df46
-  background-image: url(spritesmith1.png);
-  background-position: -1117px -1198px;
-  width: 60px;
-  height: 60px;
-}
-<<<<<<< HEAD
+  background-image: url(spritesmith1.png);
+  background-position: -1299px -15px;
+  width: 60px;
+  height: 60px;
+}
 .hair_base_7_black {
-=======
-.hair_base_7_aurora {
->>>>>>> 54a9df46
-  background-image: url(spritesmith1.png);
-  background-position: -1183px -1183px;
-  width: 90px;
-  height: 90px;
-}
-<<<<<<< HEAD
+  background-image: url(spritesmith1.png);
+  background-position: -1274px -91px;
+  width: 90px;
+  height: 90px;
+}
 .customize-option.hair_base_7_black {
-=======
-.customize-option.hair_base_7_aurora {
->>>>>>> 54a9df46
-  background-image: url(spritesmith1.png);
-  background-position: -1208px -1198px;
-  width: 60px;
-  height: 60px;
-}
-<<<<<<< HEAD
+  background-image: url(spritesmith1.png);
+  background-position: -1299px -106px;
+  width: 60px;
+  height: 60px;
+}
 .hair_base_7_blond {
-=======
-.hair_base_7_black {
->>>>>>> 54a9df46
-  background-image: url(spritesmith1.png);
-  background-position: -1274px 0px;
-  width: 90px;
-  height: 90px;
-}
-<<<<<<< HEAD
+  background-image: url(spritesmith1.png);
+  background-position: -1274px -182px;
+  width: 90px;
+  height: 90px;
+}
 .customize-option.hair_base_7_blond {
-=======
-.customize-option.hair_base_7_black {
->>>>>>> 54a9df46
-  background-image: url(spritesmith1.png);
-  background-position: -1299px -15px;
-  width: 60px;
-  height: 60px;
-}
-<<<<<<< HEAD
+  background-image: url(spritesmith1.png);
+  background-position: -1299px -197px;
+  width: 60px;
+  height: 60px;
+}
 .hair_base_7_blue {
-=======
-.hair_base_7_blond {
->>>>>>> 54a9df46
-  background-image: url(spritesmith1.png);
-  background-position: -1274px -91px;
-  width: 90px;
-  height: 90px;
-}
-<<<<<<< HEAD
+  background-image: url(spritesmith1.png);
+  background-position: -1274px -273px;
+  width: 90px;
+  height: 90px;
+}
 .customize-option.hair_base_7_blue {
-=======
-.customize-option.hair_base_7_blond {
->>>>>>> 54a9df46
-  background-image: url(spritesmith1.png);
-  background-position: -1299px -106px;
-  width: 60px;
-  height: 60px;
-}
-<<<<<<< HEAD
+  background-image: url(spritesmith1.png);
+  background-position: -1299px -288px;
+  width: 60px;
+  height: 60px;
+}
 .hair_base_7_brown {
-=======
-.hair_base_7_blue {
->>>>>>> 54a9df46
-  background-image: url(spritesmith1.png);
-  background-position: -1274px -182px;
-  width: 90px;
-  height: 90px;
-}
-<<<<<<< HEAD
+  background-image: url(spritesmith1.png);
+  background-position: -1274px -364px;
+  width: 90px;
+  height: 90px;
+}
 .customize-option.hair_base_7_brown {
-=======
-.customize-option.hair_base_7_blue {
->>>>>>> 54a9df46
-  background-image: url(spritesmith1.png);
-  background-position: -1299px -197px;
-  width: 60px;
-  height: 60px;
-}
-<<<<<<< HEAD
+  background-image: url(spritesmith1.png);
+  background-position: -1299px -379px;
+  width: 60px;
+  height: 60px;
+}
 .hair_base_7_candycane {
-=======
-.hair_base_7_brown {
->>>>>>> 54a9df46
-  background-image: url(spritesmith1.png);
-  background-position: -1274px -273px;
-  width: 90px;
-  height: 90px;
-}
-<<<<<<< HEAD
+  background-image: url(spritesmith1.png);
+  background-position: -1274px -455px;
+  width: 90px;
+  height: 90px;
+}
 .customize-option.hair_base_7_candycane {
-=======
-.customize-option.hair_base_7_brown {
->>>>>>> 54a9df46
-  background-image: url(spritesmith1.png);
-  background-position: -1299px -288px;
-  width: 60px;
-  height: 60px;
-}
-<<<<<<< HEAD
+  background-image: url(spritesmith1.png);
+  background-position: -1299px -470px;
+  width: 60px;
+  height: 60px;
+}
 .hair_base_7_candycorn {
-=======
-.hair_base_7_candycane {
->>>>>>> 54a9df46
-  background-image: url(spritesmith1.png);
-  background-position: -1274px -364px;
-  width: 90px;
-  height: 90px;
-}
-<<<<<<< HEAD
+  background-image: url(spritesmith1.png);
+  background-position: -1274px -546px;
+  width: 90px;
+  height: 90px;
+}
 .customize-option.hair_base_7_candycorn {
-=======
-.customize-option.hair_base_7_candycane {
->>>>>>> 54a9df46
-  background-image: url(spritesmith1.png);
-  background-position: -1299px -379px;
-  width: 60px;
-  height: 60px;
-}
-<<<<<<< HEAD
+  background-image: url(spritesmith1.png);
+  background-position: -1299px -561px;
+  width: 60px;
+  height: 60px;
+}
 .hair_base_7_festive {
-=======
-.hair_base_7_candycorn {
->>>>>>> 54a9df46
-  background-image: url(spritesmith1.png);
-  background-position: -1274px -455px;
-  width: 90px;
-  height: 90px;
-}
-<<<<<<< HEAD
+  background-image: url(spritesmith1.png);
+  background-position: -1274px -637px;
+  width: 90px;
+  height: 90px;
+}
 .customize-option.hair_base_7_festive {
-=======
-.customize-option.hair_base_7_candycorn {
->>>>>>> 54a9df46
-  background-image: url(spritesmith1.png);
-  background-position: -1299px -470px;
-  width: 60px;
-  height: 60px;
-}
-<<<<<<< HEAD
+  background-image: url(spritesmith1.png);
+  background-position: -1299px -652px;
+  width: 60px;
+  height: 60px;
+}
 .hair_base_7_frost {
-=======
-.hair_base_7_festive {
->>>>>>> 54a9df46
-  background-image: url(spritesmith1.png);
-  background-position: -1274px -546px;
-  width: 90px;
-  height: 90px;
-}
-<<<<<<< HEAD
+  background-image: url(spritesmith1.png);
+  background-position: -1274px -728px;
+  width: 90px;
+  height: 90px;
+}
 .customize-option.hair_base_7_frost {
-=======
-.customize-option.hair_base_7_festive {
->>>>>>> 54a9df46
-  background-image: url(spritesmith1.png);
-  background-position: -1299px -561px;
-  width: 60px;
-  height: 60px;
-}
-<<<<<<< HEAD
+  background-image: url(spritesmith1.png);
+  background-position: -1299px -743px;
+  width: 60px;
+  height: 60px;
+}
 .hair_base_7_ghostwhite {
-=======
-.hair_base_7_frost {
->>>>>>> 54a9df46
-  background-image: url(spritesmith1.png);
-  background-position: -1274px -637px;
-  width: 90px;
-  height: 90px;
-}
-<<<<<<< HEAD
+  background-image: url(spritesmith1.png);
+  background-position: -1274px -819px;
+  width: 90px;
+  height: 90px;
+}
 .customize-option.hair_base_7_ghostwhite {
-=======
-.customize-option.hair_base_7_frost {
->>>>>>> 54a9df46
-  background-image: url(spritesmith1.png);
-  background-position: -1299px -652px;
-  width: 60px;
-  height: 60px;
-}
-<<<<<<< HEAD
+  background-image: url(spritesmith1.png);
+  background-position: -1299px -834px;
+  width: 60px;
+  height: 60px;
+}
 .hair_base_7_green {
-=======
-.hair_base_7_ghostwhite {
->>>>>>> 54a9df46
-  background-image: url(spritesmith1.png);
-  background-position: -1274px -728px;
-  width: 90px;
-  height: 90px;
-}
-<<<<<<< HEAD
+  background-image: url(spritesmith1.png);
+  background-position: -1274px -910px;
+  width: 90px;
+  height: 90px;
+}
 .customize-option.hair_base_7_green {
-=======
-.customize-option.hair_base_7_ghostwhite {
->>>>>>> 54a9df46
-  background-image: url(spritesmith1.png);
-  background-position: -1299px -743px;
-  width: 60px;
-  height: 60px;
-}
-<<<<<<< HEAD
+  background-image: url(spritesmith1.png);
+  background-position: -1299px -925px;
+  width: 60px;
+  height: 60px;
+}
 .hair_base_7_halloween {
-=======
-.hair_base_7_green {
->>>>>>> 54a9df46
-  background-image: url(spritesmith1.png);
-  background-position: -1274px -819px;
-  width: 90px;
-  height: 90px;
-}
-<<<<<<< HEAD
+  background-image: url(spritesmith1.png);
+  background-position: -1274px -1001px;
+  width: 90px;
+  height: 90px;
+}
 .customize-option.hair_base_7_halloween {
-=======
-.customize-option.hair_base_7_green {
->>>>>>> 54a9df46
-  background-image: url(spritesmith1.png);
-  background-position: -1299px -834px;
-  width: 60px;
-  height: 60px;
-}
-<<<<<<< HEAD
+  background-image: url(spritesmith1.png);
+  background-position: -1299px -1016px;
+  width: 60px;
+  height: 60px;
+}
 .hair_base_7_holly {
-=======
-.hair_base_7_halloween {
->>>>>>> 54a9df46
-  background-image: url(spritesmith1.png);
-  background-position: -1274px -910px;
-  width: 90px;
-  height: 90px;
-}
-<<<<<<< HEAD
+  background-image: url(spritesmith1.png);
+  background-position: -1274px -1092px;
+  width: 90px;
+  height: 90px;
+}
 .customize-option.hair_base_7_holly {
-=======
-.customize-option.hair_base_7_halloween {
->>>>>>> 54a9df46
-  background-image: url(spritesmith1.png);
-  background-position: -1299px -925px;
-  width: 60px;
-  height: 60px;
-}
-<<<<<<< HEAD
+  background-image: url(spritesmith1.png);
+  background-position: -1299px -1107px;
+  width: 60px;
+  height: 60px;
+}
 .hair_base_7_hollygreen {
-=======
-.hair_base_7_holly {
->>>>>>> 54a9df46
-  background-image: url(spritesmith1.png);
-  background-position: -1274px -1001px;
-  width: 90px;
-  height: 90px;
-}
-<<<<<<< HEAD
+  background-image: url(spritesmith1.png);
+  background-position: -1274px -1183px;
+  width: 90px;
+  height: 90px;
+}
 .customize-option.hair_base_7_hollygreen {
-=======
-.customize-option.hair_base_7_holly {
->>>>>>> 54a9df46
-  background-image: url(spritesmith1.png);
-  background-position: -1299px -1016px;
-  width: 60px;
-  height: 60px;
-}
-<<<<<<< HEAD
+  background-image: url(spritesmith1.png);
+  background-position: -1299px -1198px;
+  width: 60px;
+  height: 60px;
+}
 .hair_base_7_midnight {
-=======
-.hair_base_7_hollygreen {
->>>>>>> 54a9df46
-  background-image: url(spritesmith1.png);
-  background-position: -1274px -1092px;
-  width: 90px;
-  height: 90px;
-}
-<<<<<<< HEAD
+  background-image: url(spritesmith1.png);
+  background-position: 0px -1274px;
+  width: 90px;
+  height: 90px;
+}
 .customize-option.hair_base_7_midnight {
-=======
-.customize-option.hair_base_7_hollygreen {
->>>>>>> 54a9df46
-  background-image: url(spritesmith1.png);
-  background-position: -1299px -1107px;
-  width: 60px;
-  height: 60px;
-}
-<<<<<<< HEAD
+  background-image: url(spritesmith1.png);
+  background-position: -25px -1289px;
+  width: 60px;
+  height: 60px;
+}
 .hair_base_7_pblue {
-=======
-.hair_base_7_midnight {
->>>>>>> 54a9df46
-  background-image: url(spritesmith1.png);
-  background-position: -1274px -1183px;
-  width: 90px;
-  height: 90px;
-}
-<<<<<<< HEAD
+  background-image: url(spritesmith1.png);
+  background-position: -91px -1274px;
+  width: 90px;
+  height: 90px;
+}
 .customize-option.hair_base_7_pblue {
-=======
-.customize-option.hair_base_7_midnight {
->>>>>>> 54a9df46
-  background-image: url(spritesmith1.png);
-  background-position: -1299px -1198px;
-  width: 60px;
-  height: 60px;
-}
-<<<<<<< HEAD
+  background-image: url(spritesmith1.png);
+  background-position: -116px -1289px;
+  width: 60px;
+  height: 60px;
+}
 .hair_base_7_peppermint {
-=======
-.hair_base_7_pblue {
->>>>>>> 54a9df46
-  background-image: url(spritesmith1.png);
-  background-position: 0px -1274px;
-  width: 90px;
-  height: 90px;
-}
-<<<<<<< HEAD
+  background-image: url(spritesmith1.png);
+  background-position: -182px -1274px;
+  width: 90px;
+  height: 90px;
+}
 .customize-option.hair_base_7_peppermint {
-=======
-.customize-option.hair_base_7_pblue {
->>>>>>> 54a9df46
-  background-image: url(spritesmith1.png);
-  background-position: -25px -1289px;
-  width: 60px;
-  height: 60px;
-}
-<<<<<<< HEAD
+  background-image: url(spritesmith1.png);
+  background-position: -207px -1289px;
+  width: 60px;
+  height: 60px;
+}
 .hair_base_7_pgreen {
-=======
-.hair_base_7_peppermint {
->>>>>>> 54a9df46
-  background-image: url(spritesmith1.png);
-  background-position: -91px -1274px;
-  width: 90px;
-  height: 90px;
-}
-<<<<<<< HEAD
+  background-image: url(spritesmith1.png);
+  background-position: -273px -1274px;
+  width: 90px;
+  height: 90px;
+}
 .customize-option.hair_base_7_pgreen {
-=======
-.customize-option.hair_base_7_peppermint {
->>>>>>> 54a9df46
-  background-image: url(spritesmith1.png);
-  background-position: -116px -1289px;
-  width: 60px;
-  height: 60px;
-}
-<<<<<<< HEAD
+  background-image: url(spritesmith1.png);
+  background-position: -298px -1289px;
+  width: 60px;
+  height: 60px;
+}
 .hair_base_7_porange {
-=======
-.hair_base_7_pgreen {
->>>>>>> 54a9df46
-  background-image: url(spritesmith1.png);
-  background-position: -182px -1274px;
-  width: 90px;
-  height: 90px;
-}
-<<<<<<< HEAD
+  background-image: url(spritesmith1.png);
+  background-position: -364px -1274px;
+  width: 90px;
+  height: 90px;
+}
 .customize-option.hair_base_7_porange {
-=======
-.customize-option.hair_base_7_pgreen {
->>>>>>> 54a9df46
-  background-image: url(spritesmith1.png);
-  background-position: -207px -1289px;
-  width: 60px;
-  height: 60px;
-}
-<<<<<<< HEAD
+  background-image: url(spritesmith1.png);
+  background-position: -389px -1289px;
+  width: 60px;
+  height: 60px;
+}
 .hair_base_7_ppink {
-=======
-.hair_base_7_porange {
->>>>>>> 54a9df46
-  background-image: url(spritesmith1.png);
-  background-position: -273px -1274px;
-  width: 90px;
-  height: 90px;
-}
-<<<<<<< HEAD
+  background-image: url(spritesmith1.png);
+  background-position: -455px -1274px;
+  width: 90px;
+  height: 90px;
+}
 .customize-option.hair_base_7_ppink {
-=======
-.customize-option.hair_base_7_porange {
->>>>>>> 54a9df46
-  background-image: url(spritesmith1.png);
-  background-position: -298px -1289px;
-  width: 60px;
-  height: 60px;
-}
-<<<<<<< HEAD
+  background-image: url(spritesmith1.png);
+  background-position: -480px -1289px;
+  width: 60px;
+  height: 60px;
+}
 .hair_base_7_ppurple {
-=======
-.hair_base_7_ppink {
->>>>>>> 54a9df46
-  background-image: url(spritesmith1.png);
-  background-position: -364px -1274px;
-  width: 90px;
-  height: 90px;
-}
-<<<<<<< HEAD
+  background-image: url(spritesmith1.png);
+  background-position: -546px -1274px;
+  width: 90px;
+  height: 90px;
+}
 .customize-option.hair_base_7_ppurple {
-=======
-.customize-option.hair_base_7_ppink {
->>>>>>> 54a9df46
-  background-image: url(spritesmith1.png);
-  background-position: -389px -1289px;
-  width: 60px;
-  height: 60px;
-}
-<<<<<<< HEAD
+  background-image: url(spritesmith1.png);
+  background-position: -571px -1289px;
+  width: 60px;
+  height: 60px;
+}
 .hair_base_7_pumpkin {
-=======
-.hair_base_7_ppurple {
->>>>>>> 54a9df46
-  background-image: url(spritesmith1.png);
-  background-position: -455px -1274px;
-  width: 90px;
-  height: 90px;
-}
-<<<<<<< HEAD
+  background-image: url(spritesmith1.png);
+  background-position: -637px -1274px;
+  width: 90px;
+  height: 90px;
+}
 .customize-option.hair_base_7_pumpkin {
-=======
-.customize-option.hair_base_7_ppurple {
->>>>>>> 54a9df46
-  background-image: url(spritesmith1.png);
-  background-position: -480px -1289px;
-  width: 60px;
-  height: 60px;
-}
-<<<<<<< HEAD
+  background-image: url(spritesmith1.png);
+  background-position: -662px -1289px;
+  width: 60px;
+  height: 60px;
+}
 .hair_base_7_purple {
-=======
-.hair_base_7_pumpkin {
->>>>>>> 54a9df46
-  background-image: url(spritesmith1.png);
-  background-position: -546px -1274px;
-  width: 90px;
-  height: 90px;
-}
-<<<<<<< HEAD
+  background-image: url(spritesmith1.png);
+  background-position: -728px -1274px;
+  width: 90px;
+  height: 90px;
+}
 .customize-option.hair_base_7_purple {
-=======
-.customize-option.hair_base_7_pumpkin {
->>>>>>> 54a9df46
-  background-image: url(spritesmith1.png);
-  background-position: -571px -1289px;
-  width: 60px;
-  height: 60px;
-}
-<<<<<<< HEAD
+  background-image: url(spritesmith1.png);
+  background-position: -753px -1289px;
+  width: 60px;
+  height: 60px;
+}
 .hair_base_7_pyellow {
-=======
-.hair_base_7_purple {
->>>>>>> 54a9df46
-  background-image: url(spritesmith1.png);
-  background-position: -637px -1274px;
-  width: 90px;
-  height: 90px;
-}
-<<<<<<< HEAD
+  background-image: url(spritesmith1.png);
+  background-position: -819px -1274px;
+  width: 90px;
+  height: 90px;
+}
 .customize-option.hair_base_7_pyellow {
-=======
-.customize-option.hair_base_7_purple {
->>>>>>> 54a9df46
-  background-image: url(spritesmith1.png);
-  background-position: -662px -1289px;
-  width: 60px;
-  height: 60px;
-}
-<<<<<<< HEAD
+  background-image: url(spritesmith1.png);
+  background-position: -844px -1289px;
+  width: 60px;
+  height: 60px;
+}
 .hair_base_7_rainbow {
-=======
-.hair_base_7_pyellow {
->>>>>>> 54a9df46
-  background-image: url(spritesmith1.png);
-  background-position: -728px -1274px;
-  width: 90px;
-  height: 90px;
-}
-<<<<<<< HEAD
+  background-image: url(spritesmith1.png);
+  background-position: -910px -1274px;
+  width: 90px;
+  height: 90px;
+}
 .customize-option.hair_base_7_rainbow {
-=======
-.customize-option.hair_base_7_pyellow {
->>>>>>> 54a9df46
-  background-image: url(spritesmith1.png);
-  background-position: -753px -1289px;
-  width: 60px;
-  height: 60px;
-}
-<<<<<<< HEAD
+  background-image: url(spritesmith1.png);
+  background-position: -935px -1289px;
+  width: 60px;
+  height: 60px;
+}
 .hair_base_7_red {
-=======
-.hair_base_7_rainbow {
->>>>>>> 54a9df46
-  background-image: url(spritesmith1.png);
-  background-position: -819px -1274px;
-  width: 90px;
-  height: 90px;
-}
-<<<<<<< HEAD
+  background-image: url(spritesmith1.png);
+  background-position: -1001px -1274px;
+  width: 90px;
+  height: 90px;
+}
 .customize-option.hair_base_7_red {
-=======
-.customize-option.hair_base_7_rainbow {
->>>>>>> 54a9df46
-  background-image: url(spritesmith1.png);
-  background-position: -844px -1289px;
-  width: 60px;
-  height: 60px;
-}
-<<<<<<< HEAD
+  background-image: url(spritesmith1.png);
+  background-position: -1026px -1289px;
+  width: 60px;
+  height: 60px;
+}
 .hair_base_7_snowy {
-=======
-.hair_base_7_red {
->>>>>>> 54a9df46
-  background-image: url(spritesmith1.png);
-  background-position: -910px -1274px;
-  width: 90px;
-  height: 90px;
-}
-<<<<<<< HEAD
+  background-image: url(spritesmith1.png);
+  background-position: -1092px -1274px;
+  width: 90px;
+  height: 90px;
+}
 .customize-option.hair_base_7_snowy {
-=======
-.customize-option.hair_base_7_red {
->>>>>>> 54a9df46
-  background-image: url(spritesmith1.png);
-  background-position: -935px -1289px;
-  width: 60px;
-  height: 60px;
-}
-<<<<<<< HEAD
+  background-image: url(spritesmith1.png);
+  background-position: -1117px -1289px;
+  width: 60px;
+  height: 60px;
+}
 .hair_base_7_white {
-=======
-.hair_base_7_snowy {
->>>>>>> 54a9df46
-  background-image: url(spritesmith1.png);
-  background-position: -1001px -1274px;
-  width: 90px;
-  height: 90px;
-}
-<<<<<<< HEAD
+  background-image: url(spritesmith1.png);
+  background-position: -1183px -1274px;
+  width: 90px;
+  height: 90px;
+}
 .customize-option.hair_base_7_white {
-=======
-.customize-option.hair_base_7_snowy {
->>>>>>> 54a9df46
-  background-image: url(spritesmith1.png);
-  background-position: -1026px -1289px;
-  width: 60px;
-  height: 60px;
-}
-<<<<<<< HEAD
+  background-image: url(spritesmith1.png);
+  background-position: -1208px -1289px;
+  width: 60px;
+  height: 60px;
+}
 .hair_base_7_winternight {
-=======
-.hair_base_7_white {
->>>>>>> 54a9df46
-  background-image: url(spritesmith1.png);
-  background-position: -1092px -1274px;
-  width: 90px;
-  height: 90px;
-}
-<<<<<<< HEAD
+  background-image: url(spritesmith1.png);
+  background-position: -1274px -1274px;
+  width: 90px;
+  height: 90px;
+}
 .customize-option.hair_base_7_winternight {
-=======
-.customize-option.hair_base_7_white {
->>>>>>> 54a9df46
-  background-image: url(spritesmith1.png);
-  background-position: -1117px -1289px;
-  width: 60px;
-  height: 60px;
-}
-<<<<<<< HEAD
+  background-image: url(spritesmith1.png);
+  background-position: -1299px -1289px;
+  width: 60px;
+  height: 60px;
+}
 .hair_base_7_winterstar {
-=======
-.hair_base_7_winternight {
->>>>>>> 54a9df46
-  background-image: url(spritesmith1.png);
-  background-position: -1183px -1274px;
-  width: 90px;
-  height: 90px;
-}
-<<<<<<< HEAD
+  background-image: url(spritesmith1.png);
+  background-position: -1365px 0px;
+  width: 90px;
+  height: 90px;
+}
 .customize-option.hair_base_7_winterstar {
-=======
-.customize-option.hair_base_7_winternight {
->>>>>>> 54a9df46
-  background-image: url(spritesmith1.png);
-  background-position: -1208px -1289px;
-  width: 60px;
-  height: 60px;
-}
-<<<<<<< HEAD
+  background-image: url(spritesmith1.png);
+  background-position: -1390px -15px;
+  width: 60px;
+  height: 60px;
+}
 .hair_base_7_yellow {
-=======
-.hair_base_7_winterstar {
->>>>>>> 54a9df46
-  background-image: url(spritesmith1.png);
-  background-position: -1274px -1274px;
-  width: 90px;
-  height: 90px;
-}
-<<<<<<< HEAD
+  background-image: url(spritesmith1.png);
+  background-position: -1365px -91px;
+  width: 90px;
+  height: 90px;
+}
 .customize-option.hair_base_7_yellow {
-=======
-.customize-option.hair_base_7_winterstar {
->>>>>>> 54a9df46
-  background-image: url(spritesmith1.png);
-  background-position: -1299px -1289px;
-  width: 60px;
-  height: 60px;
-}
-<<<<<<< HEAD
+  background-image: url(spritesmith1.png);
+  background-position: -1390px -106px;
+  width: 60px;
+  height: 60px;
+}
 .hair_base_7_zombie {
-=======
-.hair_base_7_yellow {
->>>>>>> 54a9df46
-  background-image: url(spritesmith1.png);
-  background-position: -1365px 0px;
-  width: 90px;
-  height: 90px;
-}
-<<<<<<< HEAD
+  background-image: url(spritesmith1.png);
+  background-position: -1365px -182px;
+  width: 90px;
+  height: 90px;
+}
 .customize-option.hair_base_7_zombie {
-=======
-.customize-option.hair_base_7_yellow {
->>>>>>> 54a9df46
-  background-image: url(spritesmith1.png);
-  background-position: -1390px -15px;
-  width: 60px;
-  height: 60px;
-}
-<<<<<<< HEAD
+  background-image: url(spritesmith1.png);
+  background-position: -1390px -197px;
+  width: 60px;
+  height: 60px;
+}
 .hair_base_8_TRUred {
-=======
-.hair_base_7_zombie {
->>>>>>> 54a9df46
-  background-image: url(spritesmith1.png);
-  background-position: -1365px -91px;
-  width: 90px;
-  height: 90px;
-}
-<<<<<<< HEAD
+  background-image: url(spritesmith1.png);
+  background-position: -1365px -273px;
+  width: 90px;
+  height: 90px;
+}
 .customize-option.hair_base_8_TRUred {
-=======
-.customize-option.hair_base_7_zombie {
->>>>>>> 54a9df46
-  background-image: url(spritesmith1.png);
-  background-position: -1390px -106px;
-  width: 60px;
-  height: 60px;
-}
-<<<<<<< HEAD
+  background-image: url(spritesmith1.png);
+  background-position: -1390px -288px;
+  width: 60px;
+  height: 60px;
+}
 .hair_base_8_aurora {
-=======
-.hair_base_8_TRUred {
->>>>>>> 54a9df46
-  background-image: url(spritesmith1.png);
-  background-position: -1365px -182px;
-  width: 90px;
-  height: 90px;
-}
-<<<<<<< HEAD
+  background-image: url(spritesmith1.png);
+  background-position: -1365px -364px;
+  width: 90px;
+  height: 90px;
+}
 .customize-option.hair_base_8_aurora {
-=======
-.customize-option.hair_base_8_TRUred {
->>>>>>> 54a9df46
-  background-image: url(spritesmith1.png);
-  background-position: -1390px -197px;
-  width: 60px;
-  height: 60px;
-}
-<<<<<<< HEAD
+  background-image: url(spritesmith1.png);
+  background-position: -1390px -379px;
+  width: 60px;
+  height: 60px;
+}
 .hair_base_8_black {
-=======
-.hair_base_8_aurora {
->>>>>>> 54a9df46
-  background-image: url(spritesmith1.png);
-  background-position: -1365px -273px;
-  width: 90px;
-  height: 90px;
-}
-<<<<<<< HEAD
+  background-image: url(spritesmith1.png);
+  background-position: -1365px -455px;
+  width: 90px;
+  height: 90px;
+}
 .customize-option.hair_base_8_black {
-=======
-.customize-option.hair_base_8_aurora {
->>>>>>> 54a9df46
-  background-image: url(spritesmith1.png);
-  background-position: -1390px -288px;
-  width: 60px;
-  height: 60px;
-}
-<<<<<<< HEAD
+  background-image: url(spritesmith1.png);
+  background-position: -1390px -470px;
+  width: 60px;
+  height: 60px;
+}
 .hair_base_8_blond {
-=======
-.hair_base_8_black {
->>>>>>> 54a9df46
-  background-image: url(spritesmith1.png);
-  background-position: -1365px -364px;
-  width: 90px;
-  height: 90px;
-}
-<<<<<<< HEAD
+  background-image: url(spritesmith1.png);
+  background-position: -1365px -546px;
+  width: 90px;
+  height: 90px;
+}
 .customize-option.hair_base_8_blond {
-=======
-.customize-option.hair_base_8_black {
->>>>>>> 54a9df46
-  background-image: url(spritesmith1.png);
-  background-position: -1390px -379px;
-  width: 60px;
-  height: 60px;
-}
-<<<<<<< HEAD
+  background-image: url(spritesmith1.png);
+  background-position: -1390px -561px;
+  width: 60px;
+  height: 60px;
+}
 .hair_base_8_blue {
-=======
-.hair_base_8_blond {
->>>>>>> 54a9df46
-  background-image: url(spritesmith1.png);
-  background-position: -1365px -455px;
-  width: 90px;
-  height: 90px;
-}
-<<<<<<< HEAD
+  background-image: url(spritesmith1.png);
+  background-position: -1365px -637px;
+  width: 90px;
+  height: 90px;
+}
 .customize-option.hair_base_8_blue {
-=======
-.customize-option.hair_base_8_blond {
->>>>>>> 54a9df46
-  background-image: url(spritesmith1.png);
-  background-position: -1390px -470px;
-  width: 60px;
-  height: 60px;
-}
-<<<<<<< HEAD
+  background-image: url(spritesmith1.png);
+  background-position: -1390px -652px;
+  width: 60px;
+  height: 60px;
+}
 .hair_base_8_brown {
-=======
-.hair_base_8_blue {
->>>>>>> 54a9df46
-  background-image: url(spritesmith1.png);
-  background-position: -1365px -546px;
-  width: 90px;
-  height: 90px;
-}
-<<<<<<< HEAD
+  background-image: url(spritesmith1.png);
+  background-position: -1365px -728px;
+  width: 90px;
+  height: 90px;
+}
 .customize-option.hair_base_8_brown {
-=======
-.customize-option.hair_base_8_blue {
->>>>>>> 54a9df46
-  background-image: url(spritesmith1.png);
-  background-position: -1390px -561px;
-  width: 60px;
-  height: 60px;
-}
-<<<<<<< HEAD
+  background-image: url(spritesmith1.png);
+  background-position: -1390px -743px;
+  width: 60px;
+  height: 60px;
+}
 .hair_base_8_candycane {
-=======
-.hair_base_8_brown {
->>>>>>> 54a9df46
-  background-image: url(spritesmith1.png);
-  background-position: -1365px -637px;
-  width: 90px;
-  height: 90px;
-}
-<<<<<<< HEAD
+  background-image: url(spritesmith1.png);
+  background-position: -1365px -819px;
+  width: 90px;
+  height: 90px;
+}
 .customize-option.hair_base_8_candycane {
-=======
-.customize-option.hair_base_8_brown {
->>>>>>> 54a9df46
-  background-image: url(spritesmith1.png);
-  background-position: -1390px -652px;
-  width: 60px;
-  height: 60px;
-}
-<<<<<<< HEAD
+  background-image: url(spritesmith1.png);
+  background-position: -1390px -834px;
+  width: 60px;
+  height: 60px;
+}
 .hair_base_8_candycorn {
-=======
-.hair_base_8_candycane {
->>>>>>> 54a9df46
-  background-image: url(spritesmith1.png);
-  background-position: -1365px -728px;
-  width: 90px;
-  height: 90px;
-}
-<<<<<<< HEAD
+  background-image: url(spritesmith1.png);
+  background-position: -1365px -910px;
+  width: 90px;
+  height: 90px;
+}
 .customize-option.hair_base_8_candycorn {
-=======
-.customize-option.hair_base_8_candycane {
->>>>>>> 54a9df46
-  background-image: url(spritesmith1.png);
-  background-position: -1390px -743px;
-  width: 60px;
-  height: 60px;
-}
-<<<<<<< HEAD
+  background-image: url(spritesmith1.png);
+  background-position: -1390px -925px;
+  width: 60px;
+  height: 60px;
+}
 .hair_base_8_festive {
-=======
-.hair_base_8_candycorn {
->>>>>>> 54a9df46
-  background-image: url(spritesmith1.png);
-  background-position: -1365px -819px;
-  width: 90px;
-  height: 90px;
-}
-<<<<<<< HEAD
+  background-image: url(spritesmith1.png);
+  background-position: -1365px -1001px;
+  width: 90px;
+  height: 90px;
+}
 .customize-option.hair_base_8_festive {
-=======
-.customize-option.hair_base_8_candycorn {
->>>>>>> 54a9df46
-  background-image: url(spritesmith1.png);
-  background-position: -1390px -834px;
-  width: 60px;
-  height: 60px;
-}
-<<<<<<< HEAD
+  background-image: url(spritesmith1.png);
+  background-position: -1390px -1016px;
+  width: 60px;
+  height: 60px;
+}
 .hair_base_8_frost {
-=======
-.hair_base_8_festive {
->>>>>>> 54a9df46
-  background-image: url(spritesmith1.png);
-  background-position: -1365px -910px;
-  width: 90px;
-  height: 90px;
-}
-<<<<<<< HEAD
+  background-image: url(spritesmith1.png);
+  background-position: -1365px -1092px;
+  width: 90px;
+  height: 90px;
+}
 .customize-option.hair_base_8_frost {
-=======
-.customize-option.hair_base_8_festive {
->>>>>>> 54a9df46
-  background-image: url(spritesmith1.png);
-  background-position: -1390px -925px;
-  width: 60px;
-  height: 60px;
-}
-<<<<<<< HEAD
+  background-image: url(spritesmith1.png);
+  background-position: -1390px -1107px;
+  width: 60px;
+  height: 60px;
+}
 .hair_base_8_ghostwhite {
-=======
-.hair_base_8_frost {
->>>>>>> 54a9df46
-  background-image: url(spritesmith1.png);
-  background-position: -1365px -1001px;
-  width: 90px;
-  height: 90px;
-}
-<<<<<<< HEAD
+  background-image: url(spritesmith1.png);
+  background-position: -1365px -1183px;
+  width: 90px;
+  height: 90px;
+}
 .customize-option.hair_base_8_ghostwhite {
-=======
-.customize-option.hair_base_8_frost {
->>>>>>> 54a9df46
-  background-image: url(spritesmith1.png);
-  background-position: -1390px -1016px;
-  width: 60px;
-  height: 60px;
-}
-<<<<<<< HEAD
+  background-image: url(spritesmith1.png);
+  background-position: -1390px -1198px;
+  width: 60px;
+  height: 60px;
+}
 .hair_base_8_green {
-=======
-.hair_base_8_ghostwhite {
->>>>>>> 54a9df46
-  background-image: url(spritesmith1.png);
-  background-position: -1365px -1092px;
-  width: 90px;
-  height: 90px;
-}
-<<<<<<< HEAD
+  background-image: url(spritesmith1.png);
+  background-position: -1365px -1274px;
+  width: 90px;
+  height: 90px;
+}
 .customize-option.hair_base_8_green {
-=======
-.customize-option.hair_base_8_ghostwhite {
->>>>>>> 54a9df46
-  background-image: url(spritesmith1.png);
-  background-position: -1390px -1107px;
-  width: 60px;
-  height: 60px;
-}
-<<<<<<< HEAD
+  background-image: url(spritesmith1.png);
+  background-position: -1390px -1289px;
+  width: 60px;
+  height: 60px;
+}
 .hair_base_8_halloween {
-=======
-.hair_base_8_green {
->>>>>>> 54a9df46
-  background-image: url(spritesmith1.png);
-  background-position: -1365px -1183px;
-  width: 90px;
-  height: 90px;
-}
-<<<<<<< HEAD
+  background-image: url(spritesmith1.png);
+  background-position: 0px -1365px;
+  width: 90px;
+  height: 90px;
+}
 .customize-option.hair_base_8_halloween {
-=======
-.customize-option.hair_base_8_green {
->>>>>>> 54a9df46
-  background-image: url(spritesmith1.png);
-  background-position: -1390px -1198px;
-  width: 60px;
-  height: 60px;
-}
-<<<<<<< HEAD
+  background-image: url(spritesmith1.png);
+  background-position: -25px -1380px;
+  width: 60px;
+  height: 60px;
+}
 .hair_base_8_holly {
-=======
-.hair_base_8_halloween {
->>>>>>> 54a9df46
-  background-image: url(spritesmith1.png);
-  background-position: -1365px -1274px;
-  width: 90px;
-  height: 90px;
-}
-<<<<<<< HEAD
+  background-image: url(spritesmith1.png);
+  background-position: -91px -1365px;
+  width: 90px;
+  height: 90px;
+}
 .customize-option.hair_base_8_holly {
-=======
-.customize-option.hair_base_8_halloween {
->>>>>>> 54a9df46
-  background-image: url(spritesmith1.png);
-  background-position: -1390px -1289px;
-  width: 60px;
-  height: 60px;
-}
-<<<<<<< HEAD
+  background-image: url(spritesmith1.png);
+  background-position: -116px -1380px;
+  width: 60px;
+  height: 60px;
+}
 .hair_base_8_hollygreen {
-=======
-.hair_base_8_holly {
->>>>>>> 54a9df46
-  background-image: url(spritesmith1.png);
-  background-position: 0px -1365px;
-  width: 90px;
-  height: 90px;
-}
-<<<<<<< HEAD
+  background-image: url(spritesmith1.png);
+  background-position: -182px -1365px;
+  width: 90px;
+  height: 90px;
+}
 .customize-option.hair_base_8_hollygreen {
-=======
-.customize-option.hair_base_8_holly {
->>>>>>> 54a9df46
-  background-image: url(spritesmith1.png);
-  background-position: -25px -1380px;
-  width: 60px;
-  height: 60px;
-}
-<<<<<<< HEAD
+  background-image: url(spritesmith1.png);
+  background-position: -207px -1380px;
+  width: 60px;
+  height: 60px;
+}
 .hair_base_8_midnight {
-=======
-.hair_base_8_hollygreen {
->>>>>>> 54a9df46
-  background-image: url(spritesmith1.png);
-  background-position: -91px -1365px;
-  width: 90px;
-  height: 90px;
-}
-<<<<<<< HEAD
+  background-image: url(spritesmith1.png);
+  background-position: -273px -1365px;
+  width: 90px;
+  height: 90px;
+}
 .customize-option.hair_base_8_midnight {
-=======
-.customize-option.hair_base_8_hollygreen {
->>>>>>> 54a9df46
-  background-image: url(spritesmith1.png);
-  background-position: -116px -1380px;
-  width: 60px;
-  height: 60px;
-}
-<<<<<<< HEAD
+  background-image: url(spritesmith1.png);
+  background-position: -298px -1380px;
+  width: 60px;
+  height: 60px;
+}
 .hair_base_8_pblue {
-=======
-.hair_base_8_midnight {
->>>>>>> 54a9df46
-  background-image: url(spritesmith1.png);
-  background-position: -182px -1365px;
-  width: 90px;
-  height: 90px;
-}
-<<<<<<< HEAD
+  background-image: url(spritesmith1.png);
+  background-position: -364px -1365px;
+  width: 90px;
+  height: 90px;
+}
 .customize-option.hair_base_8_pblue {
-=======
-.customize-option.hair_base_8_midnight {
->>>>>>> 54a9df46
-  background-image: url(spritesmith1.png);
-  background-position: -207px -1380px;
-  width: 60px;
-  height: 60px;
-}
-<<<<<<< HEAD
+  background-image: url(spritesmith1.png);
+  background-position: -389px -1380px;
+  width: 60px;
+  height: 60px;
+}
 .hair_base_8_peppermint {
-=======
-.hair_base_8_pblue {
->>>>>>> 54a9df46
-  background-image: url(spritesmith1.png);
-  background-position: -273px -1365px;
-  width: 90px;
-  height: 90px;
-}
-<<<<<<< HEAD
+  background-image: url(spritesmith1.png);
+  background-position: -455px -1365px;
+  width: 90px;
+  height: 90px;
+}
 .customize-option.hair_base_8_peppermint {
-=======
-.customize-option.hair_base_8_pblue {
->>>>>>> 54a9df46
-  background-image: url(spritesmith1.png);
-  background-position: -298px -1380px;
-  width: 60px;
-  height: 60px;
-}
-<<<<<<< HEAD
+  background-image: url(spritesmith1.png);
+  background-position: -480px -1380px;
+  width: 60px;
+  height: 60px;
+}
 .hair_base_8_pgreen {
-=======
-.hair_base_8_peppermint {
->>>>>>> 54a9df46
-  background-image: url(spritesmith1.png);
-  background-position: -364px -1365px;
-  width: 90px;
-  height: 90px;
-}
-<<<<<<< HEAD
+  background-image: url(spritesmith1.png);
+  background-position: -546px -1365px;
+  width: 90px;
+  height: 90px;
+}
 .customize-option.hair_base_8_pgreen {
-=======
-.customize-option.hair_base_8_peppermint {
->>>>>>> 54a9df46
-  background-image: url(spritesmith1.png);
-  background-position: -389px -1380px;
-  width: 60px;
-  height: 60px;
-}
-<<<<<<< HEAD
+  background-image: url(spritesmith1.png);
+  background-position: -571px -1380px;
+  width: 60px;
+  height: 60px;
+}
 .hair_base_8_porange {
-=======
-.hair_base_8_pgreen {
->>>>>>> 54a9df46
-  background-image: url(spritesmith1.png);
-  background-position: -455px -1365px;
-  width: 90px;
-  height: 90px;
-}
-<<<<<<< HEAD
+  background-image: url(spritesmith1.png);
+  background-position: -637px -1365px;
+  width: 90px;
+  height: 90px;
+}
 .customize-option.hair_base_8_porange {
-=======
-.customize-option.hair_base_8_pgreen {
->>>>>>> 54a9df46
-  background-image: url(spritesmith1.png);
-  background-position: -480px -1380px;
-  width: 60px;
-  height: 60px;
-}
-<<<<<<< HEAD
+  background-image: url(spritesmith1.png);
+  background-position: -662px -1380px;
+  width: 60px;
+  height: 60px;
+}
 .hair_base_8_ppink {
-=======
-.hair_base_8_porange {
->>>>>>> 54a9df46
-  background-image: url(spritesmith1.png);
-  background-position: -546px -1365px;
-  width: 90px;
-  height: 90px;
-}
-<<<<<<< HEAD
+  background-image: url(spritesmith1.png);
+  background-position: -728px -1365px;
+  width: 90px;
+  height: 90px;
+}
 .customize-option.hair_base_8_ppink {
-=======
-.customize-option.hair_base_8_porange {
->>>>>>> 54a9df46
-  background-image: url(spritesmith1.png);
-  background-position: -571px -1380px;
-  width: 60px;
-  height: 60px;
-}
-<<<<<<< HEAD
+  background-image: url(spritesmith1.png);
+  background-position: -753px -1380px;
+  width: 60px;
+  height: 60px;
+}
 .hair_base_8_ppurple {
-=======
-.hair_base_8_ppink {
->>>>>>> 54a9df46
-  background-image: url(spritesmith1.png);
-  background-position: -637px -1365px;
-  width: 90px;
-  height: 90px;
-}
-<<<<<<< HEAD
+  background-image: url(spritesmith1.png);
+  background-position: -819px -1365px;
+  width: 90px;
+  height: 90px;
+}
 .customize-option.hair_base_8_ppurple {
-=======
-.customize-option.hair_base_8_ppink {
->>>>>>> 54a9df46
-  background-image: url(spritesmith1.png);
-  background-position: -662px -1380px;
-  width: 60px;
-  height: 60px;
-}
-<<<<<<< HEAD
+  background-image: url(spritesmith1.png);
+  background-position: -844px -1380px;
+  width: 60px;
+  height: 60px;
+}
 .hair_base_8_pumpkin {
-=======
-.hair_base_8_ppurple {
->>>>>>> 54a9df46
-  background-image: url(spritesmith1.png);
-  background-position: -728px -1365px;
-  width: 90px;
-  height: 90px;
-}
-<<<<<<< HEAD
+  background-image: url(spritesmith1.png);
+  background-position: -910px -1365px;
+  width: 90px;
+  height: 90px;
+}
 .customize-option.hair_base_8_pumpkin {
-=======
-.customize-option.hair_base_8_ppurple {
->>>>>>> 54a9df46
-  background-image: url(spritesmith1.png);
-  background-position: -753px -1380px;
-  width: 60px;
-  height: 60px;
-}
-<<<<<<< HEAD
+  background-image: url(spritesmith1.png);
+  background-position: -935px -1380px;
+  width: 60px;
+  height: 60px;
+}
 .hair_base_8_purple {
-=======
-.hair_base_8_pumpkin {
->>>>>>> 54a9df46
-  background-image: url(spritesmith1.png);
-  background-position: -819px -1365px;
-  width: 90px;
-  height: 90px;
-}
-<<<<<<< HEAD
+  background-image: url(spritesmith1.png);
+  background-position: -1001px -1365px;
+  width: 90px;
+  height: 90px;
+}
 .customize-option.hair_base_8_purple {
-=======
-.customize-option.hair_base_8_pumpkin {
->>>>>>> 54a9df46
-  background-image: url(spritesmith1.png);
-  background-position: -844px -1380px;
-  width: 60px;
-  height: 60px;
-}
-<<<<<<< HEAD
+  background-image: url(spritesmith1.png);
+  background-position: -1026px -1380px;
+  width: 60px;
+  height: 60px;
+}
 .hair_base_8_pyellow {
-=======
-.hair_base_8_purple {
->>>>>>> 54a9df46
-  background-image: url(spritesmith1.png);
-  background-position: -910px -1365px;
-  width: 90px;
-  height: 90px;
-}
-<<<<<<< HEAD
+  background-image: url(spritesmith1.png);
+  background-position: -1092px -1365px;
+  width: 90px;
+  height: 90px;
+}
 .customize-option.hair_base_8_pyellow {
-=======
-.customize-option.hair_base_8_purple {
->>>>>>> 54a9df46
-  background-image: url(spritesmith1.png);
-  background-position: -935px -1380px;
-  width: 60px;
-  height: 60px;
-}
-<<<<<<< HEAD
+  background-image: url(spritesmith1.png);
+  background-position: -1117px -1380px;
+  width: 60px;
+  height: 60px;
+}
 .hair_base_8_rainbow {
-=======
-.hair_base_8_pyellow {
->>>>>>> 54a9df46
-  background-image: url(spritesmith1.png);
-  background-position: -1001px -1365px;
-  width: 90px;
-  height: 90px;
-}
-<<<<<<< HEAD
+  background-image: url(spritesmith1.png);
+  background-position: -1183px -1365px;
+  width: 90px;
+  height: 90px;
+}
 .customize-option.hair_base_8_rainbow {
-=======
-.customize-option.hair_base_8_pyellow {
->>>>>>> 54a9df46
-  background-image: url(spritesmith1.png);
-  background-position: -1026px -1380px;
-  width: 60px;
-  height: 60px;
-}
-<<<<<<< HEAD
+  background-image: url(spritesmith1.png);
+  background-position: -1208px -1380px;
+  width: 60px;
+  height: 60px;
+}
 .hair_base_8_red {
-=======
-.hair_base_8_rainbow {
->>>>>>> 54a9df46
-  background-image: url(spritesmith1.png);
-  background-position: -1092px -1365px;
-  width: 90px;
-  height: 90px;
-}
-<<<<<<< HEAD
+  background-image: url(spritesmith1.png);
+  background-position: -1274px -1365px;
+  width: 90px;
+  height: 90px;
+}
 .customize-option.hair_base_8_red {
-=======
-.customize-option.hair_base_8_rainbow {
->>>>>>> 54a9df46
-  background-image: url(spritesmith1.png);
-  background-position: -1117px -1380px;
-  width: 60px;
-  height: 60px;
-}
-<<<<<<< HEAD
+  background-image: url(spritesmith1.png);
+  background-position: -1299px -1380px;
+  width: 60px;
+  height: 60px;
+}
 .hair_base_8_snowy {
-=======
-.hair_base_8_red {
->>>>>>> 54a9df46
-  background-image: url(spritesmith1.png);
-  background-position: -1183px -1365px;
-  width: 90px;
-  height: 90px;
-}
-<<<<<<< HEAD
+  background-image: url(spritesmith1.png);
+  background-position: -1365px -1365px;
+  width: 90px;
+  height: 90px;
+}
 .customize-option.hair_base_8_snowy {
-=======
-.customize-option.hair_base_8_red {
->>>>>>> 54a9df46
-  background-image: url(spritesmith1.png);
-  background-position: -1208px -1380px;
-  width: 60px;
-  height: 60px;
-}
-<<<<<<< HEAD
+  background-image: url(spritesmith1.png);
+  background-position: -1390px -1380px;
+  width: 60px;
+  height: 60px;
+}
 .hair_base_8_white {
-=======
-.hair_base_8_snowy {
->>>>>>> 54a9df46
-  background-image: url(spritesmith1.png);
-  background-position: -1274px -1365px;
-  width: 90px;
-  height: 90px;
-}
-<<<<<<< HEAD
+  background-image: url(spritesmith1.png);
+  background-position: -1456px 0px;
+  width: 90px;
+  height: 90px;
+}
 .customize-option.hair_base_8_white {
-=======
-.customize-option.hair_base_8_snowy {
->>>>>>> 54a9df46
-  background-image: url(spritesmith1.png);
-  background-position: -1299px -1380px;
-  width: 60px;
-  height: 60px;
-}
-<<<<<<< HEAD
+  background-image: url(spritesmith1.png);
+  background-position: -1481px -15px;
+  width: 60px;
+  height: 60px;
+}
 .hair_base_8_winternight {
-=======
-.hair_base_8_white {
->>>>>>> 54a9df46
-  background-image: url(spritesmith1.png);
-  background-position: -1365px -1365px;
-  width: 90px;
-  height: 90px;
-}
-<<<<<<< HEAD
+  background-image: url(spritesmith1.png);
+  background-position: -1456px -91px;
+  width: 90px;
+  height: 90px;
+}
 .customize-option.hair_base_8_winternight {
-=======
-.customize-option.hair_base_8_white {
->>>>>>> 54a9df46
-  background-image: url(spritesmith1.png);
-  background-position: -1390px -1380px;
-  width: 60px;
-  height: 60px;
-}
-<<<<<<< HEAD
+  background-image: url(spritesmith1.png);
+  background-position: -1481px -106px;
+  width: 60px;
+  height: 60px;
+}
 .hair_base_8_winterstar {
-=======
-.hair_base_8_winternight {
->>>>>>> 54a9df46
-  background-image: url(spritesmith1.png);
-  background-position: -1456px 0px;
-  width: 90px;
-  height: 90px;
-}
-<<<<<<< HEAD
+  background-image: url(spritesmith1.png);
+  background-position: -1456px -182px;
+  width: 90px;
+  height: 90px;
+}
 .customize-option.hair_base_8_winterstar {
-=======
-.customize-option.hair_base_8_winternight {
->>>>>>> 54a9df46
-  background-image: url(spritesmith1.png);
-  background-position: -1481px -15px;
-  width: 60px;
-  height: 60px;
-}
-<<<<<<< HEAD
+  background-image: url(spritesmith1.png);
+  background-position: -1481px -197px;
+  width: 60px;
+  height: 60px;
+}
 .hair_base_8_yellow {
-=======
-.hair_base_8_winterstar {
->>>>>>> 54a9df46
-  background-image: url(spritesmith1.png);
-  background-position: -1456px -91px;
-  width: 90px;
-  height: 90px;
-}
-<<<<<<< HEAD
+  background-image: url(spritesmith1.png);
+  background-position: -1456px -273px;
+  width: 90px;
+  height: 90px;
+}
 .customize-option.hair_base_8_yellow {
-=======
-.customize-option.hair_base_8_winterstar {
->>>>>>> 54a9df46
-  background-image: url(spritesmith1.png);
-  background-position: -1481px -106px;
-  width: 60px;
-  height: 60px;
-}
-<<<<<<< HEAD
+  background-image: url(spritesmith1.png);
+  background-position: -1481px -288px;
+  width: 60px;
+  height: 60px;
+}
 .hair_base_8_zombie {
-=======
-.hair_base_8_yellow {
->>>>>>> 54a9df46
-  background-image: url(spritesmith1.png);
-  background-position: -1456px -182px;
-  width: 90px;
-  height: 90px;
-}
-<<<<<<< HEAD
+  background-image: url(spritesmith1.png);
+  background-position: -1456px -364px;
+  width: 90px;
+  height: 90px;
+}
 .customize-option.hair_base_8_zombie {
-=======
-.customize-option.hair_base_8_yellow {
->>>>>>> 54a9df46
-  background-image: url(spritesmith1.png);
-  background-position: -1481px -197px;
-  width: 60px;
-  height: 60px;
-}
-<<<<<<< HEAD
+  background-image: url(spritesmith1.png);
+  background-position: -1481px -379px;
+  width: 60px;
+  height: 60px;
+}
 .broad_shirt_black {
-=======
-.hair_base_8_zombie {
->>>>>>> 54a9df46
-  background-image: url(spritesmith1.png);
-  background-position: -1456px -273px;
-  width: 90px;
-  height: 90px;
-}
-<<<<<<< HEAD
+  background-image: url(spritesmith1.png);
+  background-position: -1456px -455px;
+  width: 90px;
+  height: 90px;
+}
 .customize-option.broad_shirt_black {
-=======
-.customize-option.hair_base_8_zombie {
->>>>>>> 54a9df46
-  background-image: url(spritesmith1.png);
-  background-position: -1481px -288px;
-  width: 60px;
-  height: 60px;
-}
-<<<<<<< HEAD
+  background-image: url(spritesmith1.png);
+  background-position: -1481px -485px;
+  width: 60px;
+  height: 60px;
+}
 .broad_shirt_blue {
-=======
-.broad_shirt_black {
->>>>>>> 54a9df46
-  background-image: url(spritesmith1.png);
-  background-position: -1456px -364px;
-  width: 90px;
-  height: 90px;
-}
-<<<<<<< HEAD
+  background-image: url(spritesmith1.png);
+  background-position: -1456px -546px;
+  width: 90px;
+  height: 90px;
+}
 .customize-option.broad_shirt_blue {
-=======
-.customize-option.broad_shirt_black {
->>>>>>> 54a9df46
-  background-image: url(spritesmith1.png);
-  background-position: -1481px -394px;
-  width: 60px;
-  height: 60px;
-}
-<<<<<<< HEAD
+  background-image: url(spritesmith1.png);
+  background-position: -1481px -576px;
+  width: 60px;
+  height: 60px;
+}
 .broad_shirt_convict {
-=======
-.broad_shirt_blue {
->>>>>>> 54a9df46
-  background-image: url(spritesmith1.png);
-  background-position: -1456px -455px;
-  width: 90px;
-  height: 90px;
-}
-<<<<<<< HEAD
+  background-image: url(spritesmith1.png);
+  background-position: -1456px -637px;
+  width: 90px;
+  height: 90px;
+}
 .customize-option.broad_shirt_convict {
-=======
-.customize-option.broad_shirt_blue {
->>>>>>> 54a9df46
-  background-image: url(spritesmith1.png);
-  background-position: -1481px -485px;
-  width: 60px;
-  height: 60px;
-}
-<<<<<<< HEAD
+  background-image: url(spritesmith1.png);
+  background-position: -1481px -667px;
+  width: 60px;
+  height: 60px;
+}
 .broad_shirt_cross {
-=======
-.broad_shirt_convict {
->>>>>>> 54a9df46
-  background-image: url(spritesmith1.png);
-  background-position: -1456px -546px;
-  width: 90px;
-  height: 90px;
-}
-<<<<<<< HEAD
+  background-image: url(spritesmith1.png);
+  background-position: -1456px -728px;
+  width: 90px;
+  height: 90px;
+}
 .customize-option.broad_shirt_cross {
-=======
-.customize-option.broad_shirt_convict {
->>>>>>> 54a9df46
-  background-image: url(spritesmith1.png);
-  background-position: -1481px -576px;
-  width: 60px;
-  height: 60px;
-}
-<<<<<<< HEAD
+  background-image: url(spritesmith1.png);
+  background-position: -1481px -758px;
+  width: 60px;
+  height: 60px;
+}
 .broad_shirt_fire {
-=======
-.broad_shirt_cross {
->>>>>>> 54a9df46
-  background-image: url(spritesmith1.png);
-  background-position: -1456px -637px;
-  width: 90px;
-  height: 90px;
-}
-<<<<<<< HEAD
+  background-image: url(spritesmith1.png);
+  background-position: -1456px -819px;
+  width: 90px;
+  height: 90px;
+}
 .customize-option.broad_shirt_fire {
-=======
-.customize-option.broad_shirt_cross {
->>>>>>> 54a9df46
-  background-image: url(spritesmith1.png);
-  background-position: -1481px -667px;
-  width: 60px;
-  height: 60px;
-}
-<<<<<<< HEAD
+  background-image: url(spritesmith1.png);
+  background-position: -1481px -849px;
+  width: 60px;
+  height: 60px;
+}
 .broad_shirt_green {
-=======
-.broad_shirt_fire {
->>>>>>> 54a9df46
-  background-image: url(spritesmith1.png);
-  background-position: -1456px -728px;
-  width: 90px;
-  height: 90px;
-}
-<<<<<<< HEAD
+  background-image: url(spritesmith1.png);
+  background-position: -1456px -910px;
+  width: 90px;
+  height: 90px;
+}
 .customize-option.broad_shirt_green {
-=======
-.customize-option.broad_shirt_fire {
->>>>>>> 54a9df46
-  background-image: url(spritesmith1.png);
-  background-position: -1481px -758px;
-  width: 60px;
-  height: 60px;
-}
-<<<<<<< HEAD
+  background-image: url(spritesmith1.png);
+  background-position: -1481px -940px;
+  width: 60px;
+  height: 60px;
+}
 .broad_shirt_horizon {
-=======
-.broad_shirt_green {
->>>>>>> 54a9df46
-  background-image: url(spritesmith1.png);
-  background-position: -1456px -819px;
-  width: 90px;
-  height: 90px;
-}
-<<<<<<< HEAD
+  background-image: url(spritesmith1.png);
+  background-position: -1456px -1001px;
+  width: 90px;
+  height: 90px;
+}
 .customize-option.broad_shirt_horizon {
-=======
-.customize-option.broad_shirt_green {
->>>>>>> 54a9df46
-  background-image: url(spritesmith1.png);
-  background-position: -1481px -849px;
-  width: 60px;
-  height: 60px;
-}
-<<<<<<< HEAD
+  background-image: url(spritesmith1.png);
+  background-position: -1481px -1031px;
+  width: 60px;
+  height: 60px;
+}
 .broad_shirt_ocean {
-=======
-.broad_shirt_horizon {
->>>>>>> 54a9df46
-  background-image: url(spritesmith1.png);
-  background-position: -1456px -910px;
-  width: 90px;
-  height: 90px;
-}
-<<<<<<< HEAD
+  background-image: url(spritesmith1.png);
+  background-position: -1456px -1092px;
+  width: 90px;
+  height: 90px;
+}
 .customize-option.broad_shirt_ocean {
-=======
-.customize-option.broad_shirt_horizon {
->>>>>>> 54a9df46
-  background-image: url(spritesmith1.png);
-  background-position: -1481px -940px;
-  width: 60px;
-  height: 60px;
-}
-<<<<<<< HEAD
+  background-image: url(spritesmith1.png);
+  background-position: -1481px -1122px;
+  width: 60px;
+  height: 60px;
+}
 .broad_shirt_pink {
-=======
-.broad_shirt_ocean {
->>>>>>> 54a9df46
-  background-image: url(spritesmith1.png);
-  background-position: -1456px -1001px;
-  width: 90px;
-  height: 90px;
-}
-<<<<<<< HEAD
+  background-image: url(spritesmith1.png);
+  background-position: -1456px -1183px;
+  width: 90px;
+  height: 90px;
+}
 .customize-option.broad_shirt_pink {
-=======
-.customize-option.broad_shirt_ocean {
->>>>>>> 54a9df46
-  background-image: url(spritesmith1.png);
-  background-position: -1481px -1031px;
-  width: 60px;
-  height: 60px;
-}
-<<<<<<< HEAD
+  background-image: url(spritesmith1.png);
+  background-position: -1481px -1213px;
+  width: 60px;
+  height: 60px;
+}
 .broad_shirt_purple {
-=======
-.broad_shirt_pink {
->>>>>>> 54a9df46
-  background-image: url(spritesmith1.png);
-  background-position: -1456px -1092px;
-  width: 90px;
-  height: 90px;
-}
-<<<<<<< HEAD
+  background-image: url(spritesmith1.png);
+  background-position: -1456px -1274px;
+  width: 90px;
+  height: 90px;
+}
 .customize-option.broad_shirt_purple {
-=======
-.customize-option.broad_shirt_pink {
->>>>>>> 54a9df46
-  background-image: url(spritesmith1.png);
-  background-position: -1481px -1122px;
-  width: 60px;
-  height: 60px;
-}
-<<<<<<< HEAD
+  background-image: url(spritesmith1.png);
+  background-position: -1481px -1304px;
+  width: 60px;
+  height: 60px;
+}
 .broad_shirt_rainbow {
-=======
-.broad_shirt_purple {
->>>>>>> 54a9df46
-  background-image: url(spritesmith1.png);
-  background-position: -1456px -1183px;
-  width: 90px;
-  height: 90px;
-}
-<<<<<<< HEAD
+  background-image: url(spritesmith1.png);
+  background-position: -1456px -1365px;
+  width: 90px;
+  height: 90px;
+}
 .customize-option.broad_shirt_rainbow {
-=======
-.customize-option.broad_shirt_purple {
->>>>>>> 54a9df46
-  background-image: url(spritesmith1.png);
-  background-position: -1481px -1213px;
-  width: 60px;
-  height: 60px;
-}
-<<<<<<< HEAD
+  background-image: url(spritesmith1.png);
+  background-position: -1481px -1395px;
+  width: 60px;
+  height: 60px;
+}
 .broad_shirt_redblue {
-=======
-.broad_shirt_rainbow {
->>>>>>> 54a9df46
-  background-image: url(spritesmith1.png);
-  background-position: -1456px -1274px;
-  width: 90px;
-  height: 90px;
-}
-<<<<<<< HEAD
+  background-image: url(spritesmith1.png);
+  background-position: 0px -1456px;
+  width: 90px;
+  height: 90px;
+}
 .customize-option.broad_shirt_redblue {
-=======
-.customize-option.broad_shirt_rainbow {
->>>>>>> 54a9df46
-  background-image: url(spritesmith1.png);
-  background-position: -1481px -1304px;
-  width: 60px;
-  height: 60px;
-}
-<<<<<<< HEAD
+  background-image: url(spritesmith1.png);
+  background-position: -25px -1486px;
+  width: 60px;
+  height: 60px;
+}
 .broad_shirt_thunder {
-=======
-.broad_shirt_redblue {
->>>>>>> 54a9df46
-  background-image: url(spritesmith1.png);
-  background-position: -1456px -1365px;
-  width: 90px;
-  height: 90px;
-}
-<<<<<<< HEAD
+  background-image: url(spritesmith1.png);
+  background-position: -91px -1456px;
+  width: 90px;
+  height: 90px;
+}
 .customize-option.broad_shirt_thunder {
-=======
-.customize-option.broad_shirt_redblue {
->>>>>>> 54a9df46
-  background-image: url(spritesmith1.png);
-  background-position: -1481px -1395px;
-  width: 60px;
-  height: 60px;
-}
-<<<<<<< HEAD
+  background-image: url(spritesmith1.png);
+  background-position: -116px -1486px;
+  width: 60px;
+  height: 60px;
+}
 .broad_shirt_tropical {
-=======
-.broad_shirt_thunder {
->>>>>>> 54a9df46
-  background-image: url(spritesmith1.png);
-  background-position: 0px -1456px;
-  width: 90px;
-  height: 90px;
-}
-<<<<<<< HEAD
+  background-image: url(spritesmith1.png);
+  background-position: -182px -1456px;
+  width: 90px;
+  height: 90px;
+}
 .customize-option.broad_shirt_tropical {
-=======
-.customize-option.broad_shirt_thunder {
->>>>>>> 54a9df46
-  background-image: url(spritesmith1.png);
-  background-position: -25px -1486px;
-  width: 60px;
-  height: 60px;
-}
-<<<<<<< HEAD
+  background-image: url(spritesmith1.png);
+  background-position: -207px -1486px;
+  width: 60px;
+  height: 60px;
+}
 .broad_shirt_white {
-=======
-.broad_shirt_tropical {
->>>>>>> 54a9df46
-  background-image: url(spritesmith1.png);
-  background-position: -91px -1456px;
-  width: 90px;
-  height: 90px;
-}
-<<<<<<< HEAD
+  background-image: url(spritesmith1.png);
+  background-position: -273px -1456px;
+  width: 90px;
+  height: 90px;
+}
 .customize-option.broad_shirt_white {
-=======
-.customize-option.broad_shirt_tropical {
->>>>>>> 54a9df46
-  background-image: url(spritesmith1.png);
-  background-position: -116px -1486px;
-  width: 60px;
-  height: 60px;
-}
-<<<<<<< HEAD
+  background-image: url(spritesmith1.png);
+  background-position: -298px -1486px;
+  width: 60px;
+  height: 60px;
+}
 .broad_shirt_yellow {
-=======
-.broad_shirt_white {
->>>>>>> 54a9df46
-  background-image: url(spritesmith1.png);
-  background-position: -182px -1456px;
-  width: 90px;
-  height: 90px;
-}
-<<<<<<< HEAD
+  background-image: url(spritesmith1.png);
+  background-position: -364px -1456px;
+  width: 90px;
+  height: 90px;
+}
 .customize-option.broad_shirt_yellow {
-=======
-.customize-option.broad_shirt_white {
->>>>>>> 54a9df46
-  background-image: url(spritesmith1.png);
-  background-position: -207px -1486px;
-  width: 60px;
-  height: 60px;
-}
-<<<<<<< HEAD
+  background-image: url(spritesmith1.png);
+  background-position: -389px -1486px;
+  width: 60px;
+  height: 60px;
+}
 .broad_shirt_zombie {
-=======
-.broad_shirt_yellow {
->>>>>>> 54a9df46
-  background-image: url(spritesmith1.png);
-  background-position: -273px -1456px;
-  width: 90px;
-  height: 90px;
-}
-<<<<<<< HEAD
+  background-image: url(spritesmith1.png);
+  background-position: -455px -1456px;
+  width: 90px;
+  height: 90px;
+}
 .customize-option.broad_shirt_zombie {
-=======
-.customize-option.broad_shirt_yellow {
->>>>>>> 54a9df46
-  background-image: url(spritesmith1.png);
-  background-position: -298px -1486px;
-  width: 60px;
-  height: 60px;
-}
-<<<<<<< HEAD
+  background-image: url(spritesmith1.png);
+  background-position: -480px -1486px;
+  width: 60px;
+  height: 60px;
+}
 .slim_shirt_black {
-=======
-.broad_shirt_zombie {
->>>>>>> 54a9df46
-  background-image: url(spritesmith1.png);
-  background-position: -364px -1456px;
-  width: 90px;
-  height: 90px;
-}
-<<<<<<< HEAD
+  background-image: url(spritesmith1.png);
+  background-position: -546px -1456px;
+  width: 90px;
+  height: 90px;
+}
 .customize-option.slim_shirt_black {
-=======
-.customize-option.broad_shirt_zombie {
->>>>>>> 54a9df46
-  background-image: url(spritesmith1.png);
-  background-position: -389px -1486px;
-  width: 60px;
-  height: 60px;
-}
-<<<<<<< HEAD
+  background-image: url(spritesmith1.png);
+  background-position: -571px -1486px;
+  width: 60px;
+  height: 60px;
+}
 .slim_shirt_blue {
-=======
-.slim_shirt_black {
->>>>>>> 54a9df46
-  background-image: url(spritesmith1.png);
-  background-position: -455px -1456px;
-  width: 90px;
-  height: 90px;
-}
-<<<<<<< HEAD
+  background-image: url(spritesmith1.png);
+  background-position: -637px -1456px;
+  width: 90px;
+  height: 90px;
+}
 .customize-option.slim_shirt_blue {
-=======
-.customize-option.slim_shirt_black {
->>>>>>> 54a9df46
-  background-image: url(spritesmith1.png);
-  background-position: -480px -1486px;
-  width: 60px;
-  height: 60px;
-}
-<<<<<<< HEAD
+  background-image: url(spritesmith1.png);
+  background-position: -662px -1486px;
+  width: 60px;
+  height: 60px;
+}
 .slim_shirt_convict {
-=======
-.slim_shirt_blue {
->>>>>>> 54a9df46
-  background-image: url(spritesmith1.png);
-  background-position: -546px -1456px;
-  width: 90px;
-  height: 90px;
-}
-<<<<<<< HEAD
+  background-image: url(spritesmith1.png);
+  background-position: -728px -1456px;
+  width: 90px;
+  height: 90px;
+}
 .customize-option.slim_shirt_convict {
-=======
-.customize-option.slim_shirt_blue {
->>>>>>> 54a9df46
-  background-image: url(spritesmith1.png);
-  background-position: -571px -1486px;
-  width: 60px;
-  height: 60px;
-}
-<<<<<<< HEAD
+  background-image: url(spritesmith1.png);
+  background-position: -753px -1486px;
+  width: 60px;
+  height: 60px;
+}
 .slim_shirt_cross {
-=======
-.slim_shirt_convict {
->>>>>>> 54a9df46
-  background-image: url(spritesmith1.png);
-  background-position: -637px -1456px;
-  width: 90px;
-  height: 90px;
-}
-<<<<<<< HEAD
+  background-image: url(spritesmith1.png);
+  background-position: -819px -1456px;
+  width: 90px;
+  height: 90px;
+}
 .customize-option.slim_shirt_cross {
-=======
-.customize-option.slim_shirt_convict {
->>>>>>> 54a9df46
-  background-image: url(spritesmith1.png);
-  background-position: -662px -1486px;
-  width: 60px;
-  height: 60px;
-}
-<<<<<<< HEAD
+  background-image: url(spritesmith1.png);
+  background-position: -844px -1486px;
+  width: 60px;
+  height: 60px;
+}
 .slim_shirt_fire {
-=======
-.slim_shirt_cross {
->>>>>>> 54a9df46
-  background-image: url(spritesmith1.png);
-  background-position: -728px -1456px;
-  width: 90px;
-  height: 90px;
-}
-<<<<<<< HEAD
+  background-image: url(spritesmith1.png);
+  background-position: -910px -1456px;
+  width: 90px;
+  height: 90px;
+}
 .customize-option.slim_shirt_fire {
-=======
-.customize-option.slim_shirt_cross {
->>>>>>> 54a9df46
-  background-image: url(spritesmith1.png);
-  background-position: -753px -1486px;
-  width: 60px;
-  height: 60px;
-}
-<<<<<<< HEAD
+  background-image: url(spritesmith1.png);
+  background-position: -935px -1486px;
+  width: 60px;
+  height: 60px;
+}
 .slim_shirt_green {
-=======
-.slim_shirt_fire {
->>>>>>> 54a9df46
-  background-image: url(spritesmith1.png);
-  background-position: -819px -1456px;
-  width: 90px;
-  height: 90px;
-}
-<<<<<<< HEAD
+  background-image: url(spritesmith1.png);
+  background-position: -1001px -1456px;
+  width: 90px;
+  height: 90px;
+}
 .customize-option.slim_shirt_green {
-=======
-.customize-option.slim_shirt_fire {
->>>>>>> 54a9df46
-  background-image: url(spritesmith1.png);
-  background-position: -844px -1486px;
-  width: 60px;
-  height: 60px;
-}
-<<<<<<< HEAD
+  background-image: url(spritesmith1.png);
+  background-position: -1026px -1486px;
+  width: 60px;
+  height: 60px;
+}
 .slim_shirt_horizon {
-=======
-.slim_shirt_green {
->>>>>>> 54a9df46
-  background-image: url(spritesmith1.png);
-  background-position: -910px -1456px;
-  width: 90px;
-  height: 90px;
-}
-<<<<<<< HEAD
+  background-image: url(spritesmith1.png);
+  background-position: -1092px -1456px;
+  width: 90px;
+  height: 90px;
+}
 .customize-option.slim_shirt_horizon {
-=======
-.customize-option.slim_shirt_green {
->>>>>>> 54a9df46
-  background-image: url(spritesmith1.png);
-  background-position: -935px -1486px;
-  width: 60px;
-  height: 60px;
-}
-<<<<<<< HEAD
+  background-image: url(spritesmith1.png);
+  background-position: -1117px -1486px;
+  width: 60px;
+  height: 60px;
+}
 .slim_shirt_ocean {
-=======
-.slim_shirt_horizon {
->>>>>>> 54a9df46
-  background-image: url(spritesmith1.png);
-  background-position: -1001px -1456px;
-  width: 90px;
-  height: 90px;
-}
-<<<<<<< HEAD
+  background-image: url(spritesmith1.png);
+  background-position: -1183px -1456px;
+  width: 90px;
+  height: 90px;
+}
 .customize-option.slim_shirt_ocean {
-=======
-.customize-option.slim_shirt_horizon {
->>>>>>> 54a9df46
-  background-image: url(spritesmith1.png);
-  background-position: -1026px -1486px;
-  width: 60px;
-  height: 60px;
-}
-<<<<<<< HEAD
+  background-image: url(spritesmith1.png);
+  background-position: -1208px -1486px;
+  width: 60px;
+  height: 60px;
+}
 .slim_shirt_pink {
-=======
-.slim_shirt_ocean {
->>>>>>> 54a9df46
-  background-image: url(spritesmith1.png);
-  background-position: -1092px -1456px;
-  width: 90px;
-  height: 90px;
-}
-<<<<<<< HEAD
+  background-image: url(spritesmith1.png);
+  background-position: -1274px -1456px;
+  width: 90px;
+  height: 90px;
+}
 .customize-option.slim_shirt_pink {
-=======
-.customize-option.slim_shirt_ocean {
->>>>>>> 54a9df46
-  background-image: url(spritesmith1.png);
-  background-position: -1117px -1486px;
-  width: 60px;
-  height: 60px;
-}
-<<<<<<< HEAD
+  background-image: url(spritesmith1.png);
+  background-position: -1299px -1486px;
+  width: 60px;
+  height: 60px;
+}
 .slim_shirt_purple {
-=======
-.slim_shirt_pink {
->>>>>>> 54a9df46
-  background-image: url(spritesmith1.png);
-  background-position: -1183px -1456px;
-  width: 90px;
-  height: 90px;
-}
-<<<<<<< HEAD
+  background-image: url(spritesmith1.png);
+  background-position: -1365px -1456px;
+  width: 90px;
+  height: 90px;
+}
 .customize-option.slim_shirt_purple {
-=======
-.customize-option.slim_shirt_pink {
->>>>>>> 54a9df46
-  background-image: url(spritesmith1.png);
-  background-position: -1208px -1486px;
-  width: 60px;
-  height: 60px;
-}
-<<<<<<< HEAD
+  background-image: url(spritesmith1.png);
+  background-position: -1390px -1486px;
+  width: 60px;
+  height: 60px;
+}
 .slim_shirt_rainbow {
-=======
-.slim_shirt_purple {
->>>>>>> 54a9df46
-  background-image: url(spritesmith1.png);
-  background-position: -1274px -1456px;
-  width: 90px;
-  height: 90px;
-}
-<<<<<<< HEAD
+  background-image: url(spritesmith1.png);
+  background-position: -1456px -1456px;
+  width: 90px;
+  height: 90px;
+}
 .customize-option.slim_shirt_rainbow {
-=======
-.customize-option.slim_shirt_purple {
->>>>>>> 54a9df46
-  background-image: url(spritesmith1.png);
-  background-position: -1299px -1486px;
-  width: 60px;
-  height: 60px;
-}
-<<<<<<< HEAD
+  background-image: url(spritesmith1.png);
+  background-position: -1481px -1486px;
+  width: 60px;
+  height: 60px;
+}
 .slim_shirt_redblue {
-=======
-.slim_shirt_rainbow {
->>>>>>> 54a9df46
-  background-image: url(spritesmith1.png);
-  background-position: -1365px -1456px;
-  width: 90px;
-  height: 90px;
-}
-<<<<<<< HEAD
+  background-image: url(spritesmith1.png);
+  background-position: -1547px 0px;
+  width: 90px;
+  height: 90px;
+}
 .customize-option.slim_shirt_redblue {
-=======
-.customize-option.slim_shirt_rainbow {
->>>>>>> 54a9df46
-  background-image: url(spritesmith1.png);
-  background-position: -1390px -1486px;
-  width: 60px;
-  height: 60px;
-}
-<<<<<<< HEAD
+  background-image: url(spritesmith1.png);
+  background-position: -1572px -30px;
+  width: 60px;
+  height: 60px;
+}
 .slim_shirt_thunder {
-=======
-.slim_shirt_redblue {
->>>>>>> 54a9df46
-  background-image: url(spritesmith1.png);
-  background-position: -1456px -1456px;
-  width: 90px;
-  height: 90px;
-}
-<<<<<<< HEAD
+  background-image: url(spritesmith1.png);
+  background-position: -1547px -91px;
+  width: 90px;
+  height: 90px;
+}
 .customize-option.slim_shirt_thunder {
-=======
-.customize-option.slim_shirt_redblue {
->>>>>>> 54a9df46
-  background-image: url(spritesmith1.png);
-  background-position: -1481px -1486px;
-  width: 60px;
-  height: 60px;
-}
-<<<<<<< HEAD
+  background-image: url(spritesmith1.png);
+  background-position: -1572px -121px;
+  width: 60px;
+  height: 60px;
+}
 .slim_shirt_tropical {
-=======
-.slim_shirt_thunder {
->>>>>>> 54a9df46
-  background-image: url(spritesmith1.png);
-  background-position: -1547px 0px;
-  width: 90px;
-  height: 90px;
-}
-<<<<<<< HEAD
+  background-image: url(spritesmith1.png);
+  background-position: -1547px -182px;
+  width: 90px;
+  height: 90px;
+}
 .customize-option.slim_shirt_tropical {
-=======
-.customize-option.slim_shirt_thunder {
->>>>>>> 54a9df46
-  background-image: url(spritesmith1.png);
-  background-position: -1572px -30px;
-  width: 60px;
-  height: 60px;
-}
-<<<<<<< HEAD
+  background-image: url(spritesmith1.png);
+  background-position: -1572px -212px;
+  width: 60px;
+  height: 60px;
+}
 .slim_shirt_white {
-=======
-.slim_shirt_tropical {
->>>>>>> 54a9df46
-  background-image: url(spritesmith1.png);
-  background-position: -1547px -91px;
-  width: 90px;
-  height: 90px;
-}
-<<<<<<< HEAD
+  background-image: url(spritesmith1.png);
+  background-position: -1547px -273px;
+  width: 90px;
+  height: 90px;
+}
 .customize-option.slim_shirt_white {
-=======
-.customize-option.slim_shirt_tropical {
->>>>>>> 54a9df46
-  background-image: url(spritesmith1.png);
-  background-position: -1572px -121px;
-  width: 60px;
-  height: 60px;
-}
-<<<<<<< HEAD
+  background-image: url(spritesmith1.png);
+  background-position: -1572px -303px;
+  width: 60px;
+  height: 60px;
+}
 .slim_shirt_yellow {
-=======
-.slim_shirt_white {
->>>>>>> 54a9df46
-  background-image: url(spritesmith1.png);
-  background-position: -1547px -182px;
-  width: 90px;
-  height: 90px;
-}
-<<<<<<< HEAD
+  background-image: url(spritesmith1.png);
+  background-position: -1547px -364px;
+  width: 90px;
+  height: 90px;
+}
 .customize-option.slim_shirt_yellow {
-=======
-.customize-option.slim_shirt_white {
->>>>>>> 54a9df46
-  background-image: url(spritesmith1.png);
-  background-position: -1572px -212px;
-  width: 60px;
-  height: 60px;
-}
-<<<<<<< HEAD
+  background-image: url(spritesmith1.png);
+  background-position: -1572px -394px;
+  width: 60px;
+  height: 60px;
+}
 .slim_shirt_zombie {
-=======
-.slim_shirt_yellow {
->>>>>>> 54a9df46
-  background-image: url(spritesmith1.png);
-  background-position: -1547px -273px;
-  width: 90px;
-  height: 90px;
-}
-<<<<<<< HEAD
+  background-image: url(spritesmith1.png);
+  background-position: -1547px -455px;
+  width: 90px;
+  height: 90px;
+}
 .customize-option.slim_shirt_zombie {
-=======
-.customize-option.slim_shirt_yellow {
->>>>>>> 54a9df46
-  background-image: url(spritesmith1.png);
-  background-position: -1572px -303px;
-  width: 60px;
-  height: 60px;
-}
-<<<<<<< HEAD
+  background-image: url(spritesmith1.png);
+  background-position: -1572px -485px;
+  width: 60px;
+  height: 60px;
+}
 .skin_0ff591 {
-=======
-.slim_shirt_zombie {
->>>>>>> 54a9df46
-  background-image: url(spritesmith1.png);
-  background-position: -1547px -364px;
-  width: 90px;
-  height: 90px;
-}
-<<<<<<< HEAD
+  background-image: url(spritesmith1.png);
+  background-position: -1547px -546px;
+  width: 90px;
+  height: 90px;
+}
 .customize-option.skin_0ff591 {
-=======
-.customize-option.slim_shirt_zombie {
->>>>>>> 54a9df46
-  background-image: url(spritesmith1.png);
-  background-position: -1572px -394px;
-  width: 60px;
-  height: 60px;
-}
-<<<<<<< HEAD
+  background-image: url(spritesmith1.png);
+  background-position: -1572px -561px;
+  width: 60px;
+  height: 60px;
+}
 .skin_0ff591_sleep {
-=======
-.skin_0ff591 {
->>>>>>> 54a9df46
-  background-image: url(spritesmith1.png);
-  background-position: -1547px -455px;
-  width: 90px;
-  height: 90px;
-}
-<<<<<<< HEAD
+  background-image: url(spritesmith1.png);
+  background-position: -1547px -637px;
+  width: 90px;
+  height: 90px;
+}
 .customize-option.skin_0ff591_sleep {
-=======
-.customize-option.skin_0ff591 {
->>>>>>> 54a9df46
-  background-image: url(spritesmith1.png);
-  background-position: -1572px -470px;
-  width: 60px;
-  height: 60px;
-}
-<<<<<<< HEAD
+  background-image: url(spritesmith1.png);
+  background-position: -1572px -652px;
+  width: 60px;
+  height: 60px;
+}
 .skin_2b43f6 {
-=======
-.skin_0ff591_sleep {
->>>>>>> 54a9df46
-  background-image: url(spritesmith1.png);
-  background-position: -1547px -546px;
-  width: 90px;
-  height: 90px;
-}
-<<<<<<< HEAD
+  background-image: url(spritesmith1.png);
+  background-position: -1547px -728px;
+  width: 90px;
+  height: 90px;
+}
 .customize-option.skin_2b43f6 {
-=======
-.customize-option.skin_0ff591_sleep {
->>>>>>> 54a9df46
-  background-image: url(spritesmith1.png);
-  background-position: -1572px -561px;
-  width: 60px;
-  height: 60px;
-}
-<<<<<<< HEAD
+  background-image: url(spritesmith1.png);
+  background-position: -1572px -743px;
+  width: 60px;
+  height: 60px;
+}
 .skin_2b43f6_sleep {
-=======
-.skin_2b43f6 {
->>>>>>> 54a9df46
-  background-image: url(spritesmith1.png);
-  background-position: -1547px -637px;
-  width: 90px;
-  height: 90px;
-}
-<<<<<<< HEAD
+  background-image: url(spritesmith1.png);
+  background-position: -1547px -819px;
+  width: 90px;
+  height: 90px;
+}
 .customize-option.skin_2b43f6_sleep {
-=======
-.customize-option.skin_2b43f6 {
->>>>>>> 54a9df46
-  background-image: url(spritesmith1.png);
-  background-position: -1572px -652px;
-  width: 60px;
-  height: 60px;
-}
-<<<<<<< HEAD
+  background-image: url(spritesmith1.png);
+  background-position: -1572px -834px;
+  width: 60px;
+  height: 60px;
+}
 .skin_6bd049 {
-=======
-.skin_2b43f6_sleep {
->>>>>>> 54a9df46
-  background-image: url(spritesmith1.png);
-  background-position: -1547px -728px;
-  width: 90px;
-  height: 90px;
-}
-<<<<<<< HEAD
+  background-image: url(spritesmith1.png);
+  background-position: -1547px -910px;
+  width: 90px;
+  height: 90px;
+}
 .customize-option.skin_6bd049 {
-=======
-.customize-option.skin_2b43f6_sleep {
->>>>>>> 54a9df46
-  background-image: url(spritesmith1.png);
-  background-position: -1572px -743px;
-  width: 60px;
-  height: 60px;
-}
-<<<<<<< HEAD
+  background-image: url(spritesmith1.png);
+  background-position: -1572px -925px;
+  width: 60px;
+  height: 60px;
+}
 .skin_6bd049_sleep {
-=======
-.skin_6bd049 {
->>>>>>> 54a9df46
-  background-image: url(spritesmith1.png);
-  background-position: -1547px -819px;
-  width: 90px;
-  height: 90px;
-}
-<<<<<<< HEAD
+  background-image: url(spritesmith1.png);
+  background-position: -1547px -1001px;
+  width: 90px;
+  height: 90px;
+}
 .customize-option.skin_6bd049_sleep {
-=======
-.customize-option.skin_6bd049 {
->>>>>>> 54a9df46
-  background-image: url(spritesmith1.png);
-  background-position: -1572px -834px;
-  width: 60px;
-  height: 60px;
-}
-<<<<<<< HEAD
+  background-image: url(spritesmith1.png);
+  background-position: -1572px -1016px;
+  width: 60px;
+  height: 60px;
+}
 .skin_800ed0 {
-=======
-.skin_6bd049_sleep {
->>>>>>> 54a9df46
-  background-image: url(spritesmith1.png);
-  background-position: -1547px -910px;
-  width: 90px;
-  height: 90px;
-}
-<<<<<<< HEAD
+  background-image: url(spritesmith1.png);
+  background-position: -1547px -1092px;
+  width: 90px;
+  height: 90px;
+}
 .customize-option.skin_800ed0 {
-=======
-.customize-option.skin_6bd049_sleep {
->>>>>>> 54a9df46
-  background-image: url(spritesmith1.png);
-  background-position: -1572px -925px;
-  width: 60px;
-  height: 60px;
-}
-<<<<<<< HEAD
+  background-image: url(spritesmith1.png);
+  background-position: -1572px -1107px;
+  width: 60px;
+  height: 60px;
+}
 .skin_800ed0_sleep {
-=======
-.skin_800ed0 {
->>>>>>> 54a9df46
-  background-image: url(spritesmith1.png);
-  background-position: -1547px -1001px;
-  width: 90px;
-  height: 90px;
-}
-<<<<<<< HEAD
+  background-image: url(spritesmith1.png);
+  background-position: -1547px -1183px;
+  width: 90px;
+  height: 90px;
+}
 .customize-option.skin_800ed0_sleep {
-=======
-.customize-option.skin_800ed0 {
->>>>>>> 54a9df46
-  background-image: url(spritesmith1.png);
-  background-position: -1572px -1016px;
-  width: 60px;
-  height: 60px;
-}
-<<<<<<< HEAD
+  background-image: url(spritesmith1.png);
+  background-position: -1572px -1198px;
+  width: 60px;
+  height: 60px;
+}
 .skin_915533 {
-=======
-.skin_800ed0_sleep {
->>>>>>> 54a9df46
-  background-image: url(spritesmith1.png);
-  background-position: -1547px -1092px;
-  width: 90px;
-  height: 90px;
-}
-<<<<<<< HEAD
+  background-image: url(spritesmith1.png);
+  background-position: -1547px -1274px;
+  width: 90px;
+  height: 90px;
+}
 .customize-option.skin_915533 {
-=======
-.customize-option.skin_800ed0_sleep {
->>>>>>> 54a9df46
-  background-image: url(spritesmith1.png);
-  background-position: -1572px -1107px;
-  width: 60px;
-  height: 60px;
-}
-<<<<<<< HEAD
+  background-image: url(spritesmith1.png);
+  background-position: -1572px -1289px;
+  width: 60px;
+  height: 60px;
+}
 .skin_915533_sleep {
-=======
-.skin_915533 {
->>>>>>> 54a9df46
-  background-image: url(spritesmith1.png);
-  background-position: -1547px -1183px;
-  width: 90px;
-  height: 90px;
-}
-<<<<<<< HEAD
+  background-image: url(spritesmith1.png);
+  background-position: -1547px -1365px;
+  width: 90px;
+  height: 90px;
+}
 .customize-option.skin_915533_sleep {
-=======
-.customize-option.skin_915533 {
->>>>>>> 54a9df46
-  background-image: url(spritesmith1.png);
-  background-position: -1572px -1198px;
-  width: 60px;
-  height: 60px;
-}
-<<<<<<< HEAD
+  background-image: url(spritesmith1.png);
+  background-position: -1572px -1380px;
+  width: 60px;
+  height: 60px;
+}
 .skin_98461a {
-=======
-.skin_915533_sleep {
->>>>>>> 54a9df46
-  background-image: url(spritesmith1.png);
-  background-position: -1547px -1274px;
-  width: 90px;
-  height: 90px;
-}
-<<<<<<< HEAD
+  background-image: url(spritesmith1.png);
+  background-position: -1547px -1456px;
+  width: 90px;
+  height: 90px;
+}
 .customize-option.skin_98461a {
-=======
-.customize-option.skin_915533_sleep {
->>>>>>> 54a9df46
-  background-image: url(spritesmith1.png);
-  background-position: -1572px -1289px;
-  width: 60px;
-  height: 60px;
-}
-<<<<<<< HEAD
+  background-image: url(spritesmith1.png);
+  background-position: -1572px -1471px;
+  width: 60px;
+  height: 60px;
+}
 .skin_98461a_sleep {
-=======
-.skin_98461a {
->>>>>>> 54a9df46
-  background-image: url(spritesmith1.png);
-  background-position: -1547px -1365px;
-  width: 90px;
-  height: 90px;
-}
-<<<<<<< HEAD
+  background-image: url(spritesmith1.png);
+  background-position: 0px -1547px;
+  width: 90px;
+  height: 90px;
+}
 .customize-option.skin_98461a_sleep {
-=======
-.customize-option.skin_98461a {
->>>>>>> 54a9df46
-  background-image: url(spritesmith1.png);
-  background-position: -1572px -1380px;
-  width: 60px;
-  height: 60px;
-}
-<<<<<<< HEAD
+  background-image: url(spritesmith1.png);
+  background-position: -25px -1562px;
+  width: 60px;
+  height: 60px;
+}
 .skin_c06534 {
-=======
-.skin_98461a_sleep {
->>>>>>> 54a9df46
-  background-image: url(spritesmith1.png);
-  background-position: -1547px -1456px;
-  width: 90px;
-  height: 90px;
-}
-<<<<<<< HEAD
+  background-image: url(spritesmith1.png);
+  background-position: -91px -1547px;
+  width: 90px;
+  height: 90px;
+}
 .customize-option.skin_c06534 {
-=======
-.customize-option.skin_98461a_sleep {
->>>>>>> 54a9df46
-  background-image: url(spritesmith1.png);
-  background-position: -1572px -1471px;
-  width: 60px;
-  height: 60px;
-}
-<<<<<<< HEAD
+  background-image: url(spritesmith1.png);
+  background-position: -116px -1562px;
+  width: 60px;
+  height: 60px;
+}
 .skin_c06534_sleep {
-=======
-.skin_c06534 {
->>>>>>> 54a9df46
-  background-image: url(spritesmith1.png);
-  background-position: 0px -1547px;
-  width: 90px;
-  height: 90px;
-}
-<<<<<<< HEAD
+  background-image: url(spritesmith1.png);
+  background-position: -182px -1547px;
+  width: 90px;
+  height: 90px;
+}
 .customize-option.skin_c06534_sleep {
-=======
-.customize-option.skin_c06534 {
->>>>>>> 54a9df46
-  background-image: url(spritesmith1.png);
-  background-position: -25px -1562px;
-  width: 60px;
-  height: 60px;
-}
-<<<<<<< HEAD
+  background-image: url(spritesmith1.png);
+  background-position: -207px -1562px;
+  width: 60px;
+  height: 60px;
+}
 .skin_c3e1dc {
-=======
-.skin_c06534_sleep {
->>>>>>> 54a9df46
-  background-image: url(spritesmith1.png);
-  background-position: -91px -1547px;
-  width: 90px;
-  height: 90px;
-}
-<<<<<<< HEAD
+  background-image: url(spritesmith1.png);
+  background-position: -273px -1547px;
+  width: 90px;
+  height: 90px;
+}
 .customize-option.skin_c3e1dc {
-=======
-.customize-option.skin_c06534_sleep {
->>>>>>> 54a9df46
-  background-image: url(spritesmith1.png);
-  background-position: -116px -1562px;
-  width: 60px;
-  height: 60px;
-}
-<<<<<<< HEAD
+  background-image: url(spritesmith1.png);
+  background-position: -298px -1562px;
+  width: 60px;
+  height: 60px;
+}
 .skin_c3e1dc_sleep {
-=======
-.skin_c3e1dc {
->>>>>>> 54a9df46
-  background-image: url(spritesmith1.png);
-  background-position: -182px -1547px;
-  width: 90px;
-  height: 90px;
-}
-<<<<<<< HEAD
+  background-image: url(spritesmith1.png);
+  background-position: -364px -1547px;
+  width: 90px;
+  height: 90px;
+}
 .customize-option.skin_c3e1dc_sleep {
-=======
-.customize-option.skin_c3e1dc {
->>>>>>> 54a9df46
-  background-image: url(spritesmith1.png);
-  background-position: -207px -1562px;
-  width: 60px;
-  height: 60px;
-}
-<<<<<<< HEAD
+  background-image: url(spritesmith1.png);
+  background-position: -389px -1562px;
+  width: 60px;
+  height: 60px;
+}
 .skin_candycorn {
-=======
-.skin_c3e1dc_sleep {
->>>>>>> 54a9df46
-  background-image: url(spritesmith1.png);
-  background-position: -273px -1547px;
-  width: 90px;
-  height: 90px;
-}
-<<<<<<< HEAD
+  background-image: url(spritesmith1.png);
+  background-position: -455px -1547px;
+  width: 90px;
+  height: 90px;
+}
 .customize-option.skin_candycorn {
-=======
-.customize-option.skin_c3e1dc_sleep {
->>>>>>> 54a9df46
-  background-image: url(spritesmith1.png);
-  background-position: -298px -1562px;
-  width: 60px;
-  height: 60px;
-}
-<<<<<<< HEAD
+  background-image: url(spritesmith1.png);
+  background-position: -480px -1562px;
+  width: 60px;
+  height: 60px;
+}
 .skin_candycorn_sleep {
-=======
-.skin_candycorn {
->>>>>>> 54a9df46
-  background-image: url(spritesmith1.png);
-  background-position: -364px -1547px;
-  width: 90px;
-  height: 90px;
-}
-<<<<<<< HEAD
+  background-image: url(spritesmith1.png);
+  background-position: -546px -1547px;
+  width: 90px;
+  height: 90px;
+}
 .customize-option.skin_candycorn_sleep {
-=======
-.customize-option.skin_candycorn {
->>>>>>> 54a9df46
-  background-image: url(spritesmith1.png);
-  background-position: -389px -1562px;
-  width: 60px;
-  height: 60px;
-}
-<<<<<<< HEAD
+  background-image: url(spritesmith1.png);
+  background-position: -571px -1562px;
+  width: 60px;
+  height: 60px;
+}
 .skin_d7a9f7 {
-=======
-.skin_candycorn_sleep {
->>>>>>> 54a9df46
-  background-image: url(spritesmith1.png);
-  background-position: -455px -1547px;
-  width: 90px;
-  height: 90px;
-}
-<<<<<<< HEAD
+  background-image: url(spritesmith1.png);
+  background-position: -637px -1547px;
+  width: 90px;
+  height: 90px;
+}
 .customize-option.skin_d7a9f7 {
-=======
-.customize-option.skin_candycorn_sleep {
->>>>>>> 54a9df46
-  background-image: url(spritesmith1.png);
-  background-position: -480px -1562px;
-  width: 60px;
-  height: 60px;
-}
-<<<<<<< HEAD
+  background-image: url(spritesmith1.png);
+  background-position: -662px -1562px;
+  width: 60px;
+  height: 60px;
+}
 .skin_d7a9f7_sleep {
-=======
-.skin_d7a9f7 {
->>>>>>> 54a9df46
-  background-image: url(spritesmith1.png);
-  background-position: -546px -1547px;
-  width: 90px;
-  height: 90px;
-}
-<<<<<<< HEAD
+  background-image: url(spritesmith1.png);
+  background-position: -728px -1547px;
+  width: 90px;
+  height: 90px;
+}
 .customize-option.skin_d7a9f7_sleep {
-=======
-.customize-option.skin_d7a9f7 {
->>>>>>> 54a9df46
-  background-image: url(spritesmith1.png);
-  background-position: -571px -1562px;
-  width: 60px;
-  height: 60px;
-}
-<<<<<<< HEAD
+  background-image: url(spritesmith1.png);
+  background-position: -753px -1562px;
+  width: 60px;
+  height: 60px;
+}
 .skin_ddc994 {
-=======
-.skin_d7a9f7_sleep {
->>>>>>> 54a9df46
-  background-image: url(spritesmith1.png);
-  background-position: -637px -1547px;
-  width: 90px;
-  height: 90px;
-}
-<<<<<<< HEAD
+  background-image: url(spritesmith1.png);
+  background-position: -819px -1547px;
+  width: 90px;
+  height: 90px;
+}
 .customize-option.skin_ddc994 {
-=======
-.customize-option.skin_d7a9f7_sleep {
->>>>>>> 54a9df46
-  background-image: url(spritesmith1.png);
-  background-position: -662px -1562px;
-  width: 60px;
-  height: 60px;
-}
-<<<<<<< HEAD
+  background-image: url(spritesmith1.png);
+  background-position: -844px -1562px;
+  width: 60px;
+  height: 60px;
+}
 .skin_ddc994_sleep {
-=======
-.skin_ddc994 {
->>>>>>> 54a9df46
-  background-image: url(spritesmith1.png);
-  background-position: -728px -1547px;
-  width: 90px;
-  height: 90px;
-}
-<<<<<<< HEAD
+  background-image: url(spritesmith1.png);
+  background-position: -910px -1547px;
+  width: 90px;
+  height: 90px;
+}
 .customize-option.skin_ddc994_sleep {
-=======
-.customize-option.skin_ddc994 {
->>>>>>> 54a9df46
-  background-image: url(spritesmith1.png);
-  background-position: -753px -1562px;
-  width: 60px;
-  height: 60px;
-}
-<<<<<<< HEAD
+  background-image: url(spritesmith1.png);
+  background-position: -935px -1562px;
+  width: 60px;
+  height: 60px;
+}
 .skin_ea8349 {
-=======
-.skin_ddc994_sleep {
->>>>>>> 54a9df46
-  background-image: url(spritesmith1.png);
-  background-position: -819px -1547px;
-  width: 90px;
-  height: 90px;
-}
-<<<<<<< HEAD
+  background-image: url(spritesmith1.png);
+  background-position: -1001px -1547px;
+  width: 90px;
+  height: 90px;
+}
 .customize-option.skin_ea8349 {
-=======
-.customize-option.skin_ddc994_sleep {
->>>>>>> 54a9df46
-  background-image: url(spritesmith1.png);
-  background-position: -844px -1562px;
-  width: 60px;
-  height: 60px;
-}
-<<<<<<< HEAD
+  background-image: url(spritesmith1.png);
+  background-position: -1026px -1562px;
+  width: 60px;
+  height: 60px;
+}
 .skin_ea8349_sleep {
-=======
-.skin_ea8349 {
->>>>>>> 54a9df46
-  background-image: url(spritesmith1.png);
-  background-position: -910px -1547px;
-  width: 90px;
-  height: 90px;
-}
-<<<<<<< HEAD
+  background-image: url(spritesmith1.png);
+  background-position: -1092px -1547px;
+  width: 90px;
+  height: 90px;
+}
 .customize-option.skin_ea8349_sleep {
-=======
-.customize-option.skin_ea8349 {
->>>>>>> 54a9df46
-  background-image: url(spritesmith1.png);
-  background-position: -935px -1562px;
-  width: 60px;
-  height: 60px;
-}
-<<<<<<< HEAD
+  background-image: url(spritesmith1.png);
+  background-position: -1117px -1562px;
+  width: 60px;
+  height: 60px;
+}
 .skin_eb052b {
-=======
-.skin_ea8349_sleep {
->>>>>>> 54a9df46
-  background-image: url(spritesmith1.png);
-  background-position: -1001px -1547px;
-  width: 90px;
-  height: 90px;
-}
-<<<<<<< HEAD
+  background-image: url(spritesmith1.png);
+  background-position: -1183px -1547px;
+  width: 90px;
+  height: 90px;
+}
 .customize-option.skin_eb052b {
-=======
-.customize-option.skin_ea8349_sleep {
->>>>>>> 54a9df46
-  background-image: url(spritesmith1.png);
-  background-position: -1026px -1562px;
-  width: 60px;
-  height: 60px;
-}
-<<<<<<< HEAD
+  background-image: url(spritesmith1.png);
+  background-position: -1208px -1562px;
+  width: 60px;
+  height: 60px;
+}
 .skin_eb052b_sleep {
-=======
-.skin_eb052b {
->>>>>>> 54a9df46
-  background-image: url(spritesmith1.png);
-  background-position: -1092px -1547px;
-  width: 90px;
-  height: 90px;
-}
-<<<<<<< HEAD
+  background-image: url(spritesmith1.png);
+  background-position: -1274px -1547px;
+  width: 90px;
+  height: 90px;
+}
 .customize-option.skin_eb052b_sleep {
-=======
-.customize-option.skin_eb052b {
->>>>>>> 54a9df46
-  background-image: url(spritesmith1.png);
-  background-position: -1117px -1562px;
-  width: 60px;
-  height: 60px;
-}
-<<<<<<< HEAD
+  background-image: url(spritesmith1.png);
+  background-position: -1299px -1562px;
+  width: 60px;
+  height: 60px;
+}
 .skin_f5a76e {
-=======
-.skin_eb052b_sleep {
->>>>>>> 54a9df46
-  background-image: url(spritesmith1.png);
-  background-position: -1183px -1547px;
-  width: 90px;
-  height: 90px;
-}
-<<<<<<< HEAD
+  background-image: url(spritesmith1.png);
+  background-position: -1365px -1547px;
+  width: 90px;
+  height: 90px;
+}
 .customize-option.skin_f5a76e {
-=======
-.customize-option.skin_eb052b_sleep {
->>>>>>> 54a9df46
-  background-image: url(spritesmith1.png);
-  background-position: -1208px -1562px;
-  width: 60px;
-  height: 60px;
-}
-<<<<<<< HEAD
+  background-image: url(spritesmith1.png);
+  background-position: -1390px -1562px;
+  width: 60px;
+  height: 60px;
+}
 .skin_f5a76e_sleep {
-=======
-.skin_f5a76e {
->>>>>>> 54a9df46
-  background-image: url(spritesmith1.png);
-  background-position: -1274px -1547px;
-  width: 90px;
-  height: 90px;
-}
-<<<<<<< HEAD
+  background-image: url(spritesmith1.png);
+  background-position: -1456px -1547px;
+  width: 90px;
+  height: 90px;
+}
 .customize-option.skin_f5a76e_sleep {
-=======
-.customize-option.skin_f5a76e {
->>>>>>> 54a9df46
-  background-image: url(spritesmith1.png);
-  background-position: -1299px -1562px;
-  width: 60px;
-  height: 60px;
-}
-<<<<<<< HEAD
+  background-image: url(spritesmith1.png);
+  background-position: -1481px -1562px;
+  width: 60px;
+  height: 60px;
+}
 .skin_f5d70f {
-=======
-.skin_f5a76e_sleep {
->>>>>>> 54a9df46
-  background-image: url(spritesmith1.png);
-  background-position: -1365px -1547px;
-  width: 90px;
-  height: 90px;
-}
-<<<<<<< HEAD
+  background-image: url(spritesmith1.png);
+  background-position: -1547px -1547px;
+  width: 90px;
+  height: 90px;
+}
 .customize-option.skin_f5d70f {
-=======
-.customize-option.skin_f5a76e_sleep {
->>>>>>> 54a9df46
-  background-image: url(spritesmith1.png);
-  background-position: -1390px -1562px;
-  width: 60px;
-  height: 60px;
-}
-<<<<<<< HEAD
+  background-image: url(spritesmith1.png);
+  background-position: -1572px -1562px;
+  width: 60px;
+  height: 60px;
+}
 .skin_f5d70f_sleep {
-=======
-.skin_f5d70f {
->>>>>>> 54a9df46
-  background-image: url(spritesmith1.png);
-  background-position: -1456px -1547px;
-  width: 90px;
-  height: 90px;
-}
-<<<<<<< HEAD
+  background-image: url(spritesmith1.png);
+  background-position: -1638px 0px;
+  width: 90px;
+  height: 90px;
+}
 .customize-option.skin_f5d70f_sleep {
-=======
-.customize-option.skin_f5d70f {
->>>>>>> 54a9df46
-  background-image: url(spritesmith1.png);
-  background-position: -1481px -1562px;
-  width: 60px;
-  height: 60px;
-}
-<<<<<<< HEAD
+  background-image: url(spritesmith1.png);
+  background-position: -1663px -15px;
+  width: 60px;
+  height: 60px;
+}
 .skin_f69922 {
-=======
-.skin_f5d70f_sleep {
->>>>>>> 54a9df46
-  background-image: url(spritesmith1.png);
-  background-position: -1547px -1547px;
-  width: 90px;
-  height: 90px;
-}
-<<<<<<< HEAD
+  background-image: url(spritesmith1.png);
+  background-position: -1638px -91px;
+  width: 90px;
+  height: 90px;
+}
 .customize-option.skin_f69922 {
-=======
-.customize-option.skin_f5d70f_sleep {
->>>>>>> 54a9df46
-  background-image: url(spritesmith1.png);
-  background-position: -1572px -1562px;
-  width: 60px;
-  height: 60px;
-}
-<<<<<<< HEAD
-.skin_f69922_sleep {
-=======
-.skin_f69922 {
->>>>>>> 54a9df46
-  background-image: url(spritesmith1.png);
-  background-position: -1638px 0px;
-  width: 90px;
-  height: 90px;
-}
-<<<<<<< HEAD
-.customize-option.skin_f69922_sleep {
-=======
-.customize-option.skin_f69922 {
->>>>>>> 54a9df46
-  background-image: url(spritesmith1.png);
-  background-position: -1663px -15px;
-  width: 60px;
-  height: 60px;
-}
-<<<<<<< HEAD
-.skin_ghost {
-=======
-.skin_f69922_sleep {
->>>>>>> 54a9df46
-  background-image: url(spritesmith1.png);
-  background-position: -1638px -91px;
-  width: 90px;
-  height: 90px;
-}
-<<<<<<< HEAD
-.customize-option.skin_ghost {
-=======
-.customize-option.skin_f69922_sleep {
->>>>>>> 54a9df46
   background-image: url(spritesmith1.png);
   background-position: -1663px -106px;
   width: 60px;
