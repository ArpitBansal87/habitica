.achievement-alien {
  background-image: url(spritesmith.png);
  background-position: -1311px -1112px;
  width: 24px;
  height: 26px;
  background-size: 2878px 2870px;
}
.achievement-armor {
  background-image: url(spritesmith.png);
  background-position: -1838px -372px;
  width: 24px;
  height: 26px;
  background-size: 2878px 2870px;
}
.achievement-boot {
  background-image: url(spritesmith.png);
  background-position: -1921px -1800px;
  width: 24px;
  height: 26px;
  background-size: 2878px 2870px;
}
.achievement-bow {
  background-image: url(spritesmith.png);
  background-position: -1838px -318px;
  width: 24px;
  height: 26px;
  background-size: 2878px 2870px;
}
.achievement-cactus {
  background-image: url(spritesmith.png);
  background-position: -1838px -345px;
  width: 24px;
  height: 26px;
  background-size: 2878px 2870px;
}
.achievement-cake {
  background-image: url(spritesmith.png);
  background-position: -1660px -1536px;
  width: 24px;
  height: 26px;
  background-size: 2878px 2870px;
}
.achievement-cave {
  background-image: url(spritesmith.png);
  background-position: -1473px -1324px;
  width: 24px;
  height: 26px;
  background-size: 2878px 2870px;
}
.achievement-coffin {
  background-image: url(spritesmith.png);
  background-position: -1286px -1112px;
  width: 24px;
  height: 26px;
  background-size: 2878px 2870px;
}
.achievement-comment {
  background-image: url(spritesmith.png);
  background-position: -1261px -1112px;
  width: 24px;
  height: 26px;
  background-size: 2878px 2870px;
}
.achievement-firefox {
  background-image: url(spritesmith.png);
  background-position: -1236px -1112px;
  width: 24px;
  height: 26px;
  background-size: 2878px 2870px;
}
.achievement-habitBirthday {
  background-image: url(spritesmith.png);
  background-position: -1417px -1218px;
  width: 24px;
  height: 26px;
  background-size: 2878px 2870px;
}
.achievement-heart {
  background-image: url(spritesmith.png);
  background-position: -1392px -1218px;
  width: 24px;
  height: 26px;
  background-size: 2878px 2870px;
}
.achievement-helm {
  background-image: url(spritesmith.png);
  background-position: -1367px -1218px;
  width: 24px;
  height: 26px;
  background-size: 2878px 2870px;
}
.achievement-karaoke {
  background-image: url(spritesmith.png);
  background-position: -1342px -1218px;
  width: 24px;
  height: 26px;
  background-size: 2878px 2870px;
}
.achievement-ninja {
  background-image: url(spritesmith.png);
  background-position: -1523px -1324px;
  width: 24px;
  height: 26px;
  background-size: 2878px 2870px;
}
.achievement-perfect {
  background-image: url(spritesmith.png);
  background-position: -1498px -1324px;
  width: 24px;
  height: 26px;
  background-size: 2878px 2870px;
}
.achievement-rat {
  background-image: url(spritesmith.png);
  background-position: -2840px -2639px;
  width: 24px;
  height: 26px;
  background-size: 2878px 2870px;
}
.achievement-shield {
  background-image: url(spritesmith.png);
  background-position: -1448px -1324px;
  width: 24px;
  height: 26px;
  background-size: 2878px 2870px;
}
.achievement-snowball {
  background-image: url(spritesmith.png);
  background-position: -1629px -1430px;
  width: 24px;
  height: 26px;
  background-size: 2878px 2870px;
}
.achievement-sun {
  background-image: url(spritesmith.png);
  background-position: -1604px -1430px;
  width: 24px;
  height: 26px;
  background-size: 2878px 2870px;
}
.achievement-sword {
  background-image: url(spritesmith.png);
  background-position: -1579px -1430px;
  width: 24px;
  height: 26px;
  background-size: 2878px 2870px;
}
.achievement-thermometer {
  background-image: url(spritesmith.png);
  background-position: -1554px -1430px;
  width: 24px;
  height: 26px;
  background-size: 2878px 2870px;
}
.achievement-tree {
  background-image: url(spritesmith.png);
  background-position: -1741px -1536px;
  width: 24px;
  height: 26px;
  background-size: 2878px 2870px;
}
.achievement-valentine {
  background-image: url(spritesmith.png);
  background-position: -1716px -1536px;
  width: 24px;
  height: 26px;
  background-size: 2878px 2870px;
}
.customize-option.beard_ {
  background-image: url(spritesmith.png);
  background-position: -1754px -1985px;
  width: 60px;
  height: 60px;
  background-size: 2878px 2870px;
}
.customize-option.hair_beard_1_TRUred {
  background-image: url(spritesmith.png);
  background-position: -1845px -1985px;
  width: 60px;
  height: 60px;
  background-size: 2878px 2870px;
}
.customize-option.hair_beard_1_black {
  background-image: url(spritesmith.png);
  background-position: -1936px -1985px;
  width: 60px;
  height: 60px;
  background-size: 2878px 2870px;
}
.customize-option.hair_beard_1_blond {
  background-image: url(spritesmith.png);
  background-position: -2027px -1985px;
  width: 60px;
  height: 60px;
  background-size: 2878px 2870px;
}
.customize-option.hair_beard_1_blue {
  background-image: url(spritesmith.png);
  background-position: -2152px -15px;
  width: 60px;
  height: 60px;
  background-size: 2878px 2870px;
}
.customize-option.hair_beard_1_brown {
  background-image: url(spritesmith.png);
  background-position: -2152px -106px;
  width: 60px;
  height: 60px;
  background-size: 2878px 2870px;
}
.customize-option.hair_beard_1_candycane {
  background-image: url(spritesmith.png);
  background-position: -2152px -197px;
  width: 60px;
  height: 60px;
  background-size: 2878px 2870px;
}
.customize-option.hair_beard_1_frost {
  background-image: url(spritesmith.png);
  background-position: -2152px -288px;
  width: 60px;
  height: 60px;
  background-size: 2878px 2870px;
}
.customize-option.hair_beard_1_green {
  background-image: url(spritesmith.png);
  background-position: -2152px -379px;
  width: 60px;
  height: 60px;
  background-size: 2878px 2870px;
}
.customize-option.hair_beard_1_holly {
  background-image: url(spritesmith.png);
  background-position: -2152px -470px;
  width: 60px;
  height: 60px;
  background-size: 2878px 2870px;
}
.customize-option.hair_beard_1_purple {
  background-image: url(spritesmith.png);
  background-position: -2152px -561px;
  width: 60px;
  height: 60px;
  background-size: 2878px 2870px;
}
.customize-option.hair_beard_1_rainbow {
  background-image: url(spritesmith.png);
  background-position: -2152px -652px;
  width: 60px;
  height: 60px;
  background-size: 2878px 2870px;
}
.customize-option.hair_beard_1_red {
  background-image: url(spritesmith.png);
  background-position: -2152px -743px;
  width: 60px;
  height: 60px;
  background-size: 2878px 2870px;
}
.customize-option.hair_beard_1_white {
  background-image: url(spritesmith.png);
  background-position: -2152px -834px;
  width: 60px;
  height: 60px;
  background-size: 2878px 2870px;
}
.customize-option.hair_beard_1_winternight {
  background-image: url(spritesmith.png);
  background-position: -2152px -925px;
  width: 60px;
  height: 60px;
  background-size: 2878px 2870px;
}
.customize-option.hair_beard_1_yellow {
  background-image: url(spritesmith.png);
  background-position: -2152px -1016px;
  width: 60px;
  height: 60px;
  background-size: 2878px 2870px;
}
.customize-option.hair_beard_2_TRUred {
  background-image: url(spritesmith.png);
  background-position: -2152px -1107px;
  width: 60px;
  height: 60px;
  background-size: 2878px 2870px;
}
.customize-option.hair_beard_2_black {
  background-image: url(spritesmith.png);
  background-position: -2152px -1198px;
  width: 60px;
  height: 60px;
  background-size: 2878px 2870px;
}
.customize-option.hair_beard_2_blond {
  background-image: url(spritesmith.png);
  background-position: -2152px -1289px;
  width: 60px;
  height: 60px;
  background-size: 2878px 2870px;
}
.customize-option.hair_beard_2_blue {
  background-image: url(spritesmith.png);
  background-position: -2152px -1380px;
  width: 60px;
  height: 60px;
  background-size: 2878px 2870px;
}
.customize-option.hair_beard_2_brown {
  background-image: url(spritesmith.png);
  background-position: -2152px -1653px;
  width: 60px;
  height: 60px;
  background-size: 2878px 2870px;
}
.customize-option.hair_beard_2_candycane {
  background-image: url(spritesmith.png);
  background-position: -1313px -2076px;
  width: 60px;
  height: 60px;
  background-size: 2878px 2870px;
}
.customize-option.hair_beard_2_frost {
  background-image: url(spritesmith.png);
  background-position: -1404px -2076px;
  width: 60px;
  height: 60px;
  background-size: 2878px 2870px;
}
.customize-option.hair_beard_2_green {
  background-image: url(spritesmith.png);
  background-position: -1495px -2076px;
  width: 60px;
  height: 60px;
  background-size: 2878px 2870px;
}
.customize-option.hair_beard_2_holly {
  background-image: url(spritesmith.png);
  background-position: -1586px -2076px;
  width: 60px;
  height: 60px;
  background-size: 2878px 2870px;
}
.customize-option.hair_beard_2_purple {
  background-image: url(spritesmith.png);
  background-position: -1677px -2076px;
  width: 60px;
  height: 60px;
  background-size: 2878px 2870px;
}
.customize-option.hair_beard_2_rainbow {
  background-image: url(spritesmith.png);
  background-position: -1768px -2076px;
  width: 60px;
  height: 60px;
  background-size: 2878px 2870px;
}
.customize-option.hair_beard_2_red {
  background-image: url(spritesmith.png);
  background-position: -1859px -2076px;
  width: 60px;
  height: 60px;
  background-size: 2878px 2870px;
}
.customize-option.hair_beard_2_white {
  background-image: url(spritesmith.png);
  background-position: -1950px -2076px;
  width: 60px;
  height: 60px;
  background-size: 2878px 2870px;
}
.customize-option.hair_beard_2_winternight {
  background-image: url(spritesmith.png);
  background-position: -2041px -2076px;
  width: 60px;
  height: 60px;
  background-size: 2878px 2870px;
}
.customize-option.hair_beard_2_yellow {
  background-image: url(spritesmith.png);
  background-position: -2132px -2076px;
  width: 60px;
  height: 60px;
  background-size: 2878px 2870px;
}
.customize-option.hair_beard_3_TRUred {
  background-image: url(spritesmith.png);
  background-position: -2243px -15px;
  width: 60px;
  height: 60px;
  background-size: 2878px 2870px;
}
.customize-option.hair_beard_3_black {
  background-image: url(spritesmith.png);
  background-position: -2243px -106px;
  width: 60px;
  height: 60px;
  background-size: 2878px 2870px;
}
.customize-option.hair_beard_3_blond {
  background-image: url(spritesmith.png);
  background-position: -2243px -197px;
  width: 60px;
  height: 60px;
  background-size: 2878px 2870px;
}
.customize-option.hair_beard_3_blue {
  background-image: url(spritesmith.png);
  background-position: -2243px -288px;
  width: 60px;
  height: 60px;
  background-size: 2878px 2870px;
}
.customize-option.hair_beard_3_brown {
  background-image: url(spritesmith.png);
  background-position: -2243px -379px;
  width: 60px;
  height: 60px;
  background-size: 2878px 2870px;
}
.customize-option.hair_beard_3_candycane {
  background-image: url(spritesmith.png);
  background-position: -2243px -470px;
  width: 60px;
  height: 60px;
  background-size: 2878px 2870px;
}
.customize-option.hair_beard_3_frost {
  background-image: url(spritesmith.png);
  background-position: -2334px -743px;
  width: 60px;
  height: 60px;
  background-size: 2878px 2870px;
}
.customize-option.hair_beard_3_green {
  background-image: url(spritesmith.png);
  background-position: -2334px -834px;
  width: 60px;
  height: 60px;
  background-size: 2878px 2870px;
}
.customize-option.hair_beard_3_holly {
  background-image: url(spritesmith.png);
  background-position: -2334px -925px;
  width: 60px;
  height: 60px;
  background-size: 2878px 2870px;
}
.customize-option.hair_beard_3_purple {
  background-image: url(spritesmith.png);
  background-position: -2334px -1016px;
  width: 60px;
  height: 60px;
  background-size: 2878px 2870px;
}
.customize-option.hair_beard_3_rainbow {
  background-image: url(spritesmith.png);
  background-position: -2334px -1107px;
  width: 60px;
  height: 60px;
  background-size: 2878px 2870px;
}
.customize-option.hair_beard_3_red {
  background-image: url(spritesmith.png);
  background-position: -2334px -1198px;
  width: 60px;
  height: 60px;
  background-size: 2878px 2870px;
}
.customize-option.hair_beard_3_white {
  background-image: url(spritesmith.png);
  background-position: -2334px -1289px;
  width: 60px;
  height: 60px;
  background-size: 2878px 2870px;
}
.customize-option.hair_beard_3_winternight {
  background-image: url(spritesmith.png);
  background-position: -2334px -1380px;
  width: 60px;
  height: 60px;
  background-size: 2878px 2870px;
}
.customize-option.hair_beard_3_yellow {
  background-image: url(spritesmith.png);
  background-position: -2334px -1471px;
  width: 60px;
  height: 60px;
  background-size: 2878px 2870px;
}
.customize-option.hair_mustache_1_TRUred {
  background-image: url(spritesmith.png);
  background-position: -2334px -1562px;
  width: 60px;
  height: 60px;
  background-size: 2878px 2870px;
}
.customize-option.hair_mustache_1_black {
  background-image: url(spritesmith.png);
  background-position: -2334px -1653px;
  width: 60px;
  height: 60px;
  background-size: 2878px 2870px;
}
.customize-option.hair_mustache_1_blond {
  background-image: url(spritesmith.png);
  background-position: -2334px -1744px;
  width: 60px;
  height: 60px;
  background-size: 2878px 2870px;
}
.customize-option.hair_mustache_1_blue {
  background-image: url(spritesmith.png);
  background-position: -2334px -1835px;
  width: 60px;
  height: 60px;
  background-size: 2878px 2870px;
}
.customize-option.hair_mustache_1_brown {
  background-image: url(spritesmith.png);
  background-position: -2334px -1926px;
  width: 60px;
  height: 60px;
  background-size: 2878px 2870px;
}
.customize-option.hair_mustache_1_candycane {
  background-image: url(spritesmith.png);
  background-position: -2334px -2017px;
  width: 60px;
  height: 60px;
  background-size: 2878px 2870px;
}
.customize-option.hair_mustache_1_frost {
  background-image: url(spritesmith.png);
  background-position: -2334px -2108px;
  width: 60px;
  height: 60px;
  background-size: 2878px 2870px;
}
.customize-option.hair_mustache_1_green {
  background-image: url(spritesmith.png);
  background-position: -25px -2258px;
  width: 60px;
  height: 60px;
  background-size: 2878px 2870px;
}
.customize-option.hair_mustache_1_holly {
  background-image: url(spritesmith.png);
  background-position: -116px -2258px;
  width: 60px;
  height: 60px;
  background-size: 2878px 2870px;
}
.customize-option.hair_mustache_1_purple {
  background-image: url(spritesmith.png);
  background-position: -207px -2258px;
  width: 60px;
  height: 60px;
  background-size: 2878px 2870px;
}
.customize-option.hair_mustache_1_rainbow {
  background-image: url(spritesmith.png);
  background-position: -298px -2258px;
  width: 60px;
  height: 60px;
  background-size: 2878px 2870px;
}
.customize-option.hair_mustache_1_red {
  background-image: url(spritesmith.png);
  background-position: -389px -2258px;
  width: 60px;
  height: 60px;
  background-size: 2878px 2870px;
}
.customize-option.hair_mustache_1_white {
  background-image: url(spritesmith.png);
  background-position: -480px -2258px;
  width: 60px;
  height: 60px;
  background-size: 2878px 2870px;
}
.customize-option.hair_mustache_1_winternight {
  background-image: url(spritesmith.png);
  background-position: -571px -2258px;
  width: 60px;
  height: 60px;
  background-size: 2878px 2870px;
}
.customize-option.hair_mustache_1_yellow {
  background-image: url(spritesmith.png);
  background-position: -662px -2258px;
  width: 60px;
  height: 60px;
  background-size: 2878px 2870px;
}
.customize-option.hair_mustache_2_TRUred {
  background-image: url(spritesmith.png);
  background-position: -753px -2258px;
  width: 60px;
  height: 60px;
  background-size: 2878px 2870px;
}
.customize-option.hair_mustache_2_black {
  background-image: url(spritesmith.png);
  background-position: -844px -2258px;
  width: 60px;
  height: 60px;
  background-size: 2878px 2870px;
}
.customize-option.hair_mustache_2_blond {
  background-image: url(spritesmith.png);
  background-position: -935px -2258px;
  width: 60px;
  height: 60px;
  background-size: 2878px 2870px;
}
.customize-option.hair_mustache_2_blue {
  background-image: url(spritesmith.png);
  background-position: -1026px -2258px;
  width: 60px;
  height: 60px;
  background-size: 2878px 2870px;
}
.customize-option.hair_mustache_2_brown {
  background-image: url(spritesmith.png);
  background-position: -1117px -2258px;
  width: 60px;
  height: 60px;
  background-size: 2878px 2870px;
}
.customize-option.hair_mustache_2_candycane {
  background-image: url(spritesmith.png);
  background-position: -1208px -2258px;
  width: 60px;
  height: 60px;
  background-size: 2878px 2870px;
}
.customize-option.hair_mustache_2_frost {
  background-image: url(spritesmith.png);
  background-position: -1299px -2258px;
  width: 60px;
  height: 60px;
  background-size: 2878px 2870px;
}
.customize-option.hair_mustache_2_green {
  background-image: url(spritesmith.png);
  background-position: -1390px -2258px;
  width: 60px;
  height: 60px;
  background-size: 2878px 2870px;
}
.customize-option.hair_mustache_2_holly {
  background-image: url(spritesmith.png);
  background-position: -1481px -2258px;
  width: 60px;
  height: 60px;
  background-size: 2878px 2870px;
}
.customize-option.hair_mustache_2_purple {
  background-image: url(spritesmith.png);
  background-position: -1572px -2258px;
  width: 60px;
  height: 60px;
  background-size: 2878px 2870px;
}
.customize-option.hair_mustache_2_rainbow {
  background-image: url(spritesmith.png);
  background-position: -1663px -2258px;
  width: 60px;
  height: 60px;
  background-size: 2878px 2870px;
}
.customize-option.hair_mustache_2_red {
  background-image: url(spritesmith.png);
  background-position: -1754px -2258px;
  width: 60px;
  height: 60px;
  background-size: 2878px 2870px;
}
.customize-option.hair_mustache_2_white {
  background-image: url(spritesmith.png);
  background-position: -1845px -2258px;
  width: 60px;
  height: 60px;
  background-size: 2878px 2870px;
}
.customize-option.hair_mustache_2_winternight {
  background-image: url(spritesmith.png);
  background-position: -1936px -2258px;
  width: 60px;
  height: 60px;
  background-size: 2878px 2870px;
}
.customize-option.hair_mustache_2_yellow {
  background-image: url(spritesmith.png);
  background-position: -2027px -2258px;
  width: 60px;
  height: 60px;
  background-size: 2878px 2870px;
}
.customize-option.hair_flower_1 {
  background-image: url(spritesmith.png);
  background-position: -2118px -2258px;
  width: 60px;
  height: 60px;
  background-size: 2878px 2870px;
}
.customize-option.hair_flower_2 {
  background-image: url(spritesmith.png);
  background-position: -2209px -2258px;
  width: 60px;
  height: 60px;
  background-size: 2878px 2870px;
}
.customize-option.hair_flower_3 {
  background-image: url(spritesmith.png);
  background-position: -2300px -2258px;
  width: 60px;
  height: 60px;
  background-size: 2878px 2870px;
}
.customize-option.hair_flower_4 {
  background-image: url(spritesmith.png);
  background-position: -2449px -15px;
  width: 60px;
  height: 60px;
  background-size: 2878px 2870px;
}
.customize-option.hair_flower_5 {
  background-image: url(spritesmith.png);
  background-position: -2449px -106px;
  width: 60px;
  height: 60px;
  background-size: 2878px 2870px;
}
.customize-option.hair_flower_6 {
  background-image: url(spritesmith.png);
  background-position: -2449px -197px;
  width: 60px;
  height: 60px;
  background-size: 2878px 2870px;
}
.customize-option.hair_bangs_1_TRUred {
  background-image: url(spritesmith.png);
  background-position: -2449px -288px;
  width: 60px;
  height: 60px;
  background-size: 2878px 2870px;
}
.customize-option.hair_bangs_1_black {
  background-image: url(spritesmith.png);
  background-position: -2449px -379px;
  width: 60px;
  height: 60px;
  background-size: 2878px 2870px;
}
.customize-option.hair_bangs_1_blond {
  background-image: url(spritesmith.png);
  background-position: -2449px -470px;
  width: 60px;
  height: 60px;
  background-size: 2878px 2870px;
}
.customize-option.hair_bangs_1_blue {
  background-image: url(spritesmith.png);
  background-position: -2449px -561px;
  width: 60px;
  height: 60px;
  background-size: 2878px 2870px;
}
.customize-option.hair_bangs_1_brown {
  background-image: url(spritesmith.png);
  background-position: -2449px -652px;
  width: 60px;
  height: 60px;
  background-size: 2878px 2870px;
}
.customize-option.hair_bangs_1_candycane {
  background-image: url(spritesmith.png);
  background-position: -2449px -743px;
  width: 60px;
  height: 60px;
  background-size: 2878px 2870px;
}
.customize-option.hair_bangs_1_frost {
  background-image: url(spritesmith.png);
  background-position: -2449px -834px;
  width: 60px;
  height: 60px;
  background-size: 2878px 2870px;
}
.customize-option.hair_bangs_1_green {
  background-image: url(spritesmith.png);
  background-position: -2449px -925px;
  width: 60px;
  height: 60px;
  background-size: 2878px 2870px;
}
.customize-option.hair_bangs_1_holly {
  background-image: url(spritesmith.png);
  background-position: -2449px -1016px;
  width: 60px;
  height: 60px;
  background-size: 2878px 2870px;
}
.customize-option.hair_bangs_1_purple {
  background-image: url(spritesmith.png);
  background-position: -2449px -1107px;
  width: 60px;
  height: 60px;
  background-size: 2878px 2870px;
}
.customize-option.hair_bangs_1_rainbow {
  background-image: url(spritesmith.png);
  background-position: -2449px -1198px;
  width: 60px;
  height: 60px;
  background-size: 2878px 2870px;
}
.customize-option.hair_bangs_1_red {
  background-image: url(spritesmith.png);
  background-position: -2449px -1289px;
  width: 60px;
  height: 60px;
  background-size: 2878px 2870px;
}
.customize-option.hair_bangs_1_white {
  background-image: url(spritesmith.png);
  background-position: -2449px -1380px;
  width: 60px;
  height: 60px;
  background-size: 2878px 2870px;
}
.customize-option.hair_bangs_1_winternight {
  background-image: url(spritesmith.png);
  background-position: -2449px -1471px;
  width: 60px;
  height: 60px;
  background-size: 2878px 2870px;
}
.customize-option.hair_bangs_1_yellow {
  background-image: url(spritesmith.png);
  background-position: -2449px -1562px;
  width: 60px;
  height: 60px;
  background-size: 2878px 2870px;
}
.customize-option.hair_bangs_2_TRUred {
  background-image: url(spritesmith.png);
  background-position: -2449px -1653px;
  width: 60px;
  height: 60px;
  background-size: 2878px 2870px;
}
.customize-option.hair_bangs_2_black {
  background-image: url(spritesmith.png);
  background-position: -2449px -1744px;
  width: 60px;
  height: 60px;
  background-size: 2878px 2870px;
}
.customize-option.hair_bangs_2_blond {
  background-image: url(spritesmith.png);
  background-position: -2449px -1835px;
  width: 60px;
  height: 60px;
  background-size: 2878px 2870px;
}
.customize-option.hair_bangs_2_blue {
  background-image: url(spritesmith.png);
  background-position: -2449px -1926px;
  width: 60px;
  height: 60px;
  background-size: 2878px 2870px;
}
.customize-option.hair_bangs_2_brown {
  background-image: url(spritesmith.png);
  background-position: -2449px -2017px;
  width: 60px;
  height: 60px;
  background-size: 2878px 2870px;
}
.customize-option.hair_bangs_2_candycane {
  background-image: url(spritesmith.png);
  background-position: -2449px -2108px;
  width: 60px;
  height: 60px;
  background-size: 2878px 2870px;
}
.customize-option.hair_bangs_2_frost {
  background-image: url(spritesmith.png);
  background-position: -2449px -2199px;
  width: 60px;
  height: 60px;
  background-size: 2878px 2870px;
}
.customize-option.hair_bangs_2_green {
  background-image: url(spritesmith.png);
  background-position: -25px -2349px;
  width: 60px;
  height: 60px;
  background-size: 2878px 2870px;
}
.customize-option.hair_bangs_2_holly {
  background-image: url(spritesmith.png);
  background-position: -116px -2349px;
  width: 60px;
  height: 60px;
  background-size: 2878px 2870px;
}
.customize-option.hair_bangs_2_purple {
  background-image: url(spritesmith.png);
  background-position: -207px -2349px;
  width: 60px;
  height: 60px;
  background-size: 2878px 2870px;
}
.customize-option.hair_bangs_2_rainbow {
  background-image: url(spritesmith.png);
  background-position: -298px -2349px;
  width: 60px;
  height: 60px;
  background-size: 2878px 2870px;
}
.customize-option.hair_bangs_2_red {
  background-image: url(spritesmith.png);
  background-position: -389px -2349px;
  width: 60px;
  height: 60px;
  background-size: 2878px 2870px;
}
.customize-option.hair_bangs_2_white {
  background-image: url(spritesmith.png);
  background-position: -480px -2349px;
  width: 60px;
  height: 60px;
  background-size: 2878px 2870px;
}
.customize-option.hair_bangs_2_winternight {
  background-image: url(spritesmith.png);
  background-position: -571px -2349px;
  width: 60px;
  height: 60px;
  background-size: 2878px 2870px;
}
.customize-option.hair_bangs_2_yellow {
  background-image: url(spritesmith.png);
  background-position: -662px -2349px;
  width: 60px;
  height: 60px;
  background-size: 2878px 2870px;
}
.customize-option.hair_bangs_3_TRUred {
  background-image: url(spritesmith.png);
  background-position: -753px -2349px;
  width: 60px;
  height: 60px;
  background-size: 2878px 2870px;
}
.customize-option.hair_bangs_3_black {
  background-image: url(spritesmith.png);
  background-position: -844px -2349px;
  width: 60px;
  height: 60px;
  background-size: 2878px 2870px;
}
.customize-option.hair_bangs_3_blond {
  background-image: url(spritesmith.png);
  background-position: -935px -2349px;
  width: 60px;
  height: 60px;
  background-size: 2878px 2870px;
}
.customize-option.hair_bangs_3_blue {
  background-image: url(spritesmith.png);
  background-position: -1026px -2349px;
  width: 60px;
  height: 60px;
  background-size: 2878px 2870px;
}
.customize-option.hair_bangs_3_brown {
  background-image: url(spritesmith.png);
  background-position: -1117px -2349px;
  width: 60px;
  height: 60px;
  background-size: 2878px 2870px;
}
.customize-option.hair_bangs_3_candycane {
  background-image: url(spritesmith.png);
  background-position: -1208px -2349px;
  width: 60px;
  height: 60px;
  background-size: 2878px 2870px;
}
.customize-option.hair_bangs_3_frost {
  background-image: url(spritesmith.png);
  background-position: -1299px -2349px;
  width: 60px;
  height: 60px;
  background-size: 2878px 2870px;
}
.customize-option.hair_bangs_3_green {
  background-image: url(spritesmith.png);
  background-position: -1390px -2349px;
  width: 60px;
  height: 60px;
  background-size: 2878px 2870px;
}
.customize-option.hair_bangs_3_holly {
  background-image: url(spritesmith.png);
  background-position: -1481px -2349px;
  width: 60px;
  height: 60px;
  background-size: 2878px 2870px;
}
.customize-option.hair_bangs_3_purple {
  background-image: url(spritesmith.png);
  background-position: -1572px -2349px;
  width: 60px;
  height: 60px;
  background-size: 2878px 2870px;
}
.customize-option.hair_bangs_3_rainbow {
  background-image: url(spritesmith.png);
  background-position: -1663px -2349px;
  width: 60px;
  height: 60px;
  background-size: 2878px 2870px;
}
.customize-option.hair_bangs_3_red {
  background-image: url(spritesmith.png);
  background-position: -1754px -2349px;
  width: 60px;
  height: 60px;
  background-size: 2878px 2870px;
}
.customize-option.hair_bangs_3_white {
  background-image: url(spritesmith.png);
  background-position: -1845px -2349px;
  width: 60px;
  height: 60px;
  background-size: 2878px 2870px;
}
.customize-option.hair_bangs_3_winternight {
  background-image: url(spritesmith.png);
  background-position: -1936px -2349px;
  width: 60px;
  height: 60px;
  background-size: 2878px 2870px;
}
.customize-option.hair_bangs_3_yellow {
  background-image: url(spritesmith.png);
  background-position: -2027px -2349px;
  width: 60px;
  height: 60px;
  background-size: 2878px 2870px;
}
.customize-option.hair_base_1_TRUred {
  background-image: url(spritesmith.png);
  background-position: -2118px -2349px;
  width: 60px;
  height: 60px;
  background-size: 2878px 2870px;
}
.customize-option.hair_base_1_black {
  background-image: url(spritesmith.png);
  background-position: -2209px -2349px;
  width: 60px;
  height: 60px;
  background-size: 2878px 2870px;
}
.customize-option.hair_base_1_blond {
  background-image: url(spritesmith.png);
  background-position: -2300px -2349px;
  width: 60px;
  height: 60px;
  background-size: 2878px 2870px;
}
.customize-option.hair_base_1_blue {
  background-image: url(spritesmith.png);
  background-position: -2391px -2349px;
  width: 60px;
  height: 60px;
  background-size: 2878px 2870px;
}
.customize-option.hair_base_1_brown {
  background-image: url(spritesmith.png);
  background-position: -2540px -15px;
  width: 60px;
  height: 60px;
  background-size: 2878px 2870px;
}
.customize-option.hair_base_1_candycane {
  background-image: url(spritesmith.png);
  background-position: -2540px -106px;
  width: 60px;
  height: 60px;
  background-size: 2878px 2870px;
}
.customize-option.hair_base_1_frost {
  background-image: url(spritesmith.png);
  background-position: -2540px -197px;
  width: 60px;
  height: 60px;
  background-size: 2878px 2870px;
}
.customize-option.hair_base_1_green {
  background-image: url(spritesmith.png);
  background-position: -2540px -288px;
  width: 60px;
  height: 60px;
  background-size: 2878px 2870px;
}
.customize-option.hair_base_1_holly {
  background-image: url(spritesmith.png);
  background-position: -2540px -379px;
  width: 60px;
  height: 60px;
  background-size: 2878px 2870px;
}
.customize-option.hair_base_1_purple {
  background-image: url(spritesmith.png);
  background-position: -2540px -470px;
  width: 60px;
  height: 60px;
  background-size: 2878px 2870px;
}
.customize-option.hair_base_1_rainbow {
  background-image: url(spritesmith.png);
  background-position: -2540px -561px;
  width: 60px;
  height: 60px;
  background-size: 2878px 2870px;
}
.customize-option.hair_base_1_red {
  background-image: url(spritesmith.png);
  background-position: -2540px -652px;
  width: 60px;
  height: 60px;
  background-size: 2878px 2870px;
}
.customize-option.hair_base_1_white {
  background-image: url(spritesmith.png);
  background-position: -2540px -743px;
  width: 60px;
  height: 60px;
  background-size: 2878px 2870px;
}
.customize-option.hair_base_1_winternight {
  background-image: url(spritesmith.png);
  background-position: -2540px -834px;
  width: 60px;
  height: 60px;
  background-size: 2878px 2870px;
}
.customize-option.hair_base_1_yellow {
  background-image: url(spritesmith.png);
  background-position: -2540px -925px;
  width: 60px;
  height: 60px;
  background-size: 2878px 2870px;
}
.customize-option.hair_base_2_TRUred {
  background-image: url(spritesmith.png);
  background-position: -2540px -1016px;
  width: 60px;
  height: 60px;
  background-size: 2878px 2870px;
}
.customize-option.hair_base_2_black {
  background-image: url(spritesmith.png);
  background-position: -2540px -1107px;
  width: 60px;
  height: 60px;
  background-size: 2878px 2870px;
}
.customize-option.hair_base_2_blond {
  background-image: url(spritesmith.png);
  background-position: -2540px -1198px;
  width: 60px;
  height: 60px;
  background-size: 2878px 2870px;
}
.customize-option.hair_base_2_blue {
  background-image: url(spritesmith.png);
  background-position: -2540px -1289px;
  width: 60px;
  height: 60px;
  background-size: 2878px 2870px;
}
.customize-option.hair_base_2_brown {
  background-image: url(spritesmith.png);
  background-position: -2540px -1380px;
  width: 60px;
  height: 60px;
  background-size: 2878px 2870px;
}
.customize-option.hair_base_2_candycane {
  background-image: url(spritesmith.png);
  background-position: -2540px -1471px;
  width: 60px;
  height: 60px;
  background-size: 2878px 2870px;
}
.customize-option.hair_base_2_frost {
  background-image: url(spritesmith.png);
  background-position: -2042px -2440px;
  width: 60px;
  height: 60px;
  background-size: 2878px 2870px;
}
.customize-option.hair_base_2_green {
  background-image: url(spritesmith.png);
  background-position: -2133px -2440px;
  width: 60px;
  height: 60px;
  background-size: 2878px 2870px;
}
.customize-option.hair_base_2_holly {
  background-image: url(spritesmith.png);
  background-position: -2224px -2440px;
  width: 60px;
  height: 60px;
  background-size: 2878px 2870px;
}
.customize-option.hair_base_2_purple {
  background-image: url(spritesmith.png);
  background-position: -2315px -2440px;
  width: 60px;
  height: 60px;
  background-size: 2878px 2870px;
}
.customize-option.hair_base_2_rainbow {
  background-image: url(spritesmith.png);
  background-position: -2406px -2440px;
  width: 60px;
  height: 60px;
  background-size: 2878px 2870px;
}
.customize-option.hair_base_2_red {
  background-image: url(spritesmith.png);
  background-position: -2497px -2440px;
  width: 60px;
  height: 60px;
  background-size: 2878px 2870px;
}
.customize-option.hair_base_2_white {
  background-image: url(spritesmith.png);
  background-position: -2631px -15px;
  width: 60px;
  height: 60px;
  background-size: 2878px 2870px;
}
.customize-option.hair_base_2_winternight {
  background-image: url(spritesmith.png);
  background-position: -2631px -106px;
  width: 60px;
  height: 60px;
  background-size: 2878px 2870px;
}
.customize-option.hair_base_2_yellow {
  background-image: url(spritesmith.png);
  background-position: -2631px -197px;
  width: 60px;
  height: 60px;
  background-size: 2878px 2870px;
}
.customize-option.hair_base_3_TRUred {
  background-image: url(spritesmith.png);
  background-position: -2631px -288px;
  width: 60px;
  height: 60px;
  background-size: 2878px 2870px;
}
.customize-option.hair_base_3_black {
  background-image: url(spritesmith.png);
  background-position: -2631px -379px;
  width: 60px;
  height: 60px;
  background-size: 2878px 2870px;
}
.customize-option.hair_base_3_blond {
  background-image: url(spritesmith.png);
  background-position: -2631px -470px;
  width: 60px;
  height: 60px;
  background-size: 2878px 2870px;
}
.customize-option.hair_base_3_blue {
  background-image: url(spritesmith.png);
  background-position: -2631px -561px;
  width: 60px;
  height: 60px;
  background-size: 2878px 2870px;
}
.customize-option.hair_base_3_brown {
  background-image: url(spritesmith.png);
  background-position: -2631px -652px;
  width: 60px;
  height: 60px;
  background-size: 2878px 2870px;
}
.customize-option.hair_base_3_candycane {
  background-image: url(spritesmith.png);
  background-position: -2631px -743px;
  width: 60px;
  height: 60px;
  background-size: 2878px 2870px;
}
.customize-option.hair_base_3_frost {
  background-image: url(spritesmith.png);
  background-position: -2631px -834px;
  width: 60px;
  height: 60px;
  background-size: 2878px 2870px;
}
.customize-option.hair_base_3_green {
  background-image: url(spritesmith.png);
  background-position: -2631px -925px;
  width: 60px;
  height: 60px;
  background-size: 2878px 2870px;
}
.customize-option.hair_base_3_holly {
  background-image: url(spritesmith.png);
  background-position: -2631px -1016px;
  width: 60px;
  height: 60px;
  background-size: 2878px 2870px;
}
.customize-option.hair_base_3_purple {
  background-image: url(spritesmith.png);
  background-position: -2631px -1107px;
  width: 60px;
  height: 60px;
  background-size: 2878px 2870px;
}
.customize-option.hair_base_3_rainbow {
  background-image: url(spritesmith.png);
  background-position: -2631px -1198px;
  width: 60px;
  height: 60px;
  background-size: 2878px 2870px;
}
.customize-option.hair_base_3_red {
  background-image: url(spritesmith.png);
  background-position: -2631px -1289px;
  width: 60px;
  height: 60px;
  background-size: 2878px 2870px;
}
.customize-option.hair_base_3_white {
  background-image: url(spritesmith.png);
  background-position: -2631px -1380px;
  width: 60px;
  height: 60px;
  background-size: 2878px 2870px;
}
.customize-option.hair_base_3_winternight {
  background-image: url(spritesmith.png);
  background-position: -2631px -1471px;
  width: 60px;
  height: 60px;
  background-size: 2878px 2870px;
}
.customize-option.hair_base_3_yellow {
  background-image: url(spritesmith.png);
  background-position: -2631px -1562px;
  width: 60px;
  height: 60px;
  background-size: 2878px 2870px;
}
.customize-option.hair_base_4_TRUred {
  background-image: url(spritesmith.png);
  background-position: -2631px -1653px;
  width: 60px;
  height: 60px;
  background-size: 2878px 2870px;
}
.customize-option.hair_base_4_black {
  background-image: url(spritesmith.png);
  background-position: -2631px -1744px;
  width: 60px;
  height: 60px;
  background-size: 2878px 2870px;
}
.customize-option.hair_base_4_blond {
  background-image: url(spritesmith.png);
  background-position: -2631px -1835px;
  width: 60px;
  height: 60px;
  background-size: 2878px 2870px;
}
.customize-option.hair_base_4_blue {
  background-image: url(spritesmith.png);
  background-position: -2631px -1926px;
  width: 60px;
  height: 60px;
  background-size: 2878px 2870px;
}
.customize-option.hair_base_4_brown {
  background-image: url(spritesmith.png);
  background-position: -2631px -2017px;
  width: 60px;
  height: 60px;
  background-size: 2878px 2870px;
}
.customize-option.hair_base_4_candycane {
  background-image: url(spritesmith.png);
  background-position: -2631px -2108px;
  width: 60px;
  height: 60px;
  background-size: 2878px 2870px;
}
.customize-option.hair_base_4_frost {
  background-image: url(spritesmith.png);
  background-position: -2631px -2199px;
  width: 60px;
  height: 60px;
  background-size: 2878px 2870px;
}
.customize-option.hair_base_4_green {
  background-image: url(spritesmith.png);
  background-position: -2631px -2290px;
  width: 60px;
  height: 60px;
  background-size: 2878px 2870px;
}
.customize-option.hair_base_4_holly {
  background-image: url(spritesmith.png);
  background-position: -2631px -2381px;
  width: 60px;
  height: 60px;
  background-size: 2878px 2870px;
}
.customize-option.hair_base_4_purple {
  background-image: url(spritesmith.png);
  background-position: -25px -2531px;
  width: 60px;
  height: 60px;
  background-size: 2878px 2870px;
}
.customize-option.hair_base_4_rainbow {
  background-image: url(spritesmith.png);
  background-position: -116px -2531px;
  width: 60px;
  height: 60px;
  background-size: 2878px 2870px;
}
.customize-option.hair_base_4_red {
  background-image: url(spritesmith.png);
  background-position: -207px -2531px;
  width: 60px;
  height: 60px;
  background-size: 2878px 2870px;
}
.customize-option.hair_base_4_white {
  background-image: url(spritesmith.png);
  background-position: -298px -2531px;
  width: 60px;
  height: 60px;
  background-size: 2878px 2870px;
}
.customize-option.hair_base_4_winternight {
  background-image: url(spritesmith.png);
  background-position: -389px -2531px;
  width: 60px;
  height: 60px;
  background-size: 2878px 2870px;
}
.customize-option.hair_base_4_yellow {
  background-image: url(spritesmith.png);
  background-position: -480px -2531px;
  width: 60px;
  height: 60px;
  background-size: 2878px 2870px;
}
.customize-option.hair_base_5_TRUred {
  background-image: url(spritesmith.png);
  background-position: -571px -2531px;
  width: 60px;
  height: 60px;
  background-size: 2878px 2870px;
}
.customize-option.hair_base_5_black {
  background-image: url(spritesmith.png);
  background-position: -662px -2531px;
  width: 60px;
  height: 60px;
  background-size: 2878px 2870px;
}
.customize-option.hair_base_5_blond {
  background-image: url(spritesmith.png);
  background-position: -753px -2531px;
  width: 60px;
  height: 60px;
  background-size: 2878px 2870px;
}
.customize-option.hair_base_5_blue {
  background-image: url(spritesmith.png);
  background-position: -844px -2531px;
  width: 60px;
  height: 60px;
  background-size: 2878px 2870px;
}
.customize-option.hair_base_5_brown {
  background-image: url(spritesmith.png);
  background-position: -935px -2531px;
  width: 60px;
  height: 60px;
  background-size: 2878px 2870px;
}
.customize-option.hair_base_5_candycane {
  background-image: url(spritesmith.png);
  background-position: -1026px -2531px;
  width: 60px;
  height: 60px;
  background-size: 2878px 2870px;
}
.customize-option.hair_base_5_frost {
  background-image: url(spritesmith.png);
  background-position: -1117px -2531px;
  width: 60px;
  height: 60px;
  background-size: 2878px 2870px;
}
.customize-option.hair_base_5_green {
  background-image: url(spritesmith.png);
  background-position: -1208px -2531px;
  width: 60px;
  height: 60px;
  background-size: 2878px 2870px;
}
.customize-option.hair_base_5_holly {
  background-image: url(spritesmith.png);
  background-position: -1299px -2531px;
  width: 60px;
  height: 60px;
  background-size: 2878px 2870px;
}
.customize-option.hair_base_5_purple {
  background-image: url(spritesmith.png);
  background-position: -1390px -2531px;
  width: 60px;
  height: 60px;
  background-size: 2878px 2870px;
}
.customize-option.hair_base_5_rainbow {
  background-image: url(spritesmith.png);
  background-position: -1481px -2531px;
  width: 60px;
  height: 60px;
  background-size: 2878px 2870px;
}
.customize-option.hair_base_5_red {
  background-image: url(spritesmith.png);
  background-position: -1572px -2531px;
  width: 60px;
  height: 60px;
  background-size: 2878px 2870px;
}
.customize-option.hair_base_5_white {
  background-image: url(spritesmith.png);
  background-position: -1663px -2531px;
  width: 60px;
  height: 60px;
  background-size: 2878px 2870px;
}
.customize-option.hair_base_5_winternight {
  background-image: url(spritesmith.png);
  background-position: -1754px -2531px;
  width: 60px;
  height: 60px;
  background-size: 2878px 2870px;
}
.customize-option.hair_base_5_yellow {
  background-image: url(spritesmith.png);
  background-position: -1845px -2531px;
  width: 60px;
  height: 60px;
  background-size: 2878px 2870px;
}
.customize-option.hair_base_6_TRUred {
  background-image: url(spritesmith.png);
  background-position: -1936px -2531px;
  width: 60px;
  height: 60px;
  background-size: 2878px 2870px;
}
.customize-option.hair_base_6_black {
  background-image: url(spritesmith.png);
  background-position: -2027px -2531px;
  width: 60px;
  height: 60px;
  background-size: 2878px 2870px;
}
.customize-option.hair_base_6_blond {
  background-image: url(spritesmith.png);
  background-position: -2209px -2531px;
  width: 60px;
  height: 60px;
  background-size: 2878px 2870px;
}
.customize-option.hair_base_6_blue {
  background-image: url(spritesmith.png);
  background-position: -2300px -2531px;
  width: 60px;
  height: 60px;
  background-size: 2878px 2870px;
}
.customize-option.hair_base_6_brown {
  background-image: url(spritesmith.png);
  background-position: -2391px -2531px;
  width: 60px;
  height: 60px;
  background-size: 2878px 2870px;
}
.customize-option.hair_base_6_candycane {
  background-image: url(spritesmith.png);
  background-position: -2482px -2531px;
  width: 60px;
  height: 60px;
  background-size: 2878px 2870px;
}
.customize-option.hair_base_6_frost {
  background-image: url(spritesmith.png);
  background-position: -2573px -2531px;
  width: 60px;
  height: 60px;
  background-size: 2878px 2870px;
}
.customize-option.hair_base_6_green {
  background-image: url(spritesmith.png);
  background-position: -2722px -15px;
  width: 60px;
  height: 60px;
  background-size: 2878px 2870px;
}
.customize-option.hair_base_6_holly {
  background-image: url(spritesmith.png);
  background-position: -2722px -197px;
  width: 60px;
  height: 60px;
  background-size: 2878px 2870px;
}
.customize-option.hair_base_6_purple {
  background-image: url(spritesmith.png);
  background-position: -2722px -288px;
  width: 60px;
  height: 60px;
  background-size: 2878px 2870px;
}
.customize-option.hair_base_6_rainbow {
  background-image: url(spritesmith.png);
  background-position: -2722px -379px;
  width: 60px;
  height: 60px;
  background-size: 2878px 2870px;
}
.customize-option.hair_base_6_red {
  background-image: url(spritesmith.png);
  background-position: -2722px -470px;
  width: 60px;
  height: 60px;
  background-size: 2878px 2870px;
}
.customize-option.hair_base_6_white {
  background-image: url(spritesmith.png);
  background-position: -2722px -561px;
  width: 60px;
  height: 60px;
  background-size: 2878px 2870px;
}
.customize-option.hair_base_6_winternight {
  background-image: url(spritesmith.png);
  background-position: -2722px -652px;
  width: 60px;
  height: 60px;
  background-size: 2878px 2870px;
}
.customize-option.hair_base_6_yellow {
  background-image: url(spritesmith.png);
  background-position: -2722px -743px;
  width: 60px;
  height: 60px;
  background-size: 2878px 2870px;
}
.customize-option.hair_base_7_TRUred {
  background-image: url(spritesmith.png);
  background-position: -2722px -834px;
  width: 60px;
  height: 60px;
  background-size: 2878px 2870px;
}
.customize-option.hair_base_7_black {
  background-image: url(spritesmith.png);
  background-position: -2722px -925px;
  width: 60px;
  height: 60px;
  background-size: 2878px 2870px;
}
.customize-option.hair_base_7_blond {
  background-image: url(spritesmith.png);
  background-position: -2722px -1016px;
  width: 60px;
  height: 60px;
  background-size: 2878px 2870px;
}
.customize-option.hair_base_7_blue {
  background-image: url(spritesmith.png);
  background-position: -2722px -1107px;
  width: 60px;
  height: 60px;
  background-size: 2878px 2870px;
}
.customize-option.hair_base_7_brown {
  background-image: url(spritesmith.png);
  background-position: -2722px -1198px;
  width: 60px;
  height: 60px;
  background-size: 2878px 2870px;
}
.customize-option.hair_base_7_candycane {
  background-image: url(spritesmith.png);
  background-position: -2722px -1289px;
  width: 60px;
  height: 60px;
  background-size: 2878px 2870px;
}
.customize-option.hair_base_7_frost {
  background-image: url(spritesmith.png);
  background-position: -2722px -1380px;
  width: 60px;
  height: 60px;
  background-size: 2878px 2870px;
}
.customize-option.hair_base_7_green {
  background-image: url(spritesmith.png);
  background-position: -2722px -1471px;
  width: 60px;
  height: 60px;
  background-size: 2878px 2870px;
}
.customize-option.hair_base_7_holly {
  background-image: url(spritesmith.png);
  background-position: -2722px -1562px;
  width: 60px;
  height: 60px;
  background-size: 2878px 2870px;
}
.customize-option.hair_base_7_purple {
  background-image: url(spritesmith.png);
  background-position: -2722px -1653px;
  width: 60px;
  height: 60px;
  background-size: 2878px 2870px;
}
.customize-option.hair_base_7_rainbow {
  background-image: url(spritesmith.png);
  background-position: -2722px -1744px;
  width: 60px;
  height: 60px;
  background-size: 2878px 2870px;
}
.customize-option.hair_base_7_red {
  background-image: url(spritesmith.png);
  background-position: -2722px -1835px;
  width: 60px;
  height: 60px;
  background-size: 2878px 2870px;
}
.customize-option.hair_base_7_white {
  background-image: url(spritesmith.png);
  background-position: -2722px -1926px;
  width: 60px;
  height: 60px;
  background-size: 2878px 2870px;
}
.customize-option.hair_base_7_winternight {
  background-image: url(spritesmith.png);
  background-position: -2722px -2017px;
  width: 60px;
  height: 60px;
  background-size: 2878px 2870px;
}
.customize-option.hair_base_7_yellow {
  background-image: url(spritesmith.png);
  background-position: -2722px -2108px;
  width: 60px;
  height: 60px;
  background-size: 2878px 2870px;
}
.customize-option.hair_base_8_TRUred {
  background-image: url(spritesmith.png);
  background-position: -2722px -2199px;
  width: 60px;
  height: 60px;
  background-size: 2878px 2870px;
}
.customize-option.hair_base_8_black {
  background-image: url(spritesmith.png);
  background-position: -2722px -2290px;
  width: 60px;
  height: 60px;
  background-size: 2878px 2870px;
}
.customize-option.hair_base_8_blond {
  background-image: url(spritesmith.png);
  background-position: -2722px -2381px;
  width: 60px;
  height: 60px;
  background-size: 2878px 2870px;
}
.customize-option.hair_base_8_blue {
  background-image: url(spritesmith.png);
  background-position: -2722px -2472px;
  width: 60px;
  height: 60px;
  background-size: 2878px 2870px;
}
.customize-option.hair_base_8_brown {
  background-image: url(spritesmith.png);
  background-position: -25px -2622px;
  width: 60px;
  height: 60px;
  background-size: 2878px 2870px;
}
.customize-option.hair_base_8_candycane {
  background-image: url(spritesmith.png);
  background-position: -116px -2622px;
  width: 60px;
  height: 60px;
  background-size: 2878px 2870px;
}
.customize-option.hair_base_8_frost {
  background-image: url(spritesmith.png);
  background-position: -207px -2622px;
  width: 60px;
  height: 60px;
  background-size: 2878px 2870px;
}
.customize-option.hair_base_8_green {
  background-image: url(spritesmith.png);
  background-position: -298px -2622px;
  width: 60px;
  height: 60px;
  background-size: 2878px 2870px;
}
.customize-option.hair_base_8_holly {
  background-image: url(spritesmith.png);
  background-position: -389px -2622px;
  width: 60px;
  height: 60px;
  background-size: 2878px 2870px;
}
.customize-option.hair_base_8_purple {
  background-image: url(spritesmith.png);
  background-position: -480px -2622px;
  width: 60px;
  height: 60px;
  background-size: 2878px 2870px;
}
.customize-option.hair_base_8_rainbow {
  background-image: url(spritesmith.png);
  background-position: -571px -2622px;
  width: 60px;
  height: 60px;
  background-size: 2878px 2870px;
}
.customize-option.hair_base_8_red {
  background-image: url(spritesmith.png);
  background-position: -662px -2622px;
  width: 60px;
  height: 60px;
  background-size: 2878px 2870px;
}
.customize-option.hair_base_8_white {
  background-image: url(spritesmith.png);
  background-position: -753px -2622px;
  width: 60px;
  height: 60px;
  background-size: 2878px 2870px;
}
.customize-option.hair_base_8_winternight {
  background-image: url(spritesmith.png);
  background-position: -844px -2622px;
  width: 60px;
  height: 60px;
  background-size: 2878px 2870px;
}
.customize-option.hair_base_8_yellow {
  background-image: url(spritesmith.png);
  background-position: -935px -2622px;
  width: 60px;
  height: 60px;
  background-size: 2878px 2870px;
}
.customize-option.broad_shirt_black {
  background-image: url(spritesmith.png);
  background-position: -1026px -2637px;
  width: 60px;
  height: 60px;
  background-size: 2878px 2870px;
}
.customize-option.broad_shirt_blue {
  background-image: url(spritesmith.png);
  background-position: -1117px -2637px;
  width: 60px;
  height: 60px;
  background-size: 2878px 2870px;
}
.customize-option.broad_shirt_convict {
  background-image: url(spritesmith.png);
  background-position: -1208px -2637px;
  width: 60px;
  height: 60px;
  background-size: 2878px 2870px;
}
.customize-option.broad_shirt_cross {
  background-image: url(spritesmith.png);
  background-position: -1299px -2637px;
  width: 60px;
  height: 60px;
  background-size: 2878px 2870px;
}
.customize-option.broad_shirt_fire {
  background-image: url(spritesmith.png);
  background-position: -1390px -2637px;
  width: 60px;
  height: 60px;
  background-size: 2878px 2870px;
}
.customize-option.broad_shirt_green {
  background-image: url(spritesmith.png);
  background-position: -1481px -2637px;
  width: 60px;
  height: 60px;
  background-size: 2878px 2870px;
}
.customize-option.broad_shirt_horizon {
  background-image: url(spritesmith.png);
  background-position: -1572px -2637px;
  width: 60px;
  height: 60px;
  background-size: 2878px 2870px;
}
.customize-option.broad_shirt_ocean {
  background-image: url(spritesmith.png);
  background-position: -1663px -2637px;
  width: 60px;
  height: 60px;
  background-size: 2878px 2870px;
}
.customize-option.broad_shirt_pink {
  background-image: url(spritesmith.png);
  background-position: -1754px -2637px;
  width: 60px;
  height: 60px;
  background-size: 2878px 2870px;
}
.customize-option.broad_shirt_purple {
  background-image: url(spritesmith.png);
  background-position: -1845px -2637px;
  width: 60px;
  height: 60px;
  background-size: 2878px 2870px;
}
.customize-option.broad_shirt_rainbow {
  background-image: url(spritesmith.png);
  background-position: -1936px -2637px;
  width: 60px;
  height: 60px;
  background-size: 2878px 2870px;
}
.customize-option.broad_shirt_redblue {
  background-image: url(spritesmith.png);
  background-position: -2027px -2637px;
  width: 60px;
  height: 60px;
  background-size: 2878px 2870px;
}
.customize-option.broad_shirt_thunder {
  background-image: url(spritesmith.png);
  background-position: -2118px -2637px;
  width: 60px;
  height: 60px;
  background-size: 2878px 2870px;
}
.customize-option.broad_shirt_tropical {
  background-image: url(spritesmith.png);
  background-position: -2209px -2637px;
  width: 60px;
  height: 60px;
  background-size: 2878px 2870px;
}
.customize-option.broad_shirt_white {
  background-image: url(spritesmith.png);
  background-position: -2300px -2637px;
  width: 60px;
  height: 60px;
  background-size: 2878px 2870px;
}
.customize-option.broad_shirt_yellow {
  background-image: url(spritesmith.png);
  background-position: -2391px -2637px;
  width: 60px;
  height: 60px;
  background-size: 2878px 2870px;
}
.customize-option.broad_shirt_zombie {
  background-image: url(spritesmith.png);
  background-position: -2482px -2637px;
  width: 60px;
  height: 60px;
  background-size: 2878px 2870px;
}
.customize-option.slim_shirt_black {
  background-image: url(spritesmith.png);
  background-position: -2573px -2637px;
  width: 60px;
  height: 60px;
  background-size: 2878px 2870px;
}
.customize-option.slim_shirt_blue {
  background-image: url(spritesmith.png);
  background-position: -2664px -2637px;
  width: 60px;
  height: 60px;
  background-size: 2878px 2870px;
}
.customize-option.slim_shirt_convict {
  background-image: url(spritesmith.png);
  background-position: -2813px -30px;
  width: 60px;
  height: 60px;
  background-size: 2878px 2870px;
}
.customize-option.slim_shirt_cross {
  background-image: url(spritesmith.png);
  background-position: -2813px -121px;
  width: 60px;
  height: 60px;
  background-size: 2878px 2870px;
}
.customize-option.slim_shirt_fire {
  background-image: url(spritesmith.png);
  background-position: -2813px -212px;
  width: 60px;
  height: 60px;
  background-size: 2878px 2870px;
}
.customize-option.slim_shirt_green {
  background-image: url(spritesmith.png);
  background-position: -2813px -303px;
  width: 60px;
  height: 60px;
  background-size: 2878px 2870px;
}
.customize-option.slim_shirt_horizon {
  background-image: url(spritesmith.png);
  background-position: -2813px -394px;
  width: 60px;
  height: 60px;
  background-size: 2878px 2870px;
}
.customize-option.slim_shirt_ocean {
  background-image: url(spritesmith.png);
  background-position: -2813px -485px;
  width: 60px;
  height: 60px;
  background-size: 2878px 2870px;
}
.customize-option.slim_shirt_pink {
  background-image: url(spritesmith.png);
  background-position: -2813px -576px;
  width: 60px;
  height: 60px;
  background-size: 2878px 2870px;
}
.customize-option.slim_shirt_purple {
  background-image: url(spritesmith.png);
  background-position: -2813px -667px;
  width: 60px;
  height: 60px;
  background-size: 2878px 2870px;
}
.customize-option.slim_shirt_rainbow {
  background-image: url(spritesmith.png);
  background-position: -2813px -758px;
  width: 60px;
  height: 60px;
  background-size: 2878px 2870px;
}
.customize-option.slim_shirt_redblue {
  background-image: url(spritesmith.png);
  background-position: -2813px -849px;
  width: 60px;
  height: 60px;
  background-size: 2878px 2870px;
}
.customize-option.slim_shirt_thunder {
  background-image: url(spritesmith.png);
  background-position: -2813px -940px;
  width: 60px;
  height: 60px;
  background-size: 2878px 2870px;
}
.customize-option.slim_shirt_tropical {
  background-image: url(spritesmith.png);
  background-position: -2813px -1031px;
  width: 60px;
  height: 60px;
  background-size: 2878px 2870px;
}
.customize-option.slim_shirt_white {
  background-image: url(spritesmith.png);
  background-position: -2813px -1122px;
  width: 60px;
  height: 60px;
  background-size: 2878px 2870px;
}
.customize-option.slim_shirt_yellow {
  background-image: url(spritesmith.png);
  background-position: -2813px -1213px;
  width: 60px;
  height: 60px;
  background-size: 2878px 2870px;
}
.customize-option.slim_shirt_zombie {
  background-image: url(spritesmith.png);
  background-position: -2813px -1304px;
  width: 60px;
  height: 60px;
  background-size: 2878px 2870px;
}
.customize-option.skin_0ff591 {
  background-image: url(spritesmith.png);
  background-position: -2813px -1380px;
  width: 60px;
  height: 60px;
  background-size: 2878px 2870px;
}
.customize-option.skin_2b43f6 {
  background-image: url(spritesmith.png);
  background-position: -2813px -1471px;
  width: 60px;
  height: 60px;
  background-size: 2878px 2870px;
}
.customize-option.skin_6bd049 {
  background-image: url(spritesmith.png);
  background-position: -2813px -1562px;
  width: 60px;
  height: 60px;
  background-size: 2878px 2870px;
}
.customize-option.skin_800ed0 {
  background-image: url(spritesmith.png);
  background-position: -2813px -1653px;
  width: 60px;
  height: 60px;
  background-size: 2878px 2870px;
}
.customize-option.skin_915533 {
  background-image: url(spritesmith.png);
  background-position: -2813px -1744px;
  width: 60px;
  height: 60px;
  background-size: 2878px 2870px;
}
.customize-option.skin_98461a {
  background-image: url(spritesmith.png);
  background-position: -2813px -1835px;
  width: 60px;
  height: 60px;
  background-size: 2878px 2870px;
}
.customize-option.skin_c06534 {
  background-image: url(spritesmith.png);
  background-position: -2813px -1926px;
  width: 60px;
  height: 60px;
  background-size: 2878px 2870px;
}
.customize-option.skin_c3e1dc {
  background-image: url(spritesmith.png);
  background-position: -2813px -2017px;
  width: 60px;
  height: 60px;
  background-size: 2878px 2870px;
}
.customize-option.skin_d7a9f7 {
  background-image: url(spritesmith.png);
  background-position: -2813px -2108px;
  width: 60px;
  height: 60px;
  background-size: 2878px 2870px;
}
.customize-option.skin_ddc994 {
  background-image: url(spritesmith.png);
  background-position: -2813px -2199px;
  width: 60px;
  height: 60px;
  background-size: 2878px 2870px;
}
.customize-option.skin_ea8349 {
  background-image: url(spritesmith.png);
  background-position: -2813px -2290px;
  width: 60px;
  height: 60px;
  background-size: 2878px 2870px;
}
.customize-option.skin_eb052b {
  background-image: url(spritesmith.png);
  background-position: -2813px -2381px;
  width: 60px;
  height: 60px;
  background-size: 2878px 2870px;
}
.customize-option.skin_f5a76e {
  background-image: url(spritesmith.png);
  background-position: -2813px -2472px;
  width: 60px;
  height: 60px;
  background-size: 2878px 2870px;
}
.customize-option.skin_f5d70f {
  background-image: url(spritesmith.png);
  background-position: -2813px -2563px;
  width: 60px;
  height: 60px;
  background-size: 2878px 2870px;
}
.customize-option.skin_f69922 {
  background-image: url(spritesmith.png);
  background-position: -25px -2713px;
  width: 60px;
  height: 60px;
  background-size: 2878px 2870px;
}
.customize-option.skin_ghost {
  background-image: url(spritesmith.png);
  background-position: -116px -2713px;
  width: 60px;
  height: 60px;
  background-size: 2878px 2870px;
}
.customize-option.skin_monster {
  background-image: url(spritesmith.png);
  background-position: -207px -2713px;
  width: 60px;
  height: 60px;
  background-size: 2878px 2870px;
}
.customize-option.skin_pumpkin {
  background-image: url(spritesmith.png);
  background-position: -298px -2713px;
  width: 60px;
  height: 60px;
  background-size: 2878px 2870px;
}
.customize-option.skin_rainbow {
  background-image: url(spritesmith.png);
  background-position: -389px -2713px;
  width: 60px;
  height: 60px;
  background-size: 2878px 2870px;
}
.customize-option.skin_shadow {
  background-image: url(spritesmith.png);
  background-position: -480px -2713px;
  width: 60px;
  height: 60px;
  background-size: 2878px 2870px;
}
.customize-option.skin_skeleton {
  background-image: url(spritesmith.png);
  background-position: -571px -2713px;
  width: 60px;
  height: 60px;
  background-size: 2878px 2870px;
}
.customize-option.skin_zombie {
  background-image: url(spritesmith.png);
  background-position: -662px -2713px;
  width: 60px;
  height: 60px;
  background-size: 2878px 2870px;
}
.broad_armor_healer_1 {
  background-image: url(spritesmith.png);
  background-position: -728px -2698px;
  width: 90px;
  height: 90px;
  background-size: 2878px 2870px;
}
.broad_armor_healer_2 {
  background-image: url(spritesmith.png);
  background-position: -819px -2698px;
  width: 90px;
  height: 90px;
  background-size: 2878px 2870px;
}
.broad_armor_healer_3 {
  background-image: url(spritesmith.png);
  background-position: -910px -2698px;
  width: 90px;
  height: 90px;
  background-size: 2878px 2870px;
}
.broad_armor_healer_4 {
  background-image: url(spritesmith.png);
  background-position: -1001px -2698px;
  width: 90px;
  height: 90px;
  background-size: 2878px 2870px;
}
.broad_armor_healer_5 {
  background-image: url(spritesmith.png);
  background-position: -1092px -2698px;
  width: 90px;
  height: 90px;
  background-size: 2878px 2870px;
}
.broad_armor_mystery_201402 {
  background-image: url(spritesmith.png);
  background-position: -1183px -2698px;
  width: 90px;
  height: 90px;
  background-size: 2878px 2870px;
}
.broad_armor_rogue_1 {
  background-image: url(spritesmith.png);
  background-position: -1274px -2698px;
  width: 90px;
  height: 90px;
  background-size: 2878px 2870px;
}
.broad_armor_rogue_2 {
  background-image: url(spritesmith.png);
  background-position: -1365px -2698px;
  width: 90px;
  height: 90px;
  background-size: 2878px 2870px;
}
.broad_armor_rogue_3 {
  background-image: url(spritesmith.png);
  background-position: -1456px -2698px;
  width: 90px;
  height: 90px;
  background-size: 2878px 2870px;
}
.broad_armor_rogue_4 {
  background-image: url(spritesmith.png);
  background-position: -1547px -2698px;
  width: 90px;
  height: 90px;
  background-size: 2878px 2870px;
}
.broad_armor_rogue_5 {
  background-image: url(spritesmith.png);
  background-position: -1638px -2698px;
  width: 90px;
  height: 90px;
  background-size: 2878px 2870px;
}
.broad_armor_special_2 {
  background-image: url(spritesmith.png);
  background-position: -1729px -2698px;
  width: 90px;
  height: 90px;
  background-size: 2878px 2870px;
}
.broad_armor_special_tarutaru {
  background-image: url(spritesmith.png);
  background-position: -1820px -2698px;
  width: 90px;
  height: 90px;
  background-size: 2878px 2870px;
}
.broad_armor_warrior_1 {
  background-image: url(spritesmith.png);
  background-position: -1911px -2698px;
  width: 90px;
  height: 90px;
  background-size: 2878px 2870px;
}
.broad_armor_warrior_2 {
  background-image: url(spritesmith.png);
  background-position: -2002px -2698px;
  width: 90px;
  height: 90px;
  background-size: 2878px 2870px;
}
.broad_armor_warrior_3 {
  background-image: url(spritesmith.png);
  background-position: -2093px -2698px;
  width: 90px;
  height: 90px;
  background-size: 2878px 2870px;
}
.broad_armor_warrior_4 {
  background-image: url(spritesmith.png);
  background-position: -2184px -2698px;
  width: 90px;
  height: 90px;
  background-size: 2878px 2870px;
}
.broad_armor_warrior_5 {
  background-image: url(spritesmith.png);
  background-position: -2275px -2698px;
  width: 90px;
  height: 90px;
  background-size: 2878px 2870px;
}
.broad_armor_wizard_1 {
  background-image: url(spritesmith.png);
  background-position: -2366px -2698px;
  width: 90px;
  height: 90px;
  background-size: 2878px 2870px;
}
.broad_armor_wizard_2 {
  background-image: url(spritesmith.png);
  background-position: -2457px -2698px;
  width: 90px;
  height: 90px;
  background-size: 2878px 2870px;
}
.broad_armor_wizard_3 {
  background-image: url(spritesmith.png);
  background-position: -2548px -2698px;
  width: 90px;
  height: 90px;
  background-size: 2878px 2870px;
}
.broad_armor_wizard_4 {
  background-image: url(spritesmith.png);
  background-position: -1722px -1870px;
  width: 90px;
  height: 90px;
  background-size: 2878px 2870px;
}
.broad_armor_wizard_5 {
  background-image: url(spritesmith.png);
  background-position: -1813px -1870px;
  width: 90px;
  height: 90px;
  background-size: 2878px 2870px;
}
.slim_armor_healer_1 {
  background-image: url(spritesmith.png);
  background-position: -1904px -1870px;
  width: 90px;
  height: 90px;
  background-size: 2878px 2870px;
}
.slim_armor_healer_2 {
  background-image: url(spritesmith.png);
  background-position: -2036px 0px;
  width: 90px;
  height: 90px;
  background-size: 2878px 2870px;
}
.slim_armor_healer_3 {
  background-image: url(spritesmith.png);
  background-position: -2036px -91px;
  width: 90px;
  height: 90px;
  background-size: 2878px 2870px;
}
.slim_armor_healer_4 {
  background-image: url(spritesmith.png);
  background-position: -2036px -182px;
  width: 90px;
  height: 90px;
  background-size: 2878px 2870px;
}
.slim_armor_healer_5 {
  background-image: url(spritesmith.png);
  background-position: -2036px -273px;
  width: 90px;
  height: 90px;
  background-size: 2878px 2870px;
}
.slim_armor_mystery_201402 {
  background-image: url(spritesmith.png);
  background-position: -2036px -364px;
  width: 90px;
  height: 90px;
  background-size: 2878px 2870px;
}
.slim_armor_rogue_1 {
  background-image: url(spritesmith.png);
  background-position: -2036px -455px;
  width: 90px;
  height: 90px;
  background-size: 2878px 2870px;
}
.slim_armor_rogue_2 {
  background-image: url(spritesmith.png);
  background-position: -2036px -546px;
  width: 90px;
  height: 90px;
  background-size: 2878px 2870px;
}
.slim_armor_rogue_3 {
  background-image: url(spritesmith.png);
  background-position: -2036px -637px;
  width: 90px;
  height: 90px;
  background-size: 2878px 2870px;
}
.slim_armor_rogue_4 {
  background-image: url(spritesmith.png);
  background-position: -2036px -728px;
  width: 90px;
  height: 90px;
  background-size: 2878px 2870px;
}
.slim_armor_rogue_5 {
  background-image: url(spritesmith.png);
  background-position: -2036px -819px;
  width: 90px;
  height: 90px;
  background-size: 2878px 2870px;
}
.slim_armor_special_2 {
  background-image: url(spritesmith.png);
  background-position: -2036px -910px;
  width: 90px;
  height: 90px;
  background-size: 2878px 2870px;
}
.slim_armor_warrior_1 {
  background-image: url(spritesmith.png);
  background-position: -2036px -1001px;
  width: 90px;
  height: 90px;
  background-size: 2878px 2870px;
}
.slim_armor_warrior_2 {
  background-image: url(spritesmith.png);
  background-position: -2036px -1092px;
  width: 90px;
  height: 90px;
  background-size: 2878px 2870px;
}
.slim_armor_warrior_3 {
  background-image: url(spritesmith.png);
  background-position: -2036px -1183px;
  width: 90px;
  height: 90px;
  background-size: 2878px 2870px;
}
.slim_armor_warrior_4 {
  background-image: url(spritesmith.png);
  background-position: -2036px -1274px;
  width: 90px;
  height: 90px;
  background-size: 2878px 2870px;
}
.slim_armor_warrior_5 {
  background-image: url(spritesmith.png);
  background-position: -2036px -1365px;
  width: 90px;
  height: 90px;
  background-size: 2878px 2870px;
}
.slim_armor_wizard_1 {
  background-image: url(spritesmith.png);
  background-position: -2036px -1456px;
  width: 90px;
  height: 90px;
  background-size: 2878px 2870px;
}
.slim_armor_wizard_2 {
  background-image: url(spritesmith.png);
  background-position: -2036px -1547px;
  width: 90px;
  height: 90px;
  background-size: 2878px 2870px;
}
.slim_armor_wizard_3 {
  background-image: url(spritesmith.png);
  background-position: -2036px -1638px;
  width: 90px;
  height: 90px;
  background-size: 2878px 2870px;
}
.slim_armor_wizard_4 {
  background-image: url(spritesmith.png);
  background-position: -2036px -1729px;
  width: 90px;
  height: 90px;
  background-size: 2878px 2870px;
}
.slim_armor_wizard_5 {
  background-image: url(spritesmith.png);
  background-position: -2036px -1820px;
  width: 90px;
  height: 90px;
  background-size: 2878px 2870px;
}
.back_mystery_201402 {
  background-image: url(spritesmith.png);
  background-position: 0px -1970px;
  width: 90px;
  height: 90px;
  background-size: 2878px 2870px;
}
.broad_armor_special_birthday {
  background-image: url(spritesmith.png);
  background-position: -91px -1970px;
  width: 90px;
  height: 90px;
  background-size: 2878px 2870px;
}
.shop_armor_special_birthday {
  background-image: url(spritesmith.png);
  background-position: -2655px -2457px;
  width: 40px;
  height: 40px;
  background-size: 2878px 2870px;
}
.slim_armor_special_birthday {
  background-image: url(spritesmith.png);
  background-position: -273px -1970px;
  width: 90px;
  height: 90px;
  background-size: 2878px 2870px;
}
.broad_armor_special_springHealer {
  background-image: url(spritesmith.png);
  background-position: -364px -1970px;
  width: 90px;
  height: 90px;
  background-size: 2878px 2870px;
}
.broad_armor_special_springMage {
  background-image: url(spritesmith.png);
  background-position: -455px -1970px;
  width: 90px;
  height: 90px;
  background-size: 2878px 2870px;
}
.broad_armor_special_springRogue {
  background-image: url(spritesmith.png);
  background-position: -546px -1970px;
  width: 90px;
  height: 90px;
  background-size: 2878px 2870px;
}
.broad_armor_special_springWarrior {
  background-image: url(spritesmith.png);
  background-position: -637px -1970px;
  width: 90px;
  height: 90px;
  background-size: 2878px 2870px;
}
.headAccessory_special_springHealer {
  background-image: url(spritesmith.png);
  background-position: -728px -1970px;
  width: 90px;
  height: 90px;
  background-size: 2878px 2870px;
}
.headAccessory_special_springMage {
  background-image: url(spritesmith.png);
  background-position: -819px -1970px;
  width: 90px;
  height: 90px;
  background-size: 2878px 2870px;
}
.headAccessory_special_springRogue {
  background-image: url(spritesmith.png);
  background-position: -910px -1970px;
  width: 90px;
  height: 90px;
  background-size: 2878px 2870px;
}
.headAccessory_special_springWarrior {
  background-image: url(spritesmith.png);
  background-position: -1001px -1970px;
  width: 90px;
  height: 90px;
  background-size: 2878px 2870px;
}
.head_special_springHealer {
  background-image: url(spritesmith.png);
  background-position: -1092px -1970px;
  width: 90px;
  height: 90px;
  background-size: 2878px 2870px;
}
.head_special_springMage {
  background-image: url(spritesmith.png);
  background-position: -1183px -1970px;
  width: 90px;
  height: 90px;
  background-size: 2878px 2870px;
}
.head_special_springRogue {
  background-image: url(spritesmith.png);
  background-position: -1274px -1970px;
  width: 90px;
  height: 90px;
  background-size: 2878px 2870px;
}
.head_special_springWarrior {
  background-image: url(spritesmith.png);
  background-position: -1365px -1970px;
  width: 90px;
  height: 90px;
  background-size: 2878px 2870px;
}
.shield_special_springHealer {
  background-image: url(spritesmith.png);
  background-position: -1456px -1970px;
  width: 90px;
  height: 90px;
  background-size: 2878px 2870px;
}
.shield_special_springRogue {
  background-image: url(spritesmith.png);
  background-position: -1547px -1970px;
  width: 90px;
  height: 90px;
  background-size: 2878px 2870px;
}
.shield_special_springWarrior {
  background-image: url(spritesmith.png);
  background-position: -1638px -1970px;
  width: 90px;
  height: 90px;
  background-size: 2878px 2870px;
}
.shop_armor_special_springHealer {
  background-image: url(spritesmith.png);
  background-position: -2564px -2366px;
  width: 40px;
  height: 40px;
  background-size: 2878px 2870px;
}
.shop_armor_special_springMage {
  background-image: url(spritesmith.png);
  background-position: -2473px -2275px;
  width: 40px;
  height: 40px;
  background-size: 2878px 2870px;
}
.shop_armor_special_springRogue {
  background-image: url(spritesmith.png);
  background-position: -2639px -2739px;
  width: 40px;
  height: 40px;
  background-size: 2878px 2870px;
}
.shop_armor_special_springWarrior {
  background-image: url(spritesmith.png);
  background-position: -2680px -2739px;
  width: 40px;
  height: 40px;
  background-size: 2878px 2870px;
}
.shop_headAccessory_special_springHealer {
  background-image: url(spritesmith.png);
  background-position: -1763px -2789px;
  width: 40px;
  height: 40px;
  background-size: 2878px 2870px;
}
.shop_headAccessory_special_springMage {
  background-image: url(spritesmith.png);
  background-position: -1886px -2789px;
  width: 40px;
  height: 40px;
  background-size: 2878px 2870px;
}
.shop_headAccessory_special_springRogue {
  background-image: url(spritesmith.png);
  background-position: -738px -2830px;
  width: 40px;
  height: 40px;
  background-size: 2878px 2870px;
}
.shop_headAccessory_special_springWarrior {
  background-image: url(spritesmith.png);
  background-position: -1271px -2830px;
  width: 40px;
  height: 40px;
  background-size: 2878px 2870px;
}
.shop_head_special_springHealer {
  background-image: url(spritesmith.png);
  background-position: -1230px -2830px;
  width: 40px;
  height: 40px;
  background-size: 2878px 2870px;
}
.shop_head_special_springMage {
  background-image: url(spritesmith.png);
  background-position: -1189px -2830px;
  width: 40px;
  height: 40px;
  background-size: 2878px 2870px;
}
.shop_head_special_springRogue copy {
  background-image: url(spritesmith.png);
  background-position: -1148px -2830px;
  width: 40px;
  height: 40px;
  background-size: 2878px 2870px;
}
.shop_head_special_springRogue {
  background-image: url(spritesmith.png);
  background-position: -1107px -2830px;
  width: 40px;
  height: 40px;
  background-size: 2878px 2870px;
}
.shop_head_special_springWarrior {
  background-image: url(spritesmith.png);
  background-position: -1066px -2830px;
  width: 40px;
  height: 40px;
  background-size: 2878px 2870px;
}
.shop_shield_special_springHealer {
  background-image: url(spritesmith.png);
  background-position: -1025px -2830px;
  width: 40px;
  height: 40px;
  background-size: 2878px 2870px;
}
.shop_shield_special_springRogue {
  background-image: url(spritesmith.png);
  background-position: -984px -2830px;
  width: 40px;
  height: 40px;
  background-size: 2878px 2870px;
}
.shop_shield_special_springWarrior {
  background-image: url(spritesmith.png);
  background-position: -943px -2830px;
  width: 40px;
  height: 40px;
  background-size: 2878px 2870px;
}
.shop_weapon_special_springHealer {
  background-image: url(spritesmith.png);
  background-position: -902px -2830px;
  width: 40px;
  height: 40px;
  background-size: 2878px 2870px;
}
.shop_weapon_special_springMage {
  background-image: url(spritesmith.png);
  background-position: -861px -2830px;
  width: 40px;
  height: 40px;
  background-size: 2878px 2870px;
}
.shop_weapon_special_springRogue {
  background-image: url(spritesmith.png);
  background-position: -820px -2830px;
  width: 40px;
  height: 40px;
  background-size: 2878px 2870px;
}
.shop_weapon_special_springWarrior {
  background-image: url(spritesmith.png);
  background-position: -779px -2830px;
  width: 40px;
  height: 40px;
  background-size: 2878px 2870px;
}
.slim_armor_special_springHealer {
  background-image: url(spritesmith.png);
  background-position: -2127px -1456px;
  width: 90px;
  height: 90px;
  background-size: 2878px 2870px;
}
.slim_armor_special_springMage {
  background-image: url(spritesmith.png);
  background-position: -2127px -1547px;
  width: 90px;
  height: 90px;
  background-size: 2878px 2870px;
}
.slim_armor_special_springRogue {
  background-image: url(spritesmith.png);
  background-position: -182px -1970px;
  width: 90px;
  height: 90px;
  background-size: 2878px 2870px;
}
.slim_armor_special_springWarrior {
  background-image: url(spritesmith.png);
  background-position: -2127px -1729px;
  width: 90px;
  height: 90px;
  background-size: 2878px 2870px;
}
.weapon_special_springHealer {
  background-image: url(spritesmith.png);
  background-position: -2127px -1820px;
  width: 90px;
  height: 90px;
  background-size: 2878px 2870px;
}
.weapon_special_springMage {
  background-image: url(spritesmith.png);
  background-position: -2127px -1911px;
  width: 90px;
  height: 90px;
  background-size: 2878px 2870px;
}
.weapon_special_springRogue {
  background-image: url(spritesmith.png);
  background-position: 0px -2061px;
  width: 90px;
  height: 90px;
  background-size: 2878px 2870px;
}
.weapon_special_springWarrior {
  background-image: url(spritesmith.png);
  background-position: -91px -2061px;
  width: 90px;
  height: 90px;
  background-size: 2878px 2870px;
}
.broad_armor_special_candycane {
  background-image: url(spritesmith.png);
  background-position: -182px -2061px;
  width: 90px;
  height: 90px;
  background-size: 2878px 2870px;
}
.broad_armor_special_ski {
  background-image: url(spritesmith.png);
  background-position: -273px -2061px;
  width: 90px;
  height: 90px;
  background-size: 2878px 2870px;
}
.broad_armor_special_snowflake {
  background-image: url(spritesmith.png);
  background-position: -364px -2061px;
  width: 90px;
  height: 90px;
  background-size: 2878px 2870px;
}
.broad_armor_special_yeti {
  background-image: url(spritesmith.png);
  background-position: -455px -2061px;
  width: 90px;
  height: 90px;
  background-size: 2878px 2870px;
}
.head_special_candycane {
  background-image: url(spritesmith.png);
  background-position: -546px -2061px;
  width: 90px;
  height: 90px;
  background-size: 2878px 2870px;
}
.head_special_nye {
  background-image: url(spritesmith.png);
  background-position: -637px -2061px;
  width: 90px;
  height: 90px;
  background-size: 2878px 2870px;
}
.head_special_ski {
  background-image: url(spritesmith.png);
  background-position: -728px -2061px;
  width: 90px;
  height: 90px;
  background-size: 2878px 2870px;
}
.head_special_snowflake {
  background-image: url(spritesmith.png);
  background-position: -819px -2061px;
  width: 90px;
  height: 90px;
  background-size: 2878px 2870px;
}
.head_special_yeti {
  background-image: url(spritesmith.png);
  background-position: -910px -2061px;
  width: 90px;
  height: 90px;
  background-size: 2878px 2870px;
}
.shield_special_ski {
  background-image: url(spritesmith.png);
  background-position: -1001px -2061px;
  width: 104px;
  height: 90px;
  background-size: 2878px 2870px;
}
.shield_special_snowflake {
  background-image: url(spritesmith.png);
  background-position: -1106px -2061px;
  width: 90px;
  height: 90px;
  background-size: 2878px 2870px;
}
.shield_special_yeti {
  background-image: url(spritesmith.png);
  background-position: -1197px -2061px;
  width: 90px;
  height: 90px;
  background-size: 2878px 2870px;
}
.shop_armor_special_candycane {
  background-image: url(spritesmith.png);
  background-position: -697px -2830px;
  width: 40px;
  height: 40px;
  background-size: 2878px 2870px;
}
.shop_armor_special_ski {
  background-image: url(spritesmith.png);
  background-position: -656px -2830px;
  width: 40px;
  height: 40px;
  background-size: 2878px 2870px;
}
.shop_armor_special_snowflake {
  background-image: url(spritesmith.png);
  background-position: -615px -2830px;
  width: 40px;
  height: 40px;
  background-size: 2878px 2870px;
}
.shop_armor_special_yeti {
  background-image: url(spritesmith.png);
  background-position: -574px -2830px;
  width: 40px;
  height: 40px;
  background-size: 2878px 2870px;
}
.shop_head_special_candycane {
  background-image: url(spritesmith.png);
  background-position: -533px -2830px;
  width: 40px;
  height: 40px;
  background-size: 2878px 2870px;
}
.shop_head_special_nye {
  background-image: url(spritesmith.png);
  background-position: -492px -2830px;
  width: 40px;
  height: 40px;
  background-size: 2878px 2870px;
}
.shop_head_special_ski {
  background-image: url(spritesmith.png);
  background-position: -451px -2830px;
  width: 40px;
  height: 40px;
  background-size: 2878px 2870px;
}
.shop_head_special_snowflake {
  background-image: url(spritesmith.png);
  background-position: -410px -2830px;
  width: 40px;
  height: 40px;
  background-size: 2878px 2870px;
}
.shop_head_special_yeti {
  background-image: url(spritesmith.png);
  background-position: -369px -2830px;
  width: 40px;
  height: 40px;
  background-size: 2878px 2870px;
}
.shop_shield_special_ski {
  background-image: url(spritesmith.png);
  background-position: -328px -2830px;
  width: 40px;
  height: 40px;
  background-size: 2878px 2870px;
}
.shop_shield_special_snowflake {
  background-image: url(spritesmith.png);
  background-position: -287px -2830px;
  width: 40px;
  height: 40px;
  background-size: 2878px 2870px;
}
.shop_shield_special_yeti {
  background-image: url(spritesmith.png);
  background-position: -246px -2830px;
  width: 40px;
  height: 40px;
  background-size: 2878px 2870px;
}
.shop_weapon_special_candycane {
  background-image: url(spritesmith.png);
  background-position: -205px -2830px;
  width: 40px;
  height: 40px;
  background-size: 2878px 2870px;
}
.shop_weapon_special_ski {
  background-image: url(spritesmith.png);
  background-position: -164px -2830px;
  width: 40px;
  height: 40px;
  background-size: 2878px 2870px;
}
.shop_weapon_special_snowflake {
  background-image: url(spritesmith.png);
  background-position: -123px -2830px;
  width: 40px;
  height: 40px;
  background-size: 2878px 2870px;
}
.shop_weapon_special_yeti {
  background-image: url(spritesmith.png);
  background-position: -82px -2830px;
  width: 40px;
  height: 40px;
  background-size: 2878px 2870px;
}
.slim_armor_special_candycane {
  background-image: url(spritesmith.png);
  background-position: -2218px -546px;
  width: 90px;
  height: 90px;
  background-size: 2878px 2870px;
}
.slim_armor_special_ski {
  background-image: url(spritesmith.png);
  background-position: -2218px -637px;
  width: 90px;
  height: 90px;
  background-size: 2878px 2870px;
}
.slim_armor_special_snowflake {
  background-image: url(spritesmith.png);
  background-position: -2218px -728px;
  width: 90px;
  height: 90px;
  background-size: 2878px 2870px;
}
.slim_armor_special_yeti {
  background-image: url(spritesmith.png);
  background-position: -2218px -819px;
  width: 90px;
  height: 90px;
  background-size: 2878px 2870px;
}
.weapon_special_candycane {
  background-image: url(spritesmith.png);
  background-position: -2218px -910px;
  width: 90px;
  height: 90px;
  background-size: 2878px 2870px;
}
.weapon_special_ski {
  background-image: url(spritesmith.png);
  background-position: -2218px -1001px;
  width: 90px;
  height: 90px;
  background-size: 2878px 2870px;
}
.weapon_special_snowflake {
  background-image: url(spritesmith.png);
  background-position: -2218px -1092px;
  width: 90px;
  height: 90px;
  background-size: 2878px 2870px;
}
.weapon_special_yeti {
  background-image: url(spritesmith.png);
  background-position: -2218px -1183px;
  width: 90px;
  height: 90px;
  background-size: 2878px 2870px;
}
.customize-option.head_0 {
  background-image: url(spritesmith.png);
  background-position: -2243px -1289px;
  width: 60px;
  height: 60px;
  background-size: 2878px 2870px;
}
.head_healer_1 {
  background-image: url(spritesmith.png);
  background-position: -2218px -1365px;
  width: 90px;
  height: 90px;
  background-size: 2878px 2870px;
}
.head_healer_2 {
  background-image: url(spritesmith.png);
  background-position: -2218px -1456px;
  width: 90px;
  height: 90px;
  background-size: 2878px 2870px;
}
.head_healer_3 {
  background-image: url(spritesmith.png);
  background-position: -2218px -1547px;
  width: 90px;
  height: 90px;
  background-size: 2878px 2870px;
}
.head_healer_4 {
  background-image: url(spritesmith.png);
  background-position: -2218px -1638px;
  width: 90px;
  height: 90px;
  background-size: 2878px 2870px;
}
.head_healer_5 {
  background-image: url(spritesmith.png);
  background-position: -2218px -1729px;
  width: 90px;
  height: 90px;
  background-size: 2878px 2870px;
}
.head_mystery_201402 {
  background-image: url(spritesmith.png);
  background-position: -2218px -1820px;
  width: 90px;
  height: 90px;
  background-size: 2878px 2870px;
}
.head_rogue_1 {
  background-image: url(spritesmith.png);
  background-position: -2218px -1911px;
  width: 90px;
  height: 90px;
  background-size: 2878px 2870px;
}
.head_rogue_2 {
  background-image: url(spritesmith.png);
  background-position: -2218px -2002px;
  width: 90px;
  height: 90px;
  background-size: 2878px 2870px;
}
.head_rogue_3 {
  background-image: url(spritesmith.png);
  background-position: 0px -2152px;
  width: 90px;
  height: 90px;
  background-size: 2878px 2870px;
}
.head_rogue_4 {
  background-image: url(spritesmith.png);
  background-position: -91px -2152px;
  width: 90px;
  height: 90px;
  background-size: 2878px 2870px;
}
.head_rogue_5 {
  background-image: url(spritesmith.png);
  background-position: -182px -2152px;
  width: 90px;
  height: 90px;
  background-size: 2878px 2870px;
}
.head_special_2 {
  background-image: url(spritesmith.png);
  background-position: -273px -2152px;
  width: 90px;
  height: 90px;
  background-size: 2878px 2870px;
}
.head_warrior_1 {
  background-image: url(spritesmith.png);
  background-position: -364px -2152px;
  width: 90px;
  height: 90px;
  background-size: 2878px 2870px;
}
.head_warrior_2 {
  background-image: url(spritesmith.png);
  background-position: -455px -2152px;
  width: 90px;
  height: 90px;
  background-size: 2878px 2870px;
}
.head_warrior_3 {
  background-image: url(spritesmith.png);
  background-position: -546px -2152px;
  width: 90px;
  height: 90px;
  background-size: 2878px 2870px;
}
.head_warrior_4 {
  background-image: url(spritesmith.png);
  background-position: -637px -2152px;
  width: 90px;
  height: 90px;
  background-size: 2878px 2870px;
}
.head_warrior_5 {
  background-image: url(spritesmith.png);
  background-position: -728px -2152px;
  width: 90px;
  height: 90px;
  background-size: 2878px 2870px;
}
.head_wizard_1 {
  background-image: url(spritesmith.png);
  background-position: -819px -2152px;
  width: 90px;
  height: 90px;
  background-size: 2878px 2870px;
}
.head_wizard_2 {
  background-image: url(spritesmith.png);
  background-position: -910px -2152px;
  width: 90px;
  height: 90px;
  background-size: 2878px 2870px;
}
.head_wizard_3 {
  background-image: url(spritesmith.png);
  background-position: -1001px -2152px;
  width: 90px;
  height: 90px;
  background-size: 2878px 2870px;
}
.head_wizard_4 {
  background-image: url(spritesmith.png);
  background-position: -1092px -2152px;
  width: 90px;
  height: 90px;
  background-size: 2878px 2870px;
}
.head_wizard_5 {
  background-image: url(spritesmith.png);
  background-position: -1183px -2152px;
  width: 90px;
  height: 90px;
  background-size: 2878px 2870px;
}
.shield_healer_1 {
  background-image: url(spritesmith.png);
  background-position: -1274px -2152px;
  width: 90px;
  height: 90px;
  background-size: 2878px 2870px;
}
.shield_healer_2 {
  background-image: url(spritesmith.png);
  background-position: -1365px -2152px;
  width: 90px;
  height: 90px;
  background-size: 2878px 2870px;
}
.shield_healer_3 {
  background-image: url(spritesmith.png);
  background-position: -1456px -2152px;
  width: 90px;
  height: 90px;
  background-size: 2878px 2870px;
}
.shield_healer_4 {
  background-image: url(spritesmith.png);
  background-position: -1547px -2152px;
  width: 90px;
  height: 90px;
  background-size: 2878px 2870px;
}
.shield_healer_5 {
  background-image: url(spritesmith.png);
  background-position: -1638px -2152px;
  width: 90px;
  height: 90px;
  background-size: 2878px 2870px;
}
.shield_rogue_0 {
  background-image: url(spritesmith.png);
  background-position: -1729px -2152px;
  width: 90px;
  height: 90px;
  background-size: 2878px 2870px;
}
.shield_rogue_1 {
  background-image: url(spritesmith.png);
  background-position: -1820px -2152px;
  width: 103px;
  height: 90px;
  background-size: 2878px 2870px;
}
.shield_rogue_2 {
  background-image: url(spritesmith.png);
  background-position: -1924px -2152px;
  width: 103px;
  height: 90px;
  background-size: 2878px 2870px;
}
.shield_rogue_3 {
  background-image: url(spritesmith.png);
  background-position: -2028px -2152px;
  width: 114px;
  height: 90px;
  background-size: 2878px 2870px;
}
.shield_rogue_4 {
  background-image: url(spritesmith.png);
  background-position: -2143px -2152px;
  width: 100px;
  height: 90px;
  background-size: 2878px 2870px;
}
.shield_rogue_5 {
  background-image: url(spritesmith.png);
  background-position: -2309px 0px;
  width: 114px;
  height: 90px;
  background-size: 2878px 2870px;
}
.shield_rogue_6 {
  background-image: url(spritesmith.png);
  background-position: -2309px -91px;
  width: 114px;
  height: 90px;
  background-size: 2878px 2870px;
}
.shield_special_1 {
  background-image: url(spritesmith.png);
  background-position: -2309px -182px;
  width: 90px;
  height: 90px;
  background-size: 2878px 2870px;
}
.shield_warrior_1 {
  background-image: url(spritesmith.png);
  background-position: -2309px -273px;
  width: 90px;
  height: 90px;
  background-size: 2878px 2870px;
}
.shield_warrior_2 {
  background-image: url(spritesmith.png);
  background-position: -2309px -364px;
  width: 90px;
  height: 90px;
  background-size: 2878px 2870px;
}
.shield_warrior_3 {
  background-image: url(spritesmith.png);
  background-position: -2309px -455px;
  width: 90px;
  height: 90px;
  background-size: 2878px 2870px;
}
.shield_warrior_4 {
  background-image: url(spritesmith.png);
  background-position: -2309px -546px;
  width: 90px;
  height: 90px;
  background-size: 2878px 2870px;
}
.shield_warrior_5 {
  background-image: url(spritesmith.png);
  background-position: -2309px -637px;
  width: 90px;
  height: 90px;
  background-size: 2878px 2870px;
}
.shop_armor_healer_1 {
  background-image: url(spritesmith.png);
  background-position: -41px -2830px;
  width: 40px;
  height: 40px;
  background-size: 2878px 2870px;
}
.shop_armor_healer_2 {
  background-image: url(spritesmith.png);
  background-position: 0px -2830px;
  width: 40px;
  height: 40px;
  background-size: 2878px 2870px;
}
.shop_armor_healer_3 {
  background-image: url(spritesmith.png);
  background-position: -2829px -2789px;
  width: 40px;
  height: 40px;
  background-size: 2878px 2870px;
}
.shop_armor_healer_4 {
  background-image: url(spritesmith.png);
  background-position: -2788px -2789px;
  width: 40px;
  height: 40px;
  background-size: 2878px 2870px;
}
.shop_armor_healer_5 {
  background-image: url(spritesmith.png);
  background-position: -2747px -2789px;
  width: 40px;
  height: 40px;
  background-size: 2878px 2870px;
}
.shop_armor_mystery_201402 {
  background-image: url(spritesmith.png);
  background-position: -2706px -2789px;
  width: 40px;
  height: 40px;
  background-size: 2878px 2870px;
}
.shop_armor_rogue_1 {
  background-image: url(spritesmith.png);
  background-position: -2665px -2789px;
  width: 40px;
  height: 40px;
  background-size: 2878px 2870px;
}
.shop_armor_rogue_2 {
  background-image: url(spritesmith.png);
  background-position: -2624px -2789px;
  width: 40px;
  height: 40px;
  background-size: 2878px 2870px;
}
.shop_armor_rogue_3 {
  background-image: url(spritesmith.png);
  background-position: -2583px -2789px;
  width: 40px;
  height: 40px;
  background-size: 2878px 2870px;
}
.shop_armor_rogue_4 {
  background-image: url(spritesmith.png);
  background-position: -2542px -2789px;
  width: 40px;
  height: 40px;
  background-size: 2878px 2870px;
}
.shop_armor_rogue_5 {
  background-image: url(spritesmith.png);
  background-position: -2501px -2789px;
  width: 40px;
  height: 40px;
  background-size: 2878px 2870px;
}
.shop_armor_special_0 {
  background-image: url(spritesmith.png);
  background-position: -2460px -2789px;
  width: 40px;
  height: 40px;
  background-size: 2878px 2870px;
}
.shop_armor_special_1 {
  background-image: url(spritesmith.png);
  background-position: -2419px -2789px;
  width: 40px;
  height: 40px;
  background-size: 2878px 2870px;
}
.shop_armor_special_2 {
  background-image: url(spritesmith.png);
  background-position: -2378px -2789px;
  width: 40px;
  height: 40px;
  background-size: 2878px 2870px;
}
.shop_armor_warrior_1 {
  background-image: url(spritesmith.png);
  background-position: -2337px -2789px;
  width: 40px;
  height: 40px;
  background-size: 2878px 2870px;
}
.shop_armor_warrior_2 {
  background-image: url(spritesmith.png);
  background-position: -2296px -2789px;
  width: 40px;
  height: 40px;
  background-size: 2878px 2870px;
}
.shop_armor_warrior_3 {
  background-image: url(spritesmith.png);
  background-position: -2255px -2789px;
  width: 40px;
  height: 40px;
  background-size: 2878px 2870px;
}
.shop_armor_warrior_4 {
  background-image: url(spritesmith.png);
  background-position: -2214px -2789px;
  width: 40px;
  height: 40px;
  background-size: 2878px 2870px;
}
.shop_armor_warrior_5 {
  background-image: url(spritesmith.png);
  background-position: -2173px -2789px;
  width: 40px;
  height: 40px;
  background-size: 2878px 2870px;
}
.shop_armor_wizard_1 {
  background-image: url(spritesmith.png);
  background-position: -2132px -2789px;
  width: 40px;
  height: 40px;
  background-size: 2878px 2870px;
}
.shop_armor_wizard_2 {
  background-image: url(spritesmith.png);
  background-position: -2091px -2789px;
  width: 40px;
  height: 40px;
  background-size: 2878px 2870px;
}
.shop_armor_wizard_3 {
  background-image: url(spritesmith.png);
  background-position: -2050px -2789px;
  width: 40px;
  height: 40px;
  background-size: 2878px 2870px;
}
.shop_armor_wizard_4 {
  background-image: url(spritesmith.png);
  background-position: -2009px -2789px;
  width: 40px;
  height: 40px;
  background-size: 2878px 2870px;
}
.shop_armor_wizard_5 {
  background-image: url(spritesmith.png);
  background-position: -1968px -2789px;
  width: 40px;
  height: 40px;
  background-size: 2878px 2870px;
}
.shop_back_mystery_201402 {
  background-image: url(spritesmith.png);
  background-position: -1927px -2789px;
  width: 40px;
  height: 40px;
  background-size: 2878px 2870px;
}
.shop_copper {
  background-image: url(spritesmith.png);
  background-position: -2840px -2666px;
  width: 32px;
  height: 22px;
  background-size: 2878px 2870px;
}
.shop_eyes {
  background-image: url(spritesmith.png);
  background-position: -1804px -2789px;
  width: 40px;
  height: 40px;
  background-size: 2878px 2870px;
}
.shop_gold {
  background-image: url(spritesmith.png);
  background-position: -1163px -1006px;
  width: 32px;
  height: 22px;
  background-size: 2878px 2870px;
}
.shop_head_healer_ {
  background-image: url(spritesmith.png);
  background-position: -1722px -2789px;
  width: 40px;
  height: 40px;
  background-size: 2878px 2870px;
}
.shop_head_healer_1 {
  background-image: url(spritesmith.png);
  background-position: -1681px -2789px;
  width: 40px;
  height: 40px;
  background-size: 2878px 2870px;
}
.shop_head_healer_2 {
  background-image: url(spritesmith.png);
  background-position: -1640px -2789px;
  width: 40px;
  height: 40px;
  background-size: 2878px 2870px;
}
.shop_head_healer_3 {
  background-image: url(spritesmith.png);
  background-position: -1599px -2789px;
  width: 40px;
  height: 40px;
  background-size: 2878px 2870px;
}
.shop_head_healer_4 {
  background-image: url(spritesmith.png);
  background-position: -1558px -2789px;
  width: 40px;
  height: 40px;
  background-size: 2878px 2870px;
}
.shop_head_healer_5 {
  background-image: url(spritesmith.png);
  background-position: -1517px -2789px;
  width: 40px;
  height: 40px;
  background-size: 2878px 2870px;
}
.shop_head_mystery_201402 {
  background-image: url(spritesmith.png);
  background-position: -1476px -2789px;
  width: 40px;
  height: 40px;
  background-size: 2878px 2870px;
}
.shop_head_rogue_1 {
  background-image: url(spritesmith.png);
  background-position: -1435px -2789px;
  width: 40px;
  height: 40px;
  background-size: 2878px 2870px;
}
.shop_head_rogue_2 {
  background-image: url(spritesmith.png);
  background-position: -1394px -2789px;
  width: 40px;
  height: 40px;
  background-size: 2878px 2870px;
}
.shop_head_rogue_3 {
  background-image: url(spritesmith.png);
  background-position: -1353px -2789px;
  width: 40px;
  height: 40px;
  background-size: 2878px 2870px;
}
.shop_head_rogue_4 {
  background-image: url(spritesmith.png);
  background-position: -1312px -2789px;
  width: 40px;
  height: 40px;
  background-size: 2878px 2870px;
}
.shop_head_rogue_5 {
  background-image: url(spritesmith.png);
  background-position: -1271px -2789px;
  width: 40px;
  height: 40px;
  background-size: 2878px 2870px;
}
.shop_head_special_0 {
  background-image: url(spritesmith.png);
  background-position: -1230px -2789px;
  width: 40px;
  height: 40px;
  background-size: 2878px 2870px;
}
.shop_head_special_1 {
  background-image: url(spritesmith.png);
  background-position: -1189px -2789px;
  width: 40px;
  height: 40px;
  background-size: 2878px 2870px;
}
.shop_head_special_2 {
  background-image: url(spritesmith.png);
  background-position: -1148px -2789px;
  width: 40px;
  height: 40px;
  background-size: 2878px 2870px;
}
.shop_head_warrior_1 {
  background-image: url(spritesmith.png);
  background-position: -1107px -2789px;
  width: 40px;
  height: 40px;
  background-size: 2878px 2870px;
}
.shop_head_warrior_2 {
  background-image: url(spritesmith.png);
  background-position: -1066px -2789px;
  width: 40px;
  height: 40px;
  background-size: 2878px 2870px;
}
.shop_head_warrior_3 {
  background-image: url(spritesmith.png);
  background-position: -1025px -2789px;
  width: 40px;
  height: 40px;
  background-size: 2878px 2870px;
}
.shop_head_warrior_4 {
  background-image: url(spritesmith.png);
  background-position: -984px -2789px;
  width: 40px;
  height: 40px;
  background-size: 2878px 2870px;
}
.shop_head_warrior_5 {
  background-image: url(spritesmith.png);
  background-position: -943px -2789px;
  width: 40px;
  height: 40px;
  background-size: 2878px 2870px;
}
.shop_head_wizard_1 {
  background-image: url(spritesmith.png);
  background-position: -902px -2789px;
  width: 40px;
  height: 40px;
  background-size: 2878px 2870px;
}
.shop_head_wizard_2 {
  background-image: url(spritesmith.png);
  background-position: -861px -2789px;
  width: 40px;
  height: 40px;
  background-size: 2878px 2870px;
}
.shop_head_wizard_3 {
  background-image: url(spritesmith.png);
  background-position: -820px -2789px;
  width: 40px;
  height: 40px;
  background-size: 2878px 2870px;
}
.shop_head_wizard_4 {
  background-image: url(spritesmith.png);
  background-position: -779px -2789px;
  width: 40px;
  height: 40px;
  background-size: 2878px 2870px;
}
.shop_head_wizard_5 {
  background-image: url(spritesmith.png);
  background-position: -2746px -2548px;
  width: 40px;
  height: 40px;
  background-size: 2878px 2870px;
}
.shop_potion {
  background-image: url(spritesmith.png);
  background-position: -697px -2789px;
  width: 40px;
  height: 40px;
  background-size: 2878px 2870px;
}
.shop_reroll {
  background-image: url(spritesmith.png);
  background-position: -656px -2789px;
  width: 40px;
  height: 40px;
  background-size: 2878px 2870px;
}
.shop_shield_healer_1 {
  background-image: url(spritesmith.png);
  background-position: -615px -2789px;
  width: 40px;
  height: 40px;
  background-size: 2878px 2870px;
}
.shop_shield_healer_2 {
  background-image: url(spritesmith.png);
  background-position: -574px -2789px;
  width: 40px;
  height: 40px;
  background-size: 2878px 2870px;
}
.shop_shield_healer_3 {
  background-image: url(spritesmith.png);
  background-position: -533px -2789px;
  width: 40px;
  height: 40px;
  background-size: 2878px 2870px;
}
.shop_shield_healer_4 {
  background-image: url(spritesmith.png);
  background-position: -492px -2789px;
  width: 40px;
  height: 40px;
  background-size: 2878px 2870px;
}
.shop_shield_healer_5 {
  background-image: url(spritesmith.png);
  background-position: -451px -2789px;
  width: 40px;
  height: 40px;
  background-size: 2878px 2870px;
}
.shop_shield_rogue_0 {
  background-image: url(spritesmith.png);
  background-position: -410px -2789px;
  width: 40px;
  height: 40px;
  background-size: 2878px 2870px;
}
.shop_shield_rogue_1 {
  background-image: url(spritesmith.png);
  background-position: -369px -2789px;
  width: 40px;
  height: 40px;
  background-size: 2878px 2870px;
}
.shop_shield_rogue_2 {
  background-image: url(spritesmith.png);
  background-position: -328px -2789px;
  width: 40px;
  height: 40px;
  background-size: 2878px 2870px;
}
.shop_shield_rogue_3 {
  background-image: url(spritesmith.png);
  background-position: -287px -2789px;
  width: 40px;
  height: 40px;
  background-size: 2878px 2870px;
}
.shop_shield_rogue_4 {
  background-image: url(spritesmith.png);
  background-position: -246px -2789px;
  width: 40px;
  height: 40px;
  background-size: 2878px 2870px;
}
.shop_shield_rogue_5 {
  background-image: url(spritesmith.png);
  background-position: -205px -2789px;
  width: 40px;
  height: 40px;
  background-size: 2878px 2870px;
}
.shop_shield_rogue_6 {
  background-image: url(spritesmith.png);
  background-position: -164px -2789px;
  width: 40px;
  height: 40px;
  background-size: 2878px 2870px;
}
.shop_shield_special_0 {
  background-image: url(spritesmith.png);
  background-position: -123px -2789px;
  width: 40px;
  height: 40px;
  background-size: 2878px 2870px;
}
.shop_shield_special_1 {
  background-image: url(spritesmith.png);
  background-position: -82px -2789px;
  width: 40px;
  height: 40px;
  background-size: 2878px 2870px;
}
.shop_shield_warrior_1 {
  background-image: url(spritesmith.png);
  background-position: -41px -2789px;
  width: 40px;
  height: 40px;
  background-size: 2878px 2870px;
}
.shop_shield_warrior_2 {
  background-image: url(spritesmith.png);
  background-position: 0px -2789px;
  width: 40px;
  height: 40px;
  background-size: 2878px 2870px;
}
.shop_shield_warrior_3 {
  background-image: url(spritesmith.png);
  background-position: -2803px -2739px;
  width: 40px;
  height: 40px;
  background-size: 2878px 2870px;
}
.shop_shield_warrior_4 {
  background-image: url(spritesmith.png);
  background-position: -2762px -2739px;
  width: 40px;
  height: 40px;
  background-size: 2878px 2870px;
}
.shop_shield_warrior_5 {
  background-image: url(spritesmith.png);
  background-position: -2721px -2739px;
  width: 40px;
  height: 40px;
  background-size: 2878px 2870px;
}
.shop_silver {
  background-image: url(spritesmith.png);
  background-position: -1130px -1006px;
  width: 32px;
  height: 22px;
  background-size: 2878px 2870px;
}
.shop_snowball {
  background-image: url(spritesmith.png);
  background-position: -1921px -1827px;
  width: 32px;
  height: 22px;
  background-size: 2878px 2870px;
}
.shop_weapon_healer_0 {
  background-image: url(spritesmith.png);
  background-position: -2803px -2698px;
  width: 40px;
  height: 40px;
  background-size: 2878px 2870px;
}
.shop_weapon_healer_1 {
  background-image: url(spritesmith.png);
  background-position: -2762px -2698px;
  width: 40px;
  height: 40px;
  background-size: 2878px 2870px;
}
.shop_weapon_healer_2 {
  background-image: url(spritesmith.png);
  background-position: -2721px -2698px;
  width: 40px;
  height: 40px;
  background-size: 2878px 2870px;
}
.shop_weapon_healer_3 {
  background-image: url(spritesmith.png);
  background-position: -2680px -2698px;
  width: 40px;
  height: 40px;
  background-size: 2878px 2870px;
}
.shop_weapon_healer_4 {
  background-image: url(spritesmith.png);
  background-position: -2639px -2698px;
  width: 40px;
  height: 40px;
  background-size: 2878px 2870px;
}
.shop_weapon_healer_5 {
  background-image: url(spritesmith.png);
  background-position: -2730px -2648px;
  width: 40px;
  height: 40px;
  background-size: 2878px 2870px;
}
.shop_weapon_healer_6 {
  background-image: url(spritesmith.png);
  background-position: -2730px -2607px;
  width: 40px;
  height: 40px;
  background-size: 2878px 2870px;
}
.shop_weapon_rogue_0 {
  background-image: url(spritesmith.png);
  background-position: -2639px -2557px;
  width: 40px;
  height: 40px;
  background-size: 2878px 2870px;
}
.shop_weapon_rogue_1 {
  background-image: url(spritesmith.png);
  background-position: -2639px -2516px;
  width: 40px;
  height: 40px;
  background-size: 2878px 2870px;
}
.shop_weapon_rogue_2 {
  background-image: url(spritesmith.png);
  background-position: -2563px -2466px;
  width: 40px;
  height: 40px;
  background-size: 2878px 2870px;
}
.shop_weapon_rogue_3 {
  background-image: url(spritesmith.png);
  background-position: -2563px -2425px;
  width: 40px;
  height: 40px;
  background-size: 2878px 2870px;
}
.shop_weapon_rogue_4 {
  background-image: url(spritesmith.png);
  background-position: -2457px -2375px;
  width: 40px;
  height: 40px;
  background-size: 2878px 2870px;
}
.shop_weapon_rogue_5 {
  background-image: url(spritesmith.png);
  background-position: -2457px -2334px;
  width: 40px;
  height: 40px;
  background-size: 2878px 2870px;
}
.shop_weapon_rogue_6 {
  background-image: url(spritesmith.png);
  background-position: -2366px -2284px;
  width: 40px;
  height: 40px;
  background-size: 2878px 2870px;
}
.shop_weapon_special_0 {
  background-image: url(spritesmith.png);
  background-position: -2366px -2243px;
  width: 40px;
  height: 40px;
  background-size: 2878px 2870px;
}
.shop_weapon_special_1 {
  background-image: url(spritesmith.png);
  background-position: -2244px -2193px;
  width: 40px;
  height: 40px;
  background-size: 2878px 2870px;
}
.shop_weapon_special_2 {
  background-image: url(spritesmith.png);
  background-position: -2244px -2152px;
  width: 40px;
  height: 40px;
  background-size: 2878px 2870px;
}
.shop_weapon_special_3 {
  background-image: url(spritesmith.png);
  background-position: -1995px -1911px;
  width: 40px;
  height: 40px;
  background-size: 2878px 2870px;
}
.shop_weapon_special_critical {
  background-image: url(spritesmith.png);
  background-position: -1995px -1870px;
  width: 40px;
  height: 40px;
  background-size: 2878px 2870px;
}
.shop_weapon_warrior_0 {
  background-image: url(spritesmith.png);
  background-position: -1804px -1811px;
  width: 40px;
  height: 40px;
  background-size: 2878px 2870px;
}
.shop_weapon_warrior_1 {
  background-image: url(spritesmith.png);
  background-position: -1804px -1770px;
  width: 40px;
  height: 40px;
  background-size: 2878px 2870px;
}
.shop_weapon_warrior_2 {
  background-image: url(spritesmith.png);
  background-position: -1804px -1711px;
  width: 40px;
  height: 40px;
  background-size: 2878px 2870px;
}
.shop_weapon_warrior_3 {
  background-image: url(spritesmith.png);
  background-position: -1804px -1670px;
  width: 40px;
  height: 40px;
  background-size: 2878px 2870px;
}
.shop_weapon_warrior_4 {
  background-image: url(spritesmith.png);
  background-position: -1696px -1605px;
  width: 40px;
  height: 40px;
  background-size: 2878px 2870px;
}
.shop_weapon_warrior_5 {
  background-image: url(spritesmith.png);
  background-position: -1696px -1564px;
  width: 40px;
  height: 40px;
  background-size: 2878px 2870px;
}
.shop_weapon_warrior_6 {
  background-image: url(spritesmith.png);
  background-position: -1590px -1499px;
  width: 40px;
  height: 40px;
  background-size: 2878px 2870px;
}
.shop_weapon_wizard_0 {
  background-image: url(spritesmith.png);
  background-position: -1590px -1458px;
  width: 40px;
  height: 40px;
  background-size: 2878px 2870px;
}
.shop_weapon_wizard_1 {
  background-image: url(spritesmith.png);
  background-position: -1484px -1393px;
  width: 40px;
  height: 40px;
  background-size: 2878px 2870px;
}
.shop_weapon_wizard_2 {
  background-image: url(spritesmith.png);
  background-position: -1484px -1352px;
  width: 40px;
  height: 40px;
  background-size: 2878px 2870px;
}
.shop_weapon_wizard_3 {
  background-image: url(spritesmith.png);
  background-position: -1378px -1287px;
  width: 40px;
  height: 40px;
  background-size: 2878px 2870px;
}
.shop_weapon_wizard_4 {
  background-image: url(spritesmith.png);
  background-position: -1378px -1246px;
  width: 40px;
  height: 40px;
  background-size: 2878px 2870px;
}
.shop_weapon_wizard_5 {
  background-image: url(spritesmith.png);
  background-position: -557px -410px;
  width: 40px;
  height: 40px;
  background-size: 2878px 2870px;
}
.shop_weapon_wizard_6 {
  background-image: url(spritesmith.png);
  background-position: -2085px -1911px;
  width: 40px;
  height: 40px;
  background-size: 2878px 2870px;
}
.zzz {
  background-image: url(spritesmith.png);
  background-position: -2176px -2002px;
  width: 40px;
  height: 40px;
  background-size: 2878px 2870px;
}
.zzz_light {
  background-image: url(spritesmith.png);
  background-position: -2267px -2093px;
  width: 40px;
  height: 40px;
  background-size: 2878px 2870px;
}
.weapon_healer_0 {
  background-image: url(spritesmith.png);
  background-position: -2515px -1547px;
  width: 90px;
  height: 90px;
  background-size: 2878px 2870px;
}
.weapon_healer_1 {
  background-image: url(spritesmith.png);
  background-position: -2515px -1638px;
  width: 90px;
  height: 90px;
  background-size: 2878px 2870px;
}
.weapon_healer_2 {
  background-image: url(spritesmith.png);
  background-position: -2515px -1729px;
  width: 90px;
  height: 90px;
  background-size: 2878px 2870px;
}
.weapon_healer_3 {
  background-image: url(spritesmith.png);
  background-position: -2515px -1820px;
  width: 90px;
  height: 90px;
  background-size: 2878px 2870px;
}
.weapon_healer_4 {
  background-image: url(spritesmith.png);
  background-position: -2515px -1911px;
  width: 90px;
  height: 90px;
  background-size: 2878px 2870px;
}
.weapon_healer_5 {
  background-image: url(spritesmith.png);
  background-position: -2515px -2002px;
  width: 90px;
  height: 90px;
  background-size: 2878px 2870px;
}
.weapon_healer_6 {
  background-image: url(spritesmith.png);
  background-position: -2515px -2093px;
  width: 90px;
  height: 90px;
  background-size: 2878px 2870px;
}
.weapon_rogue_0 {
  background-image: url(spritesmith.png);
  background-position: -2515px -2184px;
  width: 90px;
  height: 90px;
  background-size: 2878px 2870px;
}
.weapon_rogue_1 {
  background-image: url(spritesmith.png);
  background-position: -2515px -2275px;
  width: 90px;
  height: 90px;
  background-size: 2878px 2870px;
}
.weapon_rogue_2 {
  background-image: url(spritesmith.png);
  background-position: 0px -2425px;
  width: 90px;
  height: 90px;
  background-size: 2878px 2870px;
}
.weapon_rogue_3 {
  background-image: url(spritesmith.png);
  background-position: -91px -2425px;
  width: 90px;
  height: 90px;
  background-size: 2878px 2870px;
}
.weapon_rogue_4 {
  background-image: url(spritesmith.png);
  background-position: -182px -2425px;
  width: 90px;
  height: 90px;
  background-size: 2878px 2870px;
}
.weapon_rogue_5 {
  background-image: url(spritesmith.png);
  background-position: -273px -2425px;
  width: 90px;
  height: 90px;
  background-size: 2878px 2870px;
}
.weapon_rogue_6 {
  background-image: url(spritesmith.png);
  background-position: -364px -2425px;
  width: 90px;
  height: 90px;
  background-size: 2878px 2870px;
}
.weapon_special_1 {
  background-image: url(spritesmith.png);
  background-position: -455px -2425px;
  width: 105px;
  height: 90px;
  background-size: 2878px 2870px;
}
.weapon_special_2 {
  background-image: url(spritesmith.png);
  background-position: -561px -2425px;
  width: 90px;
  height: 90px;
  background-size: 2878px 2870px;
}
.weapon_special_3 {
  background-image: url(spritesmith.png);
  background-position: -652px -2425px;
  width: 90px;
  height: 90px;
  background-size: 2878px 2870px;
}
.weapon_warrior_0 {
  background-image: url(spritesmith.png);
  background-position: -743px -2425px;
  width: 90px;
  height: 90px;
  background-size: 2878px 2870px;
}
.weapon_warrior_1 {
  background-image: url(spritesmith.png);
  background-position: -834px -2425px;
  width: 90px;
  height: 90px;
  background-size: 2878px 2870px;
}
.weapon_warrior_2 {
  background-image: url(spritesmith.png);
  background-position: -925px -2425px;
  width: 90px;
  height: 90px;
  background-size: 2878px 2870px;
}
.weapon_warrior_3 {
  background-image: url(spritesmith.png);
  background-position: -1016px -2425px;
  width: 90px;
  height: 90px;
  background-size: 2878px 2870px;
}
.weapon_warrior_4 {
  background-image: url(spritesmith.png);
  background-position: -1107px -2425px;
  width: 90px;
  height: 90px;
  background-size: 2878px 2870px;
}
.weapon_warrior_5 {
  background-image: url(spritesmith.png);
  background-position: -1198px -2425px;
  width: 90px;
  height: 90px;
  background-size: 2878px 2870px;
}
.weapon_warrior_6 {
  background-image: url(spritesmith.png);
  background-position: -1289px -2425px;
  width: 90px;
  height: 90px;
  background-size: 2878px 2870px;
}
.weapon_wizard_0 {
  background-image: url(spritesmith.png);
  background-position: -1380px -2425px;
  width: 90px;
  height: 90px;
  background-size: 2878px 2870px;
}
.weapon_wizard_1 {
  background-image: url(spritesmith.png);
  background-position: -1471px -2425px;
  width: 90px;
  height: 90px;
  background-size: 2878px 2870px;
}
.weapon_wizard_2 {
  background-image: url(spritesmith.png);
  background-position: -1562px -2425px;
  width: 90px;
  height: 90px;
  background-size: 2878px 2870px;
}
.weapon_wizard_3 {
  background-image: url(spritesmith.png);
  background-position: -1653px -2425px;
  width: 90px;
  height: 90px;
  background-size: 2878px 2870px;
}
.weapon_wizard_4 {
  background-image: url(spritesmith.png);
  background-position: -1744px -2425px;
  width: 90px;
  height: 90px;
  background-size: 2878px 2870px;
}
.weapon_wizard_5 {
  background-image: url(spritesmith.png);
  background-position: -1835px -2425px;
  width: 90px;
  height: 90px;
  background-size: 2878px 2870px;
}
.weapon_wizard_6 {
  background-image: url(spritesmith.png);
  background-position: -1926px -2425px;
  width: 90px;
  height: 90px;
  background-size: 2878px 2870px;
}
.Pet_Currency_Gem {
  background-image: url(spritesmith.png);
  background-position: -552px -320px;
  width: 45px;
  height: 39px;
  background-size: 2878px 2870px;
}
.Pet_Currency_Gem1x {
  background-image: url(spritesmith.png);
  background-position: -2400px -182px;
  width: 15px;
  height: 13px;
  background-size: 2878px 2870px;
}
.Pet_Currency_Gem2x {
  background-image: url(spritesmith.png);
  background-position: -1685px -1536px;
  width: 30px;
  height: 26px;
  background-size: 2878px 2870px;
}
.Pet_Egg_BearCub {
  background-image: url(spritesmith.png);
  background-position: -706px -530px;
  width: 48px;
  height: 51px;
  background-size: 2878px 2870px;
}
.Pet_Egg_Cactus {
  background-image: url(spritesmith.png);
  background-position: -755px -530px;
  width: 48px;
  height: 51px;
  background-size: 2878px 2870px;
}
.Pet_Egg_Dragon {
  background-image: url(spritesmith.png);
  background-position: -600px -424px;
  width: 48px;
  height: 51px;
  background-size: 2878px 2870px;
}
.Pet_Egg_FlyingPig {
  background-image: url(spritesmith.png);
  background-position: -649px -424px;
  width: 48px;
  height: 51px;
  background-size: 2878px 2870px;
}
.Pet_Egg_Fox {
  background-image: url(spritesmith.png);
  background-position: -636px -504px;
  width: 48px;
  height: 51px;
  background-size: 2878px 2870px;
}
.Pet_Egg_Gryphon {
  background-image: url(spritesmith.png);
  background-position: -636px -556px;
  width: 48px;
  height: 51px;
  background-size: 2878px 2870px;
}
.Pet_Egg_Hedgehog {
  background-image: url(spritesmith.png);
  background-position: -742px -610px;
  width: 48px;
  height: 51px;
  background-size: 2878px 2870px;
}
.Pet_Egg_LionCub {
  background-image: url(spritesmith.png);
  background-position: -742px -662px;
  width: 48px;
  height: 51px;
  background-size: 2878px 2870px;
}
.Pet_Egg_PandaCub {
  background-image: url(spritesmith.png);
  background-position: -848px -716px;
  width: 48px;
  height: 51px;
  background-size: 2878px 2870px;
}
.Pet_Egg_PolarBear {
  background-image: url(spritesmith.png);
  background-position: -954px -874px;
  width: 48px;
  height: 51px;
  background-size: 2878px 2870px;
}
.Pet_Egg_TigerCub {
  background-image: url(spritesmith.png);
  background-position: -954px -822px;
  width: 48px;
  height: 51px;
  background-size: 2878px 2870px;
}
.Pet_Egg_Wolf {
  background-image: url(spritesmith.png);
  background-position: -848px -768px;
  width: 48px;
  height: 51px;
  background-size: 2878px 2870px;
}
.Pet_Food_Cake_Base {
  background-image: url(spritesmith.png);
  background-position: -1272px -1140px;
  width: 43px;
  height: 43px;
  background-size: 2878px 2870px;
}
.Pet_Food_Cake_CottonCandyBlue {
  background-image: url(spritesmith.png);
  background-position: -557px -365px;
  width: 42px;
  height: 44px;
  background-size: 2878px 2870px;
}
.Pet_Food_Cake_CottonCandyPink {
  background-image: url(spritesmith.png);
  background-position: -1809px -1620px;
  width: 43px;
  height: 45px;
  background-size: 2878px 2870px;
}
.Pet_Food_Cake_Desert {
  background-image: url(spritesmith.png);
  background-position: -1060px -928px;
  width: 43px;
  height: 44px;
  background-size: 2878px 2870px;
}
.Pet_Food_Cake_Golden {
  background-image: url(spritesmith.png);
  background-position: -1272px -1184px;
  width: 43px;
  height: 42px;
  background-size: 2878px 2870px;
}
.Pet_Food_Cake_Red {
  background-image: url(spritesmith.png);
  background-position: -552px -275px;
  width: 43px;
  height: 44px;
  background-size: 2878px 2870px;
}
.Pet_Food_Cake_Shade {
  background-image: url(spritesmith.png);
  background-position: -1166px -1034px;
  width: 43px;
  height: 44px;
  background-size: 2878px 2870px;
}
.Pet_Food_Cake_Skeleton {
  background-image: url(spritesmith.png);
  background-position: -1766px -1620px;
  width: 42px;
  height: 47px;
  background-size: 2878px 2870px;
}
.Pet_Food_Cake_White {
  background-image: url(spritesmith.png);
  background-position: -1166px -1079px;
  width: 44px;
  height: 44px;
  background-size: 2878px 2870px;
}
.Pet_Food_Cake_Zombie {
  background-image: url(spritesmith.png);
  background-position: -1060px -973px;
  width: 45px;
  height: 44px;
  background-size: 2878px 2870px;
}
.Pet_Food_Chocolate {
  background-image: url(spritesmith.png);
  background-position: -812px -636px;
  width: 48px;
  height: 51px;
  background-size: 2878px 2870px;
}
.Pet_Food_CottonCandyBlue {
  background-image: url(spritesmith.png);
  background-position: -970px -742px;
  width: 48px;
  height: 51px;
  background-size: 2878px 2870px;
}
.Pet_Food_CottonCandyPink {
  background-image: url(spritesmith.png);
  background-position: -2697px -2548px;
  width: 48px;
  height: 51px;
  background-size: 2878px 2870px;
}
.Pet_Food_Fish {
  background-image: url(spritesmith.png);
  background-position: -1073px -848px;
  width: 48px;
  height: 51px;
  background-size: 2878px 2870px;
}
.Pet_Food_Honey {
  background-image: url(spritesmith.png);
  background-position: -1024px -848px;
  width: 48px;
  height: 51px;
  background-size: 2878px 2870px;
}
.Pet_Food_Meat {
  background-image: url(spritesmith.png);
  background-position: -1179px -954px;
  width: 48px;
  height: 51px;
  background-size: 2878px 2870px;
}
.Pet_Food_Milk {
  background-image: url(spritesmith.png);
  background-position: -1130px -954px;
  width: 48px;
  height: 51px;
  background-size: 2878px 2870px;
}
.Pet_Food_Potatoe {
  background-image: url(spritesmith.png);
  background-position: -1285px -1060px;
  width: 48px;
  height: 51px;
  background-size: 2878px 2870px;
}
.Pet_Food_RottenMeat {
  background-image: url(spritesmith.png);
  background-position: -1236px -1060px;
  width: 48px;
  height: 51px;
  background-size: 2878px 2870px;
}
.Pet_Food_Saddle {
  background-image: url(spritesmith.png);
  background-position: -1391px -1166px;
  width: 48px;
  height: 51px;
  background-size: 2878px 2870px;
}
.Pet_Food_Strawberry {
  background-image: url(spritesmith.png);
  background-position: -1342px -1166px;
  width: 48px;
  height: 51px;
  background-size: 2878px 2870px;
}
.Pet_HatchingPotion_Base {
  background-image: url(spritesmith.png);
  background-position: -1497px -1272px;
  width: 48px;
  height: 51px;
  background-size: 2878px 2870px;
}
.Pet_HatchingPotion_CottonCandyBlue {
  background-image: url(spritesmith.png);
  background-position: -1448px -1272px;
  width: 48px;
  height: 51px;
  background-size: 2878px 2870px;
}
.Pet_HatchingPotion_CottonCandyPink {
  background-image: url(spritesmith.png);
  background-position: -1603px -1378px;
  width: 48px;
  height: 51px;
  background-size: 2878px 2870px;
}
.Pet_HatchingPotion_Desert {
  background-image: url(spritesmith.png);
  background-position: -1554px -1378px;
  width: 48px;
  height: 51px;
  background-size: 2878px 2870px;
}
.Pet_HatchingPotion_Golden {
  background-image: url(spritesmith.png);
  background-position: -1709px -1484px;
  width: 48px;
  height: 51px;
  background-size: 2878px 2870px;
}
.Pet_HatchingPotion_Red {
  background-image: url(spritesmith.png);
  background-position: -1660px -1484px;
  width: 48px;
  height: 51px;
  background-size: 2878px 2870px;
}
.Pet_HatchingPotion_Shade {
  background-image: url(spritesmith.png);
  background-position: -1872px -1800px;
  width: 48px;
  height: 51px;
  background-size: 2878px 2870px;
}
.Pet_HatchingPotion_Skeleton {
  background-image: url(spritesmith.png);
  background-position: -2036px -1911px;
  width: 48px;
  height: 51px;
  background-size: 2878px 2870px;
}
.Pet_HatchingPotion_White {
  background-image: url(spritesmith.png);
  background-position: -2127px -2002px;
  width: 48px;
  height: 51px;
  background-size: 2878px 2870px;
}
.Pet_HatchingPotion_Zombie {
  background-image: url(spritesmith.png);
  background-position: -2218px -2093px;
  width: 48px;
  height: 51px;
  background-size: 2878px 2870px;
}
.inventory_present {
  background-image: url(spritesmith.png);
  background-position: -2358px -2184px;
  width: 48px;
  height: 51px;
  background-size: 2878px 2870px;
}
.inventory_quest_scroll {
  background-image: url(spritesmith.png);
  background-position: -2309px -2184px;
  width: 48px;
  height: 51px;
  background-size: 2878px 2870px;
}
.inventory_special_fortify {
  background-image: url(spritesmith.png);
  background-position: -2424px -2275px;
  width: 48px;
  height: 51px;
  background-size: 2878px 2870px;
}
.inventory_special_snowball {
  background-image: url(spritesmith.png);
  background-position: -2515px -2366px;
  width: 48px;
  height: 51px;
  background-size: 2878px 2870px;
}
.inventory_special_valentine {
  background-image: url(spritesmith.png);
  background-position: -738px -2789px;
  width: 40px;
  height: 40px;
  background-size: 2878px 2870px;
}
.rebirth_orb {
  background-image: url(spritesmith.png);
  background-position: -2606px -2457px;
  width: 48px;
  height: 51px;
  background-size: 2878px 2870px;
}
.GrimReaper {
  background-image: url(spritesmith.png);
  background-position: -1954px -1800px;
  width: 57px;
  height: 66px;
  background-size: 2878px 2870px;
}
.PixelPaw-Gold {
  background-image: url(spritesmith.png);
  background-position: -2788px -2639px;
  width: 51px;
  height: 51px;
  background-size: 2878px 2870px;
}
.PixelPaw {
  background-image: url(spritesmith.png);
  background-position: -918px -742px;
  width: 51px;
  height: 51px;
  background-size: 2878px 2870px;
}
.PixelPaw002 {
  background-image: url(spritesmith.png);
  background-position: -861px -636px;
  width: 51px;
  height: 51px;
  background-size: 2878px 2870px;
}
.snowman {
  background-image: url(spritesmith.png);
  background-position: -2093px -2516px;
  width: 90px;
  height: 90px;
  background-size: 2878px 2870px;
}
.npc_alex {
  background-image: url(spritesmith.png);
  background-position: -437px 0px;
  width: 162px;
  height: 138px;
  background-size: 2878px 2870px;
}
.npc_bailey {
  background-image: url(spritesmith.png);
  background-position: -1766px -318px;
  width: 71px;
  height: 101px;
  background-size: 2878px 2870px;
}
.npc_daniel {
  background-image: url(spritesmith.png);
  background-position: -315px -365px;
  width: 135px;
  height: 123px;
  background-size: 2878px 2870px;
}
.npc_ian {
  background-image: url(spritesmith.png);
  background-position: -437px -139px;
  width: 75px;
  height: 135px;
  background-size: 2878px 2870px;
}
.npc_justin {
  background-image: url(spritesmith.png);
  background-position: -513px -139px;
  width: 84px;
  height: 120px;
  background-size: 2878px 2870px;
}
.npc_matt {
  background-image: url(spritesmith.png);
  background-position: 0px -365px;
  width: 195px;
  height: 138px;
  background-size: 2878px 2870px;
}
.npc_tyler {
  background-image: url(spritesmith.png);
  background-position: -2697px -91px;
  width: 90px;
  height: 90px;
  background-size: 2878px 2870px;
}
.quest_evilsanta {
  background-image: url(spritesmith.png);
  background-position: -196px -365px;
  width: 118px;
  height: 131px;
  background-size: 2878px 2870px;
}
.quest_gryphon {
  background-image: url(spritesmith.png);
  background-position: 0px -187px;
  width: 216px;
  height: 177px;
  background-size: 2878px 2870px;
}
.quest_hedgehog {
  background-image: url(spritesmith.png);
  background-position: 0px 0px;
  width: 219px;
  height: 186px;
  background-size: 2878px 2870px;
}
.quest_vice1 {
  background-image: url(spritesmith.png);
  background-position: -220px 0px;
  width: 216px;
  height: 177px;
  background-size: 2878px 2870px;
}
.quest_vice2_lightCrystal {
  background-image: url(spritesmith.png);
  background-position: -1845px -2789px;
  width: 40px;
  height: 40px;
  background-size: 2878px 2870px;
}
.quest_vice3 {
  background-image: url(spritesmith.png);
<<<<<<< HEAD
  background-position: -217px -187px;
  width: 216px;
  height: 177px;
  background-size: 2878px 2870px;
=======
  background-position: -755px -2691px;
  width: 114px;
  height: 84px;
  background-size: 2866px 2781px;
>>>>>>> e373ccba
}
.Mount_Body_BearCub-Base {
  background-image: url(spritesmith.png);
  background-position: -1236px -742px;
  width: 105px;
  height: 105px;
  background-size: 2878px 2870px;
}
.Mount_Body_BearCub-CottonCandyBlue {
  background-image: url(spritesmith.png);
  background-position: -1236px -636px;
  width: 105px;
  height: 105px;
  background-size: 2878px 2870px;
}
.Mount_Body_BearCub-CottonCandyPink {
  background-image: url(spritesmith.png);
  background-position: -1236px -530px;
  width: 105px;
  height: 105px;
  background-size: 2878px 2870px;
}
.Mount_Body_BearCub-Desert {
  background-image: url(spritesmith.png);
  background-position: -1236px -424px;
  width: 105px;
  height: 105px;
  background-size: 2878px 2870px;
}
.Mount_Body_BearCub-Golden {
  background-image: url(spritesmith.png);
  background-position: -1236px -318px;
  width: 105px;
  height: 105px;
  background-size: 2878px 2870px;
}
.Mount_Body_BearCub-Polar {
  background-image: url(spritesmith.png);
  background-position: -1236px -212px;
  width: 105px;
  height: 105px;
  background-size: 2878px 2870px;
}
.Mount_Body_BearCub-Red {
  background-image: url(spritesmith.png);
  background-position: -1236px -106px;
  width: 105px;
  height: 105px;
  background-size: 2878px 2870px;
}
.Mount_Body_BearCub-Shade {
  background-image: url(spritesmith.png);
  background-position: -1236px 0px;
  width: 105px;
  height: 105px;
  background-size: 2878px 2870px;
}
.Mount_Body_BearCub-Skeleton {
  background-image: url(spritesmith.png);
  background-position: -1060px -1034px;
  width: 105px;
  height: 105px;
  background-size: 2878px 2870px;
}
.Mount_Body_BearCub-White {
  background-image: url(spritesmith.png);
  background-position: -954px -1034px;
  width: 105px;
  height: 105px;
  background-size: 2878px 2870px;
}
.Mount_Body_BearCub-Zombie {
  background-image: url(spritesmith.png);
  background-position: -848px -1034px;
  width: 105px;
  height: 105px;
  background-size: 2878px 2870px;
}
.Mount_Body_Cactus-Base {
  background-image: url(spritesmith.png);
  background-position: -742px -1034px;
  width: 105px;
  height: 105px;
  background-size: 2878px 2870px;
}
.Mount_Body_Cactus-CottonCandyBlue {
  background-image: url(spritesmith.png);
  background-position: -636px -1034px;
  width: 105px;
  height: 105px;
  background-size: 2878px 2870px;
}
.Mount_Body_Cactus-CottonCandyPink {
  background-image: url(spritesmith.png);
  background-position: -530px -1034px;
  width: 105px;
  height: 105px;
  background-size: 2878px 2870px;
}
.Mount_Body_Cactus-Desert {
  background-image: url(spritesmith.png);
  background-position: -424px -1034px;
  width: 105px;
  height: 105px;
  background-size: 2878px 2870px;
}
.Mount_Body_Cactus-Golden {
  background-image: url(spritesmith.png);
  background-position: -318px -1034px;
  width: 105px;
  height: 105px;
  background-size: 2878px 2870px;
}
.Mount_Body_Cactus-Red {
  background-image: url(spritesmith.png);
  background-position: -212px -1034px;
  width: 105px;
  height: 105px;
  background-size: 2878px 2870px;
}
.Mount_Body_Cactus-Shade {
  background-image: url(spritesmith.png);
  background-position: -106px -1034px;
  width: 105px;
  height: 105px;
  background-size: 2878px 2870px;
}
.Mount_Body_Cactus-Skeleton {
  background-image: url(spritesmith.png);
  background-position: 0px -1034px;
  width: 105px;
  height: 105px;
  background-size: 2878px 2870px;
}
.Mount_Body_Cactus-White {
  background-image: url(spritesmith.png);
  background-position: -1130px -848px;
  width: 105px;
  height: 105px;
  background-size: 2878px 2870px;
}
.Mount_Body_Cactus-Zombie {
  background-image: url(spritesmith.png);
  background-position: -1130px -742px;
  width: 105px;
  height: 105px;
  background-size: 2878px 2870px;
}
.Mount_Body_Dragon-Base {
  background-image: url(spritesmith.png);
  background-position: -1130px -636px;
  width: 105px;
  height: 105px;
  background-size: 2878px 2870px;
}
.Mount_Body_Dragon-CottonCandyBlue {
  background-image: url(spritesmith.png);
  background-position: -1130px -530px;
  width: 105px;
  height: 105px;
  background-size: 2878px 2870px;
}
.Mount_Body_Dragon-CottonCandyPink {
  background-image: url(spritesmith.png);
  background-position: -1130px -424px;
  width: 105px;
  height: 105px;
  background-size: 2878px 2870px;
}
.Mount_Body_Dragon-Desert {
  background-image: url(spritesmith.png);
  background-position: -1130px -318px;
  width: 105px;
  height: 105px;
  background-size: 2878px 2870px;
}
.Mount_Body_Dragon-Golden {
  background-image: url(spritesmith.png);
  background-position: -1130px -212px;
  width: 105px;
  height: 105px;
  background-size: 2878px 2870px;
}
.Mount_Body_Dragon-Red {
  background-image: url(spritesmith.png);
  background-position: -1130px -106px;
  width: 105px;
  height: 105px;
  background-size: 2878px 2870px;
}
.Mount_Body_Dragon-Shade {
  background-image: url(spritesmith.png);
  background-position: -1130px 0px;
  width: 105px;
  height: 105px;
  background-size: 2878px 2870px;
}
.Mount_Body_Dragon-Skeleton {
  background-image: url(spritesmith.png);
  background-position: -954px -928px;
  width: 105px;
  height: 105px;
  background-size: 2878px 2870px;
}
.Mount_Body_Dragon-White {
  background-image: url(spritesmith.png);
  background-position: -848px -928px;
  width: 105px;
  height: 105px;
  background-size: 2878px 2870px;
}
.Mount_Body_Dragon-Zombie {
  background-image: url(spritesmith.png);
  background-position: -742px -928px;
  width: 105px;
  height: 105px;
  background-size: 2878px 2870px;
}
.Mount_Body_FlyingPig-Base {
  background-image: url(spritesmith.png);
  background-position: -636px -928px;
  width: 105px;
  height: 105px;
  background-size: 2878px 2870px;
}
.Mount_Body_FlyingPig-CottonCandyBlue {
  background-image: url(spritesmith.png);
  background-position: -530px -928px;
  width: 105px;
  height: 105px;
  background-size: 2878px 2870px;
}
.Mount_Body_FlyingPig-CottonCandyPink {
  background-image: url(spritesmith.png);
  background-position: -424px -928px;
  width: 105px;
  height: 105px;
  background-size: 2878px 2870px;
}
.Mount_Body_FlyingPig-Desert {
  background-image: url(spritesmith.png);
  background-position: -318px -928px;
  width: 105px;
  height: 105px;
  background-size: 2878px 2870px;
}
.Mount_Body_FlyingPig-Golden {
  background-image: url(spritesmith.png);
  background-position: -212px -928px;
  width: 105px;
  height: 105px;
  background-size: 2878px 2870px;
}
.Mount_Body_FlyingPig-Red {
  background-image: url(spritesmith.png);
  background-position: -106px -928px;
  width: 105px;
  height: 105px;
  background-size: 2878px 2870px;
}
.Mount_Body_FlyingPig-Shade {
  background-image: url(spritesmith.png);
  background-position: 0px -928px;
  width: 105px;
  height: 105px;
  background-size: 2878px 2870px;
}
.Mount_Body_FlyingPig-Skeleton {
  background-image: url(spritesmith.png);
  background-position: -1024px -742px;
  width: 105px;
  height: 105px;
  background-size: 2878px 2870px;
}
.Mount_Body_FlyingPig-White {
  background-image: url(spritesmith.png);
  background-position: -1024px -636px;
  width: 105px;
  height: 105px;
  background-size: 2878px 2870px;
}
.Mount_Body_FlyingPig-Zombie {
  background-image: url(spritesmith.png);
  background-position: -1024px -530px;
  width: 105px;
  height: 105px;
  background-size: 2878px 2870px;
}
.Mount_Body_Fox-Base {
  background-image: url(spritesmith.png);
  background-position: -1024px -424px;
  width: 105px;
  height: 105px;
  background-size: 2878px 2870px;
}
.Mount_Body_Fox-CottonCandyBlue {
  background-image: url(spritesmith.png);
  background-position: -1024px -318px;
  width: 105px;
  height: 105px;
  background-size: 2878px 2870px;
}
.Mount_Body_Fox-CottonCandyPink {
  background-image: url(spritesmith.png);
  background-position: -1024px -212px;
  width: 105px;
  height: 105px;
  background-size: 2878px 2870px;
}
.Mount_Body_Fox-Desert {
  background-image: url(spritesmith.png);
  background-position: -1024px -106px;
  width: 105px;
  height: 105px;
  background-size: 2878px 2870px;
}
.Mount_Body_Fox-Golden {
  background-image: url(spritesmith.png);
  background-position: -1024px 0px;
  width: 105px;
  height: 105px;
  background-size: 2878px 2870px;
}
.Mount_Body_Fox-Red {
  background-image: url(spritesmith.png);
  background-position: -848px -822px;
  width: 105px;
  height: 105px;
  background-size: 2878px 2870px;
}
.Mount_Body_Fox-Shade {
  background-image: url(spritesmith.png);
  background-position: -742px -822px;
  width: 105px;
  height: 105px;
  background-size: 2878px 2870px;
}
.Mount_Body_Fox-Skeleton {
  background-image: url(spritesmith.png);
  background-position: -636px -822px;
  width: 105px;
  height: 105px;
  background-size: 2878px 2870px;
}
.Mount_Body_Fox-White {
  background-image: url(spritesmith.png);
  background-position: -530px -822px;
  width: 105px;
  height: 105px;
  background-size: 2878px 2870px;
}
.Mount_Body_Fox-Zombie {
  background-image: url(spritesmith.png);
  background-position: -424px -822px;
  width: 105px;
  height: 105px;
  background-size: 2878px 2870px;
}
.Mount_Body_Gryphon-Base {
  background-image: url(spritesmith.png);
  background-position: -318px -822px;
  width: 105px;
  height: 105px;
  background-size: 2878px 2870px;
}
.Mount_Body_Gryphon-CottonCandyBlue {
  background-image: url(spritesmith.png);
  background-position: -212px -822px;
  width: 105px;
  height: 105px;
  background-size: 2878px 2870px;
}
.Mount_Body_Gryphon-CottonCandyPink {
  background-image: url(spritesmith.png);
  background-position: -106px -822px;
  width: 105px;
  height: 105px;
  background-size: 2878px 2870px;
}
.Mount_Body_Gryphon-Desert {
  background-image: url(spritesmith.png);
  background-position: 0px -822px;
  width: 105px;
  height: 105px;
  background-size: 2878px 2870px;
}
.Mount_Body_Gryphon-Golden {
  background-image: url(spritesmith.png);
  background-position: -918px -636px;
  width: 105px;
  height: 105px;
  background-size: 2878px 2870px;
}
.Mount_Body_Gryphon-Red {
  background-image: url(spritesmith.png);
  background-position: -918px -530px;
  width: 105px;
  height: 105px;
  background-size: 2878px 2870px;
}
.Mount_Body_Gryphon-Shade {
  background-image: url(spritesmith.png);
  background-position: -918px -424px;
  width: 105px;
  height: 105px;
  background-size: 2878px 2870px;
}
.Mount_Body_Gryphon-Skeleton {
  background-image: url(spritesmith.png);
  background-position: -918px -318px;
  width: 105px;
  height: 105px;
  background-size: 2878px 2870px;
}
.Mount_Body_Gryphon-White {
  background-image: url(spritesmith.png);
  background-position: -918px -212px;
  width: 105px;
  height: 105px;
  background-size: 2878px 2870px;
}
.Mount_Body_Gryphon-Zombie {
  background-image: url(spritesmith.png);
  background-position: -918px -106px;
  width: 105px;
  height: 105px;
  background-size: 2878px 2870px;
}
.Mount_Body_Hedgehog-Base {
  background-image: url(spritesmith.png);
  background-position: -918px 0px;
  width: 105px;
  height: 105px;
  background-size: 2878px 2870px;
}
.Mount_Body_Hedgehog-CottonCandyBlue {
  background-image: url(spritesmith.png);
  background-position: -742px -716px;
  width: 105px;
  height: 105px;
  background-size: 2878px 2870px;
}
.Mount_Body_Hedgehog-CottonCandyPink {
  background-image: url(spritesmith.png);
  background-position: -636px -716px;
  width: 105px;
  height: 105px;
  background-size: 2878px 2870px;
}
.Mount_Body_Hedgehog-Desert {
  background-image: url(spritesmith.png);
  background-position: -530px -716px;
  width: 105px;
  height: 105px;
  background-size: 2878px 2870px;
}
.Mount_Body_Hedgehog-Golden {
  background-image: url(spritesmith.png);
  background-position: -424px -716px;
  width: 105px;
  height: 105px;
  background-size: 2878px 2870px;
}
.Mount_Body_Hedgehog-Red {
  background-image: url(spritesmith.png);
  background-position: -318px -716px;
  width: 105px;
  height: 105px;
  background-size: 2878px 2870px;
}
.Mount_Body_Hedgehog-Shade {
  background-image: url(spritesmith.png);
  background-position: -212px -716px;
  width: 105px;
  height: 105px;
  background-size: 2878px 2870px;
}
.Mount_Body_Hedgehog-Skeleton {
  background-image: url(spritesmith.png);
  background-position: -106px -716px;
  width: 105px;
  height: 105px;
  background-size: 2878px 2870px;
}
.Mount_Body_Hedgehog-White {
  background-image: url(spritesmith.png);
  background-position: 0px -716px;
  width: 105px;
  height: 105px;
  background-size: 2878px 2870px;
}
.Mount_Body_Hedgehog-Zombie {
  background-image: url(spritesmith.png);
  background-position: -812px -530px;
  width: 105px;
  height: 105px;
  background-size: 2878px 2870px;
}
.Mount_Body_LionCub-Base {
  background-image: url(spritesmith.png);
  background-position: -812px -424px;
  width: 105px;
  height: 105px;
  background-size: 2878px 2870px;
}
.Mount_Body_LionCub-CottonCandyBlue {
  background-image: url(spritesmith.png);
  background-position: -812px -318px;
  width: 105px;
  height: 105px;
  background-size: 2878px 2870px;
}
.Mount_Body_LionCub-CottonCandyPink {
  background-image: url(spritesmith.png);
  background-position: -812px -212px;
  width: 105px;
  height: 105px;
  background-size: 2878px 2870px;
}
.Mount_Body_LionCub-Desert {
  background-image: url(spritesmith.png);
  background-position: -812px -106px;
  width: 105px;
  height: 105px;
  background-size: 2878px 2870px;
}
.Mount_Body_LionCub-Ethereal {
  background-image: url(spritesmith.png);
  background-position: -812px 0px;
  width: 105px;
  height: 105px;
  background-size: 2878px 2870px;
}
.Mount_Body_LionCub-Golden {
  background-image: url(spritesmith.png);
  background-position: -636px -610px;
  width: 105px;
  height: 105px;
  background-size: 2878px 2870px;
}
.Mount_Body_LionCub-Red {
  background-image: url(spritesmith.png);
  background-position: -530px -610px;
  width: 105px;
  height: 105px;
  background-size: 2878px 2870px;
}
.Mount_Body_LionCub-Shade {
  background-image: url(spritesmith.png);
  background-position: -424px -610px;
  width: 105px;
  height: 105px;
  background-size: 2878px 2870px;
}
.Mount_Body_LionCub-Skeleton {
  background-image: url(spritesmith.png);
  background-position: -318px -610px;
  width: 105px;
  height: 105px;
  background-size: 2878px 2870px;
}
.Mount_Body_LionCub-White {
  background-image: url(spritesmith.png);
  background-position: -212px -610px;
  width: 105px;
  height: 105px;
  background-size: 2878px 2870px;
}
.Mount_Body_LionCub-Zombie {
  background-image: url(spritesmith.png);
  background-position: -106px -610px;
  width: 105px;
  height: 105px;
  background-size: 2878px 2870px;
}
.Mount_Body_PandaCub-Base {
  background-image: url(spritesmith.png);
  background-position: 0px -610px;
  width: 105px;
  height: 105px;
  background-size: 2878px 2870px;
}
.Mount_Body_PandaCub-CottonCandyBlue {
  background-image: url(spritesmith.png);
  background-position: -706px -424px;
  width: 105px;
  height: 105px;
  background-size: 2878px 2870px;
}
.Mount_Body_PandaCub-CottonCandyPink {
  background-image: url(spritesmith.png);
  background-position: -706px -318px;
  width: 105px;
  height: 105px;
  background-size: 2878px 2870px;
}
.Mount_Body_PandaCub-Desert {
  background-image: url(spritesmith.png);
  background-position: -706px -212px;
  width: 105px;
  height: 105px;
  background-size: 2878px 2870px;
}
.Mount_Body_PandaCub-Golden {
  background-image: url(spritesmith.png);
  background-position: -706px -106px;
  width: 105px;
  height: 105px;
  background-size: 2878px 2870px;
}
.Mount_Body_PandaCub-Red {
  background-image: url(spritesmith.png);
  background-position: -706px 0px;
  width: 105px;
  height: 105px;
  background-size: 2878px 2870px;
}
.Mount_Body_PandaCub-Shade {
  background-image: url(spritesmith.png);
  background-position: -530px -504px;
  width: 105px;
  height: 105px;
  background-size: 2878px 2870px;
}
.Mount_Body_PandaCub-Skeleton {
  background-image: url(spritesmith.png);
  background-position: -424px -504px;
  width: 105px;
  height: 105px;
  background-size: 2878px 2870px;
}
.Mount_Body_PandaCub-White {
  background-image: url(spritesmith.png);
  background-position: -318px -504px;
  width: 105px;
  height: 105px;
  background-size: 2878px 2870px;
}
.Mount_Body_PandaCub-Zombie {
  background-image: url(spritesmith.png);
  background-position: -212px -504px;
  width: 105px;
  height: 105px;
  background-size: 2878px 2870px;
}
.Mount_Body_TigerCub-Base {
  background-image: url(spritesmith.png);
  background-position: -106px -504px;
  width: 105px;
  height: 105px;
  background-size: 2878px 2870px;
}
.Mount_Body_TigerCub-CottonCandyBlue {
  background-image: url(spritesmith.png);
  background-position: 0px -504px;
  width: 105px;
  height: 105px;
  background-size: 2878px 2870px;
}
.Mount_Body_TigerCub-CottonCandyPink {
  background-image: url(spritesmith.png);
  background-position: -600px -318px;
  width: 105px;
  height: 105px;
  background-size: 2878px 2870px;
}
.Mount_Body_TigerCub-Desert {
  background-image: url(spritesmith.png);
  background-position: -600px -212px;
  width: 105px;
  height: 105px;
  background-size: 2878px 2870px;
}
.Mount_Body_TigerCub-Golden {
  background-image: url(spritesmith.png);
  background-position: -600px -106px;
  width: 105px;
  height: 105px;
  background-size: 2878px 2870px;
}
.Mount_Body_TigerCub-Red {
  background-image: url(spritesmith.png);
  background-position: -600px 0px;
  width: 105px;
  height: 105px;
  background-size: 2878px 2870px;
}
.Mount_Body_TigerCub-Shade {
  background-image: url(spritesmith.png);
  background-position: -1766px -212px;
  width: 105px;
  height: 105px;
  background-size: 2878px 2870px;
}
.Mount_Body_TigerCub-Skeleton {
  background-image: url(spritesmith.png);
  background-position: -1766px -106px;
  width: 105px;
  height: 105px;
  background-size: 2878px 2870px;
}
.Mount_Body_TigerCub-White {
  background-image: url(spritesmith.png);
  background-position: -1766px 0px;
  width: 105px;
  height: 105px;
  background-size: 2878px 2870px;
}
.Mount_Body_TigerCub-Zombie {
  background-image: url(spritesmith.png);
  background-position: -1590px -1564px;
  width: 105px;
  height: 105px;
  background-size: 2878px 2870px;
}
.Mount_Body_Wolf-Base {
  background-image: url(spritesmith.png);
<<<<<<< HEAD
  background-position: -1484px -1564px;
  width: 105px;
  height: 105px;
  background-size: 2878px 2870px;
=======
  background-position: -323px -2691px;
  width: 96px;
  height: 90px;
  background-size: 2866px 2781px;
>>>>>>> e373ccba
}
.Mount_Body_Wolf-CottonCandyBlue {
  background-image: url(spritesmith.png);
<<<<<<< HEAD
  background-position: -1378px -1564px;
  width: 105px;
  height: 105px;
  background-size: 2878px 2870px;
=======
  background-position: -420px -2691px;
  width: 114px;
  height: 90px;
  background-size: 2866px 2781px;
>>>>>>> e373ccba
}
.Mount_Body_Wolf-CottonCandyPink {
  background-image: url(spritesmith.png);
<<<<<<< HEAD
  background-position: -1554px -106px;
  width: 105px;
  height: 105px;
  background-size: 2878px 2870px;
=======
  background-position: -535px -2691px;
  width: 114px;
  height: 90px;
  background-size: 2866px 2781px;
>>>>>>> e373ccba
}
.Mount_Body_Wolf-Desert {
  background-image: url(spritesmith.png);
  background-position: -106px -1140px;
  width: 105px;
  height: 105px;
  background-size: 2878px 2870px;
}
.Mount_Body_Wolf-Golden {
  background-image: url(spritesmith.png);
<<<<<<< HEAD
  background-position: 0px -1140px;
  width: 105px;
  height: 105px;
  background-size: 2878px 2870px;
=======
  background-position: -650px -2691px;
  width: 104px;
  height: 90px;
  background-size: 2866px 2781px;
>>>>>>> e373ccba
}
.Mount_Body_Wolf-Red {
  background-image: url(spritesmith.png);
  background-position: -1236px -848px;
  width: 105px;
  height: 105px;
  background-size: 2878px 2870px;
}
.Mount_Body_Wolf-Shade {
  background-image: url(spritesmith.png);
  background-position: -1236px -954px;
  width: 105px;
  height: 105px;
  background-size: 2878px 2870px;
}
.Mount_Body_Wolf-Skeleton {
  background-image: url(spritesmith.png);
  background-position: -1272px -1564px;
  width: 105px;
  height: 105px;
  background-size: 2878px 2870px;
}
.Mount_Body_Wolf-White {
  background-image: url(spritesmith.png);
  background-position: -1166px -1564px;
  width: 105px;
  height: 105px;
  background-size: 2878px 2870px;
}
.Mount_Body_Wolf-Zombie {
  background-image: url(spritesmith.png);
  background-position: -1060px -1564px;
  width: 105px;
  height: 105px;
  background-size: 2878px 2870px;
}
.Mount_Head_BearCub-Base {
  background-image: url(spritesmith.png);
  background-position: -954px -1564px;
  width: 105px;
  height: 105px;
  background-size: 2878px 2870px;
}
.Mount_Head_BearCub-CottonCandyBlue {
  background-image: url(spritesmith.png);
  background-position: -848px -1564px;
  width: 105px;
  height: 105px;
  background-size: 2878px 2870px;
}
.Mount_Head_BearCub-CottonCandyPink {
  background-image: url(spritesmith.png);
  background-position: -742px -1564px;
  width: 105px;
  height: 105px;
  background-size: 2878px 2870px;
}
.Mount_Head_BearCub-Desert {
  background-image: url(spritesmith.png);
  background-position: -636px -1564px;
  width: 105px;
  height: 105px;
  background-size: 2878px 2870px;
}
.Mount_Head_BearCub-Golden {
  background-image: url(spritesmith.png);
  background-position: -530px -1564px;
  width: 105px;
  height: 105px;
  background-size: 2878px 2870px;
}
.Mount_Head_BearCub-Polar {
  background-image: url(spritesmith.png);
  background-position: -424px -1564px;
  width: 105px;
  height: 105px;
  background-size: 2878px 2870px;
}
.Mount_Head_BearCub-Red {
  background-image: url(spritesmith.png);
  background-position: -318px -1564px;
  width: 105px;
  height: 105px;
  background-size: 2878px 2870px;
}
.Mount_Head_BearCub-Shade {
  background-image: url(spritesmith.png);
  background-position: -212px -1564px;
  width: 105px;
  height: 105px;
  background-size: 2878px 2870px;
}
.Mount_Head_BearCub-Skeleton {
  background-image: url(spritesmith.png);
  background-position: -106px -1564px;
  width: 105px;
  height: 105px;
  background-size: 2878px 2870px;
}
.Mount_Head_BearCub-White {
  background-image: url(spritesmith.png);
  background-position: 0px -1564px;
  width: 105px;
  height: 105px;
  background-size: 2878px 2870px;
}
.Mount_Head_BearCub-Zombie {
  background-image: url(spritesmith.png);
  background-position: -1660px -1378px;
  width: 105px;
  height: 105px;
  background-size: 2878px 2870px;
}
.Mount_Head_Cactus-Base {
  background-image: url(spritesmith.png);
  background-position: -1660px -1272px;
  width: 105px;
  height: 105px;
  background-size: 2878px 2870px;
}
.Mount_Head_Cactus-CottonCandyBlue {
  background-image: url(spritesmith.png);
  background-position: -1660px -1166px;
  width: 105px;
  height: 105px;
  background-size: 2878px 2870px;
}
.Mount_Head_Cactus-CottonCandyPink {
  background-image: url(spritesmith.png);
  background-position: -1660px -1060px;
  width: 105px;
  height: 105px;
  background-size: 2878px 2870px;
}
.Mount_Head_Cactus-Desert {
  background-image: url(spritesmith.png);
  background-position: -1660px -954px;
  width: 105px;
  height: 105px;
  background-size: 2878px 2870px;
}
.Mount_Head_Cactus-Golden {
  background-image: url(spritesmith.png);
  background-position: -1660px -848px;
  width: 105px;
  height: 105px;
  background-size: 2878px 2870px;
}
.Mount_Head_Cactus-Red {
  background-image: url(spritesmith.png);
  background-position: -1660px -742px;
  width: 105px;
  height: 105px;
  background-size: 2878px 2870px;
}
.Mount_Head_Cactus-Shade {
  background-image: url(spritesmith.png);
  background-position: -1660px -636px;
  width: 105px;
  height: 105px;
  background-size: 2878px 2870px;
}
.Mount_Head_Cactus-Skeleton {
  background-image: url(spritesmith.png);
  background-position: -1660px -530px;
  width: 105px;
  height: 105px;
  background-size: 2878px 2870px;
}
.Mount_Head_Cactus-White {
  background-image: url(spritesmith.png);
  background-position: -1660px -424px;
  width: 105px;
  height: 105px;
  background-size: 2878px 2870px;
}
.Mount_Head_Cactus-Zombie {
  background-image: url(spritesmith.png);
  background-position: -1660px -318px;
  width: 105px;
  height: 105px;
  background-size: 2878px 2870px;
}
.Mount_Head_Dragon-Base {
  background-image: url(spritesmith.png);
  background-position: -1660px -212px;
  width: 105px;
  height: 105px;
  background-size: 2878px 2870px;
}
.Mount_Head_Dragon-CottonCandyBlue {
  background-image: url(spritesmith.png);
  background-position: -1660px -106px;
  width: 105px;
  height: 105px;
  background-size: 2878px 2870px;
}
.Mount_Head_Dragon-CottonCandyPink {
  background-image: url(spritesmith.png);
  background-position: -1660px 0px;
  width: 105px;
  height: 105px;
  background-size: 2878px 2870px;
}
.Mount_Head_Dragon-Desert {
  background-image: url(spritesmith.png);
  background-position: -1484px -1458px;
  width: 105px;
  height: 105px;
  background-size: 2878px 2870px;
}
.Mount_Head_Dragon-Golden {
  background-image: url(spritesmith.png);
  background-position: -1378px -1458px;
  width: 105px;
  height: 105px;
  background-size: 2878px 2870px;
}
.Mount_Head_Dragon-Red {
  background-image: url(spritesmith.png);
  background-position: -1272px -1458px;
  width: 105px;
  height: 105px;
  background-size: 2878px 2870px;
}
.Mount_Head_Dragon-Shade {
  background-image: url(spritesmith.png);
  background-position: -1166px -1458px;
  width: 105px;
  height: 105px;
  background-size: 2878px 2870px;
}
.Mount_Head_Dragon-Skeleton {
  background-image: url(spritesmith.png);
  background-position: -1060px -1458px;
  width: 105px;
  height: 105px;
  background-size: 2878px 2870px;
}
.Mount_Head_Dragon-White {
  background-image: url(spritesmith.png);
  background-position: -954px -1458px;
  width: 105px;
  height: 105px;
  background-size: 2878px 2870px;
}
.Mount_Head_Dragon-Zombie {
  background-image: url(spritesmith.png);
  background-position: -848px -1458px;
  width: 105px;
  height: 105px;
  background-size: 2878px 2870px;
}
.Mount_Head_FlyingPig-Base {
  background-image: url(spritesmith.png);
  background-position: -742px -1458px;
  width: 105px;
  height: 105px;
  background-size: 2878px 2870px;
}
.Mount_Head_FlyingPig-CottonCandyBlue {
  background-image: url(spritesmith.png);
  background-position: -636px -1458px;
  width: 105px;
  height: 105px;
  background-size: 2878px 2870px;
}
.Mount_Head_FlyingPig-CottonCandyPink {
  background-image: url(spritesmith.png);
  background-position: -530px -1458px;
  width: 105px;
  height: 105px;
  background-size: 2878px 2870px;
}
.Mount_Head_FlyingPig-Desert {
  background-image: url(spritesmith.png);
  background-position: -424px -1458px;
  width: 105px;
  height: 105px;
  background-size: 2878px 2870px;
}
.Mount_Head_FlyingPig-Golden {
  background-image: url(spritesmith.png);
  background-position: -318px -1458px;
  width: 105px;
  height: 105px;
  background-size: 2878px 2870px;
}
.Mount_Head_FlyingPig-Red {
  background-image: url(spritesmith.png);
  background-position: -212px -1458px;
  width: 105px;
  height: 105px;
  background-size: 2878px 2870px;
}
.Mount_Head_FlyingPig-Shade {
  background-image: url(spritesmith.png);
  background-position: -106px -1458px;
  width: 105px;
  height: 105px;
  background-size: 2878px 2870px;
}
.Mount_Head_FlyingPig-Skeleton {
  background-image: url(spritesmith.png);
<<<<<<< HEAD
  background-position: 0px -1458px;
  width: 105px;
  height: 105px;
  background-size: 2878px 2870px;
=======
  background-position: -870px -2691px;
  width: 40px;
  height: 40px;
  background-size: 2866px 2781px;
>>>>>>> e373ccba
}
.Mount_Head_FlyingPig-White {
  background-image: url(spritesmith.png);
<<<<<<< HEAD
  background-position: -1554px -1272px;
  width: 105px;
  height: 105px;
  background-size: 2878px 2870px;
=======
  background-position: -2551px -2691px;
  width: 40px;
  height: 40px;
  background-size: 2866px 2781px;
>>>>>>> e373ccba
}
.Mount_Head_FlyingPig-Zombie {
  background-image: url(spritesmith.png);
<<<<<<< HEAD
  background-position: -1554px -1166px;
  width: 105px;
  height: 105px;
  background-size: 2878px 2870px;
=======
  background-position: -2592px -2691px;
  width: 40px;
  height: 40px;
  background-size: 2866px 2781px;
>>>>>>> e373ccba
}
.Mount_Head_Fox-Base {
  background-image: url(spritesmith.png);
<<<<<<< HEAD
  background-position: -1554px -1060px;
  width: 105px;
  height: 105px;
  background-size: 2878px 2870px;
=======
  background-position: -2633px -2691px;
  width: 40px;
  height: 40px;
  background-size: 2866px 2781px;
>>>>>>> e373ccba
}
.Mount_Head_Fox-CottonCandyBlue {
  background-image: url(spritesmith.png);
<<<<<<< HEAD
  background-position: -1554px -954px;
  width: 105px;
  height: 105px;
  background-size: 2878px 2870px;
=======
  background-position: -2674px -2691px;
  width: 40px;
  height: 40px;
  background-size: 2866px 2781px;
>>>>>>> e373ccba
}
.Mount_Head_Fox-CottonCandyPink {
  background-image: url(spritesmith.png);
<<<<<<< HEAD
  background-position: -1554px -848px;
  width: 105px;
  height: 105px;
  background-size: 2878px 2870px;
=======
  background-position: -2715px -2691px;
  width: 40px;
  height: 40px;
  background-size: 2866px 2781px;
>>>>>>> e373ccba
}
.Mount_Head_Fox-Desert {
  background-image: url(spritesmith.png);
<<<<<<< HEAD
  background-position: -1554px -742px;
  width: 105px;
  height: 105px;
  background-size: 2878px 2870px;
=======
  background-position: -2756px -2691px;
  width: 40px;
  height: 40px;
  background-size: 2866px 2781px;
>>>>>>> e373ccba
}
.Mount_Head_Fox-Golden {
  background-image: url(spritesmith.png);
<<<<<<< HEAD
  background-position: -1554px -636px;
  width: 105px;
  height: 105px;
  background-size: 2878px 2870px;
=======
  background-position: -2797px -2691px;
  width: 40px;
  height: 40px;
  background-size: 2866px 2781px;
>>>>>>> e373ccba
}
.Mount_Head_Fox-Red {
  background-image: url(spritesmith.png);
<<<<<<< HEAD
  background-position: -1554px -530px;
  width: 105px;
  height: 105px;
  background-size: 2878px 2870px;
=======
  background-position: -870px -2732px;
  width: 40px;
  height: 40px;
  background-size: 2866px 2781px;
>>>>>>> e373ccba
}
.Mount_Head_Fox-Shade {
  background-image: url(spritesmith.png);
<<<<<<< HEAD
  background-position: -1554px -424px;
  width: 105px;
  height: 105px;
  background-size: 2878px 2870px;
=======
  background-position: -911px -2732px;
  width: 40px;
  height: 40px;
  background-size: 2866px 2781px;
>>>>>>> e373ccba
}
.Mount_Head_Fox-Skeleton {
  background-image: url(spritesmith.png);
<<<<<<< HEAD
  background-position: -1554px -318px;
  width: 105px;
  height: 105px;
  background-size: 2878px 2870px;
=======
  background-position: -952px -2732px;
  width: 40px;
  height: 40px;
  background-size: 2866px 2781px;
>>>>>>> e373ccba
}
.Mount_Head_Fox-White {
  background-image: url(spritesmith.png);
<<<<<<< HEAD
  background-position: -1554px -212px;
  width: 105px;
  height: 105px;
  background-size: 2878px 2870px;
=======
  background-position: -993px -2732px;
  width: 40px;
  height: 40px;
  background-size: 2866px 2781px;
>>>>>>> e373ccba
}
.Mount_Head_Fox-Zombie {
  background-image: url(spritesmith.png);
<<<<<<< HEAD
  background-position: -451px -365px;
  width: 105px;
  height: 105px;
  background-size: 2878px 2870px;
=======
  background-position: -1034px -2732px;
  width: 40px;
  height: 40px;
  background-size: 2866px 2781px;
>>>>>>> e373ccba
}
.Mount_Head_Gryphon-Base {
  background-image: url(spritesmith.png);
<<<<<<< HEAD
  background-position: -1554px 0px;
  width: 105px;
  height: 105px;
  background-size: 2878px 2870px;
=======
  background-position: -1075px -2732px;
  width: 40px;
  height: 40px;
  background-size: 2866px 2781px;
>>>>>>> e373ccba
}
.Mount_Head_Gryphon-CottonCandyBlue {
  background-image: url(spritesmith.png);
<<<<<<< HEAD
  background-position: -1378px -1352px;
  width: 105px;
  height: 105px;
  background-size: 2878px 2870px;
=======
  background-position: -1116px -2732px;
  width: 40px;
  height: 40px;
  background-size: 2866px 2781px;
>>>>>>> e373ccba
}
.Mount_Head_Gryphon-CottonCandyPink {
  background-image: url(spritesmith.png);
<<<<<<< HEAD
  background-position: -1272px -1352px;
  width: 105px;
  height: 105px;
  background-size: 2878px 2870px;
=======
  background-position: -1157px -2732px;
  width: 40px;
  height: 40px;
  background-size: 2866px 2781px;
>>>>>>> e373ccba
}
.Mount_Head_Gryphon-Desert {
  background-image: url(spritesmith.png);
<<<<<<< HEAD
  background-position: -1166px -1352px;
  width: 105px;
  height: 105px;
  background-size: 2878px 2870px;
=======
  background-position: -1198px -2732px;
  width: 40px;
  height: 40px;
  background-size: 2866px 2781px;
>>>>>>> e373ccba
}
.Mount_Head_Gryphon-Golden {
  background-image: url(spritesmith.png);
<<<<<<< HEAD
  background-position: -1060px -1352px;
  width: 105px;
  height: 105px;
  background-size: 2878px 2870px;
=======
  background-position: -1239px -2732px;
  width: 40px;
  height: 40px;
  background-size: 2866px 2781px;
>>>>>>> e373ccba
}
.Mount_Head_Gryphon-Red {
  background-image: url(spritesmith.png);
<<<<<<< HEAD
  background-position: -954px -1352px;
  width: 105px;
  height: 105px;
  background-size: 2878px 2870px;
=======
  background-position: -1280px -2732px;
  width: 40px;
  height: 40px;
  background-size: 2866px 2781px;
>>>>>>> e373ccba
}
.Mount_Head_Gryphon-Shade {
  background-image: url(spritesmith.png);
<<<<<<< HEAD
  background-position: -848px -1352px;
  width: 105px;
  height: 105px;
  background-size: 2878px 2870px;
=======
  background-position: -1321px -2732px;
  width: 40px;
  height: 40px;
  background-size: 2866px 2781px;
>>>>>>> e373ccba
}
.Mount_Head_Gryphon-Skeleton {
  background-image: url(spritesmith.png);
<<<<<<< HEAD
  background-position: -742px -1352px;
  width: 105px;
  height: 105px;
  background-size: 2878px 2870px;
=======
  background-position: -1362px -2732px;
  width: 40px;
  height: 40px;
  background-size: 2866px 2781px;
>>>>>>> e373ccba
}
.Mount_Head_Gryphon-White {
  background-image: url(spritesmith.png);
<<<<<<< HEAD
  background-position: -636px -1352px;
  width: 105px;
  height: 105px;
  background-size: 2878px 2870px;
=======
  background-position: -1403px -2732px;
  width: 40px;
  height: 40px;
  background-size: 2866px 2781px;
>>>>>>> e373ccba
}
.Mount_Head_Gryphon-Zombie {
  background-image: url(spritesmith.png);
<<<<<<< HEAD
  background-position: -530px -1352px;
  width: 105px;
  height: 105px;
  background-size: 2878px 2870px;
=======
  background-position: -1444px -2732px;
  width: 40px;
  height: 40px;
  background-size: 2866px 2781px;
>>>>>>> e373ccba
}
.Mount_Head_Hedgehog-Base {
  background-image: url(spritesmith.png);
<<<<<<< HEAD
  background-position: -424px -1352px;
  width: 105px;
  height: 105px;
  background-size: 2878px 2870px;
=======
  background-position: -1485px -2732px;
  width: 40px;
  height: 40px;
  background-size: 2866px 2781px;
>>>>>>> e373ccba
}
.Mount_Head_Hedgehog-CottonCandyBlue {
  background-image: url(spritesmith.png);
<<<<<<< HEAD
  background-position: -318px -1352px;
  width: 105px;
  height: 105px;
  background-size: 2878px 2870px;
=======
  background-position: -1526px -2732px;
  width: 40px;
  height: 40px;
  background-size: 2866px 2781px;
>>>>>>> e373ccba
}
.Mount_Head_Hedgehog-CottonCandyPink {
  background-image: url(spritesmith.png);
<<<<<<< HEAD
  background-position: -212px -1352px;
  width: 105px;
  height: 105px;
  background-size: 2878px 2870px;
=======
  background-position: -1567px -2732px;
  width: 40px;
  height: 40px;
  background-size: 2866px 2781px;
>>>>>>> e373ccba
}
.Mount_Head_Hedgehog-Desert {
  background-image: url(spritesmith.png);
<<<<<<< HEAD
  background-position: -106px -1352px;
  width: 105px;
  height: 105px;
  background-size: 2878px 2870px;
=======
  background-position: -1608px -2732px;
  width: 40px;
  height: 40px;
  background-size: 2866px 2781px;
>>>>>>> e373ccba
}
.Mount_Head_Hedgehog-Golden {
  background-image: url(spritesmith.png);
  background-position: 0px -1352px;
  width: 105px;
  height: 105px;
  background-size: 2878px 2870px;
}
.Mount_Head_Hedgehog-Red {
  background-image: url(spritesmith.png);
  background-position: -1448px -1166px;
  width: 105px;
  height: 105px;
  background-size: 2878px 2870px;
}
.Mount_Head_Hedgehog-Shade {
  background-image: url(spritesmith.png);
  background-position: -1448px -1060px;
  width: 105px;
  height: 105px;
  background-size: 2878px 2870px;
}
.Mount_Head_Hedgehog-Skeleton {
  background-image: url(spritesmith.png);
  background-position: -1448px -954px;
  width: 105px;
  height: 105px;
  background-size: 2878px 2870px;
}
.Mount_Head_Hedgehog-White {
  background-image: url(spritesmith.png);
  background-position: -1448px -848px;
  width: 105px;
  height: 105px;
  background-size: 2878px 2870px;
}
.Mount_Head_Hedgehog-Zombie {
  background-image: url(spritesmith.png);
  background-position: -1448px -742px;
  width: 105px;
  height: 105px;
  background-size: 2878px 2870px;
}
.Mount_Head_LionCub-Base {
  background-image: url(spritesmith.png);
  background-position: -1448px -636px;
  width: 105px;
  height: 105px;
  background-size: 2878px 2870px;
}
.Mount_Head_LionCub-CottonCandyBlue {
  background-image: url(spritesmith.png);
  background-position: -1448px -530px;
  width: 105px;
  height: 105px;
  background-size: 2878px 2870px;
}
.Mount_Head_LionCub-CottonCandyPink {
  background-image: url(spritesmith.png);
  background-position: -1448px -424px;
  width: 105px;
  height: 105px;
  background-size: 2878px 2870px;
}
.Mount_Head_LionCub-Desert {
  background-image: url(spritesmith.png);
  background-position: -1448px -318px;
  width: 105px;
  height: 105px;
  background-size: 2878px 2870px;
}
.Mount_Head_LionCub-Ethereal {
  background-image: url(spritesmith.png);
  background-position: -1448px -212px;
  width: 105px;
  height: 105px;
  background-size: 2878px 2870px;
}
.Mount_Head_LionCub-Golden {
  background-image: url(spritesmith.png);
  background-position: -1448px -106px;
  width: 105px;
  height: 105px;
  background-size: 2878px 2870px;
}
.Mount_Head_LionCub-Red {
  background-image: url(spritesmith.png);
  background-position: -1448px 0px;
  width: 105px;
  height: 105px;
  background-size: 2878px 2870px;
}
.Mount_Head_LionCub-Shade {
  background-image: url(spritesmith.png);
  background-position: -1272px -1246px;
  width: 105px;
  height: 105px;
  background-size: 2878px 2870px;
}
.Mount_Head_LionCub-Skeleton {
  background-image: url(spritesmith.png);
  background-position: -1166px -1246px;
  width: 105px;
  height: 105px;
  background-size: 2878px 2870px;
}
.Mount_Head_LionCub-White {
  background-image: url(spritesmith.png);
  background-position: -1060px -1246px;
  width: 105px;
  height: 105px;
  background-size: 2878px 2870px;
}
.Mount_Head_LionCub-Zombie {
  background-image: url(spritesmith.png);
  background-position: -954px -1246px;
  width: 105px;
  height: 105px;
  background-size: 2878px 2870px;
}
.Mount_Head_PandaCub-Base {
  background-image: url(spritesmith.png);
  background-position: -848px -1246px;
  width: 105px;
  height: 105px;
  background-size: 2878px 2870px;
}
.Mount_Head_PandaCub-CottonCandyBlue {
  background-image: url(spritesmith.png);
  background-position: -742px -1246px;
  width: 105px;
  height: 105px;
  background-size: 2878px 2870px;
}
.Mount_Head_PandaCub-CottonCandyPink {
  background-image: url(spritesmith.png);
  background-position: -636px -1246px;
  width: 105px;
  height: 105px;
  background-size: 2878px 2870px;
}
.Mount_Head_PandaCub-Desert {
  background-image: url(spritesmith.png);
  background-position: -530px -1246px;
  width: 105px;
  height: 105px;
  background-size: 2878px 2870px;
}
.Mount_Head_PandaCub-Golden {
  background-image: url(spritesmith.png);
  background-position: -424px -1246px;
  width: 105px;
  height: 105px;
  background-size: 2878px 2870px;
}
.Mount_Head_PandaCub-Red {
  background-image: url(spritesmith.png);
  background-position: -318px -1246px;
  width: 105px;
  height: 105px;
  background-size: 2878px 2870px;
}
.Mount_Head_PandaCub-Shade {
  background-image: url(spritesmith.png);
  background-position: -212px -1246px;
  width: 105px;
  height: 105px;
  background-size: 2878px 2870px;
}
.Mount_Head_PandaCub-Skeleton {
  background-image: url(spritesmith.png);
  background-position: -106px -1246px;
  width: 105px;
  height: 105px;
  background-size: 2878px 2870px;
}
.Mount_Head_PandaCub-White {
  background-image: url(spritesmith.png);
  background-position: 0px -1246px;
  width: 105px;
  height: 105px;
  background-size: 2878px 2870px;
}
.Mount_Head_PandaCub-Zombie {
  background-image: url(spritesmith.png);
  background-position: -1342px -1060px;
  width: 105px;
  height: 105px;
  background-size: 2878px 2870px;
}
.Mount_Head_TigerCub-Base {
  background-image: url(spritesmith.png);
  background-position: -1342px -954px;
  width: 105px;
  height: 105px;
  background-size: 2878px 2870px;
}
.Mount_Head_TigerCub-CottonCandyBlue {
  background-image: url(spritesmith.png);
  background-position: -1342px -848px;
  width: 105px;
  height: 105px;
  background-size: 2878px 2870px;
}
.Mount_Head_TigerCub-CottonCandyPink {
  background-image: url(spritesmith.png);
  background-position: -1342px -742px;
  width: 105px;
  height: 105px;
  background-size: 2878px 2870px;
}
.Mount_Head_TigerCub-Desert {
  background-image: url(spritesmith.png);
  background-position: -1342px -636px;
  width: 105px;
  height: 105px;
  background-size: 2878px 2870px;
}
.Mount_Head_TigerCub-Golden {
  background-image: url(spritesmith.png);
  background-position: -1342px -530px;
  width: 105px;
  height: 105px;
  background-size: 2878px 2870px;
}
.Mount_Head_TigerCub-Red {
  background-image: url(spritesmith.png);
  background-position: -1342px -424px;
  width: 105px;
  height: 105px;
  background-size: 2878px 2870px;
}
.Mount_Head_TigerCub-Shade {
  background-image: url(spritesmith.png);
  background-position: -1342px -318px;
  width: 105px;
  height: 105px;
  background-size: 2878px 2870px;
}
.Mount_Head_TigerCub-Skeleton {
  background-image: url(spritesmith.png);
  background-position: -1342px -212px;
  width: 105px;
  height: 105px;
  background-size: 2878px 2870px;
}
.Mount_Head_TigerCub-White {
  background-image: url(spritesmith.png);
  background-position: -1342px -106px;
  width: 105px;
  height: 105px;
  background-size: 2878px 2870px;
}
.Mount_Head_TigerCub-Zombie {
  background-image: url(spritesmith.png);
  background-position: -1342px 0px;
  width: 105px;
  height: 105px;
  background-size: 2878px 2870px;
}
.Mount_Head_Wolf-Base {
  background-image: url(spritesmith.png);
  background-position: -1166px -1140px;
  width: 105px;
  height: 105px;
  background-size: 2878px 2870px;
}
.Mount_Head_Wolf-CottonCandyBlue {
  background-image: url(spritesmith.png);
  background-position: -1060px -1140px;
  width: 105px;
  height: 105px;
  background-size: 2878px 2870px;
}
.Mount_Head_Wolf-CottonCandyPink {
  background-image: url(spritesmith.png);
  background-position: -954px -1140px;
  width: 105px;
  height: 105px;
  background-size: 2878px 2870px;
}
.Mount_Head_Wolf-Desert {
  background-image: url(spritesmith.png);
  background-position: -848px -1140px;
  width: 105px;
  height: 105px;
  background-size: 2878px 2870px;
}
.Mount_Head_Wolf-Golden {
  background-image: url(spritesmith.png);
  background-position: -742px -1140px;
  width: 105px;
  height: 105px;
  background-size: 2878px 2870px;
}
.Mount_Head_Wolf-Red {
  background-image: url(spritesmith.png);
  background-position: -636px -1140px;
  width: 105px;
  height: 105px;
  background-size: 2878px 2870px;
}
.Mount_Head_Wolf-Shade {
  background-image: url(spritesmith.png);
  background-position: -530px -1140px;
  width: 105px;
  height: 105px;
  background-size: 2878px 2870px;
}
.Mount_Head_Wolf-Skeleton {
  background-image: url(spritesmith.png);
  background-position: -424px -1140px;
  width: 105px;
  height: 105px;
  background-size: 2878px 2870px;
}
.Mount_Head_Wolf-White {
  background-image: url(spritesmith.png);
  background-position: -318px -1140px;
  width: 105px;
  height: 105px;
  background-size: 2878px 2870px;
}
.Mount_Head_Wolf-Zombie {
  background-image: url(spritesmith.png);
  background-position: -212px -1140px;
  width: 105px;
  height: 105px;
  background-size: 2878px 2870px;
}
.Pet-BearCub-Base {
  background-image: url(spritesmith.png);
  background-position: -1766px -520px;
  width: 81px;
  height: 99px;
  background-size: 2878px 2870px;
}
.Pet-BearCub-CottonCandyBlue {
  background-image: url(spritesmith.png);
  background-position: -1766px -620px;
  width: 81px;
  height: 99px;
  background-size: 2878px 2870px;
}
.Pet-BearCub-CottonCandyPink {
  background-image: url(spritesmith.png);
  background-position: -1766px -720px;
  width: 81px;
  height: 99px;
  background-size: 2878px 2870px;
}
.Pet-BearCub-Desert {
  background-image: url(spritesmith.png);
  background-position: -1766px -820px;
  width: 81px;
  height: 99px;
  background-size: 2878px 2870px;
}
.Pet-BearCub-Golden {
  background-image: url(spritesmith.png);
  background-position: -1766px -920px;
  width: 81px;
  height: 99px;
  background-size: 2878px 2870px;
}
.Pet-BearCub-Polar {
  background-image: url(spritesmith.png);
  background-position: -1766px -1020px;
  width: 81px;
  height: 99px;
  background-size: 2878px 2870px;
}
.Pet-BearCub-Red {
  background-image: url(spritesmith.png);
  background-position: -1766px -1120px;
  width: 81px;
  height: 99px;
  background-size: 2878px 2870px;
}
.Pet-BearCub-Shade {
  background-image: url(spritesmith.png);
  background-position: -1766px -1220px;
  width: 81px;
  height: 99px;
  background-size: 2878px 2870px;
}
.Pet-BearCub-Skeleton {
  background-image: url(spritesmith.png);
  background-position: -1766px -1320px;
  width: 81px;
  height: 99px;
  background-size: 2878px 2870px;
}
.Pet-BearCub-White {
  background-image: url(spritesmith.png);
  background-position: -1766px -1420px;
  width: 81px;
  height: 99px;
  background-size: 2878px 2870px;
}
.Pet-BearCub-Zombie {
  background-image: url(spritesmith.png);
  background-position: -1766px -1520px;
  width: 81px;
  height: 99px;
  background-size: 2878px 2870px;
}
.Pet-Cactus-Base {
  background-image: url(spritesmith.png);
  background-position: 0px -1670px;
  width: 81px;
  height: 99px;
  background-size: 2878px 2870px;
}
.Pet-Cactus-CottonCandyBlue {
  background-image: url(spritesmith.png);
  background-position: -82px -1670px;
  width: 81px;
  height: 99px;
  background-size: 2878px 2870px;
}
.Pet-Cactus-CottonCandyPink {
  background-image: url(spritesmith.png);
  background-position: -164px -1670px;
  width: 81px;
  height: 99px;
  background-size: 2878px 2870px;
}
.Pet-Cactus-Desert {
  background-image: url(spritesmith.png);
  background-position: -246px -1670px;
  width: 81px;
  height: 99px;
  background-size: 2878px 2870px;
}
.Pet-Cactus-Golden {
  background-image: url(spritesmith.png);
  background-position: -328px -1670px;
  width: 81px;
  height: 99px;
  background-size: 2878px 2870px;
}
.Pet-Cactus-Red {
  background-image: url(spritesmith.png);
  background-position: -410px -1670px;
  width: 81px;
  height: 99px;
  background-size: 2878px 2870px;
}
.Pet-Cactus-Shade {
  background-image: url(spritesmith.png);
<<<<<<< HEAD
  background-position: -492px -1670px;
  width: 81px;
  height: 99px;
  background-size: 2878px 2870px;
=======
  background-position: -911px -2691px;
  width: 40px;
  height: 40px;
  background-size: 2866px 2781px;
>>>>>>> e373ccba
}
.Pet-Cactus-Skeleton {
  background-image: url(spritesmith.png);
<<<<<<< HEAD
  background-position: -574px -1670px;
  width: 81px;
  height: 99px;
  background-size: 2878px 2870px;
=======
  background-position: -952px -2691px;
  width: 40px;
  height: 40px;
  background-size: 2866px 2781px;
>>>>>>> e373ccba
}
.Pet-Cactus-White {
  background-image: url(spritesmith.png);
<<<<<<< HEAD
  background-position: -656px -1670px;
  width: 81px;
  height: 99px;
  background-size: 2878px 2870px;
=======
  background-position: -993px -2691px;
  width: 40px;
  height: 40px;
  background-size: 2866px 2781px;
>>>>>>> e373ccba
}
.Pet-Cactus-Zombie {
  background-image: url(spritesmith.png);
<<<<<<< HEAD
  background-position: -738px -1670px;
  width: 81px;
  height: 99px;
  background-size: 2878px 2870px;
=======
  background-position: -1034px -2691px;
  width: 40px;
  height: 40px;
  background-size: 2866px 2781px;
>>>>>>> e373ccba
}
.Pet-Dragon-Base {
  background-image: url(spritesmith.png);
<<<<<<< HEAD
  background-position: -820px -1670px;
  width: 81px;
  height: 99px;
  background-size: 2878px 2870px;
=======
  background-position: -1075px -2691px;
  width: 40px;
  height: 40px;
  background-size: 2866px 2781px;
>>>>>>> e373ccba
}
.Pet-Dragon-CottonCandyBlue {
  background-image: url(spritesmith.png);
<<<<<<< HEAD
  background-position: -902px -1670px;
  width: 81px;
  height: 99px;
  background-size: 2878px 2870px;
=======
  background-position: -1116px -2691px;
  width: 40px;
  height: 40px;
  background-size: 2866px 2781px;
>>>>>>> e373ccba
}
.Pet-Dragon-CottonCandyPink {
  background-image: url(spritesmith.png);
<<<<<<< HEAD
  background-position: -984px -1670px;
  width: 81px;
  height: 99px;
  background-size: 2878px 2870px;
=======
  background-position: -1157px -2691px;
  width: 40px;
  height: 40px;
  background-size: 2866px 2781px;
>>>>>>> e373ccba
}
.Pet-Dragon-Desert {
  background-image: url(spritesmith.png);
<<<<<<< HEAD
  background-position: -1066px -1670px;
  width: 81px;
  height: 99px;
  background-size: 2878px 2870px;
=======
  background-position: -1198px -2691px;
  width: 40px;
  height: 40px;
  background-size: 2866px 2781px;
>>>>>>> e373ccba
}
.Pet-Dragon-Golden {
  background-image: url(spritesmith.png);
<<<<<<< HEAD
  background-position: -1148px -1670px;
  width: 81px;
  height: 99px;
  background-size: 2878px 2870px;
=======
  background-position: -1239px -2691px;
  width: 40px;
  height: 40px;
  background-size: 2866px 2781px;
>>>>>>> e373ccba
}
.Pet-Dragon-Hydra {
  background-image: url(spritesmith.png);
<<<<<<< HEAD
  background-position: -437px -275px;
  width: 114px;
  height: 84px;
  background-size: 2878px 2870px;
=======
  background-position: -1280px -2691px;
  width: 40px;
  height: 40px;
  background-size: 2866px 2781px;
>>>>>>> e373ccba
}
.Pet-Dragon-Red {
  background-image: url(spritesmith.png);
<<<<<<< HEAD
  background-position: -1230px -1670px;
  width: 81px;
  height: 99px;
  background-size: 2878px 2870px;
=======
  background-position: -1321px -2691px;
  width: 40px;
  height: 40px;
  background-size: 2866px 2781px;
>>>>>>> e373ccba
}
.Pet-Dragon-Shade {
  background-image: url(spritesmith.png);
<<<<<<< HEAD
  background-position: -1312px -1670px;
  width: 81px;
  height: 99px;
  background-size: 2878px 2870px;
=======
  background-position: -1362px -2691px;
  width: 40px;
  height: 40px;
  background-size: 2866px 2781px;
>>>>>>> e373ccba
}
.Pet-Dragon-Skeleton {
  background-image: url(spritesmith.png);
<<<<<<< HEAD
  background-position: -1394px -1670px;
  width: 81px;
  height: 99px;
  background-size: 2878px 2870px;
=======
  background-position: -1403px -2691px;
  width: 40px;
  height: 40px;
  background-size: 2866px 2781px;
>>>>>>> e373ccba
}
.Pet-Dragon-White {
  background-image: url(spritesmith.png);
<<<<<<< HEAD
  background-position: -1476px -1670px;
  width: 81px;
  height: 99px;
  background-size: 2878px 2870px;
=======
  background-position: -1444px -2691px;
  width: 40px;
  height: 40px;
  background-size: 2866px 2781px;
>>>>>>> e373ccba
}
.Pet-Dragon-Zombie {
  background-image: url(spritesmith.png);
<<<<<<< HEAD
  background-position: -1558px -1670px;
  width: 81px;
  height: 99px;
  background-size: 2878px 2870px;
=======
  background-position: -1485px -2691px;
  width: 40px;
  height: 40px;
  background-size: 2866px 2781px;
>>>>>>> e373ccba
}
.Pet-FlyingPig-Base {
  background-image: url(spritesmith.png);
<<<<<<< HEAD
  background-position: -1640px -1670px;
  width: 81px;
  height: 99px;
  background-size: 2878px 2870px;
=======
  background-position: -1526px -2691px;
  width: 40px;
  height: 40px;
  background-size: 2866px 2781px;
>>>>>>> e373ccba
}
.Pet-FlyingPig-CottonCandyBlue {
  background-image: url(spritesmith.png);
<<<<<<< HEAD
  background-position: -1722px -1670px;
  width: 81px;
  height: 99px;
  background-size: 2878px 2870px;
=======
  background-position: -1567px -2691px;
  width: 40px;
  height: 40px;
  background-size: 2866px 2781px;
>>>>>>> e373ccba
}
.Pet-FlyingPig-CottonCandyPink {
  background-image: url(spritesmith.png);
<<<<<<< HEAD
  background-position: 0px -1770px;
  width: 81px;
  height: 99px;
  background-size: 2878px 2870px;
=======
  background-position: -1608px -2691px;
  width: 40px;
  height: 40px;
  background-size: 2866px 2781px;
>>>>>>> e373ccba
}
.Pet-FlyingPig-Desert {
  background-image: url(spritesmith.png);
<<<<<<< HEAD
  background-position: -82px -1770px;
  width: 81px;
  height: 99px;
  background-size: 2878px 2870px;
=======
  background-position: -1649px -2691px;
  width: 40px;
  height: 40px;
  background-size: 2866px 2781px;
>>>>>>> e373ccba
}
.Pet-FlyingPig-Golden {
  background-image: url(spritesmith.png);
<<<<<<< HEAD
  background-position: -164px -1770px;
  width: 81px;
  height: 99px;
  background-size: 2878px 2870px;
=======
  background-position: -1690px -2691px;
  width: 40px;
  height: 40px;
  background-size: 2866px 2781px;
>>>>>>> e373ccba
}
.Pet-FlyingPig-Red {
  background-image: url(spritesmith.png);
<<<<<<< HEAD
  background-position: -246px -1770px;
  width: 81px;
  height: 99px;
  background-size: 2878px 2870px;
=======
  background-position: -1731px -2691px;
  width: 40px;
  height: 40px;
  background-size: 2866px 2781px;
>>>>>>> e373ccba
}
.Pet-FlyingPig-Shade {
  background-image: url(spritesmith.png);
<<<<<<< HEAD
  background-position: -328px -1770px;
  width: 81px;
  height: 99px;
  background-size: 2878px 2870px;
=======
  background-position: -1772px -2691px;
  width: 40px;
  height: 40px;
  background-size: 2866px 2781px;
>>>>>>> e373ccba
}
.Pet-FlyingPig-Skeleton {
  background-image: url(spritesmith.png);
<<<<<<< HEAD
  background-position: -410px -1770px;
  width: 81px;
  height: 99px;
  background-size: 2878px 2870px;
=======
  background-position: -1813px -2691px;
  width: 40px;
  height: 40px;
  background-size: 2866px 2781px;
>>>>>>> e373ccba
}
.Pet-FlyingPig-White {
  background-image: url(spritesmith.png);
<<<<<<< HEAD
  background-position: -492px -1770px;
  width: 81px;
  height: 99px;
  background-size: 2878px 2870px;
=======
  background-position: -1854px -2691px;
  width: 40px;
  height: 40px;
  background-size: 2866px 2781px;
>>>>>>> e373ccba
}
.Pet-FlyingPig-Zombie {
  background-image: url(spritesmith.png);
<<<<<<< HEAD
  background-position: -574px -1770px;
  width: 81px;
  height: 99px;
  background-size: 2878px 2870px;
=======
  background-position: -1895px -2691px;
  width: 40px;
  height: 40px;
  background-size: 2866px 2781px;
>>>>>>> e373ccba
}
.Pet-Fox-Base {
  background-image: url(spritesmith.png);
<<<<<<< HEAD
  background-position: -656px -1770px;
  width: 81px;
  height: 99px;
  background-size: 2878px 2870px;
=======
  background-position: -1936px -2691px;
  width: 40px;
  height: 40px;
  background-size: 2866px 2781px;
>>>>>>> e373ccba
}
.Pet-Fox-CottonCandyBlue {
  background-image: url(spritesmith.png);
<<<<<<< HEAD
  background-position: -738px -1770px;
  width: 81px;
  height: 99px;
  background-size: 2878px 2870px;
=======
  background-position: -1977px -2691px;
  width: 40px;
  height: 40px;
  background-size: 2866px 2781px;
>>>>>>> e373ccba
}
.Pet-Fox-CottonCandyPink {
  background-image: url(spritesmith.png);
<<<<<<< HEAD
  background-position: -820px -1770px;
  width: 81px;
  height: 99px;
  background-size: 2878px 2870px;
=======
  background-position: -2018px -2691px;
  width: 40px;
  height: 40px;
  background-size: 2866px 2781px;
>>>>>>> e373ccba
}
.Pet-Fox-Desert {
  background-image: url(spritesmith.png);
<<<<<<< HEAD
  background-position: -902px -1770px;
  width: 81px;
  height: 99px;
  background-size: 2878px 2870px;
=======
  background-position: -2059px -2691px;
  width: 40px;
  height: 40px;
  background-size: 2866px 2781px;
>>>>>>> e373ccba
}
.Pet-Fox-Golden {
  background-image: url(spritesmith.png);
<<<<<<< HEAD
  background-position: -984px -1770px;
  width: 81px;
  height: 99px;
  background-size: 2878px 2870px;
=======
  background-position: -2100px -2691px;
  width: 40px;
  height: 40px;
  background-size: 2866px 2781px;
>>>>>>> e373ccba
}
.Pet-Fox-Red {
  background-image: url(spritesmith.png);
<<<<<<< HEAD
  background-position: -1066px -1770px;
  width: 81px;
  height: 99px;
  background-size: 2878px 2870px;
=======
  background-position: -2141px -2691px;
  width: 40px;
  height: 40px;
  background-size: 2866px 2781px;
>>>>>>> e373ccba
}
.Pet-Fox-Shade {
  background-image: url(spritesmith.png);
<<<<<<< HEAD
  background-position: -1148px -1770px;
  width: 81px;
  height: 99px;
  background-size: 2878px 2870px;
=======
  background-position: -2182px -2691px;
  width: 40px;
  height: 40px;
  background-size: 2866px 2781px;
>>>>>>> e373ccba
}
.Pet-Fox-Skeleton {
  background-image: url(spritesmith.png);
<<<<<<< HEAD
  background-position: -1230px -1770px;
  width: 81px;
  height: 99px;
  background-size: 2878px 2870px;
=======
  background-position: -2223px -2691px;
  width: 40px;
  height: 40px;
  background-size: 2866px 2781px;
>>>>>>> e373ccba
}
.Pet-Fox-White {
  background-image: url(spritesmith.png);
<<<<<<< HEAD
  background-position: -1312px -1770px;
  width: 81px;
  height: 99px;
  background-size: 2878px 2870px;
=======
  background-position: -2264px -2691px;
  width: 40px;
  height: 40px;
  background-size: 2866px 2781px;
>>>>>>> e373ccba
}
.Pet-Fox-Zombie {
  background-image: url(spritesmith.png);
<<<<<<< HEAD
  background-position: -1394px -1770px;
  width: 81px;
  height: 99px;
  background-size: 2878px 2870px;
=======
  background-position: -2305px -2691px;
  width: 40px;
  height: 40px;
  background-size: 2866px 2781px;
>>>>>>> e373ccba
}
.Pet-Gryphon-Base {
  background-image: url(spritesmith.png);
<<<<<<< HEAD
  background-position: -1476px -1770px;
  width: 81px;
  height: 99px;
  background-size: 2878px 2870px;
=======
  background-position: -2346px -2691px;
  width: 40px;
  height: 40px;
  background-size: 2866px 2781px;
>>>>>>> e373ccba
}
.Pet-Gryphon-CottonCandyBlue {
  background-image: url(spritesmith.png);
<<<<<<< HEAD
  background-position: -1558px -1770px;
  width: 81px;
  height: 99px;
  background-size: 2878px 2870px;
=======
  background-position: -2387px -2691px;
  width: 40px;
  height: 40px;
  background-size: 2866px 2781px;
>>>>>>> e373ccba
}
.Pet-Gryphon-CottonCandyPink {
  background-image: url(spritesmith.png);
<<<<<<< HEAD
  background-position: -1640px -1770px;
  width: 81px;
  height: 99px;
  background-size: 2878px 2870px;
=======
  background-position: -2428px -2691px;
  width: 40px;
  height: 40px;
  background-size: 2866px 2781px;
>>>>>>> e373ccba
}
.Pet-Gryphon-Desert {
  background-image: url(spritesmith.png);
<<<<<<< HEAD
  background-position: -1722px -1770px;
  width: 81px;
  height: 99px;
  background-size: 2878px 2870px;
=======
  background-position: -2469px -2691px;
  width: 40px;
  height: 40px;
  background-size: 2866px 2781px;
>>>>>>> e373ccba
}
.Pet-Gryphon-Golden {
  background-image: url(spritesmith.png);
<<<<<<< HEAD
  background-position: -1640px -1870px;
  width: 81px;
  height: 99px;
  background-size: 2878px 2870px;
=======
  background-position: -2510px -2691px;
  width: 40px;
  height: 40px;
  background-size: 2866px 2781px;
>>>>>>> e373ccba
}
.Pet-Gryphon-Red {
  background-image: url(spritesmith.png);
  background-position: -1872px -100px;
  width: 81px;
  height: 99px;
  background-size: 2878px 2870px;
}
.Pet-Gryphon-Shade {
  background-image: url(spritesmith.png);
  background-position: -1872px -200px;
  width: 81px;
  height: 99px;
  background-size: 2878px 2870px;
}
.Pet-Gryphon-Skeleton {
  background-image: url(spritesmith.png);
  background-position: -1872px -300px;
  width: 81px;
  height: 99px;
  background-size: 2878px 2870px;
}
.Pet-Gryphon-White {
  background-image: url(spritesmith.png);
  background-position: -1872px -400px;
  width: 81px;
  height: 99px;
  background-size: 2878px 2870px;
}
.Pet-Gryphon-Zombie {
  background-image: url(spritesmith.png);
  background-position: -1872px -500px;
  width: 81px;
  height: 99px;
  background-size: 2878px 2870px;
}
.Pet-Hedgehog-Base {
  background-image: url(spritesmith.png);
  background-position: -1872px -600px;
  width: 81px;
  height: 99px;
  background-size: 2878px 2870px;
}
.Pet-Hedgehog-CottonCandyBlue {
  background-image: url(spritesmith.png);
  background-position: -1872px -700px;
  width: 81px;
  height: 99px;
  background-size: 2878px 2870px;
}
.Pet-Hedgehog-CottonCandyPink {
  background-image: url(spritesmith.png);
  background-position: -1872px -800px;
  width: 81px;
  height: 99px;
  background-size: 2878px 2870px;
}
.Pet-Hedgehog-Desert {
  background-image: url(spritesmith.png);
  background-position: -1872px -900px;
  width: 81px;
  height: 99px;
  background-size: 2878px 2870px;
}
.Pet-Hedgehog-Golden {
  background-image: url(spritesmith.png);
  background-position: -1872px -1000px;
  width: 81px;
  height: 99px;
  background-size: 2878px 2870px;
}
.Pet-Hedgehog-Red {
  background-image: url(spritesmith.png);
  background-position: -1872px -1100px;
  width: 81px;
  height: 99px;
  background-size: 2878px 2870px;
}
.Pet-Hedgehog-Shade {
  background-image: url(spritesmith.png);
  background-position: -1872px -1200px;
  width: 81px;
  height: 99px;
  background-size: 2878px 2870px;
}
.Pet-Hedgehog-Skeleton {
  background-image: url(spritesmith.png);
  background-position: -1872px -1300px;
  width: 81px;
  height: 99px;
  background-size: 2878px 2870px;
}
.Pet-Hedgehog-White {
  background-image: url(spritesmith.png);
  background-position: -1872px -1400px;
  width: 81px;
  height: 99px;
  background-size: 2878px 2870px;
}
.Pet-Hedgehog-Zombie {
  background-image: url(spritesmith.png);
  background-position: -1872px -1500px;
  width: 81px;
  height: 99px;
  background-size: 2878px 2870px;
}
.Pet-LionCub-Base {
  background-image: url(spritesmith.png);
  background-position: -1872px -1600px;
  width: 81px;
  height: 99px;
  background-size: 2878px 2870px;
}
.Pet-LionCub-CottonCandyBlue {
  background-image: url(spritesmith.png);
  background-position: -1872px -1700px;
  width: 81px;
  height: 99px;
  background-size: 2878px 2870px;
}
.Pet-LionCub-CottonCandyPink {
  background-image: url(spritesmith.png);
  background-position: -1954px 0px;
  width: 81px;
  height: 99px;
  background-size: 2878px 2870px;
}
.Pet-LionCub-Desert {
  background-image: url(spritesmith.png);
  background-position: -1954px -100px;
  width: 81px;
  height: 99px;
  background-size: 2878px 2870px;
}
.Pet-LionCub-Golden {
  background-image: url(spritesmith.png);
  background-position: -1954px -200px;
  width: 81px;
  height: 99px;
  background-size: 2878px 2870px;
}
.Pet-LionCub-Red {
  background-image: url(spritesmith.png);
  background-position: -1954px -300px;
  width: 81px;
  height: 99px;
  background-size: 2878px 2870px;
}
.Pet-LionCub-Shade {
  background-image: url(spritesmith.png);
  background-position: -1954px -400px;
  width: 81px;
  height: 99px;
  background-size: 2878px 2870px;
}
.Pet-LionCub-Skeleton {
  background-image: url(spritesmith.png);
  background-position: -1954px -500px;
  width: 81px;
  height: 99px;
  background-size: 2878px 2870px;
}
.Pet-LionCub-White {
  background-image: url(spritesmith.png);
  background-position: -1954px -600px;
  width: 81px;
  height: 99px;
  background-size: 2878px 2870px;
}
.Pet-LionCub-Zombie {
  background-image: url(spritesmith.png);
  background-position: -1954px -700px;
  width: 81px;
  height: 99px;
  background-size: 2878px 2870px;
}
.Pet-PandaCub-Base {
  background-image: url(spritesmith.png);
  background-position: -1954px -800px;
  width: 81px;
  height: 99px;
  background-size: 2878px 2870px;
}
.Pet-PandaCub-CottonCandyBlue {
  background-image: url(spritesmith.png);
  background-position: -1954px -900px;
  width: 81px;
  height: 99px;
  background-size: 2878px 2870px;
}
.Pet-PandaCub-CottonCandyPink {
  background-image: url(spritesmith.png);
  background-position: -1954px -1000px;
  width: 81px;
  height: 99px;
  background-size: 2878px 2870px;
}
.Pet-PandaCub-Desert {
  background-image: url(spritesmith.png);
  background-position: -1954px -1100px;
  width: 81px;
  height: 99px;
  background-size: 2878px 2870px;
}
.Pet-PandaCub-Golden {
  background-image: url(spritesmith.png);
  background-position: -1954px -1200px;
  width: 81px;
  height: 99px;
  background-size: 2878px 2870px;
}
.Pet-PandaCub-Red {
  background-image: url(spritesmith.png);
  background-position: -1954px -1300px;
  width: 81px;
  height: 99px;
  background-size: 2878px 2870px;
}
.Pet-PandaCub-Shade {
  background-image: url(spritesmith.png);
  background-position: -1954px -1400px;
  width: 81px;
  height: 99px;
  background-size: 2878px 2870px;
}
.Pet-PandaCub-Skeleton {
  background-image: url(spritesmith.png);
  background-position: -1954px -1500px;
  width: 81px;
  height: 99px;
  background-size: 2878px 2870px;
}
.Pet-PandaCub-White {
  background-image: url(spritesmith.png);
  background-position: -1954px -1600px;
  width: 81px;
  height: 99px;
  background-size: 2878px 2870px;
}
.Pet-PandaCub-Zombie {
  background-image: url(spritesmith.png);
  background-position: -1954px -1700px;
  width: 81px;
  height: 99px;
  background-size: 2878px 2870px;
}
.Pet-TigerCub-Base {
  background-image: url(spritesmith.png);
  background-position: 0px -1870px;
  width: 81px;
  height: 99px;
  background-size: 2878px 2870px;
}
.Pet-TigerCub-CottonCandyBlue {
  background-image: url(spritesmith.png);
  background-position: -82px -1870px;
  width: 81px;
  height: 99px;
  background-size: 2878px 2870px;
}
.Pet-TigerCub-CottonCandyPink {
  background-image: url(spritesmith.png);
  background-position: -164px -1870px;
  width: 81px;
  height: 99px;
  background-size: 2878px 2870px;
}
.Pet-TigerCub-Desert {
  background-image: url(spritesmith.png);
  background-position: -246px -1870px;
  width: 81px;
  height: 99px;
  background-size: 2878px 2870px;
}
.Pet-TigerCub-Golden {
  background-image: url(spritesmith.png);
  background-position: -328px -1870px;
  width: 81px;
  height: 99px;
  background-size: 2878px 2870px;
}
.Pet-TigerCub-Red {
  background-image: url(spritesmith.png);
  background-position: -410px -1870px;
  width: 81px;
  height: 99px;
  background-size: 2878px 2870px;
}
.Pet-TigerCub-Shade {
  background-image: url(spritesmith.png);
  background-position: -492px -1870px;
  width: 81px;
  height: 99px;
  background-size: 2878px 2870px;
}
.Pet-TigerCub-Skeleton {
  background-image: url(spritesmith.png);
  background-position: -574px -1870px;
  width: 81px;
  height: 99px;
  background-size: 2878px 2870px;
}
.Pet-TigerCub-White {
  background-image: url(spritesmith.png);
  background-position: -656px -1870px;
  width: 81px;
  height: 99px;
  background-size: 2878px 2870px;
}
.Pet-TigerCub-Zombie {
  background-image: url(spritesmith.png);
  background-position: -738px -1870px;
  width: 81px;
  height: 99px;
  background-size: 2878px 2870px;
}
.Pet-Turkey-Base {
  background-image: url(spritesmith.png);
  background-position: -820px -1870px;
  width: 81px;
  height: 99px;
  background-size: 2878px 2870px;
}
.Pet-Wolf-Base {
  background-image: url(spritesmith.png);
  background-position: -902px -1870px;
  width: 81px;
  height: 99px;
  background-size: 2878px 2870px;
}
.Pet-Wolf-CottonCandyBlue {
  background-image: url(spritesmith.png);
  background-position: -984px -1870px;
  width: 81px;
  height: 99px;
  background-size: 2878px 2870px;
}
.Pet-Wolf-CottonCandyPink {
  background-image: url(spritesmith.png);
  background-position: -1066px -1870px;
  width: 81px;
  height: 99px;
  background-size: 2878px 2870px;
}
.Pet-Wolf-Desert {
  background-image: url(spritesmith.png);
  background-position: -1148px -1870px;
  width: 81px;
  height: 99px;
  background-size: 2878px 2870px;
}
.Pet-Wolf-Golden {
  background-image: url(spritesmith.png);
  background-position: -1230px -1870px;
  width: 81px;
  height: 99px;
  background-size: 2878px 2870px;
}
.Pet-Wolf-Red {
  background-image: url(spritesmith.png);
  background-position: -1312px -1870px;
  width: 81px;
  height: 99px;
  background-size: 2878px 2870px;
}
.Pet-Wolf-Shade {
  background-image: url(spritesmith.png);
  background-position: -1394px -1870px;
  width: 81px;
  height: 99px;
  background-size: 2878px 2870px;
}
.Pet-Wolf-Skeleton {
  background-image: url(spritesmith.png);
  background-position: -1476px -1870px;
  width: 81px;
  height: 99px;
  background-size: 2878px 2870px;
}
.Pet-Wolf-Veteran {
  background-image: url(spritesmith.png);
  background-position: -1558px -1870px;
  width: 81px;
  height: 99px;
  background-size: 2878px 2870px;
}
.Pet-Wolf-White {
  background-image: url(spritesmith.png);
  background-position: -1872px 0px;
  width: 81px;
  height: 99px;
  background-size: 2878px 2870px;
}
.Pet-Wolf-Zombie {
  background-image: url(spritesmith.png);
  background-position: -1766px -420px;
  width: 81px;
  height: 99px;
  background-size: 2878px 2870px;
}<|MERGE_RESOLUTION|>--- conflicted
+++ resolved
@@ -3410,7 +3410,7 @@
 .shield_rogue_4 {
   background-image: url(spritesmith.png);
   background-position: -2143px -2152px;
-  width: 100px;
+  width: 96px;
   height: 90px;
   background-size: 2878px 2870px;
 }
@@ -4109,14 +4109,14 @@
 }
 .shop_weapon_special_1 {
   background-image: url(spritesmith.png);
-  background-position: -2244px -2193px;
+  background-position: -2240px -2193px;
   width: 40px;
   height: 40px;
   background-size: 2878px 2870px;
 }
 .shop_weapon_special_2 {
   background-image: url(spritesmith.png);
-  background-position: -2244px -2152px;
+  background-position: -2240px -2152px;
   width: 40px;
   height: 40px;
   background-size: 2878px 2870px;
@@ -4949,17 +4949,10 @@
 }
 .quest_vice3 {
   background-image: url(spritesmith.png);
-<<<<<<< HEAD
   background-position: -217px -187px;
   width: 216px;
   height: 177px;
   background-size: 2878px 2870px;
-=======
-  background-position: -755px -2691px;
-  width: 114px;
-  height: 84px;
-  background-size: 2866px 2781px;
->>>>>>> e373ccba
 }
 .Mount_Body_BearCub-Base {
   background-image: url(spritesmith.png);
@@ -5677,45 +5670,24 @@
 }
 .Mount_Body_Wolf-Base {
   background-image: url(spritesmith.png);
-<<<<<<< HEAD
   background-position: -1484px -1564px;
   width: 105px;
   height: 105px;
   background-size: 2878px 2870px;
-=======
-  background-position: -323px -2691px;
-  width: 96px;
-  height: 90px;
-  background-size: 2866px 2781px;
->>>>>>> e373ccba
 }
 .Mount_Body_Wolf-CottonCandyBlue {
   background-image: url(spritesmith.png);
-<<<<<<< HEAD
   background-position: -1378px -1564px;
   width: 105px;
   height: 105px;
   background-size: 2878px 2870px;
-=======
-  background-position: -420px -2691px;
-  width: 114px;
-  height: 90px;
-  background-size: 2866px 2781px;
->>>>>>> e373ccba
 }
 .Mount_Body_Wolf-CottonCandyPink {
   background-image: url(spritesmith.png);
-<<<<<<< HEAD
   background-position: -1554px -106px;
   width: 105px;
   height: 105px;
   background-size: 2878px 2870px;
-=======
-  background-position: -535px -2691px;
-  width: 114px;
-  height: 90px;
-  background-size: 2866px 2781px;
->>>>>>> e373ccba
 }
 .Mount_Body_Wolf-Desert {
   background-image: url(spritesmith.png);
@@ -5726,17 +5698,10 @@
 }
 .Mount_Body_Wolf-Golden {
   background-image: url(spritesmith.png);
-<<<<<<< HEAD
   background-position: 0px -1140px;
   width: 105px;
   height: 105px;
   background-size: 2878px 2870px;
-=======
-  background-position: -650px -2691px;
-  width: 104px;
-  height: 90px;
-  background-size: 2866px 2781px;
->>>>>>> e373ccba
 }
 .Mount_Body_Wolf-Red {
   background-image: url(spritesmith.png);
@@ -6041,381 +6006,192 @@
 }
 .Mount_Head_FlyingPig-Skeleton {
   background-image: url(spritesmith.png);
-<<<<<<< HEAD
   background-position: 0px -1458px;
   width: 105px;
   height: 105px;
   background-size: 2878px 2870px;
-=======
-  background-position: -870px -2691px;
-  width: 40px;
-  height: 40px;
-  background-size: 2866px 2781px;
->>>>>>> e373ccba
 }
 .Mount_Head_FlyingPig-White {
   background-image: url(spritesmith.png);
-<<<<<<< HEAD
   background-position: -1554px -1272px;
   width: 105px;
   height: 105px;
   background-size: 2878px 2870px;
-=======
-  background-position: -2551px -2691px;
-  width: 40px;
-  height: 40px;
-  background-size: 2866px 2781px;
->>>>>>> e373ccba
 }
 .Mount_Head_FlyingPig-Zombie {
   background-image: url(spritesmith.png);
-<<<<<<< HEAD
   background-position: -1554px -1166px;
   width: 105px;
   height: 105px;
   background-size: 2878px 2870px;
-=======
-  background-position: -2592px -2691px;
-  width: 40px;
-  height: 40px;
-  background-size: 2866px 2781px;
->>>>>>> e373ccba
 }
 .Mount_Head_Fox-Base {
   background-image: url(spritesmith.png);
-<<<<<<< HEAD
   background-position: -1554px -1060px;
   width: 105px;
   height: 105px;
   background-size: 2878px 2870px;
-=======
-  background-position: -2633px -2691px;
-  width: 40px;
-  height: 40px;
-  background-size: 2866px 2781px;
->>>>>>> e373ccba
 }
 .Mount_Head_Fox-CottonCandyBlue {
   background-image: url(spritesmith.png);
-<<<<<<< HEAD
   background-position: -1554px -954px;
   width: 105px;
   height: 105px;
   background-size: 2878px 2870px;
-=======
-  background-position: -2674px -2691px;
-  width: 40px;
-  height: 40px;
-  background-size: 2866px 2781px;
->>>>>>> e373ccba
 }
 .Mount_Head_Fox-CottonCandyPink {
   background-image: url(spritesmith.png);
-<<<<<<< HEAD
   background-position: -1554px -848px;
   width: 105px;
   height: 105px;
   background-size: 2878px 2870px;
-=======
-  background-position: -2715px -2691px;
-  width: 40px;
-  height: 40px;
-  background-size: 2866px 2781px;
->>>>>>> e373ccba
 }
 .Mount_Head_Fox-Desert {
   background-image: url(spritesmith.png);
-<<<<<<< HEAD
   background-position: -1554px -742px;
   width: 105px;
   height: 105px;
   background-size: 2878px 2870px;
-=======
-  background-position: -2756px -2691px;
-  width: 40px;
-  height: 40px;
-  background-size: 2866px 2781px;
->>>>>>> e373ccba
 }
 .Mount_Head_Fox-Golden {
   background-image: url(spritesmith.png);
-<<<<<<< HEAD
   background-position: -1554px -636px;
   width: 105px;
   height: 105px;
   background-size: 2878px 2870px;
-=======
-  background-position: -2797px -2691px;
-  width: 40px;
-  height: 40px;
-  background-size: 2866px 2781px;
->>>>>>> e373ccba
 }
 .Mount_Head_Fox-Red {
   background-image: url(spritesmith.png);
-<<<<<<< HEAD
   background-position: -1554px -530px;
   width: 105px;
   height: 105px;
   background-size: 2878px 2870px;
-=======
-  background-position: -870px -2732px;
-  width: 40px;
-  height: 40px;
-  background-size: 2866px 2781px;
->>>>>>> e373ccba
 }
 .Mount_Head_Fox-Shade {
   background-image: url(spritesmith.png);
-<<<<<<< HEAD
   background-position: -1554px -424px;
   width: 105px;
   height: 105px;
   background-size: 2878px 2870px;
-=======
-  background-position: -911px -2732px;
-  width: 40px;
-  height: 40px;
-  background-size: 2866px 2781px;
->>>>>>> e373ccba
 }
 .Mount_Head_Fox-Skeleton {
   background-image: url(spritesmith.png);
-<<<<<<< HEAD
   background-position: -1554px -318px;
   width: 105px;
   height: 105px;
   background-size: 2878px 2870px;
-=======
-  background-position: -952px -2732px;
-  width: 40px;
-  height: 40px;
-  background-size: 2866px 2781px;
->>>>>>> e373ccba
 }
 .Mount_Head_Fox-White {
   background-image: url(spritesmith.png);
-<<<<<<< HEAD
   background-position: -1554px -212px;
   width: 105px;
   height: 105px;
   background-size: 2878px 2870px;
-=======
-  background-position: -993px -2732px;
-  width: 40px;
-  height: 40px;
-  background-size: 2866px 2781px;
->>>>>>> e373ccba
 }
 .Mount_Head_Fox-Zombie {
   background-image: url(spritesmith.png);
-<<<<<<< HEAD
   background-position: -451px -365px;
   width: 105px;
   height: 105px;
   background-size: 2878px 2870px;
-=======
-  background-position: -1034px -2732px;
-  width: 40px;
-  height: 40px;
-  background-size: 2866px 2781px;
->>>>>>> e373ccba
 }
 .Mount_Head_Gryphon-Base {
   background-image: url(spritesmith.png);
-<<<<<<< HEAD
   background-position: -1554px 0px;
   width: 105px;
   height: 105px;
   background-size: 2878px 2870px;
-=======
-  background-position: -1075px -2732px;
-  width: 40px;
-  height: 40px;
-  background-size: 2866px 2781px;
->>>>>>> e373ccba
 }
 .Mount_Head_Gryphon-CottonCandyBlue {
   background-image: url(spritesmith.png);
-<<<<<<< HEAD
   background-position: -1378px -1352px;
   width: 105px;
   height: 105px;
   background-size: 2878px 2870px;
-=======
-  background-position: -1116px -2732px;
-  width: 40px;
-  height: 40px;
-  background-size: 2866px 2781px;
->>>>>>> e373ccba
 }
 .Mount_Head_Gryphon-CottonCandyPink {
   background-image: url(spritesmith.png);
-<<<<<<< HEAD
   background-position: -1272px -1352px;
   width: 105px;
   height: 105px;
   background-size: 2878px 2870px;
-=======
-  background-position: -1157px -2732px;
-  width: 40px;
-  height: 40px;
-  background-size: 2866px 2781px;
->>>>>>> e373ccba
 }
 .Mount_Head_Gryphon-Desert {
   background-image: url(spritesmith.png);
-<<<<<<< HEAD
   background-position: -1166px -1352px;
   width: 105px;
   height: 105px;
   background-size: 2878px 2870px;
-=======
-  background-position: -1198px -2732px;
-  width: 40px;
-  height: 40px;
-  background-size: 2866px 2781px;
->>>>>>> e373ccba
 }
 .Mount_Head_Gryphon-Golden {
   background-image: url(spritesmith.png);
-<<<<<<< HEAD
   background-position: -1060px -1352px;
   width: 105px;
   height: 105px;
   background-size: 2878px 2870px;
-=======
-  background-position: -1239px -2732px;
-  width: 40px;
-  height: 40px;
-  background-size: 2866px 2781px;
->>>>>>> e373ccba
 }
 .Mount_Head_Gryphon-Red {
   background-image: url(spritesmith.png);
-<<<<<<< HEAD
   background-position: -954px -1352px;
   width: 105px;
   height: 105px;
   background-size: 2878px 2870px;
-=======
-  background-position: -1280px -2732px;
-  width: 40px;
-  height: 40px;
-  background-size: 2866px 2781px;
->>>>>>> e373ccba
 }
 .Mount_Head_Gryphon-Shade {
   background-image: url(spritesmith.png);
-<<<<<<< HEAD
   background-position: -848px -1352px;
   width: 105px;
   height: 105px;
   background-size: 2878px 2870px;
-=======
-  background-position: -1321px -2732px;
-  width: 40px;
-  height: 40px;
-  background-size: 2866px 2781px;
->>>>>>> e373ccba
 }
 .Mount_Head_Gryphon-Skeleton {
   background-image: url(spritesmith.png);
-<<<<<<< HEAD
   background-position: -742px -1352px;
   width: 105px;
   height: 105px;
   background-size: 2878px 2870px;
-=======
-  background-position: -1362px -2732px;
-  width: 40px;
-  height: 40px;
-  background-size: 2866px 2781px;
->>>>>>> e373ccba
 }
 .Mount_Head_Gryphon-White {
   background-image: url(spritesmith.png);
-<<<<<<< HEAD
   background-position: -636px -1352px;
   width: 105px;
   height: 105px;
   background-size: 2878px 2870px;
-=======
-  background-position: -1403px -2732px;
-  width: 40px;
-  height: 40px;
-  background-size: 2866px 2781px;
->>>>>>> e373ccba
 }
 .Mount_Head_Gryphon-Zombie {
   background-image: url(spritesmith.png);
-<<<<<<< HEAD
   background-position: -530px -1352px;
   width: 105px;
   height: 105px;
   background-size: 2878px 2870px;
-=======
-  background-position: -1444px -2732px;
-  width: 40px;
-  height: 40px;
-  background-size: 2866px 2781px;
->>>>>>> e373ccba
 }
 .Mount_Head_Hedgehog-Base {
   background-image: url(spritesmith.png);
-<<<<<<< HEAD
   background-position: -424px -1352px;
   width: 105px;
   height: 105px;
   background-size: 2878px 2870px;
-=======
-  background-position: -1485px -2732px;
-  width: 40px;
-  height: 40px;
-  background-size: 2866px 2781px;
->>>>>>> e373ccba
 }
 .Mount_Head_Hedgehog-CottonCandyBlue {
   background-image: url(spritesmith.png);
-<<<<<<< HEAD
   background-position: -318px -1352px;
   width: 105px;
   height: 105px;
   background-size: 2878px 2870px;
-=======
-  background-position: -1526px -2732px;
-  width: 40px;
-  height: 40px;
-  background-size: 2866px 2781px;
->>>>>>> e373ccba
 }
 .Mount_Head_Hedgehog-CottonCandyPink {
   background-image: url(spritesmith.png);
-<<<<<<< HEAD
   background-position: -212px -1352px;
   width: 105px;
   height: 105px;
   background-size: 2878px 2870px;
-=======
-  background-position: -1567px -2732px;
-  width: 40px;
-  height: 40px;
-  background-size: 2866px 2781px;
->>>>>>> e373ccba
 }
 .Mount_Head_Hedgehog-Desert {
   background-image: url(spritesmith.png);
-<<<<<<< HEAD
   background-position: -106px -1352px;
   width: 105px;
   height: 105px;
   background-size: 2878px 2870px;
-=======
-  background-position: -1608px -2732px;
-  width: 40px;
-  height: 40px;
-  background-size: 2866px 2781px;
->>>>>>> e373ccba
 }
 .Mount_Head_Hedgehog-Golden {
   background-image: url(spritesmith.png);
@@ -6867,563 +6643,283 @@
 }
 .Pet-Cactus-Shade {
   background-image: url(spritesmith.png);
-<<<<<<< HEAD
   background-position: -492px -1670px;
   width: 81px;
   height: 99px;
   background-size: 2878px 2870px;
-=======
-  background-position: -911px -2691px;
-  width: 40px;
-  height: 40px;
-  background-size: 2866px 2781px;
->>>>>>> e373ccba
 }
 .Pet-Cactus-Skeleton {
   background-image: url(spritesmith.png);
-<<<<<<< HEAD
   background-position: -574px -1670px;
   width: 81px;
   height: 99px;
   background-size: 2878px 2870px;
-=======
-  background-position: -952px -2691px;
-  width: 40px;
-  height: 40px;
-  background-size: 2866px 2781px;
->>>>>>> e373ccba
 }
 .Pet-Cactus-White {
   background-image: url(spritesmith.png);
-<<<<<<< HEAD
   background-position: -656px -1670px;
   width: 81px;
   height: 99px;
   background-size: 2878px 2870px;
-=======
-  background-position: -993px -2691px;
-  width: 40px;
-  height: 40px;
-  background-size: 2866px 2781px;
->>>>>>> e373ccba
 }
 .Pet-Cactus-Zombie {
   background-image: url(spritesmith.png);
-<<<<<<< HEAD
   background-position: -738px -1670px;
   width: 81px;
   height: 99px;
   background-size: 2878px 2870px;
-=======
-  background-position: -1034px -2691px;
-  width: 40px;
-  height: 40px;
-  background-size: 2866px 2781px;
->>>>>>> e373ccba
 }
 .Pet-Dragon-Base {
   background-image: url(spritesmith.png);
-<<<<<<< HEAD
   background-position: -820px -1670px;
   width: 81px;
   height: 99px;
   background-size: 2878px 2870px;
-=======
-  background-position: -1075px -2691px;
-  width: 40px;
-  height: 40px;
-  background-size: 2866px 2781px;
->>>>>>> e373ccba
 }
 .Pet-Dragon-CottonCandyBlue {
   background-image: url(spritesmith.png);
-<<<<<<< HEAD
   background-position: -902px -1670px;
   width: 81px;
   height: 99px;
   background-size: 2878px 2870px;
-=======
-  background-position: -1116px -2691px;
-  width: 40px;
-  height: 40px;
-  background-size: 2866px 2781px;
->>>>>>> e373ccba
 }
 .Pet-Dragon-CottonCandyPink {
   background-image: url(spritesmith.png);
-<<<<<<< HEAD
   background-position: -984px -1670px;
   width: 81px;
   height: 99px;
   background-size: 2878px 2870px;
-=======
-  background-position: -1157px -2691px;
-  width: 40px;
-  height: 40px;
-  background-size: 2866px 2781px;
->>>>>>> e373ccba
 }
 .Pet-Dragon-Desert {
   background-image: url(spritesmith.png);
-<<<<<<< HEAD
   background-position: -1066px -1670px;
   width: 81px;
   height: 99px;
   background-size: 2878px 2870px;
-=======
-  background-position: -1198px -2691px;
-  width: 40px;
-  height: 40px;
-  background-size: 2866px 2781px;
->>>>>>> e373ccba
 }
 .Pet-Dragon-Golden {
   background-image: url(spritesmith.png);
-<<<<<<< HEAD
   background-position: -1148px -1670px;
   width: 81px;
   height: 99px;
   background-size: 2878px 2870px;
-=======
-  background-position: -1239px -2691px;
-  width: 40px;
-  height: 40px;
-  background-size: 2866px 2781px;
->>>>>>> e373ccba
 }
 .Pet-Dragon-Hydra {
   background-image: url(spritesmith.png);
-<<<<<<< HEAD
   background-position: -437px -275px;
   width: 114px;
   height: 84px;
   background-size: 2878px 2870px;
-=======
-  background-position: -1280px -2691px;
-  width: 40px;
-  height: 40px;
-  background-size: 2866px 2781px;
->>>>>>> e373ccba
 }
 .Pet-Dragon-Red {
   background-image: url(spritesmith.png);
-<<<<<<< HEAD
   background-position: -1230px -1670px;
   width: 81px;
   height: 99px;
   background-size: 2878px 2870px;
-=======
-  background-position: -1321px -2691px;
-  width: 40px;
-  height: 40px;
-  background-size: 2866px 2781px;
->>>>>>> e373ccba
 }
 .Pet-Dragon-Shade {
   background-image: url(spritesmith.png);
-<<<<<<< HEAD
   background-position: -1312px -1670px;
   width: 81px;
   height: 99px;
   background-size: 2878px 2870px;
-=======
-  background-position: -1362px -2691px;
-  width: 40px;
-  height: 40px;
-  background-size: 2866px 2781px;
->>>>>>> e373ccba
 }
 .Pet-Dragon-Skeleton {
   background-image: url(spritesmith.png);
-<<<<<<< HEAD
   background-position: -1394px -1670px;
   width: 81px;
   height: 99px;
   background-size: 2878px 2870px;
-=======
-  background-position: -1403px -2691px;
-  width: 40px;
-  height: 40px;
-  background-size: 2866px 2781px;
->>>>>>> e373ccba
 }
 .Pet-Dragon-White {
   background-image: url(spritesmith.png);
-<<<<<<< HEAD
   background-position: -1476px -1670px;
   width: 81px;
   height: 99px;
   background-size: 2878px 2870px;
-=======
-  background-position: -1444px -2691px;
-  width: 40px;
-  height: 40px;
-  background-size: 2866px 2781px;
->>>>>>> e373ccba
 }
 .Pet-Dragon-Zombie {
   background-image: url(spritesmith.png);
-<<<<<<< HEAD
   background-position: -1558px -1670px;
   width: 81px;
   height: 99px;
   background-size: 2878px 2870px;
-=======
-  background-position: -1485px -2691px;
-  width: 40px;
-  height: 40px;
-  background-size: 2866px 2781px;
->>>>>>> e373ccba
 }
 .Pet-FlyingPig-Base {
   background-image: url(spritesmith.png);
-<<<<<<< HEAD
   background-position: -1640px -1670px;
   width: 81px;
   height: 99px;
   background-size: 2878px 2870px;
-=======
-  background-position: -1526px -2691px;
-  width: 40px;
-  height: 40px;
-  background-size: 2866px 2781px;
->>>>>>> e373ccba
 }
 .Pet-FlyingPig-CottonCandyBlue {
   background-image: url(spritesmith.png);
-<<<<<<< HEAD
   background-position: -1722px -1670px;
   width: 81px;
   height: 99px;
   background-size: 2878px 2870px;
-=======
-  background-position: -1567px -2691px;
-  width: 40px;
-  height: 40px;
-  background-size: 2866px 2781px;
->>>>>>> e373ccba
 }
 .Pet-FlyingPig-CottonCandyPink {
   background-image: url(spritesmith.png);
-<<<<<<< HEAD
   background-position: 0px -1770px;
   width: 81px;
   height: 99px;
   background-size: 2878px 2870px;
-=======
-  background-position: -1608px -2691px;
-  width: 40px;
-  height: 40px;
-  background-size: 2866px 2781px;
->>>>>>> e373ccba
 }
 .Pet-FlyingPig-Desert {
   background-image: url(spritesmith.png);
-<<<<<<< HEAD
   background-position: -82px -1770px;
   width: 81px;
   height: 99px;
   background-size: 2878px 2870px;
-=======
-  background-position: -1649px -2691px;
-  width: 40px;
-  height: 40px;
-  background-size: 2866px 2781px;
->>>>>>> e373ccba
 }
 .Pet-FlyingPig-Golden {
   background-image: url(spritesmith.png);
-<<<<<<< HEAD
   background-position: -164px -1770px;
   width: 81px;
   height: 99px;
   background-size: 2878px 2870px;
-=======
-  background-position: -1690px -2691px;
-  width: 40px;
-  height: 40px;
-  background-size: 2866px 2781px;
->>>>>>> e373ccba
 }
 .Pet-FlyingPig-Red {
   background-image: url(spritesmith.png);
-<<<<<<< HEAD
   background-position: -246px -1770px;
   width: 81px;
   height: 99px;
   background-size: 2878px 2870px;
-=======
-  background-position: -1731px -2691px;
-  width: 40px;
-  height: 40px;
-  background-size: 2866px 2781px;
->>>>>>> e373ccba
 }
 .Pet-FlyingPig-Shade {
   background-image: url(spritesmith.png);
-<<<<<<< HEAD
   background-position: -328px -1770px;
   width: 81px;
   height: 99px;
   background-size: 2878px 2870px;
-=======
-  background-position: -1772px -2691px;
-  width: 40px;
-  height: 40px;
-  background-size: 2866px 2781px;
->>>>>>> e373ccba
 }
 .Pet-FlyingPig-Skeleton {
   background-image: url(spritesmith.png);
-<<<<<<< HEAD
   background-position: -410px -1770px;
   width: 81px;
   height: 99px;
   background-size: 2878px 2870px;
-=======
-  background-position: -1813px -2691px;
-  width: 40px;
-  height: 40px;
-  background-size: 2866px 2781px;
->>>>>>> e373ccba
 }
 .Pet-FlyingPig-White {
   background-image: url(spritesmith.png);
-<<<<<<< HEAD
   background-position: -492px -1770px;
   width: 81px;
   height: 99px;
   background-size: 2878px 2870px;
-=======
-  background-position: -1854px -2691px;
-  width: 40px;
-  height: 40px;
-  background-size: 2866px 2781px;
->>>>>>> e373ccba
 }
 .Pet-FlyingPig-Zombie {
   background-image: url(spritesmith.png);
-<<<<<<< HEAD
   background-position: -574px -1770px;
   width: 81px;
   height: 99px;
   background-size: 2878px 2870px;
-=======
-  background-position: -1895px -2691px;
-  width: 40px;
-  height: 40px;
-  background-size: 2866px 2781px;
->>>>>>> e373ccba
 }
 .Pet-Fox-Base {
   background-image: url(spritesmith.png);
-<<<<<<< HEAD
   background-position: -656px -1770px;
   width: 81px;
   height: 99px;
   background-size: 2878px 2870px;
-=======
-  background-position: -1936px -2691px;
-  width: 40px;
-  height: 40px;
-  background-size: 2866px 2781px;
->>>>>>> e373ccba
 }
 .Pet-Fox-CottonCandyBlue {
   background-image: url(spritesmith.png);
-<<<<<<< HEAD
   background-position: -738px -1770px;
   width: 81px;
   height: 99px;
   background-size: 2878px 2870px;
-=======
-  background-position: -1977px -2691px;
-  width: 40px;
-  height: 40px;
-  background-size: 2866px 2781px;
->>>>>>> e373ccba
 }
 .Pet-Fox-CottonCandyPink {
   background-image: url(spritesmith.png);
-<<<<<<< HEAD
   background-position: -820px -1770px;
   width: 81px;
   height: 99px;
   background-size: 2878px 2870px;
-=======
-  background-position: -2018px -2691px;
-  width: 40px;
-  height: 40px;
-  background-size: 2866px 2781px;
->>>>>>> e373ccba
 }
 .Pet-Fox-Desert {
   background-image: url(spritesmith.png);
-<<<<<<< HEAD
   background-position: -902px -1770px;
   width: 81px;
   height: 99px;
   background-size: 2878px 2870px;
-=======
-  background-position: -2059px -2691px;
-  width: 40px;
-  height: 40px;
-  background-size: 2866px 2781px;
->>>>>>> e373ccba
 }
 .Pet-Fox-Golden {
   background-image: url(spritesmith.png);
-<<<<<<< HEAD
   background-position: -984px -1770px;
   width: 81px;
   height: 99px;
   background-size: 2878px 2870px;
-=======
-  background-position: -2100px -2691px;
-  width: 40px;
-  height: 40px;
-  background-size: 2866px 2781px;
->>>>>>> e373ccba
 }
 .Pet-Fox-Red {
   background-image: url(spritesmith.png);
-<<<<<<< HEAD
   background-position: -1066px -1770px;
   width: 81px;
   height: 99px;
   background-size: 2878px 2870px;
-=======
-  background-position: -2141px -2691px;
-  width: 40px;
-  height: 40px;
-  background-size: 2866px 2781px;
->>>>>>> e373ccba
 }
 .Pet-Fox-Shade {
   background-image: url(spritesmith.png);
-<<<<<<< HEAD
   background-position: -1148px -1770px;
   width: 81px;
   height: 99px;
   background-size: 2878px 2870px;
-=======
-  background-position: -2182px -2691px;
-  width: 40px;
-  height: 40px;
-  background-size: 2866px 2781px;
->>>>>>> e373ccba
 }
 .Pet-Fox-Skeleton {
   background-image: url(spritesmith.png);
-<<<<<<< HEAD
   background-position: -1230px -1770px;
   width: 81px;
   height: 99px;
   background-size: 2878px 2870px;
-=======
-  background-position: -2223px -2691px;
-  width: 40px;
-  height: 40px;
-  background-size: 2866px 2781px;
->>>>>>> e373ccba
 }
 .Pet-Fox-White {
   background-image: url(spritesmith.png);
-<<<<<<< HEAD
   background-position: -1312px -1770px;
   width: 81px;
   height: 99px;
   background-size: 2878px 2870px;
-=======
-  background-position: -2264px -2691px;
-  width: 40px;
-  height: 40px;
-  background-size: 2866px 2781px;
->>>>>>> e373ccba
 }
 .Pet-Fox-Zombie {
   background-image: url(spritesmith.png);
-<<<<<<< HEAD
   background-position: -1394px -1770px;
   width: 81px;
   height: 99px;
   background-size: 2878px 2870px;
-=======
-  background-position: -2305px -2691px;
-  width: 40px;
-  height: 40px;
-  background-size: 2866px 2781px;
->>>>>>> e373ccba
 }
 .Pet-Gryphon-Base {
   background-image: url(spritesmith.png);
-<<<<<<< HEAD
   background-position: -1476px -1770px;
   width: 81px;
   height: 99px;
   background-size: 2878px 2870px;
-=======
-  background-position: -2346px -2691px;
-  width: 40px;
-  height: 40px;
-  background-size: 2866px 2781px;
->>>>>>> e373ccba
 }
 .Pet-Gryphon-CottonCandyBlue {
   background-image: url(spritesmith.png);
-<<<<<<< HEAD
   background-position: -1558px -1770px;
   width: 81px;
   height: 99px;
   background-size: 2878px 2870px;
-=======
-  background-position: -2387px -2691px;
-  width: 40px;
-  height: 40px;
-  background-size: 2866px 2781px;
->>>>>>> e373ccba
 }
 .Pet-Gryphon-CottonCandyPink {
   background-image: url(spritesmith.png);
-<<<<<<< HEAD
   background-position: -1640px -1770px;
   width: 81px;
   height: 99px;
   background-size: 2878px 2870px;
-=======
-  background-position: -2428px -2691px;
-  width: 40px;
-  height: 40px;
-  background-size: 2866px 2781px;
->>>>>>> e373ccba
 }
 .Pet-Gryphon-Desert {
   background-image: url(spritesmith.png);
-<<<<<<< HEAD
   background-position: -1722px -1770px;
   width: 81px;
   height: 99px;
   background-size: 2878px 2870px;
-=======
-  background-position: -2469px -2691px;
-  width: 40px;
-  height: 40px;
-  background-size: 2866px 2781px;
->>>>>>> e373ccba
 }
 .Pet-Gryphon-Golden {
   background-image: url(spritesmith.png);
-<<<<<<< HEAD
   background-position: -1640px -1870px;
   width: 81px;
   height: 99px;
   background-size: 2878px 2870px;
-=======
-  background-position: -2510px -2691px;
-  width: 40px;
-  height: 40px;
-  background-size: 2866px 2781px;
->>>>>>> e373ccba
 }
 .Pet-Gryphon-Red {
   background-image: url(spritesmith.png);
