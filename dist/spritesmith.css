.achievement-alien {
  background-image: url(spritesmith.png);
  background-position: -2118px -1768px;
  width: 24px;
  height: 26px;
  background-size: 3109px 3091px;
}
.achievement-armor {
  background-image: url(spritesmith.png);
  background-position: -2118px -1300px;
  width: 24px;
  height: 26px;
  background-size: 3109px 3091px;
}
.achievement-boot {
  background-image: url(spritesmith.png);
  background-position: -2121px -1092px;
  width: 24px;
  height: 26px;
  background-size: 3109px 3091px;
}
.achievement-bow {
  background-image: url(spritesmith.png);
  background-position: -2121px -1144px;
  width: 24px;
  height: 26px;
  background-size: 3109px 3091px;
}
.achievement-cactus {
  background-image: url(spritesmith.png);
  background-position: -2118px -1248px;
  width: 24px;
  height: 26px;
  background-size: 3109px 3091px;
}
.achievement-cake {
  background-image: url(spritesmith.png);
  background-position: -295px -187px;
  width: 24px;
  height: 26px;
  background-size: 3109px 3091px;
}
.achievement-cave {
  background-image: url(spritesmith.png);
  background-position: -270px -187px;
  width: 24px;
  height: 26px;
  background-size: 3109px 3091px;
}
.achievement-coffin {
  background-image: url(spritesmith.png);
  background-position: -245px -187px;
  width: 24px;
  height: 26px;
  background-size: 3109px 3091px;
}
.achievement-comment {
  background-image: url(spritesmith.png);
  background-position: -220px -187px;
  width: 24px;
  height: 26px;
  background-size: 3109px 3091px;
}
.achievement-firefox {
  background-image: url(spritesmith.png);
  background-position: -2119px -1976px;
  width: 24px;
  height: 26px;
  background-size: 3109px 3091px;
}
.achievement-habitBirthday {
  background-image: url(spritesmith.png);
  background-position: -2094px -1976px;
  width: 24px;
  height: 26px;
  background-size: 3109px 3091px;
}
.achievement-heart {
  background-image: url(spritesmith.png);
  background-position: -2069px -1976px;
  width: 24px;
  height: 26px;
  background-size: 3109px 3091px;
}
.achievement-helm {
  background-image: url(spritesmith.png);
<<<<<<< HEAD
  background-position: -2118px -1924px;
=======
  background-position: -2494px -2425px;
>>>>>>> c9a42ed1
  width: 24px;
  height: 26px;
  background-size: 3109px 3091px;
}
.achievement-karaoke {
  background-image: url(spritesmith.png);
<<<<<<< HEAD
  background-position: -2118px -1872px;
=======
  background-position: -2469px -2425px;
>>>>>>> c9a42ed1
  width: 24px;
  height: 26px;
  background-size: 3109px 3091px;
}
.achievement-ninja {
  background-image: url(spritesmith.png);
  background-position: -2118px -1820px;
  width: 24px;
  height: 26px;
  background-size: 3109px 3091px;
}
.achievement-perfect {
  background-image: url(spritesmith.png);
  background-position: -2121px -1040px;
  width: 24px;
  height: 26px;
  background-size: 3109px 3091px;
}
.achievement-rat {
  background-image: url(spritesmith.png);
  background-position: -2118px -1716px;
  width: 24px;
  height: 26px;
  background-size: 3109px 3091px;
}
.achievement-shield {
  background-image: url(spritesmith.png);
  background-position: -2118px -1664px;
  width: 24px;
  height: 26px;
  background-size: 3109px 3091px;
}
.achievement-snowball {
  background-image: url(spritesmith.png);
  background-position: -2118px -1612px;
  width: 24px;
  height: 26px;
  background-size: 3109px 3091px;
}
.achievement-sun {
  background-image: url(spritesmith.png);
  background-position: -2118px -1560px;
  width: 24px;
  height: 26px;
  background-size: 3109px 3091px;
}
.achievement-sword {
  background-image: url(spritesmith.png);
  background-position: -2118px -1508px;
  width: 24px;
  height: 26px;
  background-size: 3109px 3091px;
}
.achievement-thermometer {
  background-image: url(spritesmith.png);
  background-position: -2118px -1456px;
  width: 24px;
  height: 26px;
  background-size: 3109px 3091px;
}
.achievement-tree {
  background-image: url(spritesmith.png);
  background-position: -2118px -1404px;
  width: 24px;
  height: 26px;
  background-size: 3109px 3091px;
}
.achievement-valentine {
  background-image: url(spritesmith.png);
  background-position: -2118px -1352px;
  width: 24px;
  height: 26px;
  background-size: 3109px 3091px;
}
.beard_ {
  background-image: url(spritesmith.png);
<<<<<<< HEAD
  background-position: -1092px -2100px;
=======
  background-position: -2797px -2275px;
>>>>>>> c9a42ed1
  width: 90px;
  height: 90px;
  background-size: 3109px 3091px;
}
.customize-option.beard_ {
  background-image: url(spritesmith.png);
  background-position: -2822px -2290px;
  width: 60px;
  height: 60px;
  background-size: 2928px 2920px;
}
.hair_beard_1_TRUred {
  background-image: url(spritesmith.png);
<<<<<<< HEAD
  background-position: -1183px -2100px;
=======
  background-position: -2797px -2366px;
>>>>>>> c9a42ed1
  width: 90px;
  height: 90px;
  background-size: 3109px 3091px;
}
.customize-option.hair_beard_1_TRUred {
  background-image: url(spritesmith.png);
  background-position: -2822px -2381px;
  width: 60px;
  height: 60px;
  background-size: 2928px 2920px;
}
.hair_beard_1_black {
  background-image: url(spritesmith.png);
<<<<<<< HEAD
  background-position: -1274px -2100px;
=======
  background-position: -2797px -2457px;
>>>>>>> c9a42ed1
  width: 90px;
  height: 90px;
  background-size: 3109px 3091px;
}
.customize-option.hair_beard_1_black {
  background-image: url(spritesmith.png);
  background-position: -2822px -2472px;
  width: 60px;
  height: 60px;
  background-size: 2928px 2920px;
}
.hair_beard_1_blond {
  background-image: url(spritesmith.png);
<<<<<<< HEAD
  background-position: -1365px -2100px;
=======
  background-position: -2797px -2548px;
>>>>>>> c9a42ed1
  width: 90px;
  height: 90px;
  background-size: 3109px 3091px;
}
.customize-option.hair_beard_1_blond {
  background-image: url(spritesmith.png);
  background-position: -2822px -2563px;
  width: 60px;
  height: 60px;
  background-size: 2928px 2920px;
}
.hair_beard_1_blue {
  background-image: url(spritesmith.png);
<<<<<<< HEAD
  background-position: -1456px -2100px;
=======
  background-position: -2797px -2639px;
>>>>>>> c9a42ed1
  width: 90px;
  height: 90px;
  background-size: 3109px 3091px;
}
.customize-option.hair_beard_1_blue {
  background-image: url(spritesmith.png);
  background-position: -2822px -2654px;
  width: 60px;
  height: 60px;
  background-size: 2928px 2920px;
}
.hair_beard_1_brown {
  background-image: url(spritesmith.png);
<<<<<<< HEAD
  background-position: -1547px -2100px;
=======
  background-position: 0px -2737px;
>>>>>>> c9a42ed1
  width: 90px;
  height: 90px;
  background-size: 3109px 3091px;
}
.customize-option.hair_beard_1_brown {
  background-image: url(spritesmith.png);
  background-position: -25px -2752px;
  width: 60px;
  height: 60px;
  background-size: 2928px 2920px;
}
.hair_beard_1_candycane {
  background-image: url(spritesmith.png);
<<<<<<< HEAD
  background-position: -1638px -2100px;
=======
  background-position: -91px -2737px;
>>>>>>> c9a42ed1
  width: 90px;
  height: 90px;
  background-size: 3109px 3091px;
}
.customize-option.hair_beard_1_candycane {
  background-image: url(spritesmith.png);
  background-position: -116px -2752px;
  width: 60px;
  height: 60px;
  background-size: 2928px 2920px;
}
.hair_beard_1_frost {
  background-image: url(spritesmith.png);
<<<<<<< HEAD
  background-position: -1729px -2100px;
=======
  background-position: -182px -2737px;
>>>>>>> c9a42ed1
  width: 90px;
  height: 90px;
  background-size: 3109px 3091px;
}
.customize-option.hair_beard_1_frost {
  background-image: url(spritesmith.png);
  background-position: -207px -2752px;
  width: 60px;
  height: 60px;
  background-size: 2928px 2920px;
}
.hair_beard_1_green {
  background-image: url(spritesmith.png);
<<<<<<< HEAD
  background-position: -1820px -2100px;
=======
  background-position: -273px -2737px;
>>>>>>> c9a42ed1
  width: 90px;
  height: 90px;
  background-size: 3109px 3091px;
}
.customize-option.hair_beard_1_green {
  background-image: url(spritesmith.png);
  background-position: -298px -2752px;
  width: 60px;
  height: 60px;
  background-size: 2928px 2920px;
}
.hair_beard_1_holly {
  background-image: url(spritesmith.png);
<<<<<<< HEAD
  background-position: -1911px -2100px;
  width: 90px;
  height: 90px;
  background-size: 3109px 3091px;
}
.hair_beard_1_pblue {
  background-image: url(spritesmith.png);
  background-position: -2002px -2100px;
  width: 90px;
  height: 90px;
  background-size: 3109px 3091px;
}
.hair_beard_1_pgreen {
  background-image: url(spritesmith.png);
  background-position: -2093px -2100px;
  width: 90px;
  height: 90px;
  background-size: 3109px 3091px;
}
.hair_beard_1_porange {
  background-image: url(spritesmith.png);
  background-position: -2242px 0px;
  width: 90px;
  height: 90px;
  background-size: 3109px 3091px;
}
.hair_beard_1_ppink {
  background-image: url(spritesmith.png);
  background-position: -2242px -91px;
  width: 90px;
  height: 90px;
  background-size: 3109px 3091px;
}
.hair_beard_1_ppurple {
  background-image: url(spritesmith.png);
  background-position: -2242px -182px;
=======
  background-position: -364px -2737px;
>>>>>>> c9a42ed1
  width: 90px;
  height: 90px;
  background-size: 3109px 3091px;
}
.customize-option.hair_beard_1_holly {
  background-image: url(spritesmith.png);
  background-position: -389px -2752px;
  width: 60px;
  height: 60px;
  background-size: 2928px 2920px;
}
.hair_beard_1_purple {
  background-image: url(spritesmith.png);
<<<<<<< HEAD
  background-position: -2242px -273px;
  width: 90px;
  height: 90px;
  background-size: 3109px 3091px;
}
.hair_beard_1_pyellow {
  background-image: url(spritesmith.png);
  background-position: -2242px -364px;
=======
  background-position: -455px -2737px;
>>>>>>> c9a42ed1
  width: 90px;
  height: 90px;
  background-size: 3109px 3091px;
}
.customize-option.hair_beard_1_purple {
  background-image: url(spritesmith.png);
  background-position: -480px -2752px;
  width: 60px;
  height: 60px;
  background-size: 2928px 2920px;
}
.hair_beard_1_rainbow {
  background-image: url(spritesmith.png);
<<<<<<< HEAD
  background-position: -2242px -455px;
=======
  background-position: -546px -2737px;
>>>>>>> c9a42ed1
  width: 90px;
  height: 90px;
  background-size: 3109px 3091px;
}
.customize-option.hair_beard_1_rainbow {
  background-image: url(spritesmith.png);
  background-position: -571px -2752px;
  width: 60px;
  height: 60px;
  background-size: 2928px 2920px;
}
.hair_beard_1_red {
  background-image: url(spritesmith.png);
<<<<<<< HEAD
  background-position: -2242px -546px;
=======
  background-position: -637px -2737px;
>>>>>>> c9a42ed1
  width: 90px;
  height: 90px;
  background-size: 3109px 3091px;
}
.customize-option.hair_beard_1_red {
  background-image: url(spritesmith.png);
  background-position: -662px -2752px;
  width: 60px;
  height: 60px;
  background-size: 2928px 2920px;
}
.hair_beard_1_white {
  background-image: url(spritesmith.png);
<<<<<<< HEAD
  background-position: -2242px -637px;
=======
  background-position: -728px -2737px;
>>>>>>> c9a42ed1
  width: 90px;
  height: 90px;
  background-size: 3109px 3091px;
}
.customize-option.hair_beard_1_white {
  background-image: url(spritesmith.png);
  background-position: -753px -2752px;
  width: 60px;
  height: 60px;
  background-size: 2928px 2920px;
}
.hair_beard_1_winternight {
  background-image: url(spritesmith.png);
<<<<<<< HEAD
  background-position: -2242px -728px;
=======
  background-position: -819px -2737px;
>>>>>>> c9a42ed1
  width: 90px;
  height: 90px;
  background-size: 3109px 3091px;
}
.customize-option.hair_beard_1_winternight {
  background-image: url(spritesmith.png);
  background-position: -844px -2752px;
  width: 60px;
  height: 60px;
  background-size: 2928px 2920px;
}
.hair_beard_1_yellow {
  background-image: url(spritesmith.png);
<<<<<<< HEAD
  background-position: -2242px -819px;
=======
  background-position: -910px -2737px;
>>>>>>> c9a42ed1
  width: 90px;
  height: 90px;
  background-size: 3109px 3091px;
}
.customize-option.hair_beard_1_yellow {
  background-image: url(spritesmith.png);
  background-position: -935px -2752px;
  width: 60px;
  height: 60px;
  background-size: 2928px 2920px;
}
.hair_beard_2_TRUred {
  background-image: url(spritesmith.png);
<<<<<<< HEAD
  background-position: -2242px -910px;
=======
  background-position: -1001px -2737px;
>>>>>>> c9a42ed1
  width: 90px;
  height: 90px;
  background-size: 3109px 3091px;
}
.customize-option.hair_beard_2_TRUred {
  background-image: url(spritesmith.png);
  background-position: -1026px -2752px;
  width: 60px;
  height: 60px;
  background-size: 2928px 2920px;
}
.hair_beard_2_black {
  background-image: url(spritesmith.png);
<<<<<<< HEAD
  background-position: -819px -2191px;
=======
  background-position: -1092px -2737px;
>>>>>>> c9a42ed1
  width: 90px;
  height: 90px;
  background-size: 3109px 3091px;
}
.customize-option.hair_beard_2_black {
  background-image: url(spritesmith.png);
  background-position: -1117px -2752px;
  width: 60px;
  height: 60px;
  background-size: 2928px 2920px;
}
.hair_beard_2_blond {
  background-image: url(spritesmith.png);
<<<<<<< HEAD
  background-position: -1274px -2191px;
=======
  background-position: -1183px -2737px;
>>>>>>> c9a42ed1
  width: 90px;
  height: 90px;
  background-size: 3109px 3091px;
}
.customize-option.hair_beard_2_blond {
  background-image: url(spritesmith.png);
  background-position: -1208px -2752px;
  width: 60px;
  height: 60px;
  background-size: 2928px 2920px;
}
.hair_beard_2_blue {
  background-image: url(spritesmith.png);
<<<<<<< HEAD
  background-position: -1365px -2191px;
=======
  background-position: -1274px -2737px;
>>>>>>> c9a42ed1
  width: 90px;
  height: 90px;
  background-size: 3109px 3091px;
}
.customize-option.hair_beard_2_blue {
  background-image: url(spritesmith.png);
  background-position: -1299px -2752px;
  width: 60px;
  height: 60px;
  background-size: 2928px 2920px;
}
.hair_beard_2_brown {
  background-image: url(spritesmith.png);
<<<<<<< HEAD
  background-position: -1456px -2191px;
=======
  background-position: -1365px -2737px;
>>>>>>> c9a42ed1
  width: 90px;
  height: 90px;
  background-size: 3109px 3091px;
}
.customize-option.hair_beard_2_brown {
  background-image: url(spritesmith.png);
  background-position: -1390px -2752px;
  width: 60px;
  height: 60px;
  background-size: 2928px 2920px;
}
.hair_beard_2_candycane {
  background-image: url(spritesmith.png);
<<<<<<< HEAD
  background-position: -1820px -2191px;
=======
  background-position: -1456px -2737px;
>>>>>>> c9a42ed1
  width: 90px;
  height: 90px;
  background-size: 3109px 3091px;
}
.customize-option.hair_beard_2_candycane {
  background-image: url(spritesmith.png);
  background-position: -1481px -2752px;
  width: 60px;
  height: 60px;
  background-size: 2928px 2920px;
}
.hair_beard_2_frost {
  background-image: url(spritesmith.png);
<<<<<<< HEAD
  background-position: -1911px -2191px;
=======
  background-position: -2069px -1274px;
>>>>>>> c9a42ed1
  width: 90px;
  height: 90px;
  background-size: 3109px 3091px;
}
.customize-option.hair_beard_2_frost {
  background-image: url(spritesmith.png);
  background-position: -2094px -1289px;
  width: 60px;
  height: 60px;
  background-size: 2928px 2920px;
}
.hair_beard_2_green {
  background-image: url(spritesmith.png);
<<<<<<< HEAD
  background-position: -2333px 0px;
=======
  background-position: -2069px -1729px;
>>>>>>> c9a42ed1
  width: 90px;
  height: 90px;
  background-size: 3109px 3091px;
}
.customize-option.hair_beard_2_green {
  background-image: url(spritesmith.png);
  background-position: -2094px -1744px;
  width: 60px;
  height: 60px;
  background-size: 2928px 2920px;
}
.hair_beard_2_holly {
  background-image: url(spritesmith.png);
<<<<<<< HEAD
  background-position: -2333px -91px;
  width: 90px;
  height: 90px;
  background-size: 3109px 3091px;
}
.hair_beard_2_pblue {
  background-image: url(spritesmith.png);
  background-position: -2333px -1547px;
  width: 90px;
  height: 90px;
  background-size: 3109px 3091px;
}
.hair_beard_2_pgreen {
  background-image: url(spritesmith.png);
  background-position: -2333px -1638px;
=======
  background-position: -2069px -1820px;
>>>>>>> c9a42ed1
  width: 90px;
  height: 90px;
  background-size: 3109px 3091px;
}
.hair_beard_2_porange {
  background-image: url(spritesmith.png);
  background-position: -2333px -1729px;
  width: 90px;
  height: 90px;
  background-size: 3109px 3091px;
}
.hair_beard_2_ppink {
  background-image: url(spritesmith.png);
  background-position: -2333px -1820px;
  width: 90px;
  height: 90px;
  background-size: 3109px 3091px;
}
.hair_beard_2_ppurple {
  background-image: url(spritesmith.png);
  background-position: -2333px -1911px;
  width: 90px;
  height: 90px;
  background-size: 3109px 3091px;
}
.customize-option.hair_beard_2_holly {
  background-image: url(spritesmith.png);
  background-position: -2094px -1835px;
  width: 60px;
  height: 60px;
  background-size: 2928px 2920px;
}
.hair_beard_2_purple {
  background-image: url(spritesmith.png);
<<<<<<< HEAD
  background-position: -2333px -2002px;
  width: 90px;
  height: 90px;
  background-size: 3109px 3091px;
}
.hair_beard_2_pyellow {
  background-image: url(spritesmith.png);
  background-position: -2333px -2093px;
=======
  background-position: -2069px -1911px;
>>>>>>> c9a42ed1
  width: 90px;
  height: 90px;
  background-size: 3109px 3091px;
}
.customize-option.hair_beard_2_purple {
  background-image: url(spritesmith.png);
  background-position: -2094px -1926px;
  width: 60px;
  height: 60px;
  background-size: 2928px 2920px;
}
.hair_beard_2_rainbow {
  background-image: url(spritesmith.png);
<<<<<<< HEAD
  background-position: -2333px -2184px;
=======
  background-position: -273px -2009px;
>>>>>>> c9a42ed1
  width: 90px;
  height: 90px;
  background-size: 3109px 3091px;
}
.customize-option.hair_beard_2_rainbow {
  background-image: url(spritesmith.png);
  background-position: -298px -2024px;
  width: 60px;
  height: 60px;
  background-size: 2928px 2920px;
}
.hair_beard_2_red {
  background-image: url(spritesmith.png);
<<<<<<< HEAD
  background-position: 0px -2282px;
=======
  background-position: -364px -2009px;
>>>>>>> c9a42ed1
  width: 90px;
  height: 90px;
  background-size: 3109px 3091px;
}
.customize-option.hair_beard_2_red {
  background-image: url(spritesmith.png);
  background-position: -389px -2024px;
  width: 60px;
  height: 60px;
  background-size: 2928px 2920px;
}
.hair_beard_2_white {
  background-image: url(spritesmith.png);
<<<<<<< HEAD
  background-position: -91px -2282px;
=======
  background-position: -1638px -2009px;
>>>>>>> c9a42ed1
  width: 90px;
  height: 90px;
  background-size: 3109px 3091px;
}
.customize-option.hair_beard_2_white {
  background-image: url(spritesmith.png);
  background-position: -1663px -2024px;
  width: 60px;
  height: 60px;
  background-size: 2928px 2920px;
}
.hair_beard_2_winternight {
  background-image: url(spritesmith.png);
<<<<<<< HEAD
  background-position: -182px -2282px;
=======
  background-position: -1911px -2009px;
>>>>>>> c9a42ed1
  width: 90px;
  height: 90px;
  background-size: 3109px 3091px;
}
.customize-option.hair_beard_2_winternight {
  background-image: url(spritesmith.png);
  background-position: -1936px -2024px;
  width: 60px;
  height: 60px;
  background-size: 2928px 2920px;
}
.hair_beard_2_yellow {
  background-image: url(spritesmith.png);
<<<<<<< HEAD
  background-position: -273px -2282px;
=======
  background-position: -2002px -2009px;
>>>>>>> c9a42ed1
  width: 90px;
  height: 90px;
  background-size: 3109px 3091px;
}
.customize-option.hair_beard_2_yellow {
  background-image: url(spritesmith.png);
  background-position: -2027px -2024px;
  width: 60px;
  height: 60px;
  background-size: 2928px 2920px;
}
.hair_beard_3_TRUred {
  background-image: url(spritesmith.png);
<<<<<<< HEAD
  background-position: -364px -2282px;
=======
  background-position: -2160px 0px;
>>>>>>> c9a42ed1
  width: 90px;
  height: 90px;
  background-size: 3109px 3091px;
}
.customize-option.hair_beard_3_TRUred {
  background-image: url(spritesmith.png);
  background-position: -2185px -15px;
  width: 60px;
  height: 60px;
  background-size: 2928px 2920px;
}
.hair_beard_3_black {
  background-image: url(spritesmith.png);
<<<<<<< HEAD
  background-position: -455px -2282px;
=======
  background-position: -2160px -91px;
>>>>>>> c9a42ed1
  width: 90px;
  height: 90px;
  background-size: 3109px 3091px;
}
.customize-option.hair_beard_3_black {
  background-image: url(spritesmith.png);
  background-position: -2185px -106px;
  width: 60px;
  height: 60px;
  background-size: 2928px 2920px;
}
.hair_beard_3_blond {
  background-image: url(spritesmith.png);
<<<<<<< HEAD
  background-position: -546px -2282px;
=======
  background-position: -2160px -182px;
>>>>>>> c9a42ed1
  width: 90px;
  height: 90px;
  background-size: 3109px 3091px;
}
.customize-option.hair_beard_3_blond {
  background-image: url(spritesmith.png);
  background-position: -2185px -197px;
  width: 60px;
  height: 60px;
  background-size: 2928px 2920px;
}
.hair_beard_3_blue {
  background-image: url(spritesmith.png);
<<<<<<< HEAD
  background-position: -637px -2282px;
=======
  background-position: -2160px -273px;
>>>>>>> c9a42ed1
  width: 90px;
  height: 90px;
  background-size: 3109px 3091px;
}
.customize-option.hair_beard_3_blue {
  background-image: url(spritesmith.png);
  background-position: -2185px -288px;
  width: 60px;
  height: 60px;
  background-size: 2928px 2920px;
}
.hair_beard_3_brown {
  background-image: url(spritesmith.png);
<<<<<<< HEAD
  background-position: -728px -2282px;
=======
  background-position: -2160px -364px;
>>>>>>> c9a42ed1
  width: 90px;
  height: 90px;
  background-size: 3109px 3091px;
}
.customize-option.hair_beard_3_brown {
  background-image: url(spritesmith.png);
  background-position: -2185px -379px;
  width: 60px;
  height: 60px;
  background-size: 2928px 2920px;
}
.hair_beard_3_candycane {
  background-image: url(spritesmith.png);
<<<<<<< HEAD
  background-position: -819px -2282px;
=======
  background-position: -2160px -455px;
>>>>>>> c9a42ed1
  width: 90px;
  height: 90px;
  background-size: 3109px 3091px;
}
.customize-option.hair_beard_3_candycane {
  background-image: url(spritesmith.png);
  background-position: -2185px -470px;
  width: 60px;
  height: 60px;
  background-size: 2928px 2920px;
}
.hair_beard_3_frost {
  background-image: url(spritesmith.png);
<<<<<<< HEAD
  background-position: -910px -2282px;
=======
  background-position: -2160px -546px;
>>>>>>> c9a42ed1
  width: 90px;
  height: 90px;
  background-size: 3109px 3091px;
}
.customize-option.hair_beard_3_frost {
  background-image: url(spritesmith.png);
  background-position: -2185px -561px;
  width: 60px;
  height: 60px;
  background-size: 2928px 2920px;
}
.hair_beard_3_green {
  background-image: url(spritesmith.png);
<<<<<<< HEAD
  background-position: -1001px -2282px;
=======
  background-position: -2160px -637px;
>>>>>>> c9a42ed1
  width: 90px;
  height: 90px;
  background-size: 3109px 3091px;
}
.customize-option.hair_beard_3_green {
  background-image: url(spritesmith.png);
  background-position: -2185px -652px;
  width: 60px;
  height: 60px;
  background-size: 2928px 2920px;
}
.hair_beard_3_holly {
  background-image: url(spritesmith.png);
<<<<<<< HEAD
  background-position: -2424px -455px;
  width: 90px;
  height: 90px;
  background-size: 3109px 3091px;
}
.hair_beard_3_pblue (1) {
  background-image: url(spritesmith.png);
  background-position: -2424px -546px;
  width: 90px;
  height: 90px;
  background-size: 3109px 3091px;
}
.hair_beard_3_pblue {
  background-image: url(spritesmith.png);
  background-position: -2424px -637px;
=======
  background-position: -2160px -728px;
>>>>>>> c9a42ed1
  width: 90px;
  height: 90px;
  background-size: 3109px 3091px;
}
.hair_beard_3_pgreen {
  background-image: url(spritesmith.png);
  background-position: -2424px -728px;
  width: 90px;
  height: 90px;
  background-size: 3109px 3091px;
}
.hair_beard_3_porange {
  background-image: url(spritesmith.png);
  background-position: -2424px -819px;
  width: 90px;
  height: 90px;
  background-size: 3109px 3091px;
}
.hair_beard_3_ppink {
  background-image: url(spritesmith.png);
  background-position: -2424px -910px;
  width: 90px;
  height: 90px;
  background-size: 3109px 3091px;
}
.hair_beard_3_ppurple {
  background-image: url(spritesmith.png);
  background-position: -2424px -1001px;
  width: 90px;
  height: 90px;
  background-size: 3109px 3091px;
}
.customize-option.hair_beard_3_holly {
  background-image: url(spritesmith.png);
  background-position: -2185px -743px;
  width: 60px;
  height: 60px;
  background-size: 2928px 2920px;
}
.hair_beard_3_purple {
  background-image: url(spritesmith.png);
<<<<<<< HEAD
  background-position: -2424px -1092px;
=======
  background-position: -2160px -819px;
>>>>>>> c9a42ed1
  width: 90px;
  height: 90px;
  background-size: 3109px 3091px;
}
.hair_beard_3_pyellow {
  background-image: url(spritesmith.png);
  background-position: -2424px -1183px;
  width: 90px;
  height: 90px;
  background-size: 3109px 3091px;
}
.customize-option.hair_beard_3_purple {
  background-image: url(spritesmith.png);
  background-position: -2185px -834px;
  width: 60px;
  height: 60px;
  background-size: 2928px 2920px;
}
.hair_beard_3_rainbow {
  background-image: url(spritesmith.png);
<<<<<<< HEAD
  background-position: -2424px -1274px;
=======
  background-position: -2160px -910px;
>>>>>>> c9a42ed1
  width: 90px;
  height: 90px;
  background-size: 3109px 3091px;
}
.customize-option.hair_beard_3_rainbow {
  background-image: url(spritesmith.png);
  background-position: -2185px -925px;
  width: 60px;
  height: 60px;
  background-size: 2928px 2920px;
}
.hair_beard_3_red {
  background-image: url(spritesmith.png);
<<<<<<< HEAD
  background-position: -2424px -1365px;
=======
  background-position: -2160px -1001px;
>>>>>>> c9a42ed1
  width: 90px;
  height: 90px;
  background-size: 3109px 3091px;
}
.customize-option.hair_beard_3_red {
  background-image: url(spritesmith.png);
  background-position: -2185px -1016px;
  width: 60px;
  height: 60px;
  background-size: 2928px 2920px;
}
.hair_beard_3_white {
  background-image: url(spritesmith.png);
<<<<<<< HEAD
  background-position: -2424px -1456px;
=======
  background-position: -2160px -1092px;
>>>>>>> c9a42ed1
  width: 90px;
  height: 90px;
  background-size: 3109px 3091px;
}
.customize-option.hair_beard_3_white {
  background-image: url(spritesmith.png);
  background-position: -2185px -1107px;
  width: 60px;
  height: 60px;
  background-size: 2928px 2920px;
}
.hair_beard_3_winternight {
  background-image: url(spritesmith.png);
<<<<<<< HEAD
  background-position: -2424px -1547px;
=======
  background-position: -2160px -1183px;
>>>>>>> c9a42ed1
  width: 90px;
  height: 90px;
  background-size: 3109px 3091px;
}
.customize-option.hair_beard_3_winternight {
  background-image: url(spritesmith.png);
  background-position: -2185px -1198px;
  width: 60px;
  height: 60px;
  background-size: 2928px 2920px;
}
.hair_beard_3_yellow {
  background-image: url(spritesmith.png);
<<<<<<< HEAD
  background-position: -2424px -1638px;
=======
  background-position: -2160px -1274px;
>>>>>>> c9a42ed1
  width: 90px;
  height: 90px;
  background-size: 3109px 3091px;
}
.customize-option.hair_beard_3_yellow {
  background-image: url(spritesmith.png);
  background-position: -2185px -1289px;
  width: 60px;
  height: 60px;
  background-size: 2928px 2920px;
}
.hair_mustache_1_TRUred {
  background-image: url(spritesmith.png);
<<<<<<< HEAD
  background-position: -2424px -1729px;
=======
  background-position: -2160px -1365px;
>>>>>>> c9a42ed1
  width: 90px;
  height: 90px;
  background-size: 3109px 3091px;
}
.customize-option.hair_mustache_1_TRUred {
  background-image: url(spritesmith.png);
  background-position: -2185px -1380px;
  width: 60px;
  height: 60px;
  background-size: 2928px 2920px;
}
.hair_mustache_1_black {
  background-image: url(spritesmith.png);
<<<<<<< HEAD
  background-position: -2424px -1820px;
=======
  background-position: -2160px -1456px;
>>>>>>> c9a42ed1
  width: 90px;
  height: 90px;
  background-size: 3109px 3091px;
}
.customize-option.hair_mustache_1_black {
  background-image: url(spritesmith.png);
  background-position: -2185px -1471px;
  width: 60px;
  height: 60px;
  background-size: 2928px 2920px;
}
.hair_mustache_1_blond {
  background-image: url(spritesmith.png);
<<<<<<< HEAD
  background-position: -1015px -2373px;
=======
  background-position: -2160px -1547px;
>>>>>>> c9a42ed1
  width: 90px;
  height: 90px;
  background-size: 3109px 3091px;
}
.customize-option.hair_mustache_1_blond {
  background-image: url(spritesmith.png);
  background-position: -2185px -1562px;
  width: 60px;
  height: 60px;
  background-size: 2928px 2920px;
}
.hair_mustache_1_blue {
  background-image: url(spritesmith.png);
<<<<<<< HEAD
  background-position: -1106px -2373px;
=======
  background-position: -1379px -2100px;
>>>>>>> c9a42ed1
  width: 90px;
  height: 90px;
  background-size: 3109px 3091px;
}
.customize-option.hair_mustache_1_blue {
  background-image: url(spritesmith.png);
  background-position: -1404px -2115px;
  width: 60px;
  height: 60px;
  background-size: 2928px 2920px;
}
.hair_mustache_1_brown {
  background-image: url(spritesmith.png);
<<<<<<< HEAD
  background-position: -1197px -2373px;
=======
  background-position: -1470px -2100px;
>>>>>>> c9a42ed1
  width: 90px;
  height: 90px;
  background-size: 3109px 3091px;
}
.customize-option.hair_mustache_1_brown {
  background-image: url(spritesmith.png);
  background-position: -1495px -2115px;
  width: 60px;
  height: 60px;
  background-size: 2928px 2920px;
}
.hair_mustache_1_candycane {
  background-image: url(spritesmith.png);
<<<<<<< HEAD
  background-position: -1288px -2373px;
=======
  background-position: -1561px -2100px;
>>>>>>> c9a42ed1
  width: 90px;
  height: 90px;
  background-size: 3109px 3091px;
}
.customize-option.hair_mustache_1_candycane {
  background-image: url(spritesmith.png);
  background-position: -1586px -2115px;
  width: 60px;
  height: 60px;
  background-size: 2928px 2920px;
}
.hair_mustache_1_frost {
  background-image: url(spritesmith.png);
<<<<<<< HEAD
  background-position: -1379px -2373px;
=======
  background-position: -1652px -2100px;
>>>>>>> c9a42ed1
  width: 90px;
  height: 90px;
  background-size: 3109px 3091px;
}
.customize-option.hair_mustache_1_frost {
  background-image: url(spritesmith.png);
  background-position: -1677px -2115px;
  width: 60px;
  height: 60px;
  background-size: 2928px 2920px;
}
.hair_mustache_1_green {
  background-image: url(spritesmith.png);
<<<<<<< HEAD
  background-position: -1470px -2373px;
=======
  background-position: -1743px -2100px;
>>>>>>> c9a42ed1
  width: 90px;
  height: 90px;
  background-size: 3109px 3091px;
}
.customize-option.hair_mustache_1_green {
  background-image: url(spritesmith.png);
  background-position: -1768px -2115px;
  width: 60px;
  height: 60px;
  background-size: 2928px 2920px;
}
.hair_mustache_1_holly {
  background-image: url(spritesmith.png);
<<<<<<< HEAD
  background-position: -1561px -2373px;
  width: 90px;
  height: 90px;
  background-size: 3109px 3091px;
}
.hair_mustache_1_pblue {
  background-image: url(spritesmith.png);
  background-position: -2515px -1183px;
  width: 90px;
  height: 90px;
  background-size: 3109px 3091px;
}
.hair_mustache_1_pgreen {
  background-image: url(spritesmith.png);
  background-position: -2515px -1274px;
  width: 90px;
  height: 90px;
  background-size: 3109px 3091px;
}
.hair_mustache_1_porange {
  background-image: url(spritesmith.png);
  background-position: -2515px -1365px;
=======
  background-position: -1834px -2100px;
>>>>>>> c9a42ed1
  width: 90px;
  height: 90px;
  background-size: 3109px 3091px;
}
.hair_mustache_1_ppink {
  background-image: url(spritesmith.png);
  background-position: -2515px -1456px;
  width: 90px;
  height: 90px;
  background-size: 3109px 3091px;
}
.hair_mustache_1_ppurple {
  background-image: url(spritesmith.png);
  background-position: -2515px -1547px;
  width: 90px;
  height: 90px;
  background-size: 3109px 3091px;
}
.customize-option.hair_mustache_1_holly {
  background-image: url(spritesmith.png);
  background-position: -1859px -2115px;
  width: 60px;
  height: 60px;
  background-size: 2928px 2920px;
}
.hair_mustache_1_purple {
  background-image: url(spritesmith.png);
<<<<<<< HEAD
  background-position: -2515px -1638px;
=======
  background-position: -1925px -2100px;
>>>>>>> c9a42ed1
  width: 90px;
  height: 90px;
  background-size: 3109px 3091px;
}
.hair_mustache_1_pyellow {
  background-image: url(spritesmith.png);
  background-position: -2515px -1729px;
  width: 90px;
  height: 90px;
  background-size: 3109px 3091px;
}
.customize-option.hair_mustache_1_purple {
  background-image: url(spritesmith.png);
  background-position: -1950px -2115px;
  width: 60px;
  height: 60px;
  background-size: 2928px 2920px;
}
.hair_mustache_1_rainbow {
  background-image: url(spritesmith.png);
<<<<<<< HEAD
  background-position: -2515px -1820px;
=======
  background-position: -2016px -2100px;
>>>>>>> c9a42ed1
  width: 90px;
  height: 90px;
  background-size: 3109px 3091px;
}
.customize-option.hair_mustache_1_rainbow {
  background-image: url(spritesmith.png);
  background-position: -2041px -2115px;
  width: 60px;
  height: 60px;
  background-size: 2928px 2920px;
}
.hair_mustache_1_red {
  background-image: url(spritesmith.png);
<<<<<<< HEAD
  background-position: -2515px -1911px;
=======
  background-position: -2107px -2100px;
>>>>>>> c9a42ed1
  width: 90px;
  height: 90px;
  background-size: 3109px 3091px;
}
.customize-option.hair_mustache_1_red {
  background-image: url(spritesmith.png);
  background-position: -2132px -2115px;
  width: 60px;
  height: 60px;
  background-size: 2928px 2920px;
}
.hair_mustache_1_white {
  background-image: url(spritesmith.png);
<<<<<<< HEAD
  background-position: -2515px -2002px;
=======
  background-position: -2251px 0px;
>>>>>>> c9a42ed1
  width: 90px;
  height: 90px;
  background-size: 3109px 3091px;
}
.customize-option.hair_mustache_1_white {
  background-image: url(spritesmith.png);
  background-position: -2276px -15px;
  width: 60px;
  height: 60px;
  background-size: 2928px 2920px;
}
.hair_mustache_1_winternight {
  background-image: url(spritesmith.png);
<<<<<<< HEAD
  background-position: -2515px -2093px;
=======
  background-position: -2251px -91px;
>>>>>>> c9a42ed1
  width: 90px;
  height: 90px;
  background-size: 3109px 3091px;
}
.customize-option.hair_mustache_1_winternight {
  background-image: url(spritesmith.png);
  background-position: -2276px -106px;
  width: 60px;
  height: 60px;
  background-size: 2928px 2920px;
}
.hair_mustache_1_yellow {
  background-image: url(spritesmith.png);
<<<<<<< HEAD
  background-position: -2515px -2184px;
=======
  background-position: -2251px -182px;
>>>>>>> c9a42ed1
  width: 90px;
  height: 90px;
  background-size: 3109px 3091px;
}
.customize-option.hair_mustache_1_yellow {
  background-image: url(spritesmith.png);
  background-position: -2276px -197px;
  width: 60px;
  height: 60px;
  background-size: 2928px 2920px;
}
.hair_mustache_2_TRUred {
  background-image: url(spritesmith.png);
<<<<<<< HEAD
  background-position: -2515px -2275px;
=======
  background-position: -2251px -273px;
>>>>>>> c9a42ed1
  width: 90px;
  height: 90px;
  background-size: 3109px 3091px;
}
.customize-option.hair_mustache_2_TRUred {
  background-image: url(spritesmith.png);
  background-position: -2276px -288px;
  width: 60px;
  height: 60px;
  background-size: 2928px 2920px;
}
.hair_mustache_2_black {
  background-image: url(spritesmith.png);
<<<<<<< HEAD
  background-position: -2515px -2366px;
=======
  background-position: -2251px -364px;
>>>>>>> c9a42ed1
  width: 90px;
  height: 90px;
  background-size: 3109px 3091px;
}
.customize-option.hair_mustache_2_black {
  background-image: url(spritesmith.png);
  background-position: -2276px -379px;
  width: 60px;
  height: 60px;
  background-size: 2928px 2920px;
}
.hair_mustache_2_blond {
  background-image: url(spritesmith.png);
<<<<<<< HEAD
  background-position: 0px -2464px;
=======
  background-position: -2251px -455px;
>>>>>>> c9a42ed1
  width: 90px;
  height: 90px;
  background-size: 3109px 3091px;
}
.customize-option.hair_mustache_2_blond {
  background-image: url(spritesmith.png);
  background-position: -2276px -470px;
  width: 60px;
  height: 60px;
  background-size: 2928px 2920px;
}
.hair_mustache_2_blue {
  background-image: url(spritesmith.png);
<<<<<<< HEAD
  background-position: -91px -2464px;
=======
  background-position: -2251px -546px;
>>>>>>> c9a42ed1
  width: 90px;
  height: 90px;
  background-size: 3109px 3091px;
}
.customize-option.hair_mustache_2_blue {
  background-image: url(spritesmith.png);
  background-position: -2276px -561px;
  width: 60px;
  height: 60px;
  background-size: 2928px 2920px;
}
.hair_mustache_2_brown {
  background-image: url(spritesmith.png);
  background-position: -182px -2464px;
  width: 90px;
  height: 90px;
  background-size: 3109px 3091px;
}
.customize-option.hair_mustache_2_brown {
  background-image: url(spritesmith.png);
  background-position: -1208px -2206px;
  width: 60px;
  height: 60px;
  background-size: 2928px 2920px;
}
.hair_mustache_2_candycane {
  background-image: url(spritesmith.png);
  background-position: -273px -2464px;
  width: 90px;
  height: 90px;
  background-size: 3109px 3091px;
}
.customize-option.hair_mustache_2_candycane {
  background-image: url(spritesmith.png);
  background-position: -1299px -2206px;
  width: 60px;
  height: 60px;
  background-size: 2928px 2920px;
}
.hair_mustache_2_frost {
  background-image: url(spritesmith.png);
  background-position: -364px -2464px;
  width: 90px;
  height: 90px;
  background-size: 3109px 3091px;
}
.customize-option.hair_mustache_2_frost {
  background-image: url(spritesmith.png);
  background-position: -1390px -2206px;
  width: 60px;
  height: 60px;
  background-size: 2928px 2920px;
}
.hair_mustache_2_green {
  background-image: url(spritesmith.png);
  background-position: -455px -2464px;
  width: 90px;
  height: 90px;
  background-size: 3109px 3091px;
}
.customize-option.hair_mustache_2_green {
  background-image: url(spritesmith.png);
  background-position: -1481px -2206px;
  width: 60px;
  height: 60px;
  background-size: 2928px 2920px;
}
.hair_mustache_2_holly {
  background-image: url(spritesmith.png);
  background-position: -546px -2464px;
  width: 90px;
  height: 90px;
  background-size: 3109px 3091px;
}
.hair_mustache_2_pblue {
  background-image: url(spritesmith.png);
  background-position: -637px -2464px;
  width: 90px;
  height: 90px;
  background-size: 3109px 3091px;
}
.hair_mustache_2_pgreen {
  background-image: url(spritesmith.png);
  background-position: -728px -2464px;
  width: 90px;
  height: 90px;
  background-size: 3109px 3091px;
}
.hair_mustache_2_porange {
  background-image: url(spritesmith.png);
  background-position: -2606px 0px;
  width: 90px;
  height: 90px;
  background-size: 3109px 3091px;
}
.hair_mustache_2_ppink {
  background-image: url(spritesmith.png);
  background-position: -2606px -91px;
  width: 90px;
  height: 90px;
  background-size: 3109px 3091px;
}
.hair_mustache_2_ppurple {
  background-image: url(spritesmith.png);
  background-position: -2606px -182px;
  width: 90px;
  height: 90px;
  background-size: 3109px 3091px;
}
.customize-option.hair_mustache_2_holly {
  background-image: url(spritesmith.png);
  background-position: -1572px -2206px;
  width: 60px;
  height: 60px;
  background-size: 2928px 2920px;
}
.hair_mustache_2_purple {
  background-image: url(spritesmith.png);
  background-position: -2606px -273px;
  width: 90px;
  height: 90px;
  background-size: 3109px 3091px;
}
.hair_mustache_2_pyellow {
  background-image: url(spritesmith.png);
  background-position: -2606px -364px;
  width: 90px;
  height: 90px;
  background-size: 3109px 3091px;
}
.customize-option.hair_mustache_2_purple {
  background-image: url(spritesmith.png);
  background-position: -1663px -2206px;
  width: 60px;
  height: 60px;
  background-size: 2928px 2920px;
}
.hair_mustache_2_rainbow {
  background-image: url(spritesmith.png);
  background-position: -2606px -455px;
  width: 90px;
  height: 90px;
  background-size: 3109px 3091px;
}
.customize-option.hair_mustache_2_rainbow {
  background-image: url(spritesmith.png);
  background-position: -1754px -2206px;
  width: 60px;
  height: 60px;
  background-size: 2928px 2920px;
}
.hair_mustache_2_red {
  background-image: url(spritesmith.png);
  background-position: -2606px -546px;
  width: 90px;
  height: 90px;
  background-size: 3109px 3091px;
}
.customize-option.hair_mustache_2_red {
  background-image: url(spritesmith.png);
  background-position: -1845px -2206px;
  width: 60px;
  height: 60px;
  background-size: 2928px 2920px;
}
.hair_mustache_2_white {
  background-image: url(spritesmith.png);
  background-position: -2606px -637px;
  width: 90px;
  height: 90px;
  background-size: 3109px 3091px;
}
.customize-option.hair_mustache_2_white {
  background-image: url(spritesmith.png);
  background-position: -1936px -2206px;
  width: 60px;
  height: 60px;
  background-size: 2928px 2920px;
}
.hair_mustache_2_winternight {
  background-image: url(spritesmith.png);
  background-position: -2606px -728px;
  width: 90px;
  height: 90px;
  background-size: 3109px 3091px;
}
.customize-option.hair_mustache_2_winternight {
  background-image: url(spritesmith.png);
  background-position: -2027px -2206px;
  width: 60px;
  height: 60px;
  background-size: 2928px 2920px;
}
.hair_mustache_2_yellow {
  background-image: url(spritesmith.png);
  background-position: -2606px -819px;
  width: 90px;
  height: 90px;
  background-size: 3109px 3091px;
}
.customize-option.hair_mustache_2_yellow {
  background-image: url(spritesmith.png);
  background-position: -2118px -2206px;
  width: 60px;
  height: 60px;
  background-size: 2928px 2920px;
}
.hair_flower_1 {
  background-image: url(spritesmith.png);
  background-position: -2606px -910px;
  width: 90px;
  height: 90px;
  background-size: 3109px 3091px;
}
.customize-option.hair_flower_1 {
  background-image: url(spritesmith.png);
  background-position: -2209px -2206px;
  width: 60px;
  height: 60px;
  background-size: 2928px 2920px;
}
.hair_flower_2 {
  background-image: url(spritesmith.png);
  background-position: -2606px -1001px;
  width: 90px;
  height: 90px;
  background-size: 3109px 3091px;
}
.customize-option.hair_flower_2 {
  background-image: url(spritesmith.png);
  background-position: -2367px -15px;
  width: 60px;
  height: 60px;
  background-size: 2928px 2920px;
}
.hair_flower_3 {
  background-image: url(spritesmith.png);
  background-position: -2606px -1092px;
  width: 90px;
  height: 90px;
  background-size: 3109px 3091px;
}
.customize-option.hair_flower_3 {
  background-image: url(spritesmith.png);
  background-position: -2367px -106px;
  width: 60px;
  height: 60px;
  background-size: 2928px 2920px;
}
.hair_flower_4 {
  background-image: url(spritesmith.png);
  background-position: -2606px -1183px;
  width: 90px;
  height: 90px;
  background-size: 3109px 3091px;
}
.customize-option.hair_flower_4 {
  background-image: url(spritesmith.png);
  background-position: -2367px -197px;
  width: 60px;
  height: 60px;
  background-size: 2928px 2920px;
}
.hair_flower_5 {
  background-image: url(spritesmith.png);
  background-position: -2606px -1274px;
  width: 90px;
  height: 90px;
  background-size: 3109px 3091px;
}
.customize-option.hair_flower_5 {
  background-image: url(spritesmith.png);
  background-position: -2367px -288px;
  width: 60px;
  height: 60px;
  background-size: 2928px 2920px;
}
.hair_flower_6 {
  background-image: url(spritesmith.png);
  background-position: -2606px -1365px;
  width: 90px;
  height: 90px;
  background-size: 3109px 3091px;
}
.customize-option.hair_flower_6 {
  background-image: url(spritesmith.png);
  background-position: -2367px -379px;
  width: 60px;
  height: 60px;
  background-size: 2928px 2920px;
}
.hair_bangs_1_TRUred {
  background-image: url(spritesmith.png);
  background-position: -2606px -1456px;
  width: 90px;
  height: 90px;
  background-size: 3109px 3091px;
}
.customize-option.hair_bangs_1_TRUred {
  background-image: url(spritesmith.png);
  background-position: -2367px -470px;
  width: 60px;
  height: 60px;
  background-size: 2928px 2920px;
}
.hair_bangs_1_black {
  background-image: url(spritesmith.png);
  background-position: -2606px -1547px;
  width: 90px;
  height: 90px;
  background-size: 3109px 3091px;
}
.customize-option.hair_bangs_1_black {
  background-image: url(spritesmith.png);
  background-position: -2367px -561px;
  width: 60px;
  height: 60px;
  background-size: 2928px 2920px;
}
.hair_bangs_1_blond {
  background-image: url(spritesmith.png);
  background-position: -2606px -1638px;
  width: 90px;
  height: 90px;
  background-size: 3109px 3091px;
}
.customize-option.hair_bangs_1_blond {
  background-image: url(spritesmith.png);
  background-position: -2367px -652px;
  width: 60px;
  height: 60px;
  background-size: 2928px 2920px;
}
.hair_bangs_1_blue {
  background-image: url(spritesmith.png);
  background-position: -2606px -1729px;
  width: 90px;
  height: 90px;
  background-size: 3109px 3091px;
}
.customize-option.hair_bangs_1_blue {
  background-image: url(spritesmith.png);
  background-position: -2367px -743px;
  width: 60px;
  height: 60px;
  background-size: 2928px 2920px;
}
.hair_bangs_1_brown {
  background-image: url(spritesmith.png);
  background-position: -2606px -1820px;
  width: 90px;
  height: 90px;
  background-size: 3109px 3091px;
}
.customize-option.hair_bangs_1_brown {
  background-image: url(spritesmith.png);
  background-position: -2367px -834px;
  width: 60px;
  height: 60px;
  background-size: 2928px 2920px;
}
.hair_bangs_1_candycane {
  background-image: url(spritesmith.png);
  background-position: -2606px -1911px;
  width: 90px;
  height: 90px;
  background-size: 3109px 3091px;
}
.customize-option.hair_bangs_1_candycane {
  background-image: url(spritesmith.png);
  background-position: -2367px -925px;
  width: 60px;
  height: 60px;
  background-size: 2928px 2920px;
}
.hair_bangs_1_frost {
  background-image: url(spritesmith.png);
  background-position: -2606px -2002px;
  width: 90px;
  height: 90px;
  background-size: 3109px 3091px;
}
.customize-option.hair_bangs_1_frost {
  background-image: url(spritesmith.png);
  background-position: -2367px -2108px;
  width: 60px;
  height: 60px;
  background-size: 2928px 2920px;
}
.hair_bangs_1_green {
  background-image: url(spritesmith.png);
  background-position: -2606px -2093px;
  width: 90px;
  height: 90px;
  background-size: 3109px 3091px;
}
.customize-option.hair_bangs_1_green {
  background-image: url(spritesmith.png);
  background-position: -2367px -2199px;
  width: 60px;
  height: 60px;
  background-size: 2928px 2920px;
}
.hair_bangs_1_holly {
  background-image: url(spritesmith.png);
  background-position: -2606px -2184px;
  width: 90px;
  height: 90px;
  background-size: 3109px 3091px;
}
.hair_bangs_1_pblue {
  background-image: url(spritesmith.png);
  background-position: -2606px -2275px;
  width: 90px;
  height: 90px;
  background-size: 3109px 3091px;
}
.hair_bangs_1_pgreen {
  background-image: url(spritesmith.png);
  background-position: -2606px -2366px;
  width: 90px;
  height: 90px;
  background-size: 3109px 3091px;
}
.hair_bangs_1_porange {
  background-image: url(spritesmith.png);
  background-position: -2606px -2457px;
  width: 90px;
  height: 90px;
  background-size: 3109px 3091px;
}
.hair_bangs_1_ppink {
  background-image: url(spritesmith.png);
  background-position: 0px -2555px;
  width: 90px;
  height: 90px;
  background-size: 3109px 3091px;
}
.hair_bangs_1_ppurple {
  background-image: url(spritesmith.png);
  background-position: -91px -2555px;
  width: 90px;
  height: 90px;
  background-size: 3109px 3091px;
}
.customize-option.hair_bangs_1_holly {
  background-image: url(spritesmith.png);
  background-position: -675px -2297px;
  width: 60px;
  height: 60px;
  background-size: 2928px 2920px;
}
.hair_bangs_1_purple {
  background-image: url(spritesmith.png);
  background-position: -182px -2555px;
  width: 90px;
  height: 90px;
  background-size: 3109px 3091px;
}
.hair_bangs_1_pyellow {
  background-image: url(spritesmith.png);
  background-position: -273px -2555px;
  width: 90px;
  height: 90px;
  background-size: 3109px 3091px;
}
.customize-option.hair_bangs_1_purple {
  background-image: url(spritesmith.png);
  background-position: -766px -2297px;
  width: 60px;
  height: 60px;
  background-size: 2928px 2920px;
}
.hair_bangs_1_rainbow {
  background-image: url(spritesmith.png);
  background-position: -364px -2555px;
  width: 90px;
  height: 90px;
  background-size: 3109px 3091px;
}
.customize-option.hair_bangs_1_rainbow {
  background-image: url(spritesmith.png);
  background-position: -857px -2297px;
  width: 60px;
  height: 60px;
  background-size: 2928px 2920px;
}
.hair_bangs_1_red {
  background-image: url(spritesmith.png);
  background-position: -455px -2555px;
  width: 90px;
  height: 90px;
  background-size: 3109px 3091px;
}
.customize-option.hair_bangs_1_red {
  background-image: url(spritesmith.png);
  background-position: -948px -2297px;
  width: 60px;
  height: 60px;
  background-size: 2928px 2920px;
}
.hair_bangs_1_white {
  background-image: url(spritesmith.png);
  background-position: -546px -2555px;
  width: 90px;
  height: 90px;
  background-size: 3109px 3091px;
}
.customize-option.hair_bangs_1_white {
  background-image: url(spritesmith.png);
  background-position: -1039px -2297px;
  width: 60px;
  height: 60px;
  background-size: 2928px 2920px;
}
.hair_bangs_1_winternight {
  background-image: url(spritesmith.png);
  background-position: -637px -2555px;
  width: 90px;
  height: 90px;
  background-size: 3109px 3091px;
}
.customize-option.hair_bangs_1_winternight {
  background-image: url(spritesmith.png);
  background-position: -1130px -2297px;
  width: 60px;
  height: 60px;
  background-size: 2928px 2920px;
}
.hair_bangs_1_yellow {
  background-image: url(spritesmith.png);
  background-position: -728px -2555px;
  width: 90px;
  height: 90px;
  background-size: 3109px 3091px;
}
.customize-option.hair_bangs_1_yellow {
  background-image: url(spritesmith.png);
  background-position: -1221px -2297px;
  width: 60px;
  height: 60px;
  background-size: 2928px 2920px;
}
.hair_bangs_2_TRUred {
  background-image: url(spritesmith.png);
  background-position: -819px -2555px;
  width: 90px;
  height: 90px;
  background-size: 3109px 3091px;
}
.customize-option.hair_bangs_2_TRUred {
  background-image: url(spritesmith.png);
  background-position: -1312px -2297px;
  width: 60px;
  height: 60px;
  background-size: 2928px 2920px;
}
.hair_bangs_2_black {
  background-image: url(spritesmith.png);
  background-position: -910px -2555px;
  width: 90px;
  height: 90px;
  background-size: 3109px 3091px;
}
.customize-option.hair_bangs_2_black {
  background-image: url(spritesmith.png);
  background-position: -1403px -2297px;
  width: 60px;
  height: 60px;
  background-size: 2928px 2920px;
}
.hair_bangs_2_blond {
  background-image: url(spritesmith.png);
  background-position: -1001px -2555px;
  width: 90px;
  height: 90px;
  background-size: 3109px 3091px;
}
.customize-option.hair_bangs_2_blond {
  background-image: url(spritesmith.png);
  background-position: -1494px -2297px;
  width: 60px;
  height: 60px;
  background-size: 2928px 2920px;
}
.hair_bangs_2_blue {
  background-image: url(spritesmith.png);
  background-position: -1092px -2555px;
  width: 90px;
  height: 90px;
  background-size: 3109px 3091px;
}
.customize-option.hair_bangs_2_blue {
  background-image: url(spritesmith.png);
  background-position: -1585px -2297px;
  width: 60px;
  height: 60px;
  background-size: 2928px 2920px;
}
.hair_bangs_2_brown {
  background-image: url(spritesmith.png);
  background-position: -1183px -2555px;
  width: 90px;
  height: 90px;
  background-size: 3109px 3091px;
}
.customize-option.hair_bangs_2_brown {
  background-image: url(spritesmith.png);
  background-position: -1676px -2297px;
  width: 60px;
  height: 60px;
  background-size: 2928px 2920px;
}
.hair_bangs_2_candycane {
  background-image: url(spritesmith.png);
  background-position: -1274px -2555px;
  width: 90px;
  height: 90px;
  background-size: 3109px 3091px;
}
.customize-option.hair_bangs_2_candycane {
  background-image: url(spritesmith.png);
  background-position: -1767px -2297px;
  width: 60px;
  height: 60px;
  background-size: 2928px 2920px;
}
.hair_bangs_2_frost {
  background-image: url(spritesmith.png);
  background-position: -1365px -2555px;
  width: 90px;
  height: 90px;
  background-size: 3109px 3091px;
}
.customize-option.hair_bangs_2_frost {
  background-image: url(spritesmith.png);
  background-position: -1858px -2297px;
  width: 60px;
  height: 60px;
  background-size: 2928px 2920px;
}
.hair_bangs_2_green {
  background-image: url(spritesmith.png);
  background-position: -1456px -2555px;
  width: 90px;
  height: 90px;
  background-size: 3109px 3091px;
}
.customize-option.hair_bangs_2_green {
  background-image: url(spritesmith.png);
  background-position: -1949px -2297px;
  width: 60px;
  height: 60px;
  background-size: 2928px 2920px;
}
.hair_bangs_2_holly {
  background-image: url(spritesmith.png);
  background-position: -1547px -2555px;
  width: 90px;
  height: 90px;
  background-size: 3109px 3091px;
}
<<<<<<< HEAD
.hair_bangs_2_pblue {
=======
.customize-option.hair_bangs_2_holly {
  background-image: url(spritesmith.png);
  background-position: -2040px -2297px;
  width: 60px;
  height: 60px;
  background-size: 2928px 2920px;
}
.hair_bangs_2_purple {
>>>>>>> c9a42ed1
  background-image: url(spritesmith.png);
  background-position: -1638px -2555px;
  width: 90px;
  height: 90px;
  background-size: 3109px 3091px;
}
<<<<<<< HEAD
.hair_bangs_2_pgreen {
=======
.customize-option.hair_bangs_2_purple {
  background-image: url(spritesmith.png);
  background-position: -2131px -2297px;
  width: 60px;
  height: 60px;
  background-size: 2928px 2920px;
}
.hair_bangs_2_rainbow {
>>>>>>> c9a42ed1
  background-image: url(spritesmith.png);
  background-position: -1729px -2555px;
  width: 90px;
  height: 90px;
  background-size: 3109px 3091px;
}
<<<<<<< HEAD
.hair_bangs_2_porange {
=======
.customize-option.hair_bangs_2_rainbow {
  background-image: url(spritesmith.png);
  background-position: -2222px -2297px;
  width: 60px;
  height: 60px;
  background-size: 2928px 2920px;
}
.hair_bangs_2_red {
>>>>>>> c9a42ed1
  background-image: url(spritesmith.png);
  background-position: -1820px -2555px;
  width: 90px;
  height: 90px;
  background-size: 3109px 3091px;
}
<<<<<<< HEAD
.hair_bangs_2_ppink {
=======
.customize-option.hair_bangs_2_red {
  background-image: url(spritesmith.png);
  background-position: -2313px -2297px;
  width: 60px;
  height: 60px;
  background-size: 2928px 2920px;
}
.hair_bangs_2_white {
>>>>>>> c9a42ed1
  background-image: url(spritesmith.png);
  background-position: -1911px -2555px;
  width: 90px;
  height: 90px;
  background-size: 3109px 3091px;
}
<<<<<<< HEAD
.hair_bangs_2_ppurple {
=======
.customize-option.hair_bangs_2_white {
  background-image: url(spritesmith.png);
  background-position: -2458px -15px;
  width: 60px;
  height: 60px;
  background-size: 2928px 2920px;
}
.hair_bangs_2_winternight {
>>>>>>> c9a42ed1
  background-image: url(spritesmith.png);
  background-position: -2002px -2555px;
  width: 90px;
  height: 90px;
  background-size: 3109px 3091px;
}
<<<<<<< HEAD
.hair_bangs_2_purple {
=======
.customize-option.hair_bangs_2_winternight {
  background-image: url(spritesmith.png);
  background-position: -2458px -106px;
  width: 60px;
  height: 60px;
  background-size: 2928px 2920px;
}
.hair_bangs_2_yellow {
>>>>>>> c9a42ed1
  background-image: url(spritesmith.png);
  background-position: -2093px -2555px;
  width: 90px;
  height: 90px;
  background-size: 3109px 3091px;
}
<<<<<<< HEAD
.hair_bangs_2_pyellow {
=======
.customize-option.hair_bangs_2_yellow {
  background-image: url(spritesmith.png);
  background-position: -2458px -197px;
  width: 60px;
  height: 60px;
  background-size: 2928px 2920px;
}
.hair_bangs_3_TRUred {
>>>>>>> c9a42ed1
  background-image: url(spritesmith.png);
  background-position: -2697px -2275px;
  width: 90px;
  height: 90px;
  background-size: 3109px 3091px;
}
<<<<<<< HEAD
.hair_bangs_2_rainbow {
=======
.customize-option.hair_bangs_3_TRUred {
  background-image: url(spritesmith.png);
  background-position: -2458px -288px;
  width: 60px;
  height: 60px;
  background-size: 2928px 2920px;
}
.hair_bangs_3_black {
>>>>>>> c9a42ed1
  background-image: url(spritesmith.png);
  background-position: -2697px -2366px;
  width: 90px;
  height: 90px;
  background-size: 3109px 3091px;
}
<<<<<<< HEAD
.hair_bangs_2_red {
=======
.customize-option.hair_bangs_3_black {
  background-image: url(spritesmith.png);
  background-position: -2458px -379px;
  width: 60px;
  height: 60px;
  background-size: 2928px 2920px;
}
.hair_bangs_3_blond {
>>>>>>> c9a42ed1
  background-image: url(spritesmith.png);
  background-position: -2697px -2457px;
  width: 90px;
  height: 90px;
  background-size: 3109px 3091px;
}
<<<<<<< HEAD
.hair_bangs_2_white {
=======
.customize-option.hair_bangs_3_blond {
  background-image: url(spritesmith.png);
  background-position: -2458px -470px;
  width: 60px;
  height: 60px;
  background-size: 2928px 2920px;
}
.hair_bangs_3_blue {
>>>>>>> c9a42ed1
  background-image: url(spritesmith.png);
  background-position: -2697px -2548px;
  width: 90px;
  height: 90px;
  background-size: 3109px 3091px;
}
<<<<<<< HEAD
.hair_bangs_2_winternight {
=======
.customize-option.hair_bangs_3_blue {
  background-image: url(spritesmith.png);
  background-position: -2458px -561px;
  width: 60px;
  height: 60px;
  background-size: 2928px 2920px;
}
.hair_bangs_3_brown {
>>>>>>> c9a42ed1
  background-image: url(spritesmith.png);
  background-position: -103px -2646px;
  width: 90px;
  height: 90px;
  background-size: 3109px 3091px;
}
<<<<<<< HEAD
.hair_bangs_2_yellow {
=======
.customize-option.hair_bangs_3_brown {
  background-image: url(spritesmith.png);
  background-position: -2458px -652px;
  width: 60px;
  height: 60px;
  background-size: 2928px 2920px;
}
.hair_bangs_3_candycane {
>>>>>>> c9a42ed1
  background-image: url(spritesmith.png);
  background-position: -194px -2646px;
  width: 90px;
  height: 90px;
  background-size: 3109px 3091px;
}
<<<<<<< HEAD
.hair_bangs_3_TRUred {
=======
.customize-option.hair_bangs_3_candycane {
  background-image: url(spritesmith.png);
  background-position: -2458px -743px;
  width: 60px;
  height: 60px;
  background-size: 2928px 2920px;
}
.hair_bangs_3_frost {
>>>>>>> c9a42ed1
  background-image: url(spritesmith.png);
  background-position: -285px -2646px;
  width: 90px;
  height: 90px;
  background-size: 3109px 3091px;
}
<<<<<<< HEAD
.hair_bangs_3_black {
=======
.customize-option.hair_bangs_3_frost {
  background-image: url(spritesmith.png);
  background-position: -2458px -834px;
  width: 60px;
  height: 60px;
  background-size: 2928px 2920px;
}
.hair_bangs_3_green {
>>>>>>> c9a42ed1
  background-image: url(spritesmith.png);
  background-position: -376px -2646px;
  width: 90px;
  height: 90px;
  background-size: 3109px 3091px;
}
.hair_bangs_3_blond {
  background-image: url(spritesmith.png);
  background-position: -467px -2646px;
  width: 90px;
  height: 90px;
  background-size: 3109px 3091px;
}
.hair_bangs_3_blue {
  background-image: url(spritesmith.png);
  background-position: -558px -2646px;
  width: 90px;
  height: 90px;
  background-size: 3109px 3091px;
}
.hair_bangs_3_brown {
  background-image: url(spritesmith.png);
  background-position: -649px -2646px;
  width: 90px;
  height: 90px;
  background-size: 3109px 3091px;
}
.hair_bangs_3_candycane {
  background-image: url(spritesmith.png);
  background-position: -740px -2646px;
  width: 90px;
  height: 90px;
  background-size: 3109px 3091px;
}
.hair_bangs_3_frost {
  background-image: url(spritesmith.png);
  background-position: -831px -2646px;
  width: 90px;
  height: 90px;
  background-size: 3109px 3091px;
}
.hair_bangs_3_green {
  background-image: url(spritesmith.png);
  background-position: -922px -2646px;
  width: 90px;
  height: 90px;
  background-size: 3109px 3091px;
}
.customize-option.hair_bangs_3_green {
  background-image: url(spritesmith.png);
  background-position: -2458px -925px;
  width: 60px;
  height: 60px;
  background-size: 2928px 2920px;
}
.hair_bangs_3_holly {
  background-image: url(spritesmith.png);
  background-position: -1013px -2646px;
  width: 90px;
  height: 90px;
  background-size: 3109px 3091px;
}
.hair_bangs_3_pblue {
  background-image: url(spritesmith.png);
  background-position: -1104px -2646px;
  width: 90px;
  height: 90px;
  background-size: 3109px 3091px;
}
.hair_bangs_3_pgreen {
  background-image: url(spritesmith.png);
  background-position: -1195px -2646px;
  width: 90px;
  height: 90px;
  background-size: 3109px 3091px;
}
.hair_bangs_3_porange {
  background-image: url(spritesmith.png);
  background-position: -1286px -2646px;
  width: 90px;
  height: 90px;
  background-size: 3109px 3091px;
}
.hair_bangs_3_ppink {
  background-image: url(spritesmith.png);
  background-position: -1377px -2646px;
  width: 90px;
  height: 90px;
  background-size: 3109px 3091px;
}
.hair_bangs_3_ppurple {
  background-image: url(spritesmith.png);
  background-position: -1468px -2646px;
  width: 90px;
  height: 90px;
  background-size: 3109px 3091px;
}
.customize-option.hair_bangs_3_holly {
  background-image: url(spritesmith.png);
  background-position: -2458px -1016px;
  width: 60px;
  height: 60px;
  background-size: 2928px 2920px;
}
.hair_bangs_3_purple {
  background-image: url(spritesmith.png);
  background-position: -1559px -2646px;
  width: 90px;
  height: 90px;
  background-size: 3109px 3091px;
}
.hair_bangs_3_pyellow {
  background-image: url(spritesmith.png);
  background-position: -1650px -2646px;
  width: 90px;
  height: 90px;
  background-size: 3109px 3091px;
}
.customize-option.hair_bangs_3_purple {
  background-image: url(spritesmith.png);
  background-position: -2458px -1107px;
  width: 60px;
  height: 60px;
  background-size: 2928px 2920px;
}
.hair_bangs_3_rainbow {
  background-image: url(spritesmith.png);
  background-position: -1741px -2646px;
  width: 90px;
  height: 90px;
  background-size: 3109px 3091px;
}
.customize-option.hair_bangs_3_rainbow {
  background-image: url(spritesmith.png);
  background-position: -2458px -1198px;
  width: 60px;
  height: 60px;
  background-size: 2928px 2920px;
}
.hair_bangs_3_red {
  background-image: url(spritesmith.png);
  background-position: -1832px -2646px;
  width: 90px;
  height: 90px;
  background-size: 3109px 3091px;
}
.customize-option.hair_bangs_3_red {
  background-image: url(spritesmith.png);
  background-position: -2458px -1289px;
  width: 60px;
  height: 60px;
  background-size: 2928px 2920px;
}
.hair_bangs_3_white {
  background-image: url(spritesmith.png);
  background-position: -1923px -2646px;
  width: 90px;
  height: 90px;
  background-size: 3109px 3091px;
}
.customize-option.hair_bangs_3_white {
  background-image: url(spritesmith.png);
  background-position: -2458px -1380px;
  width: 60px;
  height: 60px;
  background-size: 2928px 2920px;
}
.hair_bangs_3_winternight {
  background-image: url(spritesmith.png);
  background-position: -2014px -2646px;
  width: 90px;
  height: 90px;
  background-size: 3109px 3091px;
}
.customize-option.hair_bangs_3_winternight {
  background-image: url(spritesmith.png);
  background-position: -2458px -1471px;
  width: 60px;
  height: 60px;
  background-size: 2928px 2920px;
}
.hair_bangs_3_yellow {
  background-image: url(spritesmith.png);
  background-position: -2105px -2646px;
  width: 90px;
  height: 90px;
  background-size: 3109px 3091px;
}
.customize-option.hair_bangs_3_yellow {
  background-image: url(spritesmith.png);
  background-position: -2458px -1562px;
  width: 60px;
  height: 60px;
  background-size: 2928px 2920px;
}
.hair_base_1_TRUred {
  background-image: url(spritesmith.png);
  background-position: -2196px -2646px;
  width: 90px;
  height: 90px;
  background-size: 3109px 3091px;
}
.customize-option.hair_base_1_TRUred {
  background-image: url(spritesmith.png);
  background-position: -2458px -1653px;
  width: 60px;
  height: 60px;
  background-size: 2928px 2920px;
}
.hair_base_1_black {
  background-image: url(spritesmith.png);
  background-position: -2287px -2646px;
  width: 90px;
  height: 90px;
  background-size: 3109px 3091px;
}
.customize-option.hair_base_1_black {
  background-image: url(spritesmith.png);
  background-position: -2458px -1744px;
  width: 60px;
  height: 60px;
  background-size: 2928px 2920px;
}
.hair_base_1_blond {
  background-image: url(spritesmith.png);
  background-position: -2378px -2646px;
  width: 90px;
  height: 90px;
  background-size: 3109px 3091px;
}
.customize-option.hair_base_1_blond {
  background-image: url(spritesmith.png);
  background-position: -2458px -1835px;
  width: 60px;
  height: 60px;
  background-size: 2928px 2920px;
}
.hair_base_1_blue {
  background-image: url(spritesmith.png);
  background-position: -2469px -2646px;
  width: 90px;
  height: 90px;
  background-size: 3109px 3091px;
}
.customize-option.hair_base_1_blue {
  background-image: url(spritesmith.png);
  background-position: -2458px -1926px;
  width: 60px;
  height: 60px;
  background-size: 2928px 2920px;
}
.hair_base_1_brown {
  background-image: url(spritesmith.png);
  background-position: -2560px -2646px;
  width: 90px;
  height: 90px;
  background-size: 3109px 3091px;
}
.customize-option.hair_base_1_brown {
  background-image: url(spritesmith.png);
  background-position: -2458px -2017px;
  width: 60px;
  height: 60px;
  background-size: 2928px 2920px;
}
.hair_base_1_candycane {
  background-image: url(spritesmith.png);
  background-position: -2651px -2646px;
  width: 90px;
  height: 90px;
  background-size: 3109px 3091px;
}
.customize-option.hair_base_1_candycane {
  background-image: url(spritesmith.png);
  background-position: -2458px -2108px;
  width: 60px;
  height: 60px;
  background-size: 2928px 2920px;
}
.hair_base_1_frost {
  background-image: url(spritesmith.png);
  background-position: -2788px 0px;
  width: 90px;
  height: 90px;
  background-size: 3109px 3091px;
}
.customize-option.hair_base_1_frost {
  background-image: url(spritesmith.png);
  background-position: -2458px -2199px;
  width: 60px;
  height: 60px;
  background-size: 2928px 2920px;
}
.hair_base_1_green {
  background-image: url(spritesmith.png);
  background-position: -2788px -91px;
  width: 90px;
  height: 90px;
  background-size: 3109px 3091px;
}
.customize-option.hair_base_1_green {
  background-image: url(spritesmith.png);
  background-position: -2458px -2290px;
  width: 60px;
  height: 60px;
  background-size: 2928px 2920px;
}
.hair_base_1_holly {
  background-image: url(spritesmith.png);
  background-position: -2788px -182px;
  width: 90px;
  height: 90px;
  background-size: 3109px 3091px;
}
.hair_base_1_pblue {
  background-image: url(spritesmith.png);
  background-position: -2788px -273px;
  width: 90px;
  height: 90px;
  background-size: 3109px 3091px;
}
.hair_base_1_pgreen {
  background-image: url(spritesmith.png);
  background-position: -2788px -364px;
  width: 90px;
  height: 90px;
  background-size: 3109px 3091px;
}
.hair_base_1_porange {
  background-image: url(spritesmith.png);
  background-position: -2788px -455px;
  width: 90px;
  height: 90px;
  background-size: 3109px 3091px;
}
.hair_base_1_ppink {
  background-image: url(spritesmith.png);
  background-position: -2788px -546px;
  width: 90px;
  height: 90px;
  background-size: 3109px 3091px;
}
.hair_base_1_ppurple {
  background-image: url(spritesmith.png);
  background-position: -2788px -637px;
  width: 90px;
  height: 90px;
  background-size: 3109px 3091px;
}
.customize-option.hair_base_1_holly {
  background-image: url(spritesmith.png);
  background-position: -25px -2388px;
  width: 60px;
  height: 60px;
  background-size: 2928px 2920px;
}
.hair_base_1_purple {
  background-image: url(spritesmith.png);
  background-position: -2788px -728px;
  width: 90px;
  height: 90px;
  background-size: 3109px 3091px;
}
.hair_base_1_pyellow {
  background-image: url(spritesmith.png);
  background-position: -2788px -819px;
  width: 90px;
  height: 90px;
  background-size: 3109px 3091px;
}
.customize-option.hair_base_1_purple {
  background-image: url(spritesmith.png);
  background-position: -116px -2388px;
  width: 60px;
  height: 60px;
  background-size: 2928px 2920px;
}
.hair_base_1_rainbow {
  background-image: url(spritesmith.png);
  background-position: -2788px -910px;
  width: 90px;
  height: 90px;
  background-size: 3109px 3091px;
}
.customize-option.hair_base_1_rainbow {
  background-image: url(spritesmith.png);
  background-position: -207px -2388px;
  width: 60px;
  height: 60px;
  background-size: 2928px 2920px;
}
.hair_base_1_red {
  background-image: url(spritesmith.png);
  background-position: -2788px -1001px;
  width: 90px;
  height: 90px;
  background-size: 3109px 3091px;
}
.customize-option.hair_base_1_red {
  background-image: url(spritesmith.png);
  background-position: -298px -2388px;
  width: 60px;
  height: 60px;
  background-size: 2928px 2920px;
}
.hair_base_1_white {
  background-image: url(spritesmith.png);
  background-position: -2788px -1092px;
  width: 90px;
  height: 90px;
  background-size: 3109px 3091px;
}
.customize-option.hair_base_1_white {
  background-image: url(spritesmith.png);
  background-position: -389px -2388px;
  width: 60px;
  height: 60px;
  background-size: 2928px 2920px;
}
.hair_base_1_winternight {
  background-image: url(spritesmith.png);
  background-position: -2788px -1183px;
  width: 90px;
  height: 90px;
  background-size: 3109px 3091px;
}
.customize-option.hair_base_1_winternight {
  background-image: url(spritesmith.png);
  background-position: -2549px -834px;
  width: 60px;
  height: 60px;
  background-size: 2928px 2920px;
}
.hair_base_1_yellow {
  background-image: url(spritesmith.png);
  background-position: -2788px -1274px;
  width: 90px;
  height: 90px;
  background-size: 3109px 3091px;
}
.customize-option.hair_base_1_yellow {
  background-image: url(spritesmith.png);
  background-position: -2549px -925px;
  width: 60px;
  height: 60px;
  background-size: 2928px 2920px;
}
.hair_base_2_TRUred {
  background-image: url(spritesmith.png);
  background-position: -2788px -1365px;
  width: 90px;
  height: 90px;
  background-size: 3109px 3091px;
}
.customize-option.hair_base_2_TRUred {
  background-image: url(spritesmith.png);
  background-position: -2549px -1016px;
  width: 60px;
  height: 60px;
  background-size: 2928px 2920px;
}
.hair_base_2_black {
  background-image: url(spritesmith.png);
  background-position: -2788px -1456px;
  width: 90px;
  height: 90px;
  background-size: 3109px 3091px;
}
.customize-option.hair_base_2_black {
  background-image: url(spritesmith.png);
  background-position: -2549px -1107px;
  width: 60px;
  height: 60px;
  background-size: 2928px 2920px;
}
.hair_base_2_blond {
  background-image: url(spritesmith.png);
  background-position: -2788px -1547px;
  width: 90px;
  height: 90px;
  background-size: 3109px 3091px;
}
.customize-option.hair_base_2_blond {
  background-image: url(spritesmith.png);
  background-position: -2549px -1198px;
  width: 60px;
  height: 60px;
  background-size: 2928px 2920px;
}
.hair_base_2_blue {
  background-image: url(spritesmith.png);
  background-position: -2788px -1638px;
  width: 90px;
  height: 90px;
  background-size: 3109px 3091px;
}
.customize-option.hair_base_2_blue {
  background-image: url(spritesmith.png);
  background-position: -2549px -1289px;
  width: 60px;
  height: 60px;
  background-size: 2928px 2920px;
}
.hair_base_2_brown {
  background-image: url(spritesmith.png);
  background-position: -2788px -1729px;
  width: 90px;
  height: 90px;
  background-size: 3109px 3091px;
}
.customize-option.hair_base_2_brown {
  background-image: url(spritesmith.png);
  background-position: -2549px -1380px;
  width: 60px;
  height: 60px;
  background-size: 2928px 2920px;
}
.hair_base_2_candycane {
  background-image: url(spritesmith.png);
  background-position: -2788px -1820px;
  width: 90px;
  height: 90px;
  background-size: 3109px 3091px;
}
.customize-option.hair_base_2_candycane {
  background-image: url(spritesmith.png);
  background-position: -2549px -1471px;
  width: 60px;
  height: 60px;
  background-size: 2928px 2920px;
}
.hair_base_2_frost {
  background-image: url(spritesmith.png);
  background-position: -2788px -1911px;
  width: 90px;
  height: 90px;
  background-size: 3109px 3091px;
}
.customize-option.hair_base_2_frost {
  background-image: url(spritesmith.png);
  background-position: -2549px -1562px;
  width: 60px;
  height: 60px;
  background-size: 2928px 2920px;
}
.hair_base_2_green {
  background-image: url(spritesmith.png);
  background-position: -2788px -2002px;
  width: 90px;
  height: 90px;
  background-size: 3109px 3091px;
}
.customize-option.hair_base_2_green {
  background-image: url(spritesmith.png);
  background-position: -2549px -1653px;
  width: 60px;
  height: 60px;
  background-size: 2928px 2920px;
}
.hair_base_2_holly {
  background-image: url(spritesmith.png);
  background-position: -2788px -2093px;
  width: 90px;
  height: 90px;
  background-size: 3109px 3091px;
}
.hair_base_2_pblue {
  background-image: url(spritesmith.png);
  background-position: -2788px -2184px;
  width: 90px;
  height: 90px;
  background-size: 3109px 3091px;
}
.hair_base_2_pgreen {
  background-image: url(spritesmith.png);
  background-position: -2788px -2366px;
  width: 90px;
  height: 90px;
  background-size: 3109px 3091px;
}
.hair_base_2_porange {
  background-image: url(spritesmith.png);
  background-position: -2788px -2457px;
  width: 90px;
  height: 90px;
  background-size: 3109px 3091px;
}
.hair_base_2_ppink {
  background-image: url(spritesmith.png);
  background-position: -2788px -2548px;
  width: 90px;
  height: 90px;
  background-size: 3109px 3091px;
}
.hair_base_2_ppurple {
  background-image: url(spritesmith.png);
  background-position: -2788px -2639px;
  width: 90px;
  height: 90px;
  background-size: 3109px 3091px;
}
.customize-option.hair_base_2_holly {
  background-image: url(spritesmith.png);
  background-position: -2549px -1744px;
  width: 60px;
  height: 60px;
  background-size: 2928px 2920px;
}
.hair_base_2_purple {
  background-image: url(spritesmith.png);
  background-position: 0px -2737px;
  width: 90px;
  height: 90px;
  background-size: 3109px 3091px;
}
.hair_base_2_pyellow {
  background-image: url(spritesmith.png);
  background-position: -91px -2737px;
  width: 90px;
  height: 90px;
  background-size: 3109px 3091px;
}
.customize-option.hair_base_2_purple {
  background-image: url(spritesmith.png);
  background-position: -2549px -1835px;
  width: 60px;
  height: 60px;
  background-size: 2928px 2920px;
}
.hair_base_2_rainbow {
  background-image: url(spritesmith.png);
  background-position: -182px -2737px;
  width: 90px;
  height: 90px;
  background-size: 3109px 3091px;
}
.customize-option.hair_base_2_rainbow {
  background-image: url(spritesmith.png);
  background-position: -2549px -1926px;
  width: 60px;
  height: 60px;
  background-size: 2928px 2920px;
}
.hair_base_2_red {
  background-image: url(spritesmith.png);
  background-position: -364px -2737px;
  width: 90px;
  height: 90px;
  background-size: 3109px 3091px;
}
.customize-option.hair_base_2_red {
  background-image: url(spritesmith.png);
  background-position: -2549px -2017px;
  width: 60px;
  height: 60px;
  background-size: 2928px 2920px;
}
.hair_base_2_white {
  background-image: url(spritesmith.png);
  background-position: -455px -2737px;
  width: 90px;
  height: 90px;
  background-size: 3109px 3091px;
}
.customize-option.hair_base_2_white {
  background-image: url(spritesmith.png);
  background-position: -2549px -2108px;
  width: 60px;
  height: 60px;
  background-size: 2928px 2920px;
}
.hair_base_2_winternight {
  background-image: url(spritesmith.png);
  background-position: -546px -2737px;
  width: 90px;
  height: 90px;
  background-size: 3109px 3091px;
}
.customize-option.hair_base_2_winternight {
  background-image: url(spritesmith.png);
  background-position: -2549px -2199px;
  width: 60px;
  height: 60px;
  background-size: 2928px 2920px;
}
.hair_base_2_yellow {
  background-image: url(spritesmith.png);
  background-position: -637px -2737px;
  width: 90px;
  height: 90px;
  background-size: 3109px 3091px;
}
.customize-option.hair_base_2_yellow {
  background-image: url(spritesmith.png);
  background-position: -2549px -2290px;
  width: 60px;
  height: 60px;
  background-size: 2928px 2920px;
}
.hair_base_3_TRUred {
  background-image: url(spritesmith.png);
  background-position: -728px -2737px;
  width: 90px;
  height: 90px;
  background-size: 3109px 3091px;
}
.customize-option.hair_base_3_TRUred {
  background-image: url(spritesmith.png);
  background-position: -2549px -2381px;
  width: 60px;
  height: 60px;
  background-size: 2928px 2920px;
}
.hair_base_3_black {
  background-image: url(spritesmith.png);
  background-position: -819px -2737px;
  width: 90px;
  height: 90px;
  background-size: 3109px 3091px;
}
.customize-option.hair_base_3_black {
  background-image: url(spritesmith.png);
  background-position: -25px -2479px;
  width: 60px;
  height: 60px;
  background-size: 2928px 2920px;
}
.hair_base_3_blond {
  background-image: url(spritesmith.png);
  background-position: -910px -2737px;
  width: 90px;
  height: 90px;
  background-size: 3109px 3091px;
}
.customize-option.hair_base_3_blond {
  background-image: url(spritesmith.png);
  background-position: -116px -2479px;
  width: 60px;
  height: 60px;
  background-size: 2928px 2920px;
}
.hair_base_3_blue {
  background-image: url(spritesmith.png);
  background-position: -1001px -2737px;
  width: 90px;
  height: 90px;
  background-size: 3109px 3091px;
}
.customize-option.hair_base_3_blue {
  background-image: url(spritesmith.png);
  background-position: -207px -2479px;
  width: 60px;
  height: 60px;
  background-size: 2928px 2920px;
}
.hair_base_3_brown {
  background-image: url(spritesmith.png);
  background-position: -1092px -2737px;
  width: 90px;
  height: 90px;
  background-size: 3109px 3091px;
}
.customize-option.hair_base_3_brown {
  background-image: url(spritesmith.png);
  background-position: -298px -2479px;
  width: 60px;
  height: 60px;
  background-size: 2928px 2920px;
}
.hair_base_3_candycane {
  background-image: url(spritesmith.png);
  background-position: -1183px -2737px;
  width: 90px;
  height: 90px;
  background-size: 3109px 3091px;
}
.customize-option.hair_base_3_candycane {
  background-image: url(spritesmith.png);
  background-position: -389px -2479px;
  width: 60px;
  height: 60px;
  background-size: 2928px 2920px;
}
.hair_base_3_frost {
  background-image: url(spritesmith.png);
  background-position: -1274px -2737px;
  width: 90px;
  height: 90px;
  background-size: 3109px 3091px;
}
.customize-option.hair_base_3_frost {
  background-image: url(spritesmith.png);
  background-position: -480px -2479px;
  width: 60px;
  height: 60px;
  background-size: 2928px 2920px;
}
.hair_base_3_green {
  background-image: url(spritesmith.png);
  background-position: -1365px -2737px;
  width: 90px;
  height: 90px;
  background-size: 3109px 3091px;
}
.customize-option.hair_base_3_green {
  background-image: url(spritesmith.png);
  background-position: -571px -2479px;
  width: 60px;
  height: 60px;
  background-size: 2928px 2920px;
}
.hair_base_3_holly {
  background-image: url(spritesmith.png);
  background-position: -1456px -2737px;
  width: 90px;
  height: 90px;
  background-size: 3109px 3091px;
}
.hair_base_3_pblue {
  background-image: url(spritesmith.png);
  background-position: -1547px -2737px;
  width: 90px;
  height: 90px;
  background-size: 3109px 3091px;
}
.hair_base_3_pgreen {
  background-image: url(spritesmith.png);
  background-position: -1638px -2737px;
  width: 90px;
  height: 90px;
  background-size: 3109px 3091px;
}
.hair_base_3_porange {
  background-image: url(spritesmith.png);
  background-position: -1729px -2737px;
  width: 90px;
  height: 90px;
  background-size: 3109px 3091px;
}
.hair_base_3_ppink {
  background-image: url(spritesmith.png);
  background-position: -1820px -2737px;
  width: 90px;
  height: 90px;
  background-size: 3109px 3091px;
}
.hair_base_3_ppurple {
  background-image: url(spritesmith.png);
  background-position: -1911px -2737px;
  width: 90px;
  height: 90px;
  background-size: 3109px 3091px;
}
.customize-option.hair_base_3_holly {
  background-image: url(spritesmith.png);
  background-position: -662px -2479px;
  width: 60px;
  height: 60px;
  background-size: 2928px 2920px;
}
.hair_base_3_purple {
  background-image: url(spritesmith.png);
  background-position: -2002px -2737px;
  width: 90px;
  height: 90px;
  background-size: 3109px 3091px;
}
.hair_base_3_pyellow {
  background-image: url(spritesmith.png);
  background-position: -2093px -2737px;
  width: 90px;
  height: 90px;
  background-size: 3109px 3091px;
}
.customize-option.hair_base_3_purple {
  background-image: url(spritesmith.png);
  background-position: -753px -2479px;
  width: 60px;
  height: 60px;
  background-size: 2928px 2920px;
}
.hair_base_3_rainbow {
  background-image: url(spritesmith.png);
  background-position: -2184px -2737px;
  width: 90px;
  height: 90px;
  background-size: 3109px 3091px;
}
.customize-option.hair_base_3_rainbow {
  background-image: url(spritesmith.png);
  background-position: -844px -2479px;
  width: 60px;
  height: 60px;
  background-size: 2928px 2920px;
}
.hair_base_3_red {
  background-image: url(spritesmith.png);
  background-position: -2275px -2737px;
  width: 90px;
  height: 90px;
  background-size: 3109px 3091px;
}
.customize-option.hair_base_3_red {
  background-image: url(spritesmith.png);
  background-position: -935px -2479px;
  width: 60px;
  height: 60px;
  background-size: 2928px 2920px;
}
.hair_base_3_white {
  background-image: url(spritesmith.png);
  background-position: -2366px -2737px;
  width: 90px;
  height: 90px;
  background-size: 3109px 3091px;
}
.customize-option.hair_base_3_white {
  background-image: url(spritesmith.png);
  background-position: -1026px -2479px;
  width: 60px;
  height: 60px;
  background-size: 2928px 2920px;
}
.hair_base_3_winternight {
  background-image: url(spritesmith.png);
  background-position: -2457px -2737px;
  width: 90px;
  height: 90px;
  background-size: 3109px 3091px;
}
.customize-option.hair_base_3_winternight {
  background-image: url(spritesmith.png);
  background-position: -1117px -2479px;
  width: 60px;
  height: 60px;
  background-size: 2928px 2920px;
}
.hair_base_3_yellow {
  background-image: url(spritesmith.png);
  background-position: -2548px -2737px;
  width: 90px;
  height: 90px;
  background-size: 3109px 3091px;
}
.customize-option.hair_base_3_yellow {
  background-image: url(spritesmith.png);
  background-position: -1208px -2479px;
  width: 60px;
  height: 60px;
  background-size: 2928px 2920px;
}
.hair_base_4_TRUred {
  background-image: url(spritesmith.png);
  background-position: -2639px -2737px;
  width: 90px;
  height: 90px;
  background-size: 3109px 3091px;
}
.customize-option.hair_base_4_TRUred {
  background-image: url(spritesmith.png);
  background-position: -1299px -2479px;
  width: 60px;
  height: 60px;
  background-size: 2928px 2920px;
}
.hair_base_4_black {
  background-image: url(spritesmith.png);
  background-position: -2730px -2737px;
  width: 90px;
  height: 90px;
  background-size: 3109px 3091px;
}
.customize-option.hair_base_4_black {
  background-image: url(spritesmith.png);
  background-position: -1390px -2479px;
  width: 60px;
  height: 60px;
  background-size: 2928px 2920px;
}
.hair_base_4_blond {
  background-image: url(spritesmith.png);
  background-position: -2879px 0px;
  width: 90px;
  height: 90px;
  background-size: 3109px 3091px;
}
.customize-option.hair_base_4_blond {
  background-image: url(spritesmith.png);
  background-position: -1481px -2479px;
  width: 60px;
  height: 60px;
  background-size: 2928px 2920px;
}
.hair_base_4_blue {
  background-image: url(spritesmith.png);
  background-position: -2879px -91px;
  width: 90px;
  height: 90px;
  background-size: 3109px 3091px;
}
.customize-option.hair_base_4_blue {
  background-image: url(spritesmith.png);
  background-position: -1572px -2479px;
  width: 60px;
  height: 60px;
  background-size: 2928px 2920px;
}
.hair_base_4_brown {
  background-image: url(spritesmith.png);
  background-position: -2879px -182px;
  width: 90px;
  height: 90px;
  background-size: 3109px 3091px;
}
.customize-option.hair_base_4_brown {
  background-image: url(spritesmith.png);
  background-position: -1663px -2479px;
  width: 60px;
  height: 60px;
  background-size: 2928px 2920px;
}
.hair_base_4_candycane {
  background-image: url(spritesmith.png);
  background-position: -2879px -273px;
  width: 90px;
  height: 90px;
  background-size: 3109px 3091px;
}
.customize-option.hair_base_4_candycane {
  background-image: url(spritesmith.png);
  background-position: -1754px -2479px;
  width: 60px;
  height: 60px;
  background-size: 2928px 2920px;
}
.hair_base_4_frost {
  background-image: url(spritesmith.png);
  background-position: -2879px -364px;
  width: 90px;
  height: 90px;
  background-size: 3109px 3091px;
}
.customize-option.hair_base_4_frost {
  background-image: url(spritesmith.png);
  background-position: -1845px -2479px;
  width: 60px;
  height: 60px;
  background-size: 2928px 2920px;
}
.hair_base_4_green {
  background-image: url(spritesmith.png);
  background-position: -2879px -455px;
  width: 90px;
  height: 90px;
  background-size: 3109px 3091px;
}
.customize-option.hair_base_4_green {
  background-image: url(spritesmith.png);
  background-position: -1936px -2479px;
  width: 60px;
  height: 60px;
  background-size: 2928px 2920px;
}
.hair_base_4_holly {
  background-image: url(spritesmith.png);
  background-position: -2879px -546px;
  width: 90px;
  height: 90px;
  background-size: 3109px 3091px;
}
.hair_base_4_pblue {
  background-image: url(spritesmith.png);
  background-position: -2879px -637px;
  width: 90px;
  height: 90px;
  background-size: 3109px 3091px;
}
.hair_base_4_pgreen {
  background-image: url(spritesmith.png);
  background-position: -2879px -728px;
  width: 90px;
  height: 90px;
  background-size: 3109px 3091px;
}
.hair_base_4_porange {
  background-image: url(spritesmith.png);
  background-position: -2879px -819px;
  width: 90px;
  height: 90px;
  background-size: 3109px 3091px;
}
.hair_base_4_ppink {
  background-image: url(spritesmith.png);
  background-position: -2879px -910px;
  width: 90px;
  height: 90px;
  background-size: 3109px 3091px;
}
.hair_base_4_ppurple {
  background-image: url(spritesmith.png);
  background-position: -2879px -1001px;
  width: 90px;
  height: 90px;
  background-size: 3109px 3091px;
}
.customize-option.hair_base_4_holly {
  background-image: url(spritesmith.png);
  background-position: -2027px -2479px;
  width: 60px;
  height: 60px;
  background-size: 2928px 2920px;
}
.hair_base_4_purple {
  background-image: url(spritesmith.png);
  background-position: -2879px -1092px;
  width: 90px;
  height: 90px;
  background-size: 3109px 3091px;
}
.hair_base_4_pyellow {
  background-image: url(spritesmith.png);
  background-position: -2879px -1183px;
  width: 90px;
  height: 90px;
  background-size: 3109px 3091px;
}
.customize-option.hair_base_4_purple {
  background-image: url(spritesmith.png);
  background-position: -2118px -2479px;
  width: 60px;
  height: 60px;
  background-size: 2928px 2920px;
}
.hair_base_4_rainbow {
  background-image: url(spritesmith.png);
  background-position: -2879px -1274px;
  width: 90px;
  height: 90px;
  background-size: 3109px 3091px;
}
.customize-option.hair_base_4_rainbow {
  background-image: url(spritesmith.png);
  background-position: -2209px -2479px;
  width: 60px;
  height: 60px;
  background-size: 2928px 2920px;
}
.hair_base_4_red {
  background-image: url(spritesmith.png);
  background-position: -2879px -1365px;
  width: 90px;
  height: 90px;
  background-size: 3109px 3091px;
}
.customize-option.hair_base_4_red {
  background-image: url(spritesmith.png);
  background-position: -2300px -2479px;
  width: 60px;
  height: 60px;
  background-size: 2928px 2920px;
}
.hair_base_4_white {
  background-image: url(spritesmith.png);
  background-position: -2879px -1456px;
  width: 90px;
  height: 90px;
  background-size: 3109px 3091px;
}
.customize-option.hair_base_4_white {
  background-image: url(spritesmith.png);
  background-position: -2391px -2479px;
  width: 60px;
  height: 60px;
  background-size: 2928px 2920px;
}
.hair_base_4_winternight {
  background-image: url(spritesmith.png);
  background-position: -2879px -1547px;
  width: 90px;
  height: 90px;
  background-size: 3109px 3091px;
}
.customize-option.hair_base_4_winternight {
  background-image: url(spritesmith.png);
  background-position: -2482px -2479px;
  width: 60px;
  height: 60px;
  background-size: 2928px 2920px;
}
.hair_base_4_yellow {
  background-image: url(spritesmith.png);
  background-position: -2879px -1638px;
  width: 90px;
  height: 90px;
  background-size: 3109px 3091px;
}
.customize-option.hair_base_4_yellow {
  background-image: url(spritesmith.png);
  background-position: -2640px -15px;
  width: 60px;
  height: 60px;
  background-size: 2928px 2920px;
}
.hair_base_5_TRUred {
  background-image: url(spritesmith.png);
  background-position: -2879px -1729px;
  width: 90px;
  height: 90px;
  background-size: 3109px 3091px;
}
.customize-option.hair_base_5_TRUred {
  background-image: url(spritesmith.png);
  background-position: -2640px -106px;
  width: 60px;
  height: 60px;
  background-size: 2928px 2920px;
}
.hair_base_5_black {
  background-image: url(spritesmith.png);
  background-position: -2879px -1820px;
  width: 90px;
  height: 90px;
  background-size: 3109px 3091px;
}
.customize-option.hair_base_5_black {
  background-image: url(spritesmith.png);
  background-position: -2640px -197px;
  width: 60px;
  height: 60px;
  background-size: 2928px 2920px;
}
.hair_base_5_blond {
  background-image: url(spritesmith.png);
  background-position: -2879px -1911px;
  width: 90px;
  height: 90px;
  background-size: 3109px 3091px;
}
.customize-option.hair_base_5_blond {
  background-image: url(spritesmith.png);
  background-position: -2640px -288px;
  width: 60px;
  height: 60px;
  background-size: 2928px 2920px;
}
.hair_base_5_blue {
  background-image: url(spritesmith.png);
  background-position: -2879px -2002px;
  width: 90px;
  height: 90px;
  background-size: 3109px 3091px;
}
.customize-option.hair_base_5_blue {
  background-image: url(spritesmith.png);
  background-position: -2640px -379px;
  width: 60px;
  height: 60px;
  background-size: 2928px 2920px;
}
.hair_base_5_brown {
  background-image: url(spritesmith.png);
  background-position: -2879px -2093px;
  width: 90px;
  height: 90px;
  background-size: 3109px 3091px;
}
.customize-option.hair_base_5_brown {
  background-image: url(spritesmith.png);
  background-position: -2640px -470px;
  width: 60px;
  height: 60px;
  background-size: 2928px 2920px;
}
.hair_base_5_candycane {
  background-image: url(spritesmith.png);
  background-position: -2879px -2184px;
  width: 90px;
  height: 90px;
  background-size: 3109px 3091px;
}
.customize-option.hair_base_5_candycane {
  background-image: url(spritesmith.png);
  background-position: -2640px -561px;
  width: 60px;
  height: 60px;
  background-size: 2928px 2920px;
}
.hair_base_5_frost {
  background-image: url(spritesmith.png);
  background-position: -2879px -2275px;
  width: 90px;
  height: 90px;
  background-size: 3109px 3091px;
}
.customize-option.hair_base_5_frost {
  background-image: url(spritesmith.png);
  background-position: -2640px -652px;
  width: 60px;
  height: 60px;
  background-size: 2928px 2920px;
}
.hair_base_5_green {
  background-image: url(spritesmith.png);
  background-position: -2879px -2366px;
  width: 90px;
  height: 90px;
  background-size: 3109px 3091px;
}
.customize-option.hair_base_5_green {
  background-image: url(spritesmith.png);
  background-position: -2640px -743px;
  width: 60px;
  height: 60px;
  background-size: 2928px 2920px;
}
.hair_base_5_holly {
  background-image: url(spritesmith.png);
  background-position: -2879px -2457px;
  width: 90px;
  height: 90px;
  background-size: 3109px 3091px;
}
.hair_base_5_pblue {
  background-image: url(spritesmith.png);
  background-position: -2879px -2548px;
  width: 90px;
  height: 90px;
  background-size: 3109px 3091px;
}
.hair_base_5_pgreen {
  background-image: url(spritesmith.png);
  background-position: -2879px -2639px;
  width: 90px;
  height: 90px;
  background-size: 3109px 3091px;
}
.hair_base_5_porange {
  background-image: url(spritesmith.png);
  background-position: -2879px -2730px;
  width: 90px;
  height: 90px;
  background-size: 3109px 3091px;
}
.hair_base_5_ppink {
  background-image: url(spritesmith.png);
  background-position: 0px -2828px;
  width: 90px;
  height: 90px;
  background-size: 3109px 3091px;
}
.hair_base_5_ppurple {
  background-image: url(spritesmith.png);
  background-position: -91px -2828px;
  width: 90px;
  height: 90px;
  background-size: 3109px 3091px;
}
.customize-option.hair_base_5_holly {
  background-image: url(spritesmith.png);
  background-position: -2640px -834px;
  width: 60px;
  height: 60px;
  background-size: 2928px 2920px;
}
.hair_base_5_purple {
  background-image: url(spritesmith.png);
  background-position: -182px -2828px;
  width: 90px;
  height: 90px;
  background-size: 3109px 3091px;
}
.hair_base_5_pyellow {
  background-image: url(spritesmith.png);
  background-position: -273px -2828px;
  width: 90px;
  height: 90px;
  background-size: 3109px 3091px;
}
.customize-option.hair_base_5_purple {
  background-image: url(spritesmith.png);
  background-position: -2640px -925px;
  width: 60px;
  height: 60px;
  background-size: 2928px 2920px;
}
.hair_base_5_rainbow {
  background-image: url(spritesmith.png);
  background-position: -364px -2828px;
  width: 90px;
  height: 90px;
  background-size: 3109px 3091px;
}
.customize-option.hair_base_5_rainbow {
  background-image: url(spritesmith.png);
  background-position: -2640px -1107px;
  width: 60px;
  height: 60px;
  background-size: 2928px 2920px;
}
.hair_base_5_red {
  background-image: url(spritesmith.png);
  background-position: -455px -2828px;
  width: 90px;
  height: 90px;
  background-size: 3109px 3091px;
}
.customize-option.hair_base_5_red {
  background-image: url(spritesmith.png);
  background-position: -2640px -1198px;
  width: 60px;
  height: 60px;
  background-size: 2928px 2920px;
}
.hair_base_5_white {
  background-image: url(spritesmith.png);
  background-position: -546px -2828px;
  width: 90px;
  height: 90px;
  background-size: 3109px 3091px;
}
.customize-option.hair_base_5_white {
  background-image: url(spritesmith.png);
  background-position: -2640px -1289px;
  width: 60px;
  height: 60px;
  background-size: 2928px 2920px;
}
.hair_base_5_winternight {
  background-image: url(spritesmith.png);
  background-position: -637px -2828px;
  width: 90px;
  height: 90px;
  background-size: 3109px 3091px;
}
.customize-option.hair_base_5_winternight {
  background-image: url(spritesmith.png);
  background-position: -2640px -1380px;
  width: 60px;
  height: 60px;
  background-size: 2928px 2920px;
}
.hair_base_5_yellow {
  background-image: url(spritesmith.png);
  background-position: -728px -2828px;
  width: 90px;
  height: 90px;
  background-size: 3109px 3091px;
}
.customize-option.hair_base_5_yellow {
  background-image: url(spritesmith.png);
  background-position: -2640px -1471px;
  width: 60px;
  height: 60px;
  background-size: 2928px 2920px;
}
.hair_base_6_TRUred {
  background-image: url(spritesmith.png);
  background-position: -819px -2828px;
  width: 90px;
  height: 90px;
  background-size: 3109px 3091px;
}
.customize-option.hair_base_6_TRUred {
  background-image: url(spritesmith.png);
  background-position: -2640px -1562px;
  width: 60px;
  height: 60px;
  background-size: 2928px 2920px;
}
.hair_base_6_black {
  background-image: url(spritesmith.png);
  background-position: -910px -2828px;
  width: 90px;
  height: 90px;
  background-size: 3109px 3091px;
}
.customize-option.hair_base_6_black {
  background-image: url(spritesmith.png);
  background-position: -2640px -1653px;
  width: 60px;
  height: 60px;
  background-size: 2928px 2920px;
}
.hair_base_6_blond {
  background-image: url(spritesmith.png);
  background-position: -1001px -2828px;
  width: 90px;
  height: 90px;
  background-size: 3109px 3091px;
}
.customize-option.hair_base_6_blond {
  background-image: url(spritesmith.png);
  background-position: -2640px -1744px;
  width: 60px;
  height: 60px;
  background-size: 2928px 2920px;
}
.hair_base_6_blue {
  background-image: url(spritesmith.png);
  background-position: -1092px -2828px;
  width: 90px;
  height: 90px;
  background-size: 3109px 3091px;
}
.customize-option.hair_base_6_blue {
  background-image: url(spritesmith.png);
  background-position: -2640px -1926px;
  width: 60px;
  height: 60px;
  background-size: 2928px 2920px;
}
.hair_base_6_brown {
  background-image: url(spritesmith.png);
  background-position: -1183px -2828px;
  width: 90px;
  height: 90px;
  background-size: 3109px 3091px;
}
.customize-option.hair_base_6_brown {
  background-image: url(spritesmith.png);
  background-position: -2640px -2017px;
  width: 60px;
  height: 60px;
  background-size: 2928px 2920px;
}
.hair_base_6_candycane {
  background-image: url(spritesmith.png);
  background-position: -1274px -2828px;
  width: 90px;
  height: 90px;
  background-size: 3109px 3091px;
}
.customize-option.hair_base_6_candycane {
  background-image: url(spritesmith.png);
  background-position: -2640px -2108px;
  width: 60px;
  height: 60px;
  background-size: 2928px 2920px;
}
.hair_base_6_frost {
  background-image: url(spritesmith.png);
  background-position: -1365px -2828px;
  width: 90px;
  height: 90px;
  background-size: 3109px 3091px;
}
.customize-option.hair_base_6_frost {
  background-image: url(spritesmith.png);
  background-position: -2640px -2199px;
  width: 60px;
  height: 60px;
  background-size: 2928px 2920px;
}
.hair_base_6_green {
  background-image: url(spritesmith.png);
  background-position: -1456px -2828px;
  width: 90px;
  height: 90px;
  background-size: 3109px 3091px;
}
.customize-option.hair_base_6_green {
  background-image: url(spritesmith.png);
  background-position: -2640px -2290px;
  width: 60px;
  height: 60px;
  background-size: 2928px 2920px;
}
.hair_base_6_holly {
  background-image: url(spritesmith.png);
  background-position: -1547px -2828px;
  width: 90px;
  height: 90px;
  background-size: 3109px 3091px;
}
.hair_base_6_pblue {
  background-image: url(spritesmith.png);
  background-position: -1638px -2828px;
  width: 90px;
  height: 90px;
  background-size: 3109px 3091px;
}
.hair_base_6_pgreen {
  background-image: url(spritesmith.png);
  background-position: -1729px -2828px;
  width: 90px;
  height: 90px;
  background-size: 3109px 3091px;
}
.hair_base_6_porange {
  background-image: url(spritesmith.png);
  background-position: -1820px -2828px;
  width: 90px;
  height: 90px;
  background-size: 3109px 3091px;
}
.hair_base_6_ppink {
  background-image: url(spritesmith.png);
  background-position: -1911px -2828px;
  width: 90px;
  height: 90px;
  background-size: 3109px 3091px;
}
.hair_base_6_ppurple {
  background-image: url(spritesmith.png);
  background-position: -2002px -2828px;
  width: 90px;
  height: 90px;
  background-size: 3109px 3091px;
}
.customize-option.hair_base_6_holly {
  background-image: url(spritesmith.png);
  background-position: -2640px -2381px;
  width: 60px;
  height: 60px;
  background-size: 2928px 2920px;
}
.hair_base_6_purple {
  background-image: url(spritesmith.png);
  background-position: -2093px -2828px;
  width: 90px;
  height: 90px;
  background-size: 3109px 3091px;
}
.hair_base_6_pyellow {
  background-image: url(spritesmith.png);
  background-position: -2184px -2828px;
  width: 90px;
  height: 90px;
  background-size: 3109px 3091px;
}
.customize-option.hair_base_6_purple {
  background-image: url(spritesmith.png);
  background-position: -2640px -2472px;
  width: 60px;
  height: 60px;
  background-size: 2928px 2920px;
}
.hair_base_6_rainbow {
  background-image: url(spritesmith.png);
  background-position: -2275px -2828px;
  width: 90px;
  height: 90px;
  background-size: 3109px 3091px;
}
.customize-option.hair_base_6_rainbow {
  background-image: url(spritesmith.png);
  background-position: -25px -2570px;
  width: 60px;
  height: 60px;
  background-size: 2928px 2920px;
}
.hair_base_6_red {
  background-image: url(spritesmith.png);
  background-position: -2366px -2828px;
  width: 90px;
  height: 90px;
  background-size: 3109px 3091px;
}
.customize-option.hair_base_6_red {
  background-image: url(spritesmith.png);
  background-position: -116px -2570px;
  width: 60px;
  height: 60px;
  background-size: 2928px 2920px;
}
.hair_base_6_white {
  background-image: url(spritesmith.png);
  background-position: -2457px -2828px;
  width: 90px;
  height: 90px;
  background-size: 3109px 3091px;
}
.customize-option.hair_base_6_white {
  background-image: url(spritesmith.png);
  background-position: -207px -2570px;
  width: 60px;
  height: 60px;
  background-size: 2928px 2920px;
}
.hair_base_6_winternight {
  background-image: url(spritesmith.png);
  background-position: -2548px -2828px;
  width: 90px;
  height: 90px;
  background-size: 3109px 3091px;
}
.customize-option.hair_base_6_winternight {
  background-image: url(spritesmith.png);
  background-position: -298px -2570px;
  width: 60px;
  height: 60px;
  background-size: 2928px 2920px;
}
.hair_base_6_yellow {
  background-image: url(spritesmith.png);
  background-position: -2639px -2828px;
  width: 90px;
  height: 90px;
  background-size: 3109px 3091px;
}
.customize-option.hair_base_6_yellow {
  background-image: url(spritesmith.png);
  background-position: -389px -2570px;
  width: 60px;
  height: 60px;
  background-size: 2928px 2920px;
}
.hair_base_7_TRUred {
  background-image: url(spritesmith.png);
  background-position: -2730px -2828px;
  width: 90px;
  height: 90px;
  background-size: 3109px 3091px;
}
.customize-option.hair_base_7_TRUred {
  background-image: url(spritesmith.png);
  background-position: -480px -2570px;
  width: 60px;
  height: 60px;
  background-size: 2928px 2920px;
}
.hair_base_7_black {
  background-image: url(spritesmith.png);
  background-position: -2821px -2828px;
  width: 90px;
  height: 90px;
  background-size: 3109px 3091px;
}
.customize-option.hair_base_7_black {
  background-image: url(spritesmith.png);
  background-position: -571px -2570px;
  width: 60px;
  height: 60px;
  background-size: 2928px 2920px;
}
.hair_base_7_blond {
  background-image: url(spritesmith.png);
  background-position: -2970px 0px;
  width: 90px;
  height: 90px;
  background-size: 3109px 3091px;
}
.customize-option.hair_base_7_blond {
  background-image: url(spritesmith.png);
  background-position: -662px -2570px;
  width: 60px;
  height: 60px;
  background-size: 2928px 2920px;
}
.hair_base_7_blue {
  background-image: url(spritesmith.png);
  background-position: -2970px -91px;
  width: 90px;
  height: 90px;
  background-size: 3109px 3091px;
}
.customize-option.hair_base_7_blue {
  background-image: url(spritesmith.png);
  background-position: -753px -2570px;
  width: 60px;
  height: 60px;
  background-size: 2928px 2920px;
}
.hair_base_7_brown {
  background-image: url(spritesmith.png);
  background-position: -2970px -182px;
  width: 90px;
  height: 90px;
  background-size: 3109px 3091px;
}
.customize-option.hair_base_7_brown {
  background-image: url(spritesmith.png);
  background-position: -844px -2570px;
  width: 60px;
  height: 60px;
  background-size: 2928px 2920px;
}
.hair_base_7_candycane {
  background-image: url(spritesmith.png);
  background-position: -2970px -273px;
  width: 90px;
  height: 90px;
  background-size: 3109px 3091px;
}
.customize-option.hair_base_7_candycane {
  background-image: url(spritesmith.png);
  background-position: -935px -2570px;
  width: 60px;
  height: 60px;
  background-size: 2928px 2920px;
}
.hair_base_7_frost {
  background-image: url(spritesmith.png);
  background-position: -2970px -364px;
  width: 90px;
  height: 90px;
  background-size: 3109px 3091px;
}
.customize-option.hair_base_7_frost {
  background-image: url(spritesmith.png);
  background-position: -1026px -2570px;
  width: 60px;
  height: 60px;
  background-size: 2928px 2920px;
}
.hair_base_7_green {
  background-image: url(spritesmith.png);
  background-position: -2970px -455px;
  width: 90px;
  height: 90px;
  background-size: 3109px 3091px;
}
.customize-option.hair_base_7_green {
  background-image: url(spritesmith.png);
  background-position: -1117px -2570px;
  width: 60px;
  height: 60px;
  background-size: 2928px 2920px;
}
.hair_base_7_holly {
  background-image: url(spritesmith.png);
  background-position: -2970px -546px;
  width: 90px;
  height: 90px;
  background-size: 3109px 3091px;
}
.hair_base_7_pblue {
  background-image: url(spritesmith.png);
  background-position: -2970px -637px;
  width: 90px;
  height: 90px;
  background-size: 3109px 3091px;
}
.hair_base_7_pgreen {
  background-image: url(spritesmith.png);
  background-position: -2970px -728px;
  width: 90px;
  height: 90px;
  background-size: 3109px 3091px;
}
.hair_base_7_porange {
  background-image: url(spritesmith.png);
  background-position: -2970px -819px;
  width: 90px;
  height: 90px;
  background-size: 3109px 3091px;
}
.hair_base_7_ppink {
  background-image: url(spritesmith.png);
  background-position: -2970px -910px;
  width: 90px;
  height: 90px;
  background-size: 3109px 3091px;
}
.hair_base_7_ppurple {
  background-image: url(spritesmith.png);
  background-position: -2970px -1001px;
  width: 90px;
  height: 90px;
  background-size: 3109px 3091px;
}
.customize-option.hair_base_7_holly {
  background-image: url(spritesmith.png);
  background-position: -1208px -2570px;
  width: 60px;
  height: 60px;
  background-size: 2928px 2920px;
}
.hair_base_7_purple {
  background-image: url(spritesmith.png);
  background-position: -2970px -1092px;
  width: 90px;
  height: 90px;
  background-size: 3109px 3091px;
}
.hair_base_7_pyellow {
  background-image: url(spritesmith.png);
  background-position: -2970px -1183px;
  width: 90px;
  height: 90px;
  background-size: 3109px 3091px;
}
.customize-option.hair_base_7_purple {
  background-image: url(spritesmith.png);
  background-position: -1299px -2570px;
  width: 60px;
  height: 60px;
  background-size: 2928px 2920px;
}
.hair_base_7_rainbow {
  background-image: url(spritesmith.png);
  background-position: -2970px -1274px;
  width: 90px;
  height: 90px;
  background-size: 3109px 3091px;
}
.customize-option.hair_base_7_rainbow {
  background-image: url(spritesmith.png);
  background-position: -1390px -2570px;
  width: 60px;
  height: 60px;
  background-size: 2928px 2920px;
}
.hair_base_7_red {
  background-image: url(spritesmith.png);
  background-position: -2970px -1365px;
  width: 90px;
  height: 90px;
  background-size: 3109px 3091px;
}
.customize-option.hair_base_7_red {
  background-image: url(spritesmith.png);
  background-position: -1481px -2570px;
  width: 60px;
  height: 60px;
  background-size: 2928px 2920px;
}
.hair_base_7_white {
  background-image: url(spritesmith.png);
  background-position: -2970px -1456px;
  width: 90px;
  height: 90px;
  background-size: 3109px 3091px;
}
.customize-option.hair_base_7_white {
  background-image: url(spritesmith.png);
  background-position: -1572px -2570px;
  width: 60px;
  height: 60px;
  background-size: 2928px 2920px;
}
.hair_base_7_winternight {
  background-image: url(spritesmith.png);
  background-position: -2970px -1547px;
  width: 90px;
  height: 90px;
  background-size: 3109px 3091px;
}
.customize-option.hair_base_7_winternight {
  background-image: url(spritesmith.png);
  background-position: -1663px -2570px;
  width: 60px;
  height: 60px;
  background-size: 2928px 2920px;
}
.hair_base_7_yellow {
  background-image: url(spritesmith.png);
  background-position: -2970px -1638px;
  width: 90px;
  height: 90px;
  background-size: 3109px 3091px;
}
.customize-option.hair_base_7_yellow {
  background-image: url(spritesmith.png);
  background-position: -1754px -2570px;
  width: 60px;
  height: 60px;
  background-size: 2928px 2920px;
}
.hair_base_8_TRUred {
  background-image: url(spritesmith.png);
  background-position: -2970px -1729px;
  width: 90px;
  height: 90px;
  background-size: 3109px 3091px;
}
.customize-option.hair_base_8_TRUred {
  background-image: url(spritesmith.png);
  background-position: -1845px -2570px;
  width: 60px;
  height: 60px;
  background-size: 2928px 2920px;
}
.hair_base_8_black {
  background-image: url(spritesmith.png);
  background-position: -2970px -1820px;
  width: 90px;
  height: 90px;
  background-size: 3109px 3091px;
}
.customize-option.hair_base_8_black {
  background-image: url(spritesmith.png);
  background-position: -1936px -2570px;
  width: 60px;
  height: 60px;
  background-size: 2928px 2920px;
}
.hair_base_8_blond {
  background-image: url(spritesmith.png);
  background-position: -2970px -1911px;
  width: 90px;
  height: 90px;
  background-size: 3109px 3091px;
}
.hair_base_8_blue {
  background-image: url(spritesmith.png);
  background-position: -2970px -2002px;
  width: 90px;
  height: 90px;
  background-size: 3109px 3091px;
}
.hair_base_8_brown {
  background-image: url(spritesmith.png);
  background-position: -2970px -2093px;
  width: 90px;
  height: 90px;
  background-size: 3109px 3091px;
}
.hair_base_8_candycane {
  background-image: url(spritesmith.png);
  background-position: -2970px -2184px;
  width: 90px;
  height: 90px;
  background-size: 3109px 3091px;
}
.hair_base_8_frost {
  background-image: url(spritesmith.png);
  background-position: -2970px -2275px;
  width: 90px;
  height: 90px;
  background-size: 3109px 3091px;
}
.hair_base_8_green {
  background-image: url(spritesmith.png);
  background-position: -2970px -2366px;
  width: 90px;
  height: 90px;
  background-size: 3109px 3091px;
}
.hair_base_8_holly {
  background-image: url(spritesmith.png);
  background-position: -2970px -2457px;
  width: 90px;
  height: 90px;
  background-size: 3109px 3091px;
}
<<<<<<< HEAD
.hair_base_8_pblue {
=======
.customize-option.hair_base_8_blond {
  background-image: url(spritesmith.png);
  background-position: -2027px -2570px;
  width: 60px;
  height: 60px;
  background-size: 2928px 2920px;
}
.hair_base_8_blue {
>>>>>>> c9a42ed1
  background-image: url(spritesmith.png);
  background-position: -2970px -2548px;
  width: 90px;
  height: 90px;
  background-size: 3109px 3091px;
}
<<<<<<< HEAD
.hair_base_8_pgreen {
=======
.customize-option.hair_base_8_blue {
  background-image: url(spritesmith.png);
  background-position: -2118px -2570px;
  width: 60px;
  height: 60px;
  background-size: 2928px 2920px;
}
.hair_base_8_brown {
>>>>>>> c9a42ed1
  background-image: url(spritesmith.png);
  background-position: -2970px -2639px;
  width: 90px;
  height: 90px;
  background-size: 3109px 3091px;
}
<<<<<<< HEAD
.hair_base_8_porange {
=======
.customize-option.hair_base_8_brown {
  background-image: url(spritesmith.png);
  background-position: -2209px -2570px;
  width: 60px;
  height: 60px;
  background-size: 2928px 2920px;
}
.hair_base_8_candycane {
>>>>>>> c9a42ed1
  background-image: url(spritesmith.png);
  background-position: -2970px -2730px;
  width: 90px;
  height: 90px;
  background-size: 3109px 3091px;
}
<<<<<<< HEAD
.hair_base_8_ppink {
=======
.customize-option.hair_base_8_candycane {
  background-image: url(spritesmith.png);
  background-position: -2300px -2570px;
  width: 60px;
  height: 60px;
  background-size: 2928px 2920px;
}
.hair_base_8_frost {
>>>>>>> c9a42ed1
  background-image: url(spritesmith.png);
  background-position: -2970px -2821px;
  width: 90px;
  height: 90px;
  background-size: 3109px 3091px;
}
<<<<<<< HEAD
.hair_base_8_ppurple {
=======
.customize-option.hair_base_8_frost {
  background-image: url(spritesmith.png);
  background-position: -2391px -2570px;
  width: 60px;
  height: 60px;
  background-size: 2928px 2920px;
}
.hair_base_8_green {
>>>>>>> c9a42ed1
  background-image: url(spritesmith.png);
  background-position: 0px -2919px;
  width: 90px;
  height: 90px;
  background-size: 3109px 3091px;
}
<<<<<<< HEAD
.hair_base_8_purple {
=======
.customize-option.hair_base_8_green {
  background-image: url(spritesmith.png);
  background-position: -2482px -2570px;
  width: 60px;
  height: 60px;
  background-size: 2928px 2920px;
}
.hair_base_8_holly {
>>>>>>> c9a42ed1
  background-image: url(spritesmith.png);
  background-position: -91px -2919px;
  width: 90px;
  height: 90px;
  background-size: 3109px 3091px;
}
<<<<<<< HEAD
.hair_base_8_pyellow {
=======
.customize-option.hair_base_8_holly {
  background-image: url(spritesmith.png);
  background-position: -2573px -2570px;
  width: 60px;
  height: 60px;
  background-size: 2928px 2920px;
}
.hair_base_8_purple {
>>>>>>> c9a42ed1
  background-image: url(spritesmith.png);
  background-position: -182px -2919px;
  width: 90px;
  height: 90px;
  background-size: 3109px 3091px;
}
.customize-option.hair_base_8_purple {
  background-image: url(spritesmith.png);
  background-position: -2731px -15px;
  width: 60px;
  height: 60px;
  background-size: 2928px 2920px;
}
.hair_base_8_rainbow {
  background-image: url(spritesmith.png);
  background-position: -273px -2919px;
  width: 90px;
  height: 90px;
  background-size: 3109px 3091px;
}
.customize-option.hair_base_8_rainbow {
  background-image: url(spritesmith.png);
  background-position: -2731px -106px;
  width: 60px;
  height: 60px;
  background-size: 2928px 2920px;
}
.hair_base_8_red {
  background-image: url(spritesmith.png);
  background-position: -364px -2919px;
  width: 90px;
  height: 90px;
  background-size: 3109px 3091px;
}
.customize-option.hair_base_8_red {
  background-image: url(spritesmith.png);
  background-position: -2731px -197px;
  width: 60px;
  height: 60px;
  background-size: 2928px 2920px;
}
.hair_base_8_white {
  background-image: url(spritesmith.png);
  background-position: -455px -2919px;
  width: 90px;
  height: 90px;
  background-size: 3109px 3091px;
}
.customize-option.hair_base_8_white {
  background-image: url(spritesmith.png);
  background-position: -2731px -288px;
  width: 60px;
  height: 60px;
  background-size: 2928px 2920px;
}
.hair_base_8_winternight {
  background-image: url(spritesmith.png);
  background-position: -546px -2919px;
  width: 90px;
  height: 90px;
  background-size: 3109px 3091px;
}
.customize-option.hair_base_8_winternight {
  background-image: url(spritesmith.png);
  background-position: -2731px -379px;
  width: 60px;
  height: 60px;
  background-size: 2928px 2920px;
}
.hair_base_8_yellow {
  background-image: url(spritesmith.png);
  background-position: -637px -2919px;
  width: 90px;
  height: 90px;
  background-size: 3109px 3091px;
}
.customize-option.hair_base_8_yellow {
  background-image: url(spritesmith.png);
  background-position: -2731px -470px;
  width: 60px;
  height: 60px;
  background-size: 2928px 2920px;
}
.broad_shirt_black {
  background-image: url(spritesmith.png);
  background-position: -728px -2919px;
  width: 90px;
  height: 90px;
  background-size: 3109px 3091px;
}
.customize-option.broad_shirt_black {
  background-image: url(spritesmith.png);
  background-position: -2731px -576px;
  width: 60px;
  height: 60px;
  background-size: 2928px 2920px;
}
.broad_shirt_blue {
  background-image: url(spritesmith.png);
  background-position: -819px -2919px;
  width: 90px;
  height: 90px;
  background-size: 3109px 3091px;
}
.customize-option.broad_shirt_blue {
  background-image: url(spritesmith.png);
  background-position: -2731px -667px;
  width: 60px;
  height: 60px;
  background-size: 2928px 2920px;
}
.broad_shirt_convict {
  background-image: url(spritesmith.png);
  background-position: -910px -2919px;
  width: 90px;
  height: 90px;
  background-size: 3109px 3091px;
}
.customize-option.broad_shirt_convict {
  background-image: url(spritesmith.png);
  background-position: -2731px -758px;
  width: 60px;
  height: 60px;
  background-size: 2928px 2920px;
}
.broad_shirt_cross {
  background-image: url(spritesmith.png);
  background-position: -1001px -2919px;
  width: 90px;
  height: 90px;
  background-size: 3109px 3091px;
}
.customize-option.broad_shirt_cross {
  background-image: url(spritesmith.png);
  background-position: -2731px -849px;
  width: 60px;
  height: 60px;
  background-size: 2928px 2920px;
}
.broad_shirt_fire {
  background-image: url(spritesmith.png);
  background-position: -1092px -2919px;
  width: 90px;
  height: 90px;
  background-size: 3109px 3091px;
}
.customize-option.broad_shirt_fire {
  background-image: url(spritesmith.png);
  background-position: -2731px -940px;
  width: 60px;
  height: 60px;
  background-size: 2928px 2920px;
}
.broad_shirt_green {
  background-image: url(spritesmith.png);
  background-position: -1183px -2919px;
  width: 90px;
  height: 90px;
  background-size: 3109px 3091px;
}
.customize-option.broad_shirt_green {
  background-image: url(spritesmith.png);
  background-position: -2731px -1031px;
  width: 60px;
  height: 60px;
  background-size: 2928px 2920px;
}
.broad_shirt_horizon {
  background-image: url(spritesmith.png);
  background-position: -1274px -2919px;
  width: 90px;
  height: 90px;
  background-size: 3109px 3091px;
}
.customize-option.broad_shirt_horizon {
  background-image: url(spritesmith.png);
  background-position: -2731px -1122px;
  width: 60px;
  height: 60px;
  background-size: 2928px 2920px;
}
.broad_shirt_ocean {
  background-image: url(spritesmith.png);
  background-position: -1365px -2919px;
  width: 90px;
  height: 90px;
  background-size: 3109px 3091px;
}
.customize-option.broad_shirt_ocean {
  background-image: url(spritesmith.png);
  background-position: -2731px -1213px;
  width: 60px;
  height: 60px;
  background-size: 2928px 2920px;
}
.broad_shirt_pink {
  background-image: url(spritesmith.png);
  background-position: -1456px -2919px;
  width: 90px;
  height: 90px;
  background-size: 3109px 3091px;
}
.customize-option.broad_shirt_pink {
  background-image: url(spritesmith.png);
  background-position: -2731px -1304px;
  width: 60px;
  height: 60px;
  background-size: 2928px 2920px;
}
.broad_shirt_purple {
  background-image: url(spritesmith.png);
  background-position: -1547px -2919px;
  width: 90px;
  height: 90px;
  background-size: 3109px 3091px;
}
.customize-option.broad_shirt_purple {
  background-image: url(spritesmith.png);
  background-position: -2731px -1395px;
  width: 60px;
  height: 60px;
  background-size: 2928px 2920px;
}
.broad_shirt_rainbow {
  background-image: url(spritesmith.png);
  background-position: -1638px -2919px;
  width: 90px;
  height: 90px;
  background-size: 3109px 3091px;
}
.customize-option.broad_shirt_rainbow {
  background-image: url(spritesmith.png);
  background-position: -2731px -1486px;
  width: 60px;
  height: 60px;
  background-size: 2928px 2920px;
}
.broad_shirt_redblue {
  background-image: url(spritesmith.png);
  background-position: -1729px -2919px;
  width: 90px;
  height: 90px;
  background-size: 3109px 3091px;
}
.customize-option.broad_shirt_redblue {
  background-image: url(spritesmith.png);
  background-position: -2731px -1577px;
  width: 60px;
  height: 60px;
  background-size: 2928px 2920px;
}
.broad_shirt_thunder {
  background-image: url(spritesmith.png);
  background-position: -1820px -2919px;
  width: 90px;
  height: 90px;
  background-size: 3109px 3091px;
}
.customize-option.broad_shirt_thunder {
  background-image: url(spritesmith.png);
  background-position: -2731px -1668px;
  width: 60px;
  height: 60px;
  background-size: 2928px 2920px;
}
.broad_shirt_tropical {
  background-image: url(spritesmith.png);
  background-position: -1911px -2919px;
  width: 90px;
  height: 90px;
  background-size: 3109px 3091px;
}
.customize-option.broad_shirt_tropical {
  background-image: url(spritesmith.png);
  background-position: -2731px -1759px;
  width: 60px;
  height: 60px;
  background-size: 2928px 2920px;
}
.broad_shirt_white {
  background-image: url(spritesmith.png);
  background-position: -2002px -2919px;
  width: 90px;
  height: 90px;
  background-size: 3109px 3091px;
}
.customize-option.broad_shirt_white {
  background-image: url(spritesmith.png);
  background-position: -2731px -1850px;
  width: 60px;
  height: 60px;
  background-size: 2928px 2920px;
}
.broad_shirt_yellow {
  background-image: url(spritesmith.png);
  background-position: -2093px -2919px;
  width: 90px;
  height: 90px;
  background-size: 3109px 3091px;
}
.customize-option.broad_shirt_yellow {
  background-image: url(spritesmith.png);
  background-position: -2731px -1941px;
  width: 60px;
  height: 60px;
  background-size: 2928px 2920px;
}
.broad_shirt_zombie {
  background-image: url(spritesmith.png);
  background-position: -2184px -2919px;
  width: 90px;
  height: 90px;
  background-size: 3109px 3091px;
}
.customize-option.broad_shirt_zombie {
  background-image: url(spritesmith.png);
  background-position: -2731px -2032px;
  width: 60px;
  height: 60px;
  background-size: 2928px 2920px;
}
.slim_shirt_black {
  background-image: url(spritesmith.png);
  background-position: -2275px -2919px;
  width: 90px;
  height: 90px;
  background-size: 3109px 3091px;
}
.customize-option.slim_shirt_black {
  background-image: url(spritesmith.png);
  background-position: -2731px -2123px;
  width: 60px;
  height: 60px;
  background-size: 2928px 2920px;
}
.slim_shirt_blue {
  background-image: url(spritesmith.png);
  background-position: -2366px -2919px;
  width: 90px;
  height: 90px;
  background-size: 3109px 3091px;
}
.customize-option.slim_shirt_blue {
  background-image: url(spritesmith.png);
  background-position: -2731px -2214px;
  width: 60px;
  height: 60px;
  background-size: 2928px 2920px;
}
.slim_shirt_convict {
  background-image: url(spritesmith.png);
  background-position: 0px -2009px;
  width: 90px;
  height: 90px;
  background-size: 3109px 3091px;
}
.customize-option.slim_shirt_convict {
  background-image: url(spritesmith.png);
  background-position: -2731px -2305px;
  width: 60px;
  height: 60px;
  background-size: 2928px 2920px;
}
.slim_shirt_cross {
  background-image: url(spritesmith.png);
  background-position: -91px -2009px;
  width: 90px;
  height: 90px;
  background-size: 3109px 3091px;
}
.customize-option.slim_shirt_cross {
  background-image: url(spritesmith.png);
  background-position: -2731px -2396px;
  width: 60px;
  height: 60px;
  background-size: 2928px 2920px;
}
.slim_shirt_fire {
  background-image: url(spritesmith.png);
  background-position: -182px -2009px;
  width: 90px;
  height: 90px;
  background-size: 3109px 3091px;
}
.customize-option.slim_shirt_fire {
  background-image: url(spritesmith.png);
  background-position: -2731px -2487px;
  width: 60px;
  height: 60px;
  background-size: 2928px 2920px;
}
.slim_shirt_green {
  background-image: url(spritesmith.png);
  background-position: -273px -2009px;
  width: 90px;
  height: 90px;
  background-size: 3109px 3091px;
}
.customize-option.slim_shirt_green {
  background-image: url(spritesmith.png);
  background-position: -2731px -2578px;
  width: 60px;
  height: 60px;
  background-size: 2928px 2920px;
}
.slim_shirt_horizon {
  background-image: url(spritesmith.png);
  background-position: -364px -2009px;
  width: 90px;
  height: 90px;
  background-size: 3109px 3091px;
}
.customize-option.slim_shirt_horizon {
  background-image: url(spritesmith.png);
  background-position: -25px -2676px;
  width: 60px;
  height: 60px;
  background-size: 2928px 2920px;
}
.slim_shirt_ocean {
  background-image: url(spritesmith.png);
  background-position: -455px -2009px;
  width: 90px;
  height: 90px;
  background-size: 3109px 3091px;
}
.customize-option.slim_shirt_ocean {
  background-image: url(spritesmith.png);
  background-position: -116px -2676px;
  width: 60px;
  height: 60px;
  background-size: 2928px 2920px;
}
.slim_shirt_pink {
  background-image: url(spritesmith.png);
  background-position: -546px -2009px;
  width: 90px;
  height: 90px;
  background-size: 3109px 3091px;
}
.customize-option.slim_shirt_pink {
  background-image: url(spritesmith.png);
  background-position: -207px -2676px;
  width: 60px;
  height: 60px;
  background-size: 2928px 2920px;
}
.slim_shirt_purple {
  background-image: url(spritesmith.png);
  background-position: -637px -2009px;
  width: 90px;
  height: 90px;
  background-size: 3109px 3091px;
}
.customize-option.slim_shirt_purple {
  background-image: url(spritesmith.png);
  background-position: -298px -2676px;
  width: 60px;
  height: 60px;
  background-size: 2928px 2920px;
}
.slim_shirt_rainbow {
  background-image: url(spritesmith.png);
  background-position: -728px -2009px;
  width: 90px;
  height: 90px;
  background-size: 3109px 3091px;
}
.customize-option.slim_shirt_rainbow {
  background-image: url(spritesmith.png);
  background-position: -389px -2676px;
  width: 60px;
  height: 60px;
  background-size: 2928px 2920px;
}
.slim_shirt_redblue {
  background-image: url(spritesmith.png);
  background-position: -819px -2009px;
  width: 90px;
  height: 90px;
  background-size: 3109px 3091px;
}
.customize-option.slim_shirt_redblue {
  background-image: url(spritesmith.png);
  background-position: -480px -2676px;
  width: 60px;
  height: 60px;
  background-size: 2928px 2920px;
}
.slim_shirt_thunder {
  background-image: url(spritesmith.png);
  background-position: -910px -2009px;
  width: 90px;
  height: 90px;
  background-size: 3109px 3091px;
}
.customize-option.slim_shirt_thunder {
  background-image: url(spritesmith.png);
  background-position: -571px -2676px;
  width: 60px;
  height: 60px;
  background-size: 2928px 2920px;
}
.slim_shirt_tropical {
  background-image: url(spritesmith.png);
  background-position: -1001px -2009px;
  width: 90px;
  height: 90px;
  background-size: 3109px 3091px;
}
.customize-option.slim_shirt_tropical {
  background-image: url(spritesmith.png);
  background-position: -662px -2676px;
  width: 60px;
  height: 60px;
  background-size: 2928px 2920px;
}
.slim_shirt_white {
  background-image: url(spritesmith.png);
  background-position: -1092px -2009px;
  width: 90px;
  height: 90px;
  background-size: 3109px 3091px;
}
.customize-option.slim_shirt_white {
  background-image: url(spritesmith.png);
  background-position: -753px -2676px;
  width: 60px;
  height: 60px;
  background-size: 2928px 2920px;
}
.slim_shirt_yellow {
  background-image: url(spritesmith.png);
  background-position: -1183px -2009px;
  width: 90px;
  height: 90px;
  background-size: 3109px 3091px;
}
.customize-option.slim_shirt_yellow {
  background-image: url(spritesmith.png);
  background-position: -844px -2676px;
  width: 60px;
  height: 60px;
  background-size: 2928px 2920px;
}
.slim_shirt_zombie {
  background-image: url(spritesmith.png);
  background-position: -1274px -2009px;
  width: 90px;
  height: 90px;
  background-size: 3109px 3091px;
}
.customize-option.slim_shirt_zombie {
  background-image: url(spritesmith.png);
  background-position: -935px -2676px;
  width: 60px;
  height: 60px;
  background-size: 2928px 2920px;
}
.skin_0ff591 {
  background-image: url(spritesmith.png);
  background-position: -1365px -2009px;
  width: 90px;
  height: 90px;
  background-size: 3109px 3091px;
}
.customize-option.skin_0ff591 {
  background-image: url(spritesmith.png);
  background-position: -1026px -2661px;
  width: 60px;
  height: 60px;
  background-size: 2928px 2920px;
}
.skin_2b43f6 {
  background-image: url(spritesmith.png);
  background-position: -1456px -2009px;
  width: 90px;
  height: 90px;
  background-size: 3109px 3091px;
}
.customize-option.skin_2b43f6 {
  background-image: url(spritesmith.png);
  background-position: -1117px -2661px;
  width: 60px;
  height: 60px;
  background-size: 2928px 2920px;
}
.skin_6bd049 {
  background-image: url(spritesmith.png);
  background-position: -1547px -2009px;
  width: 90px;
  height: 90px;
  background-size: 3109px 3091px;
}
.customize-option.skin_6bd049 {
  background-image: url(spritesmith.png);
  background-position: -1208px -2661px;
  width: 60px;
  height: 60px;
  background-size: 2928px 2920px;
}
.skin_800ed0 {
  background-image: url(spritesmith.png);
  background-position: -1638px -2009px;
  width: 90px;
  height: 90px;
  background-size: 3109px 3091px;
}
.customize-option.skin_800ed0 {
  background-image: url(spritesmith.png);
  background-position: -1299px -2661px;
  width: 60px;
  height: 60px;
  background-size: 2928px 2920px;
}
.skin_915533 {
  background-image: url(spritesmith.png);
  background-position: -1729px -2009px;
  width: 90px;
  height: 90px;
  background-size: 3109px 3091px;
}
.customize-option.skin_915533 {
  background-image: url(spritesmith.png);
  background-position: -1390px -2661px;
  width: 60px;
  height: 60px;
  background-size: 2928px 2920px;
}
.skin_98461a {
  background-image: url(spritesmith.png);
  background-position: -1820px -2009px;
  width: 90px;
  height: 90px;
  background-size: 3109px 3091px;
}
.customize-option.skin_98461a {
  background-image: url(spritesmith.png);
  background-position: -1481px -2661px;
  width: 60px;
  height: 60px;
  background-size: 2928px 2920px;
}
.skin_c06534 {
  background-image: url(spritesmith.png);
  background-position: -1911px -2009px;
  width: 90px;
  height: 90px;
  background-size: 3109px 3091px;
}
.customize-option.skin_c06534 {
  background-image: url(spritesmith.png);
  background-position: -1572px -2661px;
  width: 60px;
  height: 60px;
  background-size: 2928px 2920px;
}
.skin_c3e1dc {
  background-image: url(spritesmith.png);
  background-position: -2002px -2009px;
  width: 90px;
  height: 90px;
  background-size: 3109px 3091px;
}
.customize-option.skin_c3e1dc {
  background-image: url(spritesmith.png);
  background-position: -1663px -2661px;
  width: 60px;
  height: 60px;
  background-size: 2928px 2920px;
}
.skin_d7a9f7 {
  background-image: url(spritesmith.png);
  background-position: -2151px 0px;
  width: 90px;
  height: 90px;
  background-size: 3109px 3091px;
}
.customize-option.skin_d7a9f7 {
  background-image: url(spritesmith.png);
  background-position: -1754px -2661px;
  width: 60px;
  height: 60px;
  background-size: 2928px 2920px;
}
.skin_ddc994 {
  background-image: url(spritesmith.png);
  background-position: -2151px -91px;
  width: 90px;
  height: 90px;
  background-size: 3109px 3091px;
}
.customize-option.skin_ddc994 {
  background-image: url(spritesmith.png);
  background-position: -1845px -2661px;
  width: 60px;
  height: 60px;
  background-size: 2928px 2920px;
}
.skin_ea8349 {
  background-image: url(spritesmith.png);
  background-position: -2151px -182px;
  width: 90px;
  height: 90px;
  background-size: 3109px 3091px;
}
.customize-option.skin_ea8349 {
  background-image: url(spritesmith.png);
  background-position: -1936px -2661px;
  width: 60px;
  height: 60px;
  background-size: 2928px 2920px;
}
.skin_eb052b {
  background-image: url(spritesmith.png);
  background-position: -2151px -273px;
  width: 90px;
  height: 90px;
  background-size: 3109px 3091px;
}
.customize-option.skin_eb052b {
  background-image: url(spritesmith.png);
  background-position: -2027px -2661px;
  width: 60px;
  height: 60px;
  background-size: 2928px 2920px;
}
.skin_f5a76e {
  background-image: url(spritesmith.png);
  background-position: -2151px -364px;
  width: 90px;
  height: 90px;
  background-size: 3109px 3091px;
}
.customize-option.skin_f5a76e {
  background-image: url(spritesmith.png);
  background-position: -2118px -2661px;
  width: 60px;
  height: 60px;
  background-size: 2928px 2920px;
}
.skin_f5d70f {
  background-image: url(spritesmith.png);
  background-position: -2151px -455px;
  width: 90px;
  height: 90px;
  background-size: 3109px 3091px;
}
.customize-option.skin_f5d70f {
  background-image: url(spritesmith.png);
  background-position: -2209px -2661px;
  width: 60px;
  height: 60px;
  background-size: 2928px 2920px;
}
.skin_f69922 {
  background-image: url(spritesmith.png);
  background-position: -2151px -546px;
  width: 90px;
  height: 90px;
  background-size: 3109px 3091px;
}
.customize-option.skin_f69922 {
  background-image: url(spritesmith.png);
  background-position: -2300px -2661px;
  width: 60px;
  height: 60px;
  background-size: 2928px 2920px;
}
.skin_ghost {
  background-image: url(spritesmith.png);
  background-position: -2151px -637px;
  width: 90px;
  height: 90px;
  background-size: 3109px 3091px;
}
.customize-option.skin_ghost {
  background-image: url(spritesmith.png);
  background-position: -2391px -2661px;
  width: 60px;
  height: 60px;
  background-size: 2928px 2920px;
}
.skin_monster {
  background-image: url(spritesmith.png);
  background-position: -2151px -728px;
  width: 90px;
  height: 90px;
  background-size: 3109px 3091px;
}
.customize-option.skin_monster {
  background-image: url(spritesmith.png);
  background-position: -2482px -2661px;
  width: 60px;
  height: 60px;
  background-size: 2928px 2920px;
}
.skin_pumpkin {
  background-image: url(spritesmith.png);
  background-position: -2151px -819px;
  width: 90px;
  height: 90px;
  background-size: 3109px 3091px;
}
.customize-option.skin_pumpkin {
  background-image: url(spritesmith.png);
  background-position: -2573px -2661px;
  width: 60px;
  height: 60px;
  background-size: 2928px 2920px;
}
.skin_rainbow {
  background-image: url(spritesmith.png);
  background-position: -2151px -910px;
  width: 90px;
  height: 90px;
  background-size: 3109px 3091px;
}
.customize-option.skin_rainbow {
  background-image: url(spritesmith.png);
  background-position: -2664px -2661px;
  width: 60px;
  height: 60px;
  background-size: 2928px 2920px;
}
.skin_shadow {
  background-image: url(spritesmith.png);
  background-position: -2151px -1001px;
  width: 90px;
  height: 90px;
  background-size: 3109px 3091px;
}
.customize-option.skin_shadow {
  background-image: url(spritesmith.png);
  background-position: -2822px -15px;
  width: 60px;
  height: 60px;
  background-size: 2928px 2920px;
}
.skin_skeleton {
  background-image: url(spritesmith.png);
  background-position: -2151px -1092px;
  width: 90px;
  height: 90px;
  background-size: 3109px 3091px;
}
.customize-option.skin_skeleton {
  background-image: url(spritesmith.png);
  background-position: -2822px -106px;
  width: 60px;
  height: 60px;
  background-size: 2928px 2920px;
}
.skin_zombie {
  background-image: url(spritesmith.png);
  background-position: -2151px -1183px;
  width: 90px;
  height: 90px;
  background-size: 3109px 3091px;
}
.customize-option.skin_zombie {
  background-image: url(spritesmith.png);
  background-position: -2822px -197px;
  width: 60px;
  height: 60px;
  background-size: 2928px 2920px;
}
.broad_armor_healer_1 {
  background-image: url(spritesmith.png);
  background-position: -2151px -1274px;
  width: 90px;
  height: 90px;
  background-size: 3109px 3091px;
}
.broad_armor_healer_2 {
  background-image: url(spritesmith.png);
  background-position: -2151px -1365px;
  width: 90px;
  height: 90px;
  background-size: 3109px 3091px;
}
.broad_armor_healer_3 {
  background-image: url(spritesmith.png);
  background-position: -2151px -1456px;
  width: 90px;
  height: 90px;
  background-size: 3109px 3091px;
}
.broad_armor_healer_4 {
  background-image: url(spritesmith.png);
  background-position: -2151px -1547px;
  width: 90px;
  height: 90px;
  background-size: 3109px 3091px;
}
.broad_armor_healer_5 {
  background-image: url(spritesmith.png);
<<<<<<< HEAD
  background-position: -2151px -1638px;
  width: 90px;
  height: 90px;
  background-size: 3109px 3091px;
}
.broad_armor_rogue_1 {
  background-image: url(spritesmith.png);
  background-position: -2151px -1729px;
=======
  background-position: -2797px -637px;
  width: 90px;
  height: 90px;
  background-size: 2928px 2920px;
}
.broad_armor_rogue_1 {
  background-image: url(spritesmith.png);
  background-position: -2797px -728px;
>>>>>>> c9a42ed1
  width: 90px;
  height: 90px;
  background-size: 3109px 3091px;
}
.broad_armor_rogue_2 {
  background-image: url(spritesmith.png);
<<<<<<< HEAD
  background-position: -2151px -1820px;
=======
  background-position: -2797px -819px;
>>>>>>> c9a42ed1
  width: 90px;
  height: 90px;
  background-size: 3109px 3091px;
}
.broad_armor_rogue_3 {
  background-image: url(spritesmith.png);
<<<<<<< HEAD
  background-position: -2151px -1911px;
=======
  background-position: -2797px -910px;
>>>>>>> c9a42ed1
  width: 90px;
  height: 90px;
  background-size: 3109px 3091px;
}
.broad_armor_rogue_4 {
  background-image: url(spritesmith.png);
<<<<<<< HEAD
  background-position: -2151px -2002px;
=======
  background-position: -2797px -1001px;
>>>>>>> c9a42ed1
  width: 90px;
  height: 90px;
  background-size: 3109px 3091px;
}
.broad_armor_rogue_5 {
  background-image: url(spritesmith.png);
<<<<<<< HEAD
  background-position: 0px -2100px;
=======
  background-position: -2797px -1092px;
>>>>>>> c9a42ed1
  width: 90px;
  height: 90px;
  background-size: 3109px 3091px;
}
.broad_armor_special_2 {
  background-image: url(spritesmith.png);
<<<<<<< HEAD
  background-position: -91px -2100px;
=======
  background-position: -2797px -1183px;
>>>>>>> c9a42ed1
  width: 90px;
  height: 90px;
  background-size: 3109px 3091px;
}
.broad_armor_warrior_1 {
  background-image: url(spritesmith.png);
<<<<<<< HEAD
  background-position: -182px -2100px;
=======
  background-position: -2797px -1274px;
>>>>>>> c9a42ed1
  width: 90px;
  height: 90px;
  background-size: 3109px 3091px;
}
.broad_armor_warrior_2 {
  background-image: url(spritesmith.png);
<<<<<<< HEAD
  background-position: -273px -2100px;
=======
  background-position: -2797px -1365px;
>>>>>>> c9a42ed1
  width: 90px;
  height: 90px;
  background-size: 3109px 3091px;
}
.broad_armor_warrior_3 {
  background-image: url(spritesmith.png);
<<<<<<< HEAD
  background-position: -364px -2100px;
=======
  background-position: -2797px -1456px;
>>>>>>> c9a42ed1
  width: 90px;
  height: 90px;
  background-size: 3109px 3091px;
}
.broad_armor_warrior_4 {
  background-image: url(spritesmith.png);
<<<<<<< HEAD
  background-position: -455px -2100px;
=======
  background-position: -2797px -1547px;
>>>>>>> c9a42ed1
  width: 90px;
  height: 90px;
  background-size: 3109px 3091px;
}
.broad_armor_warrior_5 {
  background-image: url(spritesmith.png);
<<<<<<< HEAD
  background-position: -546px -2100px;
=======
  background-position: -2797px -1638px;
>>>>>>> c9a42ed1
  width: 90px;
  height: 90px;
  background-size: 3109px 3091px;
}
.broad_armor_wizard_1 {
  background-image: url(spritesmith.png);
<<<<<<< HEAD
  background-position: -637px -2100px;
=======
  background-position: -2797px -1729px;
>>>>>>> c9a42ed1
  width: 90px;
  height: 90px;
  background-size: 3109px 3091px;
}
.broad_armor_wizard_2 {
  background-image: url(spritesmith.png);
<<<<<<< HEAD
  background-position: -728px -2100px;
=======
  background-position: -2797px -1820px;
>>>>>>> c9a42ed1
  width: 90px;
  height: 90px;
  background-size: 3109px 3091px;
}
.broad_armor_wizard_3 {
  background-image: url(spritesmith.png);
<<<<<<< HEAD
  background-position: -819px -2100px;
=======
  background-position: -2797px -1911px;
>>>>>>> c9a42ed1
  width: 90px;
  height: 90px;
  background-size: 3109px 3091px;
}
.broad_armor_wizard_4 {
  background-image: url(spritesmith.png);
<<<<<<< HEAD
  background-position: -910px -2100px;
=======
  background-position: -2797px -2002px;
>>>>>>> c9a42ed1
  width: 90px;
  height: 90px;
  background-size: 3109px 3091px;
}
.broad_armor_wizard_5 {
  background-image: url(spritesmith.png);
<<<<<<< HEAD
  background-position: -1001px -2100px;
=======
  background-position: -2797px -2093px;
>>>>>>> c9a42ed1
  width: 90px;
  height: 90px;
  background-size: 3109px 3091px;
}
.shop_armor_healer_1 {
  background-image: url(spritesmith.png);
  background-position: -3061px -957px;
  width: 40px;
  height: 40px;
  background-size: 3109px 3091px;
}
.shop_armor_healer_2 {
  background-image: url(spritesmith.png);
  background-position: -3061px -1039px;
  width: 40px;
  height: 40px;
  background-size: 3109px 3091px;
}
.shop_armor_healer_3 {
  background-image: url(spritesmith.png);
  background-position: -3061px -1121px;
  width: 40px;
  height: 40px;
  background-size: 3109px 3091px;
}
.shop_armor_healer_4 {
  background-image: url(spritesmith.png);
  background-position: -3061px -1162px;
  width: 40px;
  height: 40px;
  background-size: 3109px 3091px;
}
.shop_armor_healer_5 {
  background-image: url(spritesmith.png);
<<<<<<< HEAD
  background-position: -3061px -1203px;
=======
  background-position: -1873px -2828px;
  width: 40px;
  height: 40px;
  background-size: 2928px 2920px;
}
.shop_armor_rogue_1 {
  background-image: url(spritesmith.png);
  background-position: -2888px -1066px;
>>>>>>> c9a42ed1
  width: 40px;
  height: 40px;
  background-size: 3109px 3091px;
}
.shop_armor_rogue_2 {
  background-image: url(spritesmith.png);
<<<<<<< HEAD
  background-position: -3013px -2919px;
=======
  background-position: -779px -2880px;
>>>>>>> c9a42ed1
  width: 40px;
  height: 40px;
  background-size: 3109px 3091px;
}
.shop_armor_rogue_3 {
  background-image: url(spritesmith.png);
  background-position: -615px -3051px;
  width: 40px;
  height: 40px;
  background-size: 3109px 3091px;
}
.shop_armor_rogue_4 {
  background-image: url(spritesmith.png);
  background-position: -574px -3051px;
  width: 40px;
  height: 40px;
  background-size: 3109px 3091px;
}
.shop_armor_rogue_5 {
  background-image: url(spritesmith.png);
  background-position: -533px -3051px;
  width: 40px;
  height: 40px;
  background-size: 3109px 3091px;
}
.shop_armor_special_0 {
  background-image: url(spritesmith.png);
  background-position: -492px -3051px;
  width: 40px;
  height: 40px;
  background-size: 3109px 3091px;
}
.shop_armor_special_1 {
  background-image: url(spritesmith.png);
  background-position: -451px -3051px;
  width: 40px;
  height: 40px;
  background-size: 3109px 3091px;
}
.shop_armor_special_2 {
  background-image: url(spritesmith.png);
  background-position: -410px -3051px;
  width: 40px;
  height: 40px;
  background-size: 3109px 3091px;
}
.shop_armor_warrior_1 {
  background-image: url(spritesmith.png);
  background-position: -369px -3051px;
  width: 40px;
  height: 40px;
  background-size: 3109px 3091px;
}
.shop_armor_warrior_2 {
  background-image: url(spritesmith.png);
  background-position: -328px -3051px;
  width: 40px;
  height: 40px;
  background-size: 3109px 3091px;
}
.shop_armor_warrior_3 {
  background-image: url(spritesmith.png);
  background-position: -287px -3051px;
  width: 40px;
  height: 40px;
  background-size: 3109px 3091px;
}
.shop_armor_warrior_4 {
  background-image: url(spritesmith.png);
  background-position: -246px -3051px;
  width: 40px;
  height: 40px;
  background-size: 3109px 3091px;
}
.shop_armor_warrior_5 {
  background-image: url(spritesmith.png);
  background-position: -205px -3051px;
  width: 40px;
  height: 40px;
  background-size: 3109px 3091px;
}
.shop_armor_wizard_1 {
  background-image: url(spritesmith.png);
  background-position: -164px -3051px;
  width: 40px;
  height: 40px;
  background-size: 3109px 3091px;
}
.shop_armor_wizard_2 {
  background-image: url(spritesmith.png);
  background-position: -123px -3051px;
  width: 40px;
  height: 40px;
  background-size: 3109px 3091px;
}
.shop_armor_wizard_3 {
  background-image: url(spritesmith.png);
  background-position: -82px -3051px;
  width: 40px;
  height: 40px;
  background-size: 3109px 3091px;
}
.shop_armor_wizard_4 {
  background-image: url(spritesmith.png);
  background-position: -41px -3051px;
  width: 40px;
  height: 40px;
  background-size: 3109px 3091px;
}
.shop_armor_wizard_5 {
  background-image: url(spritesmith.png);
  background-position: 0px -3051px;
  width: 40px;
  height: 40px;
  background-size: 3109px 3091px;
}
.slim_armor_healer_1 {
  background-image: url(spritesmith.png);
<<<<<<< HEAD
  background-position: -3034px -3010px;
  width: 40px;
  height: 40px;
  background-size: 3109px 3091px;
=======
  background-position: -1547px -2737px;
  width: 90px;
  height: 90px;
  background-size: 2928px 2920px;
>>>>>>> c9a42ed1
}
.slim_armor_healer_2 {
  background-image: url(spritesmith.png);
  background-position: -1638px -2737px;
  width: 90px;
  height: 90px;
  background-size: 2928px 2920px;
}
.slim_armor_healer_3 {
  background-image: url(spritesmith.png);
  background-position: -2242px -1001px;
  width: 90px;
  height: 90px;
  background-size: 3109px 3091px;
}
.slim_armor_healer_4 {
  background-image: url(spritesmith.png);
  background-position: -2242px -1092px;
  width: 90px;
  height: 90px;
  background-size: 3109px 3091px;
}
.slim_armor_healer_5 {
  background-image: url(spritesmith.png);
  background-position: -2242px -1183px;
  width: 90px;
  height: 90px;
  background-size: 3109px 3091px;
}
.slim_armor_rogue_1 {
  background-image: url(spritesmith.png);
  background-position: -2242px -1274px;
  width: 90px;
  height: 90px;
  background-size: 3109px 3091px;
}
.slim_armor_rogue_2 {
  background-image: url(spritesmith.png);
<<<<<<< HEAD
  background-position: -2242px -1365px;
=======
  background-position: -2093px -2737px;
  width: 90px;
  height: 90px;
  background-size: 2928px 2920px;
}
.slim_armor_rogue_3 {
  background-image: url(spritesmith.png);
  background-position: -2184px -2737px;
>>>>>>> c9a42ed1
  width: 90px;
  height: 90px;
  background-size: 3109px 3091px;
}
.slim_armor_rogue_4 {
  background-image: url(spritesmith.png);
  background-position: -2242px -1456px;
  width: 90px;
  height: 90px;
  background-size: 3109px 3091px;
}
.slim_armor_rogue_5 {
  background-image: url(spritesmith.png);
  background-position: -2242px -1547px;
  width: 90px;
  height: 90px;
  background-size: 3109px 3091px;
}
.slim_armor_special_2 {
  background-image: url(spritesmith.png);
  background-position: -2242px -1638px;
  width: 90px;
  height: 90px;
  background-size: 3109px 3091px;
}
.slim_armor_warrior_1 {
  background-image: url(spritesmith.png);
  background-position: -2242px -1729px;
  width: 90px;
  height: 90px;
  background-size: 3109px 3091px;
}
.slim_armor_warrior_2 {
  background-image: url(spritesmith.png);
  background-position: -2242px -1820px;
  width: 90px;
  height: 90px;
  background-size: 3109px 3091px;
}
.slim_armor_warrior_3 {
  background-image: url(spritesmith.png);
  background-position: -2242px -1911px;
  width: 90px;
  height: 90px;
  background-size: 3109px 3091px;
}
.slim_armor_warrior_4 {
  background-image: url(spritesmith.png);
  background-position: -2242px -2002px;
  width: 90px;
  height: 90px;
  background-size: 3109px 3091px;
}
.slim_armor_warrior_5 {
  background-image: url(spritesmith.png);
  background-position: -2242px -2093px;
  width: 90px;
  height: 90px;
  background-size: 3109px 3091px;
}
.slim_armor_wizard_1 {
  background-image: url(spritesmith.png);
  background-position: 0px -2191px;
  width: 90px;
  height: 90px;
  background-size: 3109px 3091px;
}
.slim_armor_wizard_2 {
  background-image: url(spritesmith.png);
  background-position: -91px -2191px;
  width: 90px;
  height: 90px;
  background-size: 3109px 3091px;
}
.slim_armor_wizard_3 {
  background-image: url(spritesmith.png);
  background-position: -182px -2191px;
  width: 90px;
  height: 90px;
  background-size: 3109px 3091px;
}
.slim_armor_wizard_4 {
  background-image: url(spritesmith.png);
  background-position: -273px -2191px;
  width: 90px;
  height: 90px;
  background-size: 3109px 3091px;
}
.slim_armor_wizard_5 {
  background-image: url(spritesmith.png);
  background-position: -364px -2191px;
  width: 90px;
  height: 90px;
  background-size: 3109px 3091px;
}
.broad_armor_special_birthday {
  background-image: url(spritesmith.png);
  background-position: -455px -2191px;
  width: 90px;
  height: 90px;
  background-size: 3109px 3091px;
}
.shop_armor_special_birthday {
  background-image: url(spritesmith.png);
<<<<<<< HEAD
  background-position: -546px -2191px;
=======
  background-position: -1025px -2880px;
  width: 40px;
  height: 40px;
  background-size: 2928px 2920px;
}
.slim_armor_special_birthday {
  background-image: url(spritesmith.png);
  background-position: -2069px -1365px;
>>>>>>> c9a42ed1
  width: 90px;
  height: 90px;
  background-size: 3109px 3091px;
}
.back_mystery_201402 {
  background-image: url(spritesmith.png);
<<<<<<< HEAD
  background-position: -637px -2191px;
=======
  background-position: -2069px -1456px;
  width: 90px;
  height: 90px;
  background-size: 2928px 2920px;
}
.broad_armor_mystery_201402 {
  background-image: url(spritesmith.png);
  background-position: -2069px -1547px;
>>>>>>> c9a42ed1
  width: 90px;
  height: 90px;
  background-size: 3109px 3091px;
}
<<<<<<< HEAD
.broad_armor_special_birthday {
  background-image: url(spritesmith.png);
  background-position: -728px -2191px;
=======
.head_mystery_201402 {
  background-image: url(spritesmith.png);
  background-position: -2069px -1638px;
>>>>>>> c9a42ed1
  width: 90px;
  height: 90px;
  background-size: 3109px 3091px;
}
<<<<<<< HEAD
.shop_armor_special_birthday {
=======
.shop_armor_mystery_201402 {
>>>>>>> c9a42ed1
  background-image: url(spritesmith.png);
  background-position: -2993px -3010px;
  width: 40px;
  height: 40px;
  background-size: 3109px 3091px;
}
<<<<<<< HEAD
.slim_armor_special_birthday {
  background-image: url(spritesmith.png);
  background-position: -910px -2191px;
  width: 90px;
  height: 90px;
  background-size: 3109px 3091px;
}
.back_mystery_201402 {
  background-image: url(spritesmith.png);
  background-position: -1001px -2191px;
  width: 90px;
  height: 90px;
  background-size: 3109px 3091px;
}
.broad_armor_mystery_201402 {
  background-image: url(spritesmith.png);
  background-position: -1092px -2191px;
  width: 90px;
  height: 90px;
  background-size: 3109px 3091px;
}
.head_mystery_201402 {
  background-image: url(spritesmith.png);
  background-position: -1183px -2191px;
  width: 90px;
  height: 90px;
  background-size: 3109px 3091px;
}
.shop_armor_mystery_201402 {
  background-image: url(spritesmith.png);
  background-position: -2952px -3010px;
=======
.shop_back_mystery_201402 {
  background-image: url(spritesmith.png);
  background-position: -943px -2880px;
  width: 40px;
  height: 40px;
  background-size: 2928px 2920px;
}
.shop_head_mystery_201402 {
  background-image: url(spritesmith.png);
  background-position: -902px -2880px;
>>>>>>> c9a42ed1
  width: 40px;
  height: 40px;
  background-size: 3109px 3091px;
}
<<<<<<< HEAD
.shop_back_mystery_201402 {
  background-image: url(spritesmith.png);
  background-position: -2911px -3010px;
  width: 40px;
  height: 40px;
  background-size: 3109px 3091px;
}
.shop_head_mystery_201402 {
  background-image: url(spritesmith.png);
  background-position: -2870px -3010px;
  width: 40px;
  height: 40px;
  background-size: 3109px 3091px;
}
.slim_armor_mystery_201402 {
  background-image: url(spritesmith.png);
  background-position: -1547px -2191px;
=======
.slim_armor_mystery_201402 {
  background-image: url(spritesmith.png);
  background-position: 0px -2009px;
>>>>>>> c9a42ed1
  width: 90px;
  height: 90px;
  background-size: 3109px 3091px;
}
.broad_armor_mystery_201403 {
  background-image: url(spritesmith.png);
<<<<<<< HEAD
  background-position: -1638px -2191px;
=======
  background-position: -91px -2009px;
>>>>>>> c9a42ed1
  width: 90px;
  height: 90px;
  background-size: 3109px 3091px;
}
.headAccessory_mystery_201403 {
  background-image: url(spritesmith.png);
<<<<<<< HEAD
  background-position: -1729px -2191px;
=======
  background-position: -182px -2009px;
>>>>>>> c9a42ed1
  width: 90px;
  height: 90px;
  background-size: 3109px 3091px;
}
.shop_armor_mystery_201403 {
  background-image: url(spritesmith.png);
<<<<<<< HEAD
  background-position: -2829px -3010px;
=======
  background-position: -861px -2880px;
>>>>>>> c9a42ed1
  width: 40px;
  height: 40px;
  background-size: 3109px 3091px;
}
.shop_headAccessory_mystery_201403 {
  background-image: url(spritesmith.png);
<<<<<<< HEAD
  background-position: -2788px -3010px;
=======
  background-position: -820px -2880px;
>>>>>>> c9a42ed1
  width: 40px;
  height: 40px;
  background-size: 3109px 3091px;
}
.slim_armor_mystery_201403 {
  background-image: url(spritesmith.png);
<<<<<<< HEAD
  background-position: -2002px -2191px;
=======
  background-position: -455px -2009px;
>>>>>>> c9a42ed1
  width: 90px;
  height: 90px;
  background-size: 3109px 3091px;
}
.back_mystery_201404 {
  background-image: url(spritesmith.png);
  background-position: -2093px -2191px;
  width: 90px;
  height: 90px;
  background-size: 3109px 3091px;
}
.headAccessory_mystery_201404 {
  background-image: url(spritesmith.png);
  background-position: -2184px -2191px;
  width: 90px;
  height: 90px;
  background-size: 3109px 3091px;
}
.shop_back_mystery_201404 {
  background-image: url(spritesmith.png);
  background-position: -2747px -3010px;
  width: 40px;
  height: 40px;
  background-size: 3109px 3091px;
}
.shop_headAccessory_mystery_201404 {
  background-image: url(spritesmith.png);
  background-position: -2706px -3010px;
  width: 40px;
  height: 40px;
  background-size: 3109px 3091px;
}
.broad_armor_special_springHealer {
  background-image: url(spritesmith.png);
<<<<<<< HEAD
  background-position: -2333px -182px;
=======
  background-position: -546px -2009px;
>>>>>>> c9a42ed1
  width: 90px;
  height: 90px;
  background-size: 3109px 3091px;
}
.broad_armor_special_springMage {
  background-image: url(spritesmith.png);
<<<<<<< HEAD
  background-position: -2333px -273px;
=======
  background-position: -637px -2009px;
>>>>>>> c9a42ed1
  width: 90px;
  height: 90px;
  background-size: 3109px 3091px;
}
.broad_armor_special_springRogue {
  background-image: url(spritesmith.png);
<<<<<<< HEAD
  background-position: -2333px -364px;
=======
  background-position: -728px -2009px;
>>>>>>> c9a42ed1
  width: 90px;
  height: 90px;
  background-size: 3109px 3091px;
}
.broad_armor_special_springWarrior {
  background-image: url(spritesmith.png);
<<<<<<< HEAD
  background-position: -2333px -455px;
=======
  background-position: -819px -2009px;
>>>>>>> c9a42ed1
  width: 90px;
  height: 90px;
  background-size: 3109px 3091px;
}
.headAccessory_special_springHealer {
  background-image: url(spritesmith.png);
<<<<<<< HEAD
  background-position: -2333px -546px;
=======
  background-position: -910px -2009px;
>>>>>>> c9a42ed1
  width: 90px;
  height: 90px;
  background-size: 3109px 3091px;
}
.headAccessory_special_springMage {
  background-image: url(spritesmith.png);
<<<<<<< HEAD
  background-position: -2333px -637px;
=======
  background-position: -1001px -2009px;
>>>>>>> c9a42ed1
  width: 90px;
  height: 90px;
  background-size: 3109px 3091px;
}
.headAccessory_special_springRogue {
  background-image: url(spritesmith.png);
<<<<<<< HEAD
  background-position: -2333px -728px;
=======
  background-position: -1092px -2009px;
>>>>>>> c9a42ed1
  width: 90px;
  height: 90px;
  background-size: 3109px 3091px;
}
.headAccessory_special_springWarrior {
  background-image: url(spritesmith.png);
<<<<<<< HEAD
  background-position: -2333px -819px;
=======
  background-position: -1183px -2009px;
>>>>>>> c9a42ed1
  width: 90px;
  height: 90px;
  background-size: 3109px 3091px;
}
.head_special_springHealer {
  background-image: url(spritesmith.png);
<<<<<<< HEAD
  background-position: -2333px -910px;
=======
  background-position: -1274px -2009px;
>>>>>>> c9a42ed1
  width: 90px;
  height: 90px;
  background-size: 3109px 3091px;
}
.head_special_springMage {
  background-image: url(spritesmith.png);
<<<<<<< HEAD
  background-position: -2333px -1001px;
=======
  background-position: -1365px -2009px;
>>>>>>> c9a42ed1
  width: 90px;
  height: 90px;
  background-size: 3109px 3091px;
}
.head_special_springRogue {
  background-image: url(spritesmith.png);
<<<<<<< HEAD
  background-position: -2333px -1092px;
=======
  background-position: -1456px -2009px;
>>>>>>> c9a42ed1
  width: 90px;
  height: 90px;
  background-size: 3109px 3091px;
}
.head_special_springWarrior {
  background-image: url(spritesmith.png);
<<<<<<< HEAD
  background-position: -2333px -1183px;
=======
  background-position: -1547px -2009px;
>>>>>>> c9a42ed1
  width: 90px;
  height: 90px;
  background-size: 3109px 3091px;
}
.shield_special_springHealer {
  background-image: url(spritesmith.png);
<<<<<<< HEAD
  background-position: -2333px -1274px;
=======
  background-position: -2797px -2184px;
>>>>>>> c9a42ed1
  width: 90px;
  height: 90px;
  background-size: 3109px 3091px;
}
.shield_special_springRogue {
  background-image: url(spritesmith.png);
<<<<<<< HEAD
  background-position: -2333px -1365px;
=======
  background-position: -1729px -2009px;
>>>>>>> c9a42ed1
  width: 90px;
  height: 90px;
  background-size: 3109px 3091px;
}
.shield_special_springWarrior {
  background-image: url(spritesmith.png);
<<<<<<< HEAD
  background-position: -2333px -1456px;
=======
  background-position: -1820px -2009px;
>>>>>>> c9a42ed1
  width: 90px;
  height: 90px;
  background-size: 3109px 3091px;
}
.shop_armor_special_springHealer {
  background-image: url(spritesmith.png);
<<<<<<< HEAD
  background-position: -2665px -3010px;
=======
  background-position: -738px -2880px;
>>>>>>> c9a42ed1
  width: 40px;
  height: 40px;
  background-size: 3109px 3091px;
}
.shop_armor_special_springMage {
  background-image: url(spritesmith.png);
<<<<<<< HEAD
  background-position: -2624px -3010px;
=======
  background-position: -697px -2880px;
>>>>>>> c9a42ed1
  width: 40px;
  height: 40px;
  background-size: 3109px 3091px;
}
.shop_armor_special_springRogue {
  background-image: url(spritesmith.png);
<<<<<<< HEAD
  background-position: -2583px -3010px;
=======
  background-position: -656px -2880px;
>>>>>>> c9a42ed1
  width: 40px;
  height: 40px;
  background-size: 3109px 3091px;
}
.shop_armor_special_springWarrior {
  background-image: url(spritesmith.png);
<<<<<<< HEAD
  background-position: -2542px -3010px;
=======
  background-position: -615px -2880px;
>>>>>>> c9a42ed1
  width: 40px;
  height: 40px;
  background-size: 3109px 3091px;
}
.shop_headAccessory_special_springHealer {
  background-image: url(spritesmith.png);
<<<<<<< HEAD
  background-position: -2501px -3010px;
=======
  background-position: -574px -2880px;
>>>>>>> c9a42ed1
  width: 40px;
  height: 40px;
  background-size: 3109px 3091px;
}
.shop_headAccessory_special_springMage {
  background-image: url(spritesmith.png);
<<<<<<< HEAD
  background-position: -2460px -3010px;
=======
  background-position: -533px -2880px;
>>>>>>> c9a42ed1
  width: 40px;
  height: 40px;
  background-size: 3109px 3091px;
}
.shop_headAccessory_special_springRogue {
  background-image: url(spritesmith.png);
<<<<<<< HEAD
  background-position: -2419px -3010px;
=======
  background-position: -492px -2880px;
>>>>>>> c9a42ed1
  width: 40px;
  height: 40px;
  background-size: 3109px 3091px;
}
.shop_headAccessory_special_springWarrior {
  background-image: url(spritesmith.png);
<<<<<<< HEAD
  background-position: -2378px -3010px;
=======
  background-position: -451px -2880px;
>>>>>>> c9a42ed1
  width: 40px;
  height: 40px;
  background-size: 3109px 3091px;
}
.shop_head_special_springHealer {
  background-image: url(spritesmith.png);
<<<<<<< HEAD
  background-position: -2337px -3010px;
=======
  background-position: -410px -2880px;
>>>>>>> c9a42ed1
  width: 40px;
  height: 40px;
  background-size: 3109px 3091px;
}
.shop_head_special_springMage {
  background-image: url(spritesmith.png);
<<<<<<< HEAD
  background-position: -2296px -3010px;
=======
  background-position: -369px -2880px;
>>>>>>> c9a42ed1
  width: 40px;
  height: 40px;
  background-size: 3109px 3091px;
}
.shop_head_special_springRogue copy {
  background-image: url(spritesmith.png);
<<<<<<< HEAD
  background-position: -2255px -3010px;
=======
  background-position: -328px -2880px;
>>>>>>> c9a42ed1
  width: 40px;
  height: 40px;
  background-size: 3109px 3091px;
}
.shop_head_special_springRogue {
  background-image: url(spritesmith.png);
<<<<<<< HEAD
  background-position: -2214px -3010px;
=======
  background-position: -287px -2880px;
>>>>>>> c9a42ed1
  width: 40px;
  height: 40px;
  background-size: 3109px 3091px;
}
.shop_head_special_springWarrior {
  background-image: url(spritesmith.png);
<<<<<<< HEAD
  background-position: -2173px -3010px;
=======
  background-position: -246px -2880px;
>>>>>>> c9a42ed1
  width: 40px;
  height: 40px;
  background-size: 3109px 3091px;
}
.shop_shield_special_springHealer {
  background-image: url(spritesmith.png);
<<<<<<< HEAD
  background-position: -2132px -3010px;
=======
  background-position: -205px -2880px;
>>>>>>> c9a42ed1
  width: 40px;
  height: 40px;
  background-size: 3109px 3091px;
}
.shop_shield_special_springRogue {
  background-image: url(spritesmith.png);
<<<<<<< HEAD
  background-position: -2091px -3010px;
=======
  background-position: -164px -2880px;
>>>>>>> c9a42ed1
  width: 40px;
  height: 40px;
  background-size: 3109px 3091px;
}
.shop_shield_special_springWarrior {
  background-image: url(spritesmith.png);
<<<<<<< HEAD
  background-position: -2050px -3010px;
=======
  background-position: -123px -2880px;
>>>>>>> c9a42ed1
  width: 40px;
  height: 40px;
  background-size: 3109px 3091px;
}
.shop_weapon_special_springHealer {
  background-image: url(spritesmith.png);
<<<<<<< HEAD
  background-position: -2009px -3010px;
=======
  background-position: -82px -2880px;
>>>>>>> c9a42ed1
  width: 40px;
  height: 40px;
  background-size: 3109px 3091px;
}
.shop_weapon_special_springMage {
  background-image: url(spritesmith.png);
<<<<<<< HEAD
  background-position: -1968px -3010px;
=======
  background-position: -41px -2880px;
>>>>>>> c9a42ed1
  width: 40px;
  height: 40px;
  background-size: 3109px 3091px;
}
.shop_weapon_special_springRogue {
  background-image: url(spritesmith.png);
<<<<<<< HEAD
  background-position: -1927px -3010px;
=======
  background-position: 0px -2880px;
>>>>>>> c9a42ed1
  width: 40px;
  height: 40px;
  background-size: 3109px 3091px;
}
.shop_weapon_special_springWarrior {
  background-image: url(spritesmith.png);
<<<<<<< HEAD
  background-position: -1886px -3010px;
=======
  background-position: -2888px -2829px;
>>>>>>> c9a42ed1
  width: 40px;
  height: 40px;
  background-size: 3109px 3091px;
}
.slim_armor_special_springHealer {
  background-image: url(spritesmith.png);
<<<<<<< HEAD
  background-position: -1092px -2282px;
=======
  background-position: -2160px -1638px;
>>>>>>> c9a42ed1
  width: 90px;
  height: 90px;
  background-size: 3109px 3091px;
}
.slim_armor_special_springMage {
  background-image: url(spritesmith.png);
<<<<<<< HEAD
  background-position: -1183px -2282px;
=======
  background-position: -2160px -1729px;
>>>>>>> c9a42ed1
  width: 90px;
  height: 90px;
  background-size: 3109px 3091px;
}
.slim_armor_special_springRogue {
  background-image: url(spritesmith.png);
<<<<<<< HEAD
  background-position: -1274px -2282px;
=======
  background-position: -2160px -1820px;
>>>>>>> c9a42ed1
  width: 90px;
  height: 90px;
  background-size: 3109px 3091px;
}
.slim_armor_special_springWarrior {
  background-image: url(spritesmith.png);
<<<<<<< HEAD
  background-position: -1365px -2282px;
=======
  background-position: -2160px -1911px;
>>>>>>> c9a42ed1
  width: 90px;
  height: 90px;
  background-size: 3109px 3091px;
}
.weapon_special_springHealer {
  background-image: url(spritesmith.png);
<<<<<<< HEAD
  background-position: -1456px -2282px;
=======
  background-position: -2160px -2002px;
>>>>>>> c9a42ed1
  width: 90px;
  height: 90px;
  background-size: 3109px 3091px;
}
.weapon_special_springMage {
  background-image: url(spritesmith.png);
<<<<<<< HEAD
  background-position: -1547px -2282px;
=======
  background-position: 0px -2100px;
>>>>>>> c9a42ed1
  width: 90px;
  height: 90px;
  background-size: 3109px 3091px;
}
.weapon_special_springRogue {
  background-image: url(spritesmith.png);
<<<<<<< HEAD
  background-position: -1638px -2282px;
=======
  background-position: -91px -2100px;
>>>>>>> c9a42ed1
  width: 90px;
  height: 90px;
  background-size: 3109px 3091px;
}
.weapon_special_springWarrior {
  background-image: url(spritesmith.png);
<<<<<<< HEAD
  background-position: -1729px -2282px;
=======
  background-position: -182px -2100px;
>>>>>>> c9a42ed1
  width: 90px;
  height: 90px;
  background-size: 3109px 3091px;
}
.broad_armor_special_candycane {
  background-image: url(spritesmith.png);
<<<<<<< HEAD
  background-position: -1820px -2282px;
=======
  background-position: -273px -2100px;
>>>>>>> c9a42ed1
  width: 90px;
  height: 90px;
  background-size: 3109px 3091px;
}
.broad_armor_special_ski {
  background-image: url(spritesmith.png);
<<<<<<< HEAD
  background-position: -1911px -2282px;
=======
  background-position: -364px -2100px;
>>>>>>> c9a42ed1
  width: 90px;
  height: 90px;
  background-size: 3109px 3091px;
}
.broad_armor_special_snowflake {
  background-image: url(spritesmith.png);
<<<<<<< HEAD
  background-position: -2002px -2282px;
=======
  background-position: -455px -2100px;
>>>>>>> c9a42ed1
  width: 90px;
  height: 90px;
  background-size: 3109px 3091px;
}
.broad_armor_special_yeti {
  background-image: url(spritesmith.png);
<<<<<<< HEAD
  background-position: -2093px -2282px;
=======
  background-position: -546px -2100px;
>>>>>>> c9a42ed1
  width: 90px;
  height: 90px;
  background-size: 3109px 3091px;
}
.head_special_candycane {
  background-image: url(spritesmith.png);
<<<<<<< HEAD
  background-position: -2184px -2282px;
=======
  background-position: -637px -2100px;
>>>>>>> c9a42ed1
  width: 90px;
  height: 90px;
  background-size: 3109px 3091px;
}
.head_special_nye {
  background-image: url(spritesmith.png);
<<<<<<< HEAD
  background-position: -2275px -2282px;
=======
  background-position: -728px -2100px;
>>>>>>> c9a42ed1
  width: 90px;
  height: 90px;
  background-size: 3109px 3091px;
}
.head_special_ski {
  background-image: url(spritesmith.png);
<<<<<<< HEAD
  background-position: -2424px 0px;
=======
  background-position: -819px -2100px;
>>>>>>> c9a42ed1
  width: 90px;
  height: 90px;
  background-size: 3109px 3091px;
}
.head_special_snowflake {
  background-image: url(spritesmith.png);
<<<<<<< HEAD
  background-position: -2424px -91px;
=======
  background-position: -910px -2100px;
>>>>>>> c9a42ed1
  width: 90px;
  height: 90px;
  background-size: 3109px 3091px;
}
.head_special_yeti {
  background-image: url(spritesmith.png);
<<<<<<< HEAD
  background-position: -2424px -182px;
=======
  background-position: -1001px -2100px;
>>>>>>> c9a42ed1
  width: 90px;
  height: 90px;
  background-size: 3109px 3091px;
}
.shield_special_ski {
  background-image: url(spritesmith.png);
<<<<<<< HEAD
  background-position: 0px -2373px;
=======
  background-position: -1092px -2100px;
>>>>>>> c9a42ed1
  width: 104px;
  height: 90px;
  background-size: 3109px 3091px;
}
.shield_special_snowflake {
  background-image: url(spritesmith.png);
<<<<<<< HEAD
  background-position: -2424px -273px;
=======
  background-position: -1197px -2100px;
>>>>>>> c9a42ed1
  width: 90px;
  height: 90px;
  background-size: 3109px 3091px;
}
.shield_special_yeti {
  background-image: url(spritesmith.png);
<<<<<<< HEAD
  background-position: -2424px -364px;
=======
  background-position: -1288px -2100px;
>>>>>>> c9a42ed1
  width: 90px;
  height: 90px;
  background-size: 3109px 3091px;
}
.shop_armor_special_candycane {
  background-image: url(spritesmith.png);
<<<<<<< HEAD
  background-position: -1845px -3010px;
=======
  background-position: -2888px -2788px;
>>>>>>> c9a42ed1
  width: 40px;
  height: 40px;
  background-size: 3109px 3091px;
}
.shop_armor_special_ski {
  background-image: url(spritesmith.png);
<<<<<<< HEAD
  background-position: -1804px -3010px;
=======
  background-position: -2888px -2747px;
>>>>>>> c9a42ed1
  width: 40px;
  height: 40px;
  background-size: 3109px 3091px;
}
.shop_armor_special_snowflake {
  background-image: url(spritesmith.png);
<<<<<<< HEAD
  background-position: -1763px -3010px;
=======
  background-position: -2888px -2706px;
>>>>>>> c9a42ed1
  width: 40px;
  height: 40px;
  background-size: 3109px 3091px;
}
.shop_armor_special_yeti {
  background-image: url(spritesmith.png);
<<<<<<< HEAD
  background-position: -1722px -3010px;
=======
  background-position: -2888px -2665px;
>>>>>>> c9a42ed1
  width: 40px;
  height: 40px;
  background-size: 3109px 3091px;
}
.shop_head_special_candycane {
  background-image: url(spritesmith.png);
<<<<<<< HEAD
  background-position: -1681px -3010px;
=======
  background-position: -2888px -2624px;
>>>>>>> c9a42ed1
  width: 40px;
  height: 40px;
  background-size: 3109px 3091px;
}
.shop_head_special_nye {
  background-image: url(spritesmith.png);
<<<<<<< HEAD
  background-position: -1640px -3010px;
=======
  background-position: -2888px -2583px;
>>>>>>> c9a42ed1
  width: 40px;
  height: 40px;
  background-size: 3109px 3091px;
}
.shop_head_special_ski {
  background-image: url(spritesmith.png);
<<<<<<< HEAD
  background-position: -1599px -3010px;
=======
  background-position: -2888px -2542px;
>>>>>>> c9a42ed1
  width: 40px;
  height: 40px;
  background-size: 3109px 3091px;
}
.shop_head_special_snowflake {
  background-image: url(spritesmith.png);
<<<<<<< HEAD
  background-position: -1558px -3010px;
=======
  background-position: -2888px -2501px;
>>>>>>> c9a42ed1
  width: 40px;
  height: 40px;
  background-size: 3109px 3091px;
}
.shop_head_special_yeti {
  background-image: url(spritesmith.png);
<<<<<<< HEAD
  background-position: -1517px -3010px;
=======
  background-position: -2888px -2460px;
>>>>>>> c9a42ed1
  width: 40px;
  height: 40px;
  background-size: 3109px 3091px;
}
.shop_shield_special_ski {
  background-image: url(spritesmith.png);
<<<<<<< HEAD
  background-position: -1476px -3010px;
=======
  background-position: -2888px -2419px;
>>>>>>> c9a42ed1
  width: 40px;
  height: 40px;
  background-size: 3109px 3091px;
}
.shop_shield_special_snowflake {
  background-image: url(spritesmith.png);
<<<<<<< HEAD
  background-position: -1435px -3010px;
=======
  background-position: -2888px -2378px;
>>>>>>> c9a42ed1
  width: 40px;
  height: 40px;
  background-size: 3109px 3091px;
}
.shop_shield_special_yeti {
  background-image: url(spritesmith.png);
<<<<<<< HEAD
  background-position: -1394px -3010px;
=======
  background-position: -2888px -2337px;
>>>>>>> c9a42ed1
  width: 40px;
  height: 40px;
  background-size: 3109px 3091px;
}
.shop_weapon_special_candycane {
  background-image: url(spritesmith.png);
<<<<<<< HEAD
  background-position: -1353px -3010px;
=======
  background-position: -2888px -2296px;
>>>>>>> c9a42ed1
  width: 40px;
  height: 40px;
  background-size: 3109px 3091px;
}
.shop_weapon_special_ski {
  background-image: url(spritesmith.png);
<<<<<<< HEAD
  background-position: -1312px -3010px;
=======
  background-position: -2888px -2255px;
>>>>>>> c9a42ed1
  width: 40px;
  height: 40px;
  background-size: 3109px 3091px;
}
.shop_weapon_special_snowflake {
  background-image: url(spritesmith.png);
<<<<<<< HEAD
  background-position: -1271px -3010px;
=======
  background-position: -2888px -2173px;
>>>>>>> c9a42ed1
  width: 40px;
  height: 40px;
  background-size: 3109px 3091px;
}
.shop_weapon_special_yeti {
  background-image: url(spritesmith.png);
<<<<<<< HEAD
  background-position: -1230px -3010px;
=======
  background-position: -2888px -2132px;
>>>>>>> c9a42ed1
  width: 40px;
  height: 40px;
  background-size: 3109px 3091px;
}
.slim_armor_special_candycane {
  background-image: url(spritesmith.png);
<<<<<<< HEAD
  background-position: -2424px -1911px;
=======
  background-position: -2251px -637px;
>>>>>>> c9a42ed1
  width: 90px;
  height: 90px;
  background-size: 3109px 3091px;
}
.slim_armor_special_ski {
  background-image: url(spritesmith.png);
<<<<<<< HEAD
  background-position: -2424px -2002px;
=======
  background-position: -2251px -728px;
>>>>>>> c9a42ed1
  width: 90px;
  height: 90px;
  background-size: 3109px 3091px;
}
.slim_armor_special_snowflake {
  background-image: url(spritesmith.png);
<<<<<<< HEAD
  background-position: -2424px -2093px;
=======
  background-position: -2251px -819px;
>>>>>>> c9a42ed1
  width: 90px;
  height: 90px;
  background-size: 3109px 3091px;
}
.slim_armor_special_yeti {
  background-image: url(spritesmith.png);
<<<<<<< HEAD
  background-position: -2424px -2184px;
=======
  background-position: -2251px -910px;
>>>>>>> c9a42ed1
  width: 90px;
  height: 90px;
  background-size: 3109px 3091px;
}
.weapon_special_candycane {
  background-image: url(spritesmith.png);
<<<<<<< HEAD
  background-position: -2424px -2275px;
=======
  background-position: -2251px -1001px;
>>>>>>> c9a42ed1
  width: 90px;
  height: 90px;
  background-size: 3109px 3091px;
}
.weapon_special_ski {
  background-image: url(spritesmith.png);
<<<<<<< HEAD
  background-position: -105px -2373px;
=======
  background-position: -2251px -1092px;
>>>>>>> c9a42ed1
  width: 90px;
  height: 90px;
  background-size: 3109px 3091px;
}
.weapon_special_snowflake {
  background-image: url(spritesmith.png);
<<<<<<< HEAD
  background-position: -196px -2373px;
=======
  background-position: -2251px -1183px;
>>>>>>> c9a42ed1
  width: 90px;
  height: 90px;
  background-size: 3109px 3091px;
}
.weapon_special_yeti {
  background-image: url(spritesmith.png);
<<<<<<< HEAD
  background-position: -287px -2373px;
  width: 90px;
  height: 90px;
  background-size: 3109px 3091px;
}
.back_special_wondercon_black {
  background-image: url(spritesmith.png);
  background-position: -378px -2373px;
  width: 90px;
  height: 90px;
  background-size: 3109px 3091px;
}
.back_special_wondercon_red {
  background-image: url(spritesmith.png);
  background-position: -469px -2373px;
  width: 90px;
  height: 90px;
  background-size: 3109px 3091px;
}
.body_special_wondercon_black {
  background-image: url(spritesmith.png);
  background-position: -560px -2373px;
  width: 90px;
  height: 90px;
  background-size: 3109px 3091px;
}
.body_special_wondercon_gold {
  background-image: url(spritesmith.png);
  background-position: -651px -2373px;
  width: 90px;
  height: 90px;
  background-size: 3109px 3091px;
}
.body_special_wondercon_red {
  background-image: url(spritesmith.png);
  background-position: -742px -2373px;
=======
  background-position: -2251px -1274px;
>>>>>>> c9a42ed1
  width: 90px;
  height: 90px;
  background-size: 3109px 3091px;
}
.headAccessory_special_wondercon_black {
  background-image: url(spritesmith.png);
  background-position: -833px -2373px;
  width: 90px;
  height: 90px;
  background-size: 3109px 3091px;
}
.headAccessory_special_wondercon_red {
  background-image: url(spritesmith.png);
  background-position: -924px -2373px;
  width: 90px;
  height: 90px;
  background-size: 3109px 3091px;
}
.shop_back_special_wondercon_black {
  background-image: url(spritesmith.png);
  background-position: -1189px -3010px;
  width: 40px;
  height: 40px;
  background-size: 3109px 3091px;
}
.shop_back_special_wondercon_red {
  background-image: url(spritesmith.png);
  background-position: -1148px -3010px;
  width: 40px;
  height: 40px;
  background-size: 3109px 3091px;
}
.shop_body_special_wondercon_black {
  background-image: url(spritesmith.png);
  background-position: -1107px -3010px;
  width: 40px;
  height: 40px;
  background-size: 3109px 3091px;
}
.shop_body_special_wondercon_gold {
  background-image: url(spritesmith.png);
  background-position: -1066px -3010px;
  width: 40px;
  height: 40px;
  background-size: 3109px 3091px;
}
.shop_body_special_wondercon_red {
  background-image: url(spritesmith.png);
  background-position: -1025px -3010px;
  width: 40px;
  height: 40px;
  background-size: 3109px 3091px;
}
.shop_headAccessory_special_wondercon_black {
  background-image: url(spritesmith.png);
  background-position: -984px -3010px;
  width: 40px;
  height: 40px;
  background-size: 3109px 3091px;
}
.shop_headAccessory_special_wondercon_red {
  background-image: url(spritesmith.png);
  background-position: -902px -3010px;
  width: 40px;
  height: 40px;
  background-size: 3109px 3091px;
}
.head_0 {
  background-image: url(spritesmith.png);
<<<<<<< HEAD
  background-position: -1652px -2373px;
=======
  background-position: -2251px -1365px;
>>>>>>> c9a42ed1
  width: 90px;
  height: 90px;
  background-size: 3109px 3091px;
}
.customize-option.head_0 {
  background-image: url(spritesmith.png);
  background-position: -2276px -1380px;
  width: 60px;
  height: 60px;
  background-size: 2928px 2920px;
}
.head_healer_1 {
  background-image: url(spritesmith.png);
<<<<<<< HEAD
  background-position: -1743px -2373px;
=======
  background-position: -2251px -1456px;
>>>>>>> c9a42ed1
  width: 90px;
  height: 90px;
  background-size: 3109px 3091px;
}
.head_healer_2 {
  background-image: url(spritesmith.png);
<<<<<<< HEAD
  background-position: -1834px -2373px;
=======
  background-position: -2251px -1547px;
>>>>>>> c9a42ed1
  width: 90px;
  height: 90px;
  background-size: 3109px 3091px;
}
.head_healer_3 {
  background-image: url(spritesmith.png);
<<<<<<< HEAD
  background-position: -1925px -2373px;
=======
  background-position: -2251px -1638px;
>>>>>>> c9a42ed1
  width: 90px;
  height: 90px;
  background-size: 3109px 3091px;
}
.head_healer_4 {
  background-image: url(spritesmith.png);
<<<<<<< HEAD
  background-position: -2016px -2373px;
=======
  background-position: -2251px -1729px;
>>>>>>> c9a42ed1
  width: 90px;
  height: 90px;
  background-size: 3109px 3091px;
}
.head_healer_5 {
  background-image: url(spritesmith.png);
<<<<<<< HEAD
  background-position: -2107px -2373px;
=======
  background-position: -2251px -1820px;
>>>>>>> c9a42ed1
  width: 90px;
  height: 90px;
  background-size: 3109px 3091px;
}
.head_rogue_1 {
  background-image: url(spritesmith.png);
<<<<<<< HEAD
  background-position: -2198px -2373px;
=======
  background-position: -2251px -1911px;
>>>>>>> c9a42ed1
  width: 90px;
  height: 90px;
  background-size: 3109px 3091px;
}
.head_rogue_2 {
  background-image: url(spritesmith.png);
<<<<<<< HEAD
  background-position: -2289px -2373px;
=======
  background-position: -2251px -2002px;
>>>>>>> c9a42ed1
  width: 90px;
  height: 90px;
  background-size: 3109px 3091px;
}
.head_rogue_3 {
  background-image: url(spritesmith.png);
<<<<<<< HEAD
  background-position: -2380px -2373px;
=======
  background-position: -2251px -2093px;
>>>>>>> c9a42ed1
  width: 90px;
  height: 90px;
  background-size: 3109px 3091px;
}
.head_rogue_4 {
  background-image: url(spritesmith.png);
<<<<<<< HEAD
  background-position: -2515px 0px;
=======
  background-position: 0px -2191px;
>>>>>>> c9a42ed1
  width: 90px;
  height: 90px;
  background-size: 3109px 3091px;
}
.head_rogue_5 {
  background-image: url(spritesmith.png);
<<<<<<< HEAD
  background-position: -2515px -91px;
=======
  background-position: -91px -2191px;
>>>>>>> c9a42ed1
  width: 90px;
  height: 90px;
  background-size: 3109px 3091px;
}
.head_special_2 {
  background-image: url(spritesmith.png);
<<<<<<< HEAD
  background-position: -2515px -182px;
=======
  background-position: -182px -2191px;
>>>>>>> c9a42ed1
  width: 90px;
  height: 90px;
  background-size: 3109px 3091px;
}
.head_warrior_1 {
  background-image: url(spritesmith.png);
<<<<<<< HEAD
  background-position: -2515px -273px;
=======
  background-position: -273px -2191px;
>>>>>>> c9a42ed1
  width: 90px;
  height: 90px;
  background-size: 3109px 3091px;
}
.head_warrior_2 {
  background-image: url(spritesmith.png);
<<<<<<< HEAD
  background-position: -2515px -364px;
=======
  background-position: -364px -2191px;
>>>>>>> c9a42ed1
  width: 90px;
  height: 90px;
  background-size: 3109px 3091px;
}
.head_warrior_3 {
  background-image: url(spritesmith.png);
<<<<<<< HEAD
  background-position: -2515px -455px;
=======
  background-position: -455px -2191px;
>>>>>>> c9a42ed1
  width: 90px;
  height: 90px;
  background-size: 3109px 3091px;
}
.head_warrior_4 {
  background-image: url(spritesmith.png);
<<<<<<< HEAD
  background-position: -2515px -546px;
=======
  background-position: -546px -2191px;
>>>>>>> c9a42ed1
  width: 90px;
  height: 90px;
  background-size: 3109px 3091px;
}
.head_warrior_5 {
  background-image: url(spritesmith.png);
<<<<<<< HEAD
  background-position: -2515px -637px;
=======
  background-position: -637px -2191px;
>>>>>>> c9a42ed1
  width: 90px;
  height: 90px;
  background-size: 3109px 3091px;
}
.head_wizard_1 {
  background-image: url(spritesmith.png);
<<<<<<< HEAD
  background-position: -2515px -728px;
=======
  background-position: -728px -2191px;
>>>>>>> c9a42ed1
  width: 90px;
  height: 90px;
  background-size: 3109px 3091px;
}
.head_wizard_2 {
  background-image: url(spritesmith.png);
<<<<<<< HEAD
  background-position: -2515px -819px;
=======
  background-position: -819px -2191px;
>>>>>>> c9a42ed1
  width: 90px;
  height: 90px;
  background-size: 3109px 3091px;
}
.head_wizard_3 {
  background-image: url(spritesmith.png);
<<<<<<< HEAD
  background-position: -2515px -910px;
=======
  background-position: -910px -2191px;
>>>>>>> c9a42ed1
  width: 90px;
  height: 90px;
  background-size: 3109px 3091px;
}
.head_wizard_4 {
  background-image: url(spritesmith.png);
<<<<<<< HEAD
  background-position: -2515px -1001px;
=======
  background-position: -1001px -2191px;
>>>>>>> c9a42ed1
  width: 90px;
  height: 90px;
  background-size: 3109px 3091px;
}
.head_wizard_5 {
  background-image: url(spritesmith.png);
<<<<<<< HEAD
  background-position: -2515px -1092px;
=======
  background-position: -1092px -2191px;
>>>>>>> c9a42ed1
  width: 90px;
  height: 90px;
  background-size: 3109px 3091px;
}
.shop_head_healer_1 {
  background-image: url(spritesmith.png);
<<<<<<< HEAD
  background-position: -861px -3010px;
  width: 40px;
  height: 40px;
  background-size: 3109px 3091px;
}
.shop_head_healer_2 {
  background-image: url(spritesmith.png);
  background-position: -820px -3010px;
=======
  background-position: -2888px -2091px;
>>>>>>> c9a42ed1
  width: 40px;
  height: 40px;
  background-size: 3109px 3091px;
}
.shop_head_healer_2 {
  background-image: url(spritesmith.png);
  background-position: -779px -3010px;
  width: 40px;
  height: 40px;
  background-size: 3109px 3091px;
}
.shop_head_healer_3 {
  background-image: url(spritesmith.png);
  background-position: -738px -3010px;
  width: 40px;
  height: 40px;
  background-size: 3109px 3091px;
}
.shop_head_healer_4 {
  background-image: url(spritesmith.png);
<<<<<<< HEAD
  background-position: -697px -3010px;
=======
  background-position: -2888px -1968px;
  width: 40px;
  height: 40px;
  background-size: 2928px 2920px;
}
.shop_head_healer_5 {
  background-image: url(spritesmith.png);
  background-position: -2888px -1927px;
>>>>>>> c9a42ed1
  width: 40px;
  height: 40px;
  background-size: 3109px 3091px;
}
.shop_head_rogue_1 {
  background-image: url(spritesmith.png);
  background-position: -656px -3010px;
  width: 40px;
  height: 40px;
  background-size: 3109px 3091px;
}
.shop_head_rogue_2 {
  background-image: url(spritesmith.png);
  background-position: -615px -3010px;
  width: 40px;
  height: 40px;
  background-size: 3109px 3091px;
}
.shop_head_rogue_3 {
  background-image: url(spritesmith.png);
  background-position: -574px -3010px;
  width: 40px;
  height: 40px;
  background-size: 3109px 3091px;
}
.shop_head_rogue_4 {
  background-image: url(spritesmith.png);
  background-position: -533px -3010px;
  width: 40px;
  height: 40px;
  background-size: 3109px 3091px;
}
.shop_head_rogue_5 {
  background-image: url(spritesmith.png);
  background-position: -492px -3010px;
  width: 40px;
  height: 40px;
  background-size: 3109px 3091px;
}
.shop_head_special_0 {
  background-image: url(spritesmith.png);
  background-position: -451px -3010px;
  width: 40px;
  height: 40px;
  background-size: 3109px 3091px;
}
.shop_head_special_1 {
  background-image: url(spritesmith.png);
  background-position: -410px -3010px;
  width: 40px;
  height: 40px;
  background-size: 3109px 3091px;
}
.shop_head_special_2 {
  background-image: url(spritesmith.png);
  background-position: -369px -3010px;
  width: 40px;
  height: 40px;
  background-size: 3109px 3091px;
}
.shop_head_warrior_1 {
  background-image: url(spritesmith.png);
  background-position: -328px -3010px;
  width: 40px;
  height: 40px;
  background-size: 3109px 3091px;
}
.shop_head_warrior_2 {
  background-image: url(spritesmith.png);
  background-position: -287px -3010px;
  width: 40px;
  height: 40px;
  background-size: 3109px 3091px;
}
.shop_head_warrior_3 {
  background-image: url(spritesmith.png);
  background-position: -246px -3010px;
  width: 40px;
  height: 40px;
  background-size: 3109px 3091px;
}
.shop_head_warrior_4 {
  background-image: url(spritesmith.png);
  background-position: -205px -3010px;
  width: 40px;
  height: 40px;
  background-size: 3109px 3091px;
}
.shop_head_warrior_5 {
  background-image: url(spritesmith.png);
  background-position: -164px -3010px;
  width: 40px;
  height: 40px;
  background-size: 3109px 3091px;
}
.shop_head_wizard_1 {
  background-image: url(spritesmith.png);
  background-position: -123px -3010px;
  width: 40px;
  height: 40px;
  background-size: 3109px 3091px;
}
.shop_head_wizard_2 {
  background-image: url(spritesmith.png);
  background-position: -82px -3010px;
  width: 40px;
  height: 40px;
  background-size: 3109px 3091px;
}
.shop_head_wizard_3 {
  background-image: url(spritesmith.png);
  background-position: -41px -3010px;
  width: 40px;
  height: 40px;
  background-size: 3109px 3091px;
}
.shop_head_wizard_4 {
  background-image: url(spritesmith.png);
  background-position: 0px -3010px;
  width: 40px;
  height: 40px;
  background-size: 3109px 3091px;
}
.shop_head_wizard_5 {
  background-image: url(spritesmith.png);
  background-position: -3061px -711px;
  width: 40px;
  height: 40px;
  background-size: 3109px 3091px;
}
.shield_healer_1 {
  background-image: url(spritesmith.png);
  background-position: -819px -2464px;
  width: 90px;
  height: 90px;
  background-size: 3109px 3091px;
}
.shield_healer_2 {
  background-image: url(spritesmith.png);
  background-position: -910px -2464px;
  width: 90px;
  height: 90px;
  background-size: 3109px 3091px;
}
.shield_healer_3 {
  background-image: url(spritesmith.png);
  background-position: -1001px -2464px;
  width: 90px;
  height: 90px;
  background-size: 3109px 3091px;
}
.shield_healer_4 {
  background-image: url(spritesmith.png);
  background-position: -1092px -2464px;
  width: 90px;
  height: 90px;
  background-size: 3109px 3091px;
}
.shield_healer_5 {
  background-image: url(spritesmith.png);
  background-position: -1183px -2464px;
  width: 90px;
  height: 90px;
  background-size: 3109px 3091px;
}
.shield_rogue_0 {
  background-image: url(spritesmith.png);
  background-position: -1274px -2464px;
  width: 90px;
  height: 90px;
  background-size: 3109px 3091px;
}
.shield_rogue_1 {
  background-image: url(spritesmith.png);
  background-position: -1365px -2464px;
  width: 103px;
  height: 90px;
  background-size: 3109px 3091px;
}
.shield_rogue_2 {
  background-image: url(spritesmith.png);
  background-position: -1469px -2464px;
  width: 103px;
  height: 90px;
  background-size: 3109px 3091px;
}
.shield_rogue_3 {
  background-image: url(spritesmith.png);
  background-position: -1573px -2464px;
  width: 114px;
  height: 90px;
  background-size: 3109px 3091px;
}
.shield_rogue_4 {
  background-image: url(spritesmith.png);
  background-position: -1688px -2464px;
  width: 96px;
  height: 90px;
  background-size: 3109px 3091px;
}
.shield_rogue_5 {
  background-image: url(spritesmith.png);
  background-position: -1785px -2464px;
  width: 114px;
  height: 90px;
  background-size: 3109px 3091px;
}
.shield_rogue_6 {
  background-image: url(spritesmith.png);
  background-position: -1900px -2464px;
  width: 114px;
  height: 90px;
  background-size: 3109px 3091px;
}
.shield_special_1 {
  background-image: url(spritesmith.png);
  background-position: -2015px -2464px;
  width: 90px;
  height: 90px;
  background-size: 3109px 3091px;
}
.shield_warrior_1 {
  background-image: url(spritesmith.png);
  background-position: -2106px -2464px;
  width: 90px;
  height: 90px;
  background-size: 3109px 3091px;
}
.shield_warrior_2 {
  background-image: url(spritesmith.png);
  background-position: -2197px -2464px;
  width: 90px;
  height: 90px;
  background-size: 3109px 3091px;
}
.shield_warrior_3 {
  background-image: url(spritesmith.png);
  background-position: -2288px -2464px;
  width: 90px;
  height: 90px;
  background-size: 3109px 3091px;
}
.shield_warrior_4 {
  background-image: url(spritesmith.png);
  background-position: -2379px -2464px;
  width: 90px;
  height: 90px;
  background-size: 3109px 3091px;
}
.shield_warrior_5 {
  background-image: url(spritesmith.png);
  background-position: -2470px -2464px;
  width: 90px;
  height: 90px;
  background-size: 3109px 3091px;
}
.shop_shield_healer_1 {
  background-image: url(spritesmith.png);
  background-position: -2742px -2687px;
  width: 40px;
  height: 40px;
  background-size: 3109px 3091px;
}
.shop_shield_healer_2 {
  background-image: url(spritesmith.png);
  background-position: -2742px -2646px;
  width: 40px;
  height: 40px;
  background-size: 3109px 3091px;
}
.shop_shield_healer_3 {
  background-image: url(spritesmith.png);
  background-position: -2561px -2505px;
  width: 40px;
  height: 40px;
  background-size: 3109px 3091px;
}
.shop_shield_healer_4 {
  background-image: url(spritesmith.png);
  background-position: -2561px -2464px;
  width: 40px;
  height: 40px;
  background-size: 3109px 3091px;
}
.shop_shield_healer_5 {
  background-image: url(spritesmith.png);
  background-position: -2471px -2414px;
  width: 40px;
  height: 40px;
  background-size: 3109px 3091px;
}
.shop_shield_rogue_0 {
  background-image: url(spritesmith.png);
  background-position: -2471px -2373px;
  width: 40px;
  height: 40px;
  background-size: 3109px 3091px;
}
.shop_shield_rogue_1 {
  background-image: url(spritesmith.png);
  background-position: -1746px -1755px;
  width: 40px;
  height: 40px;
  background-size: 3109px 3091px;
}
.shop_shield_rogue_2 {
  background-image: url(spritesmith.png);
  background-position: -609px -439px;
  width: 40px;
  height: 40px;
  background-size: 3109px 3091px;
}
.shop_shield_rogue_3 {
  background-image: url(spritesmith.png);
  background-position: -609px -398px;
  width: 40px;
  height: 40px;
  background-size: 3109px 3091px;
}
.shop_shield_rogue_4 {
  background-image: url(spritesmith.png);
  background-position: -3061px -2966px;
  width: 40px;
  height: 40px;
  background-size: 3109px 3091px;
}
.shop_shield_rogue_5 {
  background-image: url(spritesmith.png);
  background-position: -3061px -2925px;
  width: 40px;
  height: 40px;
  background-size: 3109px 3091px;
}
.shop_shield_rogue_6 {
  background-image: url(spritesmith.png);
  background-position: -3061px -2884px;
  width: 40px;
  height: 40px;
  background-size: 3109px 3091px;
}
.shop_shield_special_0 {
  background-image: url(spritesmith.png);
  background-position: -3061px -2843px;
  width: 40px;
  height: 40px;
  background-size: 3109px 3091px;
}
.shop_shield_special_1 {
  background-image: url(spritesmith.png);
  background-position: -3061px -2802px;
  width: 40px;
  height: 40px;
  background-size: 3109px 3091px;
}
.shop_shield_warrior_1 {
  background-image: url(spritesmith.png);
  background-position: -3061px -2761px;
  width: 40px;
  height: 40px;
  background-size: 3109px 3091px;
}
.shop_shield_warrior_2 {
  background-image: url(spritesmith.png);
  background-position: -3061px -2720px;
  width: 40px;
  height: 40px;
  background-size: 3109px 3091px;
}
.shop_shield_warrior_3 {
  background-image: url(spritesmith.png);
  background-position: -3061px -2679px;
  width: 40px;
  height: 40px;
  background-size: 3109px 3091px;
}
.shop_shield_warrior_4 {
  background-image: url(spritesmith.png);
  background-position: -3061px -2638px;
  width: 40px;
  height: 40px;
  background-size: 3109px 3091px;
}
.shop_shield_warrior_5 {
  background-image: url(spritesmith.png);
  background-position: -3061px -2597px;
  width: 40px;
  height: 40px;
  background-size: 3109px 3091px;
}
.shop_weapon_healer_0 {
  background-image: url(spritesmith.png);
  background-position: -3061px -2556px;
  width: 40px;
  height: 40px;
  background-size: 3109px 3091px;
}
.shop_weapon_healer_1 {
  background-image: url(spritesmith.png);
  background-position: -3061px -2515px;
  width: 40px;
  height: 40px;
  background-size: 3109px 3091px;
}
.shop_weapon_healer_2 {
  background-image: url(spritesmith.png);
  background-position: -3061px -2474px;
  width: 40px;
  height: 40px;
  background-size: 3109px 3091px;
}
.shop_weapon_healer_3 {
  background-image: url(spritesmith.png);
  background-position: -3061px -2433px;
  width: 40px;
  height: 40px;
  background-size: 3109px 3091px;
}
.shop_weapon_healer_4 {
  background-image: url(spritesmith.png);
  background-position: -3061px -2392px;
  width: 40px;
  height: 40px;
  background-size: 3109px 3091px;
}
.shop_weapon_healer_5 {
  background-image: url(spritesmith.png);
  background-position: -3061px -2351px;
  width: 40px;
  height: 40px;
  background-size: 3109px 3091px;
}
.shop_weapon_healer_6 {
  background-image: url(spritesmith.png);
  background-position: -3061px -2310px;
  width: 40px;
  height: 40px;
  background-size: 3109px 3091px;
}
.shop_weapon_rogue_0 {
  background-image: url(spritesmith.png);
  background-position: -3061px -2269px;
  width: 40px;
  height: 40px;
  background-size: 3109px 3091px;
}
.shop_weapon_rogue_1 {
  background-image: url(spritesmith.png);
  background-position: -3061px -2228px;
  width: 40px;
  height: 40px;
  background-size: 3109px 3091px;
}
.shop_weapon_rogue_2 {
  background-image: url(spritesmith.png);
  background-position: -3061px -2187px;
  width: 40px;
  height: 40px;
  background-size: 3109px 3091px;
}
.shop_weapon_rogue_3 {
  background-image: url(spritesmith.png);
  background-position: -3061px -2146px;
  width: 40px;
  height: 40px;
  background-size: 3109px 3091px;
}
.shop_weapon_rogue_4 {
  background-image: url(spritesmith.png);
  background-position: -3061px -2105px;
  width: 40px;
  height: 40px;
  background-size: 3109px 3091px;
}
.shop_weapon_rogue_5 {
  background-image: url(spritesmith.png);
  background-position: -3061px -2064px;
  width: 40px;
  height: 40px;
  background-size: 3109px 3091px;
}
.shop_weapon_rogue_6 {
  background-image: url(spritesmith.png);
  background-position: -3061px -2023px;
  width: 40px;
  height: 40px;
  background-size: 3109px 3091px;
}
.shop_weapon_special_0 {
  background-image: url(spritesmith.png);
  background-position: -3061px -1982px;
  width: 40px;
  height: 40px;
  background-size: 3109px 3091px;
}
.shop_weapon_special_1 {
  background-image: url(spritesmith.png);
  background-position: -3061px -1941px;
  width: 40px;
  height: 40px;
  background-size: 3109px 3091px;
}
.shop_weapon_special_2 {
  background-image: url(spritesmith.png);
  background-position: -3061px -1900px;
  width: 40px;
  height: 40px;
  background-size: 3109px 3091px;
}
.shop_weapon_special_3 {
  background-image: url(spritesmith.png);
  background-position: -3061px -1859px;
  width: 40px;
  height: 40px;
  background-size: 3109px 3091px;
}
.shop_weapon_special_critical {
  background-image: url(spritesmith.png);
  background-position: -3061px -1818px;
  width: 40px;
  height: 40px;
  background-size: 3109px 3091px;
}
.shop_weapon_warrior_0 {
  background-image: url(spritesmith.png);
  background-position: -3061px -1777px;
  width: 40px;
  height: 40px;
  background-size: 3109px 3091px;
}
.shop_weapon_warrior_1 {
  background-image: url(spritesmith.png);
  background-position: -3061px -1736px;
  width: 40px;
  height: 40px;
  background-size: 3109px 3091px;
}
.shop_weapon_warrior_2 {
  background-image: url(spritesmith.png);
  background-position: -3061px -1695px;
  width: 40px;
  height: 40px;
  background-size: 3109px 3091px;
}
.shop_weapon_warrior_3 {
  background-image: url(spritesmith.png);
  background-position: -3061px -1654px;
  width: 40px;
  height: 40px;
  background-size: 3109px 3091px;
}
.shop_weapon_warrior_4 {
  background-image: url(spritesmith.png);
  background-position: -3061px -1613px;
  width: 40px;
  height: 40px;
  background-size: 3109px 3091px;
}
.shop_weapon_warrior_5 {
  background-image: url(spritesmith.png);
  background-position: -3061px -1572px;
  width: 40px;
  height: 40px;
  background-size: 3109px 3091px;
}
.shop_weapon_warrior_6 {
  background-image: url(spritesmith.png);
  background-position: -3061px -1531px;
  width: 40px;
  height: 40px;
  background-size: 3109px 3091px;
}
.shop_weapon_wizard_0 {
  background-image: url(spritesmith.png);
  background-position: -3061px -1490px;
  width: 40px;
  height: 40px;
  background-size: 3109px 3091px;
}
.shop_weapon_wizard_1 {
  background-image: url(spritesmith.png);
  background-position: -3061px -1449px;
  width: 40px;
  height: 40px;
  background-size: 3109px 3091px;
}
.shop_weapon_wizard_2 {
  background-image: url(spritesmith.png);
  background-position: -3061px -1408px;
  width: 40px;
  height: 40px;
  background-size: 3109px 3091px;
}
.shop_weapon_wizard_3 {
  background-image: url(spritesmith.png);
  background-position: -3061px -1367px;
  width: 40px;
  height: 40px;
  background-size: 3109px 3091px;
}
.shop_weapon_wizard_4 {
  background-image: url(spritesmith.png);
  background-position: -3061px -1326px;
  width: 40px;
  height: 40px;
  background-size: 3109px 3091px;
}
.shop_weapon_wizard_5 {
  background-image: url(spritesmith.png);
  background-position: -3061px -1285px;
  width: 40px;
  height: 40px;
  background-size: 3109px 3091px;
}
.shop_weapon_wizard_6 {
  background-image: url(spritesmith.png);
  background-position: -3061px -1244px;
  width: 40px;
  height: 40px;
  background-size: 3109px 3091px;
}
.weapon_healer_0 {
  background-image: url(spritesmith.png);
  background-position: -2184px -2555px;
  width: 90px;
  height: 90px;
  background-size: 3109px 3091px;
}
.weapon_healer_1 {
  background-image: url(spritesmith.png);
  background-position: -2275px -2555px;
  width: 90px;
  height: 90px;
  background-size: 3109px 3091px;
}
.weapon_healer_2 {
  background-image: url(spritesmith.png);
  background-position: -2366px -2555px;
  width: 90px;
  height: 90px;
  background-size: 3109px 3091px;
}
.weapon_healer_3 {
  background-image: url(spritesmith.png);
  background-position: -2457px -2555px;
  width: 90px;
  height: 90px;
  background-size: 3109px 3091px;
}
.weapon_healer_4 {
  background-image: url(spritesmith.png);
  background-position: -2548px -2555px;
  width: 90px;
  height: 90px;
  background-size: 3109px 3091px;
}
.weapon_healer_5 {
  background-image: url(spritesmith.png);
  background-position: -2697px 0px;
  width: 90px;
  height: 90px;
  background-size: 3109px 3091px;
}
.weapon_healer_6 {
  background-image: url(spritesmith.png);
  background-position: -2697px -91px;
  width: 90px;
  height: 90px;
  background-size: 3109px 3091px;
}
.weapon_rogue_0 {
  background-image: url(spritesmith.png);
  background-position: -2697px -182px;
  width: 90px;
  height: 90px;
  background-size: 3109px 3091px;
}
.weapon_rogue_1 {
  background-image: url(spritesmith.png);
  background-position: -2697px -273px;
  width: 90px;
  height: 90px;
  background-size: 3109px 3091px;
}
.weapon_rogue_2 {
  background-image: url(spritesmith.png);
  background-position: -2697px -364px;
  width: 90px;
  height: 90px;
  background-size: 3109px 3091px;
}
.weapon_rogue_3 {
  background-image: url(spritesmith.png);
  background-position: -2697px -455px;
  width: 90px;
  height: 90px;
  background-size: 3109px 3091px;
}
.weapon_rogue_4 {
  background-image: url(spritesmith.png);
  background-position: -2697px -546px;
  width: 90px;
  height: 90px;
  background-size: 3109px 3091px;
}
.weapon_rogue_5 {
  background-image: url(spritesmith.png);
  background-position: -2697px -637px;
  width: 90px;
  height: 90px;
  background-size: 3109px 3091px;
}
.weapon_rogue_6 {
  background-image: url(spritesmith.png);
  background-position: -2697px -728px;
  width: 90px;
  height: 90px;
  background-size: 3109px 3091px;
}
.weapon_special_1 {
  background-image: url(spritesmith.png);
<<<<<<< HEAD
  background-position: 0px -2646px;
=======
  background-position: -1729px -2373px;
>>>>>>> c9a42ed1
  width: 102px;
  height: 90px;
  background-size: 3109px 3091px;
}
.weapon_special_2 {
  background-image: url(spritesmith.png);
<<<<<<< HEAD
  background-position: -2697px -819px;
=======
  background-position: -1832px -2373px;
>>>>>>> c9a42ed1
  width: 90px;
  height: 90px;
  background-size: 3109px 3091px;
}
.weapon_special_3 {
  background-image: url(spritesmith.png);
<<<<<<< HEAD
  background-position: -2697px -910px;
=======
  background-position: -1923px -2373px;
>>>>>>> c9a42ed1
  width: 90px;
  height: 90px;
  background-size: 3109px 3091px;
}
.weapon_warrior_0 {
  background-image: url(spritesmith.png);
<<<<<<< HEAD
  background-position: -2697px -1001px;
=======
  background-position: -2014px -2373px;
>>>>>>> c9a42ed1
  width: 90px;
  height: 90px;
  background-size: 3109px 3091px;
}
.weapon_warrior_1 {
  background-image: url(spritesmith.png);
<<<<<<< HEAD
  background-position: -2697px -1092px;
=======
  background-position: -2105px -2373px;
>>>>>>> c9a42ed1
  width: 90px;
  height: 90px;
  background-size: 3109px 3091px;
}
.weapon_warrior_2 {
  background-image: url(spritesmith.png);
<<<<<<< HEAD
  background-position: -2697px -1183px;
=======
  background-position: -2196px -2373px;
>>>>>>> c9a42ed1
  width: 90px;
  height: 90px;
  background-size: 3109px 3091px;
}
.weapon_warrior_3 {
  background-image: url(spritesmith.png);
<<<<<<< HEAD
  background-position: -2697px -1274px;
=======
  background-position: -2287px -2373px;
>>>>>>> c9a42ed1
  width: 90px;
  height: 90px;
  background-size: 3109px 3091px;
}
.weapon_warrior_4 {
  background-image: url(spritesmith.png);
<<<<<<< HEAD
  background-position: -2697px -1365px;
=======
  background-position: -2378px -2373px;
>>>>>>> c9a42ed1
  width: 90px;
  height: 90px;
  background-size: 3109px 3091px;
}
.weapon_warrior_5 {
  background-image: url(spritesmith.png);
  background-position: -2697px -1456px;
  width: 90px;
  height: 90px;
  background-size: 3109px 3091px;
}
.weapon_warrior_6 {
  background-image: url(spritesmith.png);
  background-position: -2697px -1547px;
  width: 90px;
  height: 90px;
  background-size: 3109px 3091px;
}
.weapon_wizard_0 {
  background-image: url(spritesmith.png);
  background-position: -2697px -1638px;
  width: 90px;
  height: 90px;
  background-size: 3109px 3091px;
}
.weapon_wizard_1 {
  background-image: url(spritesmith.png);
  background-position: -2697px -1729px;
  width: 90px;
  height: 90px;
  background-size: 3109px 3091px;
}
.weapon_wizard_2 {
  background-image: url(spritesmith.png);
  background-position: -2697px -1820px;
  width: 90px;
  height: 90px;
  background-size: 3109px 3091px;
}
.weapon_wizard_3 {
  background-image: url(spritesmith.png);
  background-position: -2697px -1911px;
  width: 90px;
  height: 90px;
  background-size: 3109px 3091px;
}
.weapon_wizard_4 {
  background-image: url(spritesmith.png);
  background-position: -2697px -2002px;
  width: 90px;
  height: 90px;
  background-size: 3109px 3091px;
}
.weapon_wizard_5 {
  background-image: url(spritesmith.png);
  background-position: -2697px -2093px;
  width: 90px;
  height: 90px;
  background-size: 3109px 3091px;
}
.weapon_wizard_6 {
  background-image: url(spritesmith.png);
  background-position: -2697px -2184px;
  width: 90px;
  height: 90px;
  background-size: 3109px 3091px;
}
.Pet_Currency_Gem {
  background-image: url(spritesmith.png);
  background-position: -656px -3051px;
  width: 45px;
  height: 39px;
  background-size: 3109px 3091px;
}
.Pet_Currency_Gem1x {
  background-image: url(spritesmith.png);
  background-position: -2130px -900px;
  width: 15px;
  height: 13px;
  background-size: 3109px 3091px;
}
.Pet_Currency_Gem2x {
  background-image: url(spritesmith.png);
  background-position: -2118px -1196px;
  width: 30px;
  height: 26px;
  background-size: 3109px 3091px;
}
.Pet_Egg_BearCub {
  background-image: url(spritesmith.png);
  background-position: -2572px -2919px;
  width: 48px;
  height: 51px;
  background-size: 3109px 3091px;
}
.Pet_Egg_Cactus {
  background-image: url(spritesmith.png);
  background-position: -2621px -2919px;
  width: 48px;
  height: 51px;
  background-size: 3109px 3091px;
}
.Pet_Egg_Deer {
  background-image: url(spritesmith.png);
  background-position: -2670px -2919px;
  width: 48px;
  height: 51px;
  background-size: 3109px 3091px;
}
.Pet_Egg_Dragon {
  background-image: url(spritesmith.png);
  background-position: -2719px -2919px;
  width: 48px;
  height: 51px;
  background-size: 3109px 3091px;
}
.Pet_Egg_Egg {
  background-image: url(spritesmith.png);
  background-position: -2768px -2919px;
  width: 48px;
  height: 51px;
  background-size: 3109px 3091px;
}
.Pet_Egg_FlyingPig {
  background-image: url(spritesmith.png);
  background-position: -2817px -2919px;
  width: 48px;
  height: 51px;
  background-size: 3109px 3091px;
}
.Pet_Egg_Fox {
  background-image: url(spritesmith.png);
  background-position: -2866px -2919px;
  width: 48px;
  height: 51px;
  background-size: 3109px 3091px;
}
.Pet_Egg_Gryphon {
  background-image: url(spritesmith.png);
  background-position: -2915px -2919px;
  width: 48px;
  height: 51px;
  background-size: 3109px 3091px;
}
.Pet_Egg_Hedgehog {
  background-image: url(spritesmith.png);
  background-position: -2964px -2919px;
  width: 48px;
  height: 51px;
  background-size: 3109px 3091px;
}
.Pet_Egg_LionCub {
  background-image: url(spritesmith.png);
  background-position: -3061px 0px;
  width: 48px;
  height: 51px;
  background-size: 3109px 3091px;
}
.Pet_Egg_PandaCub {
  background-image: url(spritesmith.png);
  background-position: -3061px -208px;
  width: 48px;
  height: 51px;
  background-size: 3109px 3091px;
}
.Pet_Egg_PolarBear {
  background-image: url(spritesmith.png);
  background-position: -3061px -156px;
  width: 48px;
  height: 51px;
  background-size: 3109px 3091px;
}
.Pet_Egg_TigerCub {
  background-image: url(spritesmith.png);
  background-position: -3061px -104px;
  width: 48px;
  height: 51px;
  background-size: 3109px 3091px;
}
.Pet_Egg_Wolf {
  background-image: url(spritesmith.png);
  background-position: -3061px -52px;
  width: 48px;
  height: 51px;
  background-size: 3109px 3091px;
}
.Pet_Food_Cake_Base {
  background-image: url(spritesmith.png);
  background-position: -3061px -624px;
  width: 43px;
  height: 43px;
  background-size: 3109px 3091px;
}
.Pet_Food_Cake_CottonCandyBlue {
  background-image: url(spritesmith.png);
  background-position: -3061px -489px;
  width: 42px;
  height: 44px;
  background-size: 3109px 3091px;
}
.Pet_Food_Cake_CottonCandyPink {
  background-image: url(spritesmith.png);
  background-position: -3061px -308px;
  width: 43px;
  height: 45px;
  background-size: 3109px 3091px;
}
.Pet_Food_Cake_Desert {
  background-image: url(spritesmith.png);
  background-position: -3061px -399px;
  width: 43px;
  height: 44px;
  background-size: 3109px 3091px;
}
.Pet_Food_Cake_Golden {
  background-image: url(spritesmith.png);
  background-position: -3061px -668px;
  width: 43px;
  height: 42px;
  background-size: 3109px 3091px;
}
.Pet_Food_Cake_Red {
  background-image: url(spritesmith.png);
  background-position: -3061px -354px;
  width: 43px;
  height: 44px;
  background-size: 3109px 3091px;
}
.Pet_Food_Cake_Shade {
  background-image: url(spritesmith.png);
  background-position: -3061px -534px;
  width: 43px;
  height: 44px;
  background-size: 3109px 3091px;
}
.Pet_Food_Cake_Skeleton {
  background-image: url(spritesmith.png);
  background-position: -3061px -260px;
  width: 42px;
  height: 47px;
  background-size: 3109px 3091px;
}
.Pet_Food_Cake_White {
  background-image: url(spritesmith.png);
  background-position: -3061px -579px;
  width: 44px;
  height: 44px;
  background-size: 3109px 3091px;
}
.Pet_Food_Cake_Zombie {
  background-image: url(spritesmith.png);
  background-position: -3061px -444px;
  width: 45px;
  height: 44px;
  background-size: 3109px 3091px;
}
.Pet_Food_Chocolate {
  background-image: url(spritesmith.png);
  background-position: -2912px -2828px;
  width: 48px;
  height: 51px;
  background-size: 3109px 3091px;
}
.Pet_Food_CottonCandyBlue {
  background-image: url(spritesmith.png);
  background-position: -2821px -2737px;
  width: 48px;
  height: 51px;
  background-size: 3109px 3091px;
}
.Pet_Food_CottonCandyPink {
  background-image: url(spritesmith.png);
  background-position: -2639px -2555px;
  width: 48px;
  height: 51px;
  background-size: 3109px 3091px;
}
.Pet_Food_Fish {
  background-image: url(spritesmith.png);
  background-position: -2069px -1196px;
  width: 48px;
  height: 51px;
  background-size: 3109px 3091px;
}
.Pet_Food_Honey {
  background-image: url(spritesmith.png);
  background-position: -2275px -2191px;
  width: 48px;
  height: 51px;
  background-size: 3109px 3091px;
}
.Pet_Food_Meat {
  background-image: url(spritesmith.png);
  background-position: -2184px -2100px;
  width: 48px;
  height: 51px;
  background-size: 3109px 3091px;
}
.Pet_Food_Milk {
  background-image: url(spritesmith.png);
  background-position: -2093px -2009px;
  width: 48px;
  height: 51px;
  background-size: 3109px 3091px;
}
.Pet_Food_Potatoe {
  background-image: url(spritesmith.png);
  background-position: -1746px -1703px;
  width: 48px;
  height: 51px;
  background-size: 3109px 3091px;
}
.Pet_Food_RottenMeat {
  background-image: url(spritesmith.png);
  background-position: -587px -323px;
  width: 48px;
  height: 51px;
  background-size: 3109px 3091px;
}
.Pet_Food_Saddle {
  background-image: url(spritesmith.png);
  background-position: -538px -323px;
  width: 48px;
  height: 51px;
  background-size: 3109px 3091px;
}
.Pet_Food_Strawberry {
  background-image: url(spritesmith.png);
  background-position: -489px -323px;
  width: 48px;
  height: 51px;
  background-size: 3109px 3091px;
}
.Pet_HatchingPotion_Base {
  background-image: url(spritesmith.png);
  background-position: -440px -323px;
  width: 48px;
  height: 51px;
  background-size: 3109px 3091px;
}
.Pet_HatchingPotion_CottonCandyBlue {
  background-image: url(spritesmith.png);
  background-position: -2069px -1924px;
  width: 48px;
  height: 51px;
  background-size: 3109px 3091px;
}
.Pet_HatchingPotion_CottonCandyPink {
  background-image: url(spritesmith.png);
  background-position: -2069px -1872px;
  width: 48px;
  height: 51px;
  background-size: 3109px 3091px;
}
.Pet_HatchingPotion_Desert {
  background-image: url(spritesmith.png);
  background-position: -2069px -1820px;
  width: 48px;
  height: 51px;
  background-size: 3109px 3091px;
}
.Pet_HatchingPotion_Golden {
  background-image: url(spritesmith.png);
  background-position: -2069px -1768px;
  width: 48px;
  height: 51px;
  background-size: 3109px 3091px;
}
.Pet_HatchingPotion_Red {
  background-image: url(spritesmith.png);
  background-position: -2069px -1716px;
  width: 48px;
  height: 51px;
  background-size: 3109px 3091px;
}
.Pet_HatchingPotion_Shade {
  background-image: url(spritesmith.png);
  background-position: -2069px -1664px;
  width: 48px;
  height: 51px;
  background-size: 3109px 3091px;
}
.Pet_HatchingPotion_Skeleton {
  background-image: url(spritesmith.png);
  background-position: -2069px -1612px;
  width: 48px;
  height: 51px;
  background-size: 3109px 3091px;
}
.Pet_HatchingPotion_White {
  background-image: url(spritesmith.png);
  background-position: -2069px -1560px;
  width: 48px;
  height: 51px;
  background-size: 3109px 3091px;
}
.Pet_HatchingPotion_Zombie {
  background-image: url(spritesmith.png);
<<<<<<< HEAD
  background-position: -2069px -1508px;
=======
  background-position: -2469px -2373px;
>>>>>>> c9a42ed1
  width: 48px;
  height: 51px;
  background-size: 3109px 3091px;
}
.inventory_present {
  background-image: url(spritesmith.png);
  background-position: -2069px -1456px;
  width: 48px;
  height: 51px;
  background-size: 3109px 3091px;
}
.inventory_quest_scroll {
  background-image: url(spritesmith.png);
  background-position: -2069px -1404px;
  width: 48px;
  height: 51px;
  background-size: 3109px 3091px;
}
.inventory_special_fortify {
  background-image: url(spritesmith.png);
  background-position: -2069px -1352px;
  width: 48px;
  height: 51px;
  background-size: 3109px 3091px;
}
.inventory_special_snowball {
  background-image: url(spritesmith.png);
  background-position: -2069px -1300px;
  width: 48px;
  height: 51px;
  background-size: 3109px 3091px;
}
.inventory_special_valentine {
  background-image: url(spritesmith.png);
  background-position: -943px -3010px;
  width: 40px;
  height: 40px;
  background-size: 3109px 3091px;
}
.rebirth_orb {
  background-image: url(spritesmith.png);
  background-position: -2069px -1248px;
  width: 48px;
  height: 51px;
  background-size: 3109px 3091px;
}
.GrimReaper {
  background-image: url(spritesmith.png);
  background-position: -2069px -973px;
  width: 57px;
  height: 66px;
  background-size: 3109px 3091px;
}
.PixelPaw-Gold {
  background-image: url(spritesmith.png);
  background-position: -2069px -1144px;
  width: 51px;
  height: 51px;
  background-size: 3109px 3091px;
}
.PixelPaw {
  background-image: url(spritesmith.png);
  background-position: -2069px -1092px;
  width: 51px;
  height: 51px;
  background-size: 3109px 3091px;
}
.PixelPaw002 {
  background-image: url(spritesmith.png);
  background-position: -2069px -1040px;
  width: 51px;
  height: 51px;
  background-size: 3109px 3091px;
}
.snowman {
  background-image: url(spritesmith.png);
  background-position: -2788px -2275px;
  width: 90px;
  height: 90px;
  background-size: 3109px 3091px;
}
.zzz {
  background-image: url(spritesmith.png);
  background-position: -3061px -875px;
  width: 40px;
  height: 40px;
  background-size: 3109px 3091px;
}
.zzz_light {
  background-image: url(spritesmith.png);
  background-position: -3061px -834px;
  width: 40px;
  height: 40px;
  background-size: 3109px 3091px;
}
.npc_alex {
  background-image: url(spritesmith.png);
  background-position: 0px -398px;
  width: 162px;
  height: 138px;
  background-size: 3109px 3091px;
}
.npc_bailey {
  background-image: url(spritesmith.png);
  background-position: -2069px -900px;
  width: 60px;
  height: 72px;
  background-size: 3109px 3091px;
}
.npc_daniel {
  background-image: url(spritesmith.png);
  background-position: -282px -398px;
  width: 135px;
  height: 123px;
  background-size: 3109px 3091px;
}
.npc_justin {
  background-image: url(spritesmith.png);
  background-position: -418px -398px;
  width: 84px;
  height: 120px;
  background-size: 3109px 3091px;
}
.npc_matt {
  background-image: url(spritesmith.png);
  background-position: -440px -178px;
  width: 198px;
  height: 144px;
  background-size: 3109px 3091px;
}
.npc_tyler {
  background-image: url(spritesmith.png);
  background-position: -273px -2737px;
  width: 90px;
  height: 90px;
  background-size: 3109px 3091px;
}
.quest_egg_plainEgg {
  background-image: url(spritesmith.png);
  background-position: -2366px -2282px;
  width: 48px;
  height: 51px;
  background-size: 3109px 3091px;
}
.quest_evilsanta {
  background-image: url(spritesmith.png);
  background-position: -163px -398px;
  width: 118px;
  height: 131px;
  background-size: 3109px 3091px;
}
.quest_ghost_stag {
  background-image: url(spritesmith.png);
  background-position: 0px 0px;
  width: 219px;
  height: 219px;
  background-size: 3109px 3091px;
}
.quest_gryphon {
  background-image: url(spritesmith.png);
  background-position: -440px 0px;
  width: 216px;
  height: 177px;
  background-size: 3109px 3091px;
}
.quest_hedgehog {
  background-image: url(spritesmith.png);
  background-position: -220px 0px;
  width: 219px;
  height: 186px;
  background-size: 3109px 3091px;
}
.quest_vice1 {
  background-image: url(spritesmith.png);
  background-position: -217px -220px;
  width: 216px;
  height: 177px;
  background-size: 3109px 3091px;
}
.quest_vice2_lightCrystal {
  background-image: url(spritesmith.png);
  background-position: -3061px -1080px;
  width: 40px;
  height: 40px;
  background-size: 3109px 3091px;
}
.quest_vice3 {
  background-image: url(spritesmith.png);
  background-position: 0px -220px;
  width: 216px;
  height: 177px;
  background-size: 3109px 3091px;
}
.shop_copper {
  background-image: url(spritesmith.png);
  background-position: -2118px -1275px;
  width: 32px;
  height: 22px;
  background-size: 3109px 3091px;
}
.shop_eyes {
  background-image: url(spritesmith.png);
  background-position: -3061px -998px;
  width: 40px;
  height: 40px;
  background-size: 3109px 3091px;
}
.shop_gold {
  background-image: url(spritesmith.png);
  background-position: -2118px -1223px;
  width: 32px;
  height: 22px;
  background-size: 3109px 3091px;
}
.shop_potion {
  background-image: url(spritesmith.png);
  background-position: -3061px -916px;
  width: 40px;
  height: 40px;
  background-size: 3109px 3091px;
}
.shop_reroll {
  background-image: url(spritesmith.png);
  background-position: -3061px -793px;
  width: 40px;
  height: 40px;
  background-size: 3109px 3091px;
}
.shop_silver {
  background-image: url(spritesmith.png);
  background-position: -2118px -1327px;
  width: 32px;
  height: 22px;
  background-size: 3109px 3091px;
}
.shop_snowball {
  background-image: url(spritesmith.png);
  background-position: -3061px -752px;
  width: 40px;
  height: 40px;
  background-size: 3109px 3091px;
}
.Mount_Body_BearCub-Base {
  background-image: url(spritesmith.png);
  background-position: 0px -1703px;
  width: 105px;
  height: 105px;
  background-size: 3109px 3091px;
}
.Mount_Body_BearCub-CottonCandyBlue {
  background-image: url(spritesmith.png);
  background-position: -212px -1491px;
  width: 105px;
  height: 105px;
  background-size: 3109px 3091px;
}
.Mount_Body_BearCub-CottonCandyPink {
  background-image: url(spritesmith.png);
  background-position: -1293px -742px;
  width: 105px;
  height: 105px;
  background-size: 3109px 3091px;
}
.Mount_Body_BearCub-Desert {
  background-image: url(spritesmith.png);
  background-position: -1293px -636px;
  width: 105px;
  height: 105px;
  background-size: 3109px 3091px;
}
.Mount_Body_BearCub-Golden {
  background-image: url(spritesmith.png);
  background-position: -1293px -530px;
  width: 105px;
  height: 105px;
  background-size: 3109px 3091px;
}
.Mount_Body_BearCub-Polar {
  background-image: url(spritesmith.png);
  background-position: -1293px -424px;
  width: 105px;
  height: 105px;
  background-size: 3109px 3091px;
}
.Mount_Body_BearCub-Red {
  background-image: url(spritesmith.png);
  background-position: -1293px -318px;
  width: 105px;
  height: 105px;
  background-size: 3109px 3091px;
}
.Mount_Body_BearCub-Shade {
  background-image: url(spritesmith.png);
  background-position: -1293px -212px;
  width: 105px;
  height: 105px;
  background-size: 3109px 3091px;
}
.Mount_Body_BearCub-Skeleton {
  background-image: url(spritesmith.png);
  background-position: -1293px -106px;
  width: 105px;
  height: 105px;
  background-size: 3109px 3091px;
}
.Mount_Body_BearCub-White {
  background-image: url(spritesmith.png);
  background-position: -1293px 0px;
  width: 105px;
  height: 105px;
  background-size: 3109px 3091px;
}
.Mount_Body_BearCub-Zombie {
  background-image: url(spritesmith.png);
  background-position: -1166px -1173px;
  width: 105px;
  height: 105px;
  background-size: 3109px 3091px;
}
.Mount_Body_Cactus-Base {
  background-image: url(spritesmith.png);
  background-position: -1060px -1173px;
  width: 105px;
  height: 105px;
  background-size: 3109px 3091px;
}
.Mount_Body_Cactus-CottonCandyBlue {
  background-image: url(spritesmith.png);
  background-position: -954px -1173px;
  width: 105px;
  height: 105px;
  background-size: 3109px 3091px;
}
.Mount_Body_Cactus-CottonCandyPink {
  background-image: url(spritesmith.png);
  background-position: -848px -1173px;
  width: 105px;
  height: 105px;
  background-size: 3109px 3091px;
}
.Mount_Body_Cactus-Desert {
  background-image: url(spritesmith.png);
  background-position: -742px -1173px;
  width: 105px;
  height: 105px;
  background-size: 3109px 3091px;
}
.Mount_Body_Cactus-Golden {
  background-image: url(spritesmith.png);
  background-position: -636px -1173px;
  width: 105px;
  height: 105px;
  background-size: 3109px 3091px;
}
.Mount_Body_Cactus-Red {
  background-image: url(spritesmith.png);
  background-position: -530px -1173px;
  width: 105px;
  height: 105px;
  background-size: 3109px 3091px;
}
.Mount_Body_Cactus-Shade {
  background-image: url(spritesmith.png);
  background-position: -424px -1173px;
  width: 105px;
  height: 105px;
  background-size: 3109px 3091px;
}
.Mount_Body_Cactus-Skeleton {
  background-image: url(spritesmith.png);
  background-position: -318px -1173px;
  width: 105px;
  height: 105px;
  background-size: 3109px 3091px;
}
.Mount_Body_Cactus-White {
  background-image: url(spritesmith.png);
  background-position: -212px -1173px;
  width: 105px;
  height: 105px;
  background-size: 3109px 3091px;
}
.Mount_Body_Cactus-Zombie {
  background-image: url(spritesmith.png);
  background-position: -106px -1173px;
  width: 105px;
  height: 105px;
  background-size: 3109px 3091px;
}
.Mount_Body_Deer-Base {
  background-image: url(spritesmith.png);
  background-position: 0px -1173px;
  width: 105px;
  height: 105px;
  background-size: 3109px 3091px;
}
.Mount_Body_Deer-CottonCandyBlue {
  background-image: url(spritesmith.png);
  background-position: -1187px -1060px;
  width: 105px;
  height: 105px;
  background-size: 3109px 3091px;
}
.Mount_Body_Deer-CottonCandyPink {
  background-image: url(spritesmith.png);
  background-position: -1187px -954px;
  width: 105px;
  height: 105px;
  background-size: 3109px 3091px;
}
.Mount_Body_Deer-Desert {
  background-image: url(spritesmith.png);
  background-position: -1187px -848px;
  width: 105px;
  height: 105px;
  background-size: 3109px 3091px;
}
.Mount_Body_Deer-Golden {
  background-image: url(spritesmith.png);
  background-position: -1187px -742px;
  width: 105px;
  height: 105px;
  background-size: 3109px 3091px;
}
.Mount_Body_Deer-Red {
  background-image: url(spritesmith.png);
  background-position: -1187px -636px;
  width: 105px;
  height: 105px;
  background-size: 3109px 3091px;
}
.Mount_Body_Deer-Shade {
  background-image: url(spritesmith.png);
  background-position: -1187px -530px;
  width: 105px;
  height: 105px;
  background-size: 3109px 3091px;
}
.Mount_Body_Deer-Skeleton {
  background-image: url(spritesmith.png);
  background-position: -1187px -424px;
  width: 105px;
  height: 105px;
  background-size: 3109px 3091px;
}
.Mount_Body_Deer-White {
  background-image: url(spritesmith.png);
  background-position: -1187px -318px;
  width: 105px;
  height: 105px;
  background-size: 3109px 3091px;
}
.Mount_Body_Deer-Zombie {
  background-image: url(spritesmith.png);
  background-position: -1187px -212px;
  width: 105px;
  height: 105px;
  background-size: 3109px 3091px;
}
.Mount_Body_Dragon-Base {
  background-image: url(spritesmith.png);
  background-position: -1187px -106px;
  width: 105px;
  height: 105px;
  background-size: 3109px 3091px;
}
.Mount_Body_Dragon-CottonCandyBlue {
  background-image: url(spritesmith.png);
  background-position: -1187px 0px;
  width: 105px;
  height: 105px;
  background-size: 3109px 3091px;
}
.Mount_Body_Dragon-CottonCandyPink {
  background-image: url(spritesmith.png);
  background-position: -1060px -1067px;
  width: 105px;
  height: 105px;
  background-size: 3109px 3091px;
}
.Mount_Body_Dragon-Desert {
  background-image: url(spritesmith.png);
  background-position: -954px -1067px;
  width: 105px;
  height: 105px;
  background-size: 3109px 3091px;
}
.Mount_Body_Dragon-Golden {
  background-image: url(spritesmith.png);
  background-position: -848px -1067px;
  width: 105px;
  height: 105px;
  background-size: 3109px 3091px;
}
.Mount_Body_Dragon-Red {
  background-image: url(spritesmith.png);
  background-position: -742px -1067px;
  width: 105px;
  height: 105px;
  background-size: 3109px 3091px;
}
.Mount_Body_Dragon-Shade {
  background-image: url(spritesmith.png);
  background-position: -636px -1067px;
  width: 105px;
  height: 105px;
  background-size: 3109px 3091px;
}
.Mount_Body_Dragon-Skeleton {
  background-image: url(spritesmith.png);
  background-position: -530px -1067px;
  width: 105px;
  height: 105px;
  background-size: 3109px 3091px;
}
.Mount_Body_Dragon-White {
  background-image: url(spritesmith.png);
  background-position: -424px -1067px;
  width: 105px;
  height: 105px;
  background-size: 3109px 3091px;
}
.Mount_Body_Dragon-Zombie {
  background-image: url(spritesmith.png);
  background-position: -318px -1067px;
  width: 105px;
  height: 105px;
  background-size: 3109px 3091px;
}
.Mount_Body_FlyingPig-Base {
  background-image: url(spritesmith.png);
  background-position: -212px -1067px;
  width: 105px;
  height: 105px;
  background-size: 3109px 3091px;
}
.Mount_Body_FlyingPig-CottonCandyBlue {
  background-image: url(spritesmith.png);
  background-position: -106px -1067px;
  width: 105px;
  height: 105px;
  background-size: 3109px 3091px;
}
.Mount_Body_FlyingPig-CottonCandyPink {
  background-image: url(spritesmith.png);
  background-position: 0px -1067px;
  width: 105px;
  height: 105px;
  background-size: 3109px 3091px;
}
.Mount_Body_FlyingPig-Desert {
  background-image: url(spritesmith.png);
  background-position: -1081px -954px;
  width: 105px;
  height: 105px;
  background-size: 3109px 3091px;
}
.Mount_Body_FlyingPig-Golden {
  background-image: url(spritesmith.png);
  background-position: -1081px -848px;
  width: 105px;
  height: 105px;
  background-size: 3109px 3091px;
}
.Mount_Body_FlyingPig-Red {
  background-image: url(spritesmith.png);
  background-position: -1081px -742px;
  width: 105px;
  height: 105px;
  background-size: 3109px 3091px;
}
.Mount_Body_FlyingPig-Shade {
  background-image: url(spritesmith.png);
  background-position: -1081px -636px;
  width: 105px;
  height: 105px;
  background-size: 3109px 3091px;
}
.Mount_Body_FlyingPig-Skeleton {
  background-image: url(spritesmith.png);
  background-position: -1081px -530px;
  width: 105px;
  height: 105px;
  background-size: 3109px 3091px;
}
.Mount_Body_FlyingPig-White {
  background-image: url(spritesmith.png);
  background-position: -1081px -424px;
  width: 105px;
  height: 105px;
  background-size: 3109px 3091px;
}
.Mount_Body_FlyingPig-Zombie {
  background-image: url(spritesmith.png);
  background-position: -1081px -318px;
  width: 105px;
  height: 105px;
  background-size: 3109px 3091px;
}
.Mount_Body_Fox-Base {
  background-image: url(spritesmith.png);
  background-position: -1081px -212px;
  width: 105px;
  height: 105px;
  background-size: 3109px 3091px;
}
.Mount_Body_Fox-CottonCandyBlue {
  background-image: url(spritesmith.png);
  background-position: -1081px -106px;
  width: 105px;
  height: 105px;
  background-size: 3109px 3091px;
}
.Mount_Body_Fox-CottonCandyPink {
  background-image: url(spritesmith.png);
  background-position: -1081px 0px;
  width: 105px;
  height: 105px;
  background-size: 3109px 3091px;
}
.Mount_Body_Fox-Desert {
  background-image: url(spritesmith.png);
  background-position: -954px -961px;
  width: 105px;
  height: 105px;
  background-size: 3109px 3091px;
}
.Mount_Body_Fox-Golden {
  background-image: url(spritesmith.png);
  background-position: -848px -961px;
  width: 105px;
  height: 105px;
  background-size: 3109px 3091px;
}
.Mount_Body_Fox-Red {
  background-image: url(spritesmith.png);
  background-position: -742px -961px;
  width: 105px;
  height: 105px;
  background-size: 3109px 3091px;
}
.Mount_Body_Fox-Shade {
  background-image: url(spritesmith.png);
  background-position: -636px -961px;
  width: 105px;
  height: 105px;
  background-size: 3109px 3091px;
}
.Mount_Body_Fox-Skeleton {
  background-image: url(spritesmith.png);
  background-position: -530px -961px;
  width: 105px;
  height: 105px;
  background-size: 3109px 3091px;
}
.Mount_Body_Fox-White {
  background-image: url(spritesmith.png);
  background-position: -424px -961px;
  width: 105px;
  height: 105px;
  background-size: 3109px 3091px;
}
.Mount_Body_Fox-Zombie {
  background-image: url(spritesmith.png);
  background-position: -318px -961px;
  width: 105px;
  height: 105px;
  background-size: 3109px 3091px;
}
.Mount_Body_Gryphon-Base {
  background-image: url(spritesmith.png);
  background-position: -212px -961px;
  width: 105px;
  height: 105px;
  background-size: 3109px 3091px;
}
.Mount_Body_Gryphon-CottonCandyBlue {
  background-image: url(spritesmith.png);
  background-position: -106px -961px;
  width: 105px;
  height: 105px;
  background-size: 3109px 3091px;
}
.Mount_Body_Gryphon-CottonCandyPink {
  background-image: url(spritesmith.png);
  background-position: 0px -961px;
  width: 105px;
  height: 105px;
  background-size: 3109px 3091px;
}
.Mount_Body_Gryphon-Desert {
  background-image: url(spritesmith.png);
  background-position: -975px -848px;
  width: 105px;
  height: 105px;
  background-size: 3109px 3091px;
}
.Mount_Body_Gryphon-Golden {
  background-image: url(spritesmith.png);
  background-position: -975px -742px;
  width: 105px;
  height: 105px;
  background-size: 3109px 3091px;
}
.Mount_Body_Gryphon-Red {
  background-image: url(spritesmith.png);
  background-position: -975px -636px;
  width: 105px;
  height: 105px;
  background-size: 3109px 3091px;
}
.Mount_Body_Gryphon-Shade {
  background-image: url(spritesmith.png);
  background-position: -975px -530px;
  width: 105px;
  height: 105px;
  background-size: 3109px 3091px;
}
.Mount_Body_Gryphon-Skeleton {
  background-image: url(spritesmith.png);
  background-position: -975px -424px;
  width: 105px;
  height: 105px;
  background-size: 3109px 3091px;
}
.Mount_Body_Gryphon-White {
  background-image: url(spritesmith.png);
  background-position: -975px -318px;
  width: 105px;
  height: 105px;
  background-size: 3109px 3091px;
}
.Mount_Body_Gryphon-Zombie {
  background-image: url(spritesmith.png);
  background-position: -975px -212px;
  width: 105px;
  height: 105px;
  background-size: 3109px 3091px;
}
.Mount_Body_Hedgehog-Base {
  background-image: url(spritesmith.png);
  background-position: -975px -106px;
  width: 105px;
  height: 105px;
  background-size: 3109px 3091px;
}
.Mount_Body_Hedgehog-CottonCandyBlue {
  background-image: url(spritesmith.png);
  background-position: -975px 0px;
  width: 105px;
  height: 105px;
  background-size: 3109px 3091px;
}
.Mount_Body_Hedgehog-CottonCandyPink {
  background-image: url(spritesmith.png);
  background-position: -848px -855px;
  width: 105px;
  height: 105px;
  background-size: 3109px 3091px;
}
.Mount_Body_Hedgehog-Desert {
  background-image: url(spritesmith.png);
  background-position: -742px -855px;
  width: 105px;
  height: 105px;
  background-size: 3109px 3091px;
}
.Mount_Body_Hedgehog-Golden {
  background-image: url(spritesmith.png);
  background-position: -636px -855px;
  width: 105px;
  height: 105px;
  background-size: 3109px 3091px;
}
.Mount_Body_Hedgehog-Red {
  background-image: url(spritesmith.png);
  background-position: -530px -855px;
  width: 105px;
  height: 105px;
  background-size: 3109px 3091px;
}
.Mount_Body_Hedgehog-Shade {
  background-image: url(spritesmith.png);
  background-position: -424px -855px;
  width: 105px;
  height: 105px;
  background-size: 3109px 3091px;
}
.Mount_Body_Hedgehog-Skeleton {
  background-image: url(spritesmith.png);
  background-position: -318px -855px;
  width: 105px;
  height: 105px;
  background-size: 3109px 3091px;
}
.Mount_Body_Hedgehog-White {
  background-image: url(spritesmith.png);
  background-position: -212px -855px;
  width: 105px;
  height: 105px;
  background-size: 3109px 3091px;
}
.Mount_Body_Hedgehog-Zombie {
  background-image: url(spritesmith.png);
  background-position: -106px -855px;
  width: 105px;
  height: 105px;
  background-size: 3109px 3091px;
}
.Mount_Body_LionCub-Base {
  background-image: url(spritesmith.png);
  background-position: 0px -855px;
  width: 105px;
  height: 105px;
  background-size: 3109px 3091px;
}
.Mount_Body_LionCub-CottonCandyBlue {
  background-image: url(spritesmith.png);
  background-position: -869px -742px;
  width: 105px;
  height: 105px;
  background-size: 3109px 3091px;
}
.Mount_Body_LionCub-CottonCandyPink {
  background-image: url(spritesmith.png);
  background-position: -869px -636px;
  width: 105px;
  height: 105px;
  background-size: 3109px 3091px;
}
.Mount_Body_LionCub-Desert {
  background-image: url(spritesmith.png);
  background-position: -869px -530px;
  width: 105px;
  height: 105px;
  background-size: 3109px 3091px;
}
.Mount_Body_LionCub-Ethereal {
  background-image: url(spritesmith.png);
  background-position: -869px -424px;
  width: 105px;
  height: 105px;
  background-size: 3109px 3091px;
}
.Mount_Body_LionCub-Golden {
  background-image: url(spritesmith.png);
  background-position: -869px -318px;
  width: 105px;
  height: 105px;
  background-size: 3109px 3091px;
}
.Mount_Body_LionCub-Red {
  background-image: url(spritesmith.png);
  background-position: -869px -212px;
  width: 105px;
  height: 105px;
  background-size: 3109px 3091px;
}
.Mount_Body_LionCub-Shade {
  background-image: url(spritesmith.png);
  background-position: -869px -106px;
  width: 105px;
  height: 105px;
  background-size: 3109px 3091px;
}
.Mount_Body_LionCub-Skeleton {
  background-image: url(spritesmith.png);
  background-position: -869px 0px;
  width: 105px;
  height: 105px;
  background-size: 3109px 3091px;
}
.Mount_Body_LionCub-White {
  background-image: url(spritesmith.png);
  background-position: -742px -749px;
  width: 105px;
  height: 105px;
  background-size: 3109px 3091px;
}
.Mount_Body_LionCub-Zombie {
  background-image: url(spritesmith.png);
  background-position: -636px -749px;
  width: 105px;
  height: 105px;
  background-size: 3109px 3091px;
}
.Mount_Body_PandaCub-Base {
  background-image: url(spritesmith.png);
  background-position: -530px -749px;
  width: 105px;
  height: 105px;
  background-size: 3109px 3091px;
}
.Mount_Body_PandaCub-CottonCandyBlue {
  background-image: url(spritesmith.png);
  background-position: -424px -749px;
  width: 105px;
  height: 105px;
  background-size: 3109px 3091px;
}
.Mount_Body_PandaCub-CottonCandyPink {
  background-image: url(spritesmith.png);
  background-position: -318px -749px;
  width: 105px;
  height: 105px;
  background-size: 3109px 3091px;
}
.Mount_Body_PandaCub-Desert {
  background-image: url(spritesmith.png);
  background-position: -212px -749px;
  width: 105px;
  height: 105px;
  background-size: 3109px 3091px;
}
.Mount_Body_PandaCub-Golden {
  background-image: url(spritesmith.png);
  background-position: -106px -749px;
  width: 105px;
  height: 105px;
  background-size: 3109px 3091px;
}
.Mount_Body_PandaCub-Red {
  background-image: url(spritesmith.png);
  background-position: 0px -749px;
  width: 105px;
  height: 105px;
  background-size: 3109px 3091px;
}
.Mount_Body_PandaCub-Shade {
  background-image: url(spritesmith.png);
  background-position: -763px -636px;
  width: 105px;
  height: 105px;
  background-size: 3109px 3091px;
}
.Mount_Body_PandaCub-Skeleton {
  background-image: url(spritesmith.png);
  background-position: -763px -530px;
  width: 105px;
  height: 105px;
  background-size: 3109px 3091px;
}
.Mount_Body_PandaCub-White {
  background-image: url(spritesmith.png);
  background-position: -763px -424px;
  width: 105px;
  height: 105px;
  background-size: 3109px 3091px;
}
.Mount_Body_PandaCub-Zombie {
  background-image: url(spritesmith.png);
  background-position: -763px -318px;
  width: 105px;
  height: 105px;
  background-size: 3109px 3091px;
}
.Mount_Body_TigerCub-Base {
  background-image: url(spritesmith.png);
  background-position: -763px -212px;
  width: 105px;
  height: 105px;
  background-size: 3109px 3091px;
}
.Mount_Body_TigerCub-CottonCandyBlue {
  background-image: url(spritesmith.png);
  background-position: -763px -106px;
  width: 105px;
  height: 105px;
  background-size: 3109px 3091px;
}
.Mount_Body_TigerCub-CottonCandyPink {
  background-image: url(spritesmith.png);
  background-position: -763px 0px;
  width: 105px;
  height: 105px;
  background-size: 3109px 3091px;
}
.Mount_Body_TigerCub-Desert {
  background-image: url(spritesmith.png);
  background-position: -636px -643px;
  width: 105px;
  height: 105px;
  background-size: 3109px 3091px;
}
.Mount_Body_TigerCub-Golden {
  background-image: url(spritesmith.png);
  background-position: -530px -643px;
  width: 105px;
  height: 105px;
  background-size: 3109px 3091px;
}
.Mount_Body_TigerCub-Red {
  background-image: url(spritesmith.png);
  background-position: -424px -643px;
  width: 105px;
  height: 105px;
  background-size: 3109px 3091px;
}
.Mount_Body_TigerCub-Shade {
  background-image: url(spritesmith.png);
  background-position: -318px -643px;
  width: 105px;
  height: 105px;
  background-size: 3109px 3091px;
}
.Mount_Body_TigerCub-Skeleton {
  background-image: url(spritesmith.png);
  background-position: -212px -643px;
  width: 105px;
  height: 105px;
  background-size: 3109px 3091px;
}
.Mount_Body_TigerCub-White {
  background-image: url(spritesmith.png);
  background-position: -106px -643px;
  width: 105px;
  height: 105px;
  background-size: 3109px 3091px;
}
.Mount_Body_TigerCub-Zombie {
  background-image: url(spritesmith.png);
  background-position: 0px -643px;
  width: 105px;
  height: 105px;
  background-size: 3109px 3091px;
}
.Mount_Body_Wolf-Base {
  background-image: url(spritesmith.png);
  background-position: -657px -530px;
  width: 105px;
  height: 105px;
  background-size: 3109px 3091px;
}
.Mount_Body_Wolf-CottonCandyBlue {
  background-image: url(spritesmith.png);
  background-position: -657px -424px;
  width: 105px;
  height: 105px;
  background-size: 3109px 3091px;
}
.Mount_Body_Wolf-CottonCandyPink {
  background-image: url(spritesmith.png);
  background-position: -657px -318px;
  width: 105px;
  height: 105px;
  background-size: 3109px 3091px;
}
.Mount_Body_Wolf-Desert {
  background-image: url(spritesmith.png);
  background-position: -657px -212px;
  width: 105px;
  height: 105px;
  background-size: 3109px 3091px;
}
.Mount_Body_Wolf-Golden {
  background-image: url(spritesmith.png);
  background-position: -657px -106px;
  width: 105px;
  height: 105px;
  background-size: 3109px 3091px;
}
.Mount_Body_Wolf-Red {
  background-image: url(spritesmith.png);
  background-position: -657px 0px;
  width: 105px;
  height: 105px;
  background-size: 3109px 3091px;
}
.Mount_Body_Wolf-Shade {
  background-image: url(spritesmith.png);
  background-position: -530px -537px;
  width: 105px;
  height: 105px;
  background-size: 3109px 3091px;
}
.Mount_Body_Wolf-Skeleton {
  background-image: url(spritesmith.png);
  background-position: -424px -537px;
  width: 105px;
  height: 105px;
  background-size: 3109px 3091px;
}
.Mount_Body_Wolf-White {
  background-image: url(spritesmith.png);
  background-position: -318px -537px;
  width: 105px;
  height: 105px;
  background-size: 3109px 3091px;
}
.Mount_Body_Wolf-Zombie {
  background-image: url(spritesmith.png);
  background-position: -212px -537px;
  width: 105px;
  height: 105px;
  background-size: 3109px 3091px;
}
.Mount_Head_BearCub-Base {
  background-image: url(spritesmith.png);
  background-position: -106px -537px;
  width: 105px;
  height: 105px;
  background-size: 3109px 3091px;
}
.Mount_Head_BearCub-CottonCandyBlue {
  background-image: url(spritesmith.png);
  background-position: 0px -537px;
  width: 105px;
  height: 105px;
  background-size: 3109px 3091px;
}
.Mount_Head_BearCub-CottonCandyPink {
  background-image: url(spritesmith.png);
  background-position: -1717px -848px;
  width: 105px;
  height: 105px;
  background-size: 3109px 3091px;
}
.Mount_Head_BearCub-Desert {
  background-image: url(spritesmith.png);
  background-position: -1717px -636px;
  width: 105px;
  height: 105px;
  background-size: 3109px 3091px;
}
.Mount_Head_BearCub-Golden {
  background-image: url(spritesmith.png);
  background-position: -1717px -530px;
  width: 105px;
  height: 105px;
  background-size: 3109px 3091px;
}
.Mount_Head_BearCub-Polar {
  background-image: url(spritesmith.png);
  background-position: -1717px -424px;
  width: 105px;
  height: 105px;
  background-size: 3109px 3091px;
}
.Mount_Head_BearCub-Red {
  background-image: url(spritesmith.png);
  background-position: -1717px -318px;
  width: 105px;
  height: 105px;
  background-size: 3109px 3091px;
}
.Mount_Head_BearCub-Shade {
  background-image: url(spritesmith.png);
  background-position: -1717px -212px;
  width: 105px;
  height: 105px;
  background-size: 3109px 3091px;
}
.Mount_Head_BearCub-Skeleton {
  background-image: url(spritesmith.png);
  background-position: -1717px 0px;
  width: 105px;
  height: 105px;
  background-size: 3109px 3091px;
}
.Mount_Head_BearCub-White {
  background-image: url(spritesmith.png);
  background-position: -1590px -1597px;
  width: 105px;
  height: 105px;
  background-size: 3109px 3091px;
}
.Mount_Head_BearCub-Zombie {
  background-image: url(spritesmith.png);
  background-position: -1484px -1597px;
  width: 105px;
  height: 105px;
  background-size: 3109px 3091px;
}
.Mount_Head_Cactus-Base {
  background-image: url(spritesmith.png);
  background-position: -1272px -1597px;
  width: 105px;
  height: 105px;
  background-size: 3109px 3091px;
}
.Mount_Head_Cactus-CottonCandyBlue {
  background-image: url(spritesmith.png);
  background-position: -1717px -1590px;
  width: 105px;
  height: 105px;
  background-size: 3109px 3091px;
}
.Mount_Head_Cactus-CottonCandyPink {
  background-image: url(spritesmith.png);
  background-position: -1717px -1484px;
  width: 105px;
  height: 105px;
  background-size: 3109px 3091px;
}
.Mount_Head_Cactus-Desert {
  background-image: url(spritesmith.png);
  background-position: -1717px -1378px;
  width: 105px;
  height: 105px;
  background-size: 3109px 3091px;
}
.Mount_Head_Cactus-Golden {
  background-image: url(spritesmith.png);
  background-position: -1717px -1272px;
  width: 105px;
  height: 105px;
  background-size: 3109px 3091px;
}
.Mount_Head_Cactus-Red {
  background-image: url(spritesmith.png);
  background-position: -1717px -1166px;
  width: 105px;
  height: 105px;
  background-size: 3109px 3091px;
}
.Mount_Head_Cactus-Shade {
  background-image: url(spritesmith.png);
  background-position: -1717px -1060px;
  width: 105px;
  height: 105px;
  background-size: 3109px 3091px;
}
.Mount_Head_Cactus-Skeleton {
  background-image: url(spritesmith.png);
  background-position: -1717px -954px;
  width: 105px;
  height: 105px;
  background-size: 3109px 3091px;
}
.Mount_Head_Cactus-White {
  background-image: url(spritesmith.png);
  background-position: -1717px -742px;
  width: 105px;
  height: 105px;
  background-size: 3109px 3091px;
}
.Mount_Head_Cactus-Zombie {
  background-image: url(spritesmith.png);
  background-position: -1717px -106px;
  width: 105px;
  height: 105px;
  background-size: 3109px 3091px;
}
.Mount_Head_Deer-Base {
  background-image: url(spritesmith.png);
  background-position: -1378px -1597px;
  width: 105px;
  height: 105px;
  background-size: 3109px 3091px;
}
.Mount_Head_Deer-CottonCandyBlue {
  background-image: url(spritesmith.png);
  background-position: -1166px -1597px;
  width: 105px;
  height: 105px;
  background-size: 3109px 3091px;
}
.Mount_Head_Deer-CottonCandyPink {
  background-image: url(spritesmith.png);
  background-position: -1060px -1597px;
  width: 105px;
  height: 105px;
  background-size: 3109px 3091px;
}
.Mount_Head_Deer-Desert {
  background-image: url(spritesmith.png);
  background-position: -954px -1597px;
  width: 105px;
  height: 105px;
  background-size: 3109px 3091px;
}
.Mount_Head_Deer-Golden {
  background-image: url(spritesmith.png);
  background-position: -848px -1597px;
  width: 105px;
  height: 105px;
  background-size: 3109px 3091px;
}
.Mount_Head_Deer-Red {
  background-image: url(spritesmith.png);
  background-position: -742px -1597px;
  width: 105px;
  height: 105px;
  background-size: 3109px 3091px;
}
.Mount_Head_Deer-Shade {
  background-image: url(spritesmith.png);
  background-position: -636px -1597px;
  width: 105px;
  height: 105px;
  background-size: 3109px 3091px;
}
.Mount_Head_Deer-Skeleton {
  background-image: url(spritesmith.png);
  background-position: -530px -1597px;
  width: 105px;
  height: 105px;
  background-size: 3109px 3091px;
}
.Mount_Head_Deer-White {
  background-image: url(spritesmith.png);
  background-position: -424px -1597px;
  width: 105px;
  height: 105px;
  background-size: 3109px 3091px;
}
.Mount_Head_Deer-Zombie {
  background-image: url(spritesmith.png);
  background-position: -318px -1597px;
  width: 105px;
  height: 105px;
  background-size: 3109px 3091px;
}
.Mount_Head_Dragon-Base {
  background-image: url(spritesmith.png);
  background-position: -212px -1597px;
  width: 105px;
  height: 105px;
  background-size: 3109px 3091px;
}
.Mount_Head_Dragon-CottonCandyBlue {
  background-image: url(spritesmith.png);
  background-position: -106px -1597px;
  width: 105px;
  height: 105px;
  background-size: 3109px 3091px;
}
.Mount_Head_Dragon-CottonCandyPink {
  background-image: url(spritesmith.png);
  background-position: 0px -1597px;
  width: 105px;
  height: 105px;
  background-size: 3109px 3091px;
}
.Mount_Head_Dragon-Desert {
  background-image: url(spritesmith.png);
  background-position: -1611px -1484px;
  width: 105px;
  height: 105px;
  background-size: 3109px 3091px;
}
.Mount_Head_Dragon-Golden {
  background-image: url(spritesmith.png);
  background-position: -1611px -1378px;
  width: 105px;
  height: 105px;
  background-size: 3109px 3091px;
}
.Mount_Head_Dragon-Red {
  background-image: url(spritesmith.png);
  background-position: -1611px -1272px;
  width: 105px;
  height: 105px;
  background-size: 3109px 3091px;
}
.Mount_Head_Dragon-Shade {
  background-image: url(spritesmith.png);
  background-position: -1611px -1166px;
  width: 105px;
  height: 105px;
  background-size: 3109px 3091px;
}
.Mount_Head_Dragon-Skeleton {
  background-image: url(spritesmith.png);
  background-position: -1611px -1060px;
  width: 105px;
  height: 105px;
  background-size: 3109px 3091px;
}
.Mount_Head_Dragon-White {
  background-image: url(spritesmith.png);
  background-position: -1611px -954px;
  width: 105px;
  height: 105px;
  background-size: 3109px 3091px;
}
.Mount_Head_Dragon-Zombie {
  background-image: url(spritesmith.png);
  background-position: -1611px -848px;
  width: 105px;
  height: 105px;
  background-size: 3109px 3091px;
}
.Mount_Head_FlyingPig-Base {
  background-image: url(spritesmith.png);
  background-position: -1611px -742px;
  width: 105px;
  height: 105px;
  background-size: 3109px 3091px;
}
.Mount_Head_FlyingPig-CottonCandyBlue {
  background-image: url(spritesmith.png);
  background-position: -1611px -636px;
  width: 105px;
  height: 105px;
  background-size: 3109px 3091px;
}
.Mount_Head_FlyingPig-CottonCandyPink {
  background-image: url(spritesmith.png);
  background-position: -1611px -530px;
  width: 105px;
  height: 105px;
  background-size: 3109px 3091px;
}
.Mount_Head_FlyingPig-Desert {
  background-image: url(spritesmith.png);
  background-position: -1611px -424px;
  width: 105px;
  height: 105px;
  background-size: 3109px 3091px;
}
.Mount_Head_FlyingPig-Golden {
  background-image: url(spritesmith.png);
  background-position: -1611px -318px;
  width: 105px;
  height: 105px;
  background-size: 3109px 3091px;
}
.Mount_Head_FlyingPig-Red {
  background-image: url(spritesmith.png);
  background-position: -1611px -212px;
  width: 105px;
  height: 105px;
  background-size: 3109px 3091px;
}
.Mount_Head_FlyingPig-Shade {
  background-image: url(spritesmith.png);
  background-position: -1611px -106px;
  width: 105px;
  height: 105px;
  background-size: 3109px 3091px;
}
.Mount_Head_FlyingPig-Skeleton {
  background-image: url(spritesmith.png);
  background-position: -1611px 0px;
  width: 105px;
  height: 105px;
  background-size: 3109px 3091px;
}
.Mount_Head_FlyingPig-White {
  background-image: url(spritesmith.png);
  background-position: -1484px -1491px;
  width: 105px;
  height: 105px;
  background-size: 3109px 3091px;
}
.Mount_Head_FlyingPig-Zombie {
  background-image: url(spritesmith.png);
  background-position: -1378px -1491px;
  width: 105px;
  height: 105px;
  background-size: 3109px 3091px;
}
.Mount_Head_Fox-Base {
  background-image: url(spritesmith.png);
  background-position: -1272px -1491px;
  width: 105px;
  height: 105px;
  background-size: 3109px 3091px;
}
.Mount_Head_Fox-CottonCandyBlue {
  background-image: url(spritesmith.png);
  background-position: -1166px -1491px;
  width: 105px;
  height: 105px;
  background-size: 3109px 3091px;
}
.Mount_Head_Fox-CottonCandyPink {
  background-image: url(spritesmith.png);
  background-position: -1060px -1491px;
  width: 105px;
  height: 105px;
  background-size: 3109px 3091px;
}
.Mount_Head_Fox-Desert {
  background-image: url(spritesmith.png);
  background-position: -954px -1491px;
  width: 105px;
  height: 105px;
  background-size: 3109px 3091px;
}
.Mount_Head_Fox-Golden {
  background-image: url(spritesmith.png);
  background-position: -848px -1491px;
  width: 105px;
  height: 105px;
  background-size: 3109px 3091px;
}
.Mount_Head_Fox-Red {
  background-image: url(spritesmith.png);
  background-position: -742px -1491px;
  width: 105px;
  height: 105px;
  background-size: 3109px 3091px;
}
.Mount_Head_Fox-Shade {
  background-image: url(spritesmith.png);
  background-position: -636px -1491px;
  width: 105px;
  height: 105px;
  background-size: 3109px 3091px;
}
.Mount_Head_Fox-Skeleton {
  background-image: url(spritesmith.png);
  background-position: -530px -1491px;
  width: 105px;
  height: 105px;
  background-size: 3109px 3091px;
}
.Mount_Head_Fox-White {
  background-image: url(spritesmith.png);
  background-position: -424px -1491px;
  width: 105px;
  height: 105px;
  background-size: 3109px 3091px;
}
.Mount_Head_Fox-Zombie {
  background-image: url(spritesmith.png);
  background-position: -318px -1491px;
  width: 105px;
  height: 105px;
  background-size: 3109px 3091px;
}
.Mount_Head_Gryphon-Base {
  background-image: url(spritesmith.png);
  background-position: -503px -398px;
  width: 105px;
  height: 105px;
  background-size: 3109px 3091px;
}
.Mount_Head_Gryphon-CottonCandyBlue {
  background-image: url(spritesmith.png);
  background-position: -106px -1491px;
  width: 105px;
  height: 105px;
  background-size: 3109px 3091px;
}
.Mount_Head_Gryphon-CottonCandyPink {
  background-image: url(spritesmith.png);
  background-position: 0px -1491px;
  width: 105px;
  height: 105px;
  background-size: 3109px 3091px;
}
.Mount_Head_Gryphon-Desert {
  background-image: url(spritesmith.png);
  background-position: -1505px -1378px;
  width: 105px;
  height: 105px;
  background-size: 3109px 3091px;
}
.Mount_Head_Gryphon-Golden {
  background-image: url(spritesmith.png);
  background-position: -1505px -1272px;
  width: 105px;
  height: 105px;
  background-size: 3109px 3091px;
}
.Mount_Head_Gryphon-Red {
  background-image: url(spritesmith.png);
  background-position: -1505px -1166px;
  width: 105px;
  height: 105px;
  background-size: 3109px 3091px;
}
.Mount_Head_Gryphon-Shade {
  background-image: url(spritesmith.png);
  background-position: -1505px -1060px;
  width: 105px;
  height: 105px;
  background-size: 3109px 3091px;
}
.Mount_Head_Gryphon-Skeleton {
  background-image: url(spritesmith.png);
  background-position: -1505px -954px;
  width: 105px;
  height: 105px;
  background-size: 3109px 3091px;
}
.Mount_Head_Gryphon-White {
  background-image: url(spritesmith.png);
  background-position: -1505px -848px;
  width: 105px;
  height: 105px;
  background-size: 3109px 3091px;
}
.Mount_Head_Gryphon-Zombie {
  background-image: url(spritesmith.png);
  background-position: -1505px -742px;
  width: 105px;
  height: 105px;
  background-size: 3109px 3091px;
}
.Mount_Head_Hedgehog-Base {
  background-image: url(spritesmith.png);
  background-position: -1505px -636px;
  width: 105px;
  height: 105px;
  background-size: 3109px 3091px;
}
.Mount_Head_Hedgehog-CottonCandyBlue {
  background-image: url(spritesmith.png);
  background-position: -1505px -530px;
  width: 105px;
  height: 105px;
  background-size: 3109px 3091px;
}
.Mount_Head_Hedgehog-CottonCandyPink {
  background-image: url(spritesmith.png);
  background-position: -1505px -424px;
  width: 105px;
  height: 105px;
  background-size: 3109px 3091px;
}
.Mount_Head_Hedgehog-Desert {
  background-image: url(spritesmith.png);
  background-position: -1505px -318px;
  width: 105px;
  height: 105px;
  background-size: 3109px 3091px;
}
.Mount_Head_Hedgehog-Golden {
  background-image: url(spritesmith.png);
  background-position: -1505px -212px;
  width: 105px;
  height: 105px;
  background-size: 3109px 3091px;
}
.Mount_Head_Hedgehog-Red {
  background-image: url(spritesmith.png);
  background-position: -1505px -106px;
  width: 105px;
  height: 105px;
  background-size: 3109px 3091px;
}
.Mount_Head_Hedgehog-Shade {
  background-image: url(spritesmith.png);
  background-position: -1505px 0px;
  width: 105px;
  height: 105px;
  background-size: 3109px 3091px;
}
.Mount_Head_Hedgehog-Skeleton {
  background-image: url(spritesmith.png);
  background-position: -1378px -1385px;
  width: 105px;
  height: 105px;
  background-size: 3109px 3091px;
}
.Mount_Head_Hedgehog-White {
  background-image: url(spritesmith.png);
  background-position: -1272px -1385px;
  width: 105px;
  height: 105px;
  background-size: 3109px 3091px;
}
.Mount_Head_Hedgehog-Zombie {
  background-image: url(spritesmith.png);
  background-position: -1166px -1385px;
  width: 105px;
  height: 105px;
  background-size: 3109px 3091px;
}
.Mount_Head_LionCub-Base {
  background-image: url(spritesmith.png);
  background-position: -1060px -1385px;
  width: 105px;
  height: 105px;
  background-size: 3109px 3091px;
}
.Mount_Head_LionCub-CottonCandyBlue {
  background-image: url(spritesmith.png);
  background-position: -954px -1385px;
  width: 105px;
  height: 105px;
  background-size: 3109px 3091px;
}
.Mount_Head_LionCub-CottonCandyPink {
  background-image: url(spritesmith.png);
  background-position: -848px -1385px;
  width: 105px;
  height: 105px;
  background-size: 3109px 3091px;
}
.Mount_Head_LionCub-Desert {
  background-image: url(spritesmith.png);
  background-position: -742px -1385px;
  width: 105px;
  height: 105px;
  background-size: 3109px 3091px;
}
.Mount_Head_LionCub-Ethereal {
  background-image: url(spritesmith.png);
  background-position: -636px -1385px;
  width: 105px;
  height: 105px;
  background-size: 3109px 3091px;
}
.Mount_Head_LionCub-Golden {
  background-image: url(spritesmith.png);
  background-position: -530px -1385px;
  width: 105px;
  height: 105px;
  background-size: 3109px 3091px;
}
.Mount_Head_LionCub-Red {
  background-image: url(spritesmith.png);
  background-position: -424px -1385px;
  width: 105px;
  height: 105px;
  background-size: 3109px 3091px;
}
.Mount_Head_LionCub-Shade {
  background-image: url(spritesmith.png);
  background-position: -318px -1385px;
  width: 105px;
  height: 105px;
  background-size: 3109px 3091px;
}
.Mount_Head_LionCub-Skeleton {
  background-image: url(spritesmith.png);
  background-position: -212px -1385px;
  width: 105px;
  height: 105px;
  background-size: 3109px 3091px;
}
.Mount_Head_LionCub-White {
  background-image: url(spritesmith.png);
  background-position: -106px -1385px;
  width: 105px;
  height: 105px;
  background-size: 3109px 3091px;
}
.Mount_Head_LionCub-Zombie {
  background-image: url(spritesmith.png);
  background-position: 0px -1385px;
  width: 105px;
  height: 105px;
  background-size: 3109px 3091px;
}
.Mount_Head_PandaCub-Base {
  background-image: url(spritesmith.png);
  background-position: -1399px -1272px;
  width: 105px;
  height: 105px;
  background-size: 3109px 3091px;
}
.Mount_Head_PandaCub-CottonCandyBlue {
  background-image: url(spritesmith.png);
  background-position: -1399px -1166px;
  width: 105px;
  height: 105px;
  background-size: 3109px 3091px;
}
.Mount_Head_PandaCub-CottonCandyPink {
  background-image: url(spritesmith.png);
  background-position: -1399px -1060px;
  width: 105px;
  height: 105px;
  background-size: 3109px 3091px;
}
.Mount_Head_PandaCub-Desert {
  background-image: url(spritesmith.png);
  background-position: -1399px -954px;
  width: 105px;
  height: 105px;
  background-size: 3109px 3091px;
}
.Mount_Head_PandaCub-Golden {
  background-image: url(spritesmith.png);
  background-position: -1399px -848px;
  width: 105px;
  height: 105px;
  background-size: 3109px 3091px;
}
.Mount_Head_PandaCub-Red {
  background-image: url(spritesmith.png);
  background-position: -1399px -742px;
  width: 105px;
  height: 105px;
  background-size: 3109px 3091px;
}
.Mount_Head_PandaCub-Shade {
  background-image: url(spritesmith.png);
  background-position: -1399px -636px;
  width: 105px;
  height: 105px;
  background-size: 3109px 3091px;
}
.Mount_Head_PandaCub-Skeleton {
  background-image: url(spritesmith.png);
  background-position: -1399px -530px;
  width: 105px;
  height: 105px;
  background-size: 3109px 3091px;
}
.Mount_Head_PandaCub-White {
  background-image: url(spritesmith.png);
  background-position: -1399px -424px;
  width: 105px;
  height: 105px;
  background-size: 3109px 3091px;
}
.Mount_Head_PandaCub-Zombie {
  background-image: url(spritesmith.png);
  background-position: -1399px -318px;
  width: 105px;
  height: 105px;
  background-size: 3109px 3091px;
}
.Mount_Head_TigerCub-Base {
  background-image: url(spritesmith.png);
  background-position: -1399px -212px;
  width: 105px;
  height: 105px;
  background-size: 3109px 3091px;
}
.Mount_Head_TigerCub-CottonCandyBlue {
  background-image: url(spritesmith.png);
  background-position: -1399px -106px;
  width: 105px;
  height: 105px;
  background-size: 3109px 3091px;
}
.Mount_Head_TigerCub-CottonCandyPink {
  background-image: url(spritesmith.png);
  background-position: -1399px 0px;
  width: 105px;
  height: 105px;
  background-size: 3109px 3091px;
}
.Mount_Head_TigerCub-Desert {
  background-image: url(spritesmith.png);
  background-position: -1272px -1279px;
  width: 105px;
  height: 105px;
  background-size: 3109px 3091px;
}
.Mount_Head_TigerCub-Golden {
  background-image: url(spritesmith.png);
  background-position: -1166px -1279px;
  width: 105px;
  height: 105px;
  background-size: 3109px 3091px;
}
.Mount_Head_TigerCub-Red {
  background-image: url(spritesmith.png);
  background-position: -1060px -1279px;
  width: 105px;
  height: 105px;
  background-size: 3109px 3091px;
}
.Mount_Head_TigerCub-Shade {
  background-image: url(spritesmith.png);
  background-position: -954px -1279px;
  width: 105px;
  height: 105px;
  background-size: 3109px 3091px;
}
.Mount_Head_TigerCub-Skeleton {
  background-image: url(spritesmith.png);
  background-position: -848px -1279px;
  width: 105px;
  height: 105px;
  background-size: 3109px 3091px;
}
.Mount_Head_TigerCub-White {
  background-image: url(spritesmith.png);
  background-position: -742px -1279px;
  width: 105px;
  height: 105px;
  background-size: 3109px 3091px;
}
.Mount_Head_TigerCub-Zombie {
  background-image: url(spritesmith.png);
  background-position: -636px -1279px;
  width: 105px;
  height: 105px;
  background-size: 3109px 3091px;
}
.Mount_Head_Wolf-Base {
  background-image: url(spritesmith.png);
  background-position: -530px -1279px;
  width: 105px;
  height: 105px;
  background-size: 3109px 3091px;
}
.Mount_Head_Wolf-CottonCandyBlue {
  background-image: url(spritesmith.png);
  background-position: -424px -1279px;
  width: 105px;
  height: 105px;
  background-size: 3109px 3091px;
}
.Mount_Head_Wolf-CottonCandyPink {
  background-image: url(spritesmith.png);
  background-position: -318px -1279px;
  width: 105px;
  height: 105px;
  background-size: 3109px 3091px;
}
.Mount_Head_Wolf-Desert {
  background-image: url(spritesmith.png);
  background-position: -212px -1279px;
  width: 105px;
  height: 105px;
  background-size: 3109px 3091px;
}
.Mount_Head_Wolf-Golden {
  background-image: url(spritesmith.png);
  background-position: -106px -1279px;
  width: 105px;
  height: 105px;
  background-size: 3109px 3091px;
}
.Mount_Head_Wolf-Red {
  background-image: url(spritesmith.png);
  background-position: 0px -1279px;
  width: 105px;
  height: 105px;
  background-size: 3109px 3091px;
}
.Mount_Head_Wolf-Shade {
  background-image: url(spritesmith.png);
  background-position: -1293px -1166px;
  width: 105px;
  height: 105px;
  background-size: 3109px 3091px;
}
.Mount_Head_Wolf-Skeleton {
  background-image: url(spritesmith.png);
  background-position: -1293px -1060px;
  width: 105px;
  height: 105px;
  background-size: 3109px 3091px;
}
.Mount_Head_Wolf-White {
  background-image: url(spritesmith.png);
  background-position: -1293px -954px;
  width: 105px;
  height: 105px;
  background-size: 3109px 3091px;
}
.Mount_Head_Wolf-Zombie {
  background-image: url(spritesmith.png);
  background-position: -1293px -848px;
  width: 105px;
  height: 105px;
  background-size: 3109px 3091px;
}
.Pet-BearCub-Base {
  background-image: url(spritesmith.png);
  background-position: -820px -1809px;
  width: 81px;
  height: 99px;
  background-size: 3109px 3091px;
}
.Pet-BearCub-CottonCandyBlue {
  background-image: url(spritesmith.png);
  background-position: -270px -1703px;
  width: 81px;
  height: 99px;
  background-size: 3109px 3091px;
}
.Pet-BearCub-CottonCandyPink {
  background-image: url(spritesmith.png);
  background-position: -352px -1703px;
  width: 81px;
  height: 99px;
  background-size: 3109px 3091px;
}
.Pet-BearCub-Desert {
  background-image: url(spritesmith.png);
  background-position: -434px -1703px;
  width: 81px;
  height: 99px;
  background-size: 3109px 3091px;
}
.Pet-BearCub-Golden {
  background-image: url(spritesmith.png);
  background-position: -516px -1703px;
  width: 81px;
  height: 99px;
  background-size: 3109px 3091px;
}
.Pet-BearCub-Polar {
  background-image: url(spritesmith.png);
  background-position: -598px -1703px;
  width: 81px;
  height: 99px;
  background-size: 3109px 3091px;
}
.Pet-BearCub-Red {
  background-image: url(spritesmith.png);
  background-position: -680px -1703px;
  width: 81px;
  height: 99px;
  background-size: 3109px 3091px;
}
.Pet-BearCub-Shade {
  background-image: url(spritesmith.png);
  background-position: -762px -1703px;
  width: 81px;
  height: 99px;
  background-size: 3109px 3091px;
}
.Pet-BearCub-Skeleton {
  background-image: url(spritesmith.png);
  background-position: -844px -1703px;
  width: 81px;
  height: 99px;
  background-size: 3109px 3091px;
}
.Pet-BearCub-White {
  background-image: url(spritesmith.png);
  background-position: -926px -1703px;
  width: 81px;
  height: 99px;
  background-size: 3109px 3091px;
}
.Pet-BearCub-Zombie {
  background-image: url(spritesmith.png);
  background-position: -1008px -1703px;
  width: 81px;
  height: 99px;
  background-size: 3109px 3091px;
}
.Pet-Cactus-Base {
  background-image: url(spritesmith.png);
  background-position: -1090px -1703px;
  width: 81px;
  height: 99px;
  background-size: 3109px 3091px;
}
.Pet-Cactus-CottonCandyBlue {
  background-image: url(spritesmith.png);
  background-position: -1172px -1703px;
  width: 81px;
  height: 99px;
  background-size: 3109px 3091px;
}
.Pet-Cactus-CottonCandyPink {
  background-image: url(spritesmith.png);
  background-position: -1254px -1703px;
  width: 81px;
  height: 99px;
  background-size: 3109px 3091px;
}
.Pet-Cactus-Desert {
  background-image: url(spritesmith.png);
  background-position: -1336px -1703px;
  width: 81px;
  height: 99px;
  background-size: 3109px 3091px;
}
.Pet-Cactus-Golden {
  background-image: url(spritesmith.png);
  background-position: -1418px -1703px;
  width: 81px;
  height: 99px;
  background-size: 3109px 3091px;
}
.Pet-Cactus-Red {
  background-image: url(spritesmith.png);
  background-position: -1500px -1703px;
  width: 81px;
  height: 99px;
  background-size: 3109px 3091px;
}
.Pet-Cactus-Shade {
  background-image: url(spritesmith.png);
  background-position: -1582px -1703px;
  width: 81px;
  height: 99px;
  background-size: 3109px 3091px;
}
.Pet-Cactus-Skeleton {
  background-image: url(spritesmith.png);
  background-position: -1664px -1703px;
  width: 81px;
  height: 99px;
  background-size: 3109px 3091px;
}
.Pet-Cactus-White {
  background-image: url(spritesmith.png);
  background-position: -1823px 0px;
  width: 81px;
  height: 99px;
  background-size: 3109px 3091px;
}
.Pet-Cactus-Zombie {
  background-image: url(spritesmith.png);
  background-position: -1823px -100px;
  width: 81px;
  height: 99px;
  background-size: 3109px 3091px;
}
.Pet-Deer-Base {
  background-image: url(spritesmith.png);
  background-position: -1823px -200px;
  width: 81px;
  height: 99px;
  background-size: 3109px 3091px;
}
.Pet-Deer-CottonCandyBlue {
  background-image: url(spritesmith.png);
  background-position: -1823px -300px;
  width: 81px;
  height: 99px;
  background-size: 3109px 3091px;
}
.Pet-Deer-CottonCandyPink {
  background-image: url(spritesmith.png);
  background-position: -1823px -400px;
  width: 81px;
  height: 99px;
  background-size: 3109px 3091px;
}
.Pet-Deer-Desert {
  background-image: url(spritesmith.png);
  background-position: -1823px -500px;
  width: 81px;
  height: 99px;
  background-size: 3109px 3091px;
}
.Pet-Deer-Golden {
  background-image: url(spritesmith.png);
  background-position: -1823px -600px;
  width: 81px;
  height: 99px;
  background-size: 3109px 3091px;
}
.Pet-Deer-Red {
  background-image: url(spritesmith.png);
  background-position: -1823px -700px;
  width: 81px;
  height: 99px;
  background-size: 3109px 3091px;
}
.Pet-Deer-Shade {
  background-image: url(spritesmith.png);
  background-position: -1823px -800px;
  width: 81px;
  height: 99px;
  background-size: 3109px 3091px;
}
.Pet-Deer-Skeleton {
  background-image: url(spritesmith.png);
  background-position: -1823px -900px;
  width: 81px;
  height: 99px;
  background-size: 3109px 3091px;
}
.Pet-Deer-White {
  background-image: url(spritesmith.png);
  background-position: -1823px -1000px;
  width: 81px;
  height: 99px;
  background-size: 3109px 3091px;
}
.Pet-Deer-Zombie {
  background-image: url(spritesmith.png);
  background-position: -1823px -1100px;
  width: 81px;
  height: 99px;
  background-size: 3109px 3091px;
}
.Pet-Dragon-Base {
  background-image: url(spritesmith.png);
  background-position: -1823px -1200px;
  width: 81px;
  height: 99px;
  background-size: 3109px 3091px;
}
.Pet-Dragon-CottonCandyBlue {
  background-image: url(spritesmith.png);
  background-position: -1823px -1300px;
  width: 81px;
  height: 99px;
  background-size: 3109px 3091px;
}
.Pet-Dragon-CottonCandyPink {
  background-image: url(spritesmith.png);
  background-position: -1823px -1400px;
  width: 81px;
  height: 99px;
  background-size: 3109px 3091px;
}
.Pet-Dragon-Desert {
  background-image: url(spritesmith.png);
  background-position: -1823px -1500px;
  width: 81px;
  height: 99px;
  background-size: 3109px 3091px;
}
.Pet-Dragon-Golden {
  background-image: url(spritesmith.png);
  background-position: -1823px -1600px;
  width: 81px;
  height: 99px;
  background-size: 3109px 3091px;
}
.Pet-Dragon-Hydra {
  background-image: url(spritesmith.png);
  background-position: -2457px -2919px;
  width: 114px;
  height: 84px;
  background-size: 3109px 3091px;
}
.Pet-Dragon-Red {
  background-image: url(spritesmith.png);
  background-position: -1823px -1700px;
  width: 81px;
  height: 99px;
  background-size: 3109px 3091px;
}
.Pet-Dragon-Shade {
  background-image: url(spritesmith.png);
  background-position: -1905px 0px;
  width: 81px;
  height: 99px;
  background-size: 3109px 3091px;
}
.Pet-Dragon-Skeleton {
  background-image: url(spritesmith.png);
  background-position: -1905px -100px;
  width: 81px;
  height: 99px;
  background-size: 3109px 3091px;
}
.Pet-Dragon-White {
  background-image: url(spritesmith.png);
  background-position: -1905px -200px;
  width: 81px;
  height: 99px;
  background-size: 3109px 3091px;
}
.Pet-Dragon-Zombie {
  background-image: url(spritesmith.png);
  background-position: -1905px -300px;
  width: 81px;
  height: 99px;
  background-size: 3109px 3091px;
}
.Pet-Egg-Base {
  background-image: url(spritesmith.png);
  background-position: -1905px -400px;
  width: 81px;
  height: 99px;
  background-size: 3109px 3091px;
}
.Pet-Egg-CottonCandyBlue {
  background-image: url(spritesmith.png);
  background-position: -1905px -500px;
  width: 81px;
  height: 99px;
  background-size: 3109px 3091px;
}
.Pet-Egg-CottonCandyPink {
  background-image: url(spritesmith.png);
  background-position: -1905px -600px;
  width: 81px;
  height: 99px;
  background-size: 3109px 3091px;
}
.Pet-Egg-Desert {
  background-image: url(spritesmith.png);
  background-position: -1905px -700px;
  width: 81px;
  height: 99px;
  background-size: 3109px 3091px;
}
.Pet-Egg-Golden {
  background-image: url(spritesmith.png);
  background-position: -1905px -800px;
  width: 81px;
  height: 99px;
  background-size: 3109px 3091px;
}
.Pet-Egg-Red {
  background-image: url(spritesmith.png);
  background-position: -1905px -900px;
  width: 81px;
  height: 99px;
  background-size: 3109px 3091px;
}
.Pet-Egg-Shade {
  background-image: url(spritesmith.png);
  background-position: -1905px -1000px;
  width: 81px;
  height: 99px;
  background-size: 3109px 3091px;
}
.Pet-Egg-Skeleton {
  background-image: url(spritesmith.png);
  background-position: -1905px -1100px;
  width: 81px;
  height: 99px;
  background-size: 3109px 3091px;
}
.Pet-Egg-White {
  background-image: url(spritesmith.png);
  background-position: -1905px -1200px;
  width: 81px;
  height: 99px;
  background-size: 3109px 3091px;
}
.Pet-Egg-Zombie {
  background-image: url(spritesmith.png);
  background-position: -1905px -1300px;
  width: 81px;
  height: 99px;
  background-size: 3109px 3091px;
}
.Pet-FlyingPig-Base {
  background-image: url(spritesmith.png);
  background-position: -1905px -1400px;
  width: 81px;
  height: 99px;
  background-size: 3109px 3091px;
}
.Pet-FlyingPig-CottonCandyBlue {
  background-image: url(spritesmith.png);
  background-position: -1905px -1500px;
  width: 81px;
  height: 99px;
  background-size: 3109px 3091px;
}
.Pet-FlyingPig-CottonCandyPink {
  background-image: url(spritesmith.png);
  background-position: -1905px -1600px;
  width: 81px;
  height: 99px;
  background-size: 3109px 3091px;
}
.Pet-FlyingPig-Desert {
  background-image: url(spritesmith.png);
  background-position: -1905px -1700px;
  width: 81px;
  height: 99px;
  background-size: 3109px 3091px;
}
.Pet-FlyingPig-Golden {
  background-image: url(spritesmith.png);
  background-position: 0px -1809px;
  width: 81px;
  height: 99px;
  background-size: 3109px 3091px;
}
.Pet-FlyingPig-Red {
  background-image: url(spritesmith.png);
  background-position: -82px -1809px;
  width: 81px;
  height: 99px;
  background-size: 3109px 3091px;
}
.Pet-FlyingPig-Shade {
  background-image: url(spritesmith.png);
  background-position: -164px -1809px;
  width: 81px;
  height: 99px;
  background-size: 3109px 3091px;
}
.Pet-FlyingPig-Skeleton {
  background-image: url(spritesmith.png);
  background-position: -246px -1809px;
  width: 81px;
  height: 99px;
  background-size: 3109px 3091px;
}
.Pet-FlyingPig-White {
  background-image: url(spritesmith.png);
  background-position: -328px -1809px;
  width: 81px;
  height: 99px;
  background-size: 3109px 3091px;
}
.Pet-FlyingPig-Zombie {
  background-image: url(spritesmith.png);
  background-position: -410px -1809px;
  width: 81px;
  height: 99px;
  background-size: 3109px 3091px;
}
.Pet-Fox-Base {
  background-image: url(spritesmith.png);
  background-position: -492px -1809px;
  width: 81px;
  height: 99px;
  background-size: 3109px 3091px;
}
.Pet-Fox-CottonCandyBlue {
  background-image: url(spritesmith.png);
  background-position: -574px -1809px;
  width: 81px;
  height: 99px;
  background-size: 3109px 3091px;
}
.Pet-Fox-CottonCandyPink {
  background-image: url(spritesmith.png);
  background-position: -656px -1809px;
  width: 81px;
  height: 99px;
  background-size: 3109px 3091px;
}
.Pet-Fox-Desert {
  background-image: url(spritesmith.png);
  background-position: -738px -1809px;
  width: 81px;
  height: 99px;
  background-size: 3109px 3091px;
}
.Pet-Fox-Golden {
  background-image: url(spritesmith.png);
  background-position: -106px -1703px;
  width: 81px;
  height: 99px;
  background-size: 3109px 3091px;
}
.Pet-Fox-Red {
  background-image: url(spritesmith.png);
  background-position: -902px -1809px;
  width: 81px;
  height: 99px;
  background-size: 3109px 3091px;
}
.Pet-Fox-Shade {
  background-image: url(spritesmith.png);
  background-position: -984px -1809px;
  width: 81px;
  height: 99px;
  background-size: 3109px 3091px;
}
.Pet-Fox-Skeleton {
  background-image: url(spritesmith.png);
  background-position: -1066px -1809px;
  width: 81px;
  height: 99px;
  background-size: 3109px 3091px;
}
.Pet-Fox-White {
  background-image: url(spritesmith.png);
  background-position: -1148px -1809px;
  width: 81px;
  height: 99px;
  background-size: 3109px 3091px;
}
.Pet-Fox-Zombie {
  background-image: url(spritesmith.png);
  background-position: -1230px -1809px;
  width: 81px;
  height: 99px;
  background-size: 3109px 3091px;
}
.Pet-Gryphon-Base {
  background-image: url(spritesmith.png);
  background-position: -1312px -1809px;
  width: 81px;
  height: 99px;
  background-size: 3109px 3091px;
}
.Pet-Gryphon-CottonCandyBlue {
  background-image: url(spritesmith.png);
  background-position: -1394px -1809px;
  width: 81px;
  height: 99px;
  background-size: 3109px 3091px;
}
.Pet-Gryphon-CottonCandyPink {
  background-image: url(spritesmith.png);
  background-position: -1476px -1809px;
  width: 81px;
  height: 99px;
  background-size: 3109px 3091px;
}
.Pet-Gryphon-Desert {
  background-image: url(spritesmith.png);
  background-position: -1558px -1809px;
  width: 81px;
  height: 99px;
  background-size: 3109px 3091px;
}
.Pet-Gryphon-Golden {
  background-image: url(spritesmith.png);
  background-position: -1640px -1809px;
  width: 81px;
  height: 99px;
  background-size: 3109px 3091px;
}
.Pet-Gryphon-Red {
  background-image: url(spritesmith.png);
  background-position: -1722px -1809px;
  width: 81px;
  height: 99px;
  background-size: 3109px 3091px;
}
.Pet-Gryphon-Shade {
  background-image: url(spritesmith.png);
  background-position: -1804px -1809px;
  width: 81px;
  height: 99px;
  background-size: 3109px 3091px;
}
.Pet-Gryphon-Skeleton {
  background-image: url(spritesmith.png);
  background-position: -1886px -1809px;
  width: 81px;
  height: 99px;
  background-size: 3109px 3091px;
}
.Pet-Gryphon-White {
  background-image: url(spritesmith.png);
  background-position: -1987px 0px;
  width: 81px;
  height: 99px;
  background-size: 3109px 3091px;
}
.Pet-Gryphon-Zombie {
  background-image: url(spritesmith.png);
  background-position: -1987px -100px;
  width: 81px;
  height: 99px;
  background-size: 3109px 3091px;
}
.Pet-Hedgehog-Base {
  background-image: url(spritesmith.png);
  background-position: -1987px -200px;
  width: 81px;
  height: 99px;
  background-size: 3109px 3091px;
}
.Pet-Hedgehog-CottonCandyBlue {
  background-image: url(spritesmith.png);
  background-position: -1987px -300px;
  width: 81px;
  height: 99px;
  background-size: 3109px 3091px;
}
.Pet-Hedgehog-CottonCandyPink {
  background-image: url(spritesmith.png);
  background-position: -1987px -400px;
  width: 81px;
  height: 99px;
  background-size: 3109px 3091px;
}
.Pet-Hedgehog-Desert {
  background-image: url(spritesmith.png);
  background-position: -1987px -500px;
  width: 81px;
  height: 99px;
  background-size: 3109px 3091px;
}
.Pet-Hedgehog-Golden {
  background-image: url(spritesmith.png);
  background-position: -1987px -600px;
  width: 81px;
  height: 99px;
  background-size: 3109px 3091px;
}
.Pet-Hedgehog-Red {
  background-image: url(spritesmith.png);
  background-position: -1987px -700px;
  width: 81px;
  height: 99px;
  background-size: 3109px 3091px;
}
.Pet-Hedgehog-Shade {
  background-image: url(spritesmith.png);
  background-position: -1987px -800px;
  width: 81px;
  height: 99px;
  background-size: 3109px 3091px;
}
.Pet-Hedgehog-Skeleton {
  background-image: url(spritesmith.png);
  background-position: -1987px -900px;
  width: 81px;
  height: 99px;
  background-size: 3109px 3091px;
}
.Pet-Hedgehog-White {
  background-image: url(spritesmith.png);
  background-position: -1987px -1000px;
  width: 81px;
  height: 99px;
  background-size: 3109px 3091px;
}
.Pet-Hedgehog-Zombie {
  background-image: url(spritesmith.png);
  background-position: -1987px -1100px;
  width: 81px;
  height: 99px;
  background-size: 3109px 3091px;
}
.Pet-LionCub-Base {
  background-image: url(spritesmith.png);
  background-position: -1987px -1200px;
  width: 81px;
  height: 99px;
  background-size: 3109px 3091px;
}
.Pet-LionCub-CottonCandyBlue {
  background-image: url(spritesmith.png);
  background-position: -1987px -1300px;
  width: 81px;
  height: 99px;
  background-size: 3109px 3091px;
}
.Pet-LionCub-CottonCandyPink {
  background-image: url(spritesmith.png);
  background-position: -1987px -1400px;
  width: 81px;
  height: 99px;
  background-size: 3109px 3091px;
}
.Pet-LionCub-Desert {
  background-image: url(spritesmith.png);
  background-position: -1987px -1500px;
  width: 81px;
  height: 99px;
  background-size: 3109px 3091px;
}
.Pet-LionCub-Golden {
  background-image: url(spritesmith.png);
  background-position: -1987px -1600px;
  width: 81px;
  height: 99px;
  background-size: 3109px 3091px;
}
.Pet-LionCub-Red {
  background-image: url(spritesmith.png);
  background-position: -1987px -1700px;
  width: 81px;
  height: 99px;
  background-size: 3109px 3091px;
}
.Pet-LionCub-Shade {
  background-image: url(spritesmith.png);
  background-position: -1987px -1800px;
  width: 81px;
  height: 99px;
  background-size: 3109px 3091px;
}
.Pet-LionCub-Skeleton {
  background-image: url(spritesmith.png);
  background-position: 0px -1909px;
  width: 81px;
  height: 99px;
  background-size: 3109px 3091px;
}
.Pet-LionCub-White {
  background-image: url(spritesmith.png);
  background-position: -82px -1909px;
  width: 81px;
  height: 99px;
  background-size: 3109px 3091px;
}
.Pet-LionCub-Zombie {
  background-image: url(spritesmith.png);
  background-position: -164px -1909px;
  width: 81px;
  height: 99px;
  background-size: 3109px 3091px;
}
.Pet-PandaCub-Base {
  background-image: url(spritesmith.png);
  background-position: -246px -1909px;
  width: 81px;
  height: 99px;
  background-size: 3109px 3091px;
}
.Pet-PandaCub-CottonCandyBlue {
  background-image: url(spritesmith.png);
  background-position: -328px -1909px;
  width: 81px;
  height: 99px;
  background-size: 3109px 3091px;
}
.Pet-PandaCub-CottonCandyPink {
  background-image: url(spritesmith.png);
  background-position: -410px -1909px;
  width: 81px;
  height: 99px;
  background-size: 3109px 3091px;
}
.Pet-PandaCub-Desert {
  background-image: url(spritesmith.png);
  background-position: -492px -1909px;
  width: 81px;
  height: 99px;
  background-size: 3109px 3091px;
}
.Pet-PandaCub-Golden {
  background-image: url(spritesmith.png);
  background-position: -574px -1909px;
  width: 81px;
  height: 99px;
  background-size: 3109px 3091px;
}
.Pet-PandaCub-Red {
  background-image: url(spritesmith.png);
  background-position: -656px -1909px;
  width: 81px;
  height: 99px;
  background-size: 3109px 3091px;
}
.Pet-PandaCub-Shade {
  background-image: url(spritesmith.png);
  background-position: -738px -1909px;
  width: 81px;
  height: 99px;
  background-size: 3109px 3091px;
}
.Pet-PandaCub-Skeleton {
  background-image: url(spritesmith.png);
  background-position: -820px -1909px;
  width: 81px;
  height: 99px;
  background-size: 3109px 3091px;
}
.Pet-PandaCub-White {
  background-image: url(spritesmith.png);
  background-position: -902px -1909px;
  width: 81px;
  height: 99px;
  background-size: 3109px 3091px;
}
.Pet-PandaCub-Zombie {
  background-image: url(spritesmith.png);
  background-position: -984px -1909px;
  width: 81px;
  height: 99px;
  background-size: 3109px 3091px;
}
.Pet-TigerCub-Base {
  background-image: url(spritesmith.png);
  background-position: -1066px -1909px;
  width: 81px;
  height: 99px;
  background-size: 3109px 3091px;
}
.Pet-TigerCub-CottonCandyBlue {
  background-image: url(spritesmith.png);
  background-position: -1148px -1909px;
  width: 81px;
  height: 99px;
  background-size: 3109px 3091px;
}
.Pet-TigerCub-CottonCandyPink {
  background-image: url(spritesmith.png);
  background-position: -1230px -1909px;
  width: 81px;
  height: 99px;
  background-size: 3109px 3091px;
}
.Pet-TigerCub-Desert {
  background-image: url(spritesmith.png);
  background-position: -1312px -1909px;
  width: 81px;
  height: 99px;
  background-size: 3109px 3091px;
}
.Pet-TigerCub-Golden {
  background-image: url(spritesmith.png);
  background-position: -1394px -1909px;
  width: 81px;
  height: 99px;
  background-size: 3109px 3091px;
}
.Pet-TigerCub-Red {
  background-image: url(spritesmith.png);
  background-position: -1476px -1909px;
  width: 81px;
  height: 99px;
  background-size: 3109px 3091px;
}
.Pet-TigerCub-Shade {
  background-image: url(spritesmith.png);
  background-position: -1558px -1909px;
  width: 81px;
  height: 99px;
  background-size: 3109px 3091px;
}
.Pet-TigerCub-Skeleton {
  background-image: url(spritesmith.png);
  background-position: -1640px -1909px;
  width: 81px;
  height: 99px;
  background-size: 3109px 3091px;
}
.Pet-TigerCub-White {
  background-image: url(spritesmith.png);
  background-position: -1722px -1909px;
  width: 81px;
  height: 99px;
  background-size: 3109px 3091px;
}
.Pet-TigerCub-Zombie {
  background-image: url(spritesmith.png);
  background-position: -1804px -1909px;
  width: 81px;
  height: 99px;
  background-size: 3109px 3091px;
}
.Pet-Turkey-Base {
  background-image: url(spritesmith.png);
  background-position: -1886px -1909px;
  width: 81px;
  height: 99px;
  background-size: 3109px 3091px;
}
.Pet-Wolf-Base {
  background-image: url(spritesmith.png);
  background-position: -1968px -1909px;
  width: 81px;
  height: 99px;
  background-size: 3109px 3091px;
}
.Pet-Wolf-CottonCandyBlue {
  background-image: url(spritesmith.png);
  background-position: -2069px 0px;
  width: 81px;
  height: 99px;
  background-size: 3109px 3091px;
}
.Pet-Wolf-CottonCandyPink {
  background-image: url(spritesmith.png);
  background-position: -2069px -100px;
  width: 81px;
  height: 99px;
  background-size: 3109px 3091px;
}
.Pet-Wolf-Desert {
  background-image: url(spritesmith.png);
  background-position: -2069px -200px;
  width: 81px;
  height: 99px;
  background-size: 3109px 3091px;
}
.Pet-Wolf-Golden {
  background-image: url(spritesmith.png);
  background-position: -2069px -300px;
  width: 81px;
  height: 99px;
  background-size: 3109px 3091px;
}
.Pet-Wolf-Red {
  background-image: url(spritesmith.png);
  background-position: -2069px -400px;
  width: 81px;
  height: 99px;
  background-size: 3109px 3091px;
}
.Pet-Wolf-Shade {
  background-image: url(spritesmith.png);
  background-position: -2069px -500px;
  width: 81px;
  height: 99px;
  background-size: 3109px 3091px;
}
.Pet-Wolf-Skeleton {
  background-image: url(spritesmith.png);
  background-position: -2069px -600px;
  width: 81px;
  height: 99px;
  background-size: 3109px 3091px;
}
.Pet-Wolf-Veteran {
  background-image: url(spritesmith.png);
  background-position: -2069px -700px;
  width: 81px;
  height: 99px;
  background-size: 3109px 3091px;
}
.Pet-Wolf-White {
  background-image: url(spritesmith.png);
  background-position: -188px -1703px;
  width: 81px;
  height: 99px;
  background-size: 3109px 3091px;
}
.Pet-Wolf-Zombie {
  background-image: url(spritesmith.png);
  background-position: -2069px -800px;
  width: 81px;
  height: 99px;
  background-size: 3109px 3091px;
}<|MERGE_RESOLUTION|>--- conflicted
+++ resolved
@@ -84,22 +84,14 @@
 }
 .achievement-helm {
   background-image: url(spritesmith.png);
-<<<<<<< HEAD
   background-position: -2118px -1924px;
-=======
-  background-position: -2494px -2425px;
->>>>>>> c9a42ed1
   width: 24px;
   height: 26px;
   background-size: 3109px 3091px;
 }
 .achievement-karaoke {
   background-image: url(spritesmith.png);
-<<<<<<< HEAD
   background-position: -2118px -1872px;
-=======
-  background-position: -2469px -2425px;
->>>>>>> c9a42ed1
   width: 24px;
   height: 26px;
   background-size: 3109px 3091px;
@@ -176,5072 +168,5407 @@
 }
 .beard_ {
   background-image: url(spritesmith.png);
-<<<<<<< HEAD
   background-position: -1092px -2100px;
-=======
-  background-position: -2797px -2275px;
->>>>>>> c9a42ed1
   width: 90px;
   height: 90px;
   background-size: 3109px 3091px;
 }
 .customize-option.beard_ {
   background-image: url(spritesmith.png);
-  background-position: -2822px -2290px;
-  width: 60px;
-  height: 60px;
-  background-size: 2928px 2920px;
+  background-position: -1117px -2115px;
+  width: 60px;
+  height: 60px;
+  background-size: 3109px 3091px;
 }
 .hair_beard_1_TRUred {
   background-image: url(spritesmith.png);
-<<<<<<< HEAD
   background-position: -1183px -2100px;
-=======
-  background-position: -2797px -2366px;
->>>>>>> c9a42ed1
   width: 90px;
   height: 90px;
   background-size: 3109px 3091px;
 }
 .customize-option.hair_beard_1_TRUred {
   background-image: url(spritesmith.png);
-  background-position: -2822px -2381px;
-  width: 60px;
-  height: 60px;
-  background-size: 2928px 2920px;
+  background-position: -1208px -2115px;
+  width: 60px;
+  height: 60px;
+  background-size: 3109px 3091px;
 }
 .hair_beard_1_black {
   background-image: url(spritesmith.png);
-<<<<<<< HEAD
   background-position: -1274px -2100px;
-=======
-  background-position: -2797px -2457px;
->>>>>>> c9a42ed1
   width: 90px;
   height: 90px;
   background-size: 3109px 3091px;
 }
 .customize-option.hair_beard_1_black {
   background-image: url(spritesmith.png);
-  background-position: -2822px -2472px;
-  width: 60px;
-  height: 60px;
-  background-size: 2928px 2920px;
+  background-position: -1299px -2115px;
+  width: 60px;
+  height: 60px;
+  background-size: 3109px 3091px;
 }
 .hair_beard_1_blond {
   background-image: url(spritesmith.png);
-<<<<<<< HEAD
   background-position: -1365px -2100px;
-=======
-  background-position: -2797px -2548px;
->>>>>>> c9a42ed1
   width: 90px;
   height: 90px;
   background-size: 3109px 3091px;
 }
 .customize-option.hair_beard_1_blond {
   background-image: url(spritesmith.png);
-  background-position: -2822px -2563px;
-  width: 60px;
-  height: 60px;
-  background-size: 2928px 2920px;
+  background-position: -1390px -2115px;
+  width: 60px;
+  height: 60px;
+  background-size: 3109px 3091px;
 }
 .hair_beard_1_blue {
   background-image: url(spritesmith.png);
-<<<<<<< HEAD
   background-position: -1456px -2100px;
-=======
-  background-position: -2797px -2639px;
->>>>>>> c9a42ed1
   width: 90px;
   height: 90px;
   background-size: 3109px 3091px;
 }
 .customize-option.hair_beard_1_blue {
   background-image: url(spritesmith.png);
-  background-position: -2822px -2654px;
-  width: 60px;
-  height: 60px;
-  background-size: 2928px 2920px;
+  background-position: -1481px -2115px;
+  width: 60px;
+  height: 60px;
+  background-size: 3109px 3091px;
 }
 .hair_beard_1_brown {
   background-image: url(spritesmith.png);
-<<<<<<< HEAD
   background-position: -1547px -2100px;
-=======
+  width: 90px;
+  height: 90px;
+  background-size: 3109px 3091px;
+}
+.customize-option.hair_beard_1_brown {
+  background-image: url(spritesmith.png);
+  background-position: -1572px -2115px;
+  width: 60px;
+  height: 60px;
+  background-size: 3109px 3091px;
+}
+.hair_beard_1_candycane {
+  background-image: url(spritesmith.png);
+  background-position: -1638px -2100px;
+  width: 90px;
+  height: 90px;
+  background-size: 3109px 3091px;
+}
+.customize-option.hair_beard_1_candycane {
+  background-image: url(spritesmith.png);
+  background-position: -1663px -2115px;
+  width: 60px;
+  height: 60px;
+  background-size: 3109px 3091px;
+}
+.hair_beard_1_frost {
+  background-image: url(spritesmith.png);
+  background-position: -1729px -2100px;
+  width: 90px;
+  height: 90px;
+  background-size: 3109px 3091px;
+}
+.customize-option.hair_beard_1_frost {
+  background-image: url(spritesmith.png);
+  background-position: -1754px -2115px;
+  width: 60px;
+  height: 60px;
+  background-size: 3109px 3091px;
+}
+.hair_beard_1_green {
+  background-image: url(spritesmith.png);
+  background-position: -1820px -2100px;
+  width: 90px;
+  height: 90px;
+  background-size: 3109px 3091px;
+}
+.customize-option.hair_beard_1_green {
+  background-image: url(spritesmith.png);
+  background-position: -1845px -2115px;
+  width: 60px;
+  height: 60px;
+  background-size: 3109px 3091px;
+}
+.hair_beard_1_holly {
+  background-image: url(spritesmith.png);
+  background-position: -1911px -2100px;
+  width: 90px;
+  height: 90px;
+  background-size: 3109px 3091px;
+}
+.customize-option.hair_beard_1_holly {
+  background-image: url(spritesmith.png);
+  background-position: -1936px -2115px;
+  width: 60px;
+  height: 60px;
+  background-size: 3109px 3091px;
+}
+.hair_beard_1_pblue {
+  background-image: url(spritesmith.png);
+  background-position: -2002px -2100px;
+  width: 90px;
+  height: 90px;
+  background-size: 3109px 3091px;
+}
+.customize-option.hair_beard_1_pblue {
+  background-image: url(spritesmith.png);
+  background-position: -2027px -2115px;
+  width: 60px;
+  height: 60px;
+  background-size: 3109px 3091px;
+}
+.hair_beard_1_pgreen {
+  background-image: url(spritesmith.png);
+  background-position: -2093px -2100px;
+  width: 90px;
+  height: 90px;
+  background-size: 3109px 3091px;
+}
+.customize-option.hair_beard_1_pgreen {
+  background-image: url(spritesmith.png);
+  background-position: -2118px -2115px;
+  width: 60px;
+  height: 60px;
+  background-size: 3109px 3091px;
+}
+.hair_beard_1_porange {
+  background-image: url(spritesmith.png);
+  background-position: -2242px 0px;
+  width: 90px;
+  height: 90px;
+  background-size: 3109px 3091px;
+}
+.customize-option.hair_beard_1_porange {
+  background-image: url(spritesmith.png);
+  background-position: -2267px -15px;
+  width: 60px;
+  height: 60px;
+  background-size: 3109px 3091px;
+}
+.hair_beard_1_ppink {
+  background-image: url(spritesmith.png);
+  background-position: -2242px -91px;
+  width: 90px;
+  height: 90px;
+  background-size: 3109px 3091px;
+}
+.customize-option.hair_beard_1_ppink {
+  background-image: url(spritesmith.png);
+  background-position: -2267px -106px;
+  width: 60px;
+  height: 60px;
+  background-size: 3109px 3091px;
+}
+.hair_beard_1_ppurple {
+  background-image: url(spritesmith.png);
+  background-position: -2242px -182px;
+  width: 90px;
+  height: 90px;
+  background-size: 3109px 3091px;
+}
+.customize-option.hair_beard_1_ppurple {
+  background-image: url(spritesmith.png);
+  background-position: -2267px -197px;
+  width: 60px;
+  height: 60px;
+  background-size: 3109px 3091px;
+}
+.hair_beard_1_purple {
+  background-image: url(spritesmith.png);
+  background-position: -2242px -273px;
+  width: 90px;
+  height: 90px;
+  background-size: 3109px 3091px;
+}
+.customize-option.hair_beard_1_purple {
+  background-image: url(spritesmith.png);
+  background-position: -2267px -288px;
+  width: 60px;
+  height: 60px;
+  background-size: 3109px 3091px;
+}
+.hair_beard_1_pyellow {
+  background-image: url(spritesmith.png);
+  background-position: -2242px -364px;
+  width: 90px;
+  height: 90px;
+  background-size: 3109px 3091px;
+}
+.customize-option.hair_beard_1_pyellow {
+  background-image: url(spritesmith.png);
+  background-position: -2267px -379px;
+  width: 60px;
+  height: 60px;
+  background-size: 3109px 3091px;
+}
+.hair_beard_1_rainbow {
+  background-image: url(spritesmith.png);
+  background-position: -2242px -455px;
+  width: 90px;
+  height: 90px;
+  background-size: 3109px 3091px;
+}
+.customize-option.hair_beard_1_rainbow {
+  background-image: url(spritesmith.png);
+  background-position: -2267px -470px;
+  width: 60px;
+  height: 60px;
+  background-size: 3109px 3091px;
+}
+.hair_beard_1_red {
+  background-image: url(spritesmith.png);
+  background-position: -2242px -546px;
+  width: 90px;
+  height: 90px;
+  background-size: 3109px 3091px;
+}
+.customize-option.hair_beard_1_red {
+  background-image: url(spritesmith.png);
+  background-position: -2267px -561px;
+  width: 60px;
+  height: 60px;
+  background-size: 3109px 3091px;
+}
+.hair_beard_1_white {
+  background-image: url(spritesmith.png);
+  background-position: -2242px -637px;
+  width: 90px;
+  height: 90px;
+  background-size: 3109px 3091px;
+}
+.customize-option.hair_beard_1_white {
+  background-image: url(spritesmith.png);
+  background-position: -2267px -652px;
+  width: 60px;
+  height: 60px;
+  background-size: 3109px 3091px;
+}
+.hair_beard_1_winternight {
+  background-image: url(spritesmith.png);
+  background-position: -2242px -728px;
+  width: 90px;
+  height: 90px;
+  background-size: 3109px 3091px;
+}
+.customize-option.hair_beard_1_winternight {
+  background-image: url(spritesmith.png);
+  background-position: -2267px -743px;
+  width: 60px;
+  height: 60px;
+  background-size: 3109px 3091px;
+}
+.hair_beard_1_yellow {
+  background-image: url(spritesmith.png);
+  background-position: -2242px -819px;
+  width: 90px;
+  height: 90px;
+  background-size: 3109px 3091px;
+}
+.customize-option.hair_beard_1_yellow {
+  background-image: url(spritesmith.png);
+  background-position: -2267px -834px;
+  width: 60px;
+  height: 60px;
+  background-size: 3109px 3091px;
+}
+.hair_beard_2_TRUred {
+  background-image: url(spritesmith.png);
+  background-position: -2242px -910px;
+  width: 90px;
+  height: 90px;
+  background-size: 3109px 3091px;
+}
+.customize-option.hair_beard_2_TRUred {
+  background-image: url(spritesmith.png);
+  background-position: -2267px -925px;
+  width: 60px;
+  height: 60px;
+  background-size: 3109px 3091px;
+}
+.hair_beard_2_black {
+  background-image: url(spritesmith.png);
+  background-position: -819px -2191px;
+  width: 90px;
+  height: 90px;
+  background-size: 3109px 3091px;
+}
+.customize-option.hair_beard_2_black {
+  background-image: url(spritesmith.png);
+  background-position: -844px -2206px;
+  width: 60px;
+  height: 60px;
+  background-size: 3109px 3091px;
+}
+.hair_beard_2_blond {
+  background-image: url(spritesmith.png);
+  background-position: -1274px -2191px;
+  width: 90px;
+  height: 90px;
+  background-size: 3109px 3091px;
+}
+.customize-option.hair_beard_2_blond {
+  background-image: url(spritesmith.png);
+  background-position: -1299px -2206px;
+  width: 60px;
+  height: 60px;
+  background-size: 3109px 3091px;
+}
+.hair_beard_2_blue {
+  background-image: url(spritesmith.png);
+  background-position: -1365px -2191px;
+  width: 90px;
+  height: 90px;
+  background-size: 3109px 3091px;
+}
+.customize-option.hair_beard_2_blue {
+  background-image: url(spritesmith.png);
+  background-position: -1390px -2206px;
+  width: 60px;
+  height: 60px;
+  background-size: 3109px 3091px;
+}
+.hair_beard_2_brown {
+  background-image: url(spritesmith.png);
+  background-position: -1456px -2191px;
+  width: 90px;
+  height: 90px;
+  background-size: 3109px 3091px;
+}
+.customize-option.hair_beard_2_brown {
+  background-image: url(spritesmith.png);
+  background-position: -1481px -2206px;
+  width: 60px;
+  height: 60px;
+  background-size: 3109px 3091px;
+}
+.hair_beard_2_candycane {
+  background-image: url(spritesmith.png);
+  background-position: -1820px -2191px;
+  width: 90px;
+  height: 90px;
+  background-size: 3109px 3091px;
+}
+.customize-option.hair_beard_2_candycane {
+  background-image: url(spritesmith.png);
+  background-position: -1845px -2206px;
+  width: 60px;
+  height: 60px;
+  background-size: 3109px 3091px;
+}
+.hair_beard_2_frost {
+  background-image: url(spritesmith.png);
+  background-position: -1911px -2191px;
+  width: 90px;
+  height: 90px;
+  background-size: 3109px 3091px;
+}
+.customize-option.hair_beard_2_frost {
+  background-image: url(spritesmith.png);
+  background-position: -1936px -2206px;
+  width: 60px;
+  height: 60px;
+  background-size: 3109px 3091px;
+}
+.hair_beard_2_green {
+  background-image: url(spritesmith.png);
+  background-position: -2333px 0px;
+  width: 90px;
+  height: 90px;
+  background-size: 3109px 3091px;
+}
+.customize-option.hair_beard_2_green {
+  background-image: url(spritesmith.png);
+  background-position: -2358px -15px;
+  width: 60px;
+  height: 60px;
+  background-size: 3109px 3091px;
+}
+.hair_beard_2_holly {
+  background-image: url(spritesmith.png);
+  background-position: -2333px -91px;
+  width: 90px;
+  height: 90px;
+  background-size: 3109px 3091px;
+}
+.customize-option.hair_beard_2_holly {
+  background-image: url(spritesmith.png);
+  background-position: -2358px -106px;
+  width: 60px;
+  height: 60px;
+  background-size: 3109px 3091px;
+}
+.hair_beard_2_pblue {
+  background-image: url(spritesmith.png);
+  background-position: -2333px -1547px;
+  width: 90px;
+  height: 90px;
+  background-size: 3109px 3091px;
+}
+.customize-option.hair_beard_2_pblue {
+  background-image: url(spritesmith.png);
+  background-position: -2358px -1562px;
+  width: 60px;
+  height: 60px;
+  background-size: 3109px 3091px;
+}
+.hair_beard_2_pgreen {
+  background-image: url(spritesmith.png);
+  background-position: -2333px -1638px;
+  width: 90px;
+  height: 90px;
+  background-size: 3109px 3091px;
+}
+.customize-option.hair_beard_2_pgreen {
+  background-image: url(spritesmith.png);
+  background-position: -2358px -1653px;
+  width: 60px;
+  height: 60px;
+  background-size: 3109px 3091px;
+}
+.hair_beard_2_porange {
+  background-image: url(spritesmith.png);
+  background-position: -2333px -1729px;
+  width: 90px;
+  height: 90px;
+  background-size: 3109px 3091px;
+}
+.customize-option.hair_beard_2_porange {
+  background-image: url(spritesmith.png);
+  background-position: -2358px -1744px;
+  width: 60px;
+  height: 60px;
+  background-size: 3109px 3091px;
+}
+.hair_beard_2_ppink {
+  background-image: url(spritesmith.png);
+  background-position: -2333px -1820px;
+  width: 90px;
+  height: 90px;
+  background-size: 3109px 3091px;
+}
+.customize-option.hair_beard_2_ppink {
+  background-image: url(spritesmith.png);
+  background-position: -2358px -1835px;
+  width: 60px;
+  height: 60px;
+  background-size: 3109px 3091px;
+}
+.hair_beard_2_ppurple {
+  background-image: url(spritesmith.png);
+  background-position: -2333px -1911px;
+  width: 90px;
+  height: 90px;
+  background-size: 3109px 3091px;
+}
+.customize-option.hair_beard_2_ppurple {
+  background-image: url(spritesmith.png);
+  background-position: -2358px -1926px;
+  width: 60px;
+  height: 60px;
+  background-size: 3109px 3091px;
+}
+.hair_beard_2_purple {
+  background-image: url(spritesmith.png);
+  background-position: -2333px -2002px;
+  width: 90px;
+  height: 90px;
+  background-size: 3109px 3091px;
+}
+.customize-option.hair_beard_2_purple {
+  background-image: url(spritesmith.png);
+  background-position: -2358px -2017px;
+  width: 60px;
+  height: 60px;
+  background-size: 3109px 3091px;
+}
+.hair_beard_2_pyellow {
+  background-image: url(spritesmith.png);
+  background-position: -2333px -2093px;
+  width: 90px;
+  height: 90px;
+  background-size: 3109px 3091px;
+}
+.customize-option.hair_beard_2_pyellow {
+  background-image: url(spritesmith.png);
+  background-position: -2358px -2108px;
+  width: 60px;
+  height: 60px;
+  background-size: 3109px 3091px;
+}
+.hair_beard_2_rainbow {
+  background-image: url(spritesmith.png);
+  background-position: -2333px -2184px;
+  width: 90px;
+  height: 90px;
+  background-size: 3109px 3091px;
+}
+.customize-option.hair_beard_2_rainbow {
+  background-image: url(spritesmith.png);
+  background-position: -2358px -2199px;
+  width: 60px;
+  height: 60px;
+  background-size: 3109px 3091px;
+}
+.hair_beard_2_red {
+  background-image: url(spritesmith.png);
+  background-position: 0px -2282px;
+  width: 90px;
+  height: 90px;
+  background-size: 3109px 3091px;
+}
+.customize-option.hair_beard_2_red {
+  background-image: url(spritesmith.png);
+  background-position: -25px -2297px;
+  width: 60px;
+  height: 60px;
+  background-size: 3109px 3091px;
+}
+.hair_beard_2_white {
+  background-image: url(spritesmith.png);
+  background-position: -91px -2282px;
+  width: 90px;
+  height: 90px;
+  background-size: 3109px 3091px;
+}
+.customize-option.hair_beard_2_white {
+  background-image: url(spritesmith.png);
+  background-position: -116px -2297px;
+  width: 60px;
+  height: 60px;
+  background-size: 3109px 3091px;
+}
+.hair_beard_2_winternight {
+  background-image: url(spritesmith.png);
+  background-position: -182px -2282px;
+  width: 90px;
+  height: 90px;
+  background-size: 3109px 3091px;
+}
+.customize-option.hair_beard_2_winternight {
+  background-image: url(spritesmith.png);
+  background-position: -207px -2297px;
+  width: 60px;
+  height: 60px;
+  background-size: 3109px 3091px;
+}
+.hair_beard_2_yellow {
+  background-image: url(spritesmith.png);
+  background-position: -273px -2282px;
+  width: 90px;
+  height: 90px;
+  background-size: 3109px 3091px;
+}
+.customize-option.hair_beard_2_yellow {
+  background-image: url(spritesmith.png);
+  background-position: -298px -2297px;
+  width: 60px;
+  height: 60px;
+  background-size: 3109px 3091px;
+}
+.hair_beard_3_TRUred {
+  background-image: url(spritesmith.png);
+  background-position: -364px -2282px;
+  width: 90px;
+  height: 90px;
+  background-size: 3109px 3091px;
+}
+.customize-option.hair_beard_3_TRUred {
+  background-image: url(spritesmith.png);
+  background-position: -389px -2297px;
+  width: 60px;
+  height: 60px;
+  background-size: 3109px 3091px;
+}
+.hair_beard_3_black {
+  background-image: url(spritesmith.png);
+  background-position: -455px -2282px;
+  width: 90px;
+  height: 90px;
+  background-size: 3109px 3091px;
+}
+.customize-option.hair_beard_3_black {
+  background-image: url(spritesmith.png);
+  background-position: -480px -2297px;
+  width: 60px;
+  height: 60px;
+  background-size: 3109px 3091px;
+}
+.hair_beard_3_blond {
+  background-image: url(spritesmith.png);
+  background-position: -546px -2282px;
+  width: 90px;
+  height: 90px;
+  background-size: 3109px 3091px;
+}
+.customize-option.hair_beard_3_blond {
+  background-image: url(spritesmith.png);
+  background-position: -571px -2297px;
+  width: 60px;
+  height: 60px;
+  background-size: 3109px 3091px;
+}
+.hair_beard_3_blue {
+  background-image: url(spritesmith.png);
+  background-position: -637px -2282px;
+  width: 90px;
+  height: 90px;
+  background-size: 3109px 3091px;
+}
+.customize-option.hair_beard_3_blue {
+  background-image: url(spritesmith.png);
+  background-position: -662px -2297px;
+  width: 60px;
+  height: 60px;
+  background-size: 3109px 3091px;
+}
+.hair_beard_3_brown {
+  background-image: url(spritesmith.png);
+  background-position: -728px -2282px;
+  width: 90px;
+  height: 90px;
+  background-size: 3109px 3091px;
+}
+.customize-option.hair_beard_3_brown {
+  background-image: url(spritesmith.png);
+  background-position: -753px -2297px;
+  width: 60px;
+  height: 60px;
+  background-size: 3109px 3091px;
+}
+.hair_beard_3_candycane {
+  background-image: url(spritesmith.png);
+  background-position: -819px -2282px;
+  width: 90px;
+  height: 90px;
+  background-size: 3109px 3091px;
+}
+.customize-option.hair_beard_3_candycane {
+  background-image: url(spritesmith.png);
+  background-position: -844px -2297px;
+  width: 60px;
+  height: 60px;
+  background-size: 3109px 3091px;
+}
+.hair_beard_3_frost {
+  background-image: url(spritesmith.png);
+  background-position: -910px -2282px;
+  width: 90px;
+  height: 90px;
+  background-size: 3109px 3091px;
+}
+.customize-option.hair_beard_3_frost {
+  background-image: url(spritesmith.png);
+  background-position: -935px -2297px;
+  width: 60px;
+  height: 60px;
+  background-size: 3109px 3091px;
+}
+.hair_beard_3_green {
+  background-image: url(spritesmith.png);
+  background-position: -1001px -2282px;
+  width: 90px;
+  height: 90px;
+  background-size: 3109px 3091px;
+}
+.customize-option.hair_beard_3_green {
+  background-image: url(spritesmith.png);
+  background-position: -1026px -2297px;
+  width: 60px;
+  height: 60px;
+  background-size: 3109px 3091px;
+}
+.hair_beard_3_holly {
+  background-image: url(spritesmith.png);
+  background-position: -2424px -455px;
+  width: 90px;
+  height: 90px;
+  background-size: 3109px 3091px;
+}
+.customize-option.hair_beard_3_holly {
+  background-image: url(spritesmith.png);
+  background-position: -2449px -470px;
+  width: 60px;
+  height: 60px;
+  background-size: 3109px 3091px;
+}
+.hair_beard_3_pblue (1) {
+  background-image: url(spritesmith.png);
+  background-position: -2424px -546px;
+  width: 90px;
+  height: 90px;
+  background-size: 3109px 3091px;
+}
+.customize-option.hair_beard_3_pblue (1) {
+  background-image: url(spritesmith.png);
+  background-position: -2449px -561px;
+  width: 60px;
+  height: 60px;
+  background-size: 3109px 3091px;
+}
+.hair_beard_3_pblue {
+  background-image: url(spritesmith.png);
+  background-position: -2424px -637px;
+  width: 90px;
+  height: 90px;
+  background-size: 3109px 3091px;
+}
+.customize-option.hair_beard_3_pblue {
+  background-image: url(spritesmith.png);
+  background-position: -2449px -652px;
+  width: 60px;
+  height: 60px;
+  background-size: 3109px 3091px;
+}
+.hair_beard_3_pgreen {
+  background-image: url(spritesmith.png);
+  background-position: -2424px -728px;
+  width: 90px;
+  height: 90px;
+  background-size: 3109px 3091px;
+}
+.customize-option.hair_beard_3_pgreen {
+  background-image: url(spritesmith.png);
+  background-position: -2449px -743px;
+  width: 60px;
+  height: 60px;
+  background-size: 3109px 3091px;
+}
+.hair_beard_3_porange {
+  background-image: url(spritesmith.png);
+  background-position: -2424px -819px;
+  width: 90px;
+  height: 90px;
+  background-size: 3109px 3091px;
+}
+.customize-option.hair_beard_3_porange {
+  background-image: url(spritesmith.png);
+  background-position: -2449px -834px;
+  width: 60px;
+  height: 60px;
+  background-size: 3109px 3091px;
+}
+.hair_beard_3_ppink {
+  background-image: url(spritesmith.png);
+  background-position: -2424px -910px;
+  width: 90px;
+  height: 90px;
+  background-size: 3109px 3091px;
+}
+.customize-option.hair_beard_3_ppink {
+  background-image: url(spritesmith.png);
+  background-position: -2449px -925px;
+  width: 60px;
+  height: 60px;
+  background-size: 3109px 3091px;
+}
+.hair_beard_3_ppurple {
+  background-image: url(spritesmith.png);
+  background-position: -2424px -1001px;
+  width: 90px;
+  height: 90px;
+  background-size: 3109px 3091px;
+}
+.customize-option.hair_beard_3_ppurple {
+  background-image: url(spritesmith.png);
+  background-position: -2449px -1016px;
+  width: 60px;
+  height: 60px;
+  background-size: 3109px 3091px;
+}
+.hair_beard_3_purple {
+  background-image: url(spritesmith.png);
+  background-position: -2424px -1092px;
+  width: 90px;
+  height: 90px;
+  background-size: 3109px 3091px;
+}
+.customize-option.hair_beard_3_purple {
+  background-image: url(spritesmith.png);
+  background-position: -2449px -1107px;
+  width: 60px;
+  height: 60px;
+  background-size: 3109px 3091px;
+}
+.hair_beard_3_pyellow {
+  background-image: url(spritesmith.png);
+  background-position: -2424px -1183px;
+  width: 90px;
+  height: 90px;
+  background-size: 3109px 3091px;
+}
+.customize-option.hair_beard_3_pyellow {
+  background-image: url(spritesmith.png);
+  background-position: -2449px -1198px;
+  width: 60px;
+  height: 60px;
+  background-size: 3109px 3091px;
+}
+.hair_beard_3_rainbow {
+  background-image: url(spritesmith.png);
+  background-position: -2424px -1274px;
+  width: 90px;
+  height: 90px;
+  background-size: 3109px 3091px;
+}
+.customize-option.hair_beard_3_rainbow {
+  background-image: url(spritesmith.png);
+  background-position: -2449px -1289px;
+  width: 60px;
+  height: 60px;
+  background-size: 3109px 3091px;
+}
+.hair_beard_3_red {
+  background-image: url(spritesmith.png);
+  background-position: -2424px -1365px;
+  width: 90px;
+  height: 90px;
+  background-size: 3109px 3091px;
+}
+.customize-option.hair_beard_3_red {
+  background-image: url(spritesmith.png);
+  background-position: -2449px -1380px;
+  width: 60px;
+  height: 60px;
+  background-size: 3109px 3091px;
+}
+.hair_beard_3_white {
+  background-image: url(spritesmith.png);
+  background-position: -2424px -1456px;
+  width: 90px;
+  height: 90px;
+  background-size: 3109px 3091px;
+}
+.customize-option.hair_beard_3_white {
+  background-image: url(spritesmith.png);
+  background-position: -2449px -1471px;
+  width: 60px;
+  height: 60px;
+  background-size: 3109px 3091px;
+}
+.hair_beard_3_winternight {
+  background-image: url(spritesmith.png);
+  background-position: -2424px -1547px;
+  width: 90px;
+  height: 90px;
+  background-size: 3109px 3091px;
+}
+.customize-option.hair_beard_3_winternight {
+  background-image: url(spritesmith.png);
+  background-position: -2449px -1562px;
+  width: 60px;
+  height: 60px;
+  background-size: 3109px 3091px;
+}
+.hair_beard_3_yellow {
+  background-image: url(spritesmith.png);
+  background-position: -2424px -1638px;
+  width: 90px;
+  height: 90px;
+  background-size: 3109px 3091px;
+}
+.customize-option.hair_beard_3_yellow {
+  background-image: url(spritesmith.png);
+  background-position: -2449px -1653px;
+  width: 60px;
+  height: 60px;
+  background-size: 3109px 3091px;
+}
+.hair_mustache_1_TRUred {
+  background-image: url(spritesmith.png);
+  background-position: -2424px -1729px;
+  width: 90px;
+  height: 90px;
+  background-size: 3109px 3091px;
+}
+.customize-option.hair_mustache_1_TRUred {
+  background-image: url(spritesmith.png);
+  background-position: -2449px -1744px;
+  width: 60px;
+  height: 60px;
+  background-size: 3109px 3091px;
+}
+.hair_mustache_1_black {
+  background-image: url(spritesmith.png);
+  background-position: -2424px -1820px;
+  width: 90px;
+  height: 90px;
+  background-size: 3109px 3091px;
+}
+.customize-option.hair_mustache_1_black {
+  background-image: url(spritesmith.png);
+  background-position: -2449px -1835px;
+  width: 60px;
+  height: 60px;
+  background-size: 3109px 3091px;
+}
+.hair_mustache_1_blond {
+  background-image: url(spritesmith.png);
+  background-position: -1015px -2373px;
+  width: 90px;
+  height: 90px;
+  background-size: 3109px 3091px;
+}
+.customize-option.hair_mustache_1_blond {
+  background-image: url(spritesmith.png);
+  background-position: -1040px -2388px;
+  width: 60px;
+  height: 60px;
+  background-size: 3109px 3091px;
+}
+.hair_mustache_1_blue {
+  background-image: url(spritesmith.png);
+  background-position: -1106px -2373px;
+  width: 90px;
+  height: 90px;
+  background-size: 3109px 3091px;
+}
+.customize-option.hair_mustache_1_blue {
+  background-image: url(spritesmith.png);
+  background-position: -1131px -2388px;
+  width: 60px;
+  height: 60px;
+  background-size: 3109px 3091px;
+}
+.hair_mustache_1_brown {
+  background-image: url(spritesmith.png);
+  background-position: -1197px -2373px;
+  width: 90px;
+  height: 90px;
+  background-size: 3109px 3091px;
+}
+.customize-option.hair_mustache_1_brown {
+  background-image: url(spritesmith.png);
+  background-position: -1222px -2388px;
+  width: 60px;
+  height: 60px;
+  background-size: 3109px 3091px;
+}
+.hair_mustache_1_candycane {
+  background-image: url(spritesmith.png);
+  background-position: -1288px -2373px;
+  width: 90px;
+  height: 90px;
+  background-size: 3109px 3091px;
+}
+.customize-option.hair_mustache_1_candycane {
+  background-image: url(spritesmith.png);
+  background-position: -1313px -2388px;
+  width: 60px;
+  height: 60px;
+  background-size: 3109px 3091px;
+}
+.hair_mustache_1_frost {
+  background-image: url(spritesmith.png);
+  background-position: -1379px -2373px;
+  width: 90px;
+  height: 90px;
+  background-size: 3109px 3091px;
+}
+.customize-option.hair_mustache_1_frost {
+  background-image: url(spritesmith.png);
+  background-position: -1404px -2388px;
+  width: 60px;
+  height: 60px;
+  background-size: 3109px 3091px;
+}
+.hair_mustache_1_green {
+  background-image: url(spritesmith.png);
+  background-position: -1470px -2373px;
+  width: 90px;
+  height: 90px;
+  background-size: 3109px 3091px;
+}
+.customize-option.hair_mustache_1_green {
+  background-image: url(spritesmith.png);
+  background-position: -1495px -2388px;
+  width: 60px;
+  height: 60px;
+  background-size: 3109px 3091px;
+}
+.hair_mustache_1_holly {
+  background-image: url(spritesmith.png);
+  background-position: -1561px -2373px;
+  width: 90px;
+  height: 90px;
+  background-size: 3109px 3091px;
+}
+.customize-option.hair_mustache_1_holly {
+  background-image: url(spritesmith.png);
+  background-position: -1586px -2388px;
+  width: 60px;
+  height: 60px;
+  background-size: 3109px 3091px;
+}
+.hair_mustache_1_pblue {
+  background-image: url(spritesmith.png);
+  background-position: -2515px -1183px;
+  width: 90px;
+  height: 90px;
+  background-size: 3109px 3091px;
+}
+.customize-option.hair_mustache_1_pblue {
+  background-image: url(spritesmith.png);
+  background-position: -2540px -1198px;
+  width: 60px;
+  height: 60px;
+  background-size: 3109px 3091px;
+}
+.hair_mustache_1_pgreen {
+  background-image: url(spritesmith.png);
+  background-position: -2515px -1274px;
+  width: 90px;
+  height: 90px;
+  background-size: 3109px 3091px;
+}
+.customize-option.hair_mustache_1_pgreen {
+  background-image: url(spritesmith.png);
+  background-position: -2540px -1289px;
+  width: 60px;
+  height: 60px;
+  background-size: 3109px 3091px;
+}
+.hair_mustache_1_porange {
+  background-image: url(spritesmith.png);
+  background-position: -2515px -1365px;
+  width: 90px;
+  height: 90px;
+  background-size: 3109px 3091px;
+}
+.customize-option.hair_mustache_1_porange {
+  background-image: url(spritesmith.png);
+  background-position: -2540px -1380px;
+  width: 60px;
+  height: 60px;
+  background-size: 3109px 3091px;
+}
+.hair_mustache_1_ppink {
+  background-image: url(spritesmith.png);
+  background-position: -2515px -1456px;
+  width: 90px;
+  height: 90px;
+  background-size: 3109px 3091px;
+}
+.customize-option.hair_mustache_1_ppink {
+  background-image: url(spritesmith.png);
+  background-position: -2540px -1471px;
+  width: 60px;
+  height: 60px;
+  background-size: 3109px 3091px;
+}
+.hair_mustache_1_ppurple {
+  background-image: url(spritesmith.png);
+  background-position: -2515px -1547px;
+  width: 90px;
+  height: 90px;
+  background-size: 3109px 3091px;
+}
+.customize-option.hair_mustache_1_ppurple {
+  background-image: url(spritesmith.png);
+  background-position: -2540px -1562px;
+  width: 60px;
+  height: 60px;
+  background-size: 3109px 3091px;
+}
+.hair_mustache_1_purple {
+  background-image: url(spritesmith.png);
+  background-position: -2515px -1638px;
+  width: 90px;
+  height: 90px;
+  background-size: 3109px 3091px;
+}
+.customize-option.hair_mustache_1_purple {
+  background-image: url(spritesmith.png);
+  background-position: -2540px -1653px;
+  width: 60px;
+  height: 60px;
+  background-size: 3109px 3091px;
+}
+.hair_mustache_1_pyellow {
+  background-image: url(spritesmith.png);
+  background-position: -2515px -1729px;
+  width: 90px;
+  height: 90px;
+  background-size: 3109px 3091px;
+}
+.customize-option.hair_mustache_1_pyellow {
+  background-image: url(spritesmith.png);
+  background-position: -2540px -1744px;
+  width: 60px;
+  height: 60px;
+  background-size: 3109px 3091px;
+}
+.hair_mustache_1_rainbow {
+  background-image: url(spritesmith.png);
+  background-position: -2515px -1820px;
+  width: 90px;
+  height: 90px;
+  background-size: 3109px 3091px;
+}
+.customize-option.hair_mustache_1_rainbow {
+  background-image: url(spritesmith.png);
+  background-position: -2540px -1835px;
+  width: 60px;
+  height: 60px;
+  background-size: 3109px 3091px;
+}
+.hair_mustache_1_red {
+  background-image: url(spritesmith.png);
+  background-position: -2515px -1911px;
+  width: 90px;
+  height: 90px;
+  background-size: 3109px 3091px;
+}
+.customize-option.hair_mustache_1_red {
+  background-image: url(spritesmith.png);
+  background-position: -2540px -1926px;
+  width: 60px;
+  height: 60px;
+  background-size: 3109px 3091px;
+}
+.hair_mustache_1_white {
+  background-image: url(spritesmith.png);
+  background-position: -2515px -2002px;
+  width: 90px;
+  height: 90px;
+  background-size: 3109px 3091px;
+}
+.customize-option.hair_mustache_1_white {
+  background-image: url(spritesmith.png);
+  background-position: -2540px -2017px;
+  width: 60px;
+  height: 60px;
+  background-size: 3109px 3091px;
+}
+.hair_mustache_1_winternight {
+  background-image: url(spritesmith.png);
+  background-position: -2515px -2093px;
+  width: 90px;
+  height: 90px;
+  background-size: 3109px 3091px;
+}
+.customize-option.hair_mustache_1_winternight {
+  background-image: url(spritesmith.png);
+  background-position: -2540px -2108px;
+  width: 60px;
+  height: 60px;
+  background-size: 3109px 3091px;
+}
+.hair_mustache_1_yellow {
+  background-image: url(spritesmith.png);
+  background-position: -2515px -2184px;
+  width: 90px;
+  height: 90px;
+  background-size: 3109px 3091px;
+}
+.customize-option.hair_mustache_1_yellow {
+  background-image: url(spritesmith.png);
+  background-position: -2540px -2199px;
+  width: 60px;
+  height: 60px;
+  background-size: 3109px 3091px;
+}
+.hair_mustache_2_TRUred {
+  background-image: url(spritesmith.png);
+  background-position: -2515px -2275px;
+  width: 90px;
+  height: 90px;
+  background-size: 3109px 3091px;
+}
+.customize-option.hair_mustache_2_TRUred {
+  background-image: url(spritesmith.png);
+  background-position: -2540px -2290px;
+  width: 60px;
+  height: 60px;
+  background-size: 3109px 3091px;
+}
+.hair_mustache_2_black {
+  background-image: url(spritesmith.png);
+  background-position: -2515px -2366px;
+  width: 90px;
+  height: 90px;
+  background-size: 3109px 3091px;
+}
+.customize-option.hair_mustache_2_black {
+  background-image: url(spritesmith.png);
+  background-position: -2540px -2381px;
+  width: 60px;
+  height: 60px;
+  background-size: 3109px 3091px;
+}
+.hair_mustache_2_blond {
+  background-image: url(spritesmith.png);
+  background-position: 0px -2464px;
+  width: 90px;
+  height: 90px;
+  background-size: 3109px 3091px;
+}
+.customize-option.hair_mustache_2_blond {
+  background-image: url(spritesmith.png);
+  background-position: -25px -2479px;
+  width: 60px;
+  height: 60px;
+  background-size: 3109px 3091px;
+}
+.hair_mustache_2_blue {
+  background-image: url(spritesmith.png);
+  background-position: -91px -2464px;
+  width: 90px;
+  height: 90px;
+  background-size: 3109px 3091px;
+}
+.customize-option.hair_mustache_2_blue {
+  background-image: url(spritesmith.png);
+  background-position: -116px -2479px;
+  width: 60px;
+  height: 60px;
+  background-size: 3109px 3091px;
+}
+.hair_mustache_2_brown {
+  background-image: url(spritesmith.png);
+  background-position: -182px -2464px;
+  width: 90px;
+  height: 90px;
+  background-size: 3109px 3091px;
+}
+.customize-option.hair_mustache_2_brown {
+  background-image: url(spritesmith.png);
+  background-position: -207px -2479px;
+  width: 60px;
+  height: 60px;
+  background-size: 3109px 3091px;
+}
+.hair_mustache_2_candycane {
+  background-image: url(spritesmith.png);
+  background-position: -273px -2464px;
+  width: 90px;
+  height: 90px;
+  background-size: 3109px 3091px;
+}
+.customize-option.hair_mustache_2_candycane {
+  background-image: url(spritesmith.png);
+  background-position: -298px -2479px;
+  width: 60px;
+  height: 60px;
+  background-size: 3109px 3091px;
+}
+.hair_mustache_2_frost {
+  background-image: url(spritesmith.png);
+  background-position: -364px -2464px;
+  width: 90px;
+  height: 90px;
+  background-size: 3109px 3091px;
+}
+.customize-option.hair_mustache_2_frost {
+  background-image: url(spritesmith.png);
+  background-position: -389px -2479px;
+  width: 60px;
+  height: 60px;
+  background-size: 3109px 3091px;
+}
+.hair_mustache_2_green {
+  background-image: url(spritesmith.png);
+  background-position: -455px -2464px;
+  width: 90px;
+  height: 90px;
+  background-size: 3109px 3091px;
+}
+.customize-option.hair_mustache_2_green {
+  background-image: url(spritesmith.png);
+  background-position: -480px -2479px;
+  width: 60px;
+  height: 60px;
+  background-size: 3109px 3091px;
+}
+.hair_mustache_2_holly {
+  background-image: url(spritesmith.png);
+  background-position: -546px -2464px;
+  width: 90px;
+  height: 90px;
+  background-size: 3109px 3091px;
+}
+.customize-option.hair_mustache_2_holly {
+  background-image: url(spritesmith.png);
+  background-position: -571px -2479px;
+  width: 60px;
+  height: 60px;
+  background-size: 3109px 3091px;
+}
+.hair_mustache_2_pblue {
+  background-image: url(spritesmith.png);
+  background-position: -637px -2464px;
+  width: 90px;
+  height: 90px;
+  background-size: 3109px 3091px;
+}
+.customize-option.hair_mustache_2_pblue {
+  background-image: url(spritesmith.png);
+  background-position: -662px -2479px;
+  width: 60px;
+  height: 60px;
+  background-size: 3109px 3091px;
+}
+.hair_mustache_2_pgreen {
+  background-image: url(spritesmith.png);
+  background-position: -728px -2464px;
+  width: 90px;
+  height: 90px;
+  background-size: 3109px 3091px;
+}
+.customize-option.hair_mustache_2_pgreen {
+  background-image: url(spritesmith.png);
+  background-position: -753px -2479px;
+  width: 60px;
+  height: 60px;
+  background-size: 3109px 3091px;
+}
+.hair_mustache_2_porange {
+  background-image: url(spritesmith.png);
+  background-position: -2606px 0px;
+  width: 90px;
+  height: 90px;
+  background-size: 3109px 3091px;
+}
+.customize-option.hair_mustache_2_porange {
+  background-image: url(spritesmith.png);
+  background-position: -2631px -15px;
+  width: 60px;
+  height: 60px;
+  background-size: 3109px 3091px;
+}
+.hair_mustache_2_ppink {
+  background-image: url(spritesmith.png);
+  background-position: -2606px -91px;
+  width: 90px;
+  height: 90px;
+  background-size: 3109px 3091px;
+}
+.customize-option.hair_mustache_2_ppink {
+  background-image: url(spritesmith.png);
+  background-position: -2631px -106px;
+  width: 60px;
+  height: 60px;
+  background-size: 3109px 3091px;
+}
+.hair_mustache_2_ppurple {
+  background-image: url(spritesmith.png);
+  background-position: -2606px -182px;
+  width: 90px;
+  height: 90px;
+  background-size: 3109px 3091px;
+}
+.customize-option.hair_mustache_2_ppurple {
+  background-image: url(spritesmith.png);
+  background-position: -2631px -197px;
+  width: 60px;
+  height: 60px;
+  background-size: 3109px 3091px;
+}
+.hair_mustache_2_purple {
+  background-image: url(spritesmith.png);
+  background-position: -2606px -273px;
+  width: 90px;
+  height: 90px;
+  background-size: 3109px 3091px;
+}
+.customize-option.hair_mustache_2_purple {
+  background-image: url(spritesmith.png);
+  background-position: -2631px -288px;
+  width: 60px;
+  height: 60px;
+  background-size: 3109px 3091px;
+}
+.hair_mustache_2_pyellow {
+  background-image: url(spritesmith.png);
+  background-position: -2606px -364px;
+  width: 90px;
+  height: 90px;
+  background-size: 3109px 3091px;
+}
+.customize-option.hair_mustache_2_pyellow {
+  background-image: url(spritesmith.png);
+  background-position: -2631px -379px;
+  width: 60px;
+  height: 60px;
+  background-size: 3109px 3091px;
+}
+.hair_mustache_2_rainbow {
+  background-image: url(spritesmith.png);
+  background-position: -2606px -455px;
+  width: 90px;
+  height: 90px;
+  background-size: 3109px 3091px;
+}
+.customize-option.hair_mustache_2_rainbow {
+  background-image: url(spritesmith.png);
+  background-position: -2631px -470px;
+  width: 60px;
+  height: 60px;
+  background-size: 3109px 3091px;
+}
+.hair_mustache_2_red {
+  background-image: url(spritesmith.png);
+  background-position: -2606px -546px;
+  width: 90px;
+  height: 90px;
+  background-size: 3109px 3091px;
+}
+.customize-option.hair_mustache_2_red {
+  background-image: url(spritesmith.png);
+  background-position: -2631px -561px;
+  width: 60px;
+  height: 60px;
+  background-size: 3109px 3091px;
+}
+.hair_mustache_2_white {
+  background-image: url(spritesmith.png);
+  background-position: -2606px -637px;
+  width: 90px;
+  height: 90px;
+  background-size: 3109px 3091px;
+}
+.customize-option.hair_mustache_2_white {
+  background-image: url(spritesmith.png);
+  background-position: -2631px -652px;
+  width: 60px;
+  height: 60px;
+  background-size: 3109px 3091px;
+}
+.hair_mustache_2_winternight {
+  background-image: url(spritesmith.png);
+  background-position: -2606px -728px;
+  width: 90px;
+  height: 90px;
+  background-size: 3109px 3091px;
+}
+.customize-option.hair_mustache_2_winternight {
+  background-image: url(spritesmith.png);
+  background-position: -2631px -743px;
+  width: 60px;
+  height: 60px;
+  background-size: 3109px 3091px;
+}
+.hair_mustache_2_yellow {
+  background-image: url(spritesmith.png);
+  background-position: -2606px -819px;
+  width: 90px;
+  height: 90px;
+  background-size: 3109px 3091px;
+}
+.customize-option.hair_mustache_2_yellow {
+  background-image: url(spritesmith.png);
+  background-position: -2631px -834px;
+  width: 60px;
+  height: 60px;
+  background-size: 3109px 3091px;
+}
+.hair_flower_1 {
+  background-image: url(spritesmith.png);
+  background-position: -2606px -910px;
+  width: 90px;
+  height: 90px;
+  background-size: 3109px 3091px;
+}
+.customize-option.hair_flower_1 {
+  background-image: url(spritesmith.png);
+  background-position: -2631px -925px;
+  width: 60px;
+  height: 60px;
+  background-size: 3109px 3091px;
+}
+.hair_flower_2 {
+  background-image: url(spritesmith.png);
+  background-position: -2606px -1001px;
+  width: 90px;
+  height: 90px;
+  background-size: 3109px 3091px;
+}
+.customize-option.hair_flower_2 {
+  background-image: url(spritesmith.png);
+  background-position: -2631px -1016px;
+  width: 60px;
+  height: 60px;
+  background-size: 3109px 3091px;
+}
+.hair_flower_3 {
+  background-image: url(spritesmith.png);
+  background-position: -2606px -1092px;
+  width: 90px;
+  height: 90px;
+  background-size: 3109px 3091px;
+}
+.customize-option.hair_flower_3 {
+  background-image: url(spritesmith.png);
+  background-position: -2631px -1107px;
+  width: 60px;
+  height: 60px;
+  background-size: 3109px 3091px;
+}
+.hair_flower_4 {
+  background-image: url(spritesmith.png);
+  background-position: -2606px -1183px;
+  width: 90px;
+  height: 90px;
+  background-size: 3109px 3091px;
+}
+.customize-option.hair_flower_4 {
+  background-image: url(spritesmith.png);
+  background-position: -2631px -1198px;
+  width: 60px;
+  height: 60px;
+  background-size: 3109px 3091px;
+}
+.hair_flower_5 {
+  background-image: url(spritesmith.png);
+  background-position: -2606px -1274px;
+  width: 90px;
+  height: 90px;
+  background-size: 3109px 3091px;
+}
+.customize-option.hair_flower_5 {
+  background-image: url(spritesmith.png);
+  background-position: -2631px -1289px;
+  width: 60px;
+  height: 60px;
+  background-size: 3109px 3091px;
+}
+.hair_flower_6 {
+  background-image: url(spritesmith.png);
+  background-position: -2606px -1365px;
+  width: 90px;
+  height: 90px;
+  background-size: 3109px 3091px;
+}
+.customize-option.hair_flower_6 {
+  background-image: url(spritesmith.png);
+  background-position: -2631px -1380px;
+  width: 60px;
+  height: 60px;
+  background-size: 3109px 3091px;
+}
+.hair_bangs_1_TRUred {
+  background-image: url(spritesmith.png);
+  background-position: -2606px -1456px;
+  width: 90px;
+  height: 90px;
+  background-size: 3109px 3091px;
+}
+.customize-option.hair_bangs_1_TRUred {
+  background-image: url(spritesmith.png);
+  background-position: -2631px -1471px;
+  width: 60px;
+  height: 60px;
+  background-size: 3109px 3091px;
+}
+.hair_bangs_1_black {
+  background-image: url(spritesmith.png);
+  background-position: -2606px -1547px;
+  width: 90px;
+  height: 90px;
+  background-size: 3109px 3091px;
+}
+.customize-option.hair_bangs_1_black {
+  background-image: url(spritesmith.png);
+  background-position: -2631px -1562px;
+  width: 60px;
+  height: 60px;
+  background-size: 3109px 3091px;
+}
+.hair_bangs_1_blond {
+  background-image: url(spritesmith.png);
+  background-position: -2606px -1638px;
+  width: 90px;
+  height: 90px;
+  background-size: 3109px 3091px;
+}
+.customize-option.hair_bangs_1_blond {
+  background-image: url(spritesmith.png);
+  background-position: -2631px -1653px;
+  width: 60px;
+  height: 60px;
+  background-size: 3109px 3091px;
+}
+.hair_bangs_1_blue {
+  background-image: url(spritesmith.png);
+  background-position: -2606px -1729px;
+  width: 90px;
+  height: 90px;
+  background-size: 3109px 3091px;
+}
+.customize-option.hair_bangs_1_blue {
+  background-image: url(spritesmith.png);
+  background-position: -2631px -1744px;
+  width: 60px;
+  height: 60px;
+  background-size: 3109px 3091px;
+}
+.hair_bangs_1_brown {
+  background-image: url(spritesmith.png);
+  background-position: -2606px -1820px;
+  width: 90px;
+  height: 90px;
+  background-size: 3109px 3091px;
+}
+.customize-option.hair_bangs_1_brown {
+  background-image: url(spritesmith.png);
+  background-position: -2631px -1835px;
+  width: 60px;
+  height: 60px;
+  background-size: 3109px 3091px;
+}
+.hair_bangs_1_candycane {
+  background-image: url(spritesmith.png);
+  background-position: -2606px -1911px;
+  width: 90px;
+  height: 90px;
+  background-size: 3109px 3091px;
+}
+.customize-option.hair_bangs_1_candycane {
+  background-image: url(spritesmith.png);
+  background-position: -2631px -1926px;
+  width: 60px;
+  height: 60px;
+  background-size: 3109px 3091px;
+}
+.hair_bangs_1_frost {
+  background-image: url(spritesmith.png);
+  background-position: -2606px -2002px;
+  width: 90px;
+  height: 90px;
+  background-size: 3109px 3091px;
+}
+.customize-option.hair_bangs_1_frost {
+  background-image: url(spritesmith.png);
+  background-position: -2631px -2017px;
+  width: 60px;
+  height: 60px;
+  background-size: 3109px 3091px;
+}
+.hair_bangs_1_green {
+  background-image: url(spritesmith.png);
+  background-position: -2606px -2093px;
+  width: 90px;
+  height: 90px;
+  background-size: 3109px 3091px;
+}
+.customize-option.hair_bangs_1_green {
+  background-image: url(spritesmith.png);
+  background-position: -2631px -2108px;
+  width: 60px;
+  height: 60px;
+  background-size: 3109px 3091px;
+}
+.hair_bangs_1_holly {
+  background-image: url(spritesmith.png);
+  background-position: -2606px -2184px;
+  width: 90px;
+  height: 90px;
+  background-size: 3109px 3091px;
+}
+.customize-option.hair_bangs_1_holly {
+  background-image: url(spritesmith.png);
+  background-position: -2631px -2199px;
+  width: 60px;
+  height: 60px;
+  background-size: 3109px 3091px;
+}
+.hair_bangs_1_pblue {
+  background-image: url(spritesmith.png);
+  background-position: -2606px -2275px;
+  width: 90px;
+  height: 90px;
+  background-size: 3109px 3091px;
+}
+.customize-option.hair_bangs_1_pblue {
+  background-image: url(spritesmith.png);
+  background-position: -2631px -2290px;
+  width: 60px;
+  height: 60px;
+  background-size: 3109px 3091px;
+}
+.hair_bangs_1_pgreen {
+  background-image: url(spritesmith.png);
+  background-position: -2606px -2366px;
+  width: 90px;
+  height: 90px;
+  background-size: 3109px 3091px;
+}
+.customize-option.hair_bangs_1_pgreen {
+  background-image: url(spritesmith.png);
+  background-position: -2631px -2381px;
+  width: 60px;
+  height: 60px;
+  background-size: 3109px 3091px;
+}
+.hair_bangs_1_porange {
+  background-image: url(spritesmith.png);
+  background-position: -2606px -2457px;
+  width: 90px;
+  height: 90px;
+  background-size: 3109px 3091px;
+}
+.customize-option.hair_bangs_1_porange {
+  background-image: url(spritesmith.png);
+  background-position: -2631px -2472px;
+  width: 60px;
+  height: 60px;
+  background-size: 3109px 3091px;
+}
+.hair_bangs_1_ppink {
+  background-image: url(spritesmith.png);
+  background-position: 0px -2555px;
+  width: 90px;
+  height: 90px;
+  background-size: 3109px 3091px;
+}
+.customize-option.hair_bangs_1_ppink {
+  background-image: url(spritesmith.png);
+  background-position: -25px -2570px;
+  width: 60px;
+  height: 60px;
+  background-size: 3109px 3091px;
+}
+.hair_bangs_1_ppurple {
+  background-image: url(spritesmith.png);
+  background-position: -91px -2555px;
+  width: 90px;
+  height: 90px;
+  background-size: 3109px 3091px;
+}
+.customize-option.hair_bangs_1_ppurple {
+  background-image: url(spritesmith.png);
+  background-position: -116px -2570px;
+  width: 60px;
+  height: 60px;
+  background-size: 3109px 3091px;
+}
+.hair_bangs_1_purple {
+  background-image: url(spritesmith.png);
+  background-position: -182px -2555px;
+  width: 90px;
+  height: 90px;
+  background-size: 3109px 3091px;
+}
+.customize-option.hair_bangs_1_purple {
+  background-image: url(spritesmith.png);
+  background-position: -207px -2570px;
+  width: 60px;
+  height: 60px;
+  background-size: 3109px 3091px;
+}
+.hair_bangs_1_pyellow {
+  background-image: url(spritesmith.png);
+  background-position: -273px -2555px;
+  width: 90px;
+  height: 90px;
+  background-size: 3109px 3091px;
+}
+.customize-option.hair_bangs_1_pyellow {
+  background-image: url(spritesmith.png);
+  background-position: -298px -2570px;
+  width: 60px;
+  height: 60px;
+  background-size: 3109px 3091px;
+}
+.hair_bangs_1_rainbow {
+  background-image: url(spritesmith.png);
+  background-position: -364px -2555px;
+  width: 90px;
+  height: 90px;
+  background-size: 3109px 3091px;
+}
+.customize-option.hair_bangs_1_rainbow {
+  background-image: url(spritesmith.png);
+  background-position: -389px -2570px;
+  width: 60px;
+  height: 60px;
+  background-size: 3109px 3091px;
+}
+.hair_bangs_1_red {
+  background-image: url(spritesmith.png);
+  background-position: -455px -2555px;
+  width: 90px;
+  height: 90px;
+  background-size: 3109px 3091px;
+}
+.customize-option.hair_bangs_1_red {
+  background-image: url(spritesmith.png);
+  background-position: -480px -2570px;
+  width: 60px;
+  height: 60px;
+  background-size: 3109px 3091px;
+}
+.hair_bangs_1_white {
+  background-image: url(spritesmith.png);
+  background-position: -546px -2555px;
+  width: 90px;
+  height: 90px;
+  background-size: 3109px 3091px;
+}
+.customize-option.hair_bangs_1_white {
+  background-image: url(spritesmith.png);
+  background-position: -571px -2570px;
+  width: 60px;
+  height: 60px;
+  background-size: 3109px 3091px;
+}
+.hair_bangs_1_winternight {
+  background-image: url(spritesmith.png);
+  background-position: -637px -2555px;
+  width: 90px;
+  height: 90px;
+  background-size: 3109px 3091px;
+}
+.customize-option.hair_bangs_1_winternight {
+  background-image: url(spritesmith.png);
+  background-position: -662px -2570px;
+  width: 60px;
+  height: 60px;
+  background-size: 3109px 3091px;
+}
+.hair_bangs_1_yellow {
+  background-image: url(spritesmith.png);
+  background-position: -728px -2555px;
+  width: 90px;
+  height: 90px;
+  background-size: 3109px 3091px;
+}
+.customize-option.hair_bangs_1_yellow {
+  background-image: url(spritesmith.png);
+  background-position: -753px -2570px;
+  width: 60px;
+  height: 60px;
+  background-size: 3109px 3091px;
+}
+.hair_bangs_2_TRUred {
+  background-image: url(spritesmith.png);
+  background-position: -819px -2555px;
+  width: 90px;
+  height: 90px;
+  background-size: 3109px 3091px;
+}
+.customize-option.hair_bangs_2_TRUred {
+  background-image: url(spritesmith.png);
+  background-position: -844px -2570px;
+  width: 60px;
+  height: 60px;
+  background-size: 3109px 3091px;
+}
+.hair_bangs_2_black {
+  background-image: url(spritesmith.png);
+  background-position: -910px -2555px;
+  width: 90px;
+  height: 90px;
+  background-size: 3109px 3091px;
+}
+.customize-option.hair_bangs_2_black {
+  background-image: url(spritesmith.png);
+  background-position: -935px -2570px;
+  width: 60px;
+  height: 60px;
+  background-size: 3109px 3091px;
+}
+.hair_bangs_2_blond {
+  background-image: url(spritesmith.png);
+  background-position: -1001px -2555px;
+  width: 90px;
+  height: 90px;
+  background-size: 3109px 3091px;
+}
+.customize-option.hair_bangs_2_blond {
+  background-image: url(spritesmith.png);
+  background-position: -1026px -2570px;
+  width: 60px;
+  height: 60px;
+  background-size: 3109px 3091px;
+}
+.hair_bangs_2_blue {
+  background-image: url(spritesmith.png);
+  background-position: -1092px -2555px;
+  width: 90px;
+  height: 90px;
+  background-size: 3109px 3091px;
+}
+.customize-option.hair_bangs_2_blue {
+  background-image: url(spritesmith.png);
+  background-position: -1117px -2570px;
+  width: 60px;
+  height: 60px;
+  background-size: 3109px 3091px;
+}
+.hair_bangs_2_brown {
+  background-image: url(spritesmith.png);
+  background-position: -1183px -2555px;
+  width: 90px;
+  height: 90px;
+  background-size: 3109px 3091px;
+}
+.customize-option.hair_bangs_2_brown {
+  background-image: url(spritesmith.png);
+  background-position: -1208px -2570px;
+  width: 60px;
+  height: 60px;
+  background-size: 3109px 3091px;
+}
+.hair_bangs_2_candycane {
+  background-image: url(spritesmith.png);
+  background-position: -1274px -2555px;
+  width: 90px;
+  height: 90px;
+  background-size: 3109px 3091px;
+}
+.customize-option.hair_bangs_2_candycane {
+  background-image: url(spritesmith.png);
+  background-position: -1299px -2570px;
+  width: 60px;
+  height: 60px;
+  background-size: 3109px 3091px;
+}
+.hair_bangs_2_frost {
+  background-image: url(spritesmith.png);
+  background-position: -1365px -2555px;
+  width: 90px;
+  height: 90px;
+  background-size: 3109px 3091px;
+}
+.customize-option.hair_bangs_2_frost {
+  background-image: url(spritesmith.png);
+  background-position: -1390px -2570px;
+  width: 60px;
+  height: 60px;
+  background-size: 3109px 3091px;
+}
+.hair_bangs_2_green {
+  background-image: url(spritesmith.png);
+  background-position: -1456px -2555px;
+  width: 90px;
+  height: 90px;
+  background-size: 3109px 3091px;
+}
+.customize-option.hair_bangs_2_green {
+  background-image: url(spritesmith.png);
+  background-position: -1481px -2570px;
+  width: 60px;
+  height: 60px;
+  background-size: 3109px 3091px;
+}
+.hair_bangs_2_holly {
+  background-image: url(spritesmith.png);
+  background-position: -1547px -2555px;
+  width: 90px;
+  height: 90px;
+  background-size: 3109px 3091px;
+}
+.customize-option.hair_bangs_2_holly {
+  background-image: url(spritesmith.png);
+  background-position: -1572px -2570px;
+  width: 60px;
+  height: 60px;
+  background-size: 3109px 3091px;
+}
+.hair_bangs_2_pblue {
+  background-image: url(spritesmith.png);
+  background-position: -1638px -2555px;
+  width: 90px;
+  height: 90px;
+  background-size: 3109px 3091px;
+}
+.customize-option.hair_bangs_2_pblue {
+  background-image: url(spritesmith.png);
+  background-position: -1663px -2570px;
+  width: 60px;
+  height: 60px;
+  background-size: 3109px 3091px;
+}
+.hair_bangs_2_pgreen {
+  background-image: url(spritesmith.png);
+  background-position: -1729px -2555px;
+  width: 90px;
+  height: 90px;
+  background-size: 3109px 3091px;
+}
+.customize-option.hair_bangs_2_pgreen {
+  background-image: url(spritesmith.png);
+  background-position: -1754px -2570px;
+  width: 60px;
+  height: 60px;
+  background-size: 3109px 3091px;
+}
+.hair_bangs_2_porange {
+  background-image: url(spritesmith.png);
+  background-position: -1820px -2555px;
+  width: 90px;
+  height: 90px;
+  background-size: 3109px 3091px;
+}
+.customize-option.hair_bangs_2_porange {
+  background-image: url(spritesmith.png);
+  background-position: -1845px -2570px;
+  width: 60px;
+  height: 60px;
+  background-size: 3109px 3091px;
+}
+.hair_bangs_2_ppink {
+  background-image: url(spritesmith.png);
+  background-position: -1911px -2555px;
+  width: 90px;
+  height: 90px;
+  background-size: 3109px 3091px;
+}
+.customize-option.hair_bangs_2_ppink {
+  background-image: url(spritesmith.png);
+  background-position: -1936px -2570px;
+  width: 60px;
+  height: 60px;
+  background-size: 3109px 3091px;
+}
+.hair_bangs_2_ppurple {
+  background-image: url(spritesmith.png);
+  background-position: -2002px -2555px;
+  width: 90px;
+  height: 90px;
+  background-size: 3109px 3091px;
+}
+.customize-option.hair_bangs_2_ppurple {
+  background-image: url(spritesmith.png);
+  background-position: -2027px -2570px;
+  width: 60px;
+  height: 60px;
+  background-size: 3109px 3091px;
+}
+.hair_bangs_2_purple {
+  background-image: url(spritesmith.png);
+  background-position: -2093px -2555px;
+  width: 90px;
+  height: 90px;
+  background-size: 3109px 3091px;
+}
+.customize-option.hair_bangs_2_purple {
+  background-image: url(spritesmith.png);
+  background-position: -2118px -2570px;
+  width: 60px;
+  height: 60px;
+  background-size: 3109px 3091px;
+}
+.hair_bangs_2_pyellow {
+  background-image: url(spritesmith.png);
+  background-position: -2697px -2275px;
+  width: 90px;
+  height: 90px;
+  background-size: 3109px 3091px;
+}
+.customize-option.hair_bangs_2_pyellow {
+  background-image: url(spritesmith.png);
+  background-position: -2722px -2290px;
+  width: 60px;
+  height: 60px;
+  background-size: 3109px 3091px;
+}
+.hair_bangs_2_rainbow {
+  background-image: url(spritesmith.png);
+  background-position: -2697px -2366px;
+  width: 90px;
+  height: 90px;
+  background-size: 3109px 3091px;
+}
+.customize-option.hair_bangs_2_rainbow {
+  background-image: url(spritesmith.png);
+  background-position: -2722px -2381px;
+  width: 60px;
+  height: 60px;
+  background-size: 3109px 3091px;
+}
+.hair_bangs_2_red {
+  background-image: url(spritesmith.png);
+  background-position: -2697px -2457px;
+  width: 90px;
+  height: 90px;
+  background-size: 3109px 3091px;
+}
+.customize-option.hair_bangs_2_red {
+  background-image: url(spritesmith.png);
+  background-position: -2722px -2472px;
+  width: 60px;
+  height: 60px;
+  background-size: 3109px 3091px;
+}
+.hair_bangs_2_white {
+  background-image: url(spritesmith.png);
+  background-position: -2697px -2548px;
+  width: 90px;
+  height: 90px;
+  background-size: 3109px 3091px;
+}
+.customize-option.hair_bangs_2_white {
+  background-image: url(spritesmith.png);
+  background-position: -2722px -2563px;
+  width: 60px;
+  height: 60px;
+  background-size: 3109px 3091px;
+}
+.hair_bangs_2_winternight {
+  background-image: url(spritesmith.png);
+  background-position: -103px -2646px;
+  width: 90px;
+  height: 90px;
+  background-size: 3109px 3091px;
+}
+.customize-option.hair_bangs_2_winternight {
+  background-image: url(spritesmith.png);
+  background-position: -128px -2661px;
+  width: 60px;
+  height: 60px;
+  background-size: 3109px 3091px;
+}
+.hair_bangs_2_yellow {
+  background-image: url(spritesmith.png);
+  background-position: -194px -2646px;
+  width: 90px;
+  height: 90px;
+  background-size: 3109px 3091px;
+}
+.customize-option.hair_bangs_2_yellow {
+  background-image: url(spritesmith.png);
+  background-position: -219px -2661px;
+  width: 60px;
+  height: 60px;
+  background-size: 3109px 3091px;
+}
+.hair_bangs_3_TRUred {
+  background-image: url(spritesmith.png);
+  background-position: -285px -2646px;
+  width: 90px;
+  height: 90px;
+  background-size: 3109px 3091px;
+}
+.customize-option.hair_bangs_3_TRUred {
+  background-image: url(spritesmith.png);
+  background-position: -310px -2661px;
+  width: 60px;
+  height: 60px;
+  background-size: 3109px 3091px;
+}
+.hair_bangs_3_black {
+  background-image: url(spritesmith.png);
+  background-position: -376px -2646px;
+  width: 90px;
+  height: 90px;
+  background-size: 3109px 3091px;
+}
+.customize-option.hair_bangs_3_black {
+  background-image: url(spritesmith.png);
+  background-position: -401px -2661px;
+  width: 60px;
+  height: 60px;
+  background-size: 3109px 3091px;
+}
+.hair_bangs_3_blond {
+  background-image: url(spritesmith.png);
+  background-position: -467px -2646px;
+  width: 90px;
+  height: 90px;
+  background-size: 3109px 3091px;
+}
+.customize-option.hair_bangs_3_blond {
+  background-image: url(spritesmith.png);
+  background-position: -492px -2661px;
+  width: 60px;
+  height: 60px;
+  background-size: 3109px 3091px;
+}
+.hair_bangs_3_blue {
+  background-image: url(spritesmith.png);
+  background-position: -558px -2646px;
+  width: 90px;
+  height: 90px;
+  background-size: 3109px 3091px;
+}
+.customize-option.hair_bangs_3_blue {
+  background-image: url(spritesmith.png);
+  background-position: -583px -2661px;
+  width: 60px;
+  height: 60px;
+  background-size: 3109px 3091px;
+}
+.hair_bangs_3_brown {
+  background-image: url(spritesmith.png);
+  background-position: -649px -2646px;
+  width: 90px;
+  height: 90px;
+  background-size: 3109px 3091px;
+}
+.customize-option.hair_bangs_3_brown {
+  background-image: url(spritesmith.png);
+  background-position: -674px -2661px;
+  width: 60px;
+  height: 60px;
+  background-size: 3109px 3091px;
+}
+.hair_bangs_3_candycane {
+  background-image: url(spritesmith.png);
+  background-position: -740px -2646px;
+  width: 90px;
+  height: 90px;
+  background-size: 3109px 3091px;
+}
+.customize-option.hair_bangs_3_candycane {
+  background-image: url(spritesmith.png);
+  background-position: -765px -2661px;
+  width: 60px;
+  height: 60px;
+  background-size: 3109px 3091px;
+}
+.hair_bangs_3_frost {
+  background-image: url(spritesmith.png);
+  background-position: -831px -2646px;
+  width: 90px;
+  height: 90px;
+  background-size: 3109px 3091px;
+}
+.customize-option.hair_bangs_3_frost {
+  background-image: url(spritesmith.png);
+  background-position: -856px -2661px;
+  width: 60px;
+  height: 60px;
+  background-size: 3109px 3091px;
+}
+.hair_bangs_3_green {
+  background-image: url(spritesmith.png);
+  background-position: -922px -2646px;
+  width: 90px;
+  height: 90px;
+  background-size: 3109px 3091px;
+}
+.customize-option.hair_bangs_3_green {
+  background-image: url(spritesmith.png);
+  background-position: -947px -2661px;
+  width: 60px;
+  height: 60px;
+  background-size: 3109px 3091px;
+}
+.hair_bangs_3_holly {
+  background-image: url(spritesmith.png);
+  background-position: -1013px -2646px;
+  width: 90px;
+  height: 90px;
+  background-size: 3109px 3091px;
+}
+.customize-option.hair_bangs_3_holly {
+  background-image: url(spritesmith.png);
+  background-position: -1038px -2661px;
+  width: 60px;
+  height: 60px;
+  background-size: 3109px 3091px;
+}
+.hair_bangs_3_pblue {
+  background-image: url(spritesmith.png);
+  background-position: -1104px -2646px;
+  width: 90px;
+  height: 90px;
+  background-size: 3109px 3091px;
+}
+.customize-option.hair_bangs_3_pblue {
+  background-image: url(spritesmith.png);
+  background-position: -1129px -2661px;
+  width: 60px;
+  height: 60px;
+  background-size: 3109px 3091px;
+}
+.hair_bangs_3_pgreen {
+  background-image: url(spritesmith.png);
+  background-position: -1195px -2646px;
+  width: 90px;
+  height: 90px;
+  background-size: 3109px 3091px;
+}
+.customize-option.hair_bangs_3_pgreen {
+  background-image: url(spritesmith.png);
+  background-position: -1220px -2661px;
+  width: 60px;
+  height: 60px;
+  background-size: 3109px 3091px;
+}
+.hair_bangs_3_porange {
+  background-image: url(spritesmith.png);
+  background-position: -1286px -2646px;
+  width: 90px;
+  height: 90px;
+  background-size: 3109px 3091px;
+}
+.customize-option.hair_bangs_3_porange {
+  background-image: url(spritesmith.png);
+  background-position: -1311px -2661px;
+  width: 60px;
+  height: 60px;
+  background-size: 3109px 3091px;
+}
+.hair_bangs_3_ppink {
+  background-image: url(spritesmith.png);
+  background-position: -1377px -2646px;
+  width: 90px;
+  height: 90px;
+  background-size: 3109px 3091px;
+}
+.customize-option.hair_bangs_3_ppink {
+  background-image: url(spritesmith.png);
+  background-position: -1402px -2661px;
+  width: 60px;
+  height: 60px;
+  background-size: 3109px 3091px;
+}
+.hair_bangs_3_ppurple {
+  background-image: url(spritesmith.png);
+  background-position: -1468px -2646px;
+  width: 90px;
+  height: 90px;
+  background-size: 3109px 3091px;
+}
+.customize-option.hair_bangs_3_ppurple {
+  background-image: url(spritesmith.png);
+  background-position: -1493px -2661px;
+  width: 60px;
+  height: 60px;
+  background-size: 3109px 3091px;
+}
+.hair_bangs_3_purple {
+  background-image: url(spritesmith.png);
+  background-position: -1559px -2646px;
+  width: 90px;
+  height: 90px;
+  background-size: 3109px 3091px;
+}
+.customize-option.hair_bangs_3_purple {
+  background-image: url(spritesmith.png);
+  background-position: -1584px -2661px;
+  width: 60px;
+  height: 60px;
+  background-size: 3109px 3091px;
+}
+.hair_bangs_3_pyellow {
+  background-image: url(spritesmith.png);
+  background-position: -1650px -2646px;
+  width: 90px;
+  height: 90px;
+  background-size: 3109px 3091px;
+}
+.customize-option.hair_bangs_3_pyellow {
+  background-image: url(spritesmith.png);
+  background-position: -1675px -2661px;
+  width: 60px;
+  height: 60px;
+  background-size: 3109px 3091px;
+}
+.hair_bangs_3_rainbow {
+  background-image: url(spritesmith.png);
+  background-position: -1741px -2646px;
+  width: 90px;
+  height: 90px;
+  background-size: 3109px 3091px;
+}
+.customize-option.hair_bangs_3_rainbow {
+  background-image: url(spritesmith.png);
+  background-position: -1766px -2661px;
+  width: 60px;
+  height: 60px;
+  background-size: 3109px 3091px;
+}
+.hair_bangs_3_red {
+  background-image: url(spritesmith.png);
+  background-position: -1832px -2646px;
+  width: 90px;
+  height: 90px;
+  background-size: 3109px 3091px;
+}
+.customize-option.hair_bangs_3_red {
+  background-image: url(spritesmith.png);
+  background-position: -1857px -2661px;
+  width: 60px;
+  height: 60px;
+  background-size: 3109px 3091px;
+}
+.hair_bangs_3_white {
+  background-image: url(spritesmith.png);
+  background-position: -1923px -2646px;
+  width: 90px;
+  height: 90px;
+  background-size: 3109px 3091px;
+}
+.customize-option.hair_bangs_3_white {
+  background-image: url(spritesmith.png);
+  background-position: -1948px -2661px;
+  width: 60px;
+  height: 60px;
+  background-size: 3109px 3091px;
+}
+.hair_bangs_3_winternight {
+  background-image: url(spritesmith.png);
+  background-position: -2014px -2646px;
+  width: 90px;
+  height: 90px;
+  background-size: 3109px 3091px;
+}
+.customize-option.hair_bangs_3_winternight {
+  background-image: url(spritesmith.png);
+  background-position: -2039px -2661px;
+  width: 60px;
+  height: 60px;
+  background-size: 3109px 3091px;
+}
+.hair_bangs_3_yellow {
+  background-image: url(spritesmith.png);
+  background-position: -2105px -2646px;
+  width: 90px;
+  height: 90px;
+  background-size: 3109px 3091px;
+}
+.customize-option.hair_bangs_3_yellow {
+  background-image: url(spritesmith.png);
+  background-position: -2130px -2661px;
+  width: 60px;
+  height: 60px;
+  background-size: 3109px 3091px;
+}
+.hair_base_1_TRUred {
+  background-image: url(spritesmith.png);
+  background-position: -2196px -2646px;
+  width: 90px;
+  height: 90px;
+  background-size: 3109px 3091px;
+}
+.customize-option.hair_base_1_TRUred {
+  background-image: url(spritesmith.png);
+  background-position: -2221px -2661px;
+  width: 60px;
+  height: 60px;
+  background-size: 3109px 3091px;
+}
+.hair_base_1_black {
+  background-image: url(spritesmith.png);
+  background-position: -2287px -2646px;
+  width: 90px;
+  height: 90px;
+  background-size: 3109px 3091px;
+}
+.customize-option.hair_base_1_black {
+  background-image: url(spritesmith.png);
+  background-position: -2312px -2661px;
+  width: 60px;
+  height: 60px;
+  background-size: 3109px 3091px;
+}
+.hair_base_1_blond {
+  background-image: url(spritesmith.png);
+  background-position: -2378px -2646px;
+  width: 90px;
+  height: 90px;
+  background-size: 3109px 3091px;
+}
+.customize-option.hair_base_1_blond {
+  background-image: url(spritesmith.png);
+  background-position: -2403px -2661px;
+  width: 60px;
+  height: 60px;
+  background-size: 3109px 3091px;
+}
+.hair_base_1_blue {
+  background-image: url(spritesmith.png);
+  background-position: -2469px -2646px;
+  width: 90px;
+  height: 90px;
+  background-size: 3109px 3091px;
+}
+.customize-option.hair_base_1_blue {
+  background-image: url(spritesmith.png);
+  background-position: -2494px -2661px;
+  width: 60px;
+  height: 60px;
+  background-size: 3109px 3091px;
+}
+.hair_base_1_brown {
+  background-image: url(spritesmith.png);
+  background-position: -2560px -2646px;
+  width: 90px;
+  height: 90px;
+  background-size: 3109px 3091px;
+}
+.customize-option.hair_base_1_brown {
+  background-image: url(spritesmith.png);
+  background-position: -2585px -2661px;
+  width: 60px;
+  height: 60px;
+  background-size: 3109px 3091px;
+}
+.hair_base_1_candycane {
+  background-image: url(spritesmith.png);
+  background-position: -2651px -2646px;
+  width: 90px;
+  height: 90px;
+  background-size: 3109px 3091px;
+}
+.customize-option.hair_base_1_candycane {
+  background-image: url(spritesmith.png);
+  background-position: -2676px -2661px;
+  width: 60px;
+  height: 60px;
+  background-size: 3109px 3091px;
+}
+.hair_base_1_frost {
+  background-image: url(spritesmith.png);
+  background-position: -2788px 0px;
+  width: 90px;
+  height: 90px;
+  background-size: 3109px 3091px;
+}
+.customize-option.hair_base_1_frost {
+  background-image: url(spritesmith.png);
+  background-position: -2813px -15px;
+  width: 60px;
+  height: 60px;
+  background-size: 3109px 3091px;
+}
+.hair_base_1_green {
+  background-image: url(spritesmith.png);
+  background-position: -2788px -91px;
+  width: 90px;
+  height: 90px;
+  background-size: 3109px 3091px;
+}
+.customize-option.hair_base_1_green {
+  background-image: url(spritesmith.png);
+  background-position: -2813px -106px;
+  width: 60px;
+  height: 60px;
+  background-size: 3109px 3091px;
+}
+.hair_base_1_holly {
+  background-image: url(spritesmith.png);
+  background-position: -2788px -182px;
+  width: 90px;
+  height: 90px;
+  background-size: 3109px 3091px;
+}
+.customize-option.hair_base_1_holly {
+  background-image: url(spritesmith.png);
+  background-position: -2813px -197px;
+  width: 60px;
+  height: 60px;
+  background-size: 3109px 3091px;
+}
+.hair_base_1_pblue {
+  background-image: url(spritesmith.png);
+  background-position: -2788px -273px;
+  width: 90px;
+  height: 90px;
+  background-size: 3109px 3091px;
+}
+.customize-option.hair_base_1_pblue {
+  background-image: url(spritesmith.png);
+  background-position: -2813px -288px;
+  width: 60px;
+  height: 60px;
+  background-size: 3109px 3091px;
+}
+.hair_base_1_pgreen {
+  background-image: url(spritesmith.png);
+  background-position: -2788px -364px;
+  width: 90px;
+  height: 90px;
+  background-size: 3109px 3091px;
+}
+.customize-option.hair_base_1_pgreen {
+  background-image: url(spritesmith.png);
+  background-position: -2813px -379px;
+  width: 60px;
+  height: 60px;
+  background-size: 3109px 3091px;
+}
+.hair_base_1_porange {
+  background-image: url(spritesmith.png);
+  background-position: -2788px -455px;
+  width: 90px;
+  height: 90px;
+  background-size: 3109px 3091px;
+}
+.customize-option.hair_base_1_porange {
+  background-image: url(spritesmith.png);
+  background-position: -2813px -470px;
+  width: 60px;
+  height: 60px;
+  background-size: 3109px 3091px;
+}
+.hair_base_1_ppink {
+  background-image: url(spritesmith.png);
+  background-position: -2788px -546px;
+  width: 90px;
+  height: 90px;
+  background-size: 3109px 3091px;
+}
+.customize-option.hair_base_1_ppink {
+  background-image: url(spritesmith.png);
+  background-position: -2813px -561px;
+  width: 60px;
+  height: 60px;
+  background-size: 3109px 3091px;
+}
+.hair_base_1_ppurple {
+  background-image: url(spritesmith.png);
+  background-position: -2788px -637px;
+  width: 90px;
+  height: 90px;
+  background-size: 3109px 3091px;
+}
+.customize-option.hair_base_1_ppurple {
+  background-image: url(spritesmith.png);
+  background-position: -2813px -652px;
+  width: 60px;
+  height: 60px;
+  background-size: 3109px 3091px;
+}
+.hair_base_1_purple {
+  background-image: url(spritesmith.png);
+  background-position: -2788px -728px;
+  width: 90px;
+  height: 90px;
+  background-size: 3109px 3091px;
+}
+.customize-option.hair_base_1_purple {
+  background-image: url(spritesmith.png);
+  background-position: -2813px -743px;
+  width: 60px;
+  height: 60px;
+  background-size: 3109px 3091px;
+}
+.hair_base_1_pyellow {
+  background-image: url(spritesmith.png);
+  background-position: -2788px -819px;
+  width: 90px;
+  height: 90px;
+  background-size: 3109px 3091px;
+}
+.customize-option.hair_base_1_pyellow {
+  background-image: url(spritesmith.png);
+  background-position: -2813px -834px;
+  width: 60px;
+  height: 60px;
+  background-size: 3109px 3091px;
+}
+.hair_base_1_rainbow {
+  background-image: url(spritesmith.png);
+  background-position: -2788px -910px;
+  width: 90px;
+  height: 90px;
+  background-size: 3109px 3091px;
+}
+.customize-option.hair_base_1_rainbow {
+  background-image: url(spritesmith.png);
+  background-position: -2813px -925px;
+  width: 60px;
+  height: 60px;
+  background-size: 3109px 3091px;
+}
+.hair_base_1_red {
+  background-image: url(spritesmith.png);
+  background-position: -2788px -1001px;
+  width: 90px;
+  height: 90px;
+  background-size: 3109px 3091px;
+}
+.customize-option.hair_base_1_red {
+  background-image: url(spritesmith.png);
+  background-position: -2813px -1016px;
+  width: 60px;
+  height: 60px;
+  background-size: 3109px 3091px;
+}
+.hair_base_1_white {
+  background-image: url(spritesmith.png);
+  background-position: -2788px -1092px;
+  width: 90px;
+  height: 90px;
+  background-size: 3109px 3091px;
+}
+.customize-option.hair_base_1_white {
+  background-image: url(spritesmith.png);
+  background-position: -2813px -1107px;
+  width: 60px;
+  height: 60px;
+  background-size: 3109px 3091px;
+}
+.hair_base_1_winternight {
+  background-image: url(spritesmith.png);
+  background-position: -2788px -1183px;
+  width: 90px;
+  height: 90px;
+  background-size: 3109px 3091px;
+}
+.customize-option.hair_base_1_winternight {
+  background-image: url(spritesmith.png);
+  background-position: -2813px -1198px;
+  width: 60px;
+  height: 60px;
+  background-size: 3109px 3091px;
+}
+.hair_base_1_yellow {
+  background-image: url(spritesmith.png);
+  background-position: -2788px -1274px;
+  width: 90px;
+  height: 90px;
+  background-size: 3109px 3091px;
+}
+.customize-option.hair_base_1_yellow {
+  background-image: url(spritesmith.png);
+  background-position: -2813px -1289px;
+  width: 60px;
+  height: 60px;
+  background-size: 3109px 3091px;
+}
+.hair_base_2_TRUred {
+  background-image: url(spritesmith.png);
+  background-position: -2788px -1365px;
+  width: 90px;
+  height: 90px;
+  background-size: 3109px 3091px;
+}
+.customize-option.hair_base_2_TRUred {
+  background-image: url(spritesmith.png);
+  background-position: -2813px -1380px;
+  width: 60px;
+  height: 60px;
+  background-size: 3109px 3091px;
+}
+.hair_base_2_black {
+  background-image: url(spritesmith.png);
+  background-position: -2788px -1456px;
+  width: 90px;
+  height: 90px;
+  background-size: 3109px 3091px;
+}
+.customize-option.hair_base_2_black {
+  background-image: url(spritesmith.png);
+  background-position: -2813px -1471px;
+  width: 60px;
+  height: 60px;
+  background-size: 3109px 3091px;
+}
+.hair_base_2_blond {
+  background-image: url(spritesmith.png);
+  background-position: -2788px -1547px;
+  width: 90px;
+  height: 90px;
+  background-size: 3109px 3091px;
+}
+.customize-option.hair_base_2_blond {
+  background-image: url(spritesmith.png);
+  background-position: -2813px -1562px;
+  width: 60px;
+  height: 60px;
+  background-size: 3109px 3091px;
+}
+.hair_base_2_blue {
+  background-image: url(spritesmith.png);
+  background-position: -2788px -1638px;
+  width: 90px;
+  height: 90px;
+  background-size: 3109px 3091px;
+}
+.customize-option.hair_base_2_blue {
+  background-image: url(spritesmith.png);
+  background-position: -2813px -1653px;
+  width: 60px;
+  height: 60px;
+  background-size: 3109px 3091px;
+}
+.hair_base_2_brown {
+  background-image: url(spritesmith.png);
+  background-position: -2788px -1729px;
+  width: 90px;
+  height: 90px;
+  background-size: 3109px 3091px;
+}
+.customize-option.hair_base_2_brown {
+  background-image: url(spritesmith.png);
+  background-position: -2813px -1744px;
+  width: 60px;
+  height: 60px;
+  background-size: 3109px 3091px;
+}
+.hair_base_2_candycane {
+  background-image: url(spritesmith.png);
+  background-position: -2788px -1820px;
+  width: 90px;
+  height: 90px;
+  background-size: 3109px 3091px;
+}
+.customize-option.hair_base_2_candycane {
+  background-image: url(spritesmith.png);
+  background-position: -2813px -1835px;
+  width: 60px;
+  height: 60px;
+  background-size: 3109px 3091px;
+}
+.hair_base_2_frost {
+  background-image: url(spritesmith.png);
+  background-position: -2788px -1911px;
+  width: 90px;
+  height: 90px;
+  background-size: 3109px 3091px;
+}
+.customize-option.hair_base_2_frost {
+  background-image: url(spritesmith.png);
+  background-position: -2813px -1926px;
+  width: 60px;
+  height: 60px;
+  background-size: 3109px 3091px;
+}
+.hair_base_2_green {
+  background-image: url(spritesmith.png);
+  background-position: -2788px -2002px;
+  width: 90px;
+  height: 90px;
+  background-size: 3109px 3091px;
+}
+.customize-option.hair_base_2_green {
+  background-image: url(spritesmith.png);
+  background-position: -2813px -2017px;
+  width: 60px;
+  height: 60px;
+  background-size: 3109px 3091px;
+}
+.hair_base_2_holly {
+  background-image: url(spritesmith.png);
+  background-position: -2788px -2093px;
+  width: 90px;
+  height: 90px;
+  background-size: 3109px 3091px;
+}
+.customize-option.hair_base_2_holly {
+  background-image: url(spritesmith.png);
+  background-position: -2813px -2108px;
+  width: 60px;
+  height: 60px;
+  background-size: 3109px 3091px;
+}
+.hair_base_2_pblue {
+  background-image: url(spritesmith.png);
+  background-position: -2788px -2184px;
+  width: 90px;
+  height: 90px;
+  background-size: 3109px 3091px;
+}
+.customize-option.hair_base_2_pblue {
+  background-image: url(spritesmith.png);
+  background-position: -2813px -2199px;
+  width: 60px;
+  height: 60px;
+  background-size: 3109px 3091px;
+}
+.hair_base_2_pgreen {
+  background-image: url(spritesmith.png);
+  background-position: -2788px -2366px;
+  width: 90px;
+  height: 90px;
+  background-size: 3109px 3091px;
+}
+.customize-option.hair_base_2_pgreen {
+  background-image: url(spritesmith.png);
+  background-position: -2813px -2381px;
+  width: 60px;
+  height: 60px;
+  background-size: 3109px 3091px;
+}
+.hair_base_2_porange {
+  background-image: url(spritesmith.png);
+  background-position: -2788px -2457px;
+  width: 90px;
+  height: 90px;
+  background-size: 3109px 3091px;
+}
+.customize-option.hair_base_2_porange {
+  background-image: url(spritesmith.png);
+  background-position: -2813px -2472px;
+  width: 60px;
+  height: 60px;
+  background-size: 3109px 3091px;
+}
+.hair_base_2_ppink {
+  background-image: url(spritesmith.png);
+  background-position: -2788px -2548px;
+  width: 90px;
+  height: 90px;
+  background-size: 3109px 3091px;
+}
+.customize-option.hair_base_2_ppink {
+  background-image: url(spritesmith.png);
+  background-position: -2813px -2563px;
+  width: 60px;
+  height: 60px;
+  background-size: 3109px 3091px;
+}
+.hair_base_2_ppurple {
+  background-image: url(spritesmith.png);
+  background-position: -2788px -2639px;
+  width: 90px;
+  height: 90px;
+  background-size: 3109px 3091px;
+}
+.customize-option.hair_base_2_ppurple {
+  background-image: url(spritesmith.png);
+  background-position: -2813px -2654px;
+  width: 60px;
+  height: 60px;
+  background-size: 3109px 3091px;
+}
+.hair_base_2_purple {
+  background-image: url(spritesmith.png);
   background-position: 0px -2737px;
->>>>>>> c9a42ed1
-  width: 90px;
-  height: 90px;
-  background-size: 3109px 3091px;
-}
-.customize-option.hair_beard_1_brown {
+  width: 90px;
+  height: 90px;
+  background-size: 3109px 3091px;
+}
+.customize-option.hair_base_2_purple {
   background-image: url(spritesmith.png);
   background-position: -25px -2752px;
   width: 60px;
   height: 60px;
-  background-size: 2928px 2920px;
-}
-.hair_beard_1_candycane {
-  background-image: url(spritesmith.png);
-<<<<<<< HEAD
-  background-position: -1638px -2100px;
-=======
+  background-size: 3109px 3091px;
+}
+.hair_base_2_pyellow {
+  background-image: url(spritesmith.png);
   background-position: -91px -2737px;
->>>>>>> c9a42ed1
-  width: 90px;
-  height: 90px;
-  background-size: 3109px 3091px;
-}
-.customize-option.hair_beard_1_candycane {
+  width: 90px;
+  height: 90px;
+  background-size: 3109px 3091px;
+}
+.customize-option.hair_base_2_pyellow {
   background-image: url(spritesmith.png);
   background-position: -116px -2752px;
   width: 60px;
   height: 60px;
-  background-size: 2928px 2920px;
-}
-.hair_beard_1_frost {
-  background-image: url(spritesmith.png);
-<<<<<<< HEAD
-  background-position: -1729px -2100px;
-=======
+  background-size: 3109px 3091px;
+}
+.hair_base_2_rainbow {
+  background-image: url(spritesmith.png);
   background-position: -182px -2737px;
->>>>>>> c9a42ed1
-  width: 90px;
-  height: 90px;
-  background-size: 3109px 3091px;
-}
-.customize-option.hair_beard_1_frost {
+  width: 90px;
+  height: 90px;
+  background-size: 3109px 3091px;
+}
+.customize-option.hair_base_2_rainbow {
   background-image: url(spritesmith.png);
   background-position: -207px -2752px;
   width: 60px;
   height: 60px;
-  background-size: 2928px 2920px;
-}
-.hair_beard_1_green {
-  background-image: url(spritesmith.png);
-<<<<<<< HEAD
-  background-position: -1820px -2100px;
-=======
-  background-position: -273px -2737px;
->>>>>>> c9a42ed1
-  width: 90px;
-  height: 90px;
-  background-size: 3109px 3091px;
-}
-.customize-option.hair_beard_1_green {
-  background-image: url(spritesmith.png);
-  background-position: -298px -2752px;
-  width: 60px;
-  height: 60px;
-  background-size: 2928px 2920px;
-}
-.hair_beard_1_holly {
-  background-image: url(spritesmith.png);
-<<<<<<< HEAD
-  background-position: -1911px -2100px;
-  width: 90px;
-  height: 90px;
-  background-size: 3109px 3091px;
-}
-.hair_beard_1_pblue {
-  background-image: url(spritesmith.png);
-  background-position: -2002px -2100px;
-  width: 90px;
-  height: 90px;
-  background-size: 3109px 3091px;
-}
-.hair_beard_1_pgreen {
-  background-image: url(spritesmith.png);
-  background-position: -2093px -2100px;
-  width: 90px;
-  height: 90px;
-  background-size: 3109px 3091px;
-}
-.hair_beard_1_porange {
-  background-image: url(spritesmith.png);
-  background-position: -2242px 0px;
-  width: 90px;
-  height: 90px;
-  background-size: 3109px 3091px;
-}
-.hair_beard_1_ppink {
-  background-image: url(spritesmith.png);
-  background-position: -2242px -91px;
-  width: 90px;
-  height: 90px;
-  background-size: 3109px 3091px;
-}
-.hair_beard_1_ppurple {
-  background-image: url(spritesmith.png);
-  background-position: -2242px -182px;
-=======
+  background-size: 3109px 3091px;
+}
+.hair_base_2_red {
+  background-image: url(spritesmith.png);
   background-position: -364px -2737px;
->>>>>>> c9a42ed1
-  width: 90px;
-  height: 90px;
-  background-size: 3109px 3091px;
-}
-.customize-option.hair_beard_1_holly {
+  width: 90px;
+  height: 90px;
+  background-size: 3109px 3091px;
+}
+.customize-option.hair_base_2_red {
   background-image: url(spritesmith.png);
   background-position: -389px -2752px;
   width: 60px;
   height: 60px;
-  background-size: 2928px 2920px;
-}
-.hair_beard_1_purple {
-  background-image: url(spritesmith.png);
-<<<<<<< HEAD
-  background-position: -2242px -273px;
-  width: 90px;
-  height: 90px;
-  background-size: 3109px 3091px;
-}
-.hair_beard_1_pyellow {
-  background-image: url(spritesmith.png);
-  background-position: -2242px -364px;
-=======
+  background-size: 3109px 3091px;
+}
+.hair_base_2_white {
+  background-image: url(spritesmith.png);
   background-position: -455px -2737px;
->>>>>>> c9a42ed1
-  width: 90px;
-  height: 90px;
-  background-size: 3109px 3091px;
-}
-.customize-option.hair_beard_1_purple {
+  width: 90px;
+  height: 90px;
+  background-size: 3109px 3091px;
+}
+.customize-option.hair_base_2_white {
   background-image: url(spritesmith.png);
   background-position: -480px -2752px;
   width: 60px;
   height: 60px;
-  background-size: 2928px 2920px;
-}
-.hair_beard_1_rainbow {
-  background-image: url(spritesmith.png);
-<<<<<<< HEAD
-  background-position: -2242px -455px;
-=======
+  background-size: 3109px 3091px;
+}
+.hair_base_2_winternight {
+  background-image: url(spritesmith.png);
   background-position: -546px -2737px;
->>>>>>> c9a42ed1
-  width: 90px;
-  height: 90px;
-  background-size: 3109px 3091px;
-}
-.customize-option.hair_beard_1_rainbow {
+  width: 90px;
+  height: 90px;
+  background-size: 3109px 3091px;
+}
+.customize-option.hair_base_2_winternight {
   background-image: url(spritesmith.png);
   background-position: -571px -2752px;
   width: 60px;
   height: 60px;
-  background-size: 2928px 2920px;
-}
-.hair_beard_1_red {
-  background-image: url(spritesmith.png);
-<<<<<<< HEAD
-  background-position: -2242px -546px;
-=======
+  background-size: 3109px 3091px;
+}
+.hair_base_2_yellow {
+  background-image: url(spritesmith.png);
   background-position: -637px -2737px;
->>>>>>> c9a42ed1
-  width: 90px;
-  height: 90px;
-  background-size: 3109px 3091px;
-}
-.customize-option.hair_beard_1_red {
+  width: 90px;
+  height: 90px;
+  background-size: 3109px 3091px;
+}
+.customize-option.hair_base_2_yellow {
   background-image: url(spritesmith.png);
   background-position: -662px -2752px;
   width: 60px;
   height: 60px;
-  background-size: 2928px 2920px;
-}
-.hair_beard_1_white {
-  background-image: url(spritesmith.png);
-<<<<<<< HEAD
-  background-position: -2242px -637px;
-=======
+  background-size: 3109px 3091px;
+}
+.hair_base_3_TRUred {
+  background-image: url(spritesmith.png);
   background-position: -728px -2737px;
->>>>>>> c9a42ed1
-  width: 90px;
-  height: 90px;
-  background-size: 3109px 3091px;
-}
-.customize-option.hair_beard_1_white {
+  width: 90px;
+  height: 90px;
+  background-size: 3109px 3091px;
+}
+.customize-option.hair_base_3_TRUred {
   background-image: url(spritesmith.png);
   background-position: -753px -2752px;
   width: 60px;
   height: 60px;
-  background-size: 2928px 2920px;
-}
-.hair_beard_1_winternight {
-  background-image: url(spritesmith.png);
-<<<<<<< HEAD
-  background-position: -2242px -728px;
-=======
+  background-size: 3109px 3091px;
+}
+.hair_base_3_black {
+  background-image: url(spritesmith.png);
   background-position: -819px -2737px;
->>>>>>> c9a42ed1
-  width: 90px;
-  height: 90px;
-  background-size: 3109px 3091px;
-}
-.customize-option.hair_beard_1_winternight {
+  width: 90px;
+  height: 90px;
+  background-size: 3109px 3091px;
+}
+.customize-option.hair_base_3_black {
   background-image: url(spritesmith.png);
   background-position: -844px -2752px;
   width: 60px;
   height: 60px;
-  background-size: 2928px 2920px;
-}
-.hair_beard_1_yellow {
-  background-image: url(spritesmith.png);
-<<<<<<< HEAD
-  background-position: -2242px -819px;
-=======
+  background-size: 3109px 3091px;
+}
+.hair_base_3_blond {
+  background-image: url(spritesmith.png);
   background-position: -910px -2737px;
->>>>>>> c9a42ed1
-  width: 90px;
-  height: 90px;
-  background-size: 3109px 3091px;
-}
-.customize-option.hair_beard_1_yellow {
+  width: 90px;
+  height: 90px;
+  background-size: 3109px 3091px;
+}
+.customize-option.hair_base_3_blond {
   background-image: url(spritesmith.png);
   background-position: -935px -2752px;
   width: 60px;
   height: 60px;
-  background-size: 2928px 2920px;
-}
-.hair_beard_2_TRUred {
-  background-image: url(spritesmith.png);
-<<<<<<< HEAD
-  background-position: -2242px -910px;
-=======
+  background-size: 3109px 3091px;
+}
+.hair_base_3_blue {
+  background-image: url(spritesmith.png);
   background-position: -1001px -2737px;
->>>>>>> c9a42ed1
-  width: 90px;
-  height: 90px;
-  background-size: 3109px 3091px;
-}
-.customize-option.hair_beard_2_TRUred {
+  width: 90px;
+  height: 90px;
+  background-size: 3109px 3091px;
+}
+.customize-option.hair_base_3_blue {
   background-image: url(spritesmith.png);
   background-position: -1026px -2752px;
   width: 60px;
   height: 60px;
-  background-size: 2928px 2920px;
-}
-.hair_beard_2_black {
-  background-image: url(spritesmith.png);
-<<<<<<< HEAD
-  background-position: -819px -2191px;
-=======
+  background-size: 3109px 3091px;
+}
+.hair_base_3_brown {
+  background-image: url(spritesmith.png);
   background-position: -1092px -2737px;
->>>>>>> c9a42ed1
-  width: 90px;
-  height: 90px;
-  background-size: 3109px 3091px;
-}
-.customize-option.hair_beard_2_black {
+  width: 90px;
+  height: 90px;
+  background-size: 3109px 3091px;
+}
+.customize-option.hair_base_3_brown {
   background-image: url(spritesmith.png);
   background-position: -1117px -2752px;
   width: 60px;
   height: 60px;
-  background-size: 2928px 2920px;
-}
-.hair_beard_2_blond {
-  background-image: url(spritesmith.png);
-<<<<<<< HEAD
-  background-position: -1274px -2191px;
-=======
+  background-size: 3109px 3091px;
+}
+.hair_base_3_candycane {
+  background-image: url(spritesmith.png);
   background-position: -1183px -2737px;
->>>>>>> c9a42ed1
-  width: 90px;
-  height: 90px;
-  background-size: 3109px 3091px;
-}
-.customize-option.hair_beard_2_blond {
+  width: 90px;
+  height: 90px;
+  background-size: 3109px 3091px;
+}
+.customize-option.hair_base_3_candycane {
   background-image: url(spritesmith.png);
   background-position: -1208px -2752px;
   width: 60px;
   height: 60px;
-  background-size: 2928px 2920px;
-}
-.hair_beard_2_blue {
-  background-image: url(spritesmith.png);
-<<<<<<< HEAD
-  background-position: -1365px -2191px;
-=======
+  background-size: 3109px 3091px;
+}
+.hair_base_3_frost {
+  background-image: url(spritesmith.png);
   background-position: -1274px -2737px;
->>>>>>> c9a42ed1
-  width: 90px;
-  height: 90px;
-  background-size: 3109px 3091px;
-}
-.customize-option.hair_beard_2_blue {
+  width: 90px;
+  height: 90px;
+  background-size: 3109px 3091px;
+}
+.customize-option.hair_base_3_frost {
   background-image: url(spritesmith.png);
   background-position: -1299px -2752px;
   width: 60px;
   height: 60px;
-  background-size: 2928px 2920px;
-}
-.hair_beard_2_brown {
-  background-image: url(spritesmith.png);
-<<<<<<< HEAD
-  background-position: -1456px -2191px;
-=======
+  background-size: 3109px 3091px;
+}
+.hair_base_3_green {
+  background-image: url(spritesmith.png);
   background-position: -1365px -2737px;
->>>>>>> c9a42ed1
-  width: 90px;
-  height: 90px;
-  background-size: 3109px 3091px;
-}
-.customize-option.hair_beard_2_brown {
+  width: 90px;
+  height: 90px;
+  background-size: 3109px 3091px;
+}
+.customize-option.hair_base_3_green {
   background-image: url(spritesmith.png);
   background-position: -1390px -2752px;
   width: 60px;
   height: 60px;
-  background-size: 2928px 2920px;
-}
-.hair_beard_2_candycane {
-  background-image: url(spritesmith.png);
-<<<<<<< HEAD
-  background-position: -1820px -2191px;
-=======
+  background-size: 3109px 3091px;
+}
+.hair_base_3_holly {
+  background-image: url(spritesmith.png);
   background-position: -1456px -2737px;
->>>>>>> c9a42ed1
-  width: 90px;
-  height: 90px;
-  background-size: 3109px 3091px;
-}
-.customize-option.hair_beard_2_candycane {
+  width: 90px;
+  height: 90px;
+  background-size: 3109px 3091px;
+}
+.customize-option.hair_base_3_holly {
   background-image: url(spritesmith.png);
   background-position: -1481px -2752px;
   width: 60px;
   height: 60px;
-  background-size: 2928px 2920px;
-}
-.hair_beard_2_frost {
-  background-image: url(spritesmith.png);
-<<<<<<< HEAD
-  background-position: -1911px -2191px;
-=======
-  background-position: -2069px -1274px;
->>>>>>> c9a42ed1
-  width: 90px;
-  height: 90px;
-  background-size: 3109px 3091px;
-}
-.customize-option.hair_beard_2_frost {
-  background-image: url(spritesmith.png);
-  background-position: -2094px -1289px;
-  width: 60px;
-  height: 60px;
-  background-size: 2928px 2920px;
-}
-.hair_beard_2_green {
-  background-image: url(spritesmith.png);
-<<<<<<< HEAD
-  background-position: -2333px 0px;
-=======
-  background-position: -2069px -1729px;
->>>>>>> c9a42ed1
-  width: 90px;
-  height: 90px;
-  background-size: 3109px 3091px;
-}
-.customize-option.hair_beard_2_green {
-  background-image: url(spritesmith.png);
-  background-position: -2094px -1744px;
-  width: 60px;
-  height: 60px;
-  background-size: 2928px 2920px;
-}
-.hair_beard_2_holly {
-  background-image: url(spritesmith.png);
-<<<<<<< HEAD
-  background-position: -2333px -91px;
-  width: 90px;
-  height: 90px;
-  background-size: 3109px 3091px;
-}
-.hair_beard_2_pblue {
-  background-image: url(spritesmith.png);
-  background-position: -2333px -1547px;
-  width: 90px;
-  height: 90px;
-  background-size: 3109px 3091px;
-}
-.hair_beard_2_pgreen {
-  background-image: url(spritesmith.png);
-  background-position: -2333px -1638px;
-=======
-  background-position: -2069px -1820px;
->>>>>>> c9a42ed1
-  width: 90px;
-  height: 90px;
-  background-size: 3109px 3091px;
-}
-.hair_beard_2_porange {
-  background-image: url(spritesmith.png);
-  background-position: -2333px -1729px;
-  width: 90px;
-  height: 90px;
-  background-size: 3109px 3091px;
-}
-.hair_beard_2_ppink {
-  background-image: url(spritesmith.png);
-  background-position: -2333px -1820px;
-  width: 90px;
-  height: 90px;
-  background-size: 3109px 3091px;
-}
-.hair_beard_2_ppurple {
-  background-image: url(spritesmith.png);
-  background-position: -2333px -1911px;
-  width: 90px;
-  height: 90px;
-  background-size: 3109px 3091px;
-}
-.customize-option.hair_beard_2_holly {
-  background-image: url(spritesmith.png);
-  background-position: -2094px -1835px;
-  width: 60px;
-  height: 60px;
-  background-size: 2928px 2920px;
-}
-.hair_beard_2_purple {
-  background-image: url(spritesmith.png);
-<<<<<<< HEAD
-  background-position: -2333px -2002px;
-  width: 90px;
-  height: 90px;
-  background-size: 3109px 3091px;
-}
-.hair_beard_2_pyellow {
-  background-image: url(spritesmith.png);
-  background-position: -2333px -2093px;
-=======
-  background-position: -2069px -1911px;
->>>>>>> c9a42ed1
-  width: 90px;
-  height: 90px;
-  background-size: 3109px 3091px;
-}
-.customize-option.hair_beard_2_purple {
-  background-image: url(spritesmith.png);
-  background-position: -2094px -1926px;
-  width: 60px;
-  height: 60px;
-  background-size: 2928px 2920px;
-}
-.hair_beard_2_rainbow {
-  background-image: url(spritesmith.png);
-<<<<<<< HEAD
-  background-position: -2333px -2184px;
-=======
+  background-size: 3109px 3091px;
+}
+.hair_base_3_pblue {
+  background-image: url(spritesmith.png);
+  background-position: -1547px -2737px;
+  width: 90px;
+  height: 90px;
+  background-size: 3109px 3091px;
+}
+.customize-option.hair_base_3_pblue {
+  background-image: url(spritesmith.png);
+  background-position: -1572px -2752px;
+  width: 60px;
+  height: 60px;
+  background-size: 3109px 3091px;
+}
+.hair_base_3_pgreen {
+  background-image: url(spritesmith.png);
+  background-position: -1638px -2737px;
+  width: 90px;
+  height: 90px;
+  background-size: 3109px 3091px;
+}
+.customize-option.hair_base_3_pgreen {
+  background-image: url(spritesmith.png);
+  background-position: -1663px -2752px;
+  width: 60px;
+  height: 60px;
+  background-size: 3109px 3091px;
+}
+.hair_base_3_porange {
+  background-image: url(spritesmith.png);
+  background-position: -1729px -2737px;
+  width: 90px;
+  height: 90px;
+  background-size: 3109px 3091px;
+}
+.customize-option.hair_base_3_porange {
+  background-image: url(spritesmith.png);
+  background-position: -1754px -2752px;
+  width: 60px;
+  height: 60px;
+  background-size: 3109px 3091px;
+}
+.hair_base_3_ppink {
+  background-image: url(spritesmith.png);
+  background-position: -1820px -2737px;
+  width: 90px;
+  height: 90px;
+  background-size: 3109px 3091px;
+}
+.customize-option.hair_base_3_ppink {
+  background-image: url(spritesmith.png);
+  background-position: -1845px -2752px;
+  width: 60px;
+  height: 60px;
+  background-size: 3109px 3091px;
+}
+.hair_base_3_ppurple {
+  background-image: url(spritesmith.png);
+  background-position: -1911px -2737px;
+  width: 90px;
+  height: 90px;
+  background-size: 3109px 3091px;
+}
+.customize-option.hair_base_3_ppurple {
+  background-image: url(spritesmith.png);
+  background-position: -1936px -2752px;
+  width: 60px;
+  height: 60px;
+  background-size: 3109px 3091px;
+}
+.hair_base_3_purple {
+  background-image: url(spritesmith.png);
+  background-position: -2002px -2737px;
+  width: 90px;
+  height: 90px;
+  background-size: 3109px 3091px;
+}
+.customize-option.hair_base_3_purple {
+  background-image: url(spritesmith.png);
+  background-position: -2027px -2752px;
+  width: 60px;
+  height: 60px;
+  background-size: 3109px 3091px;
+}
+.hair_base_3_pyellow {
+  background-image: url(spritesmith.png);
+  background-position: -2093px -2737px;
+  width: 90px;
+  height: 90px;
+  background-size: 3109px 3091px;
+}
+.customize-option.hair_base_3_pyellow {
+  background-image: url(spritesmith.png);
+  background-position: -2118px -2752px;
+  width: 60px;
+  height: 60px;
+  background-size: 3109px 3091px;
+}
+.hair_base_3_rainbow {
+  background-image: url(spritesmith.png);
+  background-position: -2184px -2737px;
+  width: 90px;
+  height: 90px;
+  background-size: 3109px 3091px;
+}
+.customize-option.hair_base_3_rainbow {
+  background-image: url(spritesmith.png);
+  background-position: -2209px -2752px;
+  width: 60px;
+  height: 60px;
+  background-size: 3109px 3091px;
+}
+.hair_base_3_red {
+  background-image: url(spritesmith.png);
+  background-position: -2275px -2737px;
+  width: 90px;
+  height: 90px;
+  background-size: 3109px 3091px;
+}
+.customize-option.hair_base_3_red {
+  background-image: url(spritesmith.png);
+  background-position: -2300px -2752px;
+  width: 60px;
+  height: 60px;
+  background-size: 3109px 3091px;
+}
+.hair_base_3_white {
+  background-image: url(spritesmith.png);
+  background-position: -2366px -2737px;
+  width: 90px;
+  height: 90px;
+  background-size: 3109px 3091px;
+}
+.customize-option.hair_base_3_white {
+  background-image: url(spritesmith.png);
+  background-position: -2391px -2752px;
+  width: 60px;
+  height: 60px;
+  background-size: 3109px 3091px;
+}
+.hair_base_3_winternight {
+  background-image: url(spritesmith.png);
+  background-position: -2457px -2737px;
+  width: 90px;
+  height: 90px;
+  background-size: 3109px 3091px;
+}
+.customize-option.hair_base_3_winternight {
+  background-image: url(spritesmith.png);
+  background-position: -2482px -2752px;
+  width: 60px;
+  height: 60px;
+  background-size: 3109px 3091px;
+}
+.hair_base_3_yellow {
+  background-image: url(spritesmith.png);
+  background-position: -2548px -2737px;
+  width: 90px;
+  height: 90px;
+  background-size: 3109px 3091px;
+}
+.customize-option.hair_base_3_yellow {
+  background-image: url(spritesmith.png);
+  background-position: -2573px -2752px;
+  width: 60px;
+  height: 60px;
+  background-size: 3109px 3091px;
+}
+.hair_base_4_TRUred {
+  background-image: url(spritesmith.png);
+  background-position: -2639px -2737px;
+  width: 90px;
+  height: 90px;
+  background-size: 3109px 3091px;
+}
+.customize-option.hair_base_4_TRUred {
+  background-image: url(spritesmith.png);
+  background-position: -2664px -2752px;
+  width: 60px;
+  height: 60px;
+  background-size: 3109px 3091px;
+}
+.hair_base_4_black {
+  background-image: url(spritesmith.png);
+  background-position: -2730px -2737px;
+  width: 90px;
+  height: 90px;
+  background-size: 3109px 3091px;
+}
+.customize-option.hair_base_4_black {
+  background-image: url(spritesmith.png);
+  background-position: -2755px -2752px;
+  width: 60px;
+  height: 60px;
+  background-size: 3109px 3091px;
+}
+.hair_base_4_blond {
+  background-image: url(spritesmith.png);
+  background-position: -2879px 0px;
+  width: 90px;
+  height: 90px;
+  background-size: 3109px 3091px;
+}
+.customize-option.hair_base_4_blond {
+  background-image: url(spritesmith.png);
+  background-position: -2904px -15px;
+  width: 60px;
+  height: 60px;
+  background-size: 3109px 3091px;
+}
+.hair_base_4_blue {
+  background-image: url(spritesmith.png);
+  background-position: -2879px -91px;
+  width: 90px;
+  height: 90px;
+  background-size: 3109px 3091px;
+}
+.customize-option.hair_base_4_blue {
+  background-image: url(spritesmith.png);
+  background-position: -2904px -106px;
+  width: 60px;
+  height: 60px;
+  background-size: 3109px 3091px;
+}
+.hair_base_4_brown {
+  background-image: url(spritesmith.png);
+  background-position: -2879px -182px;
+  width: 90px;
+  height: 90px;
+  background-size: 3109px 3091px;
+}
+.customize-option.hair_base_4_brown {
+  background-image: url(spritesmith.png);
+  background-position: -2904px -197px;
+  width: 60px;
+  height: 60px;
+  background-size: 3109px 3091px;
+}
+.hair_base_4_candycane {
+  background-image: url(spritesmith.png);
+  background-position: -2879px -273px;
+  width: 90px;
+  height: 90px;
+  background-size: 3109px 3091px;
+}
+.customize-option.hair_base_4_candycane {
+  background-image: url(spritesmith.png);
+  background-position: -2904px -288px;
+  width: 60px;
+  height: 60px;
+  background-size: 3109px 3091px;
+}
+.hair_base_4_frost {
+  background-image: url(spritesmith.png);
+  background-position: -2879px -364px;
+  width: 90px;
+  height: 90px;
+  background-size: 3109px 3091px;
+}
+.customize-option.hair_base_4_frost {
+  background-image: url(spritesmith.png);
+  background-position: -2904px -379px;
+  width: 60px;
+  height: 60px;
+  background-size: 3109px 3091px;
+}
+.hair_base_4_green {
+  background-image: url(spritesmith.png);
+  background-position: -2879px -455px;
+  width: 90px;
+  height: 90px;
+  background-size: 3109px 3091px;
+}
+.customize-option.hair_base_4_green {
+  background-image: url(spritesmith.png);
+  background-position: -2904px -470px;
+  width: 60px;
+  height: 60px;
+  background-size: 3109px 3091px;
+}
+.hair_base_4_holly {
+  background-image: url(spritesmith.png);
+  background-position: -2879px -546px;
+  width: 90px;
+  height: 90px;
+  background-size: 3109px 3091px;
+}
+.customize-option.hair_base_4_holly {
+  background-image: url(spritesmith.png);
+  background-position: -2904px -561px;
+  width: 60px;
+  height: 60px;
+  background-size: 3109px 3091px;
+}
+.hair_base_4_pblue {
+  background-image: url(spritesmith.png);
+  background-position: -2879px -637px;
+  width: 90px;
+  height: 90px;
+  background-size: 3109px 3091px;
+}
+.customize-option.hair_base_4_pblue {
+  background-image: url(spritesmith.png);
+  background-position: -2904px -652px;
+  width: 60px;
+  height: 60px;
+  background-size: 3109px 3091px;
+}
+.hair_base_4_pgreen {
+  background-image: url(spritesmith.png);
+  background-position: -2879px -728px;
+  width: 90px;
+  height: 90px;
+  background-size: 3109px 3091px;
+}
+.customize-option.hair_base_4_pgreen {
+  background-image: url(spritesmith.png);
+  background-position: -2904px -743px;
+  width: 60px;
+  height: 60px;
+  background-size: 3109px 3091px;
+}
+.hair_base_4_porange {
+  background-image: url(spritesmith.png);
+  background-position: -2879px -819px;
+  width: 90px;
+  height: 90px;
+  background-size: 3109px 3091px;
+}
+.customize-option.hair_base_4_porange {
+  background-image: url(spritesmith.png);
+  background-position: -2904px -834px;
+  width: 60px;
+  height: 60px;
+  background-size: 3109px 3091px;
+}
+.hair_base_4_ppink {
+  background-image: url(spritesmith.png);
+  background-position: -2879px -910px;
+  width: 90px;
+  height: 90px;
+  background-size: 3109px 3091px;
+}
+.customize-option.hair_base_4_ppink {
+  background-image: url(spritesmith.png);
+  background-position: -2904px -925px;
+  width: 60px;
+  height: 60px;
+  background-size: 3109px 3091px;
+}
+.hair_base_4_ppurple {
+  background-image: url(spritesmith.png);
+  background-position: -2879px -1001px;
+  width: 90px;
+  height: 90px;
+  background-size: 3109px 3091px;
+}
+.customize-option.hair_base_4_ppurple {
+  background-image: url(spritesmith.png);
+  background-position: -2904px -1016px;
+  width: 60px;
+  height: 60px;
+  background-size: 3109px 3091px;
+}
+.hair_base_4_purple {
+  background-image: url(spritesmith.png);
+  background-position: -2879px -1092px;
+  width: 90px;
+  height: 90px;
+  background-size: 3109px 3091px;
+}
+.customize-option.hair_base_4_purple {
+  background-image: url(spritesmith.png);
+  background-position: -2904px -1107px;
+  width: 60px;
+  height: 60px;
+  background-size: 3109px 3091px;
+}
+.hair_base_4_pyellow {
+  background-image: url(spritesmith.png);
+  background-position: -2879px -1183px;
+  width: 90px;
+  height: 90px;
+  background-size: 3109px 3091px;
+}
+.customize-option.hair_base_4_pyellow {
+  background-image: url(spritesmith.png);
+  background-position: -2904px -1198px;
+  width: 60px;
+  height: 60px;
+  background-size: 3109px 3091px;
+}
+.hair_base_4_rainbow {
+  background-image: url(spritesmith.png);
+  background-position: -2879px -1274px;
+  width: 90px;
+  height: 90px;
+  background-size: 3109px 3091px;
+}
+.customize-option.hair_base_4_rainbow {
+  background-image: url(spritesmith.png);
+  background-position: -2904px -1289px;
+  width: 60px;
+  height: 60px;
+  background-size: 3109px 3091px;
+}
+.hair_base_4_red {
+  background-image: url(spritesmith.png);
+  background-position: -2879px -1365px;
+  width: 90px;
+  height: 90px;
+  background-size: 3109px 3091px;
+}
+.customize-option.hair_base_4_red {
+  background-image: url(spritesmith.png);
+  background-position: -2904px -1380px;
+  width: 60px;
+  height: 60px;
+  background-size: 3109px 3091px;
+}
+.hair_base_4_white {
+  background-image: url(spritesmith.png);
+  background-position: -2879px -1456px;
+  width: 90px;
+  height: 90px;
+  background-size: 3109px 3091px;
+}
+.customize-option.hair_base_4_white {
+  background-image: url(spritesmith.png);
+  background-position: -2904px -1471px;
+  width: 60px;
+  height: 60px;
+  background-size: 3109px 3091px;
+}
+.hair_base_4_winternight {
+  background-image: url(spritesmith.png);
+  background-position: -2879px -1547px;
+  width: 90px;
+  height: 90px;
+  background-size: 3109px 3091px;
+}
+.customize-option.hair_base_4_winternight {
+  background-image: url(spritesmith.png);
+  background-position: -2904px -1562px;
+  width: 60px;
+  height: 60px;
+  background-size: 3109px 3091px;
+}
+.hair_base_4_yellow {
+  background-image: url(spritesmith.png);
+  background-position: -2879px -1638px;
+  width: 90px;
+  height: 90px;
+  background-size: 3109px 3091px;
+}
+.customize-option.hair_base_4_yellow {
+  background-image: url(spritesmith.png);
+  background-position: -2904px -1653px;
+  width: 60px;
+  height: 60px;
+  background-size: 3109px 3091px;
+}
+.hair_base_5_TRUred {
+  background-image: url(spritesmith.png);
+  background-position: -2879px -1729px;
+  width: 90px;
+  height: 90px;
+  background-size: 3109px 3091px;
+}
+.customize-option.hair_base_5_TRUred {
+  background-image: url(spritesmith.png);
+  background-position: -2904px -1744px;
+  width: 60px;
+  height: 60px;
+  background-size: 3109px 3091px;
+}
+.hair_base_5_black {
+  background-image: url(spritesmith.png);
+  background-position: -2879px -1820px;
+  width: 90px;
+  height: 90px;
+  background-size: 3109px 3091px;
+}
+.customize-option.hair_base_5_black {
+  background-image: url(spritesmith.png);
+  background-position: -2904px -1835px;
+  width: 60px;
+  height: 60px;
+  background-size: 3109px 3091px;
+}
+.hair_base_5_blond {
+  background-image: url(spritesmith.png);
+  background-position: -2879px -1911px;
+  width: 90px;
+  height: 90px;
+  background-size: 3109px 3091px;
+}
+.customize-option.hair_base_5_blond {
+  background-image: url(spritesmith.png);
+  background-position: -2904px -1926px;
+  width: 60px;
+  height: 60px;
+  background-size: 3109px 3091px;
+}
+.hair_base_5_blue {
+  background-image: url(spritesmith.png);
+  background-position: -2879px -2002px;
+  width: 90px;
+  height: 90px;
+  background-size: 3109px 3091px;
+}
+.customize-option.hair_base_5_blue {
+  background-image: url(spritesmith.png);
+  background-position: -2904px -2017px;
+  width: 60px;
+  height: 60px;
+  background-size: 3109px 3091px;
+}
+.hair_base_5_brown {
+  background-image: url(spritesmith.png);
+  background-position: -2879px -2093px;
+  width: 90px;
+  height: 90px;
+  background-size: 3109px 3091px;
+}
+.customize-option.hair_base_5_brown {
+  background-image: url(spritesmith.png);
+  background-position: -2904px -2108px;
+  width: 60px;
+  height: 60px;
+  background-size: 3109px 3091px;
+}
+.hair_base_5_candycane {
+  background-image: url(spritesmith.png);
+  background-position: -2879px -2184px;
+  width: 90px;
+  height: 90px;
+  background-size: 3109px 3091px;
+}
+.customize-option.hair_base_5_candycane {
+  background-image: url(spritesmith.png);
+  background-position: -2904px -2199px;
+  width: 60px;
+  height: 60px;
+  background-size: 3109px 3091px;
+}
+.hair_base_5_frost {
+  background-image: url(spritesmith.png);
+  background-position: -2879px -2275px;
+  width: 90px;
+  height: 90px;
+  background-size: 3109px 3091px;
+}
+.customize-option.hair_base_5_frost {
+  background-image: url(spritesmith.png);
+  background-position: -2904px -2290px;
+  width: 60px;
+  height: 60px;
+  background-size: 3109px 3091px;
+}
+.hair_base_5_green {
+  background-image: url(spritesmith.png);
+  background-position: -2879px -2366px;
+  width: 90px;
+  height: 90px;
+  background-size: 3109px 3091px;
+}
+.customize-option.hair_base_5_green {
+  background-image: url(spritesmith.png);
+  background-position: -2904px -2381px;
+  width: 60px;
+  height: 60px;
+  background-size: 3109px 3091px;
+}
+.hair_base_5_holly {
+  background-image: url(spritesmith.png);
+  background-position: -2879px -2457px;
+  width: 90px;
+  height: 90px;
+  background-size: 3109px 3091px;
+}
+.customize-option.hair_base_5_holly {
+  background-image: url(spritesmith.png);
+  background-position: -2904px -2472px;
+  width: 60px;
+  height: 60px;
+  background-size: 3109px 3091px;
+}
+.hair_base_5_pblue {
+  background-image: url(spritesmith.png);
+  background-position: -2879px -2548px;
+  width: 90px;
+  height: 90px;
+  background-size: 3109px 3091px;
+}
+.customize-option.hair_base_5_pblue {
+  background-image: url(spritesmith.png);
+  background-position: -2904px -2563px;
+  width: 60px;
+  height: 60px;
+  background-size: 3109px 3091px;
+}
+.hair_base_5_pgreen {
+  background-image: url(spritesmith.png);
+  background-position: -2879px -2639px;
+  width: 90px;
+  height: 90px;
+  background-size: 3109px 3091px;
+}
+.customize-option.hair_base_5_pgreen {
+  background-image: url(spritesmith.png);
+  background-position: -2904px -2654px;
+  width: 60px;
+  height: 60px;
+  background-size: 3109px 3091px;
+}
+.hair_base_5_porange {
+  background-image: url(spritesmith.png);
+  background-position: -2879px -2730px;
+  width: 90px;
+  height: 90px;
+  background-size: 3109px 3091px;
+}
+.customize-option.hair_base_5_porange {
+  background-image: url(spritesmith.png);
+  background-position: -2904px -2745px;
+  width: 60px;
+  height: 60px;
+  background-size: 3109px 3091px;
+}
+.hair_base_5_ppink {
+  background-image: url(spritesmith.png);
+  background-position: 0px -2828px;
+  width: 90px;
+  height: 90px;
+  background-size: 3109px 3091px;
+}
+.customize-option.hair_base_5_ppink {
+  background-image: url(spritesmith.png);
+  background-position: -25px -2843px;
+  width: 60px;
+  height: 60px;
+  background-size: 3109px 3091px;
+}
+.hair_base_5_ppurple {
+  background-image: url(spritesmith.png);
+  background-position: -91px -2828px;
+  width: 90px;
+  height: 90px;
+  background-size: 3109px 3091px;
+}
+.customize-option.hair_base_5_ppurple {
+  background-image: url(spritesmith.png);
+  background-position: -116px -2843px;
+  width: 60px;
+  height: 60px;
+  background-size: 3109px 3091px;
+}
+.hair_base_5_purple {
+  background-image: url(spritesmith.png);
+  background-position: -182px -2828px;
+  width: 90px;
+  height: 90px;
+  background-size: 3109px 3091px;
+}
+.customize-option.hair_base_5_purple {
+  background-image: url(spritesmith.png);
+  background-position: -207px -2843px;
+  width: 60px;
+  height: 60px;
+  background-size: 3109px 3091px;
+}
+.hair_base_5_pyellow {
+  background-image: url(spritesmith.png);
+  background-position: -273px -2828px;
+  width: 90px;
+  height: 90px;
+  background-size: 3109px 3091px;
+}
+.customize-option.hair_base_5_pyellow {
+  background-image: url(spritesmith.png);
+  background-position: -298px -2843px;
+  width: 60px;
+  height: 60px;
+  background-size: 3109px 3091px;
+}
+.hair_base_5_rainbow {
+  background-image: url(spritesmith.png);
+  background-position: -364px -2828px;
+  width: 90px;
+  height: 90px;
+  background-size: 3109px 3091px;
+}
+.customize-option.hair_base_5_rainbow {
+  background-image: url(spritesmith.png);
+  background-position: -389px -2843px;
+  width: 60px;
+  height: 60px;
+  background-size: 3109px 3091px;
+}
+.hair_base_5_red {
+  background-image: url(spritesmith.png);
+  background-position: -455px -2828px;
+  width: 90px;
+  height: 90px;
+  background-size: 3109px 3091px;
+}
+.customize-option.hair_base_5_red {
+  background-image: url(spritesmith.png);
+  background-position: -480px -2843px;
+  width: 60px;
+  height: 60px;
+  background-size: 3109px 3091px;
+}
+.hair_base_5_white {
+  background-image: url(spritesmith.png);
+  background-position: -546px -2828px;
+  width: 90px;
+  height: 90px;
+  background-size: 3109px 3091px;
+}
+.customize-option.hair_base_5_white {
+  background-image: url(spritesmith.png);
+  background-position: -571px -2843px;
+  width: 60px;
+  height: 60px;
+  background-size: 3109px 3091px;
+}
+.hair_base_5_winternight {
+  background-image: url(spritesmith.png);
+  background-position: -637px -2828px;
+  width: 90px;
+  height: 90px;
+  background-size: 3109px 3091px;
+}
+.customize-option.hair_base_5_winternight {
+  background-image: url(spritesmith.png);
+  background-position: -662px -2843px;
+  width: 60px;
+  height: 60px;
+  background-size: 3109px 3091px;
+}
+.hair_base_5_yellow {
+  background-image: url(spritesmith.png);
+  background-position: -728px -2828px;
+  width: 90px;
+  height: 90px;
+  background-size: 3109px 3091px;
+}
+.customize-option.hair_base_5_yellow {
+  background-image: url(spritesmith.png);
+  background-position: -753px -2843px;
+  width: 60px;
+  height: 60px;
+  background-size: 3109px 3091px;
+}
+.hair_base_6_TRUred {
+  background-image: url(spritesmith.png);
+  background-position: -819px -2828px;
+  width: 90px;
+  height: 90px;
+  background-size: 3109px 3091px;
+}
+.customize-option.hair_base_6_TRUred {
+  background-image: url(spritesmith.png);
+  background-position: -844px -2843px;
+  width: 60px;
+  height: 60px;
+  background-size: 3109px 3091px;
+}
+.hair_base_6_black {
+  background-image: url(spritesmith.png);
+  background-position: -910px -2828px;
+  width: 90px;
+  height: 90px;
+  background-size: 3109px 3091px;
+}
+.customize-option.hair_base_6_black {
+  background-image: url(spritesmith.png);
+  background-position: -935px -2843px;
+  width: 60px;
+  height: 60px;
+  background-size: 3109px 3091px;
+}
+.hair_base_6_blond {
+  background-image: url(spritesmith.png);
+  background-position: -1001px -2828px;
+  width: 90px;
+  height: 90px;
+  background-size: 3109px 3091px;
+}
+.customize-option.hair_base_6_blond {
+  background-image: url(spritesmith.png);
+  background-position: -1026px -2843px;
+  width: 60px;
+  height: 60px;
+  background-size: 3109px 3091px;
+}
+.hair_base_6_blue {
+  background-image: url(spritesmith.png);
+  background-position: -1092px -2828px;
+  width: 90px;
+  height: 90px;
+  background-size: 3109px 3091px;
+}
+.customize-option.hair_base_6_blue {
+  background-image: url(spritesmith.png);
+  background-position: -1117px -2843px;
+  width: 60px;
+  height: 60px;
+  background-size: 3109px 3091px;
+}
+.hair_base_6_brown {
+  background-image: url(spritesmith.png);
+  background-position: -1183px -2828px;
+  width: 90px;
+  height: 90px;
+  background-size: 3109px 3091px;
+}
+.customize-option.hair_base_6_brown {
+  background-image: url(spritesmith.png);
+  background-position: -1208px -2843px;
+  width: 60px;
+  height: 60px;
+  background-size: 3109px 3091px;
+}
+.hair_base_6_candycane {
+  background-image: url(spritesmith.png);
+  background-position: -1274px -2828px;
+  width: 90px;
+  height: 90px;
+  background-size: 3109px 3091px;
+}
+.customize-option.hair_base_6_candycane {
+  background-image: url(spritesmith.png);
+  background-position: -1299px -2843px;
+  width: 60px;
+  height: 60px;
+  background-size: 3109px 3091px;
+}
+.hair_base_6_frost {
+  background-image: url(spritesmith.png);
+  background-position: -1365px -2828px;
+  width: 90px;
+  height: 90px;
+  background-size: 3109px 3091px;
+}
+.customize-option.hair_base_6_frost {
+  background-image: url(spritesmith.png);
+  background-position: -1390px -2843px;
+  width: 60px;
+  height: 60px;
+  background-size: 3109px 3091px;
+}
+.hair_base_6_green {
+  background-image: url(spritesmith.png);
+  background-position: -1456px -2828px;
+  width: 90px;
+  height: 90px;
+  background-size: 3109px 3091px;
+}
+.customize-option.hair_base_6_green {
+  background-image: url(spritesmith.png);
+  background-position: -1481px -2843px;
+  width: 60px;
+  height: 60px;
+  background-size: 3109px 3091px;
+}
+.hair_base_6_holly {
+  background-image: url(spritesmith.png);
+  background-position: -1547px -2828px;
+  width: 90px;
+  height: 90px;
+  background-size: 3109px 3091px;
+}
+.customize-option.hair_base_6_holly {
+  background-image: url(spritesmith.png);
+  background-position: -1572px -2843px;
+  width: 60px;
+  height: 60px;
+  background-size: 3109px 3091px;
+}
+.hair_base_6_pblue {
+  background-image: url(spritesmith.png);
+  background-position: -1638px -2828px;
+  width: 90px;
+  height: 90px;
+  background-size: 3109px 3091px;
+}
+.customize-option.hair_base_6_pblue {
+  background-image: url(spritesmith.png);
+  background-position: -1663px -2843px;
+  width: 60px;
+  height: 60px;
+  background-size: 3109px 3091px;
+}
+.hair_base_6_pgreen {
+  background-image: url(spritesmith.png);
+  background-position: -1729px -2828px;
+  width: 90px;
+  height: 90px;
+  background-size: 3109px 3091px;
+}
+.customize-option.hair_base_6_pgreen {
+  background-image: url(spritesmith.png);
+  background-position: -1754px -2843px;
+  width: 60px;
+  height: 60px;
+  background-size: 3109px 3091px;
+}
+.hair_base_6_porange {
+  background-image: url(spritesmith.png);
+  background-position: -1820px -2828px;
+  width: 90px;
+  height: 90px;
+  background-size: 3109px 3091px;
+}
+.customize-option.hair_base_6_porange {
+  background-image: url(spritesmith.png);
+  background-position: -1845px -2843px;
+  width: 60px;
+  height: 60px;
+  background-size: 3109px 3091px;
+}
+.hair_base_6_ppink {
+  background-image: url(spritesmith.png);
+  background-position: -1911px -2828px;
+  width: 90px;
+  height: 90px;
+  background-size: 3109px 3091px;
+}
+.customize-option.hair_base_6_ppink {
+  background-image: url(spritesmith.png);
+  background-position: -1936px -2843px;
+  width: 60px;
+  height: 60px;
+  background-size: 3109px 3091px;
+}
+.hair_base_6_ppurple {
+  background-image: url(spritesmith.png);
+  background-position: -2002px -2828px;
+  width: 90px;
+  height: 90px;
+  background-size: 3109px 3091px;
+}
+.customize-option.hair_base_6_ppurple {
+  background-image: url(spritesmith.png);
+  background-position: -2027px -2843px;
+  width: 60px;
+  height: 60px;
+  background-size: 3109px 3091px;
+}
+.hair_base_6_purple {
+  background-image: url(spritesmith.png);
+  background-position: -2093px -2828px;
+  width: 90px;
+  height: 90px;
+  background-size: 3109px 3091px;
+}
+.customize-option.hair_base_6_purple {
+  background-image: url(spritesmith.png);
+  background-position: -2118px -2843px;
+  width: 60px;
+  height: 60px;
+  background-size: 3109px 3091px;
+}
+.hair_base_6_pyellow {
+  background-image: url(spritesmith.png);
+  background-position: -2184px -2828px;
+  width: 90px;
+  height: 90px;
+  background-size: 3109px 3091px;
+}
+.customize-option.hair_base_6_pyellow {
+  background-image: url(spritesmith.png);
+  background-position: -2209px -2843px;
+  width: 60px;
+  height: 60px;
+  background-size: 3109px 3091px;
+}
+.hair_base_6_rainbow {
+  background-image: url(spritesmith.png);
+  background-position: -2275px -2828px;
+  width: 90px;
+  height: 90px;
+  background-size: 3109px 3091px;
+}
+.customize-option.hair_base_6_rainbow {
+  background-image: url(spritesmith.png);
+  background-position: -2300px -2843px;
+  width: 60px;
+  height: 60px;
+  background-size: 3109px 3091px;
+}
+.hair_base_6_red {
+  background-image: url(spritesmith.png);
+  background-position: -2366px -2828px;
+  width: 90px;
+  height: 90px;
+  background-size: 3109px 3091px;
+}
+.customize-option.hair_base_6_red {
+  background-image: url(spritesmith.png);
+  background-position: -2391px -2843px;
+  width: 60px;
+  height: 60px;
+  background-size: 3109px 3091px;
+}
+.hair_base_6_white {
+  background-image: url(spritesmith.png);
+  background-position: -2457px -2828px;
+  width: 90px;
+  height: 90px;
+  background-size: 3109px 3091px;
+}
+.customize-option.hair_base_6_white {
+  background-image: url(spritesmith.png);
+  background-position: -2482px -2843px;
+  width: 60px;
+  height: 60px;
+  background-size: 3109px 3091px;
+}
+.hair_base_6_winternight {
+  background-image: url(spritesmith.png);
+  background-position: -2548px -2828px;
+  width: 90px;
+  height: 90px;
+  background-size: 3109px 3091px;
+}
+.customize-option.hair_base_6_winternight {
+  background-image: url(spritesmith.png);
+  background-position: -2573px -2843px;
+  width: 60px;
+  height: 60px;
+  background-size: 3109px 3091px;
+}
+.hair_base_6_yellow {
+  background-image: url(spritesmith.png);
+  background-position: -2639px -2828px;
+  width: 90px;
+  height: 90px;
+  background-size: 3109px 3091px;
+}
+.customize-option.hair_base_6_yellow {
+  background-image: url(spritesmith.png);
+  background-position: -2664px -2843px;
+  width: 60px;
+  height: 60px;
+  background-size: 3109px 3091px;
+}
+.hair_base_7_TRUred {
+  background-image: url(spritesmith.png);
+  background-position: -2730px -2828px;
+  width: 90px;
+  height: 90px;
+  background-size: 3109px 3091px;
+}
+.customize-option.hair_base_7_TRUred {
+  background-image: url(spritesmith.png);
+  background-position: -2755px -2843px;
+  width: 60px;
+  height: 60px;
+  background-size: 3109px 3091px;
+}
+.hair_base_7_black {
+  background-image: url(spritesmith.png);
+  background-position: -2821px -2828px;
+  width: 90px;
+  height: 90px;
+  background-size: 3109px 3091px;
+}
+.customize-option.hair_base_7_black {
+  background-image: url(spritesmith.png);
+  background-position: -2846px -2843px;
+  width: 60px;
+  height: 60px;
+  background-size: 3109px 3091px;
+}
+.hair_base_7_blond {
+  background-image: url(spritesmith.png);
+  background-position: -2970px 0px;
+  width: 90px;
+  height: 90px;
+  background-size: 3109px 3091px;
+}
+.customize-option.hair_base_7_blond {
+  background-image: url(spritesmith.png);
+  background-position: -2995px -15px;
+  width: 60px;
+  height: 60px;
+  background-size: 3109px 3091px;
+}
+.hair_base_7_blue {
+  background-image: url(spritesmith.png);
+  background-position: -2970px -91px;
+  width: 90px;
+  height: 90px;
+  background-size: 3109px 3091px;
+}
+.customize-option.hair_base_7_blue {
+  background-image: url(spritesmith.png);
+  background-position: -2995px -106px;
+  width: 60px;
+  height: 60px;
+  background-size: 3109px 3091px;
+}
+.hair_base_7_brown {
+  background-image: url(spritesmith.png);
+  background-position: -2970px -182px;
+  width: 90px;
+  height: 90px;
+  background-size: 3109px 3091px;
+}
+.customize-option.hair_base_7_brown {
+  background-image: url(spritesmith.png);
+  background-position: -2995px -197px;
+  width: 60px;
+  height: 60px;
+  background-size: 3109px 3091px;
+}
+.hair_base_7_candycane {
+  background-image: url(spritesmith.png);
+  background-position: -2970px -273px;
+  width: 90px;
+  height: 90px;
+  background-size: 3109px 3091px;
+}
+.customize-option.hair_base_7_candycane {
+  background-image: url(spritesmith.png);
+  background-position: -2995px -288px;
+  width: 60px;
+  height: 60px;
+  background-size: 3109px 3091px;
+}
+.hair_base_7_frost {
+  background-image: url(spritesmith.png);
+  background-position: -2970px -364px;
+  width: 90px;
+  height: 90px;
+  background-size: 3109px 3091px;
+}
+.customize-option.hair_base_7_frost {
+  background-image: url(spritesmith.png);
+  background-position: -2995px -379px;
+  width: 60px;
+  height: 60px;
+  background-size: 3109px 3091px;
+}
+.hair_base_7_green {
+  background-image: url(spritesmith.png);
+  background-position: -2970px -455px;
+  width: 90px;
+  height: 90px;
+  background-size: 3109px 3091px;
+}
+.customize-option.hair_base_7_green {
+  background-image: url(spritesmith.png);
+  background-position: -2995px -470px;
+  width: 60px;
+  height: 60px;
+  background-size: 3109px 3091px;
+}
+.hair_base_7_holly {
+  background-image: url(spritesmith.png);
+  background-position: -2970px -546px;
+  width: 90px;
+  height: 90px;
+  background-size: 3109px 3091px;
+}
+.customize-option.hair_base_7_holly {
+  background-image: url(spritesmith.png);
+  background-position: -2995px -561px;
+  width: 60px;
+  height: 60px;
+  background-size: 3109px 3091px;
+}
+.hair_base_7_pblue {
+  background-image: url(spritesmith.png);
+  background-position: -2970px -637px;
+  width: 90px;
+  height: 90px;
+  background-size: 3109px 3091px;
+}
+.customize-option.hair_base_7_pblue {
+  background-image: url(spritesmith.png);
+  background-position: -2995px -652px;
+  width: 60px;
+  height: 60px;
+  background-size: 3109px 3091px;
+}
+.hair_base_7_pgreen {
+  background-image: url(spritesmith.png);
+  background-position: -2970px -728px;
+  width: 90px;
+  height: 90px;
+  background-size: 3109px 3091px;
+}
+.customize-option.hair_base_7_pgreen {
+  background-image: url(spritesmith.png);
+  background-position: -2995px -743px;
+  width: 60px;
+  height: 60px;
+  background-size: 3109px 3091px;
+}
+.hair_base_7_porange {
+  background-image: url(spritesmith.png);
+  background-position: -2970px -819px;
+  width: 90px;
+  height: 90px;
+  background-size: 3109px 3091px;
+}
+.customize-option.hair_base_7_porange {
+  background-image: url(spritesmith.png);
+  background-position: -2995px -834px;
+  width: 60px;
+  height: 60px;
+  background-size: 3109px 3091px;
+}
+.hair_base_7_ppink {
+  background-image: url(spritesmith.png);
+  background-position: -2970px -910px;
+  width: 90px;
+  height: 90px;
+  background-size: 3109px 3091px;
+}
+.customize-option.hair_base_7_ppink {
+  background-image: url(spritesmith.png);
+  background-position: -2995px -925px;
+  width: 60px;
+  height: 60px;
+  background-size: 3109px 3091px;
+}
+.hair_base_7_ppurple {
+  background-image: url(spritesmith.png);
+  background-position: -2970px -1001px;
+  width: 90px;
+  height: 90px;
+  background-size: 3109px 3091px;
+}
+.customize-option.hair_base_7_ppurple {
+  background-image: url(spritesmith.png);
+  background-position: -2995px -1016px;
+  width: 60px;
+  height: 60px;
+  background-size: 3109px 3091px;
+}
+.hair_base_7_purple {
+  background-image: url(spritesmith.png);
+  background-position: -2970px -1092px;
+  width: 90px;
+  height: 90px;
+  background-size: 3109px 3091px;
+}
+.customize-option.hair_base_7_purple {
+  background-image: url(spritesmith.png);
+  background-position: -2995px -1107px;
+  width: 60px;
+  height: 60px;
+  background-size: 3109px 3091px;
+}
+.hair_base_7_pyellow {
+  background-image: url(spritesmith.png);
+  background-position: -2970px -1183px;
+  width: 90px;
+  height: 90px;
+  background-size: 3109px 3091px;
+}
+.customize-option.hair_base_7_pyellow {
+  background-image: url(spritesmith.png);
+  background-position: -2995px -1198px;
+  width: 60px;
+  height: 60px;
+  background-size: 3109px 3091px;
+}
+.hair_base_7_rainbow {
+  background-image: url(spritesmith.png);
+  background-position: -2970px -1274px;
+  width: 90px;
+  height: 90px;
+  background-size: 3109px 3091px;
+}
+.customize-option.hair_base_7_rainbow {
+  background-image: url(spritesmith.png);
+  background-position: -2995px -1289px;
+  width: 60px;
+  height: 60px;
+  background-size: 3109px 3091px;
+}
+.hair_base_7_red {
+  background-image: url(spritesmith.png);
+  background-position: -2970px -1365px;
+  width: 90px;
+  height: 90px;
+  background-size: 3109px 3091px;
+}
+.customize-option.hair_base_7_red {
+  background-image: url(spritesmith.png);
+  background-position: -2995px -1380px;
+  width: 60px;
+  height: 60px;
+  background-size: 3109px 3091px;
+}
+.hair_base_7_white {
+  background-image: url(spritesmith.png);
+  background-position: -2970px -1456px;
+  width: 90px;
+  height: 90px;
+  background-size: 3109px 3091px;
+}
+.customize-option.hair_base_7_white {
+  background-image: url(spritesmith.png);
+  background-position: -2995px -1471px;
+  width: 60px;
+  height: 60px;
+  background-size: 3109px 3091px;
+}
+.hair_base_7_winternight {
+  background-image: url(spritesmith.png);
+  background-position: -2970px -1547px;
+  width: 90px;
+  height: 90px;
+  background-size: 3109px 3091px;
+}
+.customize-option.hair_base_7_winternight {
+  background-image: url(spritesmith.png);
+  background-position: -2995px -1562px;
+  width: 60px;
+  height: 60px;
+  background-size: 3109px 3091px;
+}
+.hair_base_7_yellow {
+  background-image: url(spritesmith.png);
+  background-position: -2970px -1638px;
+  width: 90px;
+  height: 90px;
+  background-size: 3109px 3091px;
+}
+.customize-option.hair_base_7_yellow {
+  background-image: url(spritesmith.png);
+  background-position: -2995px -1653px;
+  width: 60px;
+  height: 60px;
+  background-size: 3109px 3091px;
+}
+.hair_base_8_TRUred {
+  background-image: url(spritesmith.png);
+  background-position: -2970px -1729px;
+  width: 90px;
+  height: 90px;
+  background-size: 3109px 3091px;
+}
+.customize-option.hair_base_8_TRUred {
+  background-image: url(spritesmith.png);
+  background-position: -2995px -1744px;
+  width: 60px;
+  height: 60px;
+  background-size: 3109px 3091px;
+}
+.hair_base_8_black {
+  background-image: url(spritesmith.png);
+  background-position: -2970px -1820px;
+  width: 90px;
+  height: 90px;
+  background-size: 3109px 3091px;
+}
+.customize-option.hair_base_8_black {
+  background-image: url(spritesmith.png);
+  background-position: -2995px -1835px;
+  width: 60px;
+  height: 60px;
+  background-size: 3109px 3091px;
+}
+.hair_base_8_blond {
+  background-image: url(spritesmith.png);
+  background-position: -2970px -1911px;
+  width: 90px;
+  height: 90px;
+  background-size: 3109px 3091px;
+}
+.customize-option.hair_base_8_blond {
+  background-image: url(spritesmith.png);
+  background-position: -2995px -1926px;
+  width: 60px;
+  height: 60px;
+  background-size: 3109px 3091px;
+}
+.hair_base_8_blue {
+  background-image: url(spritesmith.png);
+  background-position: -2970px -2002px;
+  width: 90px;
+  height: 90px;
+  background-size: 3109px 3091px;
+}
+.customize-option.hair_base_8_blue {
+  background-image: url(spritesmith.png);
+  background-position: -2995px -2017px;
+  width: 60px;
+  height: 60px;
+  background-size: 3109px 3091px;
+}
+.hair_base_8_brown {
+  background-image: url(spritesmith.png);
+  background-position: -2970px -2093px;
+  width: 90px;
+  height: 90px;
+  background-size: 3109px 3091px;
+}
+.customize-option.hair_base_8_brown {
+  background-image: url(spritesmith.png);
+  background-position: -2995px -2108px;
+  width: 60px;
+  height: 60px;
+  background-size: 3109px 3091px;
+}
+.hair_base_8_candycane {
+  background-image: url(spritesmith.png);
+  background-position: -2970px -2184px;
+  width: 90px;
+  height: 90px;
+  background-size: 3109px 3091px;
+}
+.customize-option.hair_base_8_candycane {
+  background-image: url(spritesmith.png);
+  background-position: -2995px -2199px;
+  width: 60px;
+  height: 60px;
+  background-size: 3109px 3091px;
+}
+.hair_base_8_frost {
+  background-image: url(spritesmith.png);
+  background-position: -2970px -2275px;
+  width: 90px;
+  height: 90px;
+  background-size: 3109px 3091px;
+}
+.customize-option.hair_base_8_frost {
+  background-image: url(spritesmith.png);
+  background-position: -2995px -2290px;
+  width: 60px;
+  height: 60px;
+  background-size: 3109px 3091px;
+}
+.hair_base_8_green {
+  background-image: url(spritesmith.png);
+  background-position: -2970px -2366px;
+  width: 90px;
+  height: 90px;
+  background-size: 3109px 3091px;
+}
+.customize-option.hair_base_8_green {
+  background-image: url(spritesmith.png);
+  background-position: -2995px -2381px;
+  width: 60px;
+  height: 60px;
+  background-size: 3109px 3091px;
+}
+.hair_base_8_holly {
+  background-image: url(spritesmith.png);
+  background-position: -2970px -2457px;
+  width: 90px;
+  height: 90px;
+  background-size: 3109px 3091px;
+}
+.customize-option.hair_base_8_holly {
+  background-image: url(spritesmith.png);
+  background-position: -2995px -2472px;
+  width: 60px;
+  height: 60px;
+  background-size: 3109px 3091px;
+}
+.hair_base_8_pblue {
+  background-image: url(spritesmith.png);
+  background-position: -2970px -2548px;
+  width: 90px;
+  height: 90px;
+  background-size: 3109px 3091px;
+}
+.customize-option.hair_base_8_pblue {
+  background-image: url(spritesmith.png);
+  background-position: -2995px -2563px;
+  width: 60px;
+  height: 60px;
+  background-size: 3109px 3091px;
+}
+.hair_base_8_pgreen {
+  background-image: url(spritesmith.png);
+  background-position: -2970px -2639px;
+  width: 90px;
+  height: 90px;
+  background-size: 3109px 3091px;
+}
+.customize-option.hair_base_8_pgreen {
+  background-image: url(spritesmith.png);
+  background-position: -2995px -2654px;
+  width: 60px;
+  height: 60px;
+  background-size: 3109px 3091px;
+}
+.hair_base_8_porange {
+  background-image: url(spritesmith.png);
+  background-position: -2970px -2730px;
+  width: 90px;
+  height: 90px;
+  background-size: 3109px 3091px;
+}
+.customize-option.hair_base_8_porange {
+  background-image: url(spritesmith.png);
+  background-position: -2995px -2745px;
+  width: 60px;
+  height: 60px;
+  background-size: 3109px 3091px;
+}
+.hair_base_8_ppink {
+  background-image: url(spritesmith.png);
+  background-position: -2970px -2821px;
+  width: 90px;
+  height: 90px;
+  background-size: 3109px 3091px;
+}
+.customize-option.hair_base_8_ppink {
+  background-image: url(spritesmith.png);
+  background-position: -2995px -2836px;
+  width: 60px;
+  height: 60px;
+  background-size: 3109px 3091px;
+}
+.hair_base_8_ppurple {
+  background-image: url(spritesmith.png);
+  background-position: 0px -2919px;
+  width: 90px;
+  height: 90px;
+  background-size: 3109px 3091px;
+}
+.customize-option.hair_base_8_ppurple {
+  background-image: url(spritesmith.png);
+  background-position: -25px -2934px;
+  width: 60px;
+  height: 60px;
+  background-size: 3109px 3091px;
+}
+.hair_base_8_purple {
+  background-image: url(spritesmith.png);
+  background-position: -91px -2919px;
+  width: 90px;
+  height: 90px;
+  background-size: 3109px 3091px;
+}
+.customize-option.hair_base_8_purple {
+  background-image: url(spritesmith.png);
+  background-position: -116px -2934px;
+  width: 60px;
+  height: 60px;
+  background-size: 3109px 3091px;
+}
+.hair_base_8_pyellow {
+  background-image: url(spritesmith.png);
+  background-position: -182px -2919px;
+  width: 90px;
+  height: 90px;
+  background-size: 3109px 3091px;
+}
+.customize-option.hair_base_8_pyellow {
+  background-image: url(spritesmith.png);
+  background-position: -207px -2934px;
+  width: 60px;
+  height: 60px;
+  background-size: 3109px 3091px;
+}
+.hair_base_8_rainbow {
+  background-image: url(spritesmith.png);
+  background-position: -273px -2919px;
+  width: 90px;
+  height: 90px;
+  background-size: 3109px 3091px;
+}
+.customize-option.hair_base_8_rainbow {
+  background-image: url(spritesmith.png);
+  background-position: -298px -2934px;
+  width: 60px;
+  height: 60px;
+  background-size: 3109px 3091px;
+}
+.hair_base_8_red {
+  background-image: url(spritesmith.png);
+  background-position: -364px -2919px;
+  width: 90px;
+  height: 90px;
+  background-size: 3109px 3091px;
+}
+.customize-option.hair_base_8_red {
+  background-image: url(spritesmith.png);
+  background-position: -389px -2934px;
+  width: 60px;
+  height: 60px;
+  background-size: 3109px 3091px;
+}
+.hair_base_8_white {
+  background-image: url(spritesmith.png);
+  background-position: -455px -2919px;
+  width: 90px;
+  height: 90px;
+  background-size: 3109px 3091px;
+}
+.customize-option.hair_base_8_white {
+  background-image: url(spritesmith.png);
+  background-position: -480px -2934px;
+  width: 60px;
+  height: 60px;
+  background-size: 3109px 3091px;
+}
+.hair_base_8_winternight {
+  background-image: url(spritesmith.png);
+  background-position: -546px -2919px;
+  width: 90px;
+  height: 90px;
+  background-size: 3109px 3091px;
+}
+.customize-option.hair_base_8_winternight {
+  background-image: url(spritesmith.png);
+  background-position: -571px -2934px;
+  width: 60px;
+  height: 60px;
+  background-size: 3109px 3091px;
+}
+.hair_base_8_yellow {
+  background-image: url(spritesmith.png);
+  background-position: -637px -2919px;
+  width: 90px;
+  height: 90px;
+  background-size: 3109px 3091px;
+}
+.customize-option.hair_base_8_yellow {
+  background-image: url(spritesmith.png);
+  background-position: -662px -2934px;
+  width: 60px;
+  height: 60px;
+  background-size: 3109px 3091px;
+}
+.broad_shirt_black {
+  background-image: url(spritesmith.png);
+  background-position: -728px -2919px;
+  width: 90px;
+  height: 90px;
+  background-size: 3109px 3091px;
+}
+.customize-option.broad_shirt_black {
+  background-image: url(spritesmith.png);
+  background-position: -753px -2949px;
+  width: 60px;
+  height: 60px;
+  background-size: 3109px 3091px;
+}
+.broad_shirt_blue {
+  background-image: url(spritesmith.png);
+  background-position: -819px -2919px;
+  width: 90px;
+  height: 90px;
+  background-size: 3109px 3091px;
+}
+.customize-option.broad_shirt_blue {
+  background-image: url(spritesmith.png);
+  background-position: -844px -2949px;
+  width: 60px;
+  height: 60px;
+  background-size: 3109px 3091px;
+}
+.broad_shirt_convict {
+  background-image: url(spritesmith.png);
+  background-position: -910px -2919px;
+  width: 90px;
+  height: 90px;
+  background-size: 3109px 3091px;
+}
+.customize-option.broad_shirt_convict {
+  background-image: url(spritesmith.png);
+  background-position: -935px -2949px;
+  width: 60px;
+  height: 60px;
+  background-size: 3109px 3091px;
+}
+.broad_shirt_cross {
+  background-image: url(spritesmith.png);
+  background-position: -1001px -2919px;
+  width: 90px;
+  height: 90px;
+  background-size: 3109px 3091px;
+}
+.customize-option.broad_shirt_cross {
+  background-image: url(spritesmith.png);
+  background-position: -1026px -2949px;
+  width: 60px;
+  height: 60px;
+  background-size: 3109px 3091px;
+}
+.broad_shirt_fire {
+  background-image: url(spritesmith.png);
+  background-position: -1092px -2919px;
+  width: 90px;
+  height: 90px;
+  background-size: 3109px 3091px;
+}
+.customize-option.broad_shirt_fire {
+  background-image: url(spritesmith.png);
+  background-position: -1117px -2949px;
+  width: 60px;
+  height: 60px;
+  background-size: 3109px 3091px;
+}
+.broad_shirt_green {
+  background-image: url(spritesmith.png);
+  background-position: -1183px -2919px;
+  width: 90px;
+  height: 90px;
+  background-size: 3109px 3091px;
+}
+.customize-option.broad_shirt_green {
+  background-image: url(spritesmith.png);
+  background-position: -1208px -2949px;
+  width: 60px;
+  height: 60px;
+  background-size: 3109px 3091px;
+}
+.broad_shirt_horizon {
+  background-image: url(spritesmith.png);
+  background-position: -1274px -2919px;
+  width: 90px;
+  height: 90px;
+  background-size: 3109px 3091px;
+}
+.customize-option.broad_shirt_horizon {
+  background-image: url(spritesmith.png);
+  background-position: -1299px -2949px;
+  width: 60px;
+  height: 60px;
+  background-size: 3109px 3091px;
+}
+.broad_shirt_ocean {
+  background-image: url(spritesmith.png);
+  background-position: -1365px -2919px;
+  width: 90px;
+  height: 90px;
+  background-size: 3109px 3091px;
+}
+.customize-option.broad_shirt_ocean {
+  background-image: url(spritesmith.png);
+  background-position: -1390px -2949px;
+  width: 60px;
+  height: 60px;
+  background-size: 3109px 3091px;
+}
+.broad_shirt_pink {
+  background-image: url(spritesmith.png);
+  background-position: -1456px -2919px;
+  width: 90px;
+  height: 90px;
+  background-size: 3109px 3091px;
+}
+.customize-option.broad_shirt_pink {
+  background-image: url(spritesmith.png);
+  background-position: -1481px -2949px;
+  width: 60px;
+  height: 60px;
+  background-size: 3109px 3091px;
+}
+.broad_shirt_purple {
+  background-image: url(spritesmith.png);
+  background-position: -1547px -2919px;
+  width: 90px;
+  height: 90px;
+  background-size: 3109px 3091px;
+}
+.customize-option.broad_shirt_purple {
+  background-image: url(spritesmith.png);
+  background-position: -1572px -2949px;
+  width: 60px;
+  height: 60px;
+  background-size: 3109px 3091px;
+}
+.broad_shirt_rainbow {
+  background-image: url(spritesmith.png);
+  background-position: -1638px -2919px;
+  width: 90px;
+  height: 90px;
+  background-size: 3109px 3091px;
+}
+.customize-option.broad_shirt_rainbow {
+  background-image: url(spritesmith.png);
+  background-position: -1663px -2949px;
+  width: 60px;
+  height: 60px;
+  background-size: 3109px 3091px;
+}
+.broad_shirt_redblue {
+  background-image: url(spritesmith.png);
+  background-position: -1729px -2919px;
+  width: 90px;
+  height: 90px;
+  background-size: 3109px 3091px;
+}
+.customize-option.broad_shirt_redblue {
+  background-image: url(spritesmith.png);
+  background-position: -1754px -2949px;
+  width: 60px;
+  height: 60px;
+  background-size: 3109px 3091px;
+}
+.broad_shirt_thunder {
+  background-image: url(spritesmith.png);
+  background-position: -1820px -2919px;
+  width: 90px;
+  height: 90px;
+  background-size: 3109px 3091px;
+}
+.customize-option.broad_shirt_thunder {
+  background-image: url(spritesmith.png);
+  background-position: -1845px -2949px;
+  width: 60px;
+  height: 60px;
+  background-size: 3109px 3091px;
+}
+.broad_shirt_tropical {
+  background-image: url(spritesmith.png);
+  background-position: -1911px -2919px;
+  width: 90px;
+  height: 90px;
+  background-size: 3109px 3091px;
+}
+.customize-option.broad_shirt_tropical {
+  background-image: url(spritesmith.png);
+  background-position: -1936px -2949px;
+  width: 60px;
+  height: 60px;
+  background-size: 3109px 3091px;
+}
+.broad_shirt_white {
+  background-image: url(spritesmith.png);
+  background-position: -2002px -2919px;
+  width: 90px;
+  height: 90px;
+  background-size: 3109px 3091px;
+}
+.customize-option.broad_shirt_white {
+  background-image: url(spritesmith.png);
+  background-position: -2027px -2949px;
+  width: 60px;
+  height: 60px;
+  background-size: 3109px 3091px;
+}
+.broad_shirt_yellow {
+  background-image: url(spritesmith.png);
+  background-position: -2093px -2919px;
+  width: 90px;
+  height: 90px;
+  background-size: 3109px 3091px;
+}
+.customize-option.broad_shirt_yellow {
+  background-image: url(spritesmith.png);
+  background-position: -2118px -2949px;
+  width: 60px;
+  height: 60px;
+  background-size: 3109px 3091px;
+}
+.broad_shirt_zombie {
+  background-image: url(spritesmith.png);
+  background-position: -2184px -2919px;
+  width: 90px;
+  height: 90px;
+  background-size: 3109px 3091px;
+}
+.customize-option.broad_shirt_zombie {
+  background-image: url(spritesmith.png);
+  background-position: -2209px -2949px;
+  width: 60px;
+  height: 60px;
+  background-size: 3109px 3091px;
+}
+.slim_shirt_black {
+  background-image: url(spritesmith.png);
+  background-position: -2275px -2919px;
+  width: 90px;
+  height: 90px;
+  background-size: 3109px 3091px;
+}
+.customize-option.slim_shirt_black {
+  background-image: url(spritesmith.png);
+  background-position: -2300px -2949px;
+  width: 60px;
+  height: 60px;
+  background-size: 3109px 3091px;
+}
+.slim_shirt_blue {
+  background-image: url(spritesmith.png);
+  background-position: -2366px -2919px;
+  width: 90px;
+  height: 90px;
+  background-size: 3109px 3091px;
+}
+.customize-option.slim_shirt_blue {
+  background-image: url(spritesmith.png);
+  background-position: -2391px -2949px;
+  width: 60px;
+  height: 60px;
+  background-size: 3109px 3091px;
+}
+.slim_shirt_convict {
+  background-image: url(spritesmith.png);
+  background-position: 0px -2009px;
+  width: 90px;
+  height: 90px;
+  background-size: 3109px 3091px;
+}
+.customize-option.slim_shirt_convict {
+  background-image: url(spritesmith.png);
+  background-position: -25px -2039px;
+  width: 60px;
+  height: 60px;
+  background-size: 3109px 3091px;
+}
+.slim_shirt_cross {
+  background-image: url(spritesmith.png);
+  background-position: -91px -2009px;
+  width: 90px;
+  height: 90px;
+  background-size: 3109px 3091px;
+}
+.customize-option.slim_shirt_cross {
+  background-image: url(spritesmith.png);
+  background-position: -116px -2039px;
+  width: 60px;
+  height: 60px;
+  background-size: 3109px 3091px;
+}
+.slim_shirt_fire {
+  background-image: url(spritesmith.png);
+  background-position: -182px -2009px;
+  width: 90px;
+  height: 90px;
+  background-size: 3109px 3091px;
+}
+.customize-option.slim_shirt_fire {
+  background-image: url(spritesmith.png);
+  background-position: -207px -2039px;
+  width: 60px;
+  height: 60px;
+  background-size: 3109px 3091px;
+}
+.slim_shirt_green {
+  background-image: url(spritesmith.png);
   background-position: -273px -2009px;
->>>>>>> c9a42ed1
-  width: 90px;
-  height: 90px;
-  background-size: 3109px 3091px;
-}
-.customize-option.hair_beard_2_rainbow {
-  background-image: url(spritesmith.png);
-  background-position: -298px -2024px;
-  width: 60px;
-  height: 60px;
-  background-size: 2928px 2920px;
-}
-.hair_beard_2_red {
-  background-image: url(spritesmith.png);
-<<<<<<< HEAD
-  background-position: 0px -2282px;
-=======
+  width: 90px;
+  height: 90px;
+  background-size: 3109px 3091px;
+}
+.customize-option.slim_shirt_green {
+  background-image: url(spritesmith.png);
+  background-position: -298px -2039px;
+  width: 60px;
+  height: 60px;
+  background-size: 3109px 3091px;
+}
+.slim_shirt_horizon {
+  background-image: url(spritesmith.png);
   background-position: -364px -2009px;
->>>>>>> c9a42ed1
-  width: 90px;
-  height: 90px;
-  background-size: 3109px 3091px;
-}
-.customize-option.hair_beard_2_red {
-  background-image: url(spritesmith.png);
-  background-position: -389px -2024px;
-  width: 60px;
-  height: 60px;
-  background-size: 2928px 2920px;
-}
-.hair_beard_2_white {
-  background-image: url(spritesmith.png);
-<<<<<<< HEAD
-  background-position: -91px -2282px;
-=======
+  width: 90px;
+  height: 90px;
+  background-size: 3109px 3091px;
+}
+.customize-option.slim_shirt_horizon {
+  background-image: url(spritesmith.png);
+  background-position: -389px -2039px;
+  width: 60px;
+  height: 60px;
+  background-size: 3109px 3091px;
+}
+.slim_shirt_ocean {
+  background-image: url(spritesmith.png);
+  background-position: -455px -2009px;
+  width: 90px;
+  height: 90px;
+  background-size: 3109px 3091px;
+}
+.customize-option.slim_shirt_ocean {
+  background-image: url(spritesmith.png);
+  background-position: -480px -2039px;
+  width: 60px;
+  height: 60px;
+  background-size: 3109px 3091px;
+}
+.slim_shirt_pink {
+  background-image: url(spritesmith.png);
+  background-position: -546px -2009px;
+  width: 90px;
+  height: 90px;
+  background-size: 3109px 3091px;
+}
+.customize-option.slim_shirt_pink {
+  background-image: url(spritesmith.png);
+  background-position: -571px -2039px;
+  width: 60px;
+  height: 60px;
+  background-size: 3109px 3091px;
+}
+.slim_shirt_purple {
+  background-image: url(spritesmith.png);
+  background-position: -637px -2009px;
+  width: 90px;
+  height: 90px;
+  background-size: 3109px 3091px;
+}
+.customize-option.slim_shirt_purple {
+  background-image: url(spritesmith.png);
+  background-position: -662px -2039px;
+  width: 60px;
+  height: 60px;
+  background-size: 3109px 3091px;
+}
+.slim_shirt_rainbow {
+  background-image: url(spritesmith.png);
+  background-position: -728px -2009px;
+  width: 90px;
+  height: 90px;
+  background-size: 3109px 3091px;
+}
+.customize-option.slim_shirt_rainbow {
+  background-image: url(spritesmith.png);
+  background-position: -753px -2039px;
+  width: 60px;
+  height: 60px;
+  background-size: 3109px 3091px;
+}
+.slim_shirt_redblue {
+  background-image: url(spritesmith.png);
+  background-position: -819px -2009px;
+  width: 90px;
+  height: 90px;
+  background-size: 3109px 3091px;
+}
+.customize-option.slim_shirt_redblue {
+  background-image: url(spritesmith.png);
+  background-position: -844px -2039px;
+  width: 60px;
+  height: 60px;
+  background-size: 3109px 3091px;
+}
+.slim_shirt_thunder {
+  background-image: url(spritesmith.png);
+  background-position: -910px -2009px;
+  width: 90px;
+  height: 90px;
+  background-size: 3109px 3091px;
+}
+.customize-option.slim_shirt_thunder {
+  background-image: url(spritesmith.png);
+  background-position: -935px -2039px;
+  width: 60px;
+  height: 60px;
+  background-size: 3109px 3091px;
+}
+.slim_shirt_tropical {
+  background-image: url(spritesmith.png);
+  background-position: -1001px -2009px;
+  width: 90px;
+  height: 90px;
+  background-size: 3109px 3091px;
+}
+.customize-option.slim_shirt_tropical {
+  background-image: url(spritesmith.png);
+  background-position: -1026px -2039px;
+  width: 60px;
+  height: 60px;
+  background-size: 3109px 3091px;
+}
+.slim_shirt_white {
+  background-image: url(spritesmith.png);
+  background-position: -1092px -2009px;
+  width: 90px;
+  height: 90px;
+  background-size: 3109px 3091px;
+}
+.customize-option.slim_shirt_white {
+  background-image: url(spritesmith.png);
+  background-position: -1117px -2039px;
+  width: 60px;
+  height: 60px;
+  background-size: 3109px 3091px;
+}
+.slim_shirt_yellow {
+  background-image: url(spritesmith.png);
+  background-position: -1183px -2009px;
+  width: 90px;
+  height: 90px;
+  background-size: 3109px 3091px;
+}
+.customize-option.slim_shirt_yellow {
+  background-image: url(spritesmith.png);
+  background-position: -1208px -2039px;
+  width: 60px;
+  height: 60px;
+  background-size: 3109px 3091px;
+}
+.slim_shirt_zombie {
+  background-image: url(spritesmith.png);
+  background-position: -1274px -2009px;
+  width: 90px;
+  height: 90px;
+  background-size: 3109px 3091px;
+}
+.customize-option.slim_shirt_zombie {
+  background-image: url(spritesmith.png);
+  background-position: -1299px -2039px;
+  width: 60px;
+  height: 60px;
+  background-size: 3109px 3091px;
+}
+.skin_0ff591 {
+  background-image: url(spritesmith.png);
+  background-position: -1365px -2009px;
+  width: 90px;
+  height: 90px;
+  background-size: 3109px 3091px;
+}
+.customize-option.skin_0ff591 {
+  background-image: url(spritesmith.png);
+  background-position: -1390px -2024px;
+  width: 60px;
+  height: 60px;
+  background-size: 3109px 3091px;
+}
+.skin_2b43f6 {
+  background-image: url(spritesmith.png);
+  background-position: -1456px -2009px;
+  width: 90px;
+  height: 90px;
+  background-size: 3109px 3091px;
+}
+.customize-option.skin_2b43f6 {
+  background-image: url(spritesmith.png);
+  background-position: -1481px -2024px;
+  width: 60px;
+  height: 60px;
+  background-size: 3109px 3091px;
+}
+.skin_6bd049 {
+  background-image: url(spritesmith.png);
+  background-position: -1547px -2009px;
+  width: 90px;
+  height: 90px;
+  background-size: 3109px 3091px;
+}
+.customize-option.skin_6bd049 {
+  background-image: url(spritesmith.png);
+  background-position: -1572px -2024px;
+  width: 60px;
+  height: 60px;
+  background-size: 3109px 3091px;
+}
+.skin_800ed0 {
+  background-image: url(spritesmith.png);
   background-position: -1638px -2009px;
->>>>>>> c9a42ed1
-  width: 90px;
-  height: 90px;
-  background-size: 3109px 3091px;
-}
-.customize-option.hair_beard_2_white {
+  width: 90px;
+  height: 90px;
+  background-size: 3109px 3091px;
+}
+.customize-option.skin_800ed0 {
   background-image: url(spritesmith.png);
   background-position: -1663px -2024px;
   width: 60px;
   height: 60px;
-  background-size: 2928px 2920px;
-}
-.hair_beard_2_winternight {
-  background-image: url(spritesmith.png);
-<<<<<<< HEAD
-  background-position: -182px -2282px;
-=======
+  background-size: 3109px 3091px;
+}
+.skin_915533 {
+  background-image: url(spritesmith.png);
+  background-position: -1729px -2009px;
+  width: 90px;
+  height: 90px;
+  background-size: 3109px 3091px;
+}
+.customize-option.skin_915533 {
+  background-image: url(spritesmith.png);
+  background-position: -1754px -2024px;
+  width: 60px;
+  height: 60px;
+  background-size: 3109px 3091px;
+}
+.skin_98461a {
+  background-image: url(spritesmith.png);
+  background-position: -1820px -2009px;
+  width: 90px;
+  height: 90px;
+  background-size: 3109px 3091px;
+}
+.customize-option.skin_98461a {
+  background-image: url(spritesmith.png);
+  background-position: -1845px -2024px;
+  width: 60px;
+  height: 60px;
+  background-size: 3109px 3091px;
+}
+.skin_c06534 {
+  background-image: url(spritesmith.png);
   background-position: -1911px -2009px;
->>>>>>> c9a42ed1
-  width: 90px;
-  height: 90px;
-  background-size: 3109px 3091px;
-}
-.customize-option.hair_beard_2_winternight {
+  width: 90px;
+  height: 90px;
+  background-size: 3109px 3091px;
+}
+.customize-option.skin_c06534 {
   background-image: url(spritesmith.png);
   background-position: -1936px -2024px;
   width: 60px;
   height: 60px;
-  background-size: 2928px 2920px;
-}
-.hair_beard_2_yellow {
-  background-image: url(spritesmith.png);
-<<<<<<< HEAD
-  background-position: -273px -2282px;
-=======
+  background-size: 3109px 3091px;
+}
+.skin_c3e1dc {
+  background-image: url(spritesmith.png);
   background-position: -2002px -2009px;
->>>>>>> c9a42ed1
-  width: 90px;
-  height: 90px;
-  background-size: 3109px 3091px;
-}
-.customize-option.hair_beard_2_yellow {
+  width: 90px;
+  height: 90px;
+  background-size: 3109px 3091px;
+}
+.customize-option.skin_c3e1dc {
   background-image: url(spritesmith.png);
   background-position: -2027px -2024px;
   width: 60px;
   height: 60px;
-  background-size: 2928px 2920px;
-}
-.hair_beard_3_TRUred {
-  background-image: url(spritesmith.png);
-<<<<<<< HEAD
-  background-position: -364px -2282px;
-=======
-  background-position: -2160px 0px;
->>>>>>> c9a42ed1
-  width: 90px;
-  height: 90px;
-  background-size: 3109px 3091px;
-}
-.customize-option.hair_beard_3_TRUred {
-  background-image: url(spritesmith.png);
-  background-position: -2185px -15px;
-  width: 60px;
-  height: 60px;
-  background-size: 2928px 2920px;
-}
-.hair_beard_3_black {
-  background-image: url(spritesmith.png);
-<<<<<<< HEAD
-  background-position: -455px -2282px;
-=======
-  background-position: -2160px -91px;
->>>>>>> c9a42ed1
-  width: 90px;
-  height: 90px;
-  background-size: 3109px 3091px;
-}
-.customize-option.hair_beard_3_black {
-  background-image: url(spritesmith.png);
-  background-position: -2185px -106px;
-  width: 60px;
-  height: 60px;
-  background-size: 2928px 2920px;
-}
-.hair_beard_3_blond {
-  background-image: url(spritesmith.png);
-<<<<<<< HEAD
-  background-position: -546px -2282px;
-=======
-  background-position: -2160px -182px;
->>>>>>> c9a42ed1
-  width: 90px;
-  height: 90px;
-  background-size: 3109px 3091px;
-}
-.customize-option.hair_beard_3_blond {
-  background-image: url(spritesmith.png);
-  background-position: -2185px -197px;
-  width: 60px;
-  height: 60px;
-  background-size: 2928px 2920px;
-}
-.hair_beard_3_blue {
-  background-image: url(spritesmith.png);
-<<<<<<< HEAD
-  background-position: -637px -2282px;
-=======
-  background-position: -2160px -273px;
->>>>>>> c9a42ed1
-  width: 90px;
-  height: 90px;
-  background-size: 3109px 3091px;
-}
-.customize-option.hair_beard_3_blue {
-  background-image: url(spritesmith.png);
-  background-position: -2185px -288px;
-  width: 60px;
-  height: 60px;
-  background-size: 2928px 2920px;
-}
-.hair_beard_3_brown {
-  background-image: url(spritesmith.png);
-<<<<<<< HEAD
-  background-position: -728px -2282px;
-=======
-  background-position: -2160px -364px;
->>>>>>> c9a42ed1
-  width: 90px;
-  height: 90px;
-  background-size: 3109px 3091px;
-}
-.customize-option.hair_beard_3_brown {
-  background-image: url(spritesmith.png);
-  background-position: -2185px -379px;
-  width: 60px;
-  height: 60px;
-  background-size: 2928px 2920px;
-}
-.hair_beard_3_candycane {
-  background-image: url(spritesmith.png);
-<<<<<<< HEAD
-  background-position: -819px -2282px;
-=======
-  background-position: -2160px -455px;
->>>>>>> c9a42ed1
-  width: 90px;
-  height: 90px;
-  background-size: 3109px 3091px;
-}
-.customize-option.hair_beard_3_candycane {
-  background-image: url(spritesmith.png);
-  background-position: -2185px -470px;
-  width: 60px;
-  height: 60px;
-  background-size: 2928px 2920px;
-}
-.hair_beard_3_frost {
-  background-image: url(spritesmith.png);
-<<<<<<< HEAD
-  background-position: -910px -2282px;
-=======
-  background-position: -2160px -546px;
->>>>>>> c9a42ed1
-  width: 90px;
-  height: 90px;
-  background-size: 3109px 3091px;
-}
-.customize-option.hair_beard_3_frost {
-  background-image: url(spritesmith.png);
-  background-position: -2185px -561px;
-  width: 60px;
-  height: 60px;
-  background-size: 2928px 2920px;
-}
-.hair_beard_3_green {
-  background-image: url(spritesmith.png);
-<<<<<<< HEAD
-  background-position: -1001px -2282px;
-=======
-  background-position: -2160px -637px;
->>>>>>> c9a42ed1
-  width: 90px;
-  height: 90px;
-  background-size: 3109px 3091px;
-}
-.customize-option.hair_beard_3_green {
-  background-image: url(spritesmith.png);
-  background-position: -2185px -652px;
-  width: 60px;
-  height: 60px;
-  background-size: 2928px 2920px;
-}
-.hair_beard_3_holly {
-  background-image: url(spritesmith.png);
-<<<<<<< HEAD
-  background-position: -2424px -455px;
-  width: 90px;
-  height: 90px;
-  background-size: 3109px 3091px;
-}
-.hair_beard_3_pblue (1) {
-  background-image: url(spritesmith.png);
-  background-position: -2424px -546px;
-  width: 90px;
-  height: 90px;
-  background-size: 3109px 3091px;
-}
-.hair_beard_3_pblue {
-  background-image: url(spritesmith.png);
-  background-position: -2424px -637px;
-=======
-  background-position: -2160px -728px;
->>>>>>> c9a42ed1
-  width: 90px;
-  height: 90px;
-  background-size: 3109px 3091px;
-}
-.hair_beard_3_pgreen {
-  background-image: url(spritesmith.png);
-  background-position: -2424px -728px;
-  width: 90px;
-  height: 90px;
-  background-size: 3109px 3091px;
-}
-.hair_beard_3_porange {
-  background-image: url(spritesmith.png);
-  background-position: -2424px -819px;
-  width: 90px;
-  height: 90px;
-  background-size: 3109px 3091px;
-}
-.hair_beard_3_ppink {
-  background-image: url(spritesmith.png);
-  background-position: -2424px -910px;
-  width: 90px;
-  height: 90px;
-  background-size: 3109px 3091px;
-}
-.hair_beard_3_ppurple {
-  background-image: url(spritesmith.png);
-  background-position: -2424px -1001px;
-  width: 90px;
-  height: 90px;
-  background-size: 3109px 3091px;
-}
-.customize-option.hair_beard_3_holly {
-  background-image: url(spritesmith.png);
-  background-position: -2185px -743px;
-  width: 60px;
-  height: 60px;
-  background-size: 2928px 2920px;
-}
-.hair_beard_3_purple {
-  background-image: url(spritesmith.png);
-<<<<<<< HEAD
-  background-position: -2424px -1092px;
-=======
-  background-position: -2160px -819px;
->>>>>>> c9a42ed1
-  width: 90px;
-  height: 90px;
-  background-size: 3109px 3091px;
-}
-.hair_beard_3_pyellow {
-  background-image: url(spritesmith.png);
-  background-position: -2424px -1183px;
-  width: 90px;
-  height: 90px;
-  background-size: 3109px 3091px;
-}
-.customize-option.hair_beard_3_purple {
-  background-image: url(spritesmith.png);
-  background-position: -2185px -834px;
-  width: 60px;
-  height: 60px;
-  background-size: 2928px 2920px;
-}
-.hair_beard_3_rainbow {
-  background-image: url(spritesmith.png);
-<<<<<<< HEAD
-  background-position: -2424px -1274px;
-=======
-  background-position: -2160px -910px;
->>>>>>> c9a42ed1
-  width: 90px;
-  height: 90px;
-  background-size: 3109px 3091px;
-}
-.customize-option.hair_beard_3_rainbow {
-  background-image: url(spritesmith.png);
-  background-position: -2185px -925px;
-  width: 60px;
-  height: 60px;
-  background-size: 2928px 2920px;
-}
-.hair_beard_3_red {
-  background-image: url(spritesmith.png);
-<<<<<<< HEAD
-  background-position: -2424px -1365px;
-=======
-  background-position: -2160px -1001px;
->>>>>>> c9a42ed1
-  width: 90px;
-  height: 90px;
-  background-size: 3109px 3091px;
-}
-.customize-option.hair_beard_3_red {
-  background-image: url(spritesmith.png);
-  background-position: -2185px -1016px;
-  width: 60px;
-  height: 60px;
-  background-size: 2928px 2920px;
-}
-.hair_beard_3_white {
-  background-image: url(spritesmith.png);
-<<<<<<< HEAD
-  background-position: -2424px -1456px;
-=======
-  background-position: -2160px -1092px;
->>>>>>> c9a42ed1
-  width: 90px;
-  height: 90px;
-  background-size: 3109px 3091px;
-}
-.customize-option.hair_beard_3_white {
-  background-image: url(spritesmith.png);
-  background-position: -2185px -1107px;
-  width: 60px;
-  height: 60px;
-  background-size: 2928px 2920px;
-}
-.hair_beard_3_winternight {
-  background-image: url(spritesmith.png);
-<<<<<<< HEAD
-  background-position: -2424px -1547px;
-=======
-  background-position: -2160px -1183px;
->>>>>>> c9a42ed1
-  width: 90px;
-  height: 90px;
-  background-size: 3109px 3091px;
-}
-.customize-option.hair_beard_3_winternight {
-  background-image: url(spritesmith.png);
-  background-position: -2185px -1198px;
-  width: 60px;
-  height: 60px;
-  background-size: 2928px 2920px;
-}
-.hair_beard_3_yellow {
-  background-image: url(spritesmith.png);
-<<<<<<< HEAD
-  background-position: -2424px -1638px;
-=======
-  background-position: -2160px -1274px;
->>>>>>> c9a42ed1
-  width: 90px;
-  height: 90px;
-  background-size: 3109px 3091px;
-}
-.customize-option.hair_beard_3_yellow {
-  background-image: url(spritesmith.png);
-  background-position: -2185px -1289px;
-  width: 60px;
-  height: 60px;
-  background-size: 2928px 2920px;
-}
-.hair_mustache_1_TRUred {
-  background-image: url(spritesmith.png);
-<<<<<<< HEAD
-  background-position: -2424px -1729px;
-=======
-  background-position: -2160px -1365px;
->>>>>>> c9a42ed1
-  width: 90px;
-  height: 90px;
-  background-size: 3109px 3091px;
-}
-.customize-option.hair_mustache_1_TRUred {
-  background-image: url(spritesmith.png);
-  background-position: -2185px -1380px;
-  width: 60px;
-  height: 60px;
-  background-size: 2928px 2920px;
-}
-.hair_mustache_1_black {
-  background-image: url(spritesmith.png);
-<<<<<<< HEAD
-  background-position: -2424px -1820px;
-=======
-  background-position: -2160px -1456px;
->>>>>>> c9a42ed1
-  width: 90px;
-  height: 90px;
-  background-size: 3109px 3091px;
-}
-.customize-option.hair_mustache_1_black {
-  background-image: url(spritesmith.png);
-  background-position: -2185px -1471px;
-  width: 60px;
-  height: 60px;
-  background-size: 2928px 2920px;
-}
-.hair_mustache_1_blond {
-  background-image: url(spritesmith.png);
-<<<<<<< HEAD
-  background-position: -1015px -2373px;
-=======
-  background-position: -2160px -1547px;
->>>>>>> c9a42ed1
-  width: 90px;
-  height: 90px;
-  background-size: 3109px 3091px;
-}
-.customize-option.hair_mustache_1_blond {
-  background-image: url(spritesmith.png);
-  background-position: -2185px -1562px;
-  width: 60px;
-  height: 60px;
-  background-size: 2928px 2920px;
-}
-.hair_mustache_1_blue {
-  background-image: url(spritesmith.png);
-<<<<<<< HEAD
-  background-position: -1106px -2373px;
-=======
-  background-position: -1379px -2100px;
->>>>>>> c9a42ed1
-  width: 90px;
-  height: 90px;
-  background-size: 3109px 3091px;
-}
-.customize-option.hair_mustache_1_blue {
-  background-image: url(spritesmith.png);
-  background-position: -1404px -2115px;
-  width: 60px;
-  height: 60px;
-  background-size: 2928px 2920px;
-}
-.hair_mustache_1_brown {
-  background-image: url(spritesmith.png);
-<<<<<<< HEAD
-  background-position: -1197px -2373px;
-=======
-  background-position: -1470px -2100px;
->>>>>>> c9a42ed1
-  width: 90px;
-  height: 90px;
-  background-size: 3109px 3091px;
-}
-.customize-option.hair_mustache_1_brown {
-  background-image: url(spritesmith.png);
-  background-position: -1495px -2115px;
-  width: 60px;
-  height: 60px;
-  background-size: 2928px 2920px;
-}
-.hair_mustache_1_candycane {
-  background-image: url(spritesmith.png);
-<<<<<<< HEAD
-  background-position: -1288px -2373px;
-=======
-  background-position: -1561px -2100px;
->>>>>>> c9a42ed1
-  width: 90px;
-  height: 90px;
-  background-size: 3109px 3091px;
-}
-.customize-option.hair_mustache_1_candycane {
-  background-image: url(spritesmith.png);
-  background-position: -1586px -2115px;
-  width: 60px;
-  height: 60px;
-  background-size: 2928px 2920px;
-}
-.hair_mustache_1_frost {
-  background-image: url(spritesmith.png);
-<<<<<<< HEAD
-  background-position: -1379px -2373px;
-=======
-  background-position: -1652px -2100px;
->>>>>>> c9a42ed1
-  width: 90px;
-  height: 90px;
-  background-size: 3109px 3091px;
-}
-.customize-option.hair_mustache_1_frost {
-  background-image: url(spritesmith.png);
-  background-position: -1677px -2115px;
-  width: 60px;
-  height: 60px;
-  background-size: 2928px 2920px;
-}
-.hair_mustache_1_green {
-  background-image: url(spritesmith.png);
-<<<<<<< HEAD
-  background-position: -1470px -2373px;
-=======
-  background-position: -1743px -2100px;
->>>>>>> c9a42ed1
-  width: 90px;
-  height: 90px;
-  background-size: 3109px 3091px;
-}
-.customize-option.hair_mustache_1_green {
-  background-image: url(spritesmith.png);
-  background-position: -1768px -2115px;
-  width: 60px;
-  height: 60px;
-  background-size: 2928px 2920px;
-}
-.hair_mustache_1_holly {
-  background-image: url(spritesmith.png);
-<<<<<<< HEAD
-  background-position: -1561px -2373px;
-  width: 90px;
-  height: 90px;
-  background-size: 3109px 3091px;
-}
-.hair_mustache_1_pblue {
-  background-image: url(spritesmith.png);
-  background-position: -2515px -1183px;
-  width: 90px;
-  height: 90px;
-  background-size: 3109px 3091px;
-}
-.hair_mustache_1_pgreen {
-  background-image: url(spritesmith.png);
-  background-position: -2515px -1274px;
-  width: 90px;
-  height: 90px;
-  background-size: 3109px 3091px;
-}
-.hair_mustache_1_porange {
-  background-image: url(spritesmith.png);
-  background-position: -2515px -1365px;
-=======
-  background-position: -1834px -2100px;
->>>>>>> c9a42ed1
-  width: 90px;
-  height: 90px;
-  background-size: 3109px 3091px;
-}
-.hair_mustache_1_ppink {
-  background-image: url(spritesmith.png);
-  background-position: -2515px -1456px;
-  width: 90px;
-  height: 90px;
-  background-size: 3109px 3091px;
-}
-.hair_mustache_1_ppurple {
-  background-image: url(spritesmith.png);
-  background-position: -2515px -1547px;
-  width: 90px;
-  height: 90px;
-  background-size: 3109px 3091px;
-}
-.customize-option.hair_mustache_1_holly {
-  background-image: url(spritesmith.png);
-  background-position: -1859px -2115px;
-  width: 60px;
-  height: 60px;
-  background-size: 2928px 2920px;
-}
-.hair_mustache_1_purple {
-  background-image: url(spritesmith.png);
-<<<<<<< HEAD
-  background-position: -2515px -1638px;
-=======
-  background-position: -1925px -2100px;
->>>>>>> c9a42ed1
-  width: 90px;
-  height: 90px;
-  background-size: 3109px 3091px;
-}
-.hair_mustache_1_pyellow {
-  background-image: url(spritesmith.png);
-  background-position: -2515px -1729px;
-  width: 90px;
-  height: 90px;
-  background-size: 3109px 3091px;
-}
-.customize-option.hair_mustache_1_purple {
-  background-image: url(spritesmith.png);
-  background-position: -1950px -2115px;
-  width: 60px;
-  height: 60px;
-  background-size: 2928px 2920px;
-}
-.hair_mustache_1_rainbow {
-  background-image: url(spritesmith.png);
-<<<<<<< HEAD
-  background-position: -2515px -1820px;
-=======
-  background-position: -2016px -2100px;
->>>>>>> c9a42ed1
-  width: 90px;
-  height: 90px;
-  background-size: 3109px 3091px;
-}
-.customize-option.hair_mustache_1_rainbow {
-  background-image: url(spritesmith.png);
-  background-position: -2041px -2115px;
-  width: 60px;
-  height: 60px;
-  background-size: 2928px 2920px;
-}
-.hair_mustache_1_red {
-  background-image: url(spritesmith.png);
-<<<<<<< HEAD
-  background-position: -2515px -1911px;
-=======
-  background-position: -2107px -2100px;
->>>>>>> c9a42ed1
-  width: 90px;
-  height: 90px;
-  background-size: 3109px 3091px;
-}
-.customize-option.hair_mustache_1_red {
-  background-image: url(spritesmith.png);
-  background-position: -2132px -2115px;
-  width: 60px;
-  height: 60px;
-  background-size: 2928px 2920px;
-}
-.hair_mustache_1_white {
-  background-image: url(spritesmith.png);
-<<<<<<< HEAD
-  background-position: -2515px -2002px;
-=======
-  background-position: -2251px 0px;
->>>>>>> c9a42ed1
-  width: 90px;
-  height: 90px;
-  background-size: 3109px 3091px;
-}
-.customize-option.hair_mustache_1_white {
-  background-image: url(spritesmith.png);
-  background-position: -2276px -15px;
-  width: 60px;
-  height: 60px;
-  background-size: 2928px 2920px;
-}
-.hair_mustache_1_winternight {
-  background-image: url(spritesmith.png);
-<<<<<<< HEAD
-  background-position: -2515px -2093px;
-=======
-  background-position: -2251px -91px;
->>>>>>> c9a42ed1
-  width: 90px;
-  height: 90px;
-  background-size: 3109px 3091px;
-}
-.customize-option.hair_mustache_1_winternight {
-  background-image: url(spritesmith.png);
-  background-position: -2276px -106px;
-  width: 60px;
-  height: 60px;
-  background-size: 2928px 2920px;
-}
-.hair_mustache_1_yellow {
-  background-image: url(spritesmith.png);
-<<<<<<< HEAD
-  background-position: -2515px -2184px;
-=======
-  background-position: -2251px -182px;
->>>>>>> c9a42ed1
-  width: 90px;
-  height: 90px;
-  background-size: 3109px 3091px;
-}
-.customize-option.hair_mustache_1_yellow {
-  background-image: url(spritesmith.png);
-  background-position: -2276px -197px;
-  width: 60px;
-  height: 60px;
-  background-size: 2928px 2920px;
-}
-.hair_mustache_2_TRUred {
-  background-image: url(spritesmith.png);
-<<<<<<< HEAD
-  background-position: -2515px -2275px;
-=======
-  background-position: -2251px -273px;
->>>>>>> c9a42ed1
-  width: 90px;
-  height: 90px;
-  background-size: 3109px 3091px;
-}
-.customize-option.hair_mustache_2_TRUred {
-  background-image: url(spritesmith.png);
-  background-position: -2276px -288px;
-  width: 60px;
-  height: 60px;
-  background-size: 2928px 2920px;
-}
-.hair_mustache_2_black {
-  background-image: url(spritesmith.png);
-<<<<<<< HEAD
-  background-position: -2515px -2366px;
-=======
-  background-position: -2251px -364px;
->>>>>>> c9a42ed1
-  width: 90px;
-  height: 90px;
-  background-size: 3109px 3091px;
-}
-.customize-option.hair_mustache_2_black {
-  background-image: url(spritesmith.png);
-  background-position: -2276px -379px;
-  width: 60px;
-  height: 60px;
-  background-size: 2928px 2920px;
-}
-.hair_mustache_2_blond {
-  background-image: url(spritesmith.png);
-<<<<<<< HEAD
-  background-position: 0px -2464px;
-=======
-  background-position: -2251px -455px;
->>>>>>> c9a42ed1
-  width: 90px;
-  height: 90px;
-  background-size: 3109px 3091px;
-}
-.customize-option.hair_mustache_2_blond {
-  background-image: url(spritesmith.png);
-  background-position: -2276px -470px;
-  width: 60px;
-  height: 60px;
-  background-size: 2928px 2920px;
-}
-.hair_mustache_2_blue {
-  background-image: url(spritesmith.png);
-<<<<<<< HEAD
-  background-position: -91px -2464px;
-=======
-  background-position: -2251px -546px;
->>>>>>> c9a42ed1
-  width: 90px;
-  height: 90px;
-  background-size: 3109px 3091px;
-}
-.customize-option.hair_mustache_2_blue {
-  background-image: url(spritesmith.png);
-  background-position: -2276px -561px;
-  width: 60px;
-  height: 60px;
-  background-size: 2928px 2920px;
-}
-.hair_mustache_2_brown {
-  background-image: url(spritesmith.png);
-  background-position: -182px -2464px;
-  width: 90px;
-  height: 90px;
-  background-size: 3109px 3091px;
-}
-.customize-option.hair_mustache_2_brown {
-  background-image: url(spritesmith.png);
-  background-position: -1208px -2206px;
-  width: 60px;
-  height: 60px;
-  background-size: 2928px 2920px;
-}
-.hair_mustache_2_candycane {
-  background-image: url(spritesmith.png);
-  background-position: -273px -2464px;
-  width: 90px;
-  height: 90px;
-  background-size: 3109px 3091px;
-}
-.customize-option.hair_mustache_2_candycane {
-  background-image: url(spritesmith.png);
-  background-position: -1299px -2206px;
-  width: 60px;
-  height: 60px;
-  background-size: 2928px 2920px;
-}
-.hair_mustache_2_frost {
-  background-image: url(spritesmith.png);
-  background-position: -364px -2464px;
-  width: 90px;
-  height: 90px;
-  background-size: 3109px 3091px;
-}
-.customize-option.hair_mustache_2_frost {
-  background-image: url(spritesmith.png);
-  background-position: -1390px -2206px;
-  width: 60px;
-  height: 60px;
-  background-size: 2928px 2920px;
-}
-.hair_mustache_2_green {
-  background-image: url(spritesmith.png);
-  background-position: -455px -2464px;
-  width: 90px;
-  height: 90px;
-  background-size: 3109px 3091px;
-}
-.customize-option.hair_mustache_2_green {
-  background-image: url(spritesmith.png);
-  background-position: -1481px -2206px;
-  width: 60px;
-  height: 60px;
-  background-size: 2928px 2920px;
-}
-.hair_mustache_2_holly {
-  background-image: url(spritesmith.png);
-  background-position: -546px -2464px;
-  width: 90px;
-  height: 90px;
-  background-size: 3109px 3091px;
-}
-.hair_mustache_2_pblue {
-  background-image: url(spritesmith.png);
-  background-position: -637px -2464px;
-  width: 90px;
-  height: 90px;
-  background-size: 3109px 3091px;
-}
-.hair_mustache_2_pgreen {
-  background-image: url(spritesmith.png);
-  background-position: -728px -2464px;
-  width: 90px;
-  height: 90px;
-  background-size: 3109px 3091px;
-}
-.hair_mustache_2_porange {
-  background-image: url(spritesmith.png);
-  background-position: -2606px 0px;
-  width: 90px;
-  height: 90px;
-  background-size: 3109px 3091px;
-}
-.hair_mustache_2_ppink {
-  background-image: url(spritesmith.png);
-  background-position: -2606px -91px;
-  width: 90px;
-  height: 90px;
-  background-size: 3109px 3091px;
-}
-.hair_mustache_2_ppurple {
-  background-image: url(spritesmith.png);
-  background-position: -2606px -182px;
-  width: 90px;
-  height: 90px;
-  background-size: 3109px 3091px;
-}
-.customize-option.hair_mustache_2_holly {
-  background-image: url(spritesmith.png);
-  background-position: -1572px -2206px;
-  width: 60px;
-  height: 60px;
-  background-size: 2928px 2920px;
-}
-.hair_mustache_2_purple {
-  background-image: url(spritesmith.png);
-  background-position: -2606px -273px;
-  width: 90px;
-  height: 90px;
-  background-size: 3109px 3091px;
-}
-.hair_mustache_2_pyellow {
-  background-image: url(spritesmith.png);
-  background-position: -2606px -364px;
-  width: 90px;
-  height: 90px;
-  background-size: 3109px 3091px;
-}
-.customize-option.hair_mustache_2_purple {
-  background-image: url(spritesmith.png);
-  background-position: -1663px -2206px;
-  width: 60px;
-  height: 60px;
-  background-size: 2928px 2920px;
-}
-.hair_mustache_2_rainbow {
-  background-image: url(spritesmith.png);
-  background-position: -2606px -455px;
-  width: 90px;
-  height: 90px;
-  background-size: 3109px 3091px;
-}
-.customize-option.hair_mustache_2_rainbow {
-  background-image: url(spritesmith.png);
-  background-position: -1754px -2206px;
-  width: 60px;
-  height: 60px;
-  background-size: 2928px 2920px;
-}
-.hair_mustache_2_red {
-  background-image: url(spritesmith.png);
-  background-position: -2606px -546px;
-  width: 90px;
-  height: 90px;
-  background-size: 3109px 3091px;
-}
-.customize-option.hair_mustache_2_red {
-  background-image: url(spritesmith.png);
-  background-position: -1845px -2206px;
-  width: 60px;
-  height: 60px;
-  background-size: 2928px 2920px;
-}
-.hair_mustache_2_white {
-  background-image: url(spritesmith.png);
-  background-position: -2606px -637px;
-  width: 90px;
-  height: 90px;
-  background-size: 3109px 3091px;
-}
-.customize-option.hair_mustache_2_white {
-  background-image: url(spritesmith.png);
-  background-position: -1936px -2206px;
-  width: 60px;
-  height: 60px;
-  background-size: 2928px 2920px;
-}
-.hair_mustache_2_winternight {
-  background-image: url(spritesmith.png);
-  background-position: -2606px -728px;
-  width: 90px;
-  height: 90px;
-  background-size: 3109px 3091px;
-}
-.customize-option.hair_mustache_2_winternight {
-  background-image: url(spritesmith.png);
-  background-position: -2027px -2206px;
-  width: 60px;
-  height: 60px;
-  background-size: 2928px 2920px;
-}
-.hair_mustache_2_yellow {
-  background-image: url(spritesmith.png);
-  background-position: -2606px -819px;
-  width: 90px;
-  height: 90px;
-  background-size: 3109px 3091px;
-}
-.customize-option.hair_mustache_2_yellow {
-  background-image: url(spritesmith.png);
-  background-position: -2118px -2206px;
-  width: 60px;
-  height: 60px;
-  background-size: 2928px 2920px;
-}
-.hair_flower_1 {
-  background-image: url(spritesmith.png);
-  background-position: -2606px -910px;
-  width: 90px;
-  height: 90px;
-  background-size: 3109px 3091px;
-}
-.customize-option.hair_flower_1 {
-  background-image: url(spritesmith.png);
-  background-position: -2209px -2206px;
-  width: 60px;
-  height: 60px;
-  background-size: 2928px 2920px;
-}
-.hair_flower_2 {
-  background-image: url(spritesmith.png);
-  background-position: -2606px -1001px;
-  width: 90px;
-  height: 90px;
-  background-size: 3109px 3091px;
-}
-.customize-option.hair_flower_2 {
-  background-image: url(spritesmith.png);
-  background-position: -2367px -15px;
-  width: 60px;
-  height: 60px;
-  background-size: 2928px 2920px;
-}
-.hair_flower_3 {
-  background-image: url(spritesmith.png);
-  background-position: -2606px -1092px;
-  width: 90px;
-  height: 90px;
-  background-size: 3109px 3091px;
-}
-.customize-option.hair_flower_3 {
-  background-image: url(spritesmith.png);
-  background-position: -2367px -106px;
-  width: 60px;
-  height: 60px;
-  background-size: 2928px 2920px;
-}
-.hair_flower_4 {
-  background-image: url(spritesmith.png);
-  background-position: -2606px -1183px;
-  width: 90px;
-  height: 90px;
-  background-size: 3109px 3091px;
-}
-.customize-option.hair_flower_4 {
-  background-image: url(spritesmith.png);
-  background-position: -2367px -197px;
-  width: 60px;
-  height: 60px;
-  background-size: 2928px 2920px;
-}
-.hair_flower_5 {
-  background-image: url(spritesmith.png);
-  background-position: -2606px -1274px;
-  width: 90px;
-  height: 90px;
-  background-size: 3109px 3091px;
-}
-.customize-option.hair_flower_5 {
-  background-image: url(spritesmith.png);
-  background-position: -2367px -288px;
-  width: 60px;
-  height: 60px;
-  background-size: 2928px 2920px;
-}
-.hair_flower_6 {
-  background-image: url(spritesmith.png);
-  background-position: -2606px -1365px;
-  width: 90px;
-  height: 90px;
-  background-size: 3109px 3091px;
-}
-.customize-option.hair_flower_6 {
-  background-image: url(spritesmith.png);
-  background-position: -2367px -379px;
-  width: 60px;
-  height: 60px;
-  background-size: 2928px 2920px;
-}
-.hair_bangs_1_TRUred {
-  background-image: url(spritesmith.png);
-  background-position: -2606px -1456px;
-  width: 90px;
-  height: 90px;
-  background-size: 3109px 3091px;
-}
-.customize-option.hair_bangs_1_TRUred {
-  background-image: url(spritesmith.png);
-  background-position: -2367px -470px;
-  width: 60px;
-  height: 60px;
-  background-size: 2928px 2920px;
-}
-.hair_bangs_1_black {
-  background-image: url(spritesmith.png);
-  background-position: -2606px -1547px;
-  width: 90px;
-  height: 90px;
-  background-size: 3109px 3091px;
-}
-.customize-option.hair_bangs_1_black {
-  background-image: url(spritesmith.png);
-  background-position: -2367px -561px;
-  width: 60px;
-  height: 60px;
-  background-size: 2928px 2920px;
-}
-.hair_bangs_1_blond {
-  background-image: url(spritesmith.png);
-  background-position: -2606px -1638px;
-  width: 90px;
-  height: 90px;
-  background-size: 3109px 3091px;
-}
-.customize-option.hair_bangs_1_blond {
-  background-image: url(spritesmith.png);
-  background-position: -2367px -652px;
-  width: 60px;
-  height: 60px;
-  background-size: 2928px 2920px;
-}
-.hair_bangs_1_blue {
-  background-image: url(spritesmith.png);
-  background-position: -2606px -1729px;
-  width: 90px;
-  height: 90px;
-  background-size: 3109px 3091px;
-}
-.customize-option.hair_bangs_1_blue {
-  background-image: url(spritesmith.png);
-  background-position: -2367px -743px;
-  width: 60px;
-  height: 60px;
-  background-size: 2928px 2920px;
-}
-.hair_bangs_1_brown {
-  background-image: url(spritesmith.png);
-  background-position: -2606px -1820px;
-  width: 90px;
-  height: 90px;
-  background-size: 3109px 3091px;
-}
-.customize-option.hair_bangs_1_brown {
-  background-image: url(spritesmith.png);
-  background-position: -2367px -834px;
-  width: 60px;
-  height: 60px;
-  background-size: 2928px 2920px;
-}
-.hair_bangs_1_candycane {
-  background-image: url(spritesmith.png);
-  background-position: -2606px -1911px;
-  width: 90px;
-  height: 90px;
-  background-size: 3109px 3091px;
-}
-.customize-option.hair_bangs_1_candycane {
-  background-image: url(spritesmith.png);
-  background-position: -2367px -925px;
-  width: 60px;
-  height: 60px;
-  background-size: 2928px 2920px;
-}
-.hair_bangs_1_frost {
-  background-image: url(spritesmith.png);
-  background-position: -2606px -2002px;
-  width: 90px;
-  height: 90px;
-  background-size: 3109px 3091px;
-}
-.customize-option.hair_bangs_1_frost {
-  background-image: url(spritesmith.png);
-  background-position: -2367px -2108px;
-  width: 60px;
-  height: 60px;
-  background-size: 2928px 2920px;
-}
-.hair_bangs_1_green {
-  background-image: url(spritesmith.png);
-  background-position: -2606px -2093px;
-  width: 90px;
-  height: 90px;
-  background-size: 3109px 3091px;
-}
-.customize-option.hair_bangs_1_green {
-  background-image: url(spritesmith.png);
-  background-position: -2367px -2199px;
-  width: 60px;
-  height: 60px;
-  background-size: 2928px 2920px;
-}
-.hair_bangs_1_holly {
-  background-image: url(spritesmith.png);
-  background-position: -2606px -2184px;
-  width: 90px;
-  height: 90px;
-  background-size: 3109px 3091px;
-}
-.hair_bangs_1_pblue {
-  background-image: url(spritesmith.png);
-  background-position: -2606px -2275px;
-  width: 90px;
-  height: 90px;
-  background-size: 3109px 3091px;
-}
-.hair_bangs_1_pgreen {
-  background-image: url(spritesmith.png);
-  background-position: -2606px -2366px;
-  width: 90px;
-  height: 90px;
-  background-size: 3109px 3091px;
-}
-.hair_bangs_1_porange {
-  background-image: url(spritesmith.png);
-  background-position: -2606px -2457px;
-  width: 90px;
-  height: 90px;
-  background-size: 3109px 3091px;
-}
-.hair_bangs_1_ppink {
-  background-image: url(spritesmith.png);
-  background-position: 0px -2555px;
-  width: 90px;
-  height: 90px;
-  background-size: 3109px 3091px;
-}
-.hair_bangs_1_ppurple {
-  background-image: url(spritesmith.png);
-  background-position: -91px -2555px;
-  width: 90px;
-  height: 90px;
-  background-size: 3109px 3091px;
-}
-.customize-option.hair_bangs_1_holly {
-  background-image: url(spritesmith.png);
-  background-position: -675px -2297px;
-  width: 60px;
-  height: 60px;
-  background-size: 2928px 2920px;
-}
-.hair_bangs_1_purple {
-  background-image: url(spritesmith.png);
-  background-position: -182px -2555px;
-  width: 90px;
-  height: 90px;
-  background-size: 3109px 3091px;
-}
-.hair_bangs_1_pyellow {
-  background-image: url(spritesmith.png);
-  background-position: -273px -2555px;
-  width: 90px;
-  height: 90px;
-  background-size: 3109px 3091px;
-}
-.customize-option.hair_bangs_1_purple {
-  background-image: url(spritesmith.png);
-  background-position: -766px -2297px;
-  width: 60px;
-  height: 60px;
-  background-size: 2928px 2920px;
-}
-.hair_bangs_1_rainbow {
-  background-image: url(spritesmith.png);
-  background-position: -364px -2555px;
-  width: 90px;
-  height: 90px;
-  background-size: 3109px 3091px;
-}
-.customize-option.hair_bangs_1_rainbow {
-  background-image: url(spritesmith.png);
-  background-position: -857px -2297px;
-  width: 60px;
-  height: 60px;
-  background-size: 2928px 2920px;
-}
-.hair_bangs_1_red {
-  background-image: url(spritesmith.png);
-  background-position: -455px -2555px;
-  width: 90px;
-  height: 90px;
-  background-size: 3109px 3091px;
-}
-.customize-option.hair_bangs_1_red {
-  background-image: url(spritesmith.png);
-  background-position: -948px -2297px;
-  width: 60px;
-  height: 60px;
-  background-size: 2928px 2920px;
-}
-.hair_bangs_1_white {
-  background-image: url(spritesmith.png);
-  background-position: -546px -2555px;
-  width: 90px;
-  height: 90px;
-  background-size: 3109px 3091px;
-}
-.customize-option.hair_bangs_1_white {
-  background-image: url(spritesmith.png);
-  background-position: -1039px -2297px;
-  width: 60px;
-  height: 60px;
-  background-size: 2928px 2920px;
-}
-.hair_bangs_1_winternight {
-  background-image: url(spritesmith.png);
-  background-position: -637px -2555px;
-  width: 90px;
-  height: 90px;
-  background-size: 3109px 3091px;
-}
-.customize-option.hair_bangs_1_winternight {
-  background-image: url(spritesmith.png);
-  background-position: -1130px -2297px;
-  width: 60px;
-  height: 60px;
-  background-size: 2928px 2920px;
-}
-.hair_bangs_1_yellow {
-  background-image: url(spritesmith.png);
-  background-position: -728px -2555px;
-  width: 90px;
-  height: 90px;
-  background-size: 3109px 3091px;
-}
-.customize-option.hair_bangs_1_yellow {
-  background-image: url(spritesmith.png);
-  background-position: -1221px -2297px;
-  width: 60px;
-  height: 60px;
-  background-size: 2928px 2920px;
-}
-.hair_bangs_2_TRUred {
-  background-image: url(spritesmith.png);
-  background-position: -819px -2555px;
-  width: 90px;
-  height: 90px;
-  background-size: 3109px 3091px;
-}
-.customize-option.hair_bangs_2_TRUred {
-  background-image: url(spritesmith.png);
-  background-position: -1312px -2297px;
-  width: 60px;
-  height: 60px;
-  background-size: 2928px 2920px;
-}
-.hair_bangs_2_black {
-  background-image: url(spritesmith.png);
-  background-position: -910px -2555px;
-  width: 90px;
-  height: 90px;
-  background-size: 3109px 3091px;
-}
-.customize-option.hair_bangs_2_black {
-  background-image: url(spritesmith.png);
-  background-position: -1403px -2297px;
-  width: 60px;
-  height: 60px;
-  background-size: 2928px 2920px;
-}
-.hair_bangs_2_blond {
-  background-image: url(spritesmith.png);
-  background-position: -1001px -2555px;
-  width: 90px;
-  height: 90px;
-  background-size: 3109px 3091px;
-}
-.customize-option.hair_bangs_2_blond {
-  background-image: url(spritesmith.png);
-  background-position: -1494px -2297px;
-  width: 60px;
-  height: 60px;
-  background-size: 2928px 2920px;
-}
-.hair_bangs_2_blue {
-  background-image: url(spritesmith.png);
-  background-position: -1092px -2555px;
-  width: 90px;
-  height: 90px;
-  background-size: 3109px 3091px;
-}
-.customize-option.hair_bangs_2_blue {
-  background-image: url(spritesmith.png);
-  background-position: -1585px -2297px;
-  width: 60px;
-  height: 60px;
-  background-size: 2928px 2920px;
-}
-.hair_bangs_2_brown {
-  background-image: url(spritesmith.png);
-  background-position: -1183px -2555px;
-  width: 90px;
-  height: 90px;
-  background-size: 3109px 3091px;
-}
-.customize-option.hair_bangs_2_brown {
-  background-image: url(spritesmith.png);
-  background-position: -1676px -2297px;
-  width: 60px;
-  height: 60px;
-  background-size: 2928px 2920px;
-}
-.hair_bangs_2_candycane {
-  background-image: url(spritesmith.png);
-  background-position: -1274px -2555px;
-  width: 90px;
-  height: 90px;
-  background-size: 3109px 3091px;
-}
-.customize-option.hair_bangs_2_candycane {
-  background-image: url(spritesmith.png);
-  background-position: -1767px -2297px;
-  width: 60px;
-  height: 60px;
-  background-size: 2928px 2920px;
-}
-.hair_bangs_2_frost {
-  background-image: url(spritesmith.png);
-  background-position: -1365px -2555px;
-  width: 90px;
-  height: 90px;
-  background-size: 3109px 3091px;
-}
-.customize-option.hair_bangs_2_frost {
-  background-image: url(spritesmith.png);
-  background-position: -1858px -2297px;
-  width: 60px;
-  height: 60px;
-  background-size: 2928px 2920px;
-}
-.hair_bangs_2_green {
-  background-image: url(spritesmith.png);
-  background-position: -1456px -2555px;
-  width: 90px;
-  height: 90px;
-  background-size: 3109px 3091px;
-}
-.customize-option.hair_bangs_2_green {
-  background-image: url(spritesmith.png);
-  background-position: -1949px -2297px;
-  width: 60px;
-  height: 60px;
-  background-size: 2928px 2920px;
-}
-.hair_bangs_2_holly {
-  background-image: url(spritesmith.png);
-  background-position: -1547px -2555px;
-  width: 90px;
-  height: 90px;
-  background-size: 3109px 3091px;
-}
-<<<<<<< HEAD
-.hair_bangs_2_pblue {
-=======
-.customize-option.hair_bangs_2_holly {
-  background-image: url(spritesmith.png);
-  background-position: -2040px -2297px;
-  width: 60px;
-  height: 60px;
-  background-size: 2928px 2920px;
-}
-.hair_bangs_2_purple {
->>>>>>> c9a42ed1
-  background-image: url(spritesmith.png);
-  background-position: -1638px -2555px;
-  width: 90px;
-  height: 90px;
-  background-size: 3109px 3091px;
-}
-<<<<<<< HEAD
-.hair_bangs_2_pgreen {
-=======
-.customize-option.hair_bangs_2_purple {
-  background-image: url(spritesmith.png);
-  background-position: -2131px -2297px;
-  width: 60px;
-  height: 60px;
-  background-size: 2928px 2920px;
-}
-.hair_bangs_2_rainbow {
->>>>>>> c9a42ed1
-  background-image: url(spritesmith.png);
-  background-position: -1729px -2555px;
-  width: 90px;
-  height: 90px;
-  background-size: 3109px 3091px;
-}
-<<<<<<< HEAD
-.hair_bangs_2_porange {
-=======
-.customize-option.hair_bangs_2_rainbow {
-  background-image: url(spritesmith.png);
-  background-position: -2222px -2297px;
-  width: 60px;
-  height: 60px;
-  background-size: 2928px 2920px;
-}
-.hair_bangs_2_red {
->>>>>>> c9a42ed1
-  background-image: url(spritesmith.png);
-  background-position: -1820px -2555px;
-  width: 90px;
-  height: 90px;
-  background-size: 3109px 3091px;
-}
-<<<<<<< HEAD
-.hair_bangs_2_ppink {
-=======
-.customize-option.hair_bangs_2_red {
-  background-image: url(spritesmith.png);
-  background-position: -2313px -2297px;
-  width: 60px;
-  height: 60px;
-  background-size: 2928px 2920px;
-}
-.hair_bangs_2_white {
->>>>>>> c9a42ed1
-  background-image: url(spritesmith.png);
-  background-position: -1911px -2555px;
-  width: 90px;
-  height: 90px;
-  background-size: 3109px 3091px;
-}
-<<<<<<< HEAD
-.hair_bangs_2_ppurple {
-=======
-.customize-option.hair_bangs_2_white {
-  background-image: url(spritesmith.png);
-  background-position: -2458px -15px;
-  width: 60px;
-  height: 60px;
-  background-size: 2928px 2920px;
-}
-.hair_bangs_2_winternight {
->>>>>>> c9a42ed1
-  background-image: url(spritesmith.png);
-  background-position: -2002px -2555px;
-  width: 90px;
-  height: 90px;
-  background-size: 3109px 3091px;
-}
-<<<<<<< HEAD
-.hair_bangs_2_purple {
-=======
-.customize-option.hair_bangs_2_winternight {
-  background-image: url(spritesmith.png);
-  background-position: -2458px -106px;
-  width: 60px;
-  height: 60px;
-  background-size: 2928px 2920px;
-}
-.hair_bangs_2_yellow {
->>>>>>> c9a42ed1
-  background-image: url(spritesmith.png);
-  background-position: -2093px -2555px;
-  width: 90px;
-  height: 90px;
-  background-size: 3109px 3091px;
-}
-<<<<<<< HEAD
-.hair_bangs_2_pyellow {
-=======
-.customize-option.hair_bangs_2_yellow {
-  background-image: url(spritesmith.png);
-  background-position: -2458px -197px;
-  width: 60px;
-  height: 60px;
-  background-size: 2928px 2920px;
-}
-.hair_bangs_3_TRUred {
->>>>>>> c9a42ed1
-  background-image: url(spritesmith.png);
-  background-position: -2697px -2275px;
-  width: 90px;
-  height: 90px;
-  background-size: 3109px 3091px;
-}
-<<<<<<< HEAD
-.hair_bangs_2_rainbow {
-=======
-.customize-option.hair_bangs_3_TRUred {
-  background-image: url(spritesmith.png);
-  background-position: -2458px -288px;
-  width: 60px;
-  height: 60px;
-  background-size: 2928px 2920px;
-}
-.hair_bangs_3_black {
->>>>>>> c9a42ed1
-  background-image: url(spritesmith.png);
-  background-position: -2697px -2366px;
-  width: 90px;
-  height: 90px;
-  background-size: 3109px 3091px;
-}
-<<<<<<< HEAD
-.hair_bangs_2_red {
-=======
-.customize-option.hair_bangs_3_black {
-  background-image: url(spritesmith.png);
-  background-position: -2458px -379px;
-  width: 60px;
-  height: 60px;
-  background-size: 2928px 2920px;
-}
-.hair_bangs_3_blond {
->>>>>>> c9a42ed1
-  background-image: url(spritesmith.png);
-  background-position: -2697px -2457px;
-  width: 90px;
-  height: 90px;
-  background-size: 3109px 3091px;
-}
-<<<<<<< HEAD
-.hair_bangs_2_white {
-=======
-.customize-option.hair_bangs_3_blond {
-  background-image: url(spritesmith.png);
-  background-position: -2458px -470px;
-  width: 60px;
-  height: 60px;
-  background-size: 2928px 2920px;
-}
-.hair_bangs_3_blue {
->>>>>>> c9a42ed1
-  background-image: url(spritesmith.png);
-  background-position: -2697px -2548px;
-  width: 90px;
-  height: 90px;
-  background-size: 3109px 3091px;
-}
-<<<<<<< HEAD
-.hair_bangs_2_winternight {
-=======
-.customize-option.hair_bangs_3_blue {
-  background-image: url(spritesmith.png);
-  background-position: -2458px -561px;
-  width: 60px;
-  height: 60px;
-  background-size: 2928px 2920px;
-}
-.hair_bangs_3_brown {
->>>>>>> c9a42ed1
-  background-image: url(spritesmith.png);
-  background-position: -103px -2646px;
-  width: 90px;
-  height: 90px;
-  background-size: 3109px 3091px;
-}
-<<<<<<< HEAD
-.hair_bangs_2_yellow {
-=======
-.customize-option.hair_bangs_3_brown {
-  background-image: url(spritesmith.png);
-  background-position: -2458px -652px;
-  width: 60px;
-  height: 60px;
-  background-size: 2928px 2920px;
-}
-.hair_bangs_3_candycane {
->>>>>>> c9a42ed1
-  background-image: url(spritesmith.png);
-  background-position: -194px -2646px;
-  width: 90px;
-  height: 90px;
-  background-size: 3109px 3091px;
-}
-<<<<<<< HEAD
-.hair_bangs_3_TRUred {
-=======
-.customize-option.hair_bangs_3_candycane {
-  background-image: url(spritesmith.png);
-  background-position: -2458px -743px;
-  width: 60px;
-  height: 60px;
-  background-size: 2928px 2920px;
-}
-.hair_bangs_3_frost {
->>>>>>> c9a42ed1
-  background-image: url(spritesmith.png);
-  background-position: -285px -2646px;
-  width: 90px;
-  height: 90px;
-  background-size: 3109px 3091px;
-}
-<<<<<<< HEAD
-.hair_bangs_3_black {
-=======
-.customize-option.hair_bangs_3_frost {
-  background-image: url(spritesmith.png);
-  background-position: -2458px -834px;
-  width: 60px;
-  height: 60px;
-  background-size: 2928px 2920px;
-}
-.hair_bangs_3_green {
->>>>>>> c9a42ed1
-  background-image: url(spritesmith.png);
-  background-position: -376px -2646px;
-  width: 90px;
-  height: 90px;
-  background-size: 3109px 3091px;
-}
-.hair_bangs_3_blond {
-  background-image: url(spritesmith.png);
-  background-position: -467px -2646px;
-  width: 90px;
-  height: 90px;
-  background-size: 3109px 3091px;
-}
-.hair_bangs_3_blue {
-  background-image: url(spritesmith.png);
-  background-position: -558px -2646px;
-  width: 90px;
-  height: 90px;
-  background-size: 3109px 3091px;
-}
-.hair_bangs_3_brown {
-  background-image: url(spritesmith.png);
-  background-position: -649px -2646px;
-  width: 90px;
-  height: 90px;
-  background-size: 3109px 3091px;
-}
-.hair_bangs_3_candycane {
-  background-image: url(spritesmith.png);
-  background-position: -740px -2646px;
-  width: 90px;
-  height: 90px;
-  background-size: 3109px 3091px;
-}
-.hair_bangs_3_frost {
-  background-image: url(spritesmith.png);
-  background-position: -831px -2646px;
-  width: 90px;
-  height: 90px;
-  background-size: 3109px 3091px;
-}
-.hair_bangs_3_green {
-  background-image: url(spritesmith.png);
-  background-position: -922px -2646px;
-  width: 90px;
-  height: 90px;
-  background-size: 3109px 3091px;
-}
-.customize-option.hair_bangs_3_green {
-  background-image: url(spritesmith.png);
-  background-position: -2458px -925px;
-  width: 60px;
-  height: 60px;
-  background-size: 2928px 2920px;
-}
-.hair_bangs_3_holly {
-  background-image: url(spritesmith.png);
-  background-position: -1013px -2646px;
-  width: 90px;
-  height: 90px;
-  background-size: 3109px 3091px;
-}
-.hair_bangs_3_pblue {
-  background-image: url(spritesmith.png);
-  background-position: -1104px -2646px;
-  width: 90px;
-  height: 90px;
-  background-size: 3109px 3091px;
-}
-.hair_bangs_3_pgreen {
-  background-image: url(spritesmith.png);
-  background-position: -1195px -2646px;
-  width: 90px;
-  height: 90px;
-  background-size: 3109px 3091px;
-}
-.hair_bangs_3_porange {
-  background-image: url(spritesmith.png);
-  background-position: -1286px -2646px;
-  width: 90px;
-  height: 90px;
-  background-size: 3109px 3091px;
-}
-.hair_bangs_3_ppink {
-  background-image: url(spritesmith.png);
-  background-position: -1377px -2646px;
-  width: 90px;
-  height: 90px;
-  background-size: 3109px 3091px;
-}
-.hair_bangs_3_ppurple {
-  background-image: url(spritesmith.png);
-  background-position: -1468px -2646px;
-  width: 90px;
-  height: 90px;
-  background-size: 3109px 3091px;
-}
-.customize-option.hair_bangs_3_holly {
-  background-image: url(spritesmith.png);
-  background-position: -2458px -1016px;
-  width: 60px;
-  height: 60px;
-  background-size: 2928px 2920px;
-}
-.hair_bangs_3_purple {
-  background-image: url(spritesmith.png);
-  background-position: -1559px -2646px;
-  width: 90px;
-  height: 90px;
-  background-size: 3109px 3091px;
-}
-.hair_bangs_3_pyellow {
-  background-image: url(spritesmith.png);
-  background-position: -1650px -2646px;
-  width: 90px;
-  height: 90px;
-  background-size: 3109px 3091px;
-}
-.customize-option.hair_bangs_3_purple {
-  background-image: url(spritesmith.png);
-  background-position: -2458px -1107px;
-  width: 60px;
-  height: 60px;
-  background-size: 2928px 2920px;
-}
-.hair_bangs_3_rainbow {
-  background-image: url(spritesmith.png);
-  background-position: -1741px -2646px;
-  width: 90px;
-  height: 90px;
-  background-size: 3109px 3091px;
-}
-.customize-option.hair_bangs_3_rainbow {
-  background-image: url(spritesmith.png);
-  background-position: -2458px -1198px;
-  width: 60px;
-  height: 60px;
-  background-size: 2928px 2920px;
-}
-.hair_bangs_3_red {
-  background-image: url(spritesmith.png);
-  background-position: -1832px -2646px;
-  width: 90px;
-  height: 90px;
-  background-size: 3109px 3091px;
-}
-.customize-option.hair_bangs_3_red {
-  background-image: url(spritesmith.png);
-  background-position: -2458px -1289px;
-  width: 60px;
-  height: 60px;
-  background-size: 2928px 2920px;
-}
-.hair_bangs_3_white {
-  background-image: url(spritesmith.png);
-  background-position: -1923px -2646px;
-  width: 90px;
-  height: 90px;
-  background-size: 3109px 3091px;
-}
-.customize-option.hair_bangs_3_white {
-  background-image: url(spritesmith.png);
-  background-position: -2458px -1380px;
-  width: 60px;
-  height: 60px;
-  background-size: 2928px 2920px;
-}
-.hair_bangs_3_winternight {
-  background-image: url(spritesmith.png);
-  background-position: -2014px -2646px;
-  width: 90px;
-  height: 90px;
-  background-size: 3109px 3091px;
-}
-.customize-option.hair_bangs_3_winternight {
-  background-image: url(spritesmith.png);
-  background-position: -2458px -1471px;
-  width: 60px;
-  height: 60px;
-  background-size: 2928px 2920px;
-}
-.hair_bangs_3_yellow {
-  background-image: url(spritesmith.png);
-  background-position: -2105px -2646px;
-  width: 90px;
-  height: 90px;
-  background-size: 3109px 3091px;
-}
-.customize-option.hair_bangs_3_yellow {
-  background-image: url(spritesmith.png);
-  background-position: -2458px -1562px;
-  width: 60px;
-  height: 60px;
-  background-size: 2928px 2920px;
-}
-.hair_base_1_TRUred {
-  background-image: url(spritesmith.png);
-  background-position: -2196px -2646px;
-  width: 90px;
-  height: 90px;
-  background-size: 3109px 3091px;
-}
-.customize-option.hair_base_1_TRUred {
-  background-image: url(spritesmith.png);
-  background-position: -2458px -1653px;
-  width: 60px;
-  height: 60px;
-  background-size: 2928px 2920px;
-}
-.hair_base_1_black {
-  background-image: url(spritesmith.png);
-  background-position: -2287px -2646px;
-  width: 90px;
-  height: 90px;
-  background-size: 3109px 3091px;
-}
-.customize-option.hair_base_1_black {
-  background-image: url(spritesmith.png);
-  background-position: -2458px -1744px;
-  width: 60px;
-  height: 60px;
-  background-size: 2928px 2920px;
-}
-.hair_base_1_blond {
-  background-image: url(spritesmith.png);
-  background-position: -2378px -2646px;
-  width: 90px;
-  height: 90px;
-  background-size: 3109px 3091px;
-}
-.customize-option.hair_base_1_blond {
-  background-image: url(spritesmith.png);
-  background-position: -2458px -1835px;
-  width: 60px;
-  height: 60px;
-  background-size: 2928px 2920px;
-}
-.hair_base_1_blue {
-  background-image: url(spritesmith.png);
-  background-position: -2469px -2646px;
-  width: 90px;
-  height: 90px;
-  background-size: 3109px 3091px;
-}
-.customize-option.hair_base_1_blue {
-  background-image: url(spritesmith.png);
-  background-position: -2458px -1926px;
-  width: 60px;
-  height: 60px;
-  background-size: 2928px 2920px;
-}
-.hair_base_1_brown {
-  background-image: url(spritesmith.png);
-  background-position: -2560px -2646px;
-  width: 90px;
-  height: 90px;
-  background-size: 3109px 3091px;
-}
-.customize-option.hair_base_1_brown {
-  background-image: url(spritesmith.png);
-  background-position: -2458px -2017px;
-  width: 60px;
-  height: 60px;
-  background-size: 2928px 2920px;
-}
-.hair_base_1_candycane {
-  background-image: url(spritesmith.png);
-  background-position: -2651px -2646px;
-  width: 90px;
-  height: 90px;
-  background-size: 3109px 3091px;
-}
-.customize-option.hair_base_1_candycane {
-  background-image: url(spritesmith.png);
-  background-position: -2458px -2108px;
-  width: 60px;
-  height: 60px;
-  background-size: 2928px 2920px;
-}
-.hair_base_1_frost {
-  background-image: url(spritesmith.png);
-  background-position: -2788px 0px;
-  width: 90px;
-  height: 90px;
-  background-size: 3109px 3091px;
-}
-.customize-option.hair_base_1_frost {
-  background-image: url(spritesmith.png);
-  background-position: -2458px -2199px;
-  width: 60px;
-  height: 60px;
-  background-size: 2928px 2920px;
-}
-.hair_base_1_green {
-  background-image: url(spritesmith.png);
-  background-position: -2788px -91px;
-  width: 90px;
-  height: 90px;
-  background-size: 3109px 3091px;
-}
-.customize-option.hair_base_1_green {
-  background-image: url(spritesmith.png);
-  background-position: -2458px -2290px;
-  width: 60px;
-  height: 60px;
-  background-size: 2928px 2920px;
-}
-.hair_base_1_holly {
-  background-image: url(spritesmith.png);
-  background-position: -2788px -182px;
-  width: 90px;
-  height: 90px;
-  background-size: 3109px 3091px;
-}
-.hair_base_1_pblue {
-  background-image: url(spritesmith.png);
-  background-position: -2788px -273px;
-  width: 90px;
-  height: 90px;
-  background-size: 3109px 3091px;
-}
-.hair_base_1_pgreen {
-  background-image: url(spritesmith.png);
-  background-position: -2788px -364px;
-  width: 90px;
-  height: 90px;
-  background-size: 3109px 3091px;
-}
-.hair_base_1_porange {
-  background-image: url(spritesmith.png);
-  background-position: -2788px -455px;
-  width: 90px;
-  height: 90px;
-  background-size: 3109px 3091px;
-}
-.hair_base_1_ppink {
-  background-image: url(spritesmith.png);
-  background-position: -2788px -546px;
-  width: 90px;
-  height: 90px;
-  background-size: 3109px 3091px;
-}
-.hair_base_1_ppurple {
-  background-image: url(spritesmith.png);
-  background-position: -2788px -637px;
-  width: 90px;
-  height: 90px;
-  background-size: 3109px 3091px;
-}
-.customize-option.hair_base_1_holly {
-  background-image: url(spritesmith.png);
-  background-position: -25px -2388px;
-  width: 60px;
-  height: 60px;
-  background-size: 2928px 2920px;
-}
-.hair_base_1_purple {
-  background-image: url(spritesmith.png);
-  background-position: -2788px -728px;
-  width: 90px;
-  height: 90px;
-  background-size: 3109px 3091px;
-}
-.hair_base_1_pyellow {
-  background-image: url(spritesmith.png);
-  background-position: -2788px -819px;
-  width: 90px;
-  height: 90px;
-  background-size: 3109px 3091px;
-}
-.customize-option.hair_base_1_purple {
-  background-image: url(spritesmith.png);
-  background-position: -116px -2388px;
-  width: 60px;
-  height: 60px;
-  background-size: 2928px 2920px;
-}
-.hair_base_1_rainbow {
-  background-image: url(spritesmith.png);
-  background-position: -2788px -910px;
-  width: 90px;
-  height: 90px;
-  background-size: 3109px 3091px;
-}
-.customize-option.hair_base_1_rainbow {
-  background-image: url(spritesmith.png);
-  background-position: -207px -2388px;
-  width: 60px;
-  height: 60px;
-  background-size: 2928px 2920px;
-}
-.hair_base_1_red {
-  background-image: url(spritesmith.png);
-  background-position: -2788px -1001px;
-  width: 90px;
-  height: 90px;
-  background-size: 3109px 3091px;
-}
-.customize-option.hair_base_1_red {
-  background-image: url(spritesmith.png);
-  background-position: -298px -2388px;
-  width: 60px;
-  height: 60px;
-  background-size: 2928px 2920px;
-}
-.hair_base_1_white {
-  background-image: url(spritesmith.png);
-  background-position: -2788px -1092px;
-  width: 90px;
-  height: 90px;
-  background-size: 3109px 3091px;
-}
-.customize-option.hair_base_1_white {
-  background-image: url(spritesmith.png);
-  background-position: -389px -2388px;
-  width: 60px;
-  height: 60px;
-  background-size: 2928px 2920px;
-}
-.hair_base_1_winternight {
-  background-image: url(spritesmith.png);
-  background-position: -2788px -1183px;
-  width: 90px;
-  height: 90px;
-  background-size: 3109px 3091px;
-}
-.customize-option.hair_base_1_winternight {
-  background-image: url(spritesmith.png);
-  background-position: -2549px -834px;
-  width: 60px;
-  height: 60px;
-  background-size: 2928px 2920px;
-}
-.hair_base_1_yellow {
-  background-image: url(spritesmith.png);
-  background-position: -2788px -1274px;
-  width: 90px;
-  height: 90px;
-  background-size: 3109px 3091px;
-}
-.customize-option.hair_base_1_yellow {
-  background-image: url(spritesmith.png);
-  background-position: -2549px -925px;
-  width: 60px;
-  height: 60px;
-  background-size: 2928px 2920px;
-}
-.hair_base_2_TRUred {
-  background-image: url(spritesmith.png);
-  background-position: -2788px -1365px;
-  width: 90px;
-  height: 90px;
-  background-size: 3109px 3091px;
-}
-.customize-option.hair_base_2_TRUred {
-  background-image: url(spritesmith.png);
-  background-position: -2549px -1016px;
-  width: 60px;
-  height: 60px;
-  background-size: 2928px 2920px;
-}
-.hair_base_2_black {
-  background-image: url(spritesmith.png);
-  background-position: -2788px -1456px;
-  width: 90px;
-  height: 90px;
-  background-size: 3109px 3091px;
-}
-.customize-option.hair_base_2_black {
-  background-image: url(spritesmith.png);
-  background-position: -2549px -1107px;
-  width: 60px;
-  height: 60px;
-  background-size: 2928px 2920px;
-}
-.hair_base_2_blond {
-  background-image: url(spritesmith.png);
-  background-position: -2788px -1547px;
-  width: 90px;
-  height: 90px;
-  background-size: 3109px 3091px;
-}
-.customize-option.hair_base_2_blond {
-  background-image: url(spritesmith.png);
-  background-position: -2549px -1198px;
-  width: 60px;
-  height: 60px;
-  background-size: 2928px 2920px;
-}
-.hair_base_2_blue {
-  background-image: url(spritesmith.png);
-  background-position: -2788px -1638px;
-  width: 90px;
-  height: 90px;
-  background-size: 3109px 3091px;
-}
-.customize-option.hair_base_2_blue {
-  background-image: url(spritesmith.png);
-  background-position: -2549px -1289px;
-  width: 60px;
-  height: 60px;
-  background-size: 2928px 2920px;
-}
-.hair_base_2_brown {
-  background-image: url(spritesmith.png);
-  background-position: -2788px -1729px;
-  width: 90px;
-  height: 90px;
-  background-size: 3109px 3091px;
-}
-.customize-option.hair_base_2_brown {
-  background-image: url(spritesmith.png);
-  background-position: -2549px -1380px;
-  width: 60px;
-  height: 60px;
-  background-size: 2928px 2920px;
-}
-.hair_base_2_candycane {
-  background-image: url(spritesmith.png);
-  background-position: -2788px -1820px;
-  width: 90px;
-  height: 90px;
-  background-size: 3109px 3091px;
-}
-.customize-option.hair_base_2_candycane {
-  background-image: url(spritesmith.png);
-  background-position: -2549px -1471px;
-  width: 60px;
-  height: 60px;
-  background-size: 2928px 2920px;
-}
-.hair_base_2_frost {
-  background-image: url(spritesmith.png);
-  background-position: -2788px -1911px;
-  width: 90px;
-  height: 90px;
-  background-size: 3109px 3091px;
-}
-.customize-option.hair_base_2_frost {
-  background-image: url(spritesmith.png);
-  background-position: -2549px -1562px;
-  width: 60px;
-  height: 60px;
-  background-size: 2928px 2920px;
-}
-.hair_base_2_green {
-  background-image: url(spritesmith.png);
-  background-position: -2788px -2002px;
-  width: 90px;
-  height: 90px;
-  background-size: 3109px 3091px;
-}
-.customize-option.hair_base_2_green {
-  background-image: url(spritesmith.png);
-  background-position: -2549px -1653px;
-  width: 60px;
-  height: 60px;
-  background-size: 2928px 2920px;
-}
-.hair_base_2_holly {
-  background-image: url(spritesmith.png);
-  background-position: -2788px -2093px;
-  width: 90px;
-  height: 90px;
-  background-size: 3109px 3091px;
-}
-.hair_base_2_pblue {
-  background-image: url(spritesmith.png);
-  background-position: -2788px -2184px;
-  width: 90px;
-  height: 90px;
-  background-size: 3109px 3091px;
-}
-.hair_base_2_pgreen {
-  background-image: url(spritesmith.png);
-  background-position: -2788px -2366px;
-  width: 90px;
-  height: 90px;
-  background-size: 3109px 3091px;
-}
-.hair_base_2_porange {
-  background-image: url(spritesmith.png);
-  background-position: -2788px -2457px;
-  width: 90px;
-  height: 90px;
-  background-size: 3109px 3091px;
-}
-.hair_base_2_ppink {
-  background-image: url(spritesmith.png);
-  background-position: -2788px -2548px;
-  width: 90px;
-  height: 90px;
-  background-size: 3109px 3091px;
-}
-.hair_base_2_ppurple {
-  background-image: url(spritesmith.png);
-  background-position: -2788px -2639px;
-  width: 90px;
-  height: 90px;
-  background-size: 3109px 3091px;
-}
-.customize-option.hair_base_2_holly {
-  background-image: url(spritesmith.png);
-  background-position: -2549px -1744px;
-  width: 60px;
-  height: 60px;
-  background-size: 2928px 2920px;
-}
-.hair_base_2_purple {
-  background-image: url(spritesmith.png);
-  background-position: 0px -2737px;
-  width: 90px;
-  height: 90px;
-  background-size: 3109px 3091px;
-}
-.hair_base_2_pyellow {
-  background-image: url(spritesmith.png);
-  background-position: -91px -2737px;
-  width: 90px;
-  height: 90px;
-  background-size: 3109px 3091px;
-}
-.customize-option.hair_base_2_purple {
-  background-image: url(spritesmith.png);
-  background-position: -2549px -1835px;
-  width: 60px;
-  height: 60px;
-  background-size: 2928px 2920px;
-}
-.hair_base_2_rainbow {
-  background-image: url(spritesmith.png);
-  background-position: -182px -2737px;
-  width: 90px;
-  height: 90px;
-  background-size: 3109px 3091px;
-}
-.customize-option.hair_base_2_rainbow {
-  background-image: url(spritesmith.png);
-  background-position: -2549px -1926px;
-  width: 60px;
-  height: 60px;
-  background-size: 2928px 2920px;
-}
-.hair_base_2_red {
-  background-image: url(spritesmith.png);
-  background-position: -364px -2737px;
-  width: 90px;
-  height: 90px;
-  background-size: 3109px 3091px;
-}
-.customize-option.hair_base_2_red {
-  background-image: url(spritesmith.png);
-  background-position: -2549px -2017px;
-  width: 60px;
-  height: 60px;
-  background-size: 2928px 2920px;
-}
-.hair_base_2_white {
-  background-image: url(spritesmith.png);
-  background-position: -455px -2737px;
-  width: 90px;
-  height: 90px;
-  background-size: 3109px 3091px;
-}
-.customize-option.hair_base_2_white {
-  background-image: url(spritesmith.png);
-  background-position: -2549px -2108px;
-  width: 60px;
-  height: 60px;
-  background-size: 2928px 2920px;
-}
-.hair_base_2_winternight {
-  background-image: url(spritesmith.png);
-  background-position: -546px -2737px;
-  width: 90px;
-  height: 90px;
-  background-size: 3109px 3091px;
-}
-.customize-option.hair_base_2_winternight {
-  background-image: url(spritesmith.png);
-  background-position: -2549px -2199px;
-  width: 60px;
-  height: 60px;
-  background-size: 2928px 2920px;
-}
-.hair_base_2_yellow {
-  background-image: url(spritesmith.png);
-  background-position: -637px -2737px;
-  width: 90px;
-  height: 90px;
-  background-size: 3109px 3091px;
-}
-.customize-option.hair_base_2_yellow {
-  background-image: url(spritesmith.png);
-  background-position: -2549px -2290px;
-  width: 60px;
-  height: 60px;
-  background-size: 2928px 2920px;
-}
-.hair_base_3_TRUred {
-  background-image: url(spritesmith.png);
-  background-position: -728px -2737px;
-  width: 90px;
-  height: 90px;
-  background-size: 3109px 3091px;
-}
-.customize-option.hair_base_3_TRUred {
-  background-image: url(spritesmith.png);
-  background-position: -2549px -2381px;
-  width: 60px;
-  height: 60px;
-  background-size: 2928px 2920px;
-}
-.hair_base_3_black {
-  background-image: url(spritesmith.png);
-  background-position: -819px -2737px;
-  width: 90px;
-  height: 90px;
-  background-size: 3109px 3091px;
-}
-.customize-option.hair_base_3_black {
-  background-image: url(spritesmith.png);
-  background-position: -25px -2479px;
-  width: 60px;
-  height: 60px;
-  background-size: 2928px 2920px;
-}
-.hair_base_3_blond {
-  background-image: url(spritesmith.png);
-  background-position: -910px -2737px;
-  width: 90px;
-  height: 90px;
-  background-size: 3109px 3091px;
-}
-.customize-option.hair_base_3_blond {
-  background-image: url(spritesmith.png);
-  background-position: -116px -2479px;
-  width: 60px;
-  height: 60px;
-  background-size: 2928px 2920px;
-}
-.hair_base_3_blue {
-  background-image: url(spritesmith.png);
-  background-position: -1001px -2737px;
-  width: 90px;
-  height: 90px;
-  background-size: 3109px 3091px;
-}
-.customize-option.hair_base_3_blue {
-  background-image: url(spritesmith.png);
-  background-position: -207px -2479px;
-  width: 60px;
-  height: 60px;
-  background-size: 2928px 2920px;
-}
-.hair_base_3_brown {
-  background-image: url(spritesmith.png);
-  background-position: -1092px -2737px;
-  width: 90px;
-  height: 90px;
-  background-size: 3109px 3091px;
-}
-.customize-option.hair_base_3_brown {
-  background-image: url(spritesmith.png);
-  background-position: -298px -2479px;
-  width: 60px;
-  height: 60px;
-  background-size: 2928px 2920px;
-}
-.hair_base_3_candycane {
-  background-image: url(spritesmith.png);
-  background-position: -1183px -2737px;
-  width: 90px;
-  height: 90px;
-  background-size: 3109px 3091px;
-}
-.customize-option.hair_base_3_candycane {
-  background-image: url(spritesmith.png);
-  background-position: -389px -2479px;
-  width: 60px;
-  height: 60px;
-  background-size: 2928px 2920px;
-}
-.hair_base_3_frost {
-  background-image: url(spritesmith.png);
-  background-position: -1274px -2737px;
-  width: 90px;
-  height: 90px;
-  background-size: 3109px 3091px;
-}
-.customize-option.hair_base_3_frost {
-  background-image: url(spritesmith.png);
-  background-position: -480px -2479px;
-  width: 60px;
-  height: 60px;
-  background-size: 2928px 2920px;
-}
-.hair_base_3_green {
-  background-image: url(spritesmith.png);
-  background-position: -1365px -2737px;
-  width: 90px;
-  height: 90px;
-  background-size: 3109px 3091px;
-}
-.customize-option.hair_base_3_green {
-  background-image: url(spritesmith.png);
-  background-position: -571px -2479px;
-  width: 60px;
-  height: 60px;
-  background-size: 2928px 2920px;
-}
-.hair_base_3_holly {
-  background-image: url(spritesmith.png);
-  background-position: -1456px -2737px;
-  width: 90px;
-  height: 90px;
-  background-size: 3109px 3091px;
-}
-.hair_base_3_pblue {
-  background-image: url(spritesmith.png);
-  background-position: -1547px -2737px;
-  width: 90px;
-  height: 90px;
-  background-size: 3109px 3091px;
-}
-.hair_base_3_pgreen {
-  background-image: url(spritesmith.png);
-  background-position: -1638px -2737px;
-  width: 90px;
-  height: 90px;
-  background-size: 3109px 3091px;
-}
-.hair_base_3_porange {
-  background-image: url(spritesmith.png);
-  background-position: -1729px -2737px;
-  width: 90px;
-  height: 90px;
-  background-size: 3109px 3091px;
-}
-.hair_base_3_ppink {
-  background-image: url(spritesmith.png);
-  background-position: -1820px -2737px;
-  width: 90px;
-  height: 90px;
-  background-size: 3109px 3091px;
-}
-.hair_base_3_ppurple {
-  background-image: url(spritesmith.png);
-  background-position: -1911px -2737px;
-  width: 90px;
-  height: 90px;
-  background-size: 3109px 3091px;
-}
-.customize-option.hair_base_3_holly {
-  background-image: url(spritesmith.png);
-  background-position: -662px -2479px;
-  width: 60px;
-  height: 60px;
-  background-size: 2928px 2920px;
-}
-.hair_base_3_purple {
-  background-image: url(spritesmith.png);
-  background-position: -2002px -2737px;
-  width: 90px;
-  height: 90px;
-  background-size: 3109px 3091px;
-}
-.hair_base_3_pyellow {
-  background-image: url(spritesmith.png);
-  background-position: -2093px -2737px;
-  width: 90px;
-  height: 90px;
-  background-size: 3109px 3091px;
-}
-.customize-option.hair_base_3_purple {
-  background-image: url(spritesmith.png);
-  background-position: -753px -2479px;
-  width: 60px;
-  height: 60px;
-  background-size: 2928px 2920px;
-}
-.hair_base_3_rainbow {
-  background-image: url(spritesmith.png);
-  background-position: -2184px -2737px;
-  width: 90px;
-  height: 90px;
-  background-size: 3109px 3091px;
-}
-.customize-option.hair_base_3_rainbow {
-  background-image: url(spritesmith.png);
-  background-position: -844px -2479px;
-  width: 60px;
-  height: 60px;
-  background-size: 2928px 2920px;
-}
-.hair_base_3_red {
-  background-image: url(spritesmith.png);
-  background-position: -2275px -2737px;
-  width: 90px;
-  height: 90px;
-  background-size: 3109px 3091px;
-}
-.customize-option.hair_base_3_red {
-  background-image: url(spritesmith.png);
-  background-position: -935px -2479px;
-  width: 60px;
-  height: 60px;
-  background-size: 2928px 2920px;
-}
-.hair_base_3_white {
-  background-image: url(spritesmith.png);
-  background-position: -2366px -2737px;
-  width: 90px;
-  height: 90px;
-  background-size: 3109px 3091px;
-}
-.customize-option.hair_base_3_white {
-  background-image: url(spritesmith.png);
-  background-position: -1026px -2479px;
-  width: 60px;
-  height: 60px;
-  background-size: 2928px 2920px;
-}
-.hair_base_3_winternight {
-  background-image: url(spritesmith.png);
-  background-position: -2457px -2737px;
-  width: 90px;
-  height: 90px;
-  background-size: 3109px 3091px;
-}
-.customize-option.hair_base_3_winternight {
-  background-image: url(spritesmith.png);
-  background-position: -1117px -2479px;
-  width: 60px;
-  height: 60px;
-  background-size: 2928px 2920px;
-}
-.hair_base_3_yellow {
-  background-image: url(spritesmith.png);
-  background-position: -2548px -2737px;
-  width: 90px;
-  height: 90px;
-  background-size: 3109px 3091px;
-}
-.customize-option.hair_base_3_yellow {
-  background-image: url(spritesmith.png);
-  background-position: -1208px -2479px;
-  width: 60px;
-  height: 60px;
-  background-size: 2928px 2920px;
-}
-.hair_base_4_TRUred {
-  background-image: url(spritesmith.png);
-  background-position: -2639px -2737px;
-  width: 90px;
-  height: 90px;
-  background-size: 3109px 3091px;
-}
-.customize-option.hair_base_4_TRUred {
-  background-image: url(spritesmith.png);
-  background-position: -1299px -2479px;
-  width: 60px;
-  height: 60px;
-  background-size: 2928px 2920px;
-}
-.hair_base_4_black {
-  background-image: url(spritesmith.png);
-  background-position: -2730px -2737px;
-  width: 90px;
-  height: 90px;
-  background-size: 3109px 3091px;
-}
-.customize-option.hair_base_4_black {
-  background-image: url(spritesmith.png);
-  background-position: -1390px -2479px;
-  width: 60px;
-  height: 60px;
-  background-size: 2928px 2920px;
-}
-.hair_base_4_blond {
-  background-image: url(spritesmith.png);
-  background-position: -2879px 0px;
-  width: 90px;
-  height: 90px;
-  background-size: 3109px 3091px;
-}
-.customize-option.hair_base_4_blond {
-  background-image: url(spritesmith.png);
-  background-position: -1481px -2479px;
-  width: 60px;
-  height: 60px;
-  background-size: 2928px 2920px;
-}
-.hair_base_4_blue {
-  background-image: url(spritesmith.png);
-  background-position: -2879px -91px;
-  width: 90px;
-  height: 90px;
-  background-size: 3109px 3091px;
-}
-.customize-option.hair_base_4_blue {
-  background-image: url(spritesmith.png);
-  background-position: -1572px -2479px;
-  width: 60px;
-  height: 60px;
-  background-size: 2928px 2920px;
-}
-.hair_base_4_brown {
-  background-image: url(spritesmith.png);
-  background-position: -2879px -182px;
-  width: 90px;
-  height: 90px;
-  background-size: 3109px 3091px;
-}
-.customize-option.hair_base_4_brown {
-  background-image: url(spritesmith.png);
-  background-position: -1663px -2479px;
-  width: 60px;
-  height: 60px;
-  background-size: 2928px 2920px;
-}
-.hair_base_4_candycane {
-  background-image: url(spritesmith.png);
-  background-position: -2879px -273px;
-  width: 90px;
-  height: 90px;
-  background-size: 3109px 3091px;
-}
-.customize-option.hair_base_4_candycane {
-  background-image: url(spritesmith.png);
-  background-position: -1754px -2479px;
-  width: 60px;
-  height: 60px;
-  background-size: 2928px 2920px;
-}
-.hair_base_4_frost {
-  background-image: url(spritesmith.png);
-  background-position: -2879px -364px;
-  width: 90px;
-  height: 90px;
-  background-size: 3109px 3091px;
-}
-.customize-option.hair_base_4_frost {
-  background-image: url(spritesmith.png);
-  background-position: -1845px -2479px;
-  width: 60px;
-  height: 60px;
-  background-size: 2928px 2920px;
-}
-.hair_base_4_green {
-  background-image: url(spritesmith.png);
-  background-position: -2879px -455px;
-  width: 90px;
-  height: 90px;
-  background-size: 3109px 3091px;
-}
-.customize-option.hair_base_4_green {
-  background-image: url(spritesmith.png);
-  background-position: -1936px -2479px;
-  width: 60px;
-  height: 60px;
-  background-size: 2928px 2920px;
-}
-.hair_base_4_holly {
-  background-image: url(spritesmith.png);
-  background-position: -2879px -546px;
-  width: 90px;
-  height: 90px;
-  background-size: 3109px 3091px;
-}
-.hair_base_4_pblue {
-  background-image: url(spritesmith.png);
-  background-position: -2879px -637px;
-  width: 90px;
-  height: 90px;
-  background-size: 3109px 3091px;
-}
-.hair_base_4_pgreen {
-  background-image: url(spritesmith.png);
-  background-position: -2879px -728px;
-  width: 90px;
-  height: 90px;
-  background-size: 3109px 3091px;
-}
-.hair_base_4_porange {
-  background-image: url(spritesmith.png);
-  background-position: -2879px -819px;
-  width: 90px;
-  height: 90px;
-  background-size: 3109px 3091px;
-}
-.hair_base_4_ppink {
-  background-image: url(spritesmith.png);
-  background-position: -2879px -910px;
-  width: 90px;
-  height: 90px;
-  background-size: 3109px 3091px;
-}
-.hair_base_4_ppurple {
-  background-image: url(spritesmith.png);
-  background-position: -2879px -1001px;
-  width: 90px;
-  height: 90px;
-  background-size: 3109px 3091px;
-}
-.customize-option.hair_base_4_holly {
-  background-image: url(spritesmith.png);
-  background-position: -2027px -2479px;
-  width: 60px;
-  height: 60px;
-  background-size: 2928px 2920px;
-}
-.hair_base_4_purple {
-  background-image: url(spritesmith.png);
-  background-position: -2879px -1092px;
-  width: 90px;
-  height: 90px;
-  background-size: 3109px 3091px;
-}
-.hair_base_4_pyellow {
-  background-image: url(spritesmith.png);
-  background-position: -2879px -1183px;
-  width: 90px;
-  height: 90px;
-  background-size: 3109px 3091px;
-}
-.customize-option.hair_base_4_purple {
-  background-image: url(spritesmith.png);
-  background-position: -2118px -2479px;
-  width: 60px;
-  height: 60px;
-  background-size: 2928px 2920px;
-}
-.hair_base_4_rainbow {
-  background-image: url(spritesmith.png);
-  background-position: -2879px -1274px;
-  width: 90px;
-  height: 90px;
-  background-size: 3109px 3091px;
-}
-.customize-option.hair_base_4_rainbow {
-  background-image: url(spritesmith.png);
-  background-position: -2209px -2479px;
-  width: 60px;
-  height: 60px;
-  background-size: 2928px 2920px;
-}
-.hair_base_4_red {
-  background-image: url(spritesmith.png);
-  background-position: -2879px -1365px;
-  width: 90px;
-  height: 90px;
-  background-size: 3109px 3091px;
-}
-.customize-option.hair_base_4_red {
-  background-image: url(spritesmith.png);
-  background-position: -2300px -2479px;
-  width: 60px;
-  height: 60px;
-  background-size: 2928px 2920px;
-}
-.hair_base_4_white {
-  background-image: url(spritesmith.png);
-  background-position: -2879px -1456px;
-  width: 90px;
-  height: 90px;
-  background-size: 3109px 3091px;
-}
-.customize-option.hair_base_4_white {
-  background-image: url(spritesmith.png);
-  background-position: -2391px -2479px;
-  width: 60px;
-  height: 60px;
-  background-size: 2928px 2920px;
-}
-.hair_base_4_winternight {
-  background-image: url(spritesmith.png);
-  background-position: -2879px -1547px;
-  width: 90px;
-  height: 90px;
-  background-size: 3109px 3091px;
-}
-.customize-option.hair_base_4_winternight {
-  background-image: url(spritesmith.png);
-  background-position: -2482px -2479px;
-  width: 60px;
-  height: 60px;
-  background-size: 2928px 2920px;
-}
-.hair_base_4_yellow {
-  background-image: url(spritesmith.png);
-  background-position: -2879px -1638px;
-  width: 90px;
-  height: 90px;
-  background-size: 3109px 3091px;
-}
-.customize-option.hair_base_4_yellow {
-  background-image: url(spritesmith.png);
-  background-position: -2640px -15px;
-  width: 60px;
-  height: 60px;
-  background-size: 2928px 2920px;
-}
-.hair_base_5_TRUred {
-  background-image: url(spritesmith.png);
-  background-position: -2879px -1729px;
-  width: 90px;
-  height: 90px;
-  background-size: 3109px 3091px;
-}
-.customize-option.hair_base_5_TRUred {
-  background-image: url(spritesmith.png);
-  background-position: -2640px -106px;
-  width: 60px;
-  height: 60px;
-  background-size: 2928px 2920px;
-}
-.hair_base_5_black {
-  background-image: url(spritesmith.png);
-  background-position: -2879px -1820px;
-  width: 90px;
-  height: 90px;
-  background-size: 3109px 3091px;
-}
-.customize-option.hair_base_5_black {
-  background-image: url(spritesmith.png);
-  background-position: -2640px -197px;
-  width: 60px;
-  height: 60px;
-  background-size: 2928px 2920px;
-}
-.hair_base_5_blond {
-  background-image: url(spritesmith.png);
-  background-position: -2879px -1911px;
-  width: 90px;
-  height: 90px;
-  background-size: 3109px 3091px;
-}
-.customize-option.hair_base_5_blond {
-  background-image: url(spritesmith.png);
-  background-position: -2640px -288px;
-  width: 60px;
-  height: 60px;
-  background-size: 2928px 2920px;
-}
-.hair_base_5_blue {
-  background-image: url(spritesmith.png);
-  background-position: -2879px -2002px;
-  width: 90px;
-  height: 90px;
-  background-size: 3109px 3091px;
-}
-.customize-option.hair_base_5_blue {
-  background-image: url(spritesmith.png);
-  background-position: -2640px -379px;
-  width: 60px;
-  height: 60px;
-  background-size: 2928px 2920px;
-}
-.hair_base_5_brown {
-  background-image: url(spritesmith.png);
-  background-position: -2879px -2093px;
-  width: 90px;
-  height: 90px;
-  background-size: 3109px 3091px;
-}
-.customize-option.hair_base_5_brown {
-  background-image: url(spritesmith.png);
-  background-position: -2640px -470px;
-  width: 60px;
-  height: 60px;
-  background-size: 2928px 2920px;
-}
-.hair_base_5_candycane {
-  background-image: url(spritesmith.png);
-  background-position: -2879px -2184px;
-  width: 90px;
-  height: 90px;
-  background-size: 3109px 3091px;
-}
-.customize-option.hair_base_5_candycane {
-  background-image: url(spritesmith.png);
-  background-position: -2640px -561px;
-  width: 60px;
-  height: 60px;
-  background-size: 2928px 2920px;
-}
-.hair_base_5_frost {
-  background-image: url(spritesmith.png);
-  background-position: -2879px -2275px;
-  width: 90px;
-  height: 90px;
-  background-size: 3109px 3091px;
-}
-.customize-option.hair_base_5_frost {
-  background-image: url(spritesmith.png);
-  background-position: -2640px -652px;
-  width: 60px;
-  height: 60px;
-  background-size: 2928px 2920px;
-}
-.hair_base_5_green {
-  background-image: url(spritesmith.png);
-  background-position: -2879px -2366px;
-  width: 90px;
-  height: 90px;
-  background-size: 3109px 3091px;
-}
-.customize-option.hair_base_5_green {
-  background-image: url(spritesmith.png);
-  background-position: -2640px -743px;
-  width: 60px;
-  height: 60px;
-  background-size: 2928px 2920px;
-}
-.hair_base_5_holly {
-  background-image: url(spritesmith.png);
-  background-position: -2879px -2457px;
-  width: 90px;
-  height: 90px;
-  background-size: 3109px 3091px;
-}
-.hair_base_5_pblue {
-  background-image: url(spritesmith.png);
-  background-position: -2879px -2548px;
-  width: 90px;
-  height: 90px;
-  background-size: 3109px 3091px;
-}
-.hair_base_5_pgreen {
-  background-image: url(spritesmith.png);
-  background-position: -2879px -2639px;
-  width: 90px;
-  height: 90px;
-  background-size: 3109px 3091px;
-}
-.hair_base_5_porange {
-  background-image: url(spritesmith.png);
-  background-position: -2879px -2730px;
-  width: 90px;
-  height: 90px;
-  background-size: 3109px 3091px;
-}
-.hair_base_5_ppink {
-  background-image: url(spritesmith.png);
-  background-position: 0px -2828px;
-  width: 90px;
-  height: 90px;
-  background-size: 3109px 3091px;
-}
-.hair_base_5_ppurple {
-  background-image: url(spritesmith.png);
-  background-position: -91px -2828px;
-  width: 90px;
-  height: 90px;
-  background-size: 3109px 3091px;
-}
-.customize-option.hair_base_5_holly {
-  background-image: url(spritesmith.png);
-  background-position: -2640px -834px;
-  width: 60px;
-  height: 60px;
-  background-size: 2928px 2920px;
-}
-.hair_base_5_purple {
-  background-image: url(spritesmith.png);
-  background-position: -182px -2828px;
-  width: 90px;
-  height: 90px;
-  background-size: 3109px 3091px;
-}
-.hair_base_5_pyellow {
-  background-image: url(spritesmith.png);
-  background-position: -273px -2828px;
-  width: 90px;
-  height: 90px;
-  background-size: 3109px 3091px;
-}
-.customize-option.hair_base_5_purple {
-  background-image: url(spritesmith.png);
-  background-position: -2640px -925px;
-  width: 60px;
-  height: 60px;
-  background-size: 2928px 2920px;
-}
-.hair_base_5_rainbow {
-  background-image: url(spritesmith.png);
-  background-position: -364px -2828px;
-  width: 90px;
-  height: 90px;
-  background-size: 3109px 3091px;
-}
-.customize-option.hair_base_5_rainbow {
-  background-image: url(spritesmith.png);
-  background-position: -2640px -1107px;
-  width: 60px;
-  height: 60px;
-  background-size: 2928px 2920px;
-}
-.hair_base_5_red {
-  background-image: url(spritesmith.png);
-  background-position: -455px -2828px;
-  width: 90px;
-  height: 90px;
-  background-size: 3109px 3091px;
-}
-.customize-option.hair_base_5_red {
-  background-image: url(spritesmith.png);
-  background-position: -2640px -1198px;
-  width: 60px;
-  height: 60px;
-  background-size: 2928px 2920px;
-}
-.hair_base_5_white {
-  background-image: url(spritesmith.png);
-  background-position: -546px -2828px;
-  width: 90px;
-  height: 90px;
-  background-size: 3109px 3091px;
-}
-.customize-option.hair_base_5_white {
-  background-image: url(spritesmith.png);
-  background-position: -2640px -1289px;
-  width: 60px;
-  height: 60px;
-  background-size: 2928px 2920px;
-}
-.hair_base_5_winternight {
-  background-image: url(spritesmith.png);
-  background-position: -637px -2828px;
-  width: 90px;
-  height: 90px;
-  background-size: 3109px 3091px;
-}
-.customize-option.hair_base_5_winternight {
-  background-image: url(spritesmith.png);
-  background-position: -2640px -1380px;
-  width: 60px;
-  height: 60px;
-  background-size: 2928px 2920px;
-}
-.hair_base_5_yellow {
-  background-image: url(spritesmith.png);
-  background-position: -728px -2828px;
-  width: 90px;
-  height: 90px;
-  background-size: 3109px 3091px;
-}
-.customize-option.hair_base_5_yellow {
-  background-image: url(spritesmith.png);
-  background-position: -2640px -1471px;
-  width: 60px;
-  height: 60px;
-  background-size: 2928px 2920px;
-}
-.hair_base_6_TRUred {
-  background-image: url(spritesmith.png);
-  background-position: -819px -2828px;
-  width: 90px;
-  height: 90px;
-  background-size: 3109px 3091px;
-}
-.customize-option.hair_base_6_TRUred {
-  background-image: url(spritesmith.png);
-  background-position: -2640px -1562px;
-  width: 60px;
-  height: 60px;
-  background-size: 2928px 2920px;
-}
-.hair_base_6_black {
-  background-image: url(spritesmith.png);
-  background-position: -910px -2828px;
-  width: 90px;
-  height: 90px;
-  background-size: 3109px 3091px;
-}
-.customize-option.hair_base_6_black {
-  background-image: url(spritesmith.png);
-  background-position: -2640px -1653px;
-  width: 60px;
-  height: 60px;
-  background-size: 2928px 2920px;
-}
-.hair_base_6_blond {
-  background-image: url(spritesmith.png);
-  background-position: -1001px -2828px;
-  width: 90px;
-  height: 90px;
-  background-size: 3109px 3091px;
-}
-.customize-option.hair_base_6_blond {
-  background-image: url(spritesmith.png);
-  background-position: -2640px -1744px;
-  width: 60px;
-  height: 60px;
-  background-size: 2928px 2920px;
-}
-.hair_base_6_blue {
-  background-image: url(spritesmith.png);
-  background-position: -1092px -2828px;
-  width: 90px;
-  height: 90px;
-  background-size: 3109px 3091px;
-}
-.customize-option.hair_base_6_blue {
-  background-image: url(spritesmith.png);
-  background-position: -2640px -1926px;
-  width: 60px;
-  height: 60px;
-  background-size: 2928px 2920px;
-}
-.hair_base_6_brown {
-  background-image: url(spritesmith.png);
-  background-position: -1183px -2828px;
-  width: 90px;
-  height: 90px;
-  background-size: 3109px 3091px;
-}
-.customize-option.hair_base_6_brown {
-  background-image: url(spritesmith.png);
-  background-position: -2640px -2017px;
-  width: 60px;
-  height: 60px;
-  background-size: 2928px 2920px;
-}
-.hair_base_6_candycane {
-  background-image: url(spritesmith.png);
-  background-position: -1274px -2828px;
-  width: 90px;
-  height: 90px;
-  background-size: 3109px 3091px;
-}
-.customize-option.hair_base_6_candycane {
-  background-image: url(spritesmith.png);
-  background-position: -2640px -2108px;
-  width: 60px;
-  height: 60px;
-  background-size: 2928px 2920px;
-}
-.hair_base_6_frost {
-  background-image: url(spritesmith.png);
-  background-position: -1365px -2828px;
-  width: 90px;
-  height: 90px;
-  background-size: 3109px 3091px;
-}
-.customize-option.hair_base_6_frost {
-  background-image: url(spritesmith.png);
-  background-position: -2640px -2199px;
-  width: 60px;
-  height: 60px;
-  background-size: 2928px 2920px;
-}
-.hair_base_6_green {
-  background-image: url(spritesmith.png);
-  background-position: -1456px -2828px;
-  width: 90px;
-  height: 90px;
-  background-size: 3109px 3091px;
-}
-.customize-option.hair_base_6_green {
-  background-image: url(spritesmith.png);
-  background-position: -2640px -2290px;
-  width: 60px;
-  height: 60px;
-  background-size: 2928px 2920px;
-}
-.hair_base_6_holly {
-  background-image: url(spritesmith.png);
-  background-position: -1547px -2828px;
-  width: 90px;
-  height: 90px;
-  background-size: 3109px 3091px;
-}
-.hair_base_6_pblue {
-  background-image: url(spritesmith.png);
-  background-position: -1638px -2828px;
-  width: 90px;
-  height: 90px;
-  background-size: 3109px 3091px;
-}
-.hair_base_6_pgreen {
-  background-image: url(spritesmith.png);
-  background-position: -1729px -2828px;
-  width: 90px;
-  height: 90px;
-  background-size: 3109px 3091px;
-}
-.hair_base_6_porange {
-  background-image: url(spritesmith.png);
-  background-position: -1820px -2828px;
-  width: 90px;
-  height: 90px;
-  background-size: 3109px 3091px;
-}
-.hair_base_6_ppink {
-  background-image: url(spritesmith.png);
-  background-position: -1911px -2828px;
-  width: 90px;
-  height: 90px;
-  background-size: 3109px 3091px;
-}
-.hair_base_6_ppurple {
-  background-image: url(spritesmith.png);
-  background-position: -2002px -2828px;
-  width: 90px;
-  height: 90px;
-  background-size: 3109px 3091px;
-}
-.customize-option.hair_base_6_holly {
-  background-image: url(spritesmith.png);
-  background-position: -2640px -2381px;
-  width: 60px;
-  height: 60px;
-  background-size: 2928px 2920px;
-}
-.hair_base_6_purple {
-  background-image: url(spritesmith.png);
-  background-position: -2093px -2828px;
-  width: 90px;
-  height: 90px;
-  background-size: 3109px 3091px;
-}
-.hair_base_6_pyellow {
-  background-image: url(spritesmith.png);
-  background-position: -2184px -2828px;
-  width: 90px;
-  height: 90px;
-  background-size: 3109px 3091px;
-}
-.customize-option.hair_base_6_purple {
-  background-image: url(spritesmith.png);
-  background-position: -2640px -2472px;
-  width: 60px;
-  height: 60px;
-  background-size: 2928px 2920px;
-}
-.hair_base_6_rainbow {
-  background-image: url(spritesmith.png);
-  background-position: -2275px -2828px;
-  width: 90px;
-  height: 90px;
-  background-size: 3109px 3091px;
-}
-.customize-option.hair_base_6_rainbow {
-  background-image: url(spritesmith.png);
-  background-position: -25px -2570px;
-  width: 60px;
-  height: 60px;
-  background-size: 2928px 2920px;
-}
-.hair_base_6_red {
-  background-image: url(spritesmith.png);
-  background-position: -2366px -2828px;
-  width: 90px;
-  height: 90px;
-  background-size: 3109px 3091px;
-}
-.customize-option.hair_base_6_red {
-  background-image: url(spritesmith.png);
-  background-position: -116px -2570px;
-  width: 60px;
-  height: 60px;
-  background-size: 2928px 2920px;
-}
-.hair_base_6_white {
-  background-image: url(spritesmith.png);
-  background-position: -2457px -2828px;
-  width: 90px;
-  height: 90px;
-  background-size: 3109px 3091px;
-}
-.customize-option.hair_base_6_white {
-  background-image: url(spritesmith.png);
-  background-position: -207px -2570px;
-  width: 60px;
-  height: 60px;
-  background-size: 2928px 2920px;
-}
-.hair_base_6_winternight {
-  background-image: url(spritesmith.png);
-  background-position: -2548px -2828px;
-  width: 90px;
-  height: 90px;
-  background-size: 3109px 3091px;
-}
-.customize-option.hair_base_6_winternight {
-  background-image: url(spritesmith.png);
-  background-position: -298px -2570px;
-  width: 60px;
-  height: 60px;
-  background-size: 2928px 2920px;
-}
-.hair_base_6_yellow {
-  background-image: url(spritesmith.png);
-  background-position: -2639px -2828px;
-  width: 90px;
-  height: 90px;
-  background-size: 3109px 3091px;
-}
-.customize-option.hair_base_6_yellow {
-  background-image: url(spritesmith.png);
-  background-position: -389px -2570px;
-  width: 60px;
-  height: 60px;
-  background-size: 2928px 2920px;
-}
-.hair_base_7_TRUred {
-  background-image: url(spritesmith.png);
-  background-position: -2730px -2828px;
-  width: 90px;
-  height: 90px;
-  background-size: 3109px 3091px;
-}
-.customize-option.hair_base_7_TRUred {
-  background-image: url(spritesmith.png);
-  background-position: -480px -2570px;
-  width: 60px;
-  height: 60px;
-  background-size: 2928px 2920px;
-}
-.hair_base_7_black {
-  background-image: url(spritesmith.png);
-  background-position: -2821px -2828px;
-  width: 90px;
-  height: 90px;
-  background-size: 3109px 3091px;
-}
-.customize-option.hair_base_7_black {
-  background-image: url(spritesmith.png);
-  background-position: -571px -2570px;
-  width: 60px;
-  height: 60px;
-  background-size: 2928px 2920px;
-}
-.hair_base_7_blond {
-  background-image: url(spritesmith.png);
-  background-position: -2970px 0px;
-  width: 90px;
-  height: 90px;
-  background-size: 3109px 3091px;
-}
-.customize-option.hair_base_7_blond {
-  background-image: url(spritesmith.png);
-  background-position: -662px -2570px;
-  width: 60px;
-  height: 60px;
-  background-size: 2928px 2920px;
-}
-.hair_base_7_blue {
-  background-image: url(spritesmith.png);
-  background-position: -2970px -91px;
-  width: 90px;
-  height: 90px;
-  background-size: 3109px 3091px;
-}
-.customize-option.hair_base_7_blue {
-  background-image: url(spritesmith.png);
-  background-position: -753px -2570px;
-  width: 60px;
-  height: 60px;
-  background-size: 2928px 2920px;
-}
-.hair_base_7_brown {
-  background-image: url(spritesmith.png);
-  background-position: -2970px -182px;
-  width: 90px;
-  height: 90px;
-  background-size: 3109px 3091px;
-}
-.customize-option.hair_base_7_brown {
-  background-image: url(spritesmith.png);
-  background-position: -844px -2570px;
-  width: 60px;
-  height: 60px;
-  background-size: 2928px 2920px;
-}
-.hair_base_7_candycane {
-  background-image: url(spritesmith.png);
-  background-position: -2970px -273px;
-  width: 90px;
-  height: 90px;
-  background-size: 3109px 3091px;
-}
-.customize-option.hair_base_7_candycane {
-  background-image: url(spritesmith.png);
-  background-position: -935px -2570px;
-  width: 60px;
-  height: 60px;
-  background-size: 2928px 2920px;
-}
-.hair_base_7_frost {
-  background-image: url(spritesmith.png);
-  background-position: -2970px -364px;
-  width: 90px;
-  height: 90px;
-  background-size: 3109px 3091px;
-}
-.customize-option.hair_base_7_frost {
-  background-image: url(spritesmith.png);
-  background-position: -1026px -2570px;
-  width: 60px;
-  height: 60px;
-  background-size: 2928px 2920px;
-}
-.hair_base_7_green {
-  background-image: url(spritesmith.png);
-  background-position: -2970px -455px;
-  width: 90px;
-  height: 90px;
-  background-size: 3109px 3091px;
-}
-.customize-option.hair_base_7_green {
-  background-image: url(spritesmith.png);
-  background-position: -1117px -2570px;
-  width: 60px;
-  height: 60px;
-  background-size: 2928px 2920px;
-}
-.hair_base_7_holly {
-  background-image: url(spritesmith.png);
-  background-position: -2970px -546px;
-  width: 90px;
-  height: 90px;
-  background-size: 3109px 3091px;
-}
-.hair_base_7_pblue {
-  background-image: url(spritesmith.png);
-  background-position: -2970px -637px;
-  width: 90px;
-  height: 90px;
-  background-size: 3109px 3091px;
-}
-.hair_base_7_pgreen {
-  background-image: url(spritesmith.png);
-  background-position: -2970px -728px;
-  width: 90px;
-  height: 90px;
-  background-size: 3109px 3091px;
-}
-.hair_base_7_porange {
-  background-image: url(spritesmith.png);
-  background-position: -2970px -819px;
-  width: 90px;
-  height: 90px;
-  background-size: 3109px 3091px;
-}
-.hair_base_7_ppink {
-  background-image: url(spritesmith.png);
-  background-position: -2970px -910px;
-  width: 90px;
-  height: 90px;
-  background-size: 3109px 3091px;
-}
-.hair_base_7_ppurple {
-  background-image: url(spritesmith.png);
-  background-position: -2970px -1001px;
-  width: 90px;
-  height: 90px;
-  background-size: 3109px 3091px;
-}
-.customize-option.hair_base_7_holly {
-  background-image: url(spritesmith.png);
-  background-position: -1208px -2570px;
-  width: 60px;
-  height: 60px;
-  background-size: 2928px 2920px;
-}
-.hair_base_7_purple {
-  background-image: url(spritesmith.png);
-  background-position: -2970px -1092px;
-  width: 90px;
-  height: 90px;
-  background-size: 3109px 3091px;
-}
-.hair_base_7_pyellow {
-  background-image: url(spritesmith.png);
-  background-position: -2970px -1183px;
-  width: 90px;
-  height: 90px;
-  background-size: 3109px 3091px;
-}
-.customize-option.hair_base_7_purple {
-  background-image: url(spritesmith.png);
-  background-position: -1299px -2570px;
-  width: 60px;
-  height: 60px;
-  background-size: 2928px 2920px;
-}
-.hair_base_7_rainbow {
-  background-image: url(spritesmith.png);
-  background-position: -2970px -1274px;
-  width: 90px;
-  height: 90px;
-  background-size: 3109px 3091px;
-}
-.customize-option.hair_base_7_rainbow {
-  background-image: url(spritesmith.png);
-  background-position: -1390px -2570px;
-  width: 60px;
-  height: 60px;
-  background-size: 2928px 2920px;
-}
-.hair_base_7_red {
-  background-image: url(spritesmith.png);
-  background-position: -2970px -1365px;
-  width: 90px;
-  height: 90px;
-  background-size: 3109px 3091px;
-}
-.customize-option.hair_base_7_red {
-  background-image: url(spritesmith.png);
-  background-position: -1481px -2570px;
-  width: 60px;
-  height: 60px;
-  background-size: 2928px 2920px;
-}
-.hair_base_7_white {
-  background-image: url(spritesmith.png);
-  background-position: -2970px -1456px;
-  width: 90px;
-  height: 90px;
-  background-size: 3109px 3091px;
-}
-.customize-option.hair_base_7_white {
-  background-image: url(spritesmith.png);
-  background-position: -1572px -2570px;
-  width: 60px;
-  height: 60px;
-  background-size: 2928px 2920px;
-}
-.hair_base_7_winternight {
-  background-image: url(spritesmith.png);
-  background-position: -2970px -1547px;
-  width: 90px;
-  height: 90px;
-  background-size: 3109px 3091px;
-}
-.customize-option.hair_base_7_winternight {
-  background-image: url(spritesmith.png);
-  background-position: -1663px -2570px;
-  width: 60px;
-  height: 60px;
-  background-size: 2928px 2920px;
-}
-.hair_base_7_yellow {
-  background-image: url(spritesmith.png);
-  background-position: -2970px -1638px;
-  width: 90px;
-  height: 90px;
-  background-size: 3109px 3091px;
-}
-.customize-option.hair_base_7_yellow {
-  background-image: url(spritesmith.png);
-  background-position: -1754px -2570px;
-  width: 60px;
-  height: 60px;
-  background-size: 2928px 2920px;
-}
-.hair_base_8_TRUred {
-  background-image: url(spritesmith.png);
-  background-position: -2970px -1729px;
-  width: 90px;
-  height: 90px;
-  background-size: 3109px 3091px;
-}
-.customize-option.hair_base_8_TRUred {
-  background-image: url(spritesmith.png);
-  background-position: -1845px -2570px;
-  width: 60px;
-  height: 60px;
-  background-size: 2928px 2920px;
-}
-.hair_base_8_black {
-  background-image: url(spritesmith.png);
-  background-position: -2970px -1820px;
-  width: 90px;
-  height: 90px;
-  background-size: 3109px 3091px;
-}
-.customize-option.hair_base_8_black {
-  background-image: url(spritesmith.png);
-  background-position: -1936px -2570px;
-  width: 60px;
-  height: 60px;
-  background-size: 2928px 2920px;
-}
-.hair_base_8_blond {
-  background-image: url(spritesmith.png);
-  background-position: -2970px -1911px;
-  width: 90px;
-  height: 90px;
-  background-size: 3109px 3091px;
-}
-.hair_base_8_blue {
-  background-image: url(spritesmith.png);
-  background-position: -2970px -2002px;
-  width: 90px;
-  height: 90px;
-  background-size: 3109px 3091px;
-}
-.hair_base_8_brown {
-  background-image: url(spritesmith.png);
-  background-position: -2970px -2093px;
-  width: 90px;
-  height: 90px;
-  background-size: 3109px 3091px;
-}
-.hair_base_8_candycane {
-  background-image: url(spritesmith.png);
-  background-position: -2970px -2184px;
-  width: 90px;
-  height: 90px;
-  background-size: 3109px 3091px;
-}
-.hair_base_8_frost {
-  background-image: url(spritesmith.png);
-  background-position: -2970px -2275px;
-  width: 90px;
-  height: 90px;
-  background-size: 3109px 3091px;
-}
-.hair_base_8_green {
-  background-image: url(spritesmith.png);
-  background-position: -2970px -2366px;
-  width: 90px;
-  height: 90px;
-  background-size: 3109px 3091px;
-}
-.hair_base_8_holly {
-  background-image: url(spritesmith.png);
-  background-position: -2970px -2457px;
-  width: 90px;
-  height: 90px;
-  background-size: 3109px 3091px;
-}
-<<<<<<< HEAD
-.hair_base_8_pblue {
-=======
-.customize-option.hair_base_8_blond {
-  background-image: url(spritesmith.png);
-  background-position: -2027px -2570px;
-  width: 60px;
-  height: 60px;
-  background-size: 2928px 2920px;
-}
-.hair_base_8_blue {
->>>>>>> c9a42ed1
-  background-image: url(spritesmith.png);
-  background-position: -2970px -2548px;
-  width: 90px;
-  height: 90px;
-  background-size: 3109px 3091px;
-}
-<<<<<<< HEAD
-.hair_base_8_pgreen {
-=======
-.customize-option.hair_base_8_blue {
-  background-image: url(spritesmith.png);
-  background-position: -2118px -2570px;
-  width: 60px;
-  height: 60px;
-  background-size: 2928px 2920px;
-}
-.hair_base_8_brown {
->>>>>>> c9a42ed1
-  background-image: url(spritesmith.png);
-  background-position: -2970px -2639px;
-  width: 90px;
-  height: 90px;
-  background-size: 3109px 3091px;
-}
-<<<<<<< HEAD
-.hair_base_8_porange {
-=======
-.customize-option.hair_base_8_brown {
-  background-image: url(spritesmith.png);
-  background-position: -2209px -2570px;
-  width: 60px;
-  height: 60px;
-  background-size: 2928px 2920px;
-}
-.hair_base_8_candycane {
->>>>>>> c9a42ed1
-  background-image: url(spritesmith.png);
-  background-position: -2970px -2730px;
-  width: 90px;
-  height: 90px;
-  background-size: 3109px 3091px;
-}
-<<<<<<< HEAD
-.hair_base_8_ppink {
-=======
-.customize-option.hair_base_8_candycane {
-  background-image: url(spritesmith.png);
-  background-position: -2300px -2570px;
-  width: 60px;
-  height: 60px;
-  background-size: 2928px 2920px;
-}
-.hair_base_8_frost {
->>>>>>> c9a42ed1
-  background-image: url(spritesmith.png);
-  background-position: -2970px -2821px;
-  width: 90px;
-  height: 90px;
-  background-size: 3109px 3091px;
-}
-<<<<<<< HEAD
-.hair_base_8_ppurple {
-=======
-.customize-option.hair_base_8_frost {
-  background-image: url(spritesmith.png);
-  background-position: -2391px -2570px;
-  width: 60px;
-  height: 60px;
-  background-size: 2928px 2920px;
-}
-.hair_base_8_green {
->>>>>>> c9a42ed1
-  background-image: url(spritesmith.png);
-  background-position: 0px -2919px;
-  width: 90px;
-  height: 90px;
-  background-size: 3109px 3091px;
-}
-<<<<<<< HEAD
-.hair_base_8_purple {
-=======
-.customize-option.hair_base_8_green {
-  background-image: url(spritesmith.png);
-  background-position: -2482px -2570px;
-  width: 60px;
-  height: 60px;
-  background-size: 2928px 2920px;
-}
-.hair_base_8_holly {
->>>>>>> c9a42ed1
-  background-image: url(spritesmith.png);
-  background-position: -91px -2919px;
-  width: 90px;
-  height: 90px;
-  background-size: 3109px 3091px;
-}
-<<<<<<< HEAD
-.hair_base_8_pyellow {
-=======
-.customize-option.hair_base_8_holly {
-  background-image: url(spritesmith.png);
-  background-position: -2573px -2570px;
-  width: 60px;
-  height: 60px;
-  background-size: 2928px 2920px;
-}
-.hair_base_8_purple {
->>>>>>> c9a42ed1
-  background-image: url(spritesmith.png);
-  background-position: -182px -2919px;
-  width: 90px;
-  height: 90px;
-  background-size: 3109px 3091px;
-}
-.customize-option.hair_base_8_purple {
-  background-image: url(spritesmith.png);
-  background-position: -2731px -15px;
-  width: 60px;
-  height: 60px;
-  background-size: 2928px 2920px;
-}
-.hair_base_8_rainbow {
-  background-image: url(spritesmith.png);
-  background-position: -273px -2919px;
-  width: 90px;
-  height: 90px;
-  background-size: 3109px 3091px;
-}
-.customize-option.hair_base_8_rainbow {
-  background-image: url(spritesmith.png);
-  background-position: -2731px -106px;
-  width: 60px;
-  height: 60px;
-  background-size: 2928px 2920px;
-}
-.hair_base_8_red {
-  background-image: url(spritesmith.png);
-  background-position: -364px -2919px;
-  width: 90px;
-  height: 90px;
-  background-size: 3109px 3091px;
-}
-.customize-option.hair_base_8_red {
-  background-image: url(spritesmith.png);
-  background-position: -2731px -197px;
-  width: 60px;
-  height: 60px;
-  background-size: 2928px 2920px;
-}
-.hair_base_8_white {
-  background-image: url(spritesmith.png);
-  background-position: -455px -2919px;
-  width: 90px;
-  height: 90px;
-  background-size: 3109px 3091px;
-}
-.customize-option.hair_base_8_white {
-  background-image: url(spritesmith.png);
-  background-position: -2731px -288px;
-  width: 60px;
-  height: 60px;
-  background-size: 2928px 2920px;
-}
-.hair_base_8_winternight {
-  background-image: url(spritesmith.png);
-  background-position: -546px -2919px;
-  width: 90px;
-  height: 90px;
-  background-size: 3109px 3091px;
-}
-.customize-option.hair_base_8_winternight {
-  background-image: url(spritesmith.png);
-  background-position: -2731px -379px;
-  width: 60px;
-  height: 60px;
-  background-size: 2928px 2920px;
-}
-.hair_base_8_yellow {
-  background-image: url(spritesmith.png);
-  background-position: -637px -2919px;
-  width: 90px;
-  height: 90px;
-  background-size: 3109px 3091px;
-}
-.customize-option.hair_base_8_yellow {
-  background-image: url(spritesmith.png);
-  background-position: -2731px -470px;
-  width: 60px;
-  height: 60px;
-  background-size: 2928px 2920px;
-}
-.broad_shirt_black {
-  background-image: url(spritesmith.png);
-  background-position: -728px -2919px;
-  width: 90px;
-  height: 90px;
-  background-size: 3109px 3091px;
-}
-.customize-option.broad_shirt_black {
-  background-image: url(spritesmith.png);
-  background-position: -2731px -576px;
-  width: 60px;
-  height: 60px;
-  background-size: 2928px 2920px;
-}
-.broad_shirt_blue {
-  background-image: url(spritesmith.png);
-  background-position: -819px -2919px;
-  width: 90px;
-  height: 90px;
-  background-size: 3109px 3091px;
-}
-.customize-option.broad_shirt_blue {
-  background-image: url(spritesmith.png);
-  background-position: -2731px -667px;
-  width: 60px;
-  height: 60px;
-  background-size: 2928px 2920px;
-}
-.broad_shirt_convict {
-  background-image: url(spritesmith.png);
-  background-position: -910px -2919px;
-  width: 90px;
-  height: 90px;
-  background-size: 3109px 3091px;
-}
-.customize-option.broad_shirt_convict {
-  background-image: url(spritesmith.png);
-  background-position: -2731px -758px;
-  width: 60px;
-  height: 60px;
-  background-size: 2928px 2920px;
-}
-.broad_shirt_cross {
-  background-image: url(spritesmith.png);
-  background-position: -1001px -2919px;
-  width: 90px;
-  height: 90px;
-  background-size: 3109px 3091px;
-}
-.customize-option.broad_shirt_cross {
-  background-image: url(spritesmith.png);
-  background-position: -2731px -849px;
-  width: 60px;
-  height: 60px;
-  background-size: 2928px 2920px;
-}
-.broad_shirt_fire {
-  background-image: url(spritesmith.png);
-  background-position: -1092px -2919px;
-  width: 90px;
-  height: 90px;
-  background-size: 3109px 3091px;
-}
-.customize-option.broad_shirt_fire {
-  background-image: url(spritesmith.png);
-  background-position: -2731px -940px;
-  width: 60px;
-  height: 60px;
-  background-size: 2928px 2920px;
-}
-.broad_shirt_green {
-  background-image: url(spritesmith.png);
-  background-position: -1183px -2919px;
-  width: 90px;
-  height: 90px;
-  background-size: 3109px 3091px;
-}
-.customize-option.broad_shirt_green {
-  background-image: url(spritesmith.png);
-  background-position: -2731px -1031px;
-  width: 60px;
-  height: 60px;
-  background-size: 2928px 2920px;
-}
-.broad_shirt_horizon {
-  background-image: url(spritesmith.png);
-  background-position: -1274px -2919px;
-  width: 90px;
-  height: 90px;
-  background-size: 3109px 3091px;
-}
-.customize-option.broad_shirt_horizon {
-  background-image: url(spritesmith.png);
-  background-position: -2731px -1122px;
-  width: 60px;
-  height: 60px;
-  background-size: 2928px 2920px;
-}
-.broad_shirt_ocean {
-  background-image: url(spritesmith.png);
-  background-position: -1365px -2919px;
-  width: 90px;
-  height: 90px;
-  background-size: 3109px 3091px;
-}
-.customize-option.broad_shirt_ocean {
-  background-image: url(spritesmith.png);
-  background-position: -2731px -1213px;
-  width: 60px;
-  height: 60px;
-  background-size: 2928px 2920px;
-}
-.broad_shirt_pink {
-  background-image: url(spritesmith.png);
-  background-position: -1456px -2919px;
-  width: 90px;
-  height: 90px;
-  background-size: 3109px 3091px;
-}
-.customize-option.broad_shirt_pink {
-  background-image: url(spritesmith.png);
-  background-position: -2731px -1304px;
-  width: 60px;
-  height: 60px;
-  background-size: 2928px 2920px;
-}
-.broad_shirt_purple {
-  background-image: url(spritesmith.png);
-  background-position: -1547px -2919px;
-  width: 90px;
-  height: 90px;
-  background-size: 3109px 3091px;
-}
-.customize-option.broad_shirt_purple {
-  background-image: url(spritesmith.png);
-  background-position: -2731px -1395px;
-  width: 60px;
-  height: 60px;
-  background-size: 2928px 2920px;
-}
-.broad_shirt_rainbow {
-  background-image: url(spritesmith.png);
-  background-position: -1638px -2919px;
-  width: 90px;
-  height: 90px;
-  background-size: 3109px 3091px;
-}
-.customize-option.broad_shirt_rainbow {
-  background-image: url(spritesmith.png);
-  background-position: -2731px -1486px;
-  width: 60px;
-  height: 60px;
-  background-size: 2928px 2920px;
-}
-.broad_shirt_redblue {
-  background-image: url(spritesmith.png);
-  background-position: -1729px -2919px;
-  width: 90px;
-  height: 90px;
-  background-size: 3109px 3091px;
-}
-.customize-option.broad_shirt_redblue {
-  background-image: url(spritesmith.png);
-  background-position: -2731px -1577px;
-  width: 60px;
-  height: 60px;
-  background-size: 2928px 2920px;
-}
-.broad_shirt_thunder {
-  background-image: url(spritesmith.png);
-  background-position: -1820px -2919px;
-  width: 90px;
-  height: 90px;
-  background-size: 3109px 3091px;
-}
-.customize-option.broad_shirt_thunder {
-  background-image: url(spritesmith.png);
-  background-position: -2731px -1668px;
-  width: 60px;
-  height: 60px;
-  background-size: 2928px 2920px;
-}
-.broad_shirt_tropical {
-  background-image: url(spritesmith.png);
-  background-position: -1911px -2919px;
-  width: 90px;
-  height: 90px;
-  background-size: 3109px 3091px;
-}
-.customize-option.broad_shirt_tropical {
-  background-image: url(spritesmith.png);
-  background-position: -2731px -1759px;
-  width: 60px;
-  height: 60px;
-  background-size: 2928px 2920px;
-}
-.broad_shirt_white {
-  background-image: url(spritesmith.png);
-  background-position: -2002px -2919px;
-  width: 90px;
-  height: 90px;
-  background-size: 3109px 3091px;
-}
-.customize-option.broad_shirt_white {
-  background-image: url(spritesmith.png);
-  background-position: -2731px -1850px;
-  width: 60px;
-  height: 60px;
-  background-size: 2928px 2920px;
-}
-.broad_shirt_yellow {
-  background-image: url(spritesmith.png);
-  background-position: -2093px -2919px;
-  width: 90px;
-  height: 90px;
-  background-size: 3109px 3091px;
-}
-.customize-option.broad_shirt_yellow {
-  background-image: url(spritesmith.png);
-  background-position: -2731px -1941px;
-  width: 60px;
-  height: 60px;
-  background-size: 2928px 2920px;
-}
-.broad_shirt_zombie {
-  background-image: url(spritesmith.png);
-  background-position: -2184px -2919px;
-  width: 90px;
-  height: 90px;
-  background-size: 3109px 3091px;
-}
-.customize-option.broad_shirt_zombie {
-  background-image: url(spritesmith.png);
-  background-position: -2731px -2032px;
-  width: 60px;
-  height: 60px;
-  background-size: 2928px 2920px;
-}
-.slim_shirt_black {
-  background-image: url(spritesmith.png);
-  background-position: -2275px -2919px;
-  width: 90px;
-  height: 90px;
-  background-size: 3109px 3091px;
-}
-.customize-option.slim_shirt_black {
-  background-image: url(spritesmith.png);
-  background-position: -2731px -2123px;
-  width: 60px;
-  height: 60px;
-  background-size: 2928px 2920px;
-}
-.slim_shirt_blue {
-  background-image: url(spritesmith.png);
-  background-position: -2366px -2919px;
-  width: 90px;
-  height: 90px;
-  background-size: 3109px 3091px;
-}
-.customize-option.slim_shirt_blue {
-  background-image: url(spritesmith.png);
-  background-position: -2731px -2214px;
-  width: 60px;
-  height: 60px;
-  background-size: 2928px 2920px;
-}
-.slim_shirt_convict {
-  background-image: url(spritesmith.png);
-  background-position: 0px -2009px;
-  width: 90px;
-  height: 90px;
-  background-size: 3109px 3091px;
-}
-.customize-option.slim_shirt_convict {
-  background-image: url(spritesmith.png);
-  background-position: -2731px -2305px;
-  width: 60px;
-  height: 60px;
-  background-size: 2928px 2920px;
-}
-.slim_shirt_cross {
-  background-image: url(spritesmith.png);
-  background-position: -91px -2009px;
-  width: 90px;
-  height: 90px;
-  background-size: 3109px 3091px;
-}
-.customize-option.slim_shirt_cross {
-  background-image: url(spritesmith.png);
-  background-position: -2731px -2396px;
-  width: 60px;
-  height: 60px;
-  background-size: 2928px 2920px;
-}
-.slim_shirt_fire {
-  background-image: url(spritesmith.png);
-  background-position: -182px -2009px;
-  width: 90px;
-  height: 90px;
-  background-size: 3109px 3091px;
-}
-.customize-option.slim_shirt_fire {
-  background-image: url(spritesmith.png);
-  background-position: -2731px -2487px;
-  width: 60px;
-  height: 60px;
-  background-size: 2928px 2920px;
-}
-.slim_shirt_green {
-  background-image: url(spritesmith.png);
-  background-position: -273px -2009px;
-  width: 90px;
-  height: 90px;
-  background-size: 3109px 3091px;
-}
-.customize-option.slim_shirt_green {
-  background-image: url(spritesmith.png);
-  background-position: -2731px -2578px;
-  width: 60px;
-  height: 60px;
-  background-size: 2928px 2920px;
-}
-.slim_shirt_horizon {
-  background-image: url(spritesmith.png);
-  background-position: -364px -2009px;
-  width: 90px;
-  height: 90px;
-  background-size: 3109px 3091px;
-}
-.customize-option.slim_shirt_horizon {
-  background-image: url(spritesmith.png);
-  background-position: -25px -2676px;
-  width: 60px;
-  height: 60px;
-  background-size: 2928px 2920px;
-}
-.slim_shirt_ocean {
-  background-image: url(spritesmith.png);
-  background-position: -455px -2009px;
-  width: 90px;
-  height: 90px;
-  background-size: 3109px 3091px;
-}
-.customize-option.slim_shirt_ocean {
-  background-image: url(spritesmith.png);
-  background-position: -116px -2676px;
-  width: 60px;
-  height: 60px;
-  background-size: 2928px 2920px;
-}
-.slim_shirt_pink {
-  background-image: url(spritesmith.png);
-  background-position: -546px -2009px;
-  width: 90px;
-  height: 90px;
-  background-size: 3109px 3091px;
-}
-.customize-option.slim_shirt_pink {
-  background-image: url(spritesmith.png);
-  background-position: -207px -2676px;
-  width: 60px;
-  height: 60px;
-  background-size: 2928px 2920px;
-}
-.slim_shirt_purple {
-  background-image: url(spritesmith.png);
-  background-position: -637px -2009px;
-  width: 90px;
-  height: 90px;
-  background-size: 3109px 3091px;
-}
-.customize-option.slim_shirt_purple {
-  background-image: url(spritesmith.png);
-  background-position: -298px -2676px;
-  width: 60px;
-  height: 60px;
-  background-size: 2928px 2920px;
-}
-.slim_shirt_rainbow {
-  background-image: url(spritesmith.png);
-  background-position: -728px -2009px;
-  width: 90px;
-  height: 90px;
-  background-size: 3109px 3091px;
-}
-.customize-option.slim_shirt_rainbow {
-  background-image: url(spritesmith.png);
-  background-position: -389px -2676px;
-  width: 60px;
-  height: 60px;
-  background-size: 2928px 2920px;
-}
-.slim_shirt_redblue {
-  background-image: url(spritesmith.png);
-  background-position: -819px -2009px;
-  width: 90px;
-  height: 90px;
-  background-size: 3109px 3091px;
-}
-.customize-option.slim_shirt_redblue {
-  background-image: url(spritesmith.png);
-  background-position: -480px -2676px;
-  width: 60px;
-  height: 60px;
-  background-size: 2928px 2920px;
-}
-.slim_shirt_thunder {
-  background-image: url(spritesmith.png);
-  background-position: -910px -2009px;
-  width: 90px;
-  height: 90px;
-  background-size: 3109px 3091px;
-}
-.customize-option.slim_shirt_thunder {
-  background-image: url(spritesmith.png);
-  background-position: -571px -2676px;
-  width: 60px;
-  height: 60px;
-  background-size: 2928px 2920px;
-}
-.slim_shirt_tropical {
-  background-image: url(spritesmith.png);
-  background-position: -1001px -2009px;
-  width: 90px;
-  height: 90px;
-  background-size: 3109px 3091px;
-}
-.customize-option.slim_shirt_tropical {
-  background-image: url(spritesmith.png);
-  background-position: -662px -2676px;
-  width: 60px;
-  height: 60px;
-  background-size: 2928px 2920px;
-}
-.slim_shirt_white {
-  background-image: url(spritesmith.png);
-  background-position: -1092px -2009px;
-  width: 90px;
-  height: 90px;
-  background-size: 3109px 3091px;
-}
-.customize-option.slim_shirt_white {
-  background-image: url(spritesmith.png);
-  background-position: -753px -2676px;
-  width: 60px;
-  height: 60px;
-  background-size: 2928px 2920px;
-}
-.slim_shirt_yellow {
-  background-image: url(spritesmith.png);
-  background-position: -1183px -2009px;
-  width: 90px;
-  height: 90px;
-  background-size: 3109px 3091px;
-}
-.customize-option.slim_shirt_yellow {
-  background-image: url(spritesmith.png);
-  background-position: -844px -2676px;
-  width: 60px;
-  height: 60px;
-  background-size: 2928px 2920px;
-}
-.slim_shirt_zombie {
-  background-image: url(spritesmith.png);
-  background-position: -1274px -2009px;
-  width: 90px;
-  height: 90px;
-  background-size: 3109px 3091px;
-}
-.customize-option.slim_shirt_zombie {
-  background-image: url(spritesmith.png);
-  background-position: -935px -2676px;
-  width: 60px;
-  height: 60px;
-  background-size: 2928px 2920px;
-}
-.skin_0ff591 {
-  background-image: url(spritesmith.png);
-  background-position: -1365px -2009px;
-  width: 90px;
-  height: 90px;
-  background-size: 3109px 3091px;
-}
-.customize-option.skin_0ff591 {
-  background-image: url(spritesmith.png);
-  background-position: -1026px -2661px;
-  width: 60px;
-  height: 60px;
-  background-size: 2928px 2920px;
-}
-.skin_2b43f6 {
-  background-image: url(spritesmith.png);
-  background-position: -1456px -2009px;
-  width: 90px;
-  height: 90px;
-  background-size: 3109px 3091px;
-}
-.customize-option.skin_2b43f6 {
-  background-image: url(spritesmith.png);
-  background-position: -1117px -2661px;
-  width: 60px;
-  height: 60px;
-  background-size: 2928px 2920px;
-}
-.skin_6bd049 {
-  background-image: url(spritesmith.png);
-  background-position: -1547px -2009px;
-  width: 90px;
-  height: 90px;
-  background-size: 3109px 3091px;
-}
-.customize-option.skin_6bd049 {
-  background-image: url(spritesmith.png);
-  background-position: -1208px -2661px;
-  width: 60px;
-  height: 60px;
-  background-size: 2928px 2920px;
-}
-.skin_800ed0 {
-  background-image: url(spritesmith.png);
-  background-position: -1638px -2009px;
-  width: 90px;
-  height: 90px;
-  background-size: 3109px 3091px;
-}
-.customize-option.skin_800ed0 {
-  background-image: url(spritesmith.png);
-  background-position: -1299px -2661px;
-  width: 60px;
-  height: 60px;
-  background-size: 2928px 2920px;
-}
-.skin_915533 {
-  background-image: url(spritesmith.png);
-  background-position: -1729px -2009px;
-  width: 90px;
-  height: 90px;
-  background-size: 3109px 3091px;
-}
-.customize-option.skin_915533 {
-  background-image: url(spritesmith.png);
-  background-position: -1390px -2661px;
-  width: 60px;
-  height: 60px;
-  background-size: 2928px 2920px;
-}
-.skin_98461a {
-  background-image: url(spritesmith.png);
-  background-position: -1820px -2009px;
-  width: 90px;
-  height: 90px;
-  background-size: 3109px 3091px;
-}
-.customize-option.skin_98461a {
-  background-image: url(spritesmith.png);
-  background-position: -1481px -2661px;
-  width: 60px;
-  height: 60px;
-  background-size: 2928px 2920px;
-}
-.skin_c06534 {
-  background-image: url(spritesmith.png);
-  background-position: -1911px -2009px;
-  width: 90px;
-  height: 90px;
-  background-size: 3109px 3091px;
-}
-.customize-option.skin_c06534 {
-  background-image: url(spritesmith.png);
-  background-position: -1572px -2661px;
-  width: 60px;
-  height: 60px;
-  background-size: 2928px 2920px;
-}
-.skin_c3e1dc {
-  background-image: url(spritesmith.png);
-  background-position: -2002px -2009px;
-  width: 90px;
-  height: 90px;
-  background-size: 3109px 3091px;
-}
-.customize-option.skin_c3e1dc {
-  background-image: url(spritesmith.png);
-  background-position: -1663px -2661px;
-  width: 60px;
-  height: 60px;
-  background-size: 2928px 2920px;
+  background-size: 3109px 3091px;
 }
 .skin_d7a9f7 {
   background-image: url(spritesmith.png);
@@ -5252,10 +5579,10 @@
 }
 .customize-option.skin_d7a9f7 {
   background-image: url(spritesmith.png);
-  background-position: -1754px -2661px;
-  width: 60px;
-  height: 60px;
-  background-size: 2928px 2920px;
+  background-position: -2176px -15px;
+  width: 60px;
+  height: 60px;
+  background-size: 3109px 3091px;
 }
 .skin_ddc994 {
   background-image: url(spritesmith.png);
@@ -5266,10 +5593,10 @@
 }
 .customize-option.skin_ddc994 {
   background-image: url(spritesmith.png);
-  background-position: -1845px -2661px;
-  width: 60px;
-  height: 60px;
-  background-size: 2928px 2920px;
+  background-position: -2176px -106px;
+  width: 60px;
+  height: 60px;
+  background-size: 3109px 3091px;
 }
 .skin_ea8349 {
   background-image: url(spritesmith.png);
@@ -5280,10 +5607,10 @@
 }
 .customize-option.skin_ea8349 {
   background-image: url(spritesmith.png);
-  background-position: -1936px -2661px;
-  width: 60px;
-  height: 60px;
-  background-size: 2928px 2920px;
+  background-position: -2176px -197px;
+  width: 60px;
+  height: 60px;
+  background-size: 3109px 3091px;
 }
 .skin_eb052b {
   background-image: url(spritesmith.png);
@@ -5294,10 +5621,10 @@
 }
 .customize-option.skin_eb052b {
   background-image: url(spritesmith.png);
-  background-position: -2027px -2661px;
-  width: 60px;
-  height: 60px;
-  background-size: 2928px 2920px;
+  background-position: -2176px -288px;
+  width: 60px;
+  height: 60px;
+  background-size: 3109px 3091px;
 }
 .skin_f5a76e {
   background-image: url(spritesmith.png);
@@ -5308,10 +5635,10 @@
 }
 .customize-option.skin_f5a76e {
   background-image: url(spritesmith.png);
-  background-position: -2118px -2661px;
-  width: 60px;
-  height: 60px;
-  background-size: 2928px 2920px;
+  background-position: -2176px -379px;
+  width: 60px;
+  height: 60px;
+  background-size: 3109px 3091px;
 }
 .skin_f5d70f {
   background-image: url(spritesmith.png);
@@ -5322,10 +5649,10 @@
 }
 .customize-option.skin_f5d70f {
   background-image: url(spritesmith.png);
-  background-position: -2209px -2661px;
-  width: 60px;
-  height: 60px;
-  background-size: 2928px 2920px;
+  background-position: -2176px -470px;
+  width: 60px;
+  height: 60px;
+  background-size: 3109px 3091px;
 }
 .skin_f69922 {
   background-image: url(spritesmith.png);
@@ -5336,10 +5663,10 @@
 }
 .customize-option.skin_f69922 {
   background-image: url(spritesmith.png);
-  background-position: -2300px -2661px;
-  width: 60px;
-  height: 60px;
-  background-size: 2928px 2920px;
+  background-position: -2176px -561px;
+  width: 60px;
+  height: 60px;
+  background-size: 3109px 3091px;
 }
 .skin_ghost {
   background-image: url(spritesmith.png);
@@ -5350,10 +5677,10 @@
 }
 .customize-option.skin_ghost {
   background-image: url(spritesmith.png);
-  background-position: -2391px -2661px;
-  width: 60px;
-  height: 60px;
-  background-size: 2928px 2920px;
+  background-position: -2176px -652px;
+  width: 60px;
+  height: 60px;
+  background-size: 3109px 3091px;
 }
 .skin_monster {
   background-image: url(spritesmith.png);
@@ -5364,10 +5691,10 @@
 }
 .customize-option.skin_monster {
   background-image: url(spritesmith.png);
-  background-position: -2482px -2661px;
-  width: 60px;
-  height: 60px;
-  background-size: 2928px 2920px;
+  background-position: -2176px -743px;
+  width: 60px;
+  height: 60px;
+  background-size: 3109px 3091px;
 }
 .skin_pumpkin {
   background-image: url(spritesmith.png);
@@ -5378,10 +5705,10 @@
 }
 .customize-option.skin_pumpkin {
   background-image: url(spritesmith.png);
-  background-position: -2573px -2661px;
-  width: 60px;
-  height: 60px;
-  background-size: 2928px 2920px;
+  background-position: -2176px -834px;
+  width: 60px;
+  height: 60px;
+  background-size: 3109px 3091px;
 }
 .skin_rainbow {
   background-image: url(spritesmith.png);
@@ -5392,10 +5719,10 @@
 }
 .customize-option.skin_rainbow {
   background-image: url(spritesmith.png);
-  background-position: -2664px -2661px;
-  width: 60px;
-  height: 60px;
-  background-size: 2928px 2920px;
+  background-position: -2176px -925px;
+  width: 60px;
+  height: 60px;
+  background-size: 3109px 3091px;
 }
 .skin_shadow {
   background-image: url(spritesmith.png);
@@ -5406,10 +5733,10 @@
 }
 .customize-option.skin_shadow {
   background-image: url(spritesmith.png);
-  background-position: -2822px -15px;
-  width: 60px;
-  height: 60px;
-  background-size: 2928px 2920px;
+  background-position: -2176px -1016px;
+  width: 60px;
+  height: 60px;
+  background-size: 3109px 3091px;
 }
 .skin_skeleton {
   background-image: url(spritesmith.png);
@@ -5420,10 +5747,10 @@
 }
 .customize-option.skin_skeleton {
   background-image: url(spritesmith.png);
-  background-position: -2822px -106px;
-  width: 60px;
-  height: 60px;
-  background-size: 2928px 2920px;
+  background-position: -2176px -1107px;
+  width: 60px;
+  height: 60px;
+  background-size: 3109px 3091px;
 }
 .skin_zombie {
   background-image: url(spritesmith.png);
@@ -5434,10 +5761,10 @@
 }
 .customize-option.skin_zombie {
   background-image: url(spritesmith.png);
-  background-position: -2822px -197px;
-  width: 60px;
-  height: 60px;
-  background-size: 2928px 2920px;
+  background-position: -2176px -1198px;
+  width: 60px;
+  height: 60px;
+  background-size: 3109px 3091px;
 }
 .broad_armor_healer_1 {
   background-image: url(spritesmith.png);
@@ -5469,7 +5796,6 @@
 }
 .broad_armor_healer_5 {
   background-image: url(spritesmith.png);
-<<<<<<< HEAD
   background-position: -2151px -1638px;
   width: 90px;
   height: 90px;
@@ -5478,181 +5804,111 @@
 .broad_armor_rogue_1 {
   background-image: url(spritesmith.png);
   background-position: -2151px -1729px;
-=======
-  background-position: -2797px -637px;
-  width: 90px;
-  height: 90px;
-  background-size: 2928px 2920px;
-}
-.broad_armor_rogue_1 {
-  background-image: url(spritesmith.png);
-  background-position: -2797px -728px;
->>>>>>> c9a42ed1
   width: 90px;
   height: 90px;
   background-size: 3109px 3091px;
 }
 .broad_armor_rogue_2 {
   background-image: url(spritesmith.png);
-<<<<<<< HEAD
   background-position: -2151px -1820px;
-=======
-  background-position: -2797px -819px;
->>>>>>> c9a42ed1
   width: 90px;
   height: 90px;
   background-size: 3109px 3091px;
 }
 .broad_armor_rogue_3 {
   background-image: url(spritesmith.png);
-<<<<<<< HEAD
   background-position: -2151px -1911px;
-=======
-  background-position: -2797px -910px;
->>>>>>> c9a42ed1
   width: 90px;
   height: 90px;
   background-size: 3109px 3091px;
 }
 .broad_armor_rogue_4 {
   background-image: url(spritesmith.png);
-<<<<<<< HEAD
   background-position: -2151px -2002px;
-=======
-  background-position: -2797px -1001px;
->>>>>>> c9a42ed1
   width: 90px;
   height: 90px;
   background-size: 3109px 3091px;
 }
 .broad_armor_rogue_5 {
   background-image: url(spritesmith.png);
-<<<<<<< HEAD
   background-position: 0px -2100px;
-=======
-  background-position: -2797px -1092px;
->>>>>>> c9a42ed1
   width: 90px;
   height: 90px;
   background-size: 3109px 3091px;
 }
 .broad_armor_special_2 {
   background-image: url(spritesmith.png);
-<<<<<<< HEAD
   background-position: -91px -2100px;
-=======
-  background-position: -2797px -1183px;
->>>>>>> c9a42ed1
   width: 90px;
   height: 90px;
   background-size: 3109px 3091px;
 }
 .broad_armor_warrior_1 {
   background-image: url(spritesmith.png);
-<<<<<<< HEAD
   background-position: -182px -2100px;
-=======
-  background-position: -2797px -1274px;
->>>>>>> c9a42ed1
   width: 90px;
   height: 90px;
   background-size: 3109px 3091px;
 }
 .broad_armor_warrior_2 {
   background-image: url(spritesmith.png);
-<<<<<<< HEAD
   background-position: -273px -2100px;
-=======
-  background-position: -2797px -1365px;
->>>>>>> c9a42ed1
   width: 90px;
   height: 90px;
   background-size: 3109px 3091px;
 }
 .broad_armor_warrior_3 {
   background-image: url(spritesmith.png);
-<<<<<<< HEAD
   background-position: -364px -2100px;
-=======
-  background-position: -2797px -1456px;
->>>>>>> c9a42ed1
   width: 90px;
   height: 90px;
   background-size: 3109px 3091px;
 }
 .broad_armor_warrior_4 {
   background-image: url(spritesmith.png);
-<<<<<<< HEAD
   background-position: -455px -2100px;
-=======
-  background-position: -2797px -1547px;
->>>>>>> c9a42ed1
   width: 90px;
   height: 90px;
   background-size: 3109px 3091px;
 }
 .broad_armor_warrior_5 {
   background-image: url(spritesmith.png);
-<<<<<<< HEAD
   background-position: -546px -2100px;
-=======
-  background-position: -2797px -1638px;
->>>>>>> c9a42ed1
   width: 90px;
   height: 90px;
   background-size: 3109px 3091px;
 }
 .broad_armor_wizard_1 {
   background-image: url(spritesmith.png);
-<<<<<<< HEAD
   background-position: -637px -2100px;
-=======
-  background-position: -2797px -1729px;
->>>>>>> c9a42ed1
   width: 90px;
   height: 90px;
   background-size: 3109px 3091px;
 }
 .broad_armor_wizard_2 {
   background-image: url(spritesmith.png);
-<<<<<<< HEAD
   background-position: -728px -2100px;
-=======
-  background-position: -2797px -1820px;
->>>>>>> c9a42ed1
   width: 90px;
   height: 90px;
   background-size: 3109px 3091px;
 }
 .broad_armor_wizard_3 {
   background-image: url(spritesmith.png);
-<<<<<<< HEAD
   background-position: -819px -2100px;
-=======
-  background-position: -2797px -1911px;
->>>>>>> c9a42ed1
   width: 90px;
   height: 90px;
   background-size: 3109px 3091px;
 }
 .broad_armor_wizard_4 {
   background-image: url(spritesmith.png);
-<<<<<<< HEAD
   background-position: -910px -2100px;
-=======
-  background-position: -2797px -2002px;
->>>>>>> c9a42ed1
   width: 90px;
   height: 90px;
   background-size: 3109px 3091px;
 }
 .broad_armor_wizard_5 {
   background-image: url(spritesmith.png);
-<<<<<<< HEAD
   background-position: -1001px -2100px;
-=======
-  background-position: -2797px -2093px;
->>>>>>> c9a42ed1
   width: 90px;
   height: 90px;
   background-size: 3109px 3091px;
@@ -5687,428 +5943,342 @@
 }
 .shop_armor_healer_5 {
   background-image: url(spritesmith.png);
-<<<<<<< HEAD
   background-position: -3061px -1203px;
-=======
-  background-position: -1873px -2828px;
-  width: 40px;
-  height: 40px;
-  background-size: 2928px 2920px;
+  width: 40px;
+  height: 40px;
+  background-size: 3109px 3091px;
 }
 .shop_armor_rogue_1 {
   background-image: url(spritesmith.png);
-  background-position: -2888px -1066px;
->>>>>>> c9a42ed1
+  background-position: -3013px -2919px;
   width: 40px;
   height: 40px;
   background-size: 3109px 3091px;
 }
 .shop_armor_rogue_2 {
   background-image: url(spritesmith.png);
-<<<<<<< HEAD
-  background-position: -3013px -2919px;
-=======
-  background-position: -779px -2880px;
->>>>>>> c9a42ed1
+  background-position: -615px -3051px;
   width: 40px;
   height: 40px;
   background-size: 3109px 3091px;
 }
 .shop_armor_rogue_3 {
   background-image: url(spritesmith.png);
-  background-position: -615px -3051px;
+  background-position: -574px -3051px;
   width: 40px;
   height: 40px;
   background-size: 3109px 3091px;
 }
 .shop_armor_rogue_4 {
   background-image: url(spritesmith.png);
-  background-position: -574px -3051px;
+  background-position: -533px -3051px;
   width: 40px;
   height: 40px;
   background-size: 3109px 3091px;
 }
 .shop_armor_rogue_5 {
   background-image: url(spritesmith.png);
-  background-position: -533px -3051px;
+  background-position: -492px -3051px;
   width: 40px;
   height: 40px;
   background-size: 3109px 3091px;
 }
 .shop_armor_special_0 {
   background-image: url(spritesmith.png);
-  background-position: -492px -3051px;
+  background-position: -451px -3051px;
   width: 40px;
   height: 40px;
   background-size: 3109px 3091px;
 }
 .shop_armor_special_1 {
   background-image: url(spritesmith.png);
-  background-position: -451px -3051px;
+  background-position: -410px -3051px;
   width: 40px;
   height: 40px;
   background-size: 3109px 3091px;
 }
 .shop_armor_special_2 {
   background-image: url(spritesmith.png);
-  background-position: -410px -3051px;
+  background-position: -369px -3051px;
   width: 40px;
   height: 40px;
   background-size: 3109px 3091px;
 }
 .shop_armor_warrior_1 {
   background-image: url(spritesmith.png);
-  background-position: -369px -3051px;
+  background-position: -328px -3051px;
   width: 40px;
   height: 40px;
   background-size: 3109px 3091px;
 }
 .shop_armor_warrior_2 {
   background-image: url(spritesmith.png);
-  background-position: -328px -3051px;
+  background-position: -287px -3051px;
   width: 40px;
   height: 40px;
   background-size: 3109px 3091px;
 }
 .shop_armor_warrior_3 {
   background-image: url(spritesmith.png);
-  background-position: -287px -3051px;
+  background-position: -246px -3051px;
   width: 40px;
   height: 40px;
   background-size: 3109px 3091px;
 }
 .shop_armor_warrior_4 {
   background-image: url(spritesmith.png);
-  background-position: -246px -3051px;
+  background-position: -205px -3051px;
   width: 40px;
   height: 40px;
   background-size: 3109px 3091px;
 }
 .shop_armor_warrior_5 {
   background-image: url(spritesmith.png);
-  background-position: -205px -3051px;
+  background-position: -164px -3051px;
   width: 40px;
   height: 40px;
   background-size: 3109px 3091px;
 }
 .shop_armor_wizard_1 {
   background-image: url(spritesmith.png);
-  background-position: -164px -3051px;
+  background-position: -123px -3051px;
   width: 40px;
   height: 40px;
   background-size: 3109px 3091px;
 }
 .shop_armor_wizard_2 {
   background-image: url(spritesmith.png);
-  background-position: -123px -3051px;
+  background-position: -82px -3051px;
   width: 40px;
   height: 40px;
   background-size: 3109px 3091px;
 }
 .shop_armor_wizard_3 {
   background-image: url(spritesmith.png);
-  background-position: -82px -3051px;
+  background-position: -41px -3051px;
   width: 40px;
   height: 40px;
   background-size: 3109px 3091px;
 }
 .shop_armor_wizard_4 {
   background-image: url(spritesmith.png);
-  background-position: -41px -3051px;
+  background-position: 0px -3051px;
   width: 40px;
   height: 40px;
   background-size: 3109px 3091px;
 }
 .shop_armor_wizard_5 {
   background-image: url(spritesmith.png);
-  background-position: 0px -3051px;
+  background-position: -3034px -3010px;
   width: 40px;
   height: 40px;
   background-size: 3109px 3091px;
 }
 .slim_armor_healer_1 {
   background-image: url(spritesmith.png);
-<<<<<<< HEAD
-  background-position: -3034px -3010px;
-  width: 40px;
-  height: 40px;
-  background-size: 3109px 3091px;
-=======
-  background-position: -1547px -2737px;
-  width: 90px;
-  height: 90px;
-  background-size: 2928px 2920px;
->>>>>>> c9a42ed1
+  background-position: -2242px -1001px;
+  width: 90px;
+  height: 90px;
+  background-size: 3109px 3091px;
 }
 .slim_armor_healer_2 {
   background-image: url(spritesmith.png);
-  background-position: -1638px -2737px;
-  width: 90px;
-  height: 90px;
-  background-size: 2928px 2920px;
+  background-position: -2242px -1092px;
+  width: 90px;
+  height: 90px;
+  background-size: 3109px 3091px;
 }
 .slim_armor_healer_3 {
   background-image: url(spritesmith.png);
-  background-position: -2242px -1001px;
+  background-position: -2242px -1183px;
   width: 90px;
   height: 90px;
   background-size: 3109px 3091px;
 }
 .slim_armor_healer_4 {
   background-image: url(spritesmith.png);
-  background-position: -2242px -1092px;
+  background-position: -2242px -1274px;
   width: 90px;
   height: 90px;
   background-size: 3109px 3091px;
 }
 .slim_armor_healer_5 {
   background-image: url(spritesmith.png);
-  background-position: -2242px -1183px;
+  background-position: -2242px -1365px;
   width: 90px;
   height: 90px;
   background-size: 3109px 3091px;
 }
 .slim_armor_rogue_1 {
   background-image: url(spritesmith.png);
-  background-position: -2242px -1274px;
+  background-position: -2242px -1456px;
   width: 90px;
   height: 90px;
   background-size: 3109px 3091px;
 }
 .slim_armor_rogue_2 {
   background-image: url(spritesmith.png);
-<<<<<<< HEAD
-  background-position: -2242px -1365px;
-=======
-  background-position: -2093px -2737px;
-  width: 90px;
-  height: 90px;
-  background-size: 2928px 2920px;
+  background-position: -2242px -1547px;
+  width: 90px;
+  height: 90px;
+  background-size: 3109px 3091px;
 }
 .slim_armor_rogue_3 {
   background-image: url(spritesmith.png);
-  background-position: -2184px -2737px;
->>>>>>> c9a42ed1
+  background-position: -2242px -1638px;
   width: 90px;
   height: 90px;
   background-size: 3109px 3091px;
 }
 .slim_armor_rogue_4 {
   background-image: url(spritesmith.png);
-  background-position: -2242px -1456px;
+  background-position: -2242px -1729px;
   width: 90px;
   height: 90px;
   background-size: 3109px 3091px;
 }
 .slim_armor_rogue_5 {
   background-image: url(spritesmith.png);
-  background-position: -2242px -1547px;
+  background-position: -2242px -1820px;
   width: 90px;
   height: 90px;
   background-size: 3109px 3091px;
 }
 .slim_armor_special_2 {
   background-image: url(spritesmith.png);
-  background-position: -2242px -1638px;
+  background-position: -2242px -1911px;
   width: 90px;
   height: 90px;
   background-size: 3109px 3091px;
 }
 .slim_armor_warrior_1 {
   background-image: url(spritesmith.png);
-  background-position: -2242px -1729px;
+  background-position: -2242px -2002px;
   width: 90px;
   height: 90px;
   background-size: 3109px 3091px;
 }
 .slim_armor_warrior_2 {
   background-image: url(spritesmith.png);
-  background-position: -2242px -1820px;
+  background-position: -2242px -2093px;
   width: 90px;
   height: 90px;
   background-size: 3109px 3091px;
 }
 .slim_armor_warrior_3 {
   background-image: url(spritesmith.png);
-  background-position: -2242px -1911px;
+  background-position: 0px -2191px;
   width: 90px;
   height: 90px;
   background-size: 3109px 3091px;
 }
 .slim_armor_warrior_4 {
   background-image: url(spritesmith.png);
-  background-position: -2242px -2002px;
+  background-position: -91px -2191px;
   width: 90px;
   height: 90px;
   background-size: 3109px 3091px;
 }
 .slim_armor_warrior_5 {
   background-image: url(spritesmith.png);
-  background-position: -2242px -2093px;
+  background-position: -182px -2191px;
   width: 90px;
   height: 90px;
   background-size: 3109px 3091px;
 }
 .slim_armor_wizard_1 {
   background-image: url(spritesmith.png);
-  background-position: 0px -2191px;
+  background-position: -273px -2191px;
   width: 90px;
   height: 90px;
   background-size: 3109px 3091px;
 }
 .slim_armor_wizard_2 {
   background-image: url(spritesmith.png);
-  background-position: -91px -2191px;
+  background-position: -364px -2191px;
   width: 90px;
   height: 90px;
   background-size: 3109px 3091px;
 }
 .slim_armor_wizard_3 {
   background-image: url(spritesmith.png);
-  background-position: -182px -2191px;
+  background-position: -455px -2191px;
   width: 90px;
   height: 90px;
   background-size: 3109px 3091px;
 }
 .slim_armor_wizard_4 {
   background-image: url(spritesmith.png);
-  background-position: -273px -2191px;
+  background-position: -546px -2191px;
   width: 90px;
   height: 90px;
   background-size: 3109px 3091px;
 }
 .slim_armor_wizard_5 {
   background-image: url(spritesmith.png);
-  background-position: -364px -2191px;
+  background-position: -637px -2191px;
   width: 90px;
   height: 90px;
   background-size: 3109px 3091px;
 }
 .broad_armor_special_birthday {
   background-image: url(spritesmith.png);
-  background-position: -455px -2191px;
+  background-position: -728px -2191px;
   width: 90px;
   height: 90px;
   background-size: 3109px 3091px;
 }
 .shop_armor_special_birthday {
   background-image: url(spritesmith.png);
-<<<<<<< HEAD
-  background-position: -546px -2191px;
-=======
-  background-position: -1025px -2880px;
-  width: 40px;
-  height: 40px;
-  background-size: 2928px 2920px;
+  background-position: -2993px -3010px;
+  width: 40px;
+  height: 40px;
+  background-size: 3109px 3091px;
 }
 .slim_armor_special_birthday {
   background-image: url(spritesmith.png);
-  background-position: -2069px -1365px;
->>>>>>> c9a42ed1
+  background-position: -910px -2191px;
   width: 90px;
   height: 90px;
   background-size: 3109px 3091px;
 }
 .back_mystery_201402 {
   background-image: url(spritesmith.png);
-<<<<<<< HEAD
-  background-position: -637px -2191px;
-=======
-  background-position: -2069px -1456px;
-  width: 90px;
-  height: 90px;
-  background-size: 2928px 2920px;
+  background-position: -1001px -2191px;
+  width: 90px;
+  height: 90px;
+  background-size: 3109px 3091px;
 }
 .broad_armor_mystery_201402 {
   background-image: url(spritesmith.png);
-  background-position: -2069px -1547px;
->>>>>>> c9a42ed1
-  width: 90px;
-  height: 90px;
-  background-size: 3109px 3091px;
-}
-<<<<<<< HEAD
-.broad_armor_special_birthday {
-  background-image: url(spritesmith.png);
-  background-position: -728px -2191px;
-=======
+  background-position: -1092px -2191px;
+  width: 90px;
+  height: 90px;
+  background-size: 3109px 3091px;
+}
 .head_mystery_201402 {
   background-image: url(spritesmith.png);
-  background-position: -2069px -1638px;
->>>>>>> c9a42ed1
-  width: 90px;
-  height: 90px;
-  background-size: 3109px 3091px;
-}
-<<<<<<< HEAD
-.shop_armor_special_birthday {
-=======
+  background-position: -1183px -2191px;
+  width: 90px;
+  height: 90px;
+  background-size: 3109px 3091px;
+}
 .shop_armor_mystery_201402 {
->>>>>>> c9a42ed1
-  background-image: url(spritesmith.png);
-  background-position: -2993px -3010px;
-  width: 40px;
-  height: 40px;
-  background-size: 3109px 3091px;
-}
-<<<<<<< HEAD
-.slim_armor_special_birthday {
-  background-image: url(spritesmith.png);
-  background-position: -910px -2191px;
-  width: 90px;
-  height: 90px;
-  background-size: 3109px 3091px;
-}
-.back_mystery_201402 {
-  background-image: url(spritesmith.png);
-  background-position: -1001px -2191px;
-  width: 90px;
-  height: 90px;
-  background-size: 3109px 3091px;
-}
-.broad_armor_mystery_201402 {
-  background-image: url(spritesmith.png);
-  background-position: -1092px -2191px;
-  width: 90px;
-  height: 90px;
-  background-size: 3109px 3091px;
-}
-.head_mystery_201402 {
-  background-image: url(spritesmith.png);
-  background-position: -1183px -2191px;
-  width: 90px;
-  height: 90px;
-  background-size: 3109px 3091px;
-}
-.shop_armor_mystery_201402 {
   background-image: url(spritesmith.png);
   background-position: -2952px -3010px;
-=======
+  width: 40px;
+  height: 40px;
+  background-size: 3109px 3091px;
+}
 .shop_back_mystery_201402 {
   background-image: url(spritesmith.png);
-  background-position: -943px -2880px;
-  width: 40px;
-  height: 40px;
-  background-size: 2928px 2920px;
+  background-position: -2911px -3010px;
+  width: 40px;
+  height: 40px;
+  background-size: 3109px 3091px;
 }
 .shop_head_mystery_201402 {
   background-image: url(spritesmith.png);
-  background-position: -902px -2880px;
->>>>>>> c9a42ed1
-  width: 40px;
-  height: 40px;
-  background-size: 3109px 3091px;
-}
-<<<<<<< HEAD
-.shop_back_mystery_201402 {
-  background-image: url(spritesmith.png);
-  background-position: -2911px -3010px;
-  width: 40px;
-  height: 40px;
-  background-size: 3109px 3091px;
-}
-.shop_head_mystery_201402 {
-  background-image: url(spritesmith.png);
   background-position: -2870px -3010px;
   width: 40px;
   height: 40px;
@@ -6117,66 +6287,41 @@
 .slim_armor_mystery_201402 {
   background-image: url(spritesmith.png);
   background-position: -1547px -2191px;
-=======
-.slim_armor_mystery_201402 {
-  background-image: url(spritesmith.png);
-  background-position: 0px -2009px;
->>>>>>> c9a42ed1
   width: 90px;
   height: 90px;
   background-size: 3109px 3091px;
 }
 .broad_armor_mystery_201403 {
   background-image: url(spritesmith.png);
-<<<<<<< HEAD
   background-position: -1638px -2191px;
-=======
-  background-position: -91px -2009px;
->>>>>>> c9a42ed1
   width: 90px;
   height: 90px;
   background-size: 3109px 3091px;
 }
 .headAccessory_mystery_201403 {
   background-image: url(spritesmith.png);
-<<<<<<< HEAD
   background-position: -1729px -2191px;
-=======
-  background-position: -182px -2009px;
->>>>>>> c9a42ed1
   width: 90px;
   height: 90px;
   background-size: 3109px 3091px;
 }
 .shop_armor_mystery_201403 {
   background-image: url(spritesmith.png);
-<<<<<<< HEAD
   background-position: -2829px -3010px;
-=======
-  background-position: -861px -2880px;
->>>>>>> c9a42ed1
   width: 40px;
   height: 40px;
   background-size: 3109px 3091px;
 }
 .shop_headAccessory_mystery_201403 {
   background-image: url(spritesmith.png);
-<<<<<<< HEAD
   background-position: -2788px -3010px;
-=======
-  background-position: -820px -2880px;
->>>>>>> c9a42ed1
   width: 40px;
   height: 40px;
   background-size: 3109px 3091px;
 }
 .slim_armor_mystery_201403 {
   background-image: url(spritesmith.png);
-<<<<<<< HEAD
   background-position: -2002px -2191px;
-=======
-  background-position: -455px -2009px;
->>>>>>> c9a42ed1
   width: 90px;
   height: 90px;
   background-size: 3109px 3091px;
@@ -6211,865 +6356,552 @@
 }
 .broad_armor_special_springHealer {
   background-image: url(spritesmith.png);
-<<<<<<< HEAD
   background-position: -2333px -182px;
-=======
-  background-position: -546px -2009px;
->>>>>>> c9a42ed1
   width: 90px;
   height: 90px;
   background-size: 3109px 3091px;
 }
 .broad_armor_special_springMage {
   background-image: url(spritesmith.png);
-<<<<<<< HEAD
   background-position: -2333px -273px;
-=======
-  background-position: -637px -2009px;
->>>>>>> c9a42ed1
   width: 90px;
   height: 90px;
   background-size: 3109px 3091px;
 }
 .broad_armor_special_springRogue {
   background-image: url(spritesmith.png);
-<<<<<<< HEAD
   background-position: -2333px -364px;
-=======
-  background-position: -728px -2009px;
->>>>>>> c9a42ed1
   width: 90px;
   height: 90px;
   background-size: 3109px 3091px;
 }
 .broad_armor_special_springWarrior {
   background-image: url(spritesmith.png);
-<<<<<<< HEAD
   background-position: -2333px -455px;
-=======
-  background-position: -819px -2009px;
->>>>>>> c9a42ed1
   width: 90px;
   height: 90px;
   background-size: 3109px 3091px;
 }
 .headAccessory_special_springHealer {
   background-image: url(spritesmith.png);
-<<<<<<< HEAD
   background-position: -2333px -546px;
-=======
-  background-position: -910px -2009px;
->>>>>>> c9a42ed1
   width: 90px;
   height: 90px;
   background-size: 3109px 3091px;
 }
 .headAccessory_special_springMage {
   background-image: url(spritesmith.png);
-<<<<<<< HEAD
   background-position: -2333px -637px;
-=======
-  background-position: -1001px -2009px;
->>>>>>> c9a42ed1
   width: 90px;
   height: 90px;
   background-size: 3109px 3091px;
 }
 .headAccessory_special_springRogue {
   background-image: url(spritesmith.png);
-<<<<<<< HEAD
   background-position: -2333px -728px;
-=======
-  background-position: -1092px -2009px;
->>>>>>> c9a42ed1
   width: 90px;
   height: 90px;
   background-size: 3109px 3091px;
 }
 .headAccessory_special_springWarrior {
   background-image: url(spritesmith.png);
-<<<<<<< HEAD
   background-position: -2333px -819px;
-=======
-  background-position: -1183px -2009px;
->>>>>>> c9a42ed1
   width: 90px;
   height: 90px;
   background-size: 3109px 3091px;
 }
 .head_special_springHealer {
   background-image: url(spritesmith.png);
-<<<<<<< HEAD
   background-position: -2333px -910px;
-=======
-  background-position: -1274px -2009px;
->>>>>>> c9a42ed1
   width: 90px;
   height: 90px;
   background-size: 3109px 3091px;
 }
 .head_special_springMage {
   background-image: url(spritesmith.png);
-<<<<<<< HEAD
   background-position: -2333px -1001px;
-=======
-  background-position: -1365px -2009px;
->>>>>>> c9a42ed1
   width: 90px;
   height: 90px;
   background-size: 3109px 3091px;
 }
 .head_special_springRogue {
   background-image: url(spritesmith.png);
-<<<<<<< HEAD
   background-position: -2333px -1092px;
-=======
-  background-position: -1456px -2009px;
->>>>>>> c9a42ed1
   width: 90px;
   height: 90px;
   background-size: 3109px 3091px;
 }
 .head_special_springWarrior {
   background-image: url(spritesmith.png);
-<<<<<<< HEAD
   background-position: -2333px -1183px;
-=======
-  background-position: -1547px -2009px;
->>>>>>> c9a42ed1
   width: 90px;
   height: 90px;
   background-size: 3109px 3091px;
 }
 .shield_special_springHealer {
   background-image: url(spritesmith.png);
-<<<<<<< HEAD
   background-position: -2333px -1274px;
-=======
-  background-position: -2797px -2184px;
->>>>>>> c9a42ed1
   width: 90px;
   height: 90px;
   background-size: 3109px 3091px;
 }
 .shield_special_springRogue {
   background-image: url(spritesmith.png);
-<<<<<<< HEAD
   background-position: -2333px -1365px;
-=======
-  background-position: -1729px -2009px;
->>>>>>> c9a42ed1
   width: 90px;
   height: 90px;
   background-size: 3109px 3091px;
 }
 .shield_special_springWarrior {
   background-image: url(spritesmith.png);
-<<<<<<< HEAD
   background-position: -2333px -1456px;
-=======
-  background-position: -1820px -2009px;
->>>>>>> c9a42ed1
   width: 90px;
   height: 90px;
   background-size: 3109px 3091px;
 }
 .shop_armor_special_springHealer {
   background-image: url(spritesmith.png);
-<<<<<<< HEAD
   background-position: -2665px -3010px;
-=======
-  background-position: -738px -2880px;
->>>>>>> c9a42ed1
   width: 40px;
   height: 40px;
   background-size: 3109px 3091px;
 }
 .shop_armor_special_springMage {
   background-image: url(spritesmith.png);
-<<<<<<< HEAD
   background-position: -2624px -3010px;
-=======
-  background-position: -697px -2880px;
->>>>>>> c9a42ed1
   width: 40px;
   height: 40px;
   background-size: 3109px 3091px;
 }
 .shop_armor_special_springRogue {
   background-image: url(spritesmith.png);
-<<<<<<< HEAD
   background-position: -2583px -3010px;
-=======
-  background-position: -656px -2880px;
->>>>>>> c9a42ed1
   width: 40px;
   height: 40px;
   background-size: 3109px 3091px;
 }
 .shop_armor_special_springWarrior {
   background-image: url(spritesmith.png);
-<<<<<<< HEAD
   background-position: -2542px -3010px;
-=======
-  background-position: -615px -2880px;
->>>>>>> c9a42ed1
   width: 40px;
   height: 40px;
   background-size: 3109px 3091px;
 }
 .shop_headAccessory_special_springHealer {
   background-image: url(spritesmith.png);
-<<<<<<< HEAD
   background-position: -2501px -3010px;
-=======
-  background-position: -574px -2880px;
->>>>>>> c9a42ed1
   width: 40px;
   height: 40px;
   background-size: 3109px 3091px;
 }
 .shop_headAccessory_special_springMage {
   background-image: url(spritesmith.png);
-<<<<<<< HEAD
   background-position: -2460px -3010px;
-=======
-  background-position: -533px -2880px;
->>>>>>> c9a42ed1
   width: 40px;
   height: 40px;
   background-size: 3109px 3091px;
 }
 .shop_headAccessory_special_springRogue {
   background-image: url(spritesmith.png);
-<<<<<<< HEAD
   background-position: -2419px -3010px;
-=======
-  background-position: -492px -2880px;
->>>>>>> c9a42ed1
   width: 40px;
   height: 40px;
   background-size: 3109px 3091px;
 }
 .shop_headAccessory_special_springWarrior {
   background-image: url(spritesmith.png);
-<<<<<<< HEAD
   background-position: -2378px -3010px;
-=======
-  background-position: -451px -2880px;
->>>>>>> c9a42ed1
   width: 40px;
   height: 40px;
   background-size: 3109px 3091px;
 }
 .shop_head_special_springHealer {
   background-image: url(spritesmith.png);
-<<<<<<< HEAD
   background-position: -2337px -3010px;
-=======
-  background-position: -410px -2880px;
->>>>>>> c9a42ed1
   width: 40px;
   height: 40px;
   background-size: 3109px 3091px;
 }
 .shop_head_special_springMage {
   background-image: url(spritesmith.png);
-<<<<<<< HEAD
   background-position: -2296px -3010px;
-=======
-  background-position: -369px -2880px;
->>>>>>> c9a42ed1
   width: 40px;
   height: 40px;
   background-size: 3109px 3091px;
 }
 .shop_head_special_springRogue copy {
   background-image: url(spritesmith.png);
-<<<<<<< HEAD
   background-position: -2255px -3010px;
-=======
-  background-position: -328px -2880px;
->>>>>>> c9a42ed1
   width: 40px;
   height: 40px;
   background-size: 3109px 3091px;
 }
 .shop_head_special_springRogue {
   background-image: url(spritesmith.png);
-<<<<<<< HEAD
   background-position: -2214px -3010px;
-=======
-  background-position: -287px -2880px;
->>>>>>> c9a42ed1
   width: 40px;
   height: 40px;
   background-size: 3109px 3091px;
 }
 .shop_head_special_springWarrior {
   background-image: url(spritesmith.png);
-<<<<<<< HEAD
   background-position: -2173px -3010px;
-=======
-  background-position: -246px -2880px;
->>>>>>> c9a42ed1
   width: 40px;
   height: 40px;
   background-size: 3109px 3091px;
 }
 .shop_shield_special_springHealer {
   background-image: url(spritesmith.png);
-<<<<<<< HEAD
   background-position: -2132px -3010px;
-=======
-  background-position: -205px -2880px;
->>>>>>> c9a42ed1
   width: 40px;
   height: 40px;
   background-size: 3109px 3091px;
 }
 .shop_shield_special_springRogue {
   background-image: url(spritesmith.png);
-<<<<<<< HEAD
   background-position: -2091px -3010px;
-=======
-  background-position: -164px -2880px;
->>>>>>> c9a42ed1
   width: 40px;
   height: 40px;
   background-size: 3109px 3091px;
 }
 .shop_shield_special_springWarrior {
   background-image: url(spritesmith.png);
-<<<<<<< HEAD
   background-position: -2050px -3010px;
-=======
-  background-position: -123px -2880px;
->>>>>>> c9a42ed1
   width: 40px;
   height: 40px;
   background-size: 3109px 3091px;
 }
 .shop_weapon_special_springHealer {
   background-image: url(spritesmith.png);
-<<<<<<< HEAD
   background-position: -2009px -3010px;
-=======
-  background-position: -82px -2880px;
->>>>>>> c9a42ed1
   width: 40px;
   height: 40px;
   background-size: 3109px 3091px;
 }
 .shop_weapon_special_springMage {
   background-image: url(spritesmith.png);
-<<<<<<< HEAD
   background-position: -1968px -3010px;
-=======
-  background-position: -41px -2880px;
->>>>>>> c9a42ed1
   width: 40px;
   height: 40px;
   background-size: 3109px 3091px;
 }
 .shop_weapon_special_springRogue {
   background-image: url(spritesmith.png);
-<<<<<<< HEAD
   background-position: -1927px -3010px;
-=======
-  background-position: 0px -2880px;
->>>>>>> c9a42ed1
   width: 40px;
   height: 40px;
   background-size: 3109px 3091px;
 }
 .shop_weapon_special_springWarrior {
   background-image: url(spritesmith.png);
-<<<<<<< HEAD
   background-position: -1886px -3010px;
-=======
-  background-position: -2888px -2829px;
->>>>>>> c9a42ed1
   width: 40px;
   height: 40px;
   background-size: 3109px 3091px;
 }
 .slim_armor_special_springHealer {
   background-image: url(spritesmith.png);
-<<<<<<< HEAD
   background-position: -1092px -2282px;
-=======
-  background-position: -2160px -1638px;
->>>>>>> c9a42ed1
   width: 90px;
   height: 90px;
   background-size: 3109px 3091px;
 }
 .slim_armor_special_springMage {
   background-image: url(spritesmith.png);
-<<<<<<< HEAD
   background-position: -1183px -2282px;
-=======
-  background-position: -2160px -1729px;
->>>>>>> c9a42ed1
   width: 90px;
   height: 90px;
   background-size: 3109px 3091px;
 }
 .slim_armor_special_springRogue {
   background-image: url(spritesmith.png);
-<<<<<<< HEAD
   background-position: -1274px -2282px;
-=======
-  background-position: -2160px -1820px;
->>>>>>> c9a42ed1
   width: 90px;
   height: 90px;
   background-size: 3109px 3091px;
 }
 .slim_armor_special_springWarrior {
   background-image: url(spritesmith.png);
-<<<<<<< HEAD
   background-position: -1365px -2282px;
-=======
-  background-position: -2160px -1911px;
->>>>>>> c9a42ed1
   width: 90px;
   height: 90px;
   background-size: 3109px 3091px;
 }
 .weapon_special_springHealer {
   background-image: url(spritesmith.png);
-<<<<<<< HEAD
   background-position: -1456px -2282px;
-=======
-  background-position: -2160px -2002px;
->>>>>>> c9a42ed1
   width: 90px;
   height: 90px;
   background-size: 3109px 3091px;
 }
 .weapon_special_springMage {
   background-image: url(spritesmith.png);
-<<<<<<< HEAD
   background-position: -1547px -2282px;
-=======
-  background-position: 0px -2100px;
->>>>>>> c9a42ed1
   width: 90px;
   height: 90px;
   background-size: 3109px 3091px;
 }
 .weapon_special_springRogue {
   background-image: url(spritesmith.png);
-<<<<<<< HEAD
   background-position: -1638px -2282px;
-=======
-  background-position: -91px -2100px;
->>>>>>> c9a42ed1
   width: 90px;
   height: 90px;
   background-size: 3109px 3091px;
 }
 .weapon_special_springWarrior {
   background-image: url(spritesmith.png);
-<<<<<<< HEAD
   background-position: -1729px -2282px;
-=======
-  background-position: -182px -2100px;
->>>>>>> c9a42ed1
   width: 90px;
   height: 90px;
   background-size: 3109px 3091px;
 }
 .broad_armor_special_candycane {
   background-image: url(spritesmith.png);
-<<<<<<< HEAD
   background-position: -1820px -2282px;
-=======
-  background-position: -273px -2100px;
->>>>>>> c9a42ed1
   width: 90px;
   height: 90px;
   background-size: 3109px 3091px;
 }
 .broad_armor_special_ski {
   background-image: url(spritesmith.png);
-<<<<<<< HEAD
   background-position: -1911px -2282px;
-=======
-  background-position: -364px -2100px;
->>>>>>> c9a42ed1
   width: 90px;
   height: 90px;
   background-size: 3109px 3091px;
 }
 .broad_armor_special_snowflake {
   background-image: url(spritesmith.png);
-<<<<<<< HEAD
   background-position: -2002px -2282px;
-=======
-  background-position: -455px -2100px;
->>>>>>> c9a42ed1
   width: 90px;
   height: 90px;
   background-size: 3109px 3091px;
 }
 .broad_armor_special_yeti {
   background-image: url(spritesmith.png);
-<<<<<<< HEAD
   background-position: -2093px -2282px;
-=======
-  background-position: -546px -2100px;
->>>>>>> c9a42ed1
   width: 90px;
   height: 90px;
   background-size: 3109px 3091px;
 }
 .head_special_candycane {
   background-image: url(spritesmith.png);
-<<<<<<< HEAD
   background-position: -2184px -2282px;
-=======
-  background-position: -637px -2100px;
->>>>>>> c9a42ed1
   width: 90px;
   height: 90px;
   background-size: 3109px 3091px;
 }
 .head_special_nye {
   background-image: url(spritesmith.png);
-<<<<<<< HEAD
   background-position: -2275px -2282px;
-=======
-  background-position: -728px -2100px;
->>>>>>> c9a42ed1
   width: 90px;
   height: 90px;
   background-size: 3109px 3091px;
 }
 .head_special_ski {
   background-image: url(spritesmith.png);
-<<<<<<< HEAD
   background-position: -2424px 0px;
-=======
-  background-position: -819px -2100px;
->>>>>>> c9a42ed1
   width: 90px;
   height: 90px;
   background-size: 3109px 3091px;
 }
 .head_special_snowflake {
   background-image: url(spritesmith.png);
-<<<<<<< HEAD
   background-position: -2424px -91px;
-=======
-  background-position: -910px -2100px;
->>>>>>> c9a42ed1
   width: 90px;
   height: 90px;
   background-size: 3109px 3091px;
 }
 .head_special_yeti {
   background-image: url(spritesmith.png);
-<<<<<<< HEAD
   background-position: -2424px -182px;
-=======
-  background-position: -1001px -2100px;
->>>>>>> c9a42ed1
   width: 90px;
   height: 90px;
   background-size: 3109px 3091px;
 }
 .shield_special_ski {
   background-image: url(spritesmith.png);
-<<<<<<< HEAD
   background-position: 0px -2373px;
-=======
-  background-position: -1092px -2100px;
->>>>>>> c9a42ed1
   width: 104px;
   height: 90px;
   background-size: 3109px 3091px;
 }
 .shield_special_snowflake {
   background-image: url(spritesmith.png);
-<<<<<<< HEAD
   background-position: -2424px -273px;
-=======
-  background-position: -1197px -2100px;
->>>>>>> c9a42ed1
   width: 90px;
   height: 90px;
   background-size: 3109px 3091px;
 }
 .shield_special_yeti {
   background-image: url(spritesmith.png);
-<<<<<<< HEAD
   background-position: -2424px -364px;
-=======
-  background-position: -1288px -2100px;
->>>>>>> c9a42ed1
   width: 90px;
   height: 90px;
   background-size: 3109px 3091px;
 }
 .shop_armor_special_candycane {
   background-image: url(spritesmith.png);
-<<<<<<< HEAD
   background-position: -1845px -3010px;
-=======
-  background-position: -2888px -2788px;
->>>>>>> c9a42ed1
   width: 40px;
   height: 40px;
   background-size: 3109px 3091px;
 }
 .shop_armor_special_ski {
   background-image: url(spritesmith.png);
-<<<<<<< HEAD
   background-position: -1804px -3010px;
-=======
-  background-position: -2888px -2747px;
->>>>>>> c9a42ed1
   width: 40px;
   height: 40px;
   background-size: 3109px 3091px;
 }
 .shop_armor_special_snowflake {
   background-image: url(spritesmith.png);
-<<<<<<< HEAD
   background-position: -1763px -3010px;
-=======
-  background-position: -2888px -2706px;
->>>>>>> c9a42ed1
   width: 40px;
   height: 40px;
   background-size: 3109px 3091px;
 }
 .shop_armor_special_yeti {
   background-image: url(spritesmith.png);
-<<<<<<< HEAD
   background-position: -1722px -3010px;
-=======
-  background-position: -2888px -2665px;
->>>>>>> c9a42ed1
   width: 40px;
   height: 40px;
   background-size: 3109px 3091px;
 }
 .shop_head_special_candycane {
   background-image: url(spritesmith.png);
-<<<<<<< HEAD
   background-position: -1681px -3010px;
-=======
-  background-position: -2888px -2624px;
->>>>>>> c9a42ed1
   width: 40px;
   height: 40px;
   background-size: 3109px 3091px;
 }
 .shop_head_special_nye {
   background-image: url(spritesmith.png);
-<<<<<<< HEAD
   background-position: -1640px -3010px;
-=======
-  background-position: -2888px -2583px;
->>>>>>> c9a42ed1
   width: 40px;
   height: 40px;
   background-size: 3109px 3091px;
 }
 .shop_head_special_ski {
   background-image: url(spritesmith.png);
-<<<<<<< HEAD
   background-position: -1599px -3010px;
-=======
-  background-position: -2888px -2542px;
->>>>>>> c9a42ed1
   width: 40px;
   height: 40px;
   background-size: 3109px 3091px;
 }
 .shop_head_special_snowflake {
   background-image: url(spritesmith.png);
-<<<<<<< HEAD
   background-position: -1558px -3010px;
-=======
-  background-position: -2888px -2501px;
->>>>>>> c9a42ed1
   width: 40px;
   height: 40px;
   background-size: 3109px 3091px;
 }
 .shop_head_special_yeti {
   background-image: url(spritesmith.png);
-<<<<<<< HEAD
   background-position: -1517px -3010px;
-=======
-  background-position: -2888px -2460px;
->>>>>>> c9a42ed1
   width: 40px;
   height: 40px;
   background-size: 3109px 3091px;
 }
 .shop_shield_special_ski {
   background-image: url(spritesmith.png);
-<<<<<<< HEAD
   background-position: -1476px -3010px;
-=======
-  background-position: -2888px -2419px;
->>>>>>> c9a42ed1
   width: 40px;
   height: 40px;
   background-size: 3109px 3091px;
 }
 .shop_shield_special_snowflake {
   background-image: url(spritesmith.png);
-<<<<<<< HEAD
   background-position: -1435px -3010px;
-=======
-  background-position: -2888px -2378px;
->>>>>>> c9a42ed1
   width: 40px;
   height: 40px;
   background-size: 3109px 3091px;
 }
 .shop_shield_special_yeti {
   background-image: url(spritesmith.png);
-<<<<<<< HEAD
   background-position: -1394px -3010px;
-=======
-  background-position: -2888px -2337px;
->>>>>>> c9a42ed1
   width: 40px;
   height: 40px;
   background-size: 3109px 3091px;
 }
 .shop_weapon_special_candycane {
   background-image: url(spritesmith.png);
-<<<<<<< HEAD
   background-position: -1353px -3010px;
-=======
-  background-position: -2888px -2296px;
->>>>>>> c9a42ed1
   width: 40px;
   height: 40px;
   background-size: 3109px 3091px;
 }
 .shop_weapon_special_ski {
   background-image: url(spritesmith.png);
-<<<<<<< HEAD
   background-position: -1312px -3010px;
-=======
-  background-position: -2888px -2255px;
->>>>>>> c9a42ed1
   width: 40px;
   height: 40px;
   background-size: 3109px 3091px;
 }
 .shop_weapon_special_snowflake {
   background-image: url(spritesmith.png);
-<<<<<<< HEAD
   background-position: -1271px -3010px;
-=======
-  background-position: -2888px -2173px;
->>>>>>> c9a42ed1
   width: 40px;
   height: 40px;
   background-size: 3109px 3091px;
 }
 .shop_weapon_special_yeti {
   background-image: url(spritesmith.png);
-<<<<<<< HEAD
   background-position: -1230px -3010px;
-=======
-  background-position: -2888px -2132px;
->>>>>>> c9a42ed1
   width: 40px;
   height: 40px;
   background-size: 3109px 3091px;
 }
 .slim_armor_special_candycane {
   background-image: url(spritesmith.png);
-<<<<<<< HEAD
   background-position: -2424px -1911px;
-=======
-  background-position: -2251px -637px;
->>>>>>> c9a42ed1
   width: 90px;
   height: 90px;
   background-size: 3109px 3091px;
 }
 .slim_armor_special_ski {
   background-image: url(spritesmith.png);
-<<<<<<< HEAD
   background-position: -2424px -2002px;
-=======
-  background-position: -2251px -728px;
->>>>>>> c9a42ed1
   width: 90px;
   height: 90px;
   background-size: 3109px 3091px;
 }
 .slim_armor_special_snowflake {
   background-image: url(spritesmith.png);
-<<<<<<< HEAD
   background-position: -2424px -2093px;
-=======
-  background-position: -2251px -819px;
->>>>>>> c9a42ed1
   width: 90px;
   height: 90px;
   background-size: 3109px 3091px;
 }
 .slim_armor_special_yeti {
   background-image: url(spritesmith.png);
-<<<<<<< HEAD
   background-position: -2424px -2184px;
-=======
-  background-position: -2251px -910px;
->>>>>>> c9a42ed1
   width: 90px;
   height: 90px;
   background-size: 3109px 3091px;
 }
 .weapon_special_candycane {
   background-image: url(spritesmith.png);
-<<<<<<< HEAD
   background-position: -2424px -2275px;
-=======
-  background-position: -2251px -1001px;
->>>>>>> c9a42ed1
   width: 90px;
   height: 90px;
   background-size: 3109px 3091px;
 }
 .weapon_special_ski {
   background-image: url(spritesmith.png);
-<<<<<<< HEAD
   background-position: -105px -2373px;
-=======
-  background-position: -2251px -1092px;
->>>>>>> c9a42ed1
   width: 90px;
   height: 90px;
   background-size: 3109px 3091px;
 }
 .weapon_special_snowflake {
   background-image: url(spritesmith.png);
-<<<<<<< HEAD
   background-position: -196px -2373px;
-=======
-  background-position: -2251px -1183px;
->>>>>>> c9a42ed1
   width: 90px;
   height: 90px;
   background-size: 3109px 3091px;
 }
 .weapon_special_yeti {
   background-image: url(spritesmith.png);
-<<<<<<< HEAD
   background-position: -287px -2373px;
   width: 90px;
   height: 90px;
@@ -7106,9 +6938,6 @@
 .body_special_wondercon_red {
   background-image: url(spritesmith.png);
   background-position: -742px -2373px;
-=======
-  background-position: -2251px -1274px;
->>>>>>> c9a42ed1
   width: 90px;
   height: 90px;
   background-size: 3109px 3091px;
@@ -7178,256 +7007,167 @@
 }
 .head_0 {
   background-image: url(spritesmith.png);
-<<<<<<< HEAD
   background-position: -1652px -2373px;
-=======
-  background-position: -2251px -1365px;
->>>>>>> c9a42ed1
   width: 90px;
   height: 90px;
   background-size: 3109px 3091px;
 }
 .customize-option.head_0 {
   background-image: url(spritesmith.png);
-  background-position: -2276px -1380px;
-  width: 60px;
-  height: 60px;
-  background-size: 2928px 2920px;
+  background-position: -1677px -2388px;
+  width: 60px;
+  height: 60px;
+  background-size: 3109px 3091px;
 }
 .head_healer_1 {
   background-image: url(spritesmith.png);
-<<<<<<< HEAD
   background-position: -1743px -2373px;
-=======
-  background-position: -2251px -1456px;
->>>>>>> c9a42ed1
   width: 90px;
   height: 90px;
   background-size: 3109px 3091px;
 }
 .head_healer_2 {
   background-image: url(spritesmith.png);
-<<<<<<< HEAD
   background-position: -1834px -2373px;
-=======
-  background-position: -2251px -1547px;
->>>>>>> c9a42ed1
   width: 90px;
   height: 90px;
   background-size: 3109px 3091px;
 }
 .head_healer_3 {
   background-image: url(spritesmith.png);
-<<<<<<< HEAD
   background-position: -1925px -2373px;
-=======
-  background-position: -2251px -1638px;
->>>>>>> c9a42ed1
   width: 90px;
   height: 90px;
   background-size: 3109px 3091px;
 }
 .head_healer_4 {
   background-image: url(spritesmith.png);
-<<<<<<< HEAD
   background-position: -2016px -2373px;
-=======
-  background-position: -2251px -1729px;
->>>>>>> c9a42ed1
   width: 90px;
   height: 90px;
   background-size: 3109px 3091px;
 }
 .head_healer_5 {
   background-image: url(spritesmith.png);
-<<<<<<< HEAD
   background-position: -2107px -2373px;
-=======
-  background-position: -2251px -1820px;
->>>>>>> c9a42ed1
   width: 90px;
   height: 90px;
   background-size: 3109px 3091px;
 }
 .head_rogue_1 {
   background-image: url(spritesmith.png);
-<<<<<<< HEAD
   background-position: -2198px -2373px;
-=======
-  background-position: -2251px -1911px;
->>>>>>> c9a42ed1
   width: 90px;
   height: 90px;
   background-size: 3109px 3091px;
 }
 .head_rogue_2 {
   background-image: url(spritesmith.png);
-<<<<<<< HEAD
   background-position: -2289px -2373px;
-=======
-  background-position: -2251px -2002px;
->>>>>>> c9a42ed1
   width: 90px;
   height: 90px;
   background-size: 3109px 3091px;
 }
 .head_rogue_3 {
   background-image: url(spritesmith.png);
-<<<<<<< HEAD
   background-position: -2380px -2373px;
-=======
-  background-position: -2251px -2093px;
->>>>>>> c9a42ed1
   width: 90px;
   height: 90px;
   background-size: 3109px 3091px;
 }
 .head_rogue_4 {
   background-image: url(spritesmith.png);
-<<<<<<< HEAD
   background-position: -2515px 0px;
-=======
-  background-position: 0px -2191px;
->>>>>>> c9a42ed1
   width: 90px;
   height: 90px;
   background-size: 3109px 3091px;
 }
 .head_rogue_5 {
   background-image: url(spritesmith.png);
-<<<<<<< HEAD
   background-position: -2515px -91px;
-=======
-  background-position: -91px -2191px;
->>>>>>> c9a42ed1
   width: 90px;
   height: 90px;
   background-size: 3109px 3091px;
 }
 .head_special_2 {
   background-image: url(spritesmith.png);
-<<<<<<< HEAD
   background-position: -2515px -182px;
-=======
-  background-position: -182px -2191px;
->>>>>>> c9a42ed1
   width: 90px;
   height: 90px;
   background-size: 3109px 3091px;
 }
 .head_warrior_1 {
   background-image: url(spritesmith.png);
-<<<<<<< HEAD
   background-position: -2515px -273px;
-=======
-  background-position: -273px -2191px;
->>>>>>> c9a42ed1
   width: 90px;
   height: 90px;
   background-size: 3109px 3091px;
 }
 .head_warrior_2 {
   background-image: url(spritesmith.png);
-<<<<<<< HEAD
   background-position: -2515px -364px;
-=======
-  background-position: -364px -2191px;
->>>>>>> c9a42ed1
   width: 90px;
   height: 90px;
   background-size: 3109px 3091px;
 }
 .head_warrior_3 {
   background-image: url(spritesmith.png);
-<<<<<<< HEAD
   background-position: -2515px -455px;
-=======
-  background-position: -455px -2191px;
->>>>>>> c9a42ed1
   width: 90px;
   height: 90px;
   background-size: 3109px 3091px;
 }
 .head_warrior_4 {
   background-image: url(spritesmith.png);
-<<<<<<< HEAD
   background-position: -2515px -546px;
-=======
-  background-position: -546px -2191px;
->>>>>>> c9a42ed1
   width: 90px;
   height: 90px;
   background-size: 3109px 3091px;
 }
 .head_warrior_5 {
   background-image: url(spritesmith.png);
-<<<<<<< HEAD
   background-position: -2515px -637px;
-=======
-  background-position: -637px -2191px;
->>>>>>> c9a42ed1
   width: 90px;
   height: 90px;
   background-size: 3109px 3091px;
 }
 .head_wizard_1 {
   background-image: url(spritesmith.png);
-<<<<<<< HEAD
   background-position: -2515px -728px;
-=======
-  background-position: -728px -2191px;
->>>>>>> c9a42ed1
   width: 90px;
   height: 90px;
   background-size: 3109px 3091px;
 }
 .head_wizard_2 {
   background-image: url(spritesmith.png);
-<<<<<<< HEAD
   background-position: -2515px -819px;
-=======
-  background-position: -819px -2191px;
->>>>>>> c9a42ed1
   width: 90px;
   height: 90px;
   background-size: 3109px 3091px;
 }
 .head_wizard_3 {
   background-image: url(spritesmith.png);
-<<<<<<< HEAD
   background-position: -2515px -910px;
-=======
-  background-position: -910px -2191px;
->>>>>>> c9a42ed1
   width: 90px;
   height: 90px;
   background-size: 3109px 3091px;
 }
 .head_wizard_4 {
   background-image: url(spritesmith.png);
-<<<<<<< HEAD
   background-position: -2515px -1001px;
-=======
-  background-position: -1001px -2191px;
->>>>>>> c9a42ed1
   width: 90px;
   height: 90px;
   background-size: 3109px 3091px;
 }
 .head_wizard_5 {
   background-image: url(spritesmith.png);
-<<<<<<< HEAD
   background-position: -2515px -1092px;
-=======
-  background-position: -1092px -2191px;
->>>>>>> c9a42ed1
   width: 90px;
   height: 90px;
   background-size: 3109px 3091px;
 }
 .shop_head_healer_1 {
   background-image: url(spritesmith.png);
-<<<<<<< HEAD
   background-position: -861px -3010px;
   width: 40px;
   height: 40px;
@@ -7436,41 +7176,27 @@
 .shop_head_healer_2 {
   background-image: url(spritesmith.png);
   background-position: -820px -3010px;
-=======
-  background-position: -2888px -2091px;
->>>>>>> c9a42ed1
-  width: 40px;
-  height: 40px;
-  background-size: 3109px 3091px;
-}
-.shop_head_healer_2 {
+  width: 40px;
+  height: 40px;
+  background-size: 3109px 3091px;
+}
+.shop_head_healer_3 {
   background-image: url(spritesmith.png);
   background-position: -779px -3010px;
   width: 40px;
   height: 40px;
   background-size: 3109px 3091px;
 }
-.shop_head_healer_3 {
+.shop_head_healer_4 {
   background-image: url(spritesmith.png);
   background-position: -738px -3010px;
   width: 40px;
   height: 40px;
   background-size: 3109px 3091px;
 }
-.shop_head_healer_4 {
-  background-image: url(spritesmith.png);
-<<<<<<< HEAD
+.shop_head_healer_5 {
+  background-image: url(spritesmith.png);
   background-position: -697px -3010px;
-=======
-  background-position: -2888px -1968px;
-  width: 40px;
-  height: 40px;
-  background-size: 2928px 2920px;
-}
-.shop_head_healer_5 {
-  background-image: url(spritesmith.png);
-  background-position: -2888px -1927px;
->>>>>>> c9a42ed1
   width: 40px;
   height: 40px;
   background-size: 3109px 3091px;
@@ -8191,88 +7917,56 @@
 }
 .weapon_special_1 {
   background-image: url(spritesmith.png);
-<<<<<<< HEAD
   background-position: 0px -2646px;
-=======
-  background-position: -1729px -2373px;
->>>>>>> c9a42ed1
   width: 102px;
   height: 90px;
   background-size: 3109px 3091px;
 }
 .weapon_special_2 {
   background-image: url(spritesmith.png);
-<<<<<<< HEAD
   background-position: -2697px -819px;
-=======
-  background-position: -1832px -2373px;
->>>>>>> c9a42ed1
   width: 90px;
   height: 90px;
   background-size: 3109px 3091px;
 }
 .weapon_special_3 {
   background-image: url(spritesmith.png);
-<<<<<<< HEAD
   background-position: -2697px -910px;
-=======
-  background-position: -1923px -2373px;
->>>>>>> c9a42ed1
   width: 90px;
   height: 90px;
   background-size: 3109px 3091px;
 }
 .weapon_warrior_0 {
   background-image: url(spritesmith.png);
-<<<<<<< HEAD
   background-position: -2697px -1001px;
-=======
-  background-position: -2014px -2373px;
->>>>>>> c9a42ed1
   width: 90px;
   height: 90px;
   background-size: 3109px 3091px;
 }
 .weapon_warrior_1 {
   background-image: url(spritesmith.png);
-<<<<<<< HEAD
   background-position: -2697px -1092px;
-=======
-  background-position: -2105px -2373px;
->>>>>>> c9a42ed1
   width: 90px;
   height: 90px;
   background-size: 3109px 3091px;
 }
 .weapon_warrior_2 {
   background-image: url(spritesmith.png);
-<<<<<<< HEAD
   background-position: -2697px -1183px;
-=======
-  background-position: -2196px -2373px;
->>>>>>> c9a42ed1
   width: 90px;
   height: 90px;
   background-size: 3109px 3091px;
 }
 .weapon_warrior_3 {
   background-image: url(spritesmith.png);
-<<<<<<< HEAD
   background-position: -2697px -1274px;
-=======
-  background-position: -2287px -2373px;
->>>>>>> c9a42ed1
   width: 90px;
   height: 90px;
   background-size: 3109px 3091px;
 }
 .weapon_warrior_4 {
   background-image: url(spritesmith.png);
-<<<<<<< HEAD
   background-position: -2697px -1365px;
-=======
-  background-position: -2378px -2373px;
->>>>>>> c9a42ed1
   width: 90px;
   height: 90px;
   background-size: 3109px 3091px;
@@ -8671,11 +8365,7 @@
 }
 .Pet_HatchingPotion_Zombie {
   background-image: url(spritesmith.png);
-<<<<<<< HEAD
   background-position: -2069px -1508px;
-=======
-  background-position: -2469px -2373px;
->>>>>>> c9a42ed1
   width: 48px;
   height: 51px;
   background-size: 3109px 3091px;
