<<<<<<< HEAD
.shop_armor_special_winter2015Warrior {
  background-image: url(spritesmith3.png);
  background-position: -738px -1519px;
  width: 40px;
  height: 40px;
}
.shop_armor_special_yeti {
  background-image: url(spritesmith3.png);
  background-position: -1564px -1312px;
  width: 40px;
  height: 40px;
}
.shop_head_special_candycane {
  background-image: url(spritesmith3.png);
  background-position: -779px -1519px;
  width: 40px;
  height: 40px;
}
.shop_head_special_nye {
  background-image: url(spritesmith3.png);
  background-position: -820px -1519px;
  width: 40px;
  height: 40px;
}
.shop_head_special_nye2014 {
  background-image: url(spritesmith3.png);
  background-position: -943px -1519px;
  width: 40px;
  height: 40px;
}
.shop_head_special_ski {
  background-image: url(spritesmith3.png);
  background-position: -984px -1519px;
  width: 40px;
  height: 40px;
}
.shop_head_special_snowflake {
  background-image: url(spritesmith3.png);
  background-position: -1025px -1519px;
  width: 40px;
  height: 40px;
}
.shop_head_special_winter2015Healer {
  background-image: url(spritesmith3.png);
  background-position: -1066px -1519px;
  width: 40px;
  height: 40px;
}
.shop_head_special_winter2015Mage {
  background-image: url(spritesmith3.png);
  background-position: -369px -1560px;
  width: 40px;
  height: 40px;
}
.shop_head_special_winter2015Rogue {
  background-image: url(spritesmith3.png);
  background-position: -410px -1560px;
  width: 40px;
  height: 40px;
}
.shop_head_special_winter2015Warrior {
  background-image: url(spritesmith3.png);
  background-position: -451px -1560px;
  width: 40px;
  height: 40px;
}
.shop_head_special_yeti {
  background-image: url(spritesmith3.png);
  background-position: -492px -1560px;
  width: 40px;
  height: 40px;
}
.shop_shield_special_ski {
  background-image: url(spritesmith3.png);
  background-position: -533px -1560px;
  width: 40px;
  height: 40px;
}
.shop_shield_special_snowflake {
  background-image: url(spritesmith3.png);
  background-position: -574px -1560px;
  width: 40px;
  height: 40px;
}
.shop_shield_special_winter2015Healer {
  background-image: url(spritesmith3.png);
  background-position: -615px -1560px;
  width: 40px;
  height: 40px;
}
.shop_shield_special_winter2015Rogue {
  background-image: url(spritesmith3.png);
  background-position: -656px -1560px;
  width: 40px;
  height: 40px;
}
.shop_shield_special_winter2015Warrior {
  background-image: url(spritesmith3.png);
  background-position: -697px -1560px;
  width: 40px;
  height: 40px;
}
.shop_shield_special_yeti {
  background-image: url(spritesmith3.png);
  background-position: -738px -1560px;
  width: 40px;
  height: 40px;
}
.shop_weapon_special_candycane {
  background-image: url(spritesmith3.png);
  background-position: -779px -1560px;
  width: 40px;
  height: 40px;
}
.shop_weapon_special_ski {
  background-image: url(spritesmith3.png);
  background-position: -820px -1560px;
  width: 40px;
  height: 40px;
}
.shop_weapon_special_snowflake {
  background-image: url(spritesmith3.png);
  background-position: -861px -1560px;
  width: 40px;
  height: 40px;
}
.shop_weapon_special_winter2015Healer {
  background-image: url(spritesmith3.png);
  background-position: -205px -1519px;
=======
.shop_weapon_special_winter2015Healer {
  background-image: url(spritesmith3.png);
  background-position: -1271px -1667px;
>>>>>>> 436e8b56
  width: 40px;
  height: 40px;
}
.shop_weapon_special_winter2015Mage {
  background-image: url(spritesmith3.png);
<<<<<<< HEAD
  background-position: -246px -1519px;
=======
  background-position: -574px -1667px;
>>>>>>> 436e8b56
  width: 40px;
  height: 40px;
}
.shop_weapon_special_winter2015Rogue {
  background-image: url(spritesmith3.png);
<<<<<<< HEAD
  background-position: -287px -1519px;
=======
  background-position: -451px -1667px;
>>>>>>> 436e8b56
  width: 40px;
  height: 40px;
}
.shop_weapon_special_winter2015Warrior {
  background-image: url(spritesmith3.png);
<<<<<<< HEAD
  background-position: -656px -1519px;
=======
  background-position: -492px -1667px;
>>>>>>> 436e8b56
  width: 40px;
  height: 40px;
}
.shop_weapon_special_yeti {
  background-image: url(spritesmith3.png);
<<<<<<< HEAD
  background-position: -697px -1519px;
=======
  background-position: -533px -1667px;
>>>>>>> 436e8b56
  width: 40px;
  height: 40px;
}
.slim_armor_special_candycane {
  background-image: url(spritesmith3.png);
  background-position: -1348px -1001px;
  width: 90px;
  height: 90px;
}
.slim_armor_special_ski {
  background-image: url(spritesmith3.png);
  background-position: -837px -1346px;
  width: 90px;
  height: 90px;
}
.slim_armor_special_snowflake {
  background-image: url(spritesmith3.png);
  background-position: -1237px -1346px;
  width: 90px;
  height: 90px;
}
.slim_armor_special_winter2015Healer {
  background-image: url(spritesmith3.png);
  background-position: -1530px -1001px;
  width: 90px;
  height: 90px;
}
.slim_armor_special_winter2015Mage {
  background-image: url(spritesmith3.png);
  background-position: -1530px -1183px;
  width: 90px;
  height: 90px;
}
.slim_armor_special_winter2015Rogue {
  background-image: url(spritesmith3.png);
  background-position: -121px -1528px;
  width: 96px;
  height: 90px;
}
.slim_armor_special_winter2015Warrior {
  background-image: url(spritesmith3.png);
  background-position: -1530px -819px;
  width: 90px;
  height: 90px;
}
.slim_armor_special_yeti {
  background-image: url(spritesmith3.png);
  background-position: -746px -1346px;
  width: 90px;
  height: 90px;
}
.weapon_special_candycane {
  background-image: url(spritesmith3.png);
  background-position: -655px -1346px;
  width: 90px;
  height: 90px;
}
.weapon_special_ski {
  background-image: url(spritesmith3.png);
  background-position: -564px -1346px;
  width: 90px;
  height: 90px;
}
.weapon_special_snowflake {
  background-image: url(spritesmith3.png);
  background-position: -473px -1346px;
  width: 90px;
  height: 90px;
}
.weapon_special_winter2015Healer {
  background-image: url(spritesmith3.png);
  background-position: -382px -1346px;
  width: 90px;
  height: 90px;
}
.weapon_special_winter2015Mage {
  background-image: url(spritesmith3.png);
  background-position: -291px -1346px;
  width: 90px;
  height: 90px;
}
.weapon_special_winter2015Rogue {
  background-image: url(spritesmith3.png);
  background-position: -91px -1346px;
  width: 96px;
  height: 90px;
}
.weapon_special_winter2015Warrior {
  background-image: url(spritesmith3.png);
  background-position: 0px -1346px;
  width: 90px;
  height: 90px;
}
.weapon_special_yeti {
  background-image: url(spritesmith3.png);
  background-position: -1348px -1183px;
  width: 90px;
  height: 90px;
}
.back_special_wondercon_black {
  background-image: url(spritesmith3.png);
  background-position: -1348px -1092px;
  width: 90px;
  height: 90px;
}
.back_special_wondercon_red {
  background-image: url(spritesmith3.png);
  background-position: -1348px -910px;
  width: 90px;
  height: 90px;
}
.body_special_wondercon_black {
  background-image: url(spritesmith3.png);
  background-position: -1348px -819px;
  width: 90px;
  height: 90px;
}
.body_special_wondercon_gold {
  background-image: url(spritesmith3.png);
  background-position: -1348px -728px;
  width: 90px;
  height: 90px;
}
.body_special_wondercon_red {
  background-image: url(spritesmith3.png);
  background-position: -1348px -637px;
  width: 90px;
  height: 90px;
}
.eyewear_special_wondercon_black {
  background-image: url(spritesmith3.png);
  background-position: -1348px -546px;
  width: 90px;
  height: 90px;
}
.eyewear_special_wondercon_red {
  background-image: url(spritesmith3.png);
  background-position: -1348px -455px;
  width: 90px;
  height: 90px;
}
.shop_back_special_wondercon_black {
  background-image: url(spritesmith3.png);
<<<<<<< HEAD
  background-position: -328px -1519px;
=======
  background-position: -1287px -399px;
>>>>>>> 436e8b56
  width: 40px;
  height: 40px;
}
.shop_back_special_wondercon_red {
  background-image: url(spritesmith3.png);
<<<<<<< HEAD
  background-position: -369px -1519px;
=======
  background-position: -813px -1619px;
>>>>>>> 436e8b56
  width: 40px;
  height: 40px;
}
.shop_body_special_wondercon_black {
  background-image: url(spritesmith3.png);
<<<<<<< HEAD
  background-position: -410px -1519px;
=======
  background-position: -895px -1619px;
>>>>>>> 436e8b56
  width: 40px;
  height: 40px;
}
.shop_body_special_wondercon_gold {
  background-image: url(spritesmith3.png);
<<<<<<< HEAD
  background-position: -451px -1519px;
=======
  background-position: -1059px -1619px;
>>>>>>> 436e8b56
  width: 40px;
  height: 40px;
}
.shop_body_special_wondercon_red {
  background-image: url(spritesmith3.png);
<<<<<<< HEAD
  background-position: -533px -1519px;
=======
  background-position: -1100px -1619px;
>>>>>>> 436e8b56
  width: 40px;
  height: 40px;
}
.shop_eyewear_special_wondercon_black {
  background-image: url(spritesmith3.png);
<<<<<<< HEAD
  background-position: -574px -1519px;
=======
  background-position: -1141px -1619px;
>>>>>>> 436e8b56
  width: 40px;
  height: 40px;
}
.shop_eyewear_special_wondercon_red {
  background-image: url(spritesmith3.png);
<<<<<<< HEAD
  background-position: -615px -1519px;
=======
  background-position: -1230px -1667px;
>>>>>>> 436e8b56
  width: 40px;
  height: 40px;
}
.head_0 {
  background-image: url(spritesmith3.png);
  background-position: -1348px -364px;
  width: 90px;
  height: 90px;
}
.customize-option.head_0 {
  background-image: url(spritesmith3.png);
  background-position: -1373px -379px;
  width: 60px;
  height: 60px;
}
.head_healer_1 {
  background-image: url(spritesmith3.png);
  background-position: -1348px -273px;
  width: 90px;
  height: 90px;
}
.head_healer_2 {
  background-image: url(spritesmith3.png);
  background-position: -1348px -182px;
  width: 90px;
  height: 90px;
}
.head_healer_3 {
  background-image: url(spritesmith3.png);
  background-position: -1348px -91px;
  width: 90px;
  height: 90px;
}
.head_healer_4 {
  background-image: url(spritesmith3.png);
  background-position: -1348px 0px;
  width: 90px;
  height: 90px;
}
.head_healer_5 {
  background-image: url(spritesmith3.png);
  background-position: -1228px -1255px;
  width: 90px;
  height: 90px;
}
.head_rogue_1 {
  background-image: url(spritesmith3.png);
  background-position: -1137px -1255px;
  width: 90px;
  height: 90px;
}
.head_rogue_2 {
  background-image: url(spritesmith3.png);
  background-position: -1046px -1255px;
  width: 90px;
  height: 90px;
}
.head_rogue_3 {
  background-image: url(spritesmith3.png);
  background-position: -955px -1255px;
  width: 90px;
  height: 90px;
}
.head_rogue_4 {
  background-image: url(spritesmith3.png);
  background-position: -864px -1255px;
  width: 90px;
  height: 90px;
}
.head_rogue_5 {
  background-image: url(spritesmith3.png);
  background-position: -773px -1255px;
  width: 90px;
  height: 90px;
}
.head_special_2 {
  background-image: url(spritesmith3.png);
  background-position: -1180px -1025px;
  width: 90px;
  height: 90px;
}
.head_warrior_1 {
  background-image: url(spritesmith3.png);
  background-position: -1439px 0px;
  width: 90px;
  height: 90px;
}
.head_warrior_2 {
  background-image: url(spritesmith3.png);
  background-position: -928px -1346px;
  width: 90px;
  height: 90px;
}
.head_warrior_3 {
  background-image: url(spritesmith3.png);
  background-position: -1439px -182px;
  width: 90px;
  height: 90px;
}
.head_warrior_4 {
  background-image: url(spritesmith3.png);
  background-position: -1439px -273px;
  width: 90px;
  height: 90px;
}
.head_warrior_5 {
  background-image: url(spritesmith3.png);
  background-position: -1439px -364px;
  width: 90px;
  height: 90px;
}
.head_wizard_1 {
  background-image: url(spritesmith3.png);
  background-position: -1530px -637px;
  width: 90px;
  height: 90px;
}
.head_wizard_2 {
  background-image: url(spritesmith3.png);
  background-position: -1530px -910px;
  width: 90px;
  height: 90px;
}
.head_wizard_3 {
  background-image: url(spritesmith3.png);
  background-position: -1530px -1092px;
  width: 90px;
  height: 90px;
}
.head_wizard_4 {
  background-image: url(spritesmith3.png);
  background-position: 0px -1164px;
  width: 90px;
  height: 90px;
}
.head_wizard_5 {
  background-image: url(spritesmith3.png);
  background-position: -91px -1164px;
  width: 90px;
  height: 90px;
}
.shop_head_healer_1 {
  background-image: url(spritesmith3.png);
<<<<<<< HEAD
  background-position: -902px -1560px;
=======
  background-position: -1189px -1667px;
>>>>>>> 436e8b56
  width: 40px;
  height: 40px;
}
.shop_head_healer_2 {
  background-image: url(spritesmith3.png);
<<<<<<< HEAD
  background-position: -943px -1560px;
=======
  background-position: -1148px -1667px;
>>>>>>> 436e8b56
  width: 40px;
  height: 40px;
}
.shop_head_healer_3 {
  background-image: url(spritesmith3.png);
<<<<<<< HEAD
  background-position: -984px -1560px;
=======
  background-position: -1107px -1667px;
>>>>>>> 436e8b56
  width: 40px;
  height: 40px;
}
.shop_head_healer_4 {
  background-image: url(spritesmith3.png);
<<<<<<< HEAD
  background-position: -1025px -1560px;
=======
  background-position: -1066px -1667px;
>>>>>>> 436e8b56
  width: 40px;
  height: 40px;
}
.shop_head_healer_5 {
  background-image: url(spritesmith3.png);
<<<<<<< HEAD
  background-position: -1066px -1560px;
=======
  background-position: -1025px -1667px;
>>>>>>> 436e8b56
  width: 40px;
  height: 40px;
}
.shop_head_rogue_1 {
  background-image: url(spritesmith3.png);
<<<<<<< HEAD
  background-position: -1107px -1560px;
=======
  background-position: -984px -1667px;
>>>>>>> 436e8b56
  width: 40px;
  height: 40px;
}
.shop_head_rogue_2 {
  background-image: url(spritesmith3.png);
<<<<<<< HEAD
  background-position: -1148px -1560px;
=======
  background-position: -943px -1667px;
>>>>>>> 436e8b56
  width: 40px;
  height: 40px;
}
.shop_head_rogue_3 {
  background-image: url(spritesmith3.png);
<<<<<<< HEAD
  background-position: -1189px -1560px;
=======
  background-position: -902px -1667px;
>>>>>>> 436e8b56
  width: 40px;
  height: 40px;
}
.shop_head_rogue_4 {
  background-image: url(spritesmith3.png);
<<<<<<< HEAD
  background-position: -1230px -1560px;
=======
  background-position: -861px -1667px;
>>>>>>> 436e8b56
  width: 40px;
  height: 40px;
}
.shop_head_rogue_5 {
  background-image: url(spritesmith3.png);
<<<<<<< HEAD
  background-position: -1271px -1560px;
=======
  background-position: -820px -1667px;
>>>>>>> 436e8b56
  width: 40px;
  height: 40px;
}
.shop_head_special_0 {
  background-image: url(spritesmith3.png);
<<<<<<< HEAD
  background-position: -1312px -1560px;
=======
  background-position: -369px -1667px;
>>>>>>> 436e8b56
  width: 40px;
  height: 40px;
}
.shop_head_special_1 {
  background-image: url(spritesmith3.png);
<<<<<<< HEAD
  background-position: -1353px -1560px;
=======
  background-position: -328px -1667px;
>>>>>>> 436e8b56
  width: 40px;
  height: 40px;
}
.shop_head_special_2 {
  background-image: url(spritesmith3.png);
<<<<<<< HEAD
  background-position: -1394px -1560px;
=======
  background-position: -287px -1667px;
>>>>>>> 436e8b56
  width: 40px;
  height: 40px;
}
.shop_head_warrior_1 {
  background-image: url(spritesmith3.png);
<<<<<<< HEAD
  background-position: -1435px -1560px;
=======
  background-position: -246px -1667px;
>>>>>>> 436e8b56
  width: 40px;
  height: 40px;
}
.shop_head_warrior_2 {
  background-image: url(spritesmith3.png);
<<<<<<< HEAD
  background-position: -1231px -236px;
=======
  background-position: -205px -1667px;
>>>>>>> 436e8b56
  width: 40px;
  height: 40px;
}
.shop_head_warrior_3 {
  background-image: url(spritesmith3.png);
<<<<<<< HEAD
  background-position: -810px -751px;
=======
  background-position: -164px -1667px;
>>>>>>> 436e8b56
  width: 40px;
  height: 40px;
}
.shop_head_warrior_4 {
  background-image: url(spritesmith3.png);
<<<<<<< HEAD
  background-position: -1451px -1467px;
=======
  background-position: -123px -1667px;
>>>>>>> 436e8b56
  width: 40px;
  height: 40px;
}
.shop_head_warrior_5 {
  background-image: url(spritesmith3.png);
<<<<<<< HEAD
  background-position: -1492px -1467px;
=======
  background-position: -82px -1667px;
>>>>>>> 436e8b56
  width: 40px;
  height: 40px;
}
.shop_head_wizard_1 {
  background-image: url(spritesmith3.png);
<<<<<<< HEAD
  background-position: 0px -1519px;
=======
  background-position: -41px -1667px;
>>>>>>> 436e8b56
  width: 40px;
  height: 40px;
}
.shop_head_wizard_2 {
  background-image: url(spritesmith3.png);
<<<<<<< HEAD
  background-position: -41px -1519px;
=======
  background-position: 0px -1667px;
>>>>>>> 436e8b56
  width: 40px;
  height: 40px;
}
.shop_head_wizard_3 {
  background-image: url(spritesmith3.png);
<<<<<<< HEAD
  background-position: -82px -1519px;
=======
  background-position: -1674px -1619px;
>>>>>>> 436e8b56
  width: 40px;
  height: 40px;
}
.shop_head_wizard_4 {
  background-image: url(spritesmith3.png);
<<<<<<< HEAD
  background-position: -123px -1519px;
=======
  background-position: -1633px -1619px;
>>>>>>> 436e8b56
  width: 40px;
  height: 40px;
}
.shop_head_wizard_5 {
  background-image: url(spritesmith3.png);
<<<<<<< HEAD
  background-position: -164px -1519px;
=======
  background-position: -1592px -1619px;
>>>>>>> 436e8b56
  width: 40px;
  height: 40px;
}
.shield_healer_1 {
  background-image: url(spritesmith3.png);
  background-position: -182px -1164px;
  width: 90px;
  height: 90px;
}
.shield_healer_2 {
  background-image: url(spritesmith3.png);
  background-position: -273px -1164px;
  width: 90px;
  height: 90px;
}
.shield_healer_3 {
  background-image: url(spritesmith3.png);
  background-position: -364px -1164px;
  width: 90px;
  height: 90px;
}
.shield_healer_4 {
  background-image: url(spritesmith3.png);
  background-position: -455px -1164px;
  width: 90px;
  height: 90px;
}
.shield_healer_5 {
  background-image: url(spritesmith3.png);
  background-position: -546px -1164px;
  width: 90px;
  height: 90px;
}
.shield_rogue_0 {
  background-image: url(spritesmith3.png);
  background-position: -637px -1164px;
  width: 90px;
  height: 90px;
}
.shield_rogue_1 {
  background-image: url(spritesmith3.png);
  background-position: -728px -1164px;
  width: 103px;
  height: 90px;
}
.shield_rogue_2 {
  background-image: url(spritesmith3.png);
  background-position: -832px -1164px;
  width: 103px;
  height: 90px;
}
.shield_rogue_3 {
  background-image: url(spritesmith3.png);
  background-position: -936px -1164px;
  width: 114px;
  height: 90px;
}
.shield_rogue_4 {
  background-image: url(spritesmith3.png);
  background-position: -1051px -1164px;
  width: 96px;
  height: 90px;
}
.shield_rogue_5 {
  background-image: url(spritesmith3.png);
  background-position: -1148px -1164px;
  width: 114px;
  height: 90px;
}
.shield_rogue_6 {
  background-image: url(spritesmith3.png);
  background-position: 0px -1255px;
  width: 114px;
  height: 90px;
}
.shield_special_1 {
  background-image: url(spritesmith3.png);
  background-position: -115px -1255px;
  width: 90px;
  height: 90px;
}
.shield_special_goldenknight {
  background-image: url(spritesmith3.png);
  background-position: -206px -1255px;
  width: 111px;
  height: 90px;
}
.shield_warrior_1 {
  background-image: url(spritesmith3.png);
  background-position: -318px -1255px;
  width: 90px;
  height: 90px;
}
.shield_warrior_2 {
  background-image: url(spritesmith3.png);
  background-position: -409px -1255px;
  width: 90px;
  height: 90px;
}
.shield_warrior_3 {
  background-image: url(spritesmith3.png);
  background-position: -500px -1255px;
  width: 90px;
  height: 90px;
}
.shield_warrior_4 {
  background-image: url(spritesmith3.png);
  background-position: -591px -1255px;
  width: 90px;
  height: 90px;
}
.shield_warrior_5 {
  background-image: url(spritesmith3.png);
  background-position: -682px -1255px;
  width: 90px;
  height: 90px;
}
.shop_shield_healer_1 {
  background-image: url(spritesmith3.png);
<<<<<<< HEAD
  background-position: -1107px -1519px;
=======
  background-position: -1551px -1619px;
>>>>>>> 436e8b56
  width: 40px;
  height: 40px;
}
.shop_shield_healer_2 {
  background-image: url(spritesmith3.png);
<<<<<<< HEAD
  background-position: -1148px -1519px;
=======
  background-position: -1510px -1619px;
>>>>>>> 436e8b56
  width: 40px;
  height: 40px;
}
.shop_shield_healer_3 {
  background-image: url(spritesmith3.png);
<<<<<<< HEAD
  background-position: -1189px -1519px;
=======
  background-position: -1469px -1619px;
>>>>>>> 436e8b56
  width: 40px;
  height: 40px;
}
.shop_shield_healer_4 {
  background-image: url(spritesmith3.png);
<<<<<<< HEAD
  background-position: -1230px -1519px;
=======
  background-position: -1428px -1619px;
>>>>>>> 436e8b56
  width: 40px;
  height: 40px;
}
.shop_shield_healer_5 {
  background-image: url(spritesmith3.png);
<<<<<<< HEAD
  background-position: -1271px -1519px;
=======
  background-position: -1387px -1619px;
>>>>>>> 436e8b56
  width: 40px;
  height: 40px;
}
.shop_shield_rogue_0 {
  background-image: url(spritesmith3.png);
<<<<<<< HEAD
  background-position: -1312px -1519px;
=======
  background-position: -1346px -1619px;
>>>>>>> 436e8b56
  width: 40px;
  height: 40px;
}
.shop_shield_rogue_1 {
  background-image: url(spritesmith3.png);
<<<<<<< HEAD
  background-position: -1353px -1519px;
=======
  background-position: -1305px -1619px;
>>>>>>> 436e8b56
  width: 40px;
  height: 40px;
}
.shop_shield_rogue_2 {
  background-image: url(spritesmith3.png);
<<<<<<< HEAD
  background-position: -1394px -1519px;
=======
  background-position: -1264px -1619px;
>>>>>>> 436e8b56
  width: 40px;
  height: 40px;
}
.shop_shield_rogue_3 {
  background-image: url(spritesmith3.png);
<<<<<<< HEAD
  background-position: -1435px -1519px;
=======
  background-position: -1223px -1619px;
>>>>>>> 436e8b56
  width: 40px;
  height: 40px;
}
.shop_shield_rogue_4 {
  background-image: url(spritesmith3.png);
<<<<<<< HEAD
  background-position: -1476px -1519px;
=======
  background-position: -1182px -1619px;
>>>>>>> 436e8b56
  width: 40px;
  height: 40px;
}
.shop_shield_rogue_5 {
  background-image: url(spritesmith3.png);
<<<<<<< HEAD
  background-position: -1517px -1519px;
=======
  background-position: -772px -1619px;
>>>>>>> 436e8b56
  width: 40px;
  height: 40px;
}
.shop_shield_rogue_6 {
  background-image: url(spritesmith3.png);
<<<<<<< HEAD
  background-position: -1564px 0px;
=======
  background-position: -690px -1619px;
>>>>>>> 436e8b56
  width: 40px;
  height: 40px;
}
.shop_shield_special_0 {
  background-image: url(spritesmith3.png);
<<<<<<< HEAD
  background-position: -1564px -41px;
=======
  background-position: -649px -1619px;
>>>>>>> 436e8b56
  width: 40px;
  height: 40px;
}
.shop_shield_special_1 {
  background-image: url(spritesmith3.png);
<<<<<<< HEAD
  background-position: -1564px -82px;
=======
  background-position: -608px -1619px;
>>>>>>> 436e8b56
  width: 40px;
  height: 40px;
}
.shop_shield_special_goldenknight {
  background-image: url(spritesmith3.png);
<<<<<<< HEAD
  background-position: -1564px -123px;
=======
  background-position: -567px -1619px;
>>>>>>> 436e8b56
  width: 40px;
  height: 40px;
}
.shop_shield_warrior_1 {
  background-image: url(spritesmith3.png);
<<<<<<< HEAD
  background-position: -1564px -164px;
=======
  background-position: -526px -1619px;
>>>>>>> 436e8b56
  width: 40px;
  height: 40px;
}
.shop_shield_warrior_2 {
  background-image: url(spritesmith3.png);
<<<<<<< HEAD
  background-position: -1564px -205px;
=======
  background-position: -485px -1619px;
>>>>>>> 436e8b56
  width: 40px;
  height: 40px;
}
.shop_shield_warrior_3 {
  background-image: url(spritesmith3.png);
<<<<<<< HEAD
  background-position: -1564px -246px;
=======
  background-position: -444px -1619px;
>>>>>>> 436e8b56
  width: 40px;
  height: 40px;
}
.shop_shield_warrior_4 {
  background-image: url(spritesmith3.png);
<<<<<<< HEAD
  background-position: -1564px -287px;
=======
  background-position: -403px -1619px;
>>>>>>> 436e8b56
  width: 40px;
  height: 40px;
}
.shop_shield_warrior_5 {
  background-image: url(spritesmith3.png);
<<<<<<< HEAD
  background-position: -1564px -328px;
=======
  background-position: -362px -1619px;
>>>>>>> 436e8b56
  width: 40px;
  height: 40px;
}
.shop_weapon_healer_0 {
  background-image: url(spritesmith3.png);
<<<<<<< HEAD
  background-position: -1564px -369px;
=======
  background-position: -321px -1619px;
>>>>>>> 436e8b56
  width: 40px;
  height: 40px;
}
.shop_weapon_healer_1 {
  background-image: url(spritesmith3.png);
<<<<<<< HEAD
  background-position: -1564px -410px;
=======
  background-position: -280px -1619px;
>>>>>>> 436e8b56
  width: 40px;
  height: 40px;
}
.shop_weapon_healer_2 {
  background-image: url(spritesmith3.png);
<<<<<<< HEAD
  background-position: -1564px -451px;
=======
  background-position: -239px -1619px;
>>>>>>> 436e8b56
  width: 40px;
  height: 40px;
}
.shop_weapon_healer_3 {
  background-image: url(spritesmith3.png);
<<<<<<< HEAD
  background-position: -1564px -492px;
=======
  background-position: -198px -1619px;
>>>>>>> 436e8b56
  width: 40px;
  height: 40px;
}
.shop_weapon_healer_4 {
  background-image: url(spritesmith3.png);
<<<<<<< HEAD
  background-position: -1564px -533px;
=======
  background-position: -157px -1619px;
>>>>>>> 436e8b56
  width: 40px;
  height: 40px;
}
.shop_weapon_healer_5 {
  background-image: url(spritesmith3.png);
<<<<<<< HEAD
  background-position: -1564px -574px;
=======
  background-position: -116px -1619px;
>>>>>>> 436e8b56
  width: 40px;
  height: 40px;
}
.shop_weapon_healer_6 {
  background-image: url(spritesmith3.png);
<<<<<<< HEAD
  background-position: -1564px -615px;
=======
  background-position: -1621px -1554px;
>>>>>>> 436e8b56
  width: 40px;
  height: 40px;
}
.shop_weapon_rogue_0 {
  background-image: url(spritesmith3.png);
<<<<<<< HEAD
  background-position: -1564px -656px;
=======
  background-position: -1621px -1513px;
>>>>>>> 436e8b56
  width: 40px;
  height: 40px;
}
.shop_weapon_rogue_1 {
  background-image: url(spritesmith3.png);
<<<<<<< HEAD
  background-position: -1564px -697px;
=======
  background-position: -1621px -1472px;
>>>>>>> 436e8b56
  width: 40px;
  height: 40px;
}
.shop_weapon_rogue_2 {
  background-image: url(spritesmith3.png);
<<<<<<< HEAD
  background-position: -1564px -738px;
=======
  background-position: -1621px -1431px;
>>>>>>> 436e8b56
  width: 40px;
  height: 40px;
}
.shop_weapon_rogue_3 {
  background-image: url(spritesmith3.png);
<<<<<<< HEAD
  background-position: -1564px -779px;
=======
  background-position: -1621px -1390px;
>>>>>>> 436e8b56
  width: 40px;
  height: 40px;
}
.shop_weapon_rogue_4 {
  background-image: url(spritesmith3.png);
<<<<<<< HEAD
  background-position: -1564px -820px;
=======
  background-position: -1621px -1349px;
>>>>>>> 436e8b56
  width: 40px;
  height: 40px;
}
.shop_weapon_rogue_5 {
  background-image: url(spritesmith3.png);
<<<<<<< HEAD
  background-position: -1564px -861px;
=======
  background-position: -1621px -1308px;
>>>>>>> 436e8b56
  width: 40px;
  height: 40px;
}
.shop_weapon_rogue_6 {
  background-image: url(spritesmith3.png);
<<<<<<< HEAD
  background-position: -1564px -902px;
=======
  background-position: -1621px -1267px;
>>>>>>> 436e8b56
  width: 40px;
  height: 40px;
}
.shop_weapon_special_0 {
  background-image: url(spritesmith3.png);
<<<<<<< HEAD
  background-position: -1564px -943px;
=======
  background-position: -1621px -1226px;
>>>>>>> 436e8b56
  width: 40px;
  height: 40px;
}
.shop_weapon_special_1 {
  background-image: url(spritesmith3.png);
<<<<<<< HEAD
  background-position: -1564px -984px;
=======
  background-position: -1621px -1185px;
>>>>>>> 436e8b56
  width: 40px;
  height: 40px;
}
.shop_weapon_special_2 {
  background-image: url(spritesmith3.png);
<<<<<<< HEAD
  background-position: -1564px -1025px;
=======
  background-position: -1621px -1144px;
>>>>>>> 436e8b56
  width: 40px;
  height: 40px;
}
.shop_weapon_special_3 {
  background-image: url(spritesmith3.png);
<<<<<<< HEAD
  background-position: -1564px -1066px;
=======
  background-position: -1621px -1103px;
>>>>>>> 436e8b56
  width: 40px;
  height: 40px;
}
.shop_weapon_special_critical {
  background-image: url(spritesmith3.png);
<<<<<<< HEAD
  background-position: -1564px -1107px;
=======
  background-position: -1621px -1062px;
>>>>>>> 436e8b56
  width: 40px;
  height: 40px;
}
.shop_weapon_warrior_0 {
  background-image: url(spritesmith3.png);
<<<<<<< HEAD
  background-position: -1564px -1148px;
=======
  background-position: -1621px -1021px;
>>>>>>> 436e8b56
  width: 40px;
  height: 40px;
}
.shop_weapon_warrior_1 {
  background-image: url(spritesmith3.png);
<<<<<<< HEAD
  background-position: -1564px -1189px;
=======
  background-position: -1621px -980px;
>>>>>>> 436e8b56
  width: 40px;
  height: 40px;
}
.shop_weapon_warrior_2 {
  background-image: url(spritesmith3.png);
<<<<<<< HEAD
  background-position: -1564px -1230px;
=======
  background-position: -1621px -939px;
>>>>>>> 436e8b56
  width: 40px;
  height: 40px;
}
.shop_weapon_warrior_3 {
  background-image: url(spritesmith3.png);
<<<<<<< HEAD
  background-position: -1564px -1271px;
=======
  background-position: -1621px -898px;
>>>>>>> 436e8b56
  width: 40px;
  height: 40px;
}
.shop_weapon_warrior_4 {
  background-image: url(spritesmith3.png);
<<<<<<< HEAD
  background-position: -1476px -1560px;
=======
  background-position: -1621px -816px;
>>>>>>> 436e8b56
  width: 40px;
  height: 40px;
}
.shop_weapon_warrior_5 {
  background-image: url(spritesmith3.png);
<<<<<<< HEAD
  background-position: -1564px -1353px;
=======
  background-position: -1621px -775px;
>>>>>>> 436e8b56
  width: 40px;
  height: 40px;
}
.shop_weapon_warrior_6 {
  background-image: url(spritesmith3.png);
<<<<<<< HEAD
  background-position: -1564px -1394px;
=======
  background-position: -1621px -734px;
>>>>>>> 436e8b56
  width: 40px;
  height: 40px;
}
.shop_weapon_wizard_0 {
  background-image: url(spritesmith3.png);
<<<<<<< HEAD
  background-position: -1564px -1435px;
=======
  background-position: -1621px -693px;
>>>>>>> 436e8b56
  width: 40px;
  height: 40px;
}
.shop_weapon_wizard_1 {
  background-image: url(spritesmith3.png);
<<<<<<< HEAD
  background-position: -1564px -1476px;
=======
  background-position: -1621px -652px;
>>>>>>> 436e8b56
  width: 40px;
  height: 40px;
}
.shop_weapon_wizard_2 {
  background-image: url(spritesmith3.png);
<<<<<<< HEAD
  background-position: -1564px -1517px;
=======
  background-position: -779px -1667px;
>>>>>>> 436e8b56
  width: 40px;
  height: 40px;
}
.shop_weapon_wizard_3 {
  background-image: url(spritesmith3.png);
<<<<<<< HEAD
  background-position: -41px -1560px;
=======
  background-position: -738px -1667px;
>>>>>>> 436e8b56
  width: 40px;
  height: 40px;
}
.shop_weapon_wizard_4 {
  background-image: url(spritesmith3.png);
<<<<<<< HEAD
  background-position: -82px -1560px;
=======
  background-position: -697px -1667px;
>>>>>>> 436e8b56
  width: 40px;
  height: 40px;
}
.shop_weapon_wizard_5 {
  background-image: url(spritesmith3.png);
<<<<<<< HEAD
  background-position: -164px -1560px;
=======
  background-position: -656px -1667px;
>>>>>>> 436e8b56
  width: 40px;
  height: 40px;
}
.shop_weapon_wizard_6 {
  background-image: url(spritesmith3.png);
<<<<<<< HEAD
  background-position: -328px -1560px;
=======
  background-position: -615px -1667px;
>>>>>>> 436e8b56
  width: 40px;
  height: 40px;
}
.weapon_healer_0 {
  background-image: url(spritesmith3.png);
  background-position: -1439px -637px;
  width: 90px;
  height: 90px;
}
.weapon_healer_1 {
  background-image: url(spritesmith3.png);
  background-position: -1439px -728px;
  width: 90px;
  height: 90px;
}
.weapon_healer_2 {
  background-image: url(spritesmith3.png);
  background-position: -1439px -819px;
  width: 90px;
  height: 90px;
}
.weapon_healer_3 {
  background-image: url(spritesmith3.png);
  background-position: -1439px -910px;
  width: 90px;
  height: 90px;
}
.weapon_healer_4 {
  background-image: url(spritesmith3.png);
  background-position: -1439px -1001px;
  width: 90px;
  height: 90px;
}
.weapon_healer_5 {
  background-image: url(spritesmith3.png);
  background-position: -1439px -1092px;
  width: 90px;
  height: 90px;
}
.weapon_healer_6 {
  background-image: url(spritesmith3.png);
  background-position: -1439px -1183px;
  width: 90px;
  height: 90px;
}
.weapon_rogue_0 {
  background-image: url(spritesmith3.png);
  background-position: -1439px -1274px;
  width: 90px;
  height: 90px;
}
.weapon_rogue_1 {
  background-image: url(spritesmith3.png);
  background-position: 0px -1437px;
  width: 90px;
  height: 90px;
}
.weapon_rogue_2 {
  background-image: url(spritesmith3.png);
  background-position: -91px -1437px;
  width: 90px;
  height: 90px;
}
.weapon_rogue_3 {
  background-image: url(spritesmith3.png);
  background-position: -182px -1437px;
  width: 90px;
  height: 90px;
}
.weapon_rogue_4 {
  background-image: url(spritesmith3.png);
  background-position: -273px -1437px;
  width: 90px;
  height: 90px;
}
.weapon_rogue_5 {
  background-image: url(spritesmith3.png);
  background-position: -364px -1437px;
  width: 90px;
  height: 90px;
}
.weapon_rogue_6 {
  background-image: url(spritesmith3.png);
  background-position: -455px -1437px;
  width: 90px;
  height: 90px;
}
.weapon_special_1 {
  background-image: url(spritesmith3.png);
  background-position: -188px -1346px;
  width: 102px;
  height: 90px;
}
.weapon_special_2 {
  background-image: url(spritesmith3.png);
  background-position: -652px -1437px;
  width: 90px;
  height: 90px;
}
.weapon_special_3 {
  background-image: url(spritesmith3.png);
  background-position: -743px -1437px;
  width: 90px;
  height: 90px;
}
.weapon_warrior_0 {
  background-image: url(spritesmith3.png);
  background-position: -834px -1437px;
  width: 90px;
  height: 90px;
}
.weapon_warrior_1 {
  background-image: url(spritesmith3.png);
  background-position: -925px -1437px;
  width: 90px;
  height: 90px;
}
.weapon_warrior_2 {
  background-image: url(spritesmith3.png);
  background-position: -1016px -1437px;
  width: 90px;
  height: 90px;
}
.weapon_warrior_3 {
  background-image: url(spritesmith3.png);
  background-position: -1107px -1437px;
  width: 90px;
  height: 90px;
}
.weapon_warrior_4 {
  background-image: url(spritesmith3.png);
  background-position: -1198px -1437px;
  width: 90px;
  height: 90px;
}
.weapon_warrior_5 {
  background-image: url(spritesmith3.png);
  background-position: -1289px -1437px;
  width: 90px;
  height: 90px;
}
.weapon_warrior_6 {
  background-image: url(spritesmith3.png);
  background-position: -1380px -1437px;
  width: 90px;
  height: 90px;
}
.weapon_wizard_0 {
  background-image: url(spritesmith3.png);
  background-position: -1530px 0px;
  width: 90px;
  height: 90px;
}
.weapon_wizard_1 {
  background-image: url(spritesmith3.png);
  background-position: -1530px -91px;
  width: 90px;
  height: 90px;
}
.weapon_wizard_2 {
  background-image: url(spritesmith3.png);
  background-position: -1530px -182px;
  width: 90px;
  height: 90px;
}
.weapon_wizard_3 {
  background-image: url(spritesmith3.png);
  background-position: -1530px -273px;
  width: 90px;
  height: 90px;
}
.weapon_wizard_4 {
  background-image: url(spritesmith3.png);
  background-position: -1530px -364px;
  width: 90px;
  height: 90px;
}
.weapon_wizard_5 {
  background-image: url(spritesmith3.png);
  background-position: -1530px -455px;
  width: 90px;
  height: 90px;
}
.weapon_wizard_6 {
  background-image: url(spritesmith3.png);
  background-position: -1530px -546px;
  width: 90px;
  height: 90px;
}
.GrimReaper {
  background-image: url(spritesmith3.png);
  background-position: -1348px -1274px;
  width: 57px;
  height: 66px;
}
.Pet_Currency_Gem {
  background-image: url(spritesmith3.png);
  background-position: -1312px -1667px;
  width: 45px;
  height: 39px;
}
.Pet_Currency_Gem1x {
  background-image: url(spritesmith3.png);
  background-position: -1654px -1595px;
  width: 15px;
  height: 13px;
}
.Pet_Currency_Gem2x {
  background-image: url(spritesmith3.png);
  background-position: -845px -691px;
  width: 30px;
  height: 26px;
}
.PixelPaw-Gold {
  background-image: url(spritesmith3.png);
  background-position: -1670px 0px;
  width: 51px;
  height: 51px;
}
.PixelPaw {
  background-image: url(spritesmith3.png);
  background-position: -1670px -52px;
  width: 51px;
  height: 51px;
}
.PixelPaw002 {
  background-image: url(spritesmith3.png);
  background-position: -1670px -104px;
  width: 51px;
  height: 51px;
}
.inventory_present {
  background-image: url(spritesmith3.png);
  background-position: -1670px -156px;
  width: 48px;
  height: 51px;
}
.inventory_quest_scroll {
  background-image: url(spritesmith3.png);
  background-position: -1670px -208px;
  width: 48px;
  height: 51px;
}
.inventory_quest_scroll_penguin {
  background-image: url(spritesmith3.png);
  background-position: -1670px -260px;
  width: 48px;
  height: 51px;
}
.inventory_special_fortify {
  background-image: url(spritesmith3.png);
  background-position: -1471px -1437px;
  width: 57px;
  height: 54px;
}
.inventory_special_nye {
  background-image: url(spritesmith3.png);
  background-position: -462px -1528px;
  width: 57px;
  height: 54px;
}
.inventory_special_opaquePotion {
  background-image: url(spritesmith3.png);
<<<<<<< HEAD
  background-position: -492px -1519px;
=======
  background-position: -410px -1667px;
>>>>>>> 436e8b56
  width: 40px;
  height: 40px;
}
.inventory_special_snowball {
  background-image: url(spritesmith3.png);
  background-position: -520px -1528px;
  width: 57px;
  height: 54px;
}
.inventory_special_spookDust {
  background-image: url(spritesmith3.png);
  background-position: -578px -1528px;
  width: 57px;
  height: 54px;
}
.inventory_special_trinket {
  background-image: url(spritesmith3.png);
  background-position: -1670px -572px;
  width: 48px;
  height: 51px;
}
.inventory_special_valentine {
  background-image: url(spritesmith3.png);
  background-position: -636px -1528px;
  width: 57px;
  height: 54px;
}
.pet_key {
  background-image: url(spritesmith3.png);
  background-position: -1263px -1164px;
  width: 57px;
  height: 54px;
}
.rebirth_orb {
  background-image: url(spritesmith3.png);
  background-position: -694px -1528px;
  width: 57px;
  height: 54px;
}
.snowman {
  background-image: url(spritesmith3.png);
  background-position: -218px -1528px;
  width: 90px;
  height: 90px;
}
.spookman {
  background-image: url(spritesmith3.png);
  background-position: -1530px -1365px;
  width: 90px;
  height: 90px;
}
.zzz {
  background-image: url(spritesmith3.png);
<<<<<<< HEAD
  background-position: -861px -1519px;
=======
  background-position: -1018px -1619px;
>>>>>>> 436e8b56
  width: 40px;
  height: 40px;
}
.zzz_light {
  background-image: url(spritesmith3.png);
<<<<<<< HEAD
  background-position: -902px -1519px;
=======
  background-position: -1621px -857px;
>>>>>>> 436e8b56
  width: 40px;
  height: 40px;
}
.just_head {
  background-image: url(spritesmith3.png);
  background-position: -1287px -302px;
  width: 36px;
  height: 96px;
}
.npc_alex {
  background-image: url(spritesmith3.png);
  background-position: -1097px -583px;
  width: 162px;
  height: 138px;
}
.npc_bailey {
  background-image: url(spritesmith3.png);
  background-position: -1293px -444px;
  width: 54px;
  height: 78px;
}
.npc_bailey_broken {
  background-image: url(spritesmith3.png);
  background-position: -1293px -722px;
  width: 54px;
  height: 72px;
}
.npc_daniel {
  background-image: url(spritesmith3.png);
  background-position: -939px -847px;
  width: 135px;
  height: 123px;
}
.npc_ian {
  background-image: url(spritesmith3.png);
  background-position: -1260px -583px;
  width: 73px;
  height: 134px;
}
.npc_justin {
  background-image: url(spritesmith3.png);
  background-position: -999px -712px;
  width: 84px;
  height: 120px;
}
.npc_justin_broken {
  background-image: url(spritesmith3.png);
  background-position: -1260px -861px;
  width: 84px;
  height: 120px;
}
.npc_matt {
  background-image: url(spritesmith3.png);
  background-position: -1097px -444px;
  width: 195px;
  height: 138px;
}
.npc_matt_broken {
  background-image: url(spritesmith3.png);
  background-position: -567px -1025px;
  width: 195px;
  height: 138px;
}
.npc_timetravelers {
  background-image: url(spritesmith3.png);
  background-position: -163px -1025px;
  width: 195px;
  height: 138px;
}
.npc_timetravelers_active {
  background-image: url(spritesmith3.png);
  background-position: -1097px -722px;
  width: 195px;
  height: 138px;
}
.npc_tyler {
  background-image: url(spritesmith3.png);
  background-position: -1530px -1274px;
  width: 90px;
  height: 90px;
}
.seasonalshop_closed {
  background-image: url(spritesmith3.png);
  background-position: -1097px -861px;
  width: 162px;
  height: 138px;
}
.seasonalshop_winter2015 {
  background-image: url(spritesmith3.png);
  background-position: 0px -1025px;
  width: 162px;
  height: 138px;
}
.2014_Fall_HealerPROMO2 {
  background-image: url(spritesmith3.png);
  background-position: -1530px -728px;
  width: 90px;
  height: 90px;
}
.2014_Fall_Mage_PROMO9 {
  background-image: url(spritesmith3.png);
  background-position: 0px -1528px;
  width: 120px;
  height: 90px;
}
.2014_Fall_RoguePROMO3 {
  background-image: url(spritesmith3.png);
  background-position: -546px -1437px;
  width: 105px;
  height: 90px;
}
.2014_Fall_Warrior_PROMO {
  background-image: url(spritesmith3.png);
  background-position: -1439px -546px;
  width: 90px;
  height: 90px;
}
.promo_mystery_201405 {
  background-image: url(spritesmith3.png);
  background-position: -1439px -455px;
  width: 90px;
  height: 90px;
}
.promo_mystery_201406 {
  background-image: url(spritesmith3.png);
  background-position: -1089px -1025px;
  width: 90px;
  height: 96px;
}
.promo_mystery_201407 {
  background-image: url(spritesmith3.png);
  background-position: -1482px -1365px;
  width: 42px;
  height: 62px;
}
.promo_mystery_201408 {
  background-image: url(spritesmith3.png);
  background-position: -1530px -1456px;
  width: 60px;
  height: 71px;
}
.promo_mystery_201409 {
  background-image: url(spritesmith3.png);
  background-position: -1439px -91px;
  width: 90px;
  height: 90px;
}
.promo_mystery_201410 {
  background-image: url(spritesmith3.png);
  background-position: -1271px -1025px;
  width: 72px;
  height: 63px;
}
.promo_mystery_201411 {
  background-image: url(spritesmith3.png);
  background-position: -1328px -1346px;
  width: 90px;
  height: 90px;
}
.promo_mystery_201412 {
  background-image: url(spritesmith3.png);
  background-position: -1439px -1365px;
  width: 42px;
  height: 66px;
}
.promo_mystery_3014 {
  background-image: url(spritesmith3.png);
  background-position: -1019px -1346px;
  width: 217px;
  height: 90px;
}
.promo_partyhats {
  background-image: url(spritesmith3.png);
  background-position: 0px -1619px;
  width: 115px;
  height: 47px;
}
.promo_winterclasses2015 {
  background-image: url(spritesmith3.png);
  background-position: -763px -1025px;
  width: 325px;
  height: 110px;
}
.promo_winteryhair {
  background-image: url(spritesmith3.png);
  background-position: -309px -1528px;
  width: 152px;
  height: 75px;
}
.customize-option.promo_winteryhair {
  background-image: url(spritesmith3.png);
  background-position: -334px -1543px;
  width: 60px;
  height: 60px;
}
.quest_atom1 {
  background-image: url(spritesmith3.png);
  background-position: -688px -847px;
  width: 250px;
  height: 150px;
}
.quest_atom2 {
  background-image: url(spritesmith3.png);
  background-position: -359px -1025px;
  width: 207px;
  height: 138px;
}
.quest_atom3 {
  background-image: url(spritesmith3.png);
  background-position: -411px -660px;
  width: 216px;
  height: 180px;
}
.quest_basilist {
  background-image: url(spritesmith3.png);
  background-position: -1097px -302px;
  width: 189px;
  height: 141px;
}
.quest_dilatory {
  background-image: url(spritesmith3.png);
  background-position: 0px -220px;
  width: 219px;
  height: 219px;
}
.quest_dilatory_derby {
  background-image: url(spritesmith3.png);
  background-position: -220px -220px;
  width: 219px;
  height: 219px;
}
.quest_egg_plainEgg {
  background-image: url(spritesmith3.png);
  background-position: -1389px -1528px;
  width: 48px;
  height: 51px;
}
.quest_evilsanta {
  background-image: url(spritesmith3.png);
  background-position: -880px -712px;
  width: 118px;
  height: 131px;
}
.quest_ghost_stag {
  background-image: url(spritesmith3.png);
  background-position: -440px 0px;
  width: 219px;
  height: 219px;
}
.quest_goldenknight1_testimony {
  background-image: url(spritesmith3.png);
  background-position: -1242px -1528px;
  width: 48px;
  height: 51px;
}
.quest_goldenknight2 {
  background-image: url(spritesmith3.png);
  background-position: -1097px -151px;
  width: 250px;
  height: 150px;
}
.quest_goldenknight3 {
  background-image: url(spritesmith3.png);
  background-position: -1097px 0px;
  width: 250px;
  height: 150px;
}
.quest_gryphon {
  background-image: url(spritesmith3.png);
  background-position: -880px -534px;
  width: 216px;
  height: 177px;
}
.quest_harpy {
  background-image: url(spritesmith3.png);
  background-position: -220px 0px;
  width: 219px;
  height: 219px;
}
.quest_hedgehog {
  background-image: url(spritesmith3.png);
  background-position: 0px -660px;
  width: 219px;
  height: 186px;
}
.quest_moonstone1_moonstone {
  background-image: url(spritesmith3.png);
<<<<<<< HEAD
  background-position: -819px -611px;
=======
  background-position: -845px -660px;
>>>>>>> 436e8b56
  width: 30px;
  height: 30px;
}
.quest_moonstone2 {
  background-image: url(spritesmith3.png);
  background-position: 0px -440px;
  width: 219px;
  height: 219px;
}
.quest_moonstone3 {
  background-image: url(spritesmith3.png);
  background-position: 0px 0px;
  width: 219px;
  height: 219px;
}
.quest_octopus {
  background-image: url(spritesmith3.png);
  background-position: 0px -847px;
  width: 222px;
  height: 177px;
}
.quest_owl {
  background-image: url(spritesmith3.png);
  background-position: -660px 0px;
  width: 219px;
  height: 219px;
}
.quest_penguin {
  background-image: url(spritesmith3.png);
  background-position: -220px -660px;
  width: 190px;
  height: 183px;
}
.quest_rat {
  background-image: url(spritesmith3.png);
  background-position: -660px -220px;
  width: 219px;
  height: 219px;
}
.quest_rooster {
  background-image: url(spritesmith3.png);
  background-position: -223px -847px;
  width: 213px;
  height: 174px;
}
.quest_spider {
  background-image: url(spritesmith3.png);
  background-position: -437px -847px;
  width: 250px;
  height: 150px;
}
.quest_stressbeast {
  background-image: url(spritesmith3.png);
  background-position: -660px -440px;
  width: 219px;
  height: 219px;
}
.quest_stressbeast_bailey {
  background-image: url(spritesmith3.png);
  background-position: -440px -220px;
  width: 219px;
  height: 219px;
}
.quest_stressbeast_guide {
  background-image: url(spritesmith3.png);
  background-position: -220px -440px;
  width: 219px;
  height: 219px;
}
.quest_stressbeast_stables {
  background-image: url(spritesmith3.png);
  background-position: -440px -440px;
  width: 219px;
  height: 219px;
}
.quest_trex {
  background-image: url(spritesmith3.png);
  background-position: -880px -356px;
  width: 204px;
  height: 177px;
}
.quest_trex_undead {
  background-image: url(spritesmith3.png);
  background-position: -880px -178px;
  width: 216px;
  height: 177px;
}
.quest_vice1 {
  background-image: url(spritesmith3.png);
  background-position: -628px -660px;
  width: 216px;
  height: 177px;
}
.quest_vice2_lightCrystal {
  background-image: url(spritesmith3.png);
<<<<<<< HEAD
  background-position: 0px -1560px;
=======
  background-position: -731px -1619px;
>>>>>>> 436e8b56
  width: 40px;
  height: 40px;
}
.quest_vice3 {
  background-image: url(spritesmith3.png);
  background-position: -880px 0px;
  width: 216px;
  height: 177px;
}
.shop_copper {
  background-image: url(spritesmith3.png);
  background-position: -1130px -1000px;
  width: 32px;
  height: 22px;
}
.shop_eyes {
  background-image: url(spritesmith3.png);
<<<<<<< HEAD
  background-position: -123px -1560px;
=======
  background-position: -854px -1619px;
>>>>>>> 436e8b56
  width: 40px;
  height: 40px;
}
.shop_gold {
  background-image: url(spritesmith3.png);
  background-position: -1097px -1000px;
  width: 32px;
  height: 22px;
}
.shop_opaquePotion {
  background-image: url(spritesmith3.png);
<<<<<<< HEAD
  background-position: -205px -1560px;
=======
  background-position: -936px -1619px;
>>>>>>> 436e8b56
  width: 40px;
  height: 40px;
}
.shop_potion {
  background-image: url(spritesmith3.png);
<<<<<<< HEAD
  background-position: -246px -1560px;
=======
  background-position: -977px -1619px;
>>>>>>> 436e8b56
  width: 40px;
  height: 40px;
}
.shop_reroll {
  background-image: url(spritesmith3.png);
<<<<<<< HEAD
  background-position: -287px -1560px;
=======
  background-position: -1621px -611px;
>>>>>>> 436e8b56
  width: 40px;
  height: 40px;
}
.shop_silver {
  background-image: url(spritesmith3.png);
  background-position: -1621px -1595px;
  width: 32px;
  height: 22px;
}
.shop_snowball {
  background-image: url(spritesmith3.png);
  background-position: -1406px -1307px;
  width: 32px;
  height: 32px;
}
.shop_spookDust {
  background-image: url(spritesmith3.png);
  background-position: -1406px -1274px;
  width: 32px;
  height: 32px;
}
.Pet_Egg_BearCub {
  background-image: url(spritesmith3.png);
  background-position: -1670px -1040px;
  width: 48px;
  height: 51px;
}
.Pet_Egg_Cactus {
  background-image: url(spritesmith3.png);
  background-position: -1670px -988px;
  width: 48px;
  height: 51px;
}
.Pet_Egg_Deer {
  background-image: url(spritesmith3.png);
  background-position: -1670px -936px;
  width: 48px;
  height: 51px;
}
.Pet_Egg_Dragon {
  background-image: url(spritesmith3.png);
  background-position: -1670px -884px;
  width: 48px;
  height: 51px;
}
.Pet_Egg_Egg {
  background-image: url(spritesmith3.png);
  background-position: -1670px -832px;
  width: 48px;
  height: 51px;
}
.Pet_Egg_FlyingPig {
  background-image: url(spritesmith3.png);
  background-position: -1670px -780px;
  width: 48px;
  height: 51px;
}
.Pet_Egg_Fox {
  background-image: url(spritesmith3.png);
  background-position: -1670px -728px;
  width: 48px;
  height: 51px;
}
.Pet_Egg_Gryphon {
  background-image: url(spritesmith3.png);
  background-position: -1670px -676px;
  width: 48px;
  height: 51px;
}
.Pet_Egg_Hedgehog {
  background-image: url(spritesmith3.png);
  background-position: -1670px -624px;
  width: 48px;
  height: 51px;
}
.Pet_Egg_LionCub {
  background-image: url(spritesmith3.png);
  background-position: -1670px -520px;
  width: 48px;
  height: 51px;
}
.Pet_Egg_Octopus {
  background-image: url(spritesmith3.png);
  background-position: -899px -1528px;
  width: 48px;
  height: 51px;
}
.Pet_Egg_Owl {
  background-image: url(spritesmith3.png);
  background-position: -850px -1528px;
  width: 48px;
  height: 51px;
}
.Pet_Egg_PandaCub {
  background-image: url(spritesmith3.png);
  background-position: -801px -1528px;
  width: 48px;
  height: 51px;
}
.Pet_Egg_Parrot {
  background-image: url(spritesmith3.png);
  background-position: -752px -1528px;
  width: 48px;
  height: 51px;
}
.Pet_Egg_Penguin {
  background-image: url(spritesmith3.png);
<<<<<<< HEAD
  background-position: -493px -1467px;
=======
  background-position: -1293px -795px;
>>>>>>> 436e8b56
  width: 48px;
  height: 51px;
}
.Pet_Egg_PolarBear {
  background-image: url(spritesmith3.png);
<<<<<<< HEAD
  background-position: -444px -1467px;
=======
  background-position: -1293px -523px;
>>>>>>> 436e8b56
  width: 48px;
  height: 51px;
}
.Pet_Egg_Rat {
  background-image: url(spritesmith3.png);
<<<<<<< HEAD
  background-position: -395px -1467px;
=======
  background-position: -1670px -1508px;
>>>>>>> 436e8b56
  width: 48px;
  height: 51px;
}
.Pet_Egg_Rooster {
  background-image: url(spritesmith3.png);
<<<<<<< HEAD
  background-position: -346px -1467px;
=======
  background-position: -1670px -1456px;
>>>>>>> 436e8b56
  width: 48px;
  height: 51px;
}
.Pet_Egg_Seahorse {
  background-image: url(spritesmith3.png);
<<<<<<< HEAD
  background-position: -297px -1467px;
=======
  background-position: -1670px -1404px;
>>>>>>> 436e8b56
  width: 48px;
  height: 51px;
}
.Pet_Egg_Spider {
  background-image: url(spritesmith3.png);
<<<<<<< HEAD
  background-position: -1296px -1376px;
=======
  background-position: -1670px -1352px;
  width: 48px;
  height: 51px;
}
.Pet_Egg_TRex {
  background-image: url(spritesmith3.png);
  background-position: -1670px -1300px;
>>>>>>> 436e8b56
  width: 48px;
  height: 51px;
}
.Pet_Egg_TigerCub {
  background-image: url(spritesmith3.png);
<<<<<<< HEAD
  background-position: -196px -1467px;
=======
  background-position: -1670px -1248px;
>>>>>>> 436e8b56
  width: 48px;
  height: 51px;
}
.Pet_Egg_Wolf {
  background-image: url(spritesmith3.png);
<<<<<<< HEAD
  background-position: -1492px -1376px;
=======
  background-position: -1670px -1196px;
>>>>>>> 436e8b56
  width: 48px;
  height: 51px;
}
.Pet_Food_Cake_Base {
  background-image: url(spritesmith3.png);
<<<<<<< HEAD
  background-position: -1363px -1467px;
=======
  background-position: -1621px -524px;
>>>>>>> 436e8b56
  width: 43px;
  height: 43px;
}
.Pet_Food_Cake_CottonCandyBlue {
  background-image: url(spritesmith3.png);
<<<<<<< HEAD
  background-position: -776px -611px;
=======
  background-position: -1621px -299px;
>>>>>>> 436e8b56
  width: 42px;
  height: 44px;
}
.Pet_Food_Cake_CottonCandyPink {
  background-image: url(spritesmith3.png);
  background-position: -1621px -208px;
  width: 43px;
  height: 45px;
}
.Pet_Food_Cake_Desert {
  background-image: url(spritesmith3.png);
<<<<<<< HEAD
  background-position: -796px -263px;
=======
  background-position: -1621px -344px;
>>>>>>> 436e8b56
  width: 43px;
  height: 44px;
}
.Pet_Food_Cake_Golden {
  background-image: url(spritesmith3.png);
<<<<<<< HEAD
  background-position: -1407px -1467px;
=======
  background-position: -1621px -568px;
>>>>>>> 436e8b56
  width: 43px;
  height: 42px;
}
.Pet_Food_Cake_Red {
  background-image: url(spritesmith3.png);
<<<<<<< HEAD
  background-position: -1228px -1467px;
=======
  background-position: -1621px -389px;
>>>>>>> 436e8b56
  width: 43px;
  height: 44px;
}
.Pet_Food_Cake_Shade {
  background-image: url(spritesmith3.png);
<<<<<<< HEAD
  background-position: -1231px -789px;
=======
  background-position: -1621px -434px;
>>>>>>> 436e8b56
  width: 43px;
  height: 44px;
}
.Pet_Food_Cake_Skeleton {
  background-image: url(spritesmith3.png);
  background-position: -1670px -1560px;
  width: 42px;
  height: 47px;
}
.Pet_Food_Cake_White {
  background-image: url(spritesmith3.png);
<<<<<<< HEAD
  background-position: -1318px -1467px;
=======
  background-position: -1621px -479px;
>>>>>>> 436e8b56
  width: 44px;
  height: 44px;
}
.Pet_Food_Cake_Zombie {
  background-image: url(spritesmith3.png);
<<<<<<< HEAD
  background-position: -1272px -1467px;
=======
  background-position: -1621px -254px;
>>>>>>> 436e8b56
  width: 45px;
  height: 44px;
}
.Pet_Food_Candy_Base {
  background-image: url(spritesmith3.png);
<<<<<<< HEAD
  background-position: -1443px -1376px;
=======
  background-position: -1670px -1144px;
  width: 48px;
  height: 51px;
}
.Pet_Food_Candy_CottonCandyBlue {
  background-image: url(spritesmith3.png);
  background-position: -1670px -1092px;
>>>>>>> 436e8b56
  width: 48px;
  height: 51px;
}
.Pet_Food_Candy_CottonCandyBlue {
  background-image: url(spritesmith3.png);
  background-position: -1670px -468px;
  width: 48px;
  height: 51px;
}
.Pet_Food_Candy_CottonCandyPink {
  background-image: url(spritesmith3.png);
  background-position: -1670px -416px;
  width: 48px;
  height: 51px;
}
.Pet_Food_Candy_Golden {
  background-image: url(spritesmith3.png);
  background-position: -1670px -364px;
  width: 48px;
  height: 51px;
}
.Pet_Food_Candy_Red {
  background-image: url(spritesmith3.png);
  background-position: -1670px -312px;
  width: 48px;
  height: 51px;
}
.Pet_Food_Candy_Shade {
  background-image: url(spritesmith3.png);
  background-position: -1621px -156px;
  width: 48px;
  height: 51px;
}
.Pet_Food_Candy_Skeleton {
  background-image: url(spritesmith3.png);
  background-position: -1621px -104px;
  width: 48px;
  height: 51px;
}
.Pet_Food_Candy_White {
  background-image: url(spritesmith3.png);
  background-position: -1621px -52px;
  width: 48px;
  height: 51px;
}
.Pet_Food_Candy_Zombie {
  background-image: url(spritesmith3.png);
  background-position: -1621px 0px;
  width: 48px;
  height: 51px;
}
.Pet_Food_Chocolate {
  background-image: url(spritesmith3.png);
  background-position: -1536px -1528px;
  width: 48px;
  height: 51px;
}
.Pet_Food_CottonCandyBlue {
  background-image: url(spritesmith3.png);
  background-position: -1487px -1528px;
  width: 48px;
  height: 51px;
}
.Pet_Food_CottonCandyPink {
  background-image: url(spritesmith3.png);
  background-position: -1438px -1528px;
  width: 48px;
  height: 51px;
}
.Pet_Food_Fish {
  background-image: url(spritesmith3.png);
  background-position: -1340px -1528px;
  width: 48px;
  height: 51px;
}
.Pet_Food_Honey {
  background-image: url(spritesmith3.png);
  background-position: -1291px -1528px;
  width: 48px;
  height: 51px;
}
.Pet_Food_Meat {
  background-image: url(spritesmith3.png);
  background-position: -1193px -1528px;
  width: 48px;
  height: 51px;
}
.Pet_Food_Milk {
  background-image: url(spritesmith3.png);
  background-position: -1144px -1528px;
  width: 48px;
  height: 51px;
}
.Pet_Food_Potatoe {
  background-image: url(spritesmith3.png);
  background-position: -948px -1528px;
  width: 48px;
  height: 51px;
}
.Pet_Food_RottenMeat {
  background-image: url(spritesmith3.png);
  background-position: -1095px -1528px;
  width: 48px;
  height: 51px;
}
.Pet_Food_Saddle {
  background-image: url(spritesmith3.png);
  background-position: -1046px -1528px;
  width: 48px;
  height: 51px;
}
.Pet_Food_Strawberry {
  background-image: url(spritesmith3.png);
  background-position: -997px -1528px;
  width: 48px;
  height: 51px;
}<|MERGE_RESOLUTION|>--- conflicted
+++ resolved
@@ -1,178 +1,30 @@
-<<<<<<< HEAD
-.shop_armor_special_winter2015Warrior {
-  background-image: url(spritesmith3.png);
-  background-position: -738px -1519px;
-  width: 40px;
-  height: 40px;
-}
-.shop_armor_special_yeti {
-  background-image: url(spritesmith3.png);
-  background-position: -1564px -1312px;
-  width: 40px;
-  height: 40px;
-}
-.shop_head_special_candycane {
-  background-image: url(spritesmith3.png);
-  background-position: -779px -1519px;
-  width: 40px;
-  height: 40px;
-}
-.shop_head_special_nye {
-  background-image: url(spritesmith3.png);
-  background-position: -820px -1519px;
-  width: 40px;
-  height: 40px;
-}
-.shop_head_special_nye2014 {
-  background-image: url(spritesmith3.png);
-  background-position: -943px -1519px;
-  width: 40px;
-  height: 40px;
-}
-.shop_head_special_ski {
-  background-image: url(spritesmith3.png);
-  background-position: -984px -1519px;
-  width: 40px;
-  height: 40px;
-}
-.shop_head_special_snowflake {
-  background-image: url(spritesmith3.png);
-  background-position: -1025px -1519px;
-  width: 40px;
-  height: 40px;
-}
-.shop_head_special_winter2015Healer {
-  background-image: url(spritesmith3.png);
-  background-position: -1066px -1519px;
-  width: 40px;
-  height: 40px;
-}
-.shop_head_special_winter2015Mage {
-  background-image: url(spritesmith3.png);
-  background-position: -369px -1560px;
-  width: 40px;
-  height: 40px;
-}
-.shop_head_special_winter2015Rogue {
-  background-image: url(spritesmith3.png);
-  background-position: -410px -1560px;
-  width: 40px;
-  height: 40px;
-}
-.shop_head_special_winter2015Warrior {
-  background-image: url(spritesmith3.png);
-  background-position: -451px -1560px;
-  width: 40px;
-  height: 40px;
-}
-.shop_head_special_yeti {
-  background-image: url(spritesmith3.png);
-  background-position: -492px -1560px;
-  width: 40px;
-  height: 40px;
-}
-.shop_shield_special_ski {
-  background-image: url(spritesmith3.png);
-  background-position: -533px -1560px;
-  width: 40px;
-  height: 40px;
-}
-.shop_shield_special_snowflake {
-  background-image: url(spritesmith3.png);
-  background-position: -574px -1560px;
-  width: 40px;
-  height: 40px;
-}
-.shop_shield_special_winter2015Healer {
-  background-image: url(spritesmith3.png);
-  background-position: -615px -1560px;
-  width: 40px;
-  height: 40px;
-}
-.shop_shield_special_winter2015Rogue {
-  background-image: url(spritesmith3.png);
-  background-position: -656px -1560px;
-  width: 40px;
-  height: 40px;
-}
-.shop_shield_special_winter2015Warrior {
-  background-image: url(spritesmith3.png);
-  background-position: -697px -1560px;
-  width: 40px;
-  height: 40px;
-}
-.shop_shield_special_yeti {
-  background-image: url(spritesmith3.png);
-  background-position: -738px -1560px;
-  width: 40px;
-  height: 40px;
-}
-.shop_weapon_special_candycane {
-  background-image: url(spritesmith3.png);
-  background-position: -779px -1560px;
-  width: 40px;
-  height: 40px;
-}
-.shop_weapon_special_ski {
-  background-image: url(spritesmith3.png);
-  background-position: -820px -1560px;
-  width: 40px;
-  height: 40px;
-}
-.shop_weapon_special_snowflake {
-  background-image: url(spritesmith3.png);
-  background-position: -861px -1560px;
-  width: 40px;
-  height: 40px;
-}
 .shop_weapon_special_winter2015Healer {
   background-image: url(spritesmith3.png);
-  background-position: -205px -1519px;
-=======
-.shop_weapon_special_winter2015Healer {
-  background-image: url(spritesmith3.png);
   background-position: -1271px -1667px;
->>>>>>> 436e8b56
   width: 40px;
   height: 40px;
 }
 .shop_weapon_special_winter2015Mage {
   background-image: url(spritesmith3.png);
-<<<<<<< HEAD
-  background-position: -246px -1519px;
-=======
   background-position: -574px -1667px;
->>>>>>> 436e8b56
   width: 40px;
   height: 40px;
 }
 .shop_weapon_special_winter2015Rogue {
   background-image: url(spritesmith3.png);
-<<<<<<< HEAD
-  background-position: -287px -1519px;
-=======
   background-position: -451px -1667px;
->>>>>>> 436e8b56
   width: 40px;
   height: 40px;
 }
 .shop_weapon_special_winter2015Warrior {
   background-image: url(spritesmith3.png);
-<<<<<<< HEAD
-  background-position: -656px -1519px;
-=======
   background-position: -492px -1667px;
->>>>>>> 436e8b56
   width: 40px;
   height: 40px;
 }
 .shop_weapon_special_yeti {
   background-image: url(spritesmith3.png);
-<<<<<<< HEAD
-  background-position: -697px -1519px;
-=======
   background-position: -533px -1667px;
->>>>>>> 436e8b56
   width: 40px;
   height: 40px;
 }
@@ -316,71 +168,43 @@
 }
 .shop_back_special_wondercon_black {
   background-image: url(spritesmith3.png);
-<<<<<<< HEAD
-  background-position: -328px -1519px;
-=======
   background-position: -1287px -399px;
->>>>>>> 436e8b56
   width: 40px;
   height: 40px;
 }
 .shop_back_special_wondercon_red {
   background-image: url(spritesmith3.png);
-<<<<<<< HEAD
-  background-position: -369px -1519px;
-=======
   background-position: -813px -1619px;
->>>>>>> 436e8b56
   width: 40px;
   height: 40px;
 }
 .shop_body_special_wondercon_black {
   background-image: url(spritesmith3.png);
-<<<<<<< HEAD
-  background-position: -410px -1519px;
-=======
   background-position: -895px -1619px;
->>>>>>> 436e8b56
   width: 40px;
   height: 40px;
 }
 .shop_body_special_wondercon_gold {
   background-image: url(spritesmith3.png);
-<<<<<<< HEAD
-  background-position: -451px -1519px;
-=======
   background-position: -1059px -1619px;
->>>>>>> 436e8b56
   width: 40px;
   height: 40px;
 }
 .shop_body_special_wondercon_red {
   background-image: url(spritesmith3.png);
-<<<<<<< HEAD
-  background-position: -533px -1519px;
-=======
   background-position: -1100px -1619px;
->>>>>>> 436e8b56
   width: 40px;
   height: 40px;
 }
 .shop_eyewear_special_wondercon_black {
   background-image: url(spritesmith3.png);
-<<<<<<< HEAD
-  background-position: -574px -1519px;
-=======
   background-position: -1141px -1619px;
->>>>>>> 436e8b56
   width: 40px;
   height: 40px;
 }
 .shop_eyewear_special_wondercon_red {
   background-image: url(spritesmith3.png);
-<<<<<<< HEAD
-  background-position: -615px -1519px;
-=======
   background-position: -1230px -1667px;
->>>>>>> 436e8b56
   width: 40px;
   height: 40px;
 }
@@ -524,231 +348,139 @@
 }
 .shop_head_healer_1 {
   background-image: url(spritesmith3.png);
-<<<<<<< HEAD
-  background-position: -902px -1560px;
-=======
   background-position: -1189px -1667px;
->>>>>>> 436e8b56
   width: 40px;
   height: 40px;
 }
 .shop_head_healer_2 {
   background-image: url(spritesmith3.png);
-<<<<<<< HEAD
-  background-position: -943px -1560px;
-=======
   background-position: -1148px -1667px;
->>>>>>> 436e8b56
   width: 40px;
   height: 40px;
 }
 .shop_head_healer_3 {
   background-image: url(spritesmith3.png);
-<<<<<<< HEAD
-  background-position: -984px -1560px;
-=======
   background-position: -1107px -1667px;
->>>>>>> 436e8b56
   width: 40px;
   height: 40px;
 }
 .shop_head_healer_4 {
   background-image: url(spritesmith3.png);
-<<<<<<< HEAD
-  background-position: -1025px -1560px;
-=======
   background-position: -1066px -1667px;
->>>>>>> 436e8b56
   width: 40px;
   height: 40px;
 }
 .shop_head_healer_5 {
   background-image: url(spritesmith3.png);
-<<<<<<< HEAD
-  background-position: -1066px -1560px;
-=======
   background-position: -1025px -1667px;
->>>>>>> 436e8b56
   width: 40px;
   height: 40px;
 }
 .shop_head_rogue_1 {
   background-image: url(spritesmith3.png);
-<<<<<<< HEAD
-  background-position: -1107px -1560px;
-=======
   background-position: -984px -1667px;
->>>>>>> 436e8b56
   width: 40px;
   height: 40px;
 }
 .shop_head_rogue_2 {
   background-image: url(spritesmith3.png);
-<<<<<<< HEAD
-  background-position: -1148px -1560px;
-=======
   background-position: -943px -1667px;
->>>>>>> 436e8b56
   width: 40px;
   height: 40px;
 }
 .shop_head_rogue_3 {
   background-image: url(spritesmith3.png);
-<<<<<<< HEAD
-  background-position: -1189px -1560px;
-=======
   background-position: -902px -1667px;
->>>>>>> 436e8b56
   width: 40px;
   height: 40px;
 }
 .shop_head_rogue_4 {
   background-image: url(spritesmith3.png);
-<<<<<<< HEAD
-  background-position: -1230px -1560px;
-=======
   background-position: -861px -1667px;
->>>>>>> 436e8b56
   width: 40px;
   height: 40px;
 }
 .shop_head_rogue_5 {
   background-image: url(spritesmith3.png);
-<<<<<<< HEAD
-  background-position: -1271px -1560px;
-=======
   background-position: -820px -1667px;
->>>>>>> 436e8b56
   width: 40px;
   height: 40px;
 }
 .shop_head_special_0 {
   background-image: url(spritesmith3.png);
-<<<<<<< HEAD
-  background-position: -1312px -1560px;
-=======
   background-position: -369px -1667px;
->>>>>>> 436e8b56
   width: 40px;
   height: 40px;
 }
 .shop_head_special_1 {
   background-image: url(spritesmith3.png);
-<<<<<<< HEAD
-  background-position: -1353px -1560px;
-=======
   background-position: -328px -1667px;
->>>>>>> 436e8b56
   width: 40px;
   height: 40px;
 }
 .shop_head_special_2 {
   background-image: url(spritesmith3.png);
-<<<<<<< HEAD
-  background-position: -1394px -1560px;
-=======
   background-position: -287px -1667px;
->>>>>>> 436e8b56
   width: 40px;
   height: 40px;
 }
 .shop_head_warrior_1 {
   background-image: url(spritesmith3.png);
-<<<<<<< HEAD
-  background-position: -1435px -1560px;
-=======
   background-position: -246px -1667px;
->>>>>>> 436e8b56
   width: 40px;
   height: 40px;
 }
 .shop_head_warrior_2 {
   background-image: url(spritesmith3.png);
-<<<<<<< HEAD
-  background-position: -1231px -236px;
-=======
   background-position: -205px -1667px;
->>>>>>> 436e8b56
   width: 40px;
   height: 40px;
 }
 .shop_head_warrior_3 {
   background-image: url(spritesmith3.png);
-<<<<<<< HEAD
-  background-position: -810px -751px;
-=======
   background-position: -164px -1667px;
->>>>>>> 436e8b56
   width: 40px;
   height: 40px;
 }
 .shop_head_warrior_4 {
   background-image: url(spritesmith3.png);
-<<<<<<< HEAD
-  background-position: -1451px -1467px;
-=======
   background-position: -123px -1667px;
->>>>>>> 436e8b56
   width: 40px;
   height: 40px;
 }
 .shop_head_warrior_5 {
   background-image: url(spritesmith3.png);
-<<<<<<< HEAD
-  background-position: -1492px -1467px;
-=======
   background-position: -82px -1667px;
->>>>>>> 436e8b56
   width: 40px;
   height: 40px;
 }
 .shop_head_wizard_1 {
   background-image: url(spritesmith3.png);
-<<<<<<< HEAD
-  background-position: 0px -1519px;
-=======
   background-position: -41px -1667px;
->>>>>>> 436e8b56
   width: 40px;
   height: 40px;
 }
 .shop_head_wizard_2 {
   background-image: url(spritesmith3.png);
-<<<<<<< HEAD
-  background-position: -41px -1519px;
-=======
   background-position: 0px -1667px;
->>>>>>> 436e8b56
   width: 40px;
   height: 40px;
 }
 .shop_head_wizard_3 {
   background-image: url(spritesmith3.png);
-<<<<<<< HEAD
-  background-position: -82px -1519px;
-=======
   background-position: -1674px -1619px;
->>>>>>> 436e8b56
   width: 40px;
   height: 40px;
 }
 .shop_head_wizard_4 {
   background-image: url(spritesmith3.png);
-<<<<<<< HEAD
-  background-position: -123px -1519px;
-=======
   background-position: -1633px -1619px;
->>>>>>> 436e8b56
   width: 40px;
   height: 40px;
 }
 .shop_head_wizard_5 {
   background-image: url(spritesmith3.png);
-<<<<<<< HEAD
-  background-position: -164px -1519px;
-=======
   background-position: -1592px -1619px;
->>>>>>> 436e8b56
   width: 40px;
   height: 40px;
 }
@@ -868,531 +600,319 @@
 }
 .shop_shield_healer_1 {
   background-image: url(spritesmith3.png);
-<<<<<<< HEAD
-  background-position: -1107px -1519px;
-=======
   background-position: -1551px -1619px;
->>>>>>> 436e8b56
   width: 40px;
   height: 40px;
 }
 .shop_shield_healer_2 {
   background-image: url(spritesmith3.png);
-<<<<<<< HEAD
-  background-position: -1148px -1519px;
-=======
   background-position: -1510px -1619px;
->>>>>>> 436e8b56
   width: 40px;
   height: 40px;
 }
 .shop_shield_healer_3 {
   background-image: url(spritesmith3.png);
-<<<<<<< HEAD
-  background-position: -1189px -1519px;
-=======
   background-position: -1469px -1619px;
->>>>>>> 436e8b56
   width: 40px;
   height: 40px;
 }
 .shop_shield_healer_4 {
   background-image: url(spritesmith3.png);
-<<<<<<< HEAD
-  background-position: -1230px -1519px;
-=======
   background-position: -1428px -1619px;
->>>>>>> 436e8b56
   width: 40px;
   height: 40px;
 }
 .shop_shield_healer_5 {
   background-image: url(spritesmith3.png);
-<<<<<<< HEAD
-  background-position: -1271px -1519px;
-=======
   background-position: -1387px -1619px;
->>>>>>> 436e8b56
   width: 40px;
   height: 40px;
 }
 .shop_shield_rogue_0 {
   background-image: url(spritesmith3.png);
-<<<<<<< HEAD
-  background-position: -1312px -1519px;
-=======
   background-position: -1346px -1619px;
->>>>>>> 436e8b56
   width: 40px;
   height: 40px;
 }
 .shop_shield_rogue_1 {
   background-image: url(spritesmith3.png);
-<<<<<<< HEAD
-  background-position: -1353px -1519px;
-=======
   background-position: -1305px -1619px;
->>>>>>> 436e8b56
   width: 40px;
   height: 40px;
 }
 .shop_shield_rogue_2 {
   background-image: url(spritesmith3.png);
-<<<<<<< HEAD
-  background-position: -1394px -1519px;
-=======
   background-position: -1264px -1619px;
->>>>>>> 436e8b56
   width: 40px;
   height: 40px;
 }
 .shop_shield_rogue_3 {
   background-image: url(spritesmith3.png);
-<<<<<<< HEAD
-  background-position: -1435px -1519px;
-=======
   background-position: -1223px -1619px;
->>>>>>> 436e8b56
   width: 40px;
   height: 40px;
 }
 .shop_shield_rogue_4 {
   background-image: url(spritesmith3.png);
-<<<<<<< HEAD
-  background-position: -1476px -1519px;
-=======
   background-position: -1182px -1619px;
->>>>>>> 436e8b56
   width: 40px;
   height: 40px;
 }
 .shop_shield_rogue_5 {
   background-image: url(spritesmith3.png);
-<<<<<<< HEAD
-  background-position: -1517px -1519px;
-=======
   background-position: -772px -1619px;
->>>>>>> 436e8b56
   width: 40px;
   height: 40px;
 }
 .shop_shield_rogue_6 {
   background-image: url(spritesmith3.png);
-<<<<<<< HEAD
-  background-position: -1564px 0px;
-=======
   background-position: -690px -1619px;
->>>>>>> 436e8b56
   width: 40px;
   height: 40px;
 }
 .shop_shield_special_0 {
   background-image: url(spritesmith3.png);
-<<<<<<< HEAD
-  background-position: -1564px -41px;
-=======
   background-position: -649px -1619px;
->>>>>>> 436e8b56
   width: 40px;
   height: 40px;
 }
 .shop_shield_special_1 {
   background-image: url(spritesmith3.png);
-<<<<<<< HEAD
-  background-position: -1564px -82px;
-=======
   background-position: -608px -1619px;
->>>>>>> 436e8b56
   width: 40px;
   height: 40px;
 }
 .shop_shield_special_goldenknight {
   background-image: url(spritesmith3.png);
-<<<<<<< HEAD
-  background-position: -1564px -123px;
-=======
   background-position: -567px -1619px;
->>>>>>> 436e8b56
   width: 40px;
   height: 40px;
 }
 .shop_shield_warrior_1 {
   background-image: url(spritesmith3.png);
-<<<<<<< HEAD
-  background-position: -1564px -164px;
-=======
   background-position: -526px -1619px;
->>>>>>> 436e8b56
   width: 40px;
   height: 40px;
 }
 .shop_shield_warrior_2 {
   background-image: url(spritesmith3.png);
-<<<<<<< HEAD
-  background-position: -1564px -205px;
-=======
   background-position: -485px -1619px;
->>>>>>> 436e8b56
   width: 40px;
   height: 40px;
 }
 .shop_shield_warrior_3 {
   background-image: url(spritesmith3.png);
-<<<<<<< HEAD
-  background-position: -1564px -246px;
-=======
   background-position: -444px -1619px;
->>>>>>> 436e8b56
   width: 40px;
   height: 40px;
 }
 .shop_shield_warrior_4 {
   background-image: url(spritesmith3.png);
-<<<<<<< HEAD
-  background-position: -1564px -287px;
-=======
   background-position: -403px -1619px;
->>>>>>> 436e8b56
   width: 40px;
   height: 40px;
 }
 .shop_shield_warrior_5 {
   background-image: url(spritesmith3.png);
-<<<<<<< HEAD
-  background-position: -1564px -328px;
-=======
   background-position: -362px -1619px;
->>>>>>> 436e8b56
   width: 40px;
   height: 40px;
 }
 .shop_weapon_healer_0 {
   background-image: url(spritesmith3.png);
-<<<<<<< HEAD
-  background-position: -1564px -369px;
-=======
   background-position: -321px -1619px;
->>>>>>> 436e8b56
   width: 40px;
   height: 40px;
 }
 .shop_weapon_healer_1 {
   background-image: url(spritesmith3.png);
-<<<<<<< HEAD
-  background-position: -1564px -410px;
-=======
   background-position: -280px -1619px;
->>>>>>> 436e8b56
   width: 40px;
   height: 40px;
 }
 .shop_weapon_healer_2 {
   background-image: url(spritesmith3.png);
-<<<<<<< HEAD
-  background-position: -1564px -451px;
-=======
   background-position: -239px -1619px;
->>>>>>> 436e8b56
   width: 40px;
   height: 40px;
 }
 .shop_weapon_healer_3 {
   background-image: url(spritesmith3.png);
-<<<<<<< HEAD
-  background-position: -1564px -492px;
-=======
   background-position: -198px -1619px;
->>>>>>> 436e8b56
   width: 40px;
   height: 40px;
 }
 .shop_weapon_healer_4 {
   background-image: url(spritesmith3.png);
-<<<<<<< HEAD
-  background-position: -1564px -533px;
-=======
   background-position: -157px -1619px;
->>>>>>> 436e8b56
   width: 40px;
   height: 40px;
 }
 .shop_weapon_healer_5 {
   background-image: url(spritesmith3.png);
-<<<<<<< HEAD
-  background-position: -1564px -574px;
-=======
   background-position: -116px -1619px;
->>>>>>> 436e8b56
   width: 40px;
   height: 40px;
 }
 .shop_weapon_healer_6 {
   background-image: url(spritesmith3.png);
-<<<<<<< HEAD
-  background-position: -1564px -615px;
-=======
   background-position: -1621px -1554px;
->>>>>>> 436e8b56
   width: 40px;
   height: 40px;
 }
 .shop_weapon_rogue_0 {
   background-image: url(spritesmith3.png);
-<<<<<<< HEAD
-  background-position: -1564px -656px;
-=======
   background-position: -1621px -1513px;
->>>>>>> 436e8b56
   width: 40px;
   height: 40px;
 }
 .shop_weapon_rogue_1 {
   background-image: url(spritesmith3.png);
-<<<<<<< HEAD
-  background-position: -1564px -697px;
-=======
   background-position: -1621px -1472px;
->>>>>>> 436e8b56
   width: 40px;
   height: 40px;
 }
 .shop_weapon_rogue_2 {
   background-image: url(spritesmith3.png);
-<<<<<<< HEAD
-  background-position: -1564px -738px;
-=======
   background-position: -1621px -1431px;
->>>>>>> 436e8b56
   width: 40px;
   height: 40px;
 }
 .shop_weapon_rogue_3 {
   background-image: url(spritesmith3.png);
-<<<<<<< HEAD
-  background-position: -1564px -779px;
-=======
   background-position: -1621px -1390px;
->>>>>>> 436e8b56
   width: 40px;
   height: 40px;
 }
 .shop_weapon_rogue_4 {
   background-image: url(spritesmith3.png);
-<<<<<<< HEAD
-  background-position: -1564px -820px;
-=======
   background-position: -1621px -1349px;
->>>>>>> 436e8b56
   width: 40px;
   height: 40px;
 }
 .shop_weapon_rogue_5 {
   background-image: url(spritesmith3.png);
-<<<<<<< HEAD
-  background-position: -1564px -861px;
-=======
   background-position: -1621px -1308px;
->>>>>>> 436e8b56
   width: 40px;
   height: 40px;
 }
 .shop_weapon_rogue_6 {
   background-image: url(spritesmith3.png);
-<<<<<<< HEAD
-  background-position: -1564px -902px;
-=======
   background-position: -1621px -1267px;
->>>>>>> 436e8b56
   width: 40px;
   height: 40px;
 }
 .shop_weapon_special_0 {
   background-image: url(spritesmith3.png);
-<<<<<<< HEAD
-  background-position: -1564px -943px;
-=======
   background-position: -1621px -1226px;
->>>>>>> 436e8b56
   width: 40px;
   height: 40px;
 }
 .shop_weapon_special_1 {
   background-image: url(spritesmith3.png);
-<<<<<<< HEAD
-  background-position: -1564px -984px;
-=======
   background-position: -1621px -1185px;
->>>>>>> 436e8b56
   width: 40px;
   height: 40px;
 }
 .shop_weapon_special_2 {
   background-image: url(spritesmith3.png);
-<<<<<<< HEAD
-  background-position: -1564px -1025px;
-=======
   background-position: -1621px -1144px;
->>>>>>> 436e8b56
   width: 40px;
   height: 40px;
 }
 .shop_weapon_special_3 {
   background-image: url(spritesmith3.png);
-<<<<<<< HEAD
-  background-position: -1564px -1066px;
-=======
   background-position: -1621px -1103px;
->>>>>>> 436e8b56
   width: 40px;
   height: 40px;
 }
 .shop_weapon_special_critical {
   background-image: url(spritesmith3.png);
-<<<<<<< HEAD
-  background-position: -1564px -1107px;
-=======
   background-position: -1621px -1062px;
->>>>>>> 436e8b56
   width: 40px;
   height: 40px;
 }
 .shop_weapon_warrior_0 {
   background-image: url(spritesmith3.png);
-<<<<<<< HEAD
-  background-position: -1564px -1148px;
-=======
   background-position: -1621px -1021px;
->>>>>>> 436e8b56
   width: 40px;
   height: 40px;
 }
 .shop_weapon_warrior_1 {
   background-image: url(spritesmith3.png);
-<<<<<<< HEAD
-  background-position: -1564px -1189px;
-=======
   background-position: -1621px -980px;
->>>>>>> 436e8b56
   width: 40px;
   height: 40px;
 }
 .shop_weapon_warrior_2 {
   background-image: url(spritesmith3.png);
-<<<<<<< HEAD
-  background-position: -1564px -1230px;
-=======
   background-position: -1621px -939px;
->>>>>>> 436e8b56
   width: 40px;
   height: 40px;
 }
 .shop_weapon_warrior_3 {
   background-image: url(spritesmith3.png);
-<<<<<<< HEAD
-  background-position: -1564px -1271px;
-=======
   background-position: -1621px -898px;
->>>>>>> 436e8b56
   width: 40px;
   height: 40px;
 }
 .shop_weapon_warrior_4 {
   background-image: url(spritesmith3.png);
-<<<<<<< HEAD
-  background-position: -1476px -1560px;
-=======
   background-position: -1621px -816px;
->>>>>>> 436e8b56
   width: 40px;
   height: 40px;
 }
 .shop_weapon_warrior_5 {
   background-image: url(spritesmith3.png);
-<<<<<<< HEAD
-  background-position: -1564px -1353px;
-=======
   background-position: -1621px -775px;
->>>>>>> 436e8b56
   width: 40px;
   height: 40px;
 }
 .shop_weapon_warrior_6 {
   background-image: url(spritesmith3.png);
-<<<<<<< HEAD
-  background-position: -1564px -1394px;
-=======
   background-position: -1621px -734px;
->>>>>>> 436e8b56
   width: 40px;
   height: 40px;
 }
 .shop_weapon_wizard_0 {
   background-image: url(spritesmith3.png);
-<<<<<<< HEAD
-  background-position: -1564px -1435px;
-=======
   background-position: -1621px -693px;
->>>>>>> 436e8b56
   width: 40px;
   height: 40px;
 }
 .shop_weapon_wizard_1 {
   background-image: url(spritesmith3.png);
-<<<<<<< HEAD
-  background-position: -1564px -1476px;
-=======
   background-position: -1621px -652px;
->>>>>>> 436e8b56
   width: 40px;
   height: 40px;
 }
 .shop_weapon_wizard_2 {
   background-image: url(spritesmith3.png);
-<<<<<<< HEAD
-  background-position: -1564px -1517px;
-=======
   background-position: -779px -1667px;
->>>>>>> 436e8b56
   width: 40px;
   height: 40px;
 }
 .shop_weapon_wizard_3 {
   background-image: url(spritesmith3.png);
-<<<<<<< HEAD
-  background-position: -41px -1560px;
-=======
   background-position: -738px -1667px;
->>>>>>> 436e8b56
   width: 40px;
   height: 40px;
 }
 .shop_weapon_wizard_4 {
   background-image: url(spritesmith3.png);
-<<<<<<< HEAD
-  background-position: -82px -1560px;
-=======
   background-position: -697px -1667px;
->>>>>>> 436e8b56
   width: 40px;
   height: 40px;
 }
 .shop_weapon_wizard_5 {
   background-image: url(spritesmith3.png);
-<<<<<<< HEAD
-  background-position: -164px -1560px;
-=======
   background-position: -656px -1667px;
->>>>>>> 436e8b56
   width: 40px;
   height: 40px;
 }
 .shop_weapon_wizard_6 {
   background-image: url(spritesmith3.png);
-<<<<<<< HEAD
-  background-position: -328px -1560px;
-=======
   background-position: -615px -1667px;
->>>>>>> 436e8b56
   width: 40px;
   height: 40px;
 }
@@ -1656,11 +1176,7 @@
 }
 .inventory_special_opaquePotion {
   background-image: url(spritesmith3.png);
-<<<<<<< HEAD
-  background-position: -492px -1519px;
-=======
   background-position: -410px -1667px;
->>>>>>> 436e8b56
   width: 40px;
   height: 40px;
 }
@@ -1714,21 +1230,13 @@
 }
 .zzz {
   background-image: url(spritesmith3.png);
-<<<<<<< HEAD
-  background-position: -861px -1519px;
-=======
   background-position: -1018px -1619px;
->>>>>>> 436e8b56
   width: 40px;
   height: 40px;
 }
 .zzz_light {
   background-image: url(spritesmith3.png);
-<<<<<<< HEAD
-  background-position: -902px -1519px;
-=======
   background-position: -1621px -857px;
->>>>>>> 436e8b56
   width: 40px;
   height: 40px;
 }
@@ -2016,11 +1524,7 @@
 }
 .quest_moonstone1_moonstone {
   background-image: url(spritesmith3.png);
-<<<<<<< HEAD
-  background-position: -819px -611px;
-=======
   background-position: -845px -660px;
->>>>>>> 436e8b56
   width: 30px;
   height: 30px;
 }
@@ -2116,11 +1620,7 @@
 }
 .quest_vice2_lightCrystal {
   background-image: url(spritesmith3.png);
-<<<<<<< HEAD
-  background-position: 0px -1560px;
-=======
   background-position: -731px -1619px;
->>>>>>> 436e8b56
   width: 40px;
   height: 40px;
 }
@@ -2138,11 +1638,7 @@
 }
 .shop_eyes {
   background-image: url(spritesmith3.png);
-<<<<<<< HEAD
-  background-position: -123px -1560px;
-=======
   background-position: -854px -1619px;
->>>>>>> 436e8b56
   width: 40px;
   height: 40px;
 }
@@ -2154,31 +1650,19 @@
 }
 .shop_opaquePotion {
   background-image: url(spritesmith3.png);
-<<<<<<< HEAD
-  background-position: -205px -1560px;
-=======
   background-position: -936px -1619px;
->>>>>>> 436e8b56
   width: 40px;
   height: 40px;
 }
 .shop_potion {
   background-image: url(spritesmith3.png);
-<<<<<<< HEAD
-  background-position: -246px -1560px;
-=======
   background-position: -977px -1619px;
->>>>>>> 436e8b56
   width: 40px;
   height: 40px;
 }
 .shop_reroll {
   background-image: url(spritesmith3.png);
-<<<<<<< HEAD
-  background-position: -287px -1560px;
-=======
   background-position: -1621px -611px;
->>>>>>> 436e8b56
   width: 40px;
   height: 40px;
 }
@@ -2286,59 +1770,36 @@
 }
 .Pet_Egg_Penguin {
   background-image: url(spritesmith3.png);
-<<<<<<< HEAD
-  background-position: -493px -1467px;
-=======
   background-position: -1293px -795px;
->>>>>>> 436e8b56
   width: 48px;
   height: 51px;
 }
 .Pet_Egg_PolarBear {
   background-image: url(spritesmith3.png);
-<<<<<<< HEAD
-  background-position: -444px -1467px;
-=======
   background-position: -1293px -523px;
->>>>>>> 436e8b56
   width: 48px;
   height: 51px;
 }
 .Pet_Egg_Rat {
   background-image: url(spritesmith3.png);
-<<<<<<< HEAD
-  background-position: -395px -1467px;
-=======
   background-position: -1670px -1508px;
->>>>>>> 436e8b56
   width: 48px;
   height: 51px;
 }
 .Pet_Egg_Rooster {
   background-image: url(spritesmith3.png);
-<<<<<<< HEAD
-  background-position: -346px -1467px;
-=======
   background-position: -1670px -1456px;
->>>>>>> 436e8b56
   width: 48px;
   height: 51px;
 }
 .Pet_Egg_Seahorse {
   background-image: url(spritesmith3.png);
-<<<<<<< HEAD
-  background-position: -297px -1467px;
-=======
   background-position: -1670px -1404px;
->>>>>>> 436e8b56
   width: 48px;
   height: 51px;
 }
 .Pet_Egg_Spider {
   background-image: url(spritesmith3.png);
-<<<<<<< HEAD
-  background-position: -1296px -1376px;
-=======
   background-position: -1670px -1352px;
   width: 48px;
   height: 51px;
@@ -2346,47 +1807,30 @@
 .Pet_Egg_TRex {
   background-image: url(spritesmith3.png);
   background-position: -1670px -1300px;
->>>>>>> 436e8b56
   width: 48px;
   height: 51px;
 }
 .Pet_Egg_TigerCub {
   background-image: url(spritesmith3.png);
-<<<<<<< HEAD
-  background-position: -196px -1467px;
-=======
   background-position: -1670px -1248px;
->>>>>>> 436e8b56
   width: 48px;
   height: 51px;
 }
 .Pet_Egg_Wolf {
   background-image: url(spritesmith3.png);
-<<<<<<< HEAD
-  background-position: -1492px -1376px;
-=======
   background-position: -1670px -1196px;
->>>>>>> 436e8b56
   width: 48px;
   height: 51px;
 }
 .Pet_Food_Cake_Base {
   background-image: url(spritesmith3.png);
-<<<<<<< HEAD
-  background-position: -1363px -1467px;
-=======
   background-position: -1621px -524px;
->>>>>>> 436e8b56
   width: 43px;
   height: 43px;
 }
 .Pet_Food_Cake_CottonCandyBlue {
   background-image: url(spritesmith3.png);
-<<<<<<< HEAD
-  background-position: -776px -611px;
-=======
   background-position: -1621px -299px;
->>>>>>> 436e8b56
   width: 42px;
   height: 44px;
 }
@@ -2398,41 +1842,25 @@
 }
 .Pet_Food_Cake_Desert {
   background-image: url(spritesmith3.png);
-<<<<<<< HEAD
-  background-position: -796px -263px;
-=======
   background-position: -1621px -344px;
->>>>>>> 436e8b56
   width: 43px;
   height: 44px;
 }
 .Pet_Food_Cake_Golden {
   background-image: url(spritesmith3.png);
-<<<<<<< HEAD
-  background-position: -1407px -1467px;
-=======
   background-position: -1621px -568px;
->>>>>>> 436e8b56
   width: 43px;
   height: 42px;
 }
 .Pet_Food_Cake_Red {
   background-image: url(spritesmith3.png);
-<<<<<<< HEAD
-  background-position: -1228px -1467px;
-=======
   background-position: -1621px -389px;
->>>>>>> 436e8b56
   width: 43px;
   height: 44px;
 }
 .Pet_Food_Cake_Shade {
   background-image: url(spritesmith3.png);
-<<<<<<< HEAD
-  background-position: -1231px -789px;
-=======
   background-position: -1621px -434px;
->>>>>>> 436e8b56
   width: 43px;
   height: 44px;
 }
@@ -2444,29 +1872,18 @@
 }
 .Pet_Food_Cake_White {
   background-image: url(spritesmith3.png);
-<<<<<<< HEAD
-  background-position: -1318px -1467px;
-=======
   background-position: -1621px -479px;
->>>>>>> 436e8b56
   width: 44px;
   height: 44px;
 }
 .Pet_Food_Cake_Zombie {
   background-image: url(spritesmith3.png);
-<<<<<<< HEAD
-  background-position: -1272px -1467px;
-=======
   background-position: -1621px -254px;
->>>>>>> 436e8b56
   width: 45px;
   height: 44px;
 }
 .Pet_Food_Candy_Base {
   background-image: url(spritesmith3.png);
-<<<<<<< HEAD
-  background-position: -1443px -1376px;
-=======
   background-position: -1670px -1144px;
   width: 48px;
   height: 51px;
@@ -2474,17 +1891,16 @@
 .Pet_Food_Candy_CottonCandyBlue {
   background-image: url(spritesmith3.png);
   background-position: -1670px -1092px;
->>>>>>> 436e8b56
-  width: 48px;
-  height: 51px;
-}
-.Pet_Food_Candy_CottonCandyBlue {
+  width: 48px;
+  height: 51px;
+}
+.Pet_Food_Candy_CottonCandyPink {
   background-image: url(spritesmith3.png);
   background-position: -1670px -468px;
   width: 48px;
   height: 51px;
 }
-.Pet_Food_Candy_CottonCandyPink {
+.Pet_Food_Candy_Desert {
   background-image: url(spritesmith3.png);
   background-position: -1670px -416px;
   width: 48px;
