--- conflicted
+++ resolved
@@ -28,11 +28,8 @@
     "superagent": "~0.12.4",
     "resolve": "~0.2.3",
     "browserify": "1.17.3",
-<<<<<<< HEAD
-    "expect.js": "~0.2.0"
-=======
+    "expect.js": "~0.2.0",
     "webkit-devtools-agent": "*"
->>>>>>> 0a3fc9f7
   },
   "private": true,
   "subdomain": "habitrpg",
