.skin_pastelPink {
  background-image: url(/static/sprites/spritesmith-main-5.png);
  background-position: -91px -1359px;
  width: 90px;
  height: 90px;
}
.customize-option.skin_pastelPink {
  background-image: url(/static/sprites/spritesmith-main-5.png);
  background-position: -116px -1374px;
  width: 60px;
  height: 60px;
}
.skin_pastelPink_sleep {
  background-image: url(/static/sprites/spritesmith-main-5.png);
  background-position: -188px -358px;
  width: 90px;
  height: 90px;
}
.customize-option.skin_pastelPink_sleep {
  background-image: url(/static/sprites/spritesmith-main-5.png);
  background-position: -213px -373px;
  width: 60px;
  height: 60px;
}
.skin_pastelPurple {
  background-image: url(/static/sprites/spritesmith-main-5.png);
  background-position: -819px -995px;
  width: 90px;
  height: 90px;
}
.customize-option.skin_pastelPurple {
  background-image: url(/static/sprites/spritesmith-main-5.png);
  background-position: -844px -1010px;
  width: 60px;
  height: 60px;
}
.skin_pastelPurple_sleep {
  background-image: url(/static/sprites/spritesmith-main-5.png);
  background-position: -546px -995px;
  width: 90px;
  height: 90px;
}
.customize-option.skin_pastelPurple_sleep {
  background-image: url(/static/sprites/spritesmith-main-5.png);
  background-position: -571px -1010px;
  width: 60px;
  height: 60px;
}
.skin_pastelRainbowChevron {
  background-image: url(/static/sprites/spritesmith-main-5.png);
  background-position: -1094px -819px;
  width: 90px;
  height: 90px;
}
.customize-option.skin_pastelRainbowChevron {
  background-image: url(/static/sprites/spritesmith-main-5.png);
  background-position: -1119px -834px;
  width: 60px;
  height: 60px;
}
.skin_pastelRainbowChevron_sleep {
  background-image: url(/static/sprites/spritesmith-main-5.png);
  background-position: -1094px -637px;
  width: 90px;
  height: 90px;
}
.customize-option.skin_pastelRainbowChevron_sleep {
  background-image: url(/static/sprites/spritesmith-main-5.png);
  background-position: -1119px -652px;
  width: 60px;
  height: 60px;
}
.skin_pastelRainbowDiagonal {
  background-image: url(/static/sprites/spritesmith-main-5.png);
<<<<<<< HEAD
  background-position: 0px -179px;
=======
  background-position: -91px -1086px;
>>>>>>> 80ae9c3e
  width: 90px;
  height: 90px;
}
.customize-option.skin_pastelRainbowDiagonal {
  background-image: url(/static/sprites/spritesmith-main-5.png);
<<<<<<< HEAD
  background-position: -25px -194px;
=======
  background-position: -116px -1101px;
  width: 60px;
  height: 60px;
}
.skin_pastelRainbowDiagonal_sleep {
  background-image: url(/static/sprites/spritesmith-main-5.png);
  background-position: -1094px -910px;
  width: 90px;
  height: 90px;
}
.customize-option.skin_pastelRainbowDiagonal_sleep {
  background-image: url(/static/sprites/spritesmith-main-5.png);
  background-position: -1119px -925px;
>>>>>>> 80ae9c3e
  width: 60px;
  height: 60px;
}
.skin_pastelYellow {
  background-image: url(/static/sprites/spritesmith-main-5.png);
<<<<<<< HEAD
  background-position: -1058px -364px;
=======
  background-position: -364px -1086px;
>>>>>>> 80ae9c3e
  width: 90px;
  height: 90px;
}
.customize-option.skin_pastelYellow {
  background-image: url(/static/sprites/spritesmith-main-5.png);
<<<<<<< HEAD
  background-position: -1083px -379px;
=======
  background-position: -389px -1101px;
>>>>>>> 80ae9c3e
  width: 60px;
  height: 60px;
}
.skin_pastelYellow_sleep {
  background-image: url(/static/sprites/spritesmith-main-5.png);
<<<<<<< HEAD
  background-position: -1331px -1001px;
=======
  background-position: -182px -1086px;
>>>>>>> 80ae9c3e
  width: 90px;
  height: 90px;
}
.customize-option.skin_pastelYellow_sleep {
  background-image: url(/static/sprites/spritesmith-main-5.png);
<<<<<<< HEAD
  background-position: -1356px -1016px;
=======
  background-position: -207px -1101px;
>>>>>>> 80ae9c3e
  width: 60px;
  height: 60px;
}
.skin_pig {
  background-image: url(/static/sprites/spritesmith-main-5.png);
<<<<<<< HEAD
  background-position: -546px -998px;
=======
  background-position: -546px -1086px;
>>>>>>> 80ae9c3e
  width: 90px;
  height: 90px;
}
.customize-option.skin_pig {
  background-image: url(/static/sprites/spritesmith-main-5.png);
<<<<<<< HEAD
  background-position: -571px -1013px;
=======
  background-position: -571px -1101px;
>>>>>>> 80ae9c3e
  width: 60px;
  height: 60px;
}
.skin_pig_sleep {
  background-image: url(/static/sprites/spritesmith-main-5.png);
<<<<<<< HEAD
  background-position: -1058px -637px;
=======
  background-position: -455px -1086px;
>>>>>>> 80ae9c3e
  width: 90px;
  height: 90px;
}
.customize-option.skin_pig_sleep {
  background-image: url(/static/sprites/spritesmith-main-5.png);
<<<<<<< HEAD
  background-position: -1083px -652px;
=======
  background-position: -480px -1101px;
>>>>>>> 80ae9c3e
  width: 60px;
  height: 60px;
}
.skin_polar {
  background-image: url(/static/sprites/spritesmith-main-5.png);
<<<<<<< HEAD
  background-position: -91px -179px;
=======
  background-position: -910px -1086px;
>>>>>>> 80ae9c3e
  width: 90px;
  height: 90px;
}
.customize-option.skin_polar {
  background-image: url(/static/sprites/spritesmith-main-5.png);
<<<<<<< HEAD
  background-position: -116px -194px;
=======
  background-position: -935px -1101px;
>>>>>>> 80ae9c3e
  width: 60px;
  height: 60px;
}
.skin_polar_sleep {
  background-image: url(/static/sprites/spritesmith-main-5.png);
<<<<<<< HEAD
  background-position: -1422px -273px;
=======
  background-position: -637px -1086px;
>>>>>>> 80ae9c3e
  width: 90px;
  height: 90px;
}
.customize-option.skin_polar_sleep {
  background-image: url(/static/sprites/spritesmith-main-5.png);
<<<<<<< HEAD
  background-position: -1447px -288px;
=======
  background-position: -662px -1101px;
>>>>>>> 80ae9c3e
  width: 60px;
  height: 60px;
}
.skin_pumpkin {
  background-image: url(/static/sprites/spritesmith-main-5.png);
<<<<<<< HEAD
  background-position: -330px 0px;
=======
  background-position: -1185px -637px;
>>>>>>> 80ae9c3e
  width: 90px;
  height: 90px;
}
.customize-option.skin_pumpkin {
  background-image: url(/static/sprites/spritesmith-main-5.png);
<<<<<<< HEAD
  background-position: -355px -15px;
=======
  background-position: -1210px -652px;
>>>>>>> 80ae9c3e
  width: 60px;
  height: 60px;
}
.skin_pumpkin2 {
  background-image: url(/static/sprites/spritesmith-main-5.png);
<<<<<<< HEAD
  background-position: 0px -270px;
=======
  background-position: -279px -358px;
>>>>>>> 80ae9c3e
  width: 90px;
  height: 90px;
}
.customize-option.skin_pumpkin2 {
  background-image: url(/static/sprites/spritesmith-main-5.png);
<<<<<<< HEAD
  background-position: -25px -285px;
=======
  background-position: -304px -373px;
>>>>>>> 80ae9c3e
  width: 60px;
  height: 60px;
}
.skin_pumpkin2_sleep {
  background-image: url(/static/sprites/spritesmith-main-5.png);
<<<<<<< HEAD
  background-position: -330px -91px;
=======
  background-position: -1549px -1183px;
>>>>>>> 80ae9c3e
  width: 90px;
  height: 90px;
}
.customize-option.skin_pumpkin2_sleep {
  background-image: url(/static/sprites/spritesmith-main-5.png);
<<<<<<< HEAD
  background-position: -355px -106px;
=======
  background-position: -1574px -1198px;
>>>>>>> 80ae9c3e
  width: 60px;
  height: 60px;
}
.skin_pumpkin_sleep {
  background-image: url(/static/sprites/spritesmith-main-5.png);
<<<<<<< HEAD
  background-position: -182px -179px;
=======
  background-position: -1001px -1086px;
>>>>>>> 80ae9c3e
  width: 90px;
  height: 90px;
}
.customize-option.skin_pumpkin_sleep {
  background-image: url(/static/sprites/spritesmith-main-5.png);
<<<<<<< HEAD
  background-position: -207px -194px;
=======
  background-position: -1026px -1101px;
>>>>>>> 80ae9c3e
  width: 60px;
  height: 60px;
}
.skin_rainbow {
  background-image: url(/static/sprites/spritesmith-main-5.png);
<<<<<<< HEAD
  background-position: -182px -270px;
=======
  background-position: -457px -91px;
>>>>>>> 80ae9c3e
  width: 90px;
  height: 90px;
}
.customize-option.skin_rainbow {
  background-image: url(/static/sprites/spritesmith-main-5.png);
<<<<<<< HEAD
  background-position: -207px -285px;
=======
  background-position: -482px -106px;
>>>>>>> 80ae9c3e
  width: 60px;
  height: 60px;
}
.skin_rainbow_sleep {
  background-image: url(/static/sprites/spritesmith-main-5.png);
<<<<<<< HEAD
  background-position: -91px -270px;
=======
  background-position: -457px 0px;
>>>>>>> 80ae9c3e
  width: 90px;
  height: 90px;
}
.customize-option.skin_rainbow_sleep {
  background-image: url(/static/sprites/spritesmith-main-5.png);
<<<<<<< HEAD
  background-position: -116px -285px;
=======
  background-position: -482px -15px;
>>>>>>> 80ae9c3e
  width: 60px;
  height: 60px;
}
.skin_reptile {
  background-image: url(/static/sprites/spritesmith-main-5.png);
<<<<<<< HEAD
  background-position: -421px 0px;
=======
  background-position: -457px -273px;
>>>>>>> 80ae9c3e
  width: 90px;
  height: 90px;
}
.customize-option.skin_reptile {
  background-image: url(/static/sprites/spritesmith-main-5.png);
<<<<<<< HEAD
  background-position: -446px -15px;
=======
  background-position: -482px -288px;
>>>>>>> 80ae9c3e
  width: 60px;
  height: 60px;
}
.skin_reptile_sleep {
  background-image: url(/static/sprites/spritesmith-main-5.png);
<<<<<<< HEAD
  background-position: -273px -270px;
=======
  background-position: -457px -182px;
>>>>>>> 80ae9c3e
  width: 90px;
  height: 90px;
}
.customize-option.skin_reptile_sleep {
  background-image: url(/static/sprites/spritesmith-main-5.png);
<<<<<<< HEAD
  background-position: -298px -285px;
=======
  background-position: -482px -197px;
>>>>>>> 80ae9c3e
  width: 60px;
  height: 60px;
}
.skin_shadow {
  background-image: url(/static/sprites/spritesmith-main-5.png);
<<<<<<< HEAD
  background-position: -421px -182px;
=======
  background-position: -91px -449px;
>>>>>>> 80ae9c3e
  width: 90px;
  height: 90px;
}
.customize-option.skin_shadow {
  background-image: url(/static/sprites/spritesmith-main-5.png);
<<<<<<< HEAD
  background-position: -446px -197px;
=======
  background-position: -116px -464px;
>>>>>>> 80ae9c3e
  width: 60px;
  height: 60px;
}
.skin_shadow2 {
  background-image: url(/static/sprites/spritesmith-main-5.png);
<<<<<<< HEAD
  background-position: -91px -361px;
=======
  background-position: -273px -449px;
>>>>>>> 80ae9c3e
  width: 90px;
  height: 90px;
}
.customize-option.skin_shadow2 {
  background-image: url(/static/sprites/spritesmith-main-5.png);
<<<<<<< HEAD
  background-position: -116px -376px;
=======
  background-position: -298px -464px;
>>>>>>> 80ae9c3e
  width: 60px;
  height: 60px;
}
.skin_shadow2_sleep {
  background-image: url(/static/sprites/spritesmith-main-5.png);
<<<<<<< HEAD
  background-position: 0px -361px;
=======
  background-position: -182px -449px;
>>>>>>> 80ae9c3e
  width: 90px;
  height: 90px;
}
.customize-option.skin_shadow2_sleep {
  background-image: url(/static/sprites/spritesmith-main-5.png);
<<<<<<< HEAD
  background-position: -25px -376px;
=======
  background-position: -207px -464px;
>>>>>>> 80ae9c3e
  width: 60px;
  height: 60px;
}
.skin_shadow_sleep {
  background-image: url(/static/sprites/spritesmith-main-5.png);
<<<<<<< HEAD
  background-position: -421px -91px;
=======
  background-position: 0px -449px;
>>>>>>> 80ae9c3e
  width: 90px;
  height: 90px;
}
.customize-option.skin_shadow_sleep {
  background-image: url(/static/sprites/spritesmith-main-5.png);
<<<<<<< HEAD
  background-position: -446px -106px;
=======
  background-position: -25px -464px;
>>>>>>> 80ae9c3e
  width: 60px;
  height: 60px;
}
.skin_shark {
  background-image: url(/static/sprites/spritesmith-main-5.png);
<<<<<<< HEAD
  background-position: -273px -361px;
=======
  background-position: -455px -449px;
>>>>>>> 80ae9c3e
  width: 90px;
  height: 90px;
}
.customize-option.skin_shark {
  background-image: url(/static/sprites/spritesmith-main-5.png);
<<<<<<< HEAD
  background-position: -298px -376px;
=======
  background-position: -480px -464px;
>>>>>>> 80ae9c3e
  width: 60px;
  height: 60px;
}
.skin_shark_sleep {
  background-image: url(/static/sprites/spritesmith-main-5.png);
<<<<<<< HEAD
  background-position: -182px -361px;
=======
  background-position: -364px -449px;
>>>>>>> 80ae9c3e
  width: 90px;
  height: 90px;
}
.customize-option.skin_shark_sleep {
  background-image: url(/static/sprites/spritesmith-main-5.png);
<<<<<<< HEAD
  background-position: -207px -376px;
=======
  background-position: -389px -464px;
>>>>>>> 80ae9c3e
  width: 60px;
  height: 60px;
}
.skin_skeleton {
  background-image: url(/static/sprites/spritesmith-main-5.png);
<<<<<<< HEAD
  background-position: -512px 0px;
=======
  background-position: -548px -91px;
>>>>>>> 80ae9c3e
  width: 90px;
  height: 90px;
}
.customize-option.skin_skeleton {
  background-image: url(/static/sprites/spritesmith-main-5.png);
<<<<<<< HEAD
  background-position: -537px -15px;
=======
  background-position: -573px -106px;
>>>>>>> 80ae9c3e
  width: 60px;
  height: 60px;
}
.skin_skeleton2 {
  background-image: url(/static/sprites/spritesmith-main-5.png);
<<<<<<< HEAD
  background-position: -512px -182px;
=======
  background-position: -548px -273px;
>>>>>>> 80ae9c3e
  width: 90px;
  height: 90px;
}
.customize-option.skin_skeleton2 {
  background-image: url(/static/sprites/spritesmith-main-5.png);
<<<<<<< HEAD
  background-position: -537px -197px;
=======
  background-position: -573px -288px;
>>>>>>> 80ae9c3e
  width: 60px;
  height: 60px;
}
.skin_skeleton2_sleep {
  background-image: url(/static/sprites/spritesmith-main-5.png);
<<<<<<< HEAD
  background-position: -512px -91px;
=======
  background-position: -548px -182px;
>>>>>>> 80ae9c3e
  width: 90px;
  height: 90px;
}
.customize-option.skin_skeleton2_sleep {
  background-image: url(/static/sprites/spritesmith-main-5.png);
<<<<<<< HEAD
  background-position: -537px -106px;
=======
  background-position: -573px -197px;
>>>>>>> 80ae9c3e
  width: 60px;
  height: 60px;
}
.skin_skeleton_sleep {
  background-image: url(/static/sprites/spritesmith-main-5.png);
<<<<<<< HEAD
  background-position: -364px -361px;
=======
  background-position: -548px 0px;
>>>>>>> 80ae9c3e
  width: 90px;
  height: 90px;
}
.customize-option.skin_skeleton_sleep {
  background-image: url(/static/sprites/spritesmith-main-5.png);
<<<<<<< HEAD
  background-position: -389px -376px;
=======
  background-position: -573px -15px;
>>>>>>> 80ae9c3e
  width: 60px;
  height: 60px;
}
.skin_snowy {
  background-image: url(/static/sprites/spritesmith-main-5.png);
<<<<<<< HEAD
  background-position: 0px -452px;
=======
  background-position: 0px -540px;
>>>>>>> 80ae9c3e
  width: 90px;
  height: 90px;
}
.customize-option.skin_snowy {
  background-image: url(/static/sprites/spritesmith-main-5.png);
<<<<<<< HEAD
  background-position: -25px -467px;
=======
  background-position: -25px -555px;
>>>>>>> 80ae9c3e
  width: 60px;
  height: 60px;
}
.skin_snowy_sleep {
  background-image: url(/static/sprites/spritesmith-main-5.png);
<<<<<<< HEAD
  background-position: -512px -273px;
=======
  background-position: -548px -364px;
>>>>>>> 80ae9c3e
  width: 90px;
  height: 90px;
}
.customize-option.skin_snowy_sleep {
  background-image: url(/static/sprites/spritesmith-main-5.png);
<<<<<<< HEAD
  background-position: -537px -288px;
=======
  background-position: -573px -379px;
>>>>>>> 80ae9c3e
  width: 60px;
  height: 60px;
}
.skin_sugar {
  background-image: url(/static/sprites/spritesmith-main-5.png);
<<<<<<< HEAD
  background-position: -182px -452px;
=======
  background-position: -182px -540px;
>>>>>>> 80ae9c3e
  width: 90px;
  height: 90px;
}
.customize-option.skin_sugar {
  background-image: url(/static/sprites/spritesmith-main-5.png);
<<<<<<< HEAD
  background-position: -207px -467px;
=======
  background-position: -207px -555px;
>>>>>>> 80ae9c3e
  width: 60px;
  height: 60px;
}
.skin_sugar_sleep {
  background-image: url(/static/sprites/spritesmith-main-5.png);
<<<<<<< HEAD
  background-position: -91px -452px;
=======
  background-position: -91px -540px;
>>>>>>> 80ae9c3e
  width: 90px;
  height: 90px;
}
.customize-option.skin_sugar_sleep {
  background-image: url(/static/sprites/spritesmith-main-5.png);
<<<<<<< HEAD
  background-position: -116px -467px;
=======
  background-position: -116px -555px;
>>>>>>> 80ae9c3e
  width: 60px;
  height: 60px;
}
.skin_tiger {
  background-image: url(/static/sprites/spritesmith-main-5.png);
<<<<<<< HEAD
  background-position: -364px -452px;
=======
  background-position: -364px -540px;
>>>>>>> 80ae9c3e
  width: 90px;
  height: 90px;
}
.customize-option.skin_tiger {
  background-image: url(/static/sprites/spritesmith-main-5.png);
<<<<<<< HEAD
  background-position: -389px -467px;
=======
  background-position: -389px -555px;
>>>>>>> 80ae9c3e
  width: 60px;
  height: 60px;
}
.skin_tiger_sleep {
  background-image: url(/static/sprites/spritesmith-main-5.png);
<<<<<<< HEAD
  background-position: -273px -452px;
=======
  background-position: -273px -540px;
>>>>>>> 80ae9c3e
  width: 90px;
  height: 90px;
}
.customize-option.skin_tiger_sleep {
  background-image: url(/static/sprites/spritesmith-main-5.png);
<<<<<<< HEAD
  background-position: -298px -467px;
=======
  background-position: -298px -555px;
>>>>>>> 80ae9c3e
  width: 60px;
  height: 60px;
}
.skin_transparent {
  background-image: url(/static/sprites/spritesmith-main-5.png);
<<<<<<< HEAD
  background-position: -603px 0px;
=======
  background-position: -546px -540px;
>>>>>>> 80ae9c3e
  width: 90px;
  height: 90px;
}
.customize-option.skin_transparent {
  background-image: url(/static/sprites/spritesmith-main-5.png);
<<<<<<< HEAD
  background-position: -628px -15px;
=======
  background-position: -571px -555px;
>>>>>>> 80ae9c3e
  width: 60px;
  height: 60px;
}
.skin_transparent_sleep {
  background-image: url(/static/sprites/spritesmith-main-5.png);
<<<<<<< HEAD
  background-position: -455px -452px;
=======
  background-position: -455px -540px;
>>>>>>> 80ae9c3e
  width: 90px;
  height: 90px;
}
.customize-option.skin_transparent_sleep {
  background-image: url(/static/sprites/spritesmith-main-5.png);
<<<<<<< HEAD
  background-position: -480px -467px;
=======
  background-position: -480px -555px;
>>>>>>> 80ae9c3e
  width: 60px;
  height: 60px;
}
.skin_tropicalwater {
  background-image: url(/static/sprites/spritesmith-main-5.png);
<<<<<<< HEAD
  background-position: -603px -182px;
=======
  background-position: -639px -91px;
>>>>>>> 80ae9c3e
  width: 90px;
  height: 90px;
}
.customize-option.skin_tropicalwater {
  background-image: url(/static/sprites/spritesmith-main-5.png);
<<<<<<< HEAD
  background-position: -628px -197px;
=======
  background-position: -664px -106px;
>>>>>>> 80ae9c3e
  width: 60px;
  height: 60px;
}
.skin_tropicalwater_sleep {
  background-image: url(/static/sprites/spritesmith-main-5.png);
<<<<<<< HEAD
  background-position: -603px -91px;
=======
  background-position: -639px 0px;
>>>>>>> 80ae9c3e
  width: 90px;
  height: 90px;
}
.customize-option.skin_tropicalwater_sleep {
  background-image: url(/static/sprites/spritesmith-main-5.png);
<<<<<<< HEAD
  background-position: -628px -106px;
=======
  background-position: -664px -15px;
>>>>>>> 80ae9c3e
  width: 60px;
  height: 60px;
}
.skin_winterstar {
  background-image: url(/static/sprites/spritesmith-main-5.png);
<<<<<<< HEAD
  background-position: -603px -364px;
=======
  background-position: -639px -273px;
>>>>>>> 80ae9c3e
  width: 90px;
  height: 90px;
}
.customize-option.skin_winterstar {
  background-image: url(/static/sprites/spritesmith-main-5.png);
<<<<<<< HEAD
  background-position: -628px -379px;
=======
  background-position: -664px -288px;
>>>>>>> 80ae9c3e
  width: 60px;
  height: 60px;
}
.skin_winterstar_sleep {
  background-image: url(/static/sprites/spritesmith-main-5.png);
<<<<<<< HEAD
  background-position: -603px -273px;
=======
  background-position: -639px -182px;
>>>>>>> 80ae9c3e
  width: 90px;
  height: 90px;
}
.customize-option.skin_winterstar_sleep {
  background-image: url(/static/sprites/spritesmith-main-5.png);
<<<<<<< HEAD
  background-position: -628px -288px;
=======
  background-position: -664px -197px;
>>>>>>> 80ae9c3e
  width: 60px;
  height: 60px;
}
.skin_wolf {
  background-image: url(/static/sprites/spritesmith-main-5.png);
<<<<<<< HEAD
  background-position: -91px -543px;
=======
  background-position: -639px -455px;
>>>>>>> 80ae9c3e
  width: 90px;
  height: 90px;
}
.customize-option.skin_wolf {
  background-image: url(/static/sprites/spritesmith-main-5.png);
<<<<<<< HEAD
  background-position: -116px -558px;
=======
  background-position: -664px -470px;
>>>>>>> 80ae9c3e
  width: 60px;
  height: 60px;
}
.skin_wolf_sleep {
  background-image: url(/static/sprites/spritesmith-main-5.png);
<<<<<<< HEAD
  background-position: 0px -543px;
=======
  background-position: -639px -364px;
>>>>>>> 80ae9c3e
  width: 90px;
  height: 90px;
}
.customize-option.skin_wolf_sleep {
  background-image: url(/static/sprites/spritesmith-main-5.png);
<<<<<<< HEAD
  background-position: -25px -558px;
=======
  background-position: -664px -379px;
>>>>>>> 80ae9c3e
  width: 60px;
  height: 60px;
}
.skin_zombie {
  background-image: url(/static/sprites/spritesmith-main-5.png);
<<<<<<< HEAD
  background-position: -273px -543px;
=======
  background-position: -91px -631px;
>>>>>>> 80ae9c3e
  width: 90px;
  height: 90px;
}
.customize-option.skin_zombie {
  background-image: url(/static/sprites/spritesmith-main-5.png);
<<<<<<< HEAD
  background-position: -298px -558px;
=======
  background-position: -116px -646px;
>>>>>>> 80ae9c3e
  width: 60px;
  height: 60px;
}
.skin_zombie2 {
  background-image: url(/static/sprites/spritesmith-main-5.png);
<<<<<<< HEAD
  background-position: -455px -543px;
=======
  background-position: -273px -631px;
>>>>>>> 80ae9c3e
  width: 90px;
  height: 90px;
}
.customize-option.skin_zombie2 {
  background-image: url(/static/sprites/spritesmith-main-5.png);
<<<<<<< HEAD
  background-position: -480px -558px;
=======
  background-position: -298px -646px;
>>>>>>> 80ae9c3e
  width: 60px;
  height: 60px;
}
.skin_zombie2_sleep {
  background-image: url(/static/sprites/spritesmith-main-5.png);
<<<<<<< HEAD
  background-position: -364px -543px;
=======
  background-position: -182px -631px;
>>>>>>> 80ae9c3e
  width: 90px;
  height: 90px;
}
.customize-option.skin_zombie2_sleep {
  background-image: url(/static/sprites/spritesmith-main-5.png);
<<<<<<< HEAD
  background-position: -389px -558px;
=======
  background-position: -207px -646px;
>>>>>>> 80ae9c3e
  width: 60px;
  height: 60px;
}
.skin_zombie_sleep {
  background-image: url(/static/sprites/spritesmith-main-5.png);
<<<<<<< HEAD
  background-position: -182px -543px;
=======
  background-position: 0px -631px;
>>>>>>> 80ae9c3e
  width: 90px;
  height: 90px;
}
.customize-option.skin_zombie_sleep {
  background-image: url(/static/sprites/spritesmith-main-5.png);
<<<<<<< HEAD
  background-position: -207px -558px;
=======
  background-position: -25px -646px;
>>>>>>> 80ae9c3e
  width: 60px;
  height: 60px;
}
.broad_armor_armoire_antiProcrastinationArmor {
  background-image: url(/static/sprites/spritesmith-main-5.png);
<<<<<<< HEAD
  background-position: -546px -543px;
=======
  background-position: -364px -631px;
>>>>>>> 80ae9c3e
  width: 90px;
  height: 90px;
}
.broad_armor_armoire_barristerRobes {
  background-image: url(/static/sprites/spritesmith-main-5.png);
<<<<<<< HEAD
  background-position: -694px 0px;
=======
  background-position: -455px -631px;
>>>>>>> 80ae9c3e
  width: 90px;
  height: 90px;
}
.broad_armor_armoire_basicArcherArmor {
  background-image: url(/static/sprites/spritesmith-main-5.png);
<<<<<<< HEAD
  background-position: -694px -91px;
=======
  background-position: -546px -631px;
>>>>>>> 80ae9c3e
  width: 90px;
  height: 90px;
}
.broad_armor_armoire_cannoneerRags {
  background-image: url(/static/sprites/spritesmith-main-5.png);
<<<<<<< HEAD
  background-position: -694px -182px;
=======
  background-position: -637px -631px;
>>>>>>> 80ae9c3e
  width: 90px;
  height: 90px;
}
.broad_armor_armoire_crystalCrescentRobes {
  background-image: url(/static/sprites/spritesmith-main-5.png);
<<<<<<< HEAD
  background-position: -694px -273px;
=======
  background-position: -730px 0px;
>>>>>>> 80ae9c3e
  width: 90px;
  height: 90px;
}
.broad_armor_armoire_dragonTamerArmor {
  background-image: url(/static/sprites/spritesmith-main-5.png);
<<<<<<< HEAD
  background-position: -694px -364px;
=======
  background-position: -730px -91px;
>>>>>>> 80ae9c3e
  width: 90px;
  height: 90px;
}
.broad_armor_armoire_falconerArmor {
  background-image: url(/static/sprites/spritesmith-main-5.png);
<<<<<<< HEAD
  background-position: -694px -455px;
=======
  background-position: -730px -182px;
  width: 90px;
  height: 90px;
}
.broad_armor_armoire_farrierOutfit {
  background-image: url(/static/sprites/spritesmith-main-5.png);
  background-position: -730px -273px;
>>>>>>> 80ae9c3e
  width: 90px;
  height: 90px;
}
.broad_armor_armoire_gladiatorArmor {
  background-image: url(/static/sprites/spritesmith-main-5.png);
<<<<<<< HEAD
  background-position: 0px -634px;
=======
  background-position: -730px -364px;
>>>>>>> 80ae9c3e
  width: 90px;
  height: 90px;
}
.broad_armor_armoire_goldenToga {
  background-image: url(/static/sprites/spritesmith-main-5.png);
<<<<<<< HEAD
  background-position: -91px -634px;
=======
  background-position: -730px -455px;
>>>>>>> 80ae9c3e
  width: 90px;
  height: 90px;
}
.broad_armor_armoire_gownOfHearts {
  background-image: url(/static/sprites/spritesmith-main-5.png);
<<<<<<< HEAD
  background-position: -182px -634px;
=======
  background-position: -730px -546px;
>>>>>>> 80ae9c3e
  width: 90px;
  height: 90px;
}
.broad_armor_armoire_graduateRobe {
  background-image: url(/static/sprites/spritesmith-main-5.png);
<<<<<<< HEAD
  background-position: -273px -634px;
=======
  background-position: 0px -722px;
>>>>>>> 80ae9c3e
  width: 90px;
  height: 90px;
}
.broad_armor_armoire_greenFestivalYukata {
  background-image: url(/static/sprites/spritesmith-main-5.png);
<<<<<<< HEAD
  background-position: -364px -634px;
=======
  background-position: -91px -722px;
>>>>>>> 80ae9c3e
  width: 90px;
  height: 90px;
}
.broad_armor_armoire_hornedIronArmor {
  background-image: url(/static/sprites/spritesmith-main-5.png);
<<<<<<< HEAD
  background-position: -455px -634px;
=======
  background-position: -182px -722px;
>>>>>>> 80ae9c3e
  width: 90px;
  height: 90px;
}
.broad_armor_armoire_ironBlueArcherArmor {
  background-image: url(/static/sprites/spritesmith-main-5.png);
<<<<<<< HEAD
  background-position: -546px -634px;
=======
  background-position: -273px -722px;
>>>>>>> 80ae9c3e
  width: 90px;
  height: 90px;
}
.broad_armor_armoire_jesterCostume {
  background-image: url(/static/sprites/spritesmith-main-5.png);
<<<<<<< HEAD
  background-position: -637px -634px;
=======
  background-position: -364px -722px;
>>>>>>> 80ae9c3e
  width: 90px;
  height: 90px;
}
.broad_armor_armoire_lunarArmor {
  background-image: url(/static/sprites/spritesmith-main-5.png);
<<<<<<< HEAD
  background-position: -785px 0px;
=======
  background-position: -455px -722px;
>>>>>>> 80ae9c3e
  width: 90px;
  height: 90px;
}
.broad_armor_armoire_merchantTunic {
  background-image: url(/static/sprites/spritesmith-main-5.png);
<<<<<<< HEAD
  background-position: -785px -91px;
=======
  background-position: -546px -722px;
>>>>>>> 80ae9c3e
  width: 90px;
  height: 90px;
}
.broad_armor_armoire_minerOveralls {
  background-image: url(/static/sprites/spritesmith-main-5.png);
<<<<<<< HEAD
  background-position: -785px -182px;
=======
  background-position: -637px -722px;
>>>>>>> 80ae9c3e
  width: 90px;
  height: 90px;
}
.broad_armor_armoire_mushroomDruidArmor {
  background-image: url(/static/sprites/spritesmith-main-5.png);
<<<<<<< HEAD
  background-position: -785px -273px;
=======
  background-position: -728px -722px;
>>>>>>> 80ae9c3e
  width: 90px;
  height: 90px;
}
.broad_armor_armoire_ogreArmor {
  background-image: url(/static/sprites/spritesmith-main-5.png);
<<<<<<< HEAD
  background-position: -785px -364px;
=======
  background-position: -821px 0px;
>>>>>>> 80ae9c3e
  width: 90px;
  height: 90px;
}
.broad_armor_armoire_plagueDoctorOvercoat {
  background-image: url(/static/sprites/spritesmith-main-5.png);
<<<<<<< HEAD
  background-position: -785px -455px;
=======
  background-position: -821px -91px;
>>>>>>> 80ae9c3e
  width: 90px;
  height: 90px;
}
.broad_armor_armoire_ramFleeceRobes {
  background-image: url(/static/sprites/spritesmith-main-5.png);
<<<<<<< HEAD
  background-position: -785px -546px;
=======
  background-position: -821px -182px;
>>>>>>> 80ae9c3e
  width: 90px;
  height: 90px;
}
.broad_armor_armoire_rancherRobes {
  background-image: url(/static/sprites/spritesmith-main-5.png);
<<<<<<< HEAD
  background-position: 0px -725px;
=======
  background-position: -821px -273px;
>>>>>>> 80ae9c3e
  width: 90px;
  height: 90px;
}
.broad_armor_armoire_redPartyDress {
  background-image: url(/static/sprites/spritesmith-main-5.png);
<<<<<<< HEAD
  background-position: -91px -725px;
=======
  background-position: -821px -364px;
>>>>>>> 80ae9c3e
  width: 90px;
  height: 90px;
}
.broad_armor_armoire_royalRobes {
  background-image: url(/static/sprites/spritesmith-main-5.png);
<<<<<<< HEAD
  background-position: -182px -725px;
=======
  background-position: -821px -455px;
>>>>>>> 80ae9c3e
  width: 90px;
  height: 90px;
}
.broad_armor_armoire_shepherdRobes {
  background-image: url(/static/sprites/spritesmith-main-5.png);
<<<<<<< HEAD
  background-position: -273px -725px;
=======
  background-position: -821px -546px;
>>>>>>> 80ae9c3e
  width: 90px;
  height: 90px;
}
.broad_armor_armoire_stripedSwimsuit {
  background-image: url(/static/sprites/spritesmith-main-5.png);
<<<<<<< HEAD
  background-position: -364px -725px;
=======
  background-position: -821px -637px;
>>>>>>> 80ae9c3e
  width: 90px;
  height: 90px;
}
.broad_armor_armoire_swanDancerTutu {
  background-image: url(/static/sprites/spritesmith-main-5.png);
<<<<<<< HEAD
  background-position: 0px -88px;
=======
  background-position: -106px -267px;
>>>>>>> 80ae9c3e
  width: 99px;
  height: 90px;
}
.broad_armor_armoire_vermilionArcherArmor {
  background-image: url(/static/sprites/spritesmith-main-5.png);
<<<<<<< HEAD
  background-position: -546px -725px;
=======
  background-position: -91px -813px;
>>>>>>> 80ae9c3e
  width: 90px;
  height: 90px;
}
.broad_armor_armoire_vikingTunic {
  background-image: url(/static/sprites/spritesmith-main-5.png);
<<<<<<< HEAD
  background-position: -637px -725px;
=======
  background-position: -182px -813px;
>>>>>>> 80ae9c3e
  width: 90px;
  height: 90px;
}
.broad_armor_armoire_woodElfArmor {
  background-image: url(/static/sprites/spritesmith-main-5.png);
<<<<<<< HEAD
  background-position: -728px -725px;
=======
  background-position: -273px -813px;
>>>>>>> 80ae9c3e
  width: 90px;
  height: 90px;
}
.broad_armor_armoire_yellowPartyDress {
  background-image: url(/static/sprites/spritesmith-main-5.png);
<<<<<<< HEAD
  background-position: -876px 0px;
=======
  background-position: -364px -813px;
>>>>>>> 80ae9c3e
  width: 90px;
  height: 90px;
}
.eyewear_armoire_plagueDoctorMask {
  background-image: url(/static/sprites/spritesmith-main-5.png);
<<<<<<< HEAD
  background-position: -876px -91px;
=======
  background-position: -455px -813px;
>>>>>>> 80ae9c3e
  width: 90px;
  height: 90px;
}
.headAccessory_armoire_comicalArrow {
  background-image: url(/static/sprites/spritesmith-main-5.png);
<<<<<<< HEAD
  background-position: -1058px -91px;
=======
  background-position: -273px -995px;
>>>>>>> 80ae9c3e
  width: 90px;
  height: 90px;
}
.head_armoire_antiProcrastinationHelm {
  background-image: url(/static/sprites/spritesmith-main-5.png);
<<<<<<< HEAD
  background-position: -876px -182px;
=======
  background-position: -546px -813px;
>>>>>>> 80ae9c3e
  width: 90px;
  height: 90px;
}
.head_armoire_barristerWig {
  background-image: url(/static/sprites/spritesmith-main-5.png);
<<<<<<< HEAD
  background-position: -876px -273px;
=======
  background-position: -637px -813px;
>>>>>>> 80ae9c3e
  width: 90px;
  height: 90px;
}
.head_armoire_basicArcherCap {
  background-image: url(/static/sprites/spritesmith-main-5.png);
<<<<<<< HEAD
  background-position: -876px -364px;
=======
  background-position: -728px -813px;
>>>>>>> 80ae9c3e
  width: 90px;
  height: 90px;
}
.head_armoire_blackCat {
  background-image: url(/static/sprites/spritesmith-main-5.png);
<<<<<<< HEAD
  background-position: -876px -455px;
=======
  background-position: -819px -813px;
>>>>>>> 80ae9c3e
  width: 90px;
  height: 90px;
}
.head_armoire_blueFloppyHat {
  background-image: url(/static/sprites/spritesmith-main-5.png);
<<<<<<< HEAD
  background-position: -876px -546px;
=======
  background-position: -912px 0px;
>>>>>>> 80ae9c3e
  width: 90px;
  height: 90px;
}
.head_armoire_blueHairbow {
  background-image: url(/static/sprites/spritesmith-main-5.png);
<<<<<<< HEAD
  background-position: -876px -637px;
=======
  background-position: -912px -91px;
>>>>>>> 80ae9c3e
  width: 90px;
  height: 90px;
}
.head_armoire_cannoneerBandanna {
  background-image: url(/static/sprites/spritesmith-main-5.png);
<<<<<<< HEAD
  background-position: 0px -816px;
=======
  background-position: -912px -182px;
>>>>>>> 80ae9c3e
  width: 90px;
  height: 90px;
}
.head_armoire_crownOfHearts {
  background-image: url(/static/sprites/spritesmith-main-5.png);
<<<<<<< HEAD
  background-position: -91px -816px;
=======
  background-position: -912px -273px;
>>>>>>> 80ae9c3e
  width: 90px;
  height: 90px;
}
.head_armoire_crystalCrescentHat {
  background-image: url(/static/sprites/spritesmith-main-5.png);
<<<<<<< HEAD
  background-position: -182px -816px;
=======
  background-position: -912px -364px;
>>>>>>> 80ae9c3e
  width: 90px;
  height: 90px;
}
.head_armoire_dragonTamerHelm {
  background-image: url(/static/sprites/spritesmith-main-5.png);
<<<<<<< HEAD
  background-position: -273px -816px;
=======
  background-position: -912px -455px;
>>>>>>> 80ae9c3e
  width: 90px;
  height: 90px;
}
.head_armoire_falconerCap {
  background-image: url(/static/sprites/spritesmith-main-5.png);
<<<<<<< HEAD
  background-position: -364px -816px;
=======
  background-position: -912px -546px;
>>>>>>> 80ae9c3e
  width: 90px;
  height: 90px;
}
.head_armoire_gladiatorHelm {
  background-image: url(/static/sprites/spritesmith-main-5.png);
<<<<<<< HEAD
  background-position: -455px -816px;
=======
  background-position: -912px -637px;
>>>>>>> 80ae9c3e
  width: 90px;
  height: 90px;
}
.head_armoire_goldenLaurels {
  background-image: url(/static/sprites/spritesmith-main-5.png);
<<<<<<< HEAD
  background-position: -546px -816px;
=======
  background-position: -912px -728px;
>>>>>>> 80ae9c3e
  width: 90px;
  height: 90px;
}
.head_armoire_graduateCap {
  background-image: url(/static/sprites/spritesmith-main-5.png);
<<<<<<< HEAD
  background-position: -637px -816px;
=======
  background-position: 0px -904px;
>>>>>>> 80ae9c3e
  width: 90px;
  height: 90px;
}
.head_armoire_greenFloppyHat {
  background-image: url(/static/sprites/spritesmith-main-5.png);
<<<<<<< HEAD
  background-position: -728px -816px;
=======
  background-position: -91px -904px;
>>>>>>> 80ae9c3e
  width: 90px;
  height: 90px;
}
.head_armoire_hornedIronHelm {
  background-image: url(/static/sprites/spritesmith-main-5.png);
<<<<<<< HEAD
  background-position: -819px -816px;
=======
  background-position: -182px -904px;
>>>>>>> 80ae9c3e
  width: 90px;
  height: 90px;
}
.head_armoire_ironBlueArcherHelm {
  background-image: url(/static/sprites/spritesmith-main-5.png);
<<<<<<< HEAD
  background-position: -967px 0px;
=======
  background-position: -273px -904px;
>>>>>>> 80ae9c3e
  width: 90px;
  height: 90px;
}
.head_armoire_jesterCap {
  background-image: url(/static/sprites/spritesmith-main-5.png);
<<<<<<< HEAD
  background-position: -967px -91px;
=======
  background-position: -364px -904px;
>>>>>>> 80ae9c3e
  width: 90px;
  height: 90px;
}
.head_armoire_lunarCrown {
  background-image: url(/static/sprites/spritesmith-main-5.png);
<<<<<<< HEAD
  background-position: -967px -182px;
=======
  background-position: -455px -904px;
>>>>>>> 80ae9c3e
  width: 90px;
  height: 90px;
}
.head_armoire_merchantChaperon {
  background-image: url(/static/sprites/spritesmith-main-5.png);
<<<<<<< HEAD
  background-position: -967px -273px;
=======
  background-position: -546px -904px;
>>>>>>> 80ae9c3e
  width: 90px;
  height: 90px;
}
.head_armoire_minerHelmet {
  background-image: url(/static/sprites/spritesmith-main-5.png);
<<<<<<< HEAD
  background-position: -967px -364px;
=======
  background-position: -637px -904px;
>>>>>>> 80ae9c3e
  width: 90px;
  height: 90px;
}
.head_armoire_mushroomDruidCap {
  background-image: url(/static/sprites/spritesmith-main-5.png);
<<<<<<< HEAD
  background-position: -967px -455px;
=======
  background-position: -728px -904px;
>>>>>>> 80ae9c3e
  width: 90px;
  height: 90px;
}
.head_armoire_ogreMask {
  background-image: url(/static/sprites/spritesmith-main-5.png);
<<<<<<< HEAD
  background-position: -967px -546px;
=======
  background-position: -819px -904px;
>>>>>>> 80ae9c3e
  width: 90px;
  height: 90px;
}
.head_armoire_orangeCat {
  background-image: url(/static/sprites/spritesmith-main-5.png);
<<<<<<< HEAD
  background-position: -967px -637px;
=======
  background-position: -910px -904px;
>>>>>>> 80ae9c3e
  width: 90px;
  height: 90px;
}
.head_armoire_plagueDoctorHat {
  background-image: url(/static/sprites/spritesmith-main-5.png);
<<<<<<< HEAD
  background-position: -967px -728px;
=======
  background-position: -1003px 0px;
>>>>>>> 80ae9c3e
  width: 90px;
  height: 90px;
}
.head_armoire_ramHeaddress {
  background-image: url(/static/sprites/spritesmith-main-5.png);
<<<<<<< HEAD
  background-position: 0px -907px;
=======
  background-position: -1003px -91px;
>>>>>>> 80ae9c3e
  width: 90px;
  height: 90px;
}
.head_armoire_rancherHat {
  background-image: url(/static/sprites/spritesmith-main-5.png);
<<<<<<< HEAD
  background-position: -91px -907px;
=======
  background-position: -1003px -182px;
>>>>>>> 80ae9c3e
  width: 90px;
  height: 90px;
}
.head_armoire_redFloppyHat {
  background-image: url(/static/sprites/spritesmith-main-5.png);
<<<<<<< HEAD
  background-position: -182px -907px;
=======
  background-position: -1003px -273px;
>>>>>>> 80ae9c3e
  width: 90px;
  height: 90px;
}
.head_armoire_redHairbow {
  background-image: url(/static/sprites/spritesmith-main-5.png);
<<<<<<< HEAD
  background-position: -273px -907px;
=======
  background-position: -1003px -364px;
>>>>>>> 80ae9c3e
  width: 90px;
  height: 90px;
}
.head_armoire_royalCrown {
  background-image: url(/static/sprites/spritesmith-main-5.png);
<<<<<<< HEAD
  background-position: -364px -907px;
=======
  background-position: -1003px -455px;
>>>>>>> 80ae9c3e
  width: 90px;
  height: 90px;
}
.head_armoire_shepherdHeaddress {
  background-image: url(/static/sprites/spritesmith-main-5.png);
<<<<<<< HEAD
  background-position: -455px -907px;
=======
  background-position: -1003px -546px;
>>>>>>> 80ae9c3e
  width: 90px;
  height: 90px;
}
.head_armoire_swanFeatherCrown {
  background-image: url(/static/sprites/spritesmith-main-5.png);
<<<<<<< HEAD
  background-position: -546px -907px;
=======
  background-position: -1003px -637px;
>>>>>>> 80ae9c3e
  width: 90px;
  height: 90px;
}
.head_armoire_vermilionArcherHelm {
  background-image: url(/static/sprites/spritesmith-main-5.png);
<<<<<<< HEAD
  background-position: -637px -907px;
=======
  background-position: -1003px -728px;
>>>>>>> 80ae9c3e
  width: 90px;
  height: 90px;
}
.head_armoire_vikingHelm {
  background-image: url(/static/sprites/spritesmith-main-5.png);
<<<<<<< HEAD
  background-position: -728px -907px;
=======
  background-position: -1003px -819px;
>>>>>>> 80ae9c3e
  width: 90px;
  height: 90px;
}
.head_armoire_violetFloppyHat {
  background-image: url(/static/sprites/spritesmith-main-5.png);
<<<<<<< HEAD
  background-position: -819px -907px;
=======
  background-position: 0px -995px;
>>>>>>> 80ae9c3e
  width: 90px;
  height: 90px;
}
.head_armoire_woodElfHelm {
  background-image: url(/static/sprites/spritesmith-main-5.png);
<<<<<<< HEAD
  background-position: -910px -907px;
=======
  background-position: -91px -995px;
>>>>>>> 80ae9c3e
  width: 90px;
  height: 90px;
}
.head_armoire_yellowHairbow {
  background-image: url(/static/sprites/spritesmith-main-5.png);
<<<<<<< HEAD
  background-position: -1058px 0px;
=======
  background-position: -182px -995px;
>>>>>>> 80ae9c3e
  width: 90px;
  height: 90px;
}
.shield_armoire_antiProcrastinationShield {
  background-image: url(/static/sprites/spritesmith-main-5.png);
<<<<<<< HEAD
  background-position: -1058px -182px;
=======
  background-position: -364px -995px;
>>>>>>> 80ae9c3e
  width: 90px;
  height: 90px;
}
.shield_armoire_dragonTamerShield {
  background-image: url(/static/sprites/spritesmith-main-5.png);
<<<<<<< HEAD
  background-position: -1058px -273px;
=======
  background-position: -455px -995px;
>>>>>>> 80ae9c3e
  width: 90px;
  height: 90px;
}
.shield_armoire_festivalParasol {
  background-image: url(/static/sprites/spritesmith-main-5.png);
<<<<<<< HEAD
  background-position: 0px 0px;
=======
  background-position: -115px -91px;
>>>>>>> 80ae9c3e
  width: 114px;
  height: 87px;
}
.shield_armoire_floralBouquet {
  background-image: url(/static/sprites/spritesmith-main-5.png);
<<<<<<< HEAD
  background-position: -1058px -455px;
=======
  background-position: -637px -995px;
>>>>>>> 80ae9c3e
  width: 90px;
  height: 90px;
}
.shield_armoire_gladiatorShield {
  background-image: url(/static/sprites/spritesmith-main-5.png);
<<<<<<< HEAD
  background-position: -1058px -546px;
=======
  background-position: -728px -995px;
>>>>>>> 80ae9c3e
  width: 90px;
  height: 90px;
}
.shield_armoire_goldenBaton {
  background-image: url(/static/sprites/spritesmith-main-5.png);
<<<<<<< HEAD
  background-position: -100px -88px;
=======
  background-position: -306px -267px;
>>>>>>> 80ae9c3e
  width: 99px;
  height: 90px;
}
.shield_armoire_horseshoe {
  background-image: url(/static/sprites/spritesmith-main-5.png);
  background-position: -910px -995px;
  width: 90px;
  height: 90px;
}
.shield_armoire_midnightShield {
  background-image: url(/static/sprites/spritesmith-main-5.png);
<<<<<<< HEAD
  background-position: -1058px -728px;
=======
  background-position: -1001px -995px;
>>>>>>> 80ae9c3e
  width: 90px;
  height: 90px;
}
.shield_armoire_mushroomDruidShield {
  background-image: url(/static/sprites/spritesmith-main-5.png);
<<<<<<< HEAD
  background-position: -1058px -819px;
=======
  background-position: -1094px 0px;
>>>>>>> 80ae9c3e
  width: 90px;
  height: 90px;
}
.shield_armoire_mysticLamp {
  background-image: url(/static/sprites/spritesmith-main-5.png);
<<<<<<< HEAD
  background-position: 0px -998px;
=======
  background-position: -1094px -91px;
>>>>>>> 80ae9c3e
  width: 90px;
  height: 90px;
}
.shield_armoire_perchingFalcon {
  background-image: url(/static/sprites/spritesmith-main-5.png);
<<<<<<< HEAD
  background-position: -91px -998px;
=======
  background-position: -1094px -182px;
>>>>>>> 80ae9c3e
  width: 90px;
  height: 90px;
}
.shield_armoire_ramHornShield {
  background-image: url(/static/sprites/spritesmith-main-5.png);
<<<<<<< HEAD
  background-position: -182px -998px;
=======
  background-position: -1094px -273px;
>>>>>>> 80ae9c3e
  width: 90px;
  height: 90px;
}
.shield_armoire_redRose {
  background-image: url(/static/sprites/spritesmith-main-5.png);
<<<<<<< HEAD
  background-position: -273px -998px;
=======
  background-position: -1094px -364px;
>>>>>>> 80ae9c3e
  width: 90px;
  height: 90px;
}
.shield_armoire_royalCane {
  background-image: url(/static/sprites/spritesmith-main-5.png);
<<<<<<< HEAD
  background-position: -364px -998px;
=======
  background-position: -1094px -455px;
>>>>>>> 80ae9c3e
  width: 90px;
  height: 90px;
}
.shield_armoire_sandyBucket {
  background-image: url(/static/sprites/spritesmith-main-5.png);
<<<<<<< HEAD
  background-position: -455px -998px;
=======
  background-position: -1094px -546px;
>>>>>>> 80ae9c3e
  width: 90px;
  height: 90px;
}
.shield_armoire_swanFeatherFan {
  background-image: url(/static/sprites/spritesmith-main-5.png);
<<<<<<< HEAD
  background-position: -115px 0px;
=======
  background-position: -121px 0px;
>>>>>>> 80ae9c3e
  width: 114px;
  height: 87px;
}
.shield_armoire_vikingShield {
  background-image: url(/static/sprites/spritesmith-main-5.png);
<<<<<<< HEAD
  background-position: -637px -998px;
=======
  background-position: -1094px -728px;
>>>>>>> 80ae9c3e
  width: 90px;
  height: 90px;
}
.shop_armor_armoire_antiProcrastinationArmor {
  background-image: url(/static/sprites/spritesmith-main-5.png);
<<<<<<< HEAD
  background-position: -1673px -1253px;
=======
  background-position: -1640px -1066px;
>>>>>>> 80ae9c3e
  width: 40px;
  height: 40px;
}
.shop_armor_armoire_barristerRobes {
  background-image: url(/static/sprites/spritesmith-main-5.png);
<<<<<<< HEAD
  background-position: -694px -546px;
  width: 68px;
  height: 68px;
}
.shop_armor_armoire_basicArcherArmor {
  background-image: url(/static/sprites/spritesmith-main-5.png);
  background-position: -207px -1453px;
  width: 68px;
  height: 68px;
}
.shop_armor_armoire_cannoneerRags {
  background-image: url(/static/sprites/spritesmith-main-5.png);
  background-position: -552px -1453px;
  width: 68px;
  height: 68px;
}
.shop_armor_armoire_crystalCrescentRobes {
  background-image: url(/static/sprites/spritesmith-main-5.png);
  background-position: -966px -1453px;
  width: 68px;
  height: 68px;
}
.shop_armor_armoire_dragonTamerArmor {
  background-image: url(/static/sprites/spritesmith-main-5.png);
  background-position: -1518px -1522px;
  width: 68px;
  height: 68px;
}
.shop_armor_armoire_falconerArmor {
  background-image: url(/static/sprites/spritesmith-main-5.png);
  background-position: -1604px -69px;
  width: 68px;
  height: 68px;
}
.shop_armor_armoire_gladiatorArmor {
  background-image: url(/static/sprites/spritesmith-main-5.png);
  background-position: -1604px -345px;
  width: 68px;
  height: 68px;
}
.shop_armor_armoire_goldenToga {
  background-image: url(/static/sprites/spritesmith-main-5.png);
  background-position: -1673px -828px;
  width: 68px;
  height: 68px;
}
.shop_armor_armoire_gownOfHearts {
  background-image: url(/static/sprites/spritesmith-main-5.png);
  background-position: -1673px -759px;
  width: 68px;
  height: 68px;
}
.shop_armor_armoire_graduateRobe {
  background-image: url(/static/sprites/spritesmith-main-5.png);
  background-position: -1673px -690px;
  width: 68px;
  height: 68px;
}
.shop_armor_armoire_greenFestivalYukata {
  background-image: url(/static/sprites/spritesmith-main-5.png);
  background-position: -1673px -621px;
  width: 68px;
  height: 68px;
}
.shop_armor_armoire_hornedIronArmor {
  background-image: url(/static/sprites/spritesmith-main-5.png);
  background-position: -1673px -552px;
  width: 68px;
  height: 68px;
}
.shop_armor_armoire_ironBlueArcherArmor {
  background-image: url(/static/sprites/spritesmith-main-5.png);
  background-position: -1673px -483px;
  width: 68px;
  height: 68px;
}
.shop_armor_armoire_jesterCostume {
  background-image: url(/static/sprites/spritesmith-main-5.png);
  background-position: -1673px -414px;
  width: 68px;
  height: 68px;
}
.shop_armor_armoire_lunarArmor {
  background-image: url(/static/sprites/spritesmith-main-5.png);
  background-position: -1673px -345px;
  width: 68px;
  height: 68px;
}
.shop_armor_armoire_merchantTunic {
  background-image: url(/static/sprites/spritesmith-main-5.png);
  background-position: -1673px -276px;
  width: 68px;
  height: 68px;
}
.shop_armor_armoire_minerOveralls {
  background-image: url(/static/sprites/spritesmith-main-5.png);
  background-position: -1673px -207px;
  width: 68px;
  height: 68px;
}
.shop_armor_armoire_mushroomDruidArmor {
  background-image: url(/static/sprites/spritesmith-main-5.png);
  background-position: -1673px -138px;
  width: 68px;
  height: 68px;
}
.shop_armor_armoire_ogreArmor {
  background-image: url(/static/sprites/spritesmith-main-5.png);
  background-position: -1673px -69px;
  width: 68px;
  height: 68px;
}
.shop_armor_armoire_plagueDoctorOvercoat {
  background-image: url(/static/sprites/spritesmith-main-5.png);
  background-position: -1604px -828px;
  width: 68px;
  height: 68px;
}
.shop_armor_armoire_ramFleeceRobes {
  background-image: url(/static/sprites/spritesmith-main-5.png);
  background-position: -1604px -759px;
  width: 68px;
  height: 68px;
}
.shop_armor_armoire_rancherRobes {
  background-image: url(/static/sprites/spritesmith-main-5.png);
  background-position: -1604px -690px;
  width: 68px;
  height: 68px;
}
.shop_armor_armoire_redPartyDress {
  background-image: url(/static/sprites/spritesmith-main-5.png);
  background-position: -1604px -621px;
  width: 68px;
  height: 68px;
}
.shop_armor_armoire_royalRobes {
  background-image: url(/static/sprites/spritesmith-main-5.png);
  background-position: -1604px -552px;
  width: 68px;
  height: 68px;
}
.shop_armor_armoire_shepherdRobes {
  background-image: url(/static/sprites/spritesmith-main-5.png);
  background-position: -1604px -483px;
  width: 68px;
  height: 68px;
}
.shop_armor_armoire_stripedSwimsuit {
  background-image: url(/static/sprites/spritesmith-main-5.png);
  background-position: -1604px -414px;
  width: 68px;
  height: 68px;
}
.shop_armor_armoire_swanDancerTutu {
  background-image: url(/static/sprites/spritesmith-main-5.png);
  background-position: -1673px -966px;
=======
  background-position: -1640px -1025px;
  width: 40px;
  height: 40px;
}
.shop_armor_armoire_basicArcherArmor {
  background-image: url(/static/sprites/spritesmith-main-5.png);
  background-position: -1640px -984px;
  width: 40px;
  height: 40px;
}
.shop_armor_armoire_cannoneerRags {
  background-image: url(/static/sprites/spritesmith-main-5.png);
  background-position: -1640px -943px;
  width: 40px;
  height: 40px;
}
.shop_armor_armoire_crystalCrescentRobes {
  background-image: url(/static/sprites/spritesmith-main-5.png);
  background-position: -1640px -902px;
  width: 40px;
  height: 40px;
}
.shop_armor_armoire_dragonTamerArmor {
  background-image: url(/static/sprites/spritesmith-main-5.png);
  background-position: -1640px -861px;
  width: 40px;
  height: 40px;
}
.shop_armor_armoire_falconerArmor {
  background-image: url(/static/sprites/spritesmith-main-5.png);
  background-position: -1640px -820px;
  width: 40px;
  height: 40px;
}
.shop_armor_armoire_farrierOutfit {
  background-image: url(/static/sprites/spritesmith-main-5.png);
  background-position: -1640px -779px;
  width: 40px;
  height: 40px;
}
.shop_armor_armoire_gladiatorArmor {
  background-image: url(/static/sprites/spritesmith-main-5.png);
  background-position: -1640px -738px;
  width: 40px;
  height: 40px;
}
.shop_armor_armoire_goldenToga {
  background-image: url(/static/sprites/spritesmith-main-5.png);
  background-position: -1640px -697px;
  width: 40px;
  height: 40px;
}
.shop_armor_armoire_gownOfHearts {
  background-image: url(/static/sprites/spritesmith-main-5.png);
  background-position: -1640px -656px;
  width: 40px;
  height: 40px;
}
.shop_armor_armoire_graduateRobe {
  background-image: url(/static/sprites/spritesmith-main-5.png);
  background-position: -1640px -615px;
  width: 40px;
  height: 40px;
}
.shop_armor_armoire_greenFestivalYukata {
  background-image: url(/static/sprites/spritesmith-main-5.png);
  background-position: -1640px -574px;
  width: 40px;
  height: 40px;
}
.shop_armor_armoire_hornedIronArmor {
  background-image: url(/static/sprites/spritesmith-main-5.png);
  background-position: -1640px -533px;
  width: 40px;
  height: 40px;
}
.shop_armor_armoire_ironBlueArcherArmor {
  background-image: url(/static/sprites/spritesmith-main-5.png);
  background-position: -1640px -492px;
  width: 40px;
  height: 40px;
}
.shop_armor_armoire_jesterCostume {
  background-image: url(/static/sprites/spritesmith-main-5.png);
  background-position: -1640px -451px;
  width: 40px;
  height: 40px;
}
.shop_armor_armoire_lunarArmor {
  background-image: url(/static/sprites/spritesmith-main-5.png);
  background-position: -1640px -410px;
  width: 40px;
  height: 40px;
}
.shop_armor_armoire_merchantTunic {
  background-image: url(/static/sprites/spritesmith-main-5.png);
  background-position: -1640px -369px;
  width: 40px;
  height: 40px;
}
.shop_armor_armoire_minerOveralls {
  background-image: url(/static/sprites/spritesmith-main-5.png);
  background-position: -1640px -164px;
  width: 40px;
  height: 40px;
}
.shop_armor_armoire_mushroomDruidArmor {
  background-image: url(/static/sprites/spritesmith-main-5.png);
  background-position: -1640px -123px;
  width: 40px;
  height: 40px;
}
.shop_armor_armoire_ogreArmor {
  background-image: url(/static/sprites/spritesmith-main-5.png);
  background-position: -1640px -82px;
  width: 40px;
  height: 40px;
}
.shop_armor_armoire_plagueDoctorOvercoat {
  background-image: url(/static/sprites/spritesmith-main-5.png);
  background-position: -1640px -41px;
  width: 40px;
  height: 40px;
}
.shop_armor_armoire_ramFleeceRobes {
  background-image: url(/static/sprites/spritesmith-main-5.png);
  background-position: -1594px -1582px;
  width: 40px;
  height: 40px;
}
.shop_armor_armoire_rancherRobes {
  background-image: url(/static/sprites/spritesmith-main-5.png);
  background-position: -1553px -1582px;
  width: 40px;
  height: 40px;
}
.shop_armor_armoire_redPartyDress {
  background-image: url(/static/sprites/spritesmith-main-5.png);
  background-position: -1512px -1582px;
  width: 40px;
  height: 40px;
}
.shop_armor_armoire_royalRobes {
  background-image: url(/static/sprites/spritesmith-main-5.png);
  background-position: -1471px -1582px;
  width: 40px;
  height: 40px;
}
.shop_armor_armoire_shepherdRobes {
  background-image: url(/static/sprites/spritesmith-main-5.png);
  background-position: -1430px -1582px;
  width: 40px;
  height: 40px;
}
.shop_armor_armoire_stripedSwimsuit {
  background-image: url(/static/sprites/spritesmith-main-5.png);
  background-position: -1389px -1582px;
  width: 40px;
  height: 40px;
}
.shop_armor_armoire_swanDancerTutu {
  background-image: url(/static/sprites/spritesmith-main-5.png);
  background-position: -1348px -1582px;
>>>>>>> 80ae9c3e
  width: 40px;
  height: 40px;
}
.shop_armor_armoire_vermilionArcherArmor {
  background-image: url(/static/sprites/spritesmith-main-5.png);
<<<<<<< HEAD
  background-position: -1604px -276px;
  width: 68px;
  height: 68px;
}
.shop_armor_armoire_vikingTunic {
  background-image: url(/static/sprites/spritesmith-main-5.png);
  background-position: -1604px -207px;
  width: 68px;
  height: 68px;
}
.shop_armor_armoire_woodElfArmor {
  background-image: url(/static/sprites/spritesmith-main-5.png);
  background-position: -1604px -138px;
  width: 68px;
  height: 68px;
}
.shop_armor_armoire_yellowPartyDress {
  background-image: url(/static/sprites/spritesmith-main-5.png);
  background-position: -1673px -1007px;
=======
  background-position: -1307px -1582px;
  width: 40px;
  height: 40px;
}
.shop_armor_armoire_vikingTunic {
  background-image: url(/static/sprites/spritesmith-main-5.png);
  background-position: -1266px -1582px;
  width: 40px;
  height: 40px;
}
.shop_armor_armoire_woodElfArmor {
  background-image: url(/static/sprites/spritesmith-main-5.png);
  background-position: -1225px -1582px;
  width: 40px;
  height: 40px;
}
.shop_armor_armoire_yellowPartyDress {
  background-image: url(/static/sprites/spritesmith-main-5.png);
  background-position: -1184px -1582px;
>>>>>>> 80ae9c3e
  width: 40px;
  height: 40px;
}
.shop_eyewear_armoire_plagueDoctorMask {
  background-image: url(/static/sprites/spritesmith-main-5.png);
<<<<<<< HEAD
  background-position: -1604px 0px;
  width: 68px;
  height: 68px;
}
.shop_headAccessory_armoire_comicalArrow {
  background-image: url(/static/sprites/spritesmith-main-5.png);
  background-position: -621px -1453px;
  width: 68px;
  height: 68px;
}
.shop_head_armoire_antiProcrastinationHelm {
  background-image: url(/static/sprites/spritesmith-main-5.png);
  background-position: -1673px -1048px;
=======
  background-position: -1143px -1582px;
  width: 40px;
  height: 40px;
}
.shop_headAccessory_armoire_comicalArrow {
  background-image: url(/static/sprites/spritesmith-main-5.png);
  background-position: -680px -587px;
  width: 40px;
  height: 40px;
}
.shop_head_armoire_antiProcrastinationHelm {
  background-image: url(/static/sprites/spritesmith-main-5.png);
  background-position: -1102px -1582px;
>>>>>>> 80ae9c3e
  width: 40px;
  height: 40px;
}
.shop_head_armoire_barristerWig {
  background-image: url(/static/sprites/spritesmith-main-5.png);
<<<<<<< HEAD
  background-position: -1449px -1522px;
  width: 68px;
  height: 68px;
}
.shop_head_armoire_basicArcherCap {
  background-image: url(/static/sprites/spritesmith-main-5.png);
  background-position: -1380px -1522px;
  width: 68px;
  height: 68px;
}
.shop_head_armoire_blackCat {
  background-image: url(/static/sprites/spritesmith-main-5.png);
  background-position: -1311px -1522px;
  width: 68px;
  height: 68px;
}
.shop_head_armoire_blueFloppyHat {
  background-image: url(/static/sprites/spritesmith-main-5.png);
  background-position: -1513px -91px;
  width: 68px;
  height: 68px;
}
.shop_head_armoire_blueHairbow {
  background-image: url(/static/sprites/spritesmith-main-5.png);
  background-position: -1173px -1522px;
  width: 68px;
  height: 68px;
}
.shop_head_armoire_cannoneerBandanna {
  background-image: url(/static/sprites/spritesmith-main-5.png);
  background-position: -1104px -1522px;
  width: 68px;
  height: 68px;
}
.shop_head_armoire_crownOfHearts {
  background-image: url(/static/sprites/spritesmith-main-5.png);
  background-position: -1035px -1522px;
  width: 68px;
  height: 68px;
}
.shop_head_armoire_crystalCrescentHat {
  background-image: url(/static/sprites/spritesmith-main-5.png);
  background-position: -966px -1522px;
  width: 68px;
  height: 68px;
}
.shop_head_armoire_dragonTamerHelm {
  background-image: url(/static/sprites/spritesmith-main-5.png);
  background-position: -897px -1522px;
  width: 68px;
  height: 68px;
}
.shop_head_armoire_falconerCap {
  background-image: url(/static/sprites/spritesmith-main-5.png);
  background-position: -828px -1522px;
  width: 68px;
  height: 68px;
}
.shop_head_armoire_gladiatorHelm {
  background-image: url(/static/sprites/spritesmith-main-5.png);
  background-position: -759px -1522px;
  width: 68px;
  height: 68px;
}
.shop_head_armoire_goldenLaurels {
  background-image: url(/static/sprites/spritesmith-main-5.png);
  background-position: -690px -1522px;
  width: 68px;
  height: 68px;
}
.shop_head_armoire_graduateCap {
  background-image: url(/static/sprites/spritesmith-main-5.png);
  background-position: -621px -1522px;
  width: 68px;
  height: 68px;
}
.shop_head_armoire_greenFloppyHat {
  background-image: url(/static/sprites/spritesmith-main-5.png);
  background-position: -552px -1522px;
  width: 68px;
  height: 68px;
}
.shop_head_armoire_hornedIronHelm {
  background-image: url(/static/sprites/spritesmith-main-5.png);
  background-position: -483px -1522px;
  width: 68px;
  height: 68px;
}
.shop_head_armoire_ironBlueArcherHelm {
  background-image: url(/static/sprites/spritesmith-main-5.png);
  background-position: -414px -1522px;
  width: 68px;
  height: 68px;
}
.shop_head_armoire_jesterCap {
  background-image: url(/static/sprites/spritesmith-main-5.png);
  background-position: -345px -1522px;
  width: 68px;
  height: 68px;
}
.shop_head_armoire_lunarCrown {
  background-image: url(/static/sprites/spritesmith-main-5.png);
  background-position: -276px -1522px;
  width: 68px;
  height: 68px;
}
.shop_head_armoire_merchantChaperon {
  background-image: url(/static/sprites/spritesmith-main-5.png);
  background-position: -207px -1522px;
  width: 68px;
  height: 68px;
}
.shop_head_armoire_minerHelmet {
  background-image: url(/static/sprites/spritesmith-main-5.png);
  background-position: -138px -1522px;
  width: 68px;
  height: 68px;
}
.shop_head_armoire_mushroomDruidCap {
  background-image: url(/static/sprites/spritesmith-main-5.png);
  background-position: -69px -1522px;
  width: 68px;
  height: 68px;
}
.shop_head_armoire_ogreMask {
  background-image: url(/static/sprites/spritesmith-main-5.png);
  background-position: 0px -1522px;
  width: 68px;
  height: 68px;
}
.shop_head_armoire_orangeCat {
  background-image: url(/static/sprites/spritesmith-main-5.png);
  background-position: -1518px -1453px;
  width: 68px;
  height: 68px;
}
.shop_head_armoire_plagueDoctorHat {
  background-image: url(/static/sprites/spritesmith-main-5.png);
  background-position: -1449px -1453px;
  width: 68px;
  height: 68px;
}
.shop_head_armoire_ramHeaddress {
  background-image: url(/static/sprites/spritesmith-main-5.png);
  background-position: -1380px -1453px;
  width: 68px;
  height: 68px;
}
.shop_head_armoire_rancherHat {
  background-image: url(/static/sprites/spritesmith-main-5.png);
  background-position: -1311px -1453px;
  width: 68px;
  height: 68px;
}
.shop_head_armoire_redFloppyHat {
  background-image: url(/static/sprites/spritesmith-main-5.png);
  background-position: -1242px -1453px;
  width: 68px;
  height: 68px;
}
.shop_head_armoire_redHairbow {
  background-image: url(/static/sprites/spritesmith-main-5.png);
  background-position: -1173px -1453px;
  width: 68px;
  height: 68px;
}
.shop_head_armoire_royalCrown {
  background-image: url(/static/sprites/spritesmith-main-5.png);
  background-position: -1104px -1453px;
  width: 68px;
  height: 68px;
}
.shop_head_armoire_shepherdHeaddress {
  background-image: url(/static/sprites/spritesmith-main-5.png);
  background-position: -1035px -1453px;
  width: 68px;
  height: 68px;
}
.shop_head_armoire_swanFeatherCrown {
  background-image: url(/static/sprites/spritesmith-main-5.png);
  background-position: -1673px -1089px;
=======
  background-position: -1061px -1582px;
  width: 40px;
  height: 40px;
}
.shop_head_armoire_basicArcherCap {
  background-image: url(/static/sprites/spritesmith-main-5.png);
  background-position: -1020px -1582px;
  width: 40px;
  height: 40px;
}
.shop_head_armoire_blackCat {
  background-image: url(/static/sprites/spritesmith-main-5.png);
  background-position: -979px -1582px;
  width: 40px;
  height: 40px;
}
.shop_head_armoire_blueFloppyHat {
  background-image: url(/static/sprites/spritesmith-main-5.png);
  background-position: -938px -1582px;
  width: 40px;
  height: 40px;
}
.shop_head_armoire_blueHairbow {
  background-image: url(/static/sprites/spritesmith-main-5.png);
  background-position: -897px -1582px;
  width: 40px;
  height: 40px;
}
.shop_head_armoire_cannoneerBandanna {
  background-image: url(/static/sprites/spritesmith-main-5.png);
  background-position: -856px -1582px;
  width: 40px;
  height: 40px;
}
.shop_head_armoire_crownOfHearts {
  background-image: url(/static/sprites/spritesmith-main-5.png);
  background-position: -815px -1582px;
  width: 40px;
  height: 40px;
}
.shop_head_armoire_crystalCrescentHat {
  background-image: url(/static/sprites/spritesmith-main-5.png);
  background-position: -774px -1582px;
  width: 40px;
  height: 40px;
}
.shop_head_armoire_dragonTamerHelm {
  background-image: url(/static/sprites/spritesmith-main-5.png);
  background-position: -733px -1582px;
  width: 40px;
  height: 40px;
}
.shop_head_armoire_falconerCap {
  background-image: url(/static/sprites/spritesmith-main-5.png);
  background-position: -692px -1582px;
  width: 40px;
  height: 40px;
}
.shop_head_armoire_gladiatorHelm {
  background-image: url(/static/sprites/spritesmith-main-5.png);
  background-position: -651px -1582px;
  width: 40px;
  height: 40px;
}
.shop_head_armoire_goldenLaurels {
  background-image: url(/static/sprites/spritesmith-main-5.png);
  background-position: -610px -1582px;
  width: 40px;
  height: 40px;
}
.shop_head_armoire_graduateCap {
  background-image: url(/static/sprites/spritesmith-main-5.png);
  background-position: -569px -1582px;
  width: 40px;
  height: 40px;
}
.shop_head_armoire_greenFloppyHat {
  background-image: url(/static/sprites/spritesmith-main-5.png);
  background-position: -528px -1582px;
  width: 40px;
  height: 40px;
}
.shop_head_armoire_hornedIronHelm {
  background-image: url(/static/sprites/spritesmith-main-5.png);
  background-position: -487px -1582px;
  width: 40px;
  height: 40px;
}
.shop_head_armoire_ironBlueArcherHelm {
  background-image: url(/static/sprites/spritesmith-main-5.png);
  background-position: -446px -1582px;
  width: 40px;
  height: 40px;
}
.shop_head_armoire_jesterCap {
  background-image: url(/static/sprites/spritesmith-main-5.png);
  background-position: -405px -1582px;
  width: 40px;
  height: 40px;
}
.shop_head_armoire_lunarCrown {
  background-image: url(/static/sprites/spritesmith-main-5.png);
  background-position: -364px -1582px;
  width: 40px;
  height: 40px;
}
.shop_head_armoire_merchantChaperon {
  background-image: url(/static/sprites/spritesmith-main-5.png);
  background-position: -1594px -1541px;
  width: 40px;
  height: 40px;
}
.shop_head_armoire_minerHelmet {
  background-image: url(/static/sprites/spritesmith-main-5.png);
  background-position: -1553px -1541px;
  width: 40px;
  height: 40px;
}
.shop_head_armoire_mushroomDruidCap {
  background-image: url(/static/sprites/spritesmith-main-5.png);
  background-position: -1512px -1541px;
  width: 40px;
  height: 40px;
}
.shop_head_armoire_ogreMask {
  background-image: url(/static/sprites/spritesmith-main-5.png);
  background-position: -230px -220px;
  width: 40px;
  height: 40px;
}
.shop_head_armoire_orangeCat {
  background-image: url(/static/sprites/spritesmith-main-5.png);
  background-position: -271px -179px;
  width: 40px;
  height: 40px;
}
.shop_head_armoire_plagueDoctorHat {
  background-image: url(/static/sprites/spritesmith-main-5.png);
  background-position: -230px -179px;
  width: 40px;
  height: 40px;
}
.shop_head_armoire_ramHeaddress {
  background-image: url(/static/sprites/spritesmith-main-5.png);
  background-position: -392px -223px;
  width: 40px;
  height: 40px;
}
.shop_head_armoire_rancherHat {
  background-image: url(/static/sprites/spritesmith-main-5.png);
  background-position: -351px -223px;
  width: 40px;
  height: 40px;
}
.shop_head_armoire_redFloppyHat {
  background-image: url(/static/sprites/spritesmith-main-5.png);
  background-position: -392px -182px;
  width: 40px;
  height: 40px;
}
.shop_head_armoire_redHairbow {
  background-image: url(/static/sprites/spritesmith-main-5.png);
  background-position: -351px -182px;
  width: 40px;
  height: 40px;
}
.shop_head_armoire_royalCrown {
  background-image: url(/static/sprites/spritesmith-main-5.png);
  background-position: -498px -405px;
  width: 40px;
  height: 40px;
}
.shop_head_armoire_shepherdHeaddress {
  background-image: url(/static/sprites/spritesmith-main-5.png);
  background-position: -457px -405px;
  width: 40px;
  height: 40px;
}
.shop_head_armoire_swanFeatherCrown {
  background-image: url(/static/sprites/spritesmith-main-5.png);
  background-position: -498px -364px;
>>>>>>> 80ae9c3e
  width: 40px;
  height: 40px;
}
.shop_head_armoire_vermilionArcherHelm {
  background-image: url(/static/sprites/spritesmith-main-5.png);
<<<<<<< HEAD
  background-position: -1673px -897px;
  width: 68px;
  height: 68px;
}
.shop_head_armoire_vikingHelm {
  background-image: url(/static/sprites/spritesmith-main-5.png);
  background-position: -897px -1453px;
  width: 68px;
  height: 68px;
}
.shop_head_armoire_violetFloppyHat {
  background-image: url(/static/sprites/spritesmith-main-5.png);
  background-position: -828px -1453px;
  width: 68px;
  height: 68px;
}
.shop_head_armoire_woodElfHelm {
  background-image: url(/static/sprites/spritesmith-main-5.png);
  background-position: -759px -1453px;
  width: 68px;
  height: 68px;
}
.shop_head_armoire_yellowHairbow {
  background-image: url(/static/sprites/spritesmith-main-5.png);
  background-position: -690px -1453px;
  width: 68px;
  height: 68px;
}
.shop_shield_armoire_antiProcrastinationShield {
  background-image: url(/static/sprites/spritesmith-main-5.png);
  background-position: -1673px -1130px;
=======
  background-position: -457px -364px;
  width: 40px;
  height: 40px;
}
.shop_head_armoire_vikingHelm {
  background-image: url(/static/sprites/spritesmith-main-5.png);
  background-position: -589px -496px;
  width: 40px;
  height: 40px;
}
.shop_head_armoire_violetFloppyHat {
  background-image: url(/static/sprites/spritesmith-main-5.png);
  background-position: -548px -496px;
  width: 40px;
  height: 40px;
}
.shop_head_armoire_woodElfHelm {
  background-image: url(/static/sprites/spritesmith-main-5.png);
  background-position: -589px -455px;
  width: 40px;
  height: 40px;
}
.shop_head_armoire_yellowHairbow {
  background-image: url(/static/sprites/spritesmith-main-5.png);
  background-position: -548px -455px;
  width: 40px;
  height: 40px;
}
.shop_shield_armoire_antiProcrastinationShield {
  background-image: url(/static/sprites/spritesmith-main-5.png);
  background-position: -639px -587px;
>>>>>>> 80ae9c3e
  width: 40px;
  height: 40px;
}
.shop_shield_armoire_dragonTamerShield {
  background-image: url(/static/sprites/spritesmith-main-5.png);
<<<<<<< HEAD
  background-position: -483px -1453px;
  width: 68px;
  height: 68px;
}
.shop_shield_armoire_festivalParasol {
  background-image: url(/static/sprites/spritesmith-main-5.png);
  background-position: -414px -1453px;
  width: 68px;
  height: 68px;
}
.shop_shield_armoire_floralBouquet {
  background-image: url(/static/sprites/spritesmith-main-5.png);
  background-position: -345px -1453px;
  width: 68px;
  height: 68px;
}
.shop_shield_armoire_gladiatorShield {
  background-image: url(/static/sprites/spritesmith-main-5.png);
  background-position: -276px -1453px;
  width: 68px;
  height: 68px;
}
.shop_shield_armoire_goldenBaton {
  background-image: url(/static/sprites/spritesmith-main-5.png);
  background-position: -1673px -1171px;
=======
  background-position: -680px -546px;
  width: 40px;
  height: 40px;
}
.shop_shield_armoire_festivalParasol {
  background-image: url(/static/sprites/spritesmith-main-5.png);
  background-position: -639px -546px;
  width: 40px;
  height: 40px;
}
.shop_shield_armoire_floralBouquet {
  background-image: url(/static/sprites/spritesmith-main-5.png);
  background-position: -771px -678px;
  width: 40px;
  height: 40px;
}
.shop_shield_armoire_gladiatorShield {
  background-image: url(/static/sprites/spritesmith-main-5.png);
  background-position: -730px -678px;
  width: 40px;
  height: 40px;
}
.shop_shield_armoire_goldenBaton {
  background-image: url(/static/sprites/spritesmith-main-5.png);
  background-position: -771px -637px;
  width: 40px;
  height: 40px;
}
.shop_shield_armoire_horseshoe {
  background-image: url(/static/sprites/spritesmith-main-5.png);
  background-position: -730px -637px;
>>>>>>> 80ae9c3e
  width: 40px;
  height: 40px;
}
.shop_shield_armoire_midnightShield {
  background-image: url(/static/sprites/spritesmith-main-5.png);
<<<<<<< HEAD
  background-position: -138px -1453px;
  width: 68px;
  height: 68px;
}
.shop_shield_armoire_mushroomDruidShield {
  background-image: url(/static/sprites/spritesmith-main-5.png);
  background-position: -69px -1453px;
  width: 68px;
  height: 68px;
}
.shop_shield_armoire_mysticLamp {
  background-image: url(/static/sprites/spritesmith-main-5.png);
  background-position: 0px -1453px;
  width: 68px;
  height: 68px;
}
.shop_shield_armoire_perchingFalcon {
  background-image: url(/static/sprites/spritesmith-main-5.png);
  background-position: -230px -91px;
  width: 68px;
  height: 68px;
}
.shop_shield_armoire_ramHornShield {
  background-image: url(/static/sprites/spritesmith-main-5.png);
  background-position: -330px -182px;
  width: 68px;
  height: 68px;
}
.shop_shield_armoire_redRose {
  background-image: url(/static/sprites/spritesmith-main-5.png);
  background-position: -421px -273px;
  width: 68px;
  height: 68px;
}
.shop_shield_armoire_royalCane {
  background-image: url(/static/sprites/spritesmith-main-5.png);
  background-position: -512px -364px;
  width: 68px;
  height: 68px;
}
.shop_shield_armoire_sandyBucket {
  background-image: url(/static/sprites/spritesmith-main-5.png);
  background-position: -603px -455px;
  width: 68px;
  height: 68px;
}
.shop_shield_armoire_swanFeatherFan {
  background-image: url(/static/sprites/spritesmith-main-5.png);
  background-position: -1673px -1212px;
=======
  background-position: -862px -769px;
  width: 40px;
  height: 40px;
}
.shop_shield_armoire_mushroomDruidShield {
  background-image: url(/static/sprites/spritesmith-main-5.png);
  background-position: -821px -769px;
  width: 40px;
  height: 40px;
}
.shop_shield_armoire_mysticLamp {
  background-image: url(/static/sprites/spritesmith-main-5.png);
  background-position: -862px -728px;
  width: 40px;
  height: 40px;
}
.shop_shield_armoire_perchingFalcon {
  background-image: url(/static/sprites/spritesmith-main-5.png);
  background-position: -821px -728px;
  width: 40px;
  height: 40px;
}
.shop_shield_armoire_ramHornShield {
  background-image: url(/static/sprites/spritesmith-main-5.png);
  background-position: -953px -860px;
  width: 40px;
  height: 40px;
}
.shop_shield_armoire_redRose {
  background-image: url(/static/sprites/spritesmith-main-5.png);
  background-position: -1640px -1107px;
  width: 40px;
  height: 40px;
}
.shop_shield_armoire_royalCane {
  background-image: url(/static/sprites/spritesmith-main-5.png);
  background-position: -912px -860px;
  width: 40px;
  height: 40px;
}
.shop_shield_armoire_sandyBucket {
  background-image: url(/static/sprites/spritesmith-main-5.png);
  background-position: -953px -819px;
  width: 40px;
  height: 40px;
}
.shop_shield_armoire_swanFeatherFan {
  background-image: url(/static/sprites/spritesmith-main-5.png);
  background-position: -912px -819px;
>>>>>>> 80ae9c3e
  width: 40px;
  height: 40px;
}
.shop_shield_armoire_vikingShield {
  background-image: url(/static/sprites/spritesmith-main-5.png);
<<<<<<< HEAD
  background-position: -785px -637px;
  width: 68px;
  height: 68px;
}
.shop_weapon_armoire_barristerGavel {
  background-image: url(/static/sprites/spritesmith-main-5.png);
  background-position: -876px -728px;
  width: 68px;
  height: 68px;
}
.shop_weapon_armoire_basicCrossbow {
  background-image: url(/static/sprites/spritesmith-main-5.png);
  background-position: -967px -819px;
  width: 68px;
  height: 68px;
}
.shop_weapon_armoire_basicLongbow {
  background-image: url(/static/sprites/spritesmith-main-5.png);
  background-position: -1058px -910px;
  width: 68px;
  height: 68px;
}
.shop_weapon_armoire_batWand {
  background-image: url(/static/sprites/spritesmith-main-5.png);
  background-position: -1240px -1092px;
  width: 68px;
  height: 68px;
}
.shop_weapon_armoire_battleAxe {
  background-image: url(/static/sprites/spritesmith-main-5.png);
  background-position: -1149px -1001px;
  width: 68px;
  height: 68px;
}
.shop_weapon_armoire_blueLongbow {
  background-image: url(/static/sprites/spritesmith-main-5.png);
  background-position: -1331px -1183px;
  width: 68px;
  height: 68px;
}
.shop_weapon_armoire_cannon {
  background-image: url(/static/sprites/spritesmith-main-5.png);
  background-position: -1422px -1274px;
  width: 68px;
  height: 68px;
}
.shop_weapon_armoire_crystalCrescentStaff {
  background-image: url(/static/sprites/spritesmith-main-5.png);
  background-position: -1513px -1333px;
  width: 68px;
  height: 68px;
}
.shop_weapon_armoire_festivalFirecracker {
  background-image: url(/static/sprites/spritesmith-main-5.png);
  background-position: -1513px -1264px;
  width: 68px;
  height: 68px;
}
.shop_weapon_armoire_forestFungusStaff {
  background-image: url(/static/sprites/spritesmith-main-5.png);
  background-position: -1513px -1195px;
  width: 68px;
  height: 68px;
}
.shop_weapon_armoire_glowingSpear {
  background-image: url(/static/sprites/spritesmith-main-5.png);
  background-position: -1513px -1126px;
  width: 68px;
  height: 68px;
}
.shop_weapon_armoire_goldWingStaff {
  background-image: url(/static/sprites/spritesmith-main-5.png);
  background-position: -1513px -1057px;
  width: 68px;
  height: 68px;
}
.shop_weapon_armoire_habiticanDiploma {
  background-image: url(/static/sprites/spritesmith-main-5.png);
  background-position: -1513px -988px;
  width: 68px;
  height: 68px;
}
.shop_weapon_armoire_ironCrook {
  background-image: url(/static/sprites/spritesmith-main-5.png);
  background-position: -1513px -919px;
  width: 68px;
  height: 68px;
}
.shop_weapon_armoire_jesterBaton {
  background-image: url(/static/sprites/spritesmith-main-5.png);
  background-position: -1513px -850px;
  width: 68px;
  height: 68px;
}
.shop_weapon_armoire_lunarSceptre {
  background-image: url(/static/sprites/spritesmith-main-5.png);
  background-position: -1513px -781px;
  width: 68px;
  height: 68px;
}
.shop_weapon_armoire_merchantsDisplayTray {
  background-image: url(/static/sprites/spritesmith-main-5.png);
  background-position: -1513px -712px;
  width: 68px;
  height: 68px;
}
.shop_weapon_armoire_miningPickax {
  background-image: url(/static/sprites/spritesmith-main-5.png);
  background-position: -1513px -643px;
  width: 68px;
  height: 68px;
}
.shop_weapon_armoire_mythmakerSword {
  background-image: url(/static/sprites/spritesmith-main-5.png);
  background-position: -1513px -574px;
  width: 68px;
  height: 68px;
}
.shop_weapon_armoire_ogreClub {
  background-image: url(/static/sprites/spritesmith-main-5.png);
  background-position: -1513px -505px;
  width: 68px;
  height: 68px;
}
.shop_weapon_armoire_rancherLasso {
  background-image: url(/static/sprites/spritesmith-main-5.png);
  background-position: -1513px -436px;
  width: 68px;
  height: 68px;
}
.shop_weapon_armoire_sandySpade {
  background-image: url(/static/sprites/spritesmith-main-5.png);
  background-position: -1513px -367px;
  width: 68px;
  height: 68px;
}
.shop_weapon_armoire_shepherdsCrook {
  background-image: url(/static/sprites/spritesmith-main-5.png);
  background-position: -1513px -298px;
  width: 68px;
  height: 68px;
}
.shop_weapon_armoire_vermilionArcherBow {
  background-image: url(/static/sprites/spritesmith-main-5.png);
  background-position: -1513px -229px;
  width: 68px;
  height: 68px;
}
.shop_weapon_armoire_wandOfHearts {
  background-image: url(/static/sprites/spritesmith-main-5.png);
  background-position: -1242px -1522px;
  width: 68px;
  height: 68px;
}
.shop_weapon_armoire_woodElfStaff {
  background-image: url(/static/sprites/spritesmith-main-5.png);
  background-position: -1513px -160px;
  width: 68px;
  height: 68px;
}
.slim_armor_armoire_antiProcrastinationArmor {
  background-image: url(/static/sprites/spritesmith-main-5.png);
  background-position: -1513px 0px;
=======
  background-position: -1044px -951px;
  width: 40px;
  height: 40px;
}
.shop_weapon_armoire_barristerGavel {
  background-image: url(/static/sprites/spritesmith-main-5.png);
  background-position: -1003px -951px;
  width: 40px;
  height: 40px;
}
.shop_weapon_armoire_basicCrossbow {
  background-image: url(/static/sprites/spritesmith-main-5.png);
  background-position: -1044px -910px;
  width: 40px;
  height: 40px;
}
.shop_weapon_armoire_basicLongbow {
  background-image: url(/static/sprites/spritesmith-main-5.png);
  background-position: -1003px -910px;
  width: 40px;
  height: 40px;
}
.shop_weapon_armoire_batWand {
  background-image: url(/static/sprites/spritesmith-main-5.png);
  background-position: -1094px -1042px;
  width: 40px;
  height: 40px;
}
.shop_weapon_armoire_battleAxe {
  background-image: url(/static/sprites/spritesmith-main-5.png);
  background-position: -1135px -1042px;
  width: 40px;
  height: 40px;
}
.shop_weapon_armoire_blueLongbow {
  background-image: url(/static/sprites/spritesmith-main-5.png);
  background-position: -1135px -1001px;
  width: 40px;
  height: 40px;
}
.shop_weapon_armoire_cannon {
  background-image: url(/static/sprites/spritesmith-main-5.png);
  background-position: -1094px -1001px;
  width: 40px;
  height: 40px;
}
.shop_weapon_armoire_crystalCrescentStaff {
  background-image: url(/static/sprites/spritesmith-main-5.png);
  background-position: -1226px -1133px;
  width: 40px;
  height: 40px;
}
.shop_weapon_armoire_festivalFirecracker {
  background-image: url(/static/sprites/spritesmith-main-5.png);
  background-position: -1185px -1133px;
  width: 40px;
  height: 40px;
}
.shop_weapon_armoire_forestFungusStaff {
  background-image: url(/static/sprites/spritesmith-main-5.png);
  background-position: -1226px -1092px;
  width: 40px;
  height: 40px;
}
.shop_weapon_armoire_glowingSpear {
  background-image: url(/static/sprites/spritesmith-main-5.png);
  background-position: -1185px -1092px;
  width: 40px;
  height: 40px;
}
.shop_weapon_armoire_goldWingStaff {
  background-image: url(/static/sprites/spritesmith-main-5.png);
  background-position: -1317px -1224px;
  width: 40px;
  height: 40px;
}
.shop_weapon_armoire_habiticanDiploma {
  background-image: url(/static/sprites/spritesmith-main-5.png);
  background-position: -1276px -1224px;
  width: 40px;
  height: 40px;
}
.shop_weapon_armoire_hoofClippers {
  background-image: url(/static/sprites/spritesmith-main-5.png);
  background-position: -1317px -1183px;
  width: 40px;
  height: 40px;
}
.shop_weapon_armoire_ironCrook {
  background-image: url(/static/sprites/spritesmith-main-5.png);
  background-position: -1276px -1183px;
  width: 40px;
  height: 40px;
}
.shop_weapon_armoire_jesterBaton {
  background-image: url(/static/sprites/spritesmith-main-5.png);
  background-position: -1408px -1315px;
  width: 40px;
  height: 40px;
}
.shop_weapon_armoire_lunarSceptre {
  background-image: url(/static/sprites/spritesmith-main-5.png);
  background-position: -1367px -1315px;
  width: 40px;
  height: 40px;
}
.shop_weapon_armoire_merchantsDisplayTray {
  background-image: url(/static/sprites/spritesmith-main-5.png);
  background-position: -1408px -1274px;
  width: 40px;
  height: 40px;
}
.shop_weapon_armoire_miningPickax {
  background-image: url(/static/sprites/spritesmith-main-5.png);
  background-position: -1367px -1274px;
  width: 40px;
  height: 40px;
}
.shop_weapon_armoire_mythmakerSword {
  background-image: url(/static/sprites/spritesmith-main-5.png);
  background-position: -1499px -1406px;
  width: 40px;
  height: 40px;
}
.shop_weapon_armoire_ogreClub {
  background-image: url(/static/sprites/spritesmith-main-5.png);
  background-position: -1458px -1406px;
  width: 40px;
  height: 40px;
}
.shop_weapon_armoire_rancherLasso {
  background-image: url(/static/sprites/spritesmith-main-5.png);
  background-position: -1499px -1365px;
  width: 40px;
  height: 40px;
}
.shop_weapon_armoire_sandySpade {
  background-image: url(/static/sprites/spritesmith-main-5.png);
  background-position: -1458px -1365px;
  width: 40px;
  height: 40px;
}
.shop_weapon_armoire_shepherdsCrook {
  background-image: url(/static/sprites/spritesmith-main-5.png);
  background-position: -1590px -1497px;
  width: 40px;
  height: 40px;
}
.shop_weapon_armoire_vermilionArcherBow {
  background-image: url(/static/sprites/spritesmith-main-5.png);
  background-position: -1549px -1497px;
  width: 40px;
  height: 40px;
}
.shop_weapon_armoire_wandOfHearts {
  background-image: url(/static/sprites/spritesmith-main-5.png);
  background-position: -856px -1541px;
  width: 40px;
  height: 40px;
}
.shop_weapon_armoire_woodElfStaff {
  background-image: url(/static/sprites/spritesmith-main-5.png);
  background-position: -1590px -1456px;
  width: 40px;
  height: 40px;
}
.slim_armor_armoire_antiProcrastinationArmor {
  background-image: url(/static/sprites/spritesmith-main-5.png);
  background-position: -182px -1450px;
>>>>>>> 80ae9c3e
  width: 90px;
  height: 90px;
}
.slim_armor_armoire_barristerRobes {
  background-image: url(/static/sprites/spritesmith-main-5.png);
<<<<<<< HEAD
  background-position: -1365px -1362px;
=======
  background-position: -273px -1450px;
>>>>>>> 80ae9c3e
  width: 90px;
  height: 90px;
}
.slim_armor_armoire_basicArcherArmor {
  background-image: url(/static/sprites/spritesmith-main-5.png);
<<<<<<< HEAD
  background-position: -1274px -1362px;
=======
  background-position: -364px -1450px;
>>>>>>> 80ae9c3e
  width: 90px;
  height: 90px;
}
.slim_armor_armoire_cannoneerRags {
  background-image: url(/static/sprites/spritesmith-main-5.png);
<<<<<<< HEAD
  background-position: -1183px -1362px;
=======
  background-position: -455px -1450px;
>>>>>>> 80ae9c3e
  width: 90px;
  height: 90px;
}
.slim_armor_armoire_crystalCrescentRobes {
  background-image: url(/static/sprites/spritesmith-main-5.png);
<<<<<<< HEAD
  background-position: -1092px -1362px;
=======
  background-position: -546px -1450px;
>>>>>>> 80ae9c3e
  width: 90px;
  height: 90px;
}
.slim_armor_armoire_dragonTamerArmor {
  background-image: url(/static/sprites/spritesmith-main-5.png);
<<<<<<< HEAD
  background-position: -1001px -1362px;
=======
  background-position: -637px -1450px;
>>>>>>> 80ae9c3e
  width: 90px;
  height: 90px;
}
.slim_armor_armoire_falconerArmor {
  background-image: url(/static/sprites/spritesmith-main-5.png);
<<<<<<< HEAD
  background-position: -910px -1362px;
=======
  background-position: -728px -1450px;
  width: 90px;
  height: 90px;
}
.slim_armor_armoire_farrierOutfit {
  background-image: url(/static/sprites/spritesmith-main-5.png);
  background-position: -819px -1450px;
>>>>>>> 80ae9c3e
  width: 90px;
  height: 90px;
}
.slim_armor_armoire_gladiatorArmor {
  background-image: url(/static/sprites/spritesmith-main-5.png);
<<<<<<< HEAD
  background-position: -819px -1362px;
=======
  background-position: -910px -1450px;
>>>>>>> 80ae9c3e
  width: 90px;
  height: 90px;
}
.slim_armor_armoire_goldenToga {
  background-image: url(/static/sprites/spritesmith-main-5.png);
<<<<<<< HEAD
  background-position: -728px -1362px;
=======
  background-position: -1001px -1450px;
>>>>>>> 80ae9c3e
  width: 90px;
  height: 90px;
}
.slim_armor_armoire_gownOfHearts {
  background-image: url(/static/sprites/spritesmith-main-5.png);
<<<<<<< HEAD
  background-position: -637px -1362px;
=======
  background-position: -1092px -1450px;
>>>>>>> 80ae9c3e
  width: 90px;
  height: 90px;
}
.slim_armor_armoire_graduateRobe {
  background-image: url(/static/sprites/spritesmith-main-5.png);
<<<<<<< HEAD
  background-position: -546px -1362px;
=======
  background-position: -1183px -1450px;
>>>>>>> 80ae9c3e
  width: 90px;
  height: 90px;
}
.slim_armor_armoire_greenFestivalYukata {
  background-image: url(/static/sprites/spritesmith-main-5.png);
<<<<<<< HEAD
  background-position: -455px -1362px;
=======
  background-position: -1274px -1450px;
>>>>>>> 80ae9c3e
  width: 90px;
  height: 90px;
}
.slim_armor_armoire_hornedIronArmor {
  background-image: url(/static/sprites/spritesmith-main-5.png);
<<<<<<< HEAD
  background-position: -364px -1362px;
=======
  background-position: -1365px -1450px;
>>>>>>> 80ae9c3e
  width: 90px;
  height: 90px;
}
.slim_armor_armoire_ironBlueArcherArmor {
  background-image: url(/static/sprites/spritesmith-main-5.png);
<<<<<<< HEAD
  background-position: -273px -1362px;
=======
  background-position: -1456px -1450px;
>>>>>>> 80ae9c3e
  width: 90px;
  height: 90px;
}
.slim_armor_armoire_jesterCostume {
  background-image: url(/static/sprites/spritesmith-main-5.png);
<<<<<<< HEAD
  background-position: -182px -1362px;
=======
  background-position: -1549px 0px;
>>>>>>> 80ae9c3e
  width: 90px;
  height: 90px;
}
.slim_armor_armoire_lunarArmor {
  background-image: url(/static/sprites/spritesmith-main-5.png);
<<<<<<< HEAD
  background-position: -91px -1362px;
=======
  background-position: -1549px -91px;
>>>>>>> 80ae9c3e
  width: 90px;
  height: 90px;
}
.slim_armor_armoire_merchantTunic {
  background-image: url(/static/sprites/spritesmith-main-5.png);
<<<<<<< HEAD
  background-position: 0px -1362px;
=======
  background-position: -1549px -182px;
>>>>>>> 80ae9c3e
  width: 90px;
  height: 90px;
}
.slim_armor_armoire_minerOveralls {
  background-image: url(/static/sprites/spritesmith-main-5.png);
<<<<<<< HEAD
  background-position: -1422px -1183px;
=======
  background-position: -1549px -273px;
>>>>>>> 80ae9c3e
  width: 90px;
  height: 90px;
}
.slim_armor_armoire_mushroomDruidArmor {
  background-image: url(/static/sprites/spritesmith-main-5.png);
<<<<<<< HEAD
  background-position: -1422px -1092px;
=======
  background-position: -1549px -364px;
>>>>>>> 80ae9c3e
  width: 90px;
  height: 90px;
}
.slim_armor_armoire_ogreArmor {
  background-image: url(/static/sprites/spritesmith-main-5.png);
<<<<<<< HEAD
  background-position: -1422px -1001px;
=======
  background-position: -1549px -455px;
>>>>>>> 80ae9c3e
  width: 90px;
  height: 90px;
}
.slim_armor_armoire_plagueDoctorOvercoat {
  background-image: url(/static/sprites/spritesmith-main-5.png);
<<<<<<< HEAD
  background-position: -1422px -910px;
=======
  background-position: -1549px -546px;
>>>>>>> 80ae9c3e
  width: 90px;
  height: 90px;
}
.slim_armor_armoire_ramFleeceRobes {
  background-image: url(/static/sprites/spritesmith-main-5.png);
<<<<<<< HEAD
  background-position: -1422px -819px;
=======
  background-position: -1549px -637px;
>>>>>>> 80ae9c3e
  width: 90px;
  height: 90px;
}
.slim_armor_armoire_rancherRobes {
  background-image: url(/static/sprites/spritesmith-main-5.png);
<<<<<<< HEAD
  background-position: -1422px -728px;
=======
  background-position: -1549px -728px;
>>>>>>> 80ae9c3e
  width: 90px;
  height: 90px;
}
.slim_armor_armoire_redPartyDress {
  background-image: url(/static/sprites/spritesmith-main-5.png);
<<<<<<< HEAD
  background-position: -1422px -637px;
=======
  background-position: -1549px -819px;
>>>>>>> 80ae9c3e
  width: 90px;
  height: 90px;
}
.slim_armor_armoire_royalRobes {
  background-image: url(/static/sprites/spritesmith-main-5.png);
<<<<<<< HEAD
  background-position: -1422px -546px;
=======
  background-position: -1549px -910px;
>>>>>>> 80ae9c3e
  width: 90px;
  height: 90px;
}
.slim_armor_armoire_shepherdRobes {
  background-image: url(/static/sprites/spritesmith-main-5.png);
<<<<<<< HEAD
  background-position: -1422px -455px;
=======
  background-position: -1549px -1001px;
>>>>>>> 80ae9c3e
  width: 90px;
  height: 90px;
}
.slim_armor_armoire_stripedSwimsuit {
  background-image: url(/static/sprites/spritesmith-main-5.png);
<<<<<<< HEAD
  background-position: -1422px -364px;
=======
  background-position: -1549px -1092px;
>>>>>>> 80ae9c3e
  width: 90px;
  height: 90px;
}
.slim_armor_armoire_swanDancerTutu {
  background-image: url(/static/sprites/spritesmith-main-5.png);
<<<<<<< HEAD
  background-position: -230px 0px;
=======
  background-position: -206px -267px;
>>>>>>> 80ae9c3e
  width: 99px;
  height: 90px;
}
.slim_armor_armoire_vermilionArcherArmor {
  background-image: url(/static/sprites/spritesmith-main-5.png);
<<<<<<< HEAD
  background-position: -1422px -182px;
=======
  background-position: -1549px -1274px;
>>>>>>> 80ae9c3e
  width: 90px;
  height: 90px;
}
.slim_armor_armoire_vikingTunic {
  background-image: url(/static/sprites/spritesmith-main-5.png);
<<<<<<< HEAD
  background-position: -1422px -91px;
=======
  background-position: -1549px -1365px;
>>>>>>> 80ae9c3e
  width: 90px;
  height: 90px;
}
.slim_armor_armoire_woodElfArmor {
  background-image: url(/static/sprites/spritesmith-main-5.png);
<<<<<<< HEAD
  background-position: -1422px 0px;
=======
  background-position: 0px -1541px;
>>>>>>> 80ae9c3e
  width: 90px;
  height: 90px;
}
.slim_armor_armoire_yellowPartyDress {
  background-image: url(/static/sprites/spritesmith-main-5.png);
<<<<<<< HEAD
  background-position: -1274px -1271px;
=======
  background-position: -91px -1541px;
>>>>>>> 80ae9c3e
  width: 90px;
  height: 90px;
}
.weapon_armoire_barristerGavel {
  background-image: url(/static/sprites/spritesmith-main-5.png);
<<<<<<< HEAD
  background-position: -1183px -1271px;
=======
  background-position: -182px -1541px;
>>>>>>> 80ae9c3e
  width: 90px;
  height: 90px;
}
.weapon_armoire_basicCrossbow {
  background-image: url(/static/sprites/spritesmith-main-5.png);
<<<<<<< HEAD
  background-position: -1092px -1271px;
=======
  background-position: -273px -1541px;
>>>>>>> 80ae9c3e
  width: 90px;
  height: 90px;
}
.weapon_armoire_basicLongbow {
  background-image: url(/static/sprites/spritesmith-main-5.png);
<<<<<<< HEAD
  background-position: -1001px -1271px;
=======
  background-position: -91px -1450px;
>>>>>>> 80ae9c3e
  width: 90px;
  height: 90px;
}
.weapon_armoire_batWand {
  background-image: url(/static/sprites/spritesmith-main-5.png);
<<<<<<< HEAD
  background-position: -819px -1271px;
=======
  background-position: -1458px -1274px;
>>>>>>> 80ae9c3e
  width: 90px;
  height: 90px;
}
.weapon_armoire_battleAxe {
  background-image: url(/static/sprites/spritesmith-main-5.png);
<<<<<<< HEAD
  background-position: -910px -1271px;
=======
  background-position: 0px -1450px;
>>>>>>> 80ae9c3e
  width: 90px;
  height: 90px;
}
.weapon_armoire_blueLongbow {
  background-image: url(/static/sprites/spritesmith-main-5.png);
<<<<<<< HEAD
  background-position: -728px -1271px;
=======
  background-position: -1458px -1183px;
>>>>>>> 80ae9c3e
  width: 90px;
  height: 90px;
}
.weapon_armoire_cannon {
  background-image: url(/static/sprites/spritesmith-main-5.png);
<<<<<<< HEAD
  background-position: -637px -1271px;
=======
  background-position: -1458px -1092px;
>>>>>>> 80ae9c3e
  width: 90px;
  height: 90px;
}
.weapon_armoire_crystalCrescentStaff {
  background-image: url(/static/sprites/spritesmith-main-5.png);
<<<<<<< HEAD
  background-position: -546px -1271px;
=======
  background-position: -1458px -1001px;
>>>>>>> 80ae9c3e
  width: 90px;
  height: 90px;
}
.weapon_armoire_festivalFirecracker {
  background-image: url(/static/sprites/spritesmith-main-5.png);
<<<<<<< HEAD
  background-position: -455px -1271px;
=======
  background-position: -1458px -910px;
>>>>>>> 80ae9c3e
  width: 90px;
  height: 90px;
}
.weapon_armoire_forestFungusStaff {
  background-image: url(/static/sprites/spritesmith-main-5.png);
<<<<<<< HEAD
  background-position: -364px -1271px;
=======
  background-position: -1458px -819px;
>>>>>>> 80ae9c3e
  width: 90px;
  height: 90px;
}
.weapon_armoire_glowingSpear {
  background-image: url(/static/sprites/spritesmith-main-5.png);
<<<<<<< HEAD
  background-position: -273px -1271px;
=======
  background-position: -1458px -728px;
>>>>>>> 80ae9c3e
  width: 90px;
  height: 90px;
}
.weapon_armoire_goldWingStaff {
  background-image: url(/static/sprites/spritesmith-main-5.png);
<<<<<<< HEAD
  background-position: -182px -1271px;
=======
  background-position: -1458px -637px;
>>>>>>> 80ae9c3e
  width: 90px;
  height: 90px;
}
.weapon_armoire_habiticanDiploma {
  background-image: url(/static/sprites/spritesmith-main-5.png);
<<<<<<< HEAD
  background-position: -91px -1271px;
=======
  background-position: -1458px -546px;
  width: 90px;
  height: 90px;
}
.weapon_armoire_hoofClippers {
  background-image: url(/static/sprites/spritesmith-main-5.png);
  background-position: -1458px -455px;
>>>>>>> 80ae9c3e
  width: 90px;
  height: 90px;
}
.weapon_armoire_ironCrook {
  background-image: url(/static/sprites/spritesmith-main-5.png);
<<<<<<< HEAD
  background-position: 0px -1271px;
=======
  background-position: -1458px -364px;
>>>>>>> 80ae9c3e
  width: 90px;
  height: 90px;
}
.weapon_armoire_jesterBaton {
  background-image: url(/static/sprites/spritesmith-main-5.png);
<<<<<<< HEAD
  background-position: -1331px -1092px;
=======
  background-position: -1458px -273px;
>>>>>>> 80ae9c3e
  width: 90px;
  height: 90px;
}
.weapon_armoire_lunarSceptre {
  background-image: url(/static/sprites/spritesmith-main-5.png);
<<<<<<< HEAD
  background-position: -1331px -910px;
=======
  background-position: -1458px -182px;
>>>>>>> 80ae9c3e
  width: 90px;
  height: 90px;
}
.weapon_armoire_merchantsDisplayTray {
  background-image: url(/static/sprites/spritesmith-main-5.png);
<<<<<<< HEAD
  background-position: -1331px -819px;
=======
  background-position: -1458px -91px;
>>>>>>> 80ae9c3e
  width: 90px;
  height: 90px;
}
.weapon_armoire_miningPickax {
  background-image: url(/static/sprites/spritesmith-main-5.png);
<<<<<<< HEAD
  background-position: -1331px -728px;
=======
  background-position: -1458px 0px;
>>>>>>> 80ae9c3e
  width: 90px;
  height: 90px;
}
.weapon_armoire_mythmakerSword {
  background-image: url(/static/sprites/spritesmith-main-5.png);
<<<<<<< HEAD
  background-position: -1331px -637px;
=======
  background-position: -1365px -1359px;
>>>>>>> 80ae9c3e
  width: 90px;
  height: 90px;
}
.weapon_armoire_ogreClub {
  background-image: url(/static/sprites/spritesmith-main-5.png);
<<<<<<< HEAD
  background-position: -1331px -546px;
=======
  background-position: -1274px -1359px;
>>>>>>> 80ae9c3e
  width: 90px;
  height: 90px;
}
.weapon_armoire_rancherLasso {
  background-image: url(/static/sprites/spritesmith-main-5.png);
<<<<<<< HEAD
  background-position: -1331px -455px;
=======
  background-position: -1183px -1359px;
>>>>>>> 80ae9c3e
  width: 90px;
  height: 90px;
}
.weapon_armoire_sandySpade {
  background-image: url(/static/sprites/spritesmith-main-5.png);
<<<<<<< HEAD
  background-position: -1331px -364px;
=======
  background-position: -1092px -1359px;
>>>>>>> 80ae9c3e
  width: 90px;
  height: 90px;
}
.weapon_armoire_shepherdsCrook {
  background-image: url(/static/sprites/spritesmith-main-5.png);
<<<<<<< HEAD
  background-position: -1331px -273px;
=======
  background-position: -1001px -1359px;
>>>>>>> 80ae9c3e
  width: 90px;
  height: 90px;
}
.weapon_armoire_vermilionArcherBow {
  background-image: url(/static/sprites/spritesmith-main-5.png);
<<<<<<< HEAD
  background-position: -1331px -182px;
=======
  background-position: -910px -1359px;
>>>>>>> 80ae9c3e
  width: 90px;
  height: 90px;
}
.weapon_armoire_wandOfHearts {
  background-image: url(/static/sprites/spritesmith-main-5.png);
<<<<<<< HEAD
  background-position: -1331px -91px;
=======
  background-position: -819px -1359px;
>>>>>>> 80ae9c3e
  width: 90px;
  height: 90px;
}
.weapon_armoire_woodElfStaff {
  background-image: url(/static/sprites/spritesmith-main-5.png);
<<<<<<< HEAD
  background-position: -1331px 0px;
=======
  background-position: -728px -1359px;
>>>>>>> 80ae9c3e
  width: 90px;
  height: 90px;
}
.armor_special_bardRobes {
  background-image: url(/static/sprites/spritesmith-main-5.png);
<<<<<<< HEAD
  background-position: -1183px -1180px;
=======
  background-position: -637px -1359px;
>>>>>>> 80ae9c3e
  width: 90px;
  height: 90px;
}
.broad_armor_healer_1 {
  background-image: url(/static/sprites/spritesmith-main-5.png);
<<<<<<< HEAD
  background-position: -1092px -1180px;
=======
  background-position: -546px -1359px;
>>>>>>> 80ae9c3e
  width: 90px;
  height: 90px;
}
.broad_armor_healer_2 {
  background-image: url(/static/sprites/spritesmith-main-5.png);
<<<<<<< HEAD
  background-position: -1001px -1180px;
=======
  background-position: -455px -1359px;
>>>>>>> 80ae9c3e
  width: 90px;
  height: 90px;
}
.broad_armor_healer_3 {
  background-image: url(/static/sprites/spritesmith-main-5.png);
<<<<<<< HEAD
  background-position: -910px -1180px;
=======
  background-position: -364px -1359px;
>>>>>>> 80ae9c3e
  width: 90px;
  height: 90px;
}
.broad_armor_healer_4 {
  background-image: url(/static/sprites/spritesmith-main-5.png);
<<<<<<< HEAD
  background-position: -819px -1180px;
=======
  background-position: -273px -1359px;
>>>>>>> 80ae9c3e
  width: 90px;
  height: 90px;
}
.broad_armor_healer_5 {
  background-image: url(/static/sprites/spritesmith-main-5.png);
<<<<<<< HEAD
  background-position: -728px -1180px;
=======
  background-position: -182px -1359px;
>>>>>>> 80ae9c3e
  width: 90px;
  height: 90px;
}
.broad_armor_rogue_1 {
  background-image: url(/static/sprites/spritesmith-main-5.png);
<<<<<<< HEAD
  background-position: -637px -1180px;
=======
  background-position: 0px -1359px;
>>>>>>> 80ae9c3e
  width: 90px;
  height: 90px;
}
.broad_armor_rogue_2 {
  background-image: url(/static/sprites/spritesmith-main-5.png);
<<<<<<< HEAD
  background-position: -546px -1180px;
=======
  background-position: -1367px -1183px;
>>>>>>> 80ae9c3e
  width: 90px;
  height: 90px;
}
.broad_armor_rogue_3 {
  background-image: url(/static/sprites/spritesmith-main-5.png);
<<<<<<< HEAD
  background-position: -455px -1180px;
=======
  background-position: -1367px -1092px;
>>>>>>> 80ae9c3e
  width: 90px;
  height: 90px;
}
.broad_armor_rogue_4 {
  background-image: url(/static/sprites/spritesmith-main-5.png);
<<<<<<< HEAD
  background-position: -364px -1180px;
=======
  background-position: -1367px -1001px;
>>>>>>> 80ae9c3e
  width: 90px;
  height: 90px;
}
.broad_armor_rogue_5 {
  background-image: url(/static/sprites/spritesmith-main-5.png);
<<<<<<< HEAD
  background-position: -273px -1180px;
=======
  background-position: -1367px -910px;
>>>>>>> 80ae9c3e
  width: 90px;
  height: 90px;
}
.broad_armor_special_2 {
  background-image: url(/static/sprites/spritesmith-main-5.png);
<<<<<<< HEAD
  background-position: -182px -1180px;
=======
  background-position: -1367px -819px;
>>>>>>> 80ae9c3e
  width: 90px;
  height: 90px;
}
.broad_armor_special_bardRobes {
  background-image: url(/static/sprites/spritesmith-main-5.png);
<<<<<<< HEAD
  background-position: -91px -1180px;
=======
  background-position: -1367px -728px;
>>>>>>> 80ae9c3e
  width: 90px;
  height: 90px;
}
.broad_armor_special_dandySuit {
  background-image: url(/static/sprites/spritesmith-main-5.png);
<<<<<<< HEAD
  background-position: 0px -1180px;
=======
  background-position: -1367px -637px;
>>>>>>> 80ae9c3e
  width: 90px;
  height: 90px;
}
.broad_armor_special_finnedOceanicArmor {
  background-image: url(/static/sprites/spritesmith-main-5.png);
<<<<<<< HEAD
  background-position: -1240px -1001px;
=======
  background-position: -1367px -546px;
>>>>>>> 80ae9c3e
  width: 90px;
  height: 90px;
}
.broad_armor_special_lunarWarriorArmor {
  background-image: url(/static/sprites/spritesmith-main-5.png);
<<<<<<< HEAD
  background-position: -1240px -910px;
=======
  background-position: -1367px -455px;
>>>>>>> 80ae9c3e
  width: 90px;
  height: 90px;
}
.broad_armor_special_mammothRiderArmor {
  background-image: url(/static/sprites/spritesmith-main-5.png);
<<<<<<< HEAD
  background-position: -1240px -819px;
=======
  background-position: -1367px -364px;
>>>>>>> 80ae9c3e
  width: 90px;
  height: 90px;
}
.broad_armor_special_nomadsCuirass {
  background-image: url(/static/sprites/spritesmith-main-5.png);
<<<<<<< HEAD
  background-position: -1240px -728px;
=======
  background-position: -1367px -273px;
>>>>>>> 80ae9c3e
  width: 90px;
  height: 90px;
}
.broad_armor_special_pageArmor {
  background-image: url(/static/sprites/spritesmith-main-5.png);
<<<<<<< HEAD
  background-position: -1240px -637px;
=======
  background-position: -1367px -182px;
>>>>>>> 80ae9c3e
  width: 90px;
  height: 90px;
}
.broad_armor_special_pyromancersRobes {
  background-image: url(/static/sprites/spritesmith-main-5.png);
<<<<<<< HEAD
  background-position: -1240px -546px;
=======
  background-position: -1367px -91px;
>>>>>>> 80ae9c3e
  width: 90px;
  height: 90px;
}
.broad_armor_special_roguishRainbowMessengerRobes {
  background-image: url(/static/sprites/spritesmith-main-5.png);
<<<<<<< HEAD
  background-position: -1240px -455px;
=======
  background-position: -1367px 0px;
>>>>>>> 80ae9c3e
  width: 90px;
  height: 90px;
}
.broad_armor_special_samuraiArmor {
  background-image: url(/static/sprites/spritesmith-main-5.png);
<<<<<<< HEAD
  background-position: -1240px -364px;
=======
  background-position: -1274px -1268px;
>>>>>>> 80ae9c3e
  width: 90px;
  height: 90px;
}
.broad_armor_special_sneakthiefRobes {
  background-image: url(/static/sprites/spritesmith-main-5.png);
<<<<<<< HEAD
  background-position: -1240px -273px;
=======
  background-position: -1183px -1268px;
>>>>>>> 80ae9c3e
  width: 90px;
  height: 90px;
}
.broad_armor_special_snowSovereignRobes {
  background-image: url(/static/sprites/spritesmith-main-5.png);
<<<<<<< HEAD
  background-position: -1240px -182px;
=======
  background-position: -1092px -1268px;
>>>>>>> 80ae9c3e
  width: 90px;
  height: 90px;
}
.broad_armor_warrior_1 {
  background-image: url(/static/sprites/spritesmith-main-5.png);
<<<<<<< HEAD
  background-position: -1240px -91px;
=======
  background-position: -1001px -1268px;
>>>>>>> 80ae9c3e
  width: 90px;
  height: 90px;
}
.broad_armor_warrior_2 {
  background-image: url(/static/sprites/spritesmith-main-5.png);
<<<<<<< HEAD
  background-position: -1240px 0px;
=======
  background-position: -910px -1268px;
>>>>>>> 80ae9c3e
  width: 90px;
  height: 90px;
}
.broad_armor_warrior_3 {
  background-image: url(/static/sprites/spritesmith-main-5.png);
<<<<<<< HEAD
  background-position: -1092px -1089px;
=======
  background-position: -819px -1268px;
>>>>>>> 80ae9c3e
  width: 90px;
  height: 90px;
}
.broad_armor_warrior_4 {
  background-image: url(/static/sprites/spritesmith-main-5.png);
<<<<<<< HEAD
  background-position: -1001px -1089px;
=======
  background-position: -728px -1268px;
>>>>>>> 80ae9c3e
  width: 90px;
  height: 90px;
}
.broad_armor_warrior_5 {
  background-image: url(/static/sprites/spritesmith-main-5.png);
<<<<<<< HEAD
  background-position: -910px -1089px;
=======
  background-position: -637px -1268px;
>>>>>>> 80ae9c3e
  width: 90px;
  height: 90px;
}
.broad_armor_wizard_1 {
  background-image: url(/static/sprites/spritesmith-main-5.png);
<<<<<<< HEAD
  background-position: -819px -1089px;
=======
  background-position: -546px -1268px;
>>>>>>> 80ae9c3e
  width: 90px;
  height: 90px;
}
.broad_armor_wizard_2 {
  background-image: url(/static/sprites/spritesmith-main-5.png);
<<<<<<< HEAD
  background-position: -728px -1089px;
=======
  background-position: -455px -1268px;
>>>>>>> 80ae9c3e
  width: 90px;
  height: 90px;
}
.broad_armor_wizard_3 {
  background-image: url(/static/sprites/spritesmith-main-5.png);
<<<<<<< HEAD
  background-position: -637px -1089px;
=======
  background-position: -364px -1268px;
>>>>>>> 80ae9c3e
  width: 90px;
  height: 90px;
}
.broad_armor_wizard_4 {
  background-image: url(/static/sprites/spritesmith-main-5.png);
<<<<<<< HEAD
  background-position: -546px -1089px;
=======
  background-position: -273px -1268px;
>>>>>>> 80ae9c3e
  width: 90px;
  height: 90px;
}
.broad_armor_wizard_5 {
  background-image: url(/static/sprites/spritesmith-main-5.png);
<<<<<<< HEAD
  background-position: -455px -1089px;
=======
  background-position: -182px -1268px;
>>>>>>> 80ae9c3e
  width: 90px;
  height: 90px;
}
.shop_armor_healer_1 {
  background-image: url(/static/sprites/spritesmith-main-5.png);
<<<<<<< HEAD
  background-position: -1604px -897px;
  width: 68px;
  height: 68px;
}
.shop_armor_healer_2 {
  background-image: url(/static/sprites/spritesmith-main-5.png);
  background-position: -1604px -966px;
  width: 68px;
  height: 68px;
}
.shop_armor_healer_3 {
  background-image: url(/static/sprites/spritesmith-main-5.png);
  background-position: -1604px -1035px;
  width: 68px;
  height: 68px;
}
.shop_armor_healer_4 {
  background-image: url(/static/sprites/spritesmith-main-5.png);
  background-position: -1604px -1104px;
  width: 68px;
  height: 68px;
}
.shop_armor_healer_5 {
  background-image: url(/static/sprites/spritesmith-main-5.png);
  background-position: -1604px -1173px;
  width: 68px;
  height: 68px;
}
.shop_armor_rogue_1 {
  background-image: url(/static/sprites/spritesmith-main-5.png);
  background-position: -1604px -1242px;
  width: 68px;
  height: 68px;
}
.shop_armor_rogue_2 {
  background-image: url(/static/sprites/spritesmith-main-5.png);
  background-position: -1604px -1311px;
  width: 68px;
  height: 68px;
}
.shop_armor_rogue_3 {
  background-image: url(/static/sprites/spritesmith-main-5.png);
  background-position: -1604px -1380px;
  width: 68px;
  height: 68px;
}
.shop_armor_rogue_4 {
  background-image: url(/static/sprites/spritesmith-main-5.png);
  background-position: -1604px -1449px;
  width: 68px;
  height: 68px;
}
.shop_armor_rogue_5 {
  background-image: url(/static/sprites/spritesmith-main-5.png);
  background-position: -1604px -1518px;
  width: 68px;
  height: 68px;
}
.shop_armor_special_0 {
  background-image: url(/static/sprites/spritesmith-main-5.png);
  background-position: 0px -1591px;
  width: 68px;
  height: 68px;
}
.shop_armor_special_1 {
  background-image: url(/static/sprites/spritesmith-main-5.png);
  background-position: -69px -1591px;
  width: 68px;
  height: 68px;
}
.shop_armor_special_2 {
  background-image: url(/static/sprites/spritesmith-main-5.png);
  background-position: -138px -1591px;
  width: 68px;
  height: 68px;
}
.shop_armor_special_bardRobes {
  background-image: url(/static/sprites/spritesmith-main-5.png);
  background-position: -207px -1591px;
  width: 68px;
  height: 68px;
}
.shop_armor_special_dandySuit {
  background-image: url(/static/sprites/spritesmith-main-5.png);
  background-position: -276px -1591px;
  width: 68px;
  height: 68px;
}
.shop_armor_special_finnedOceanicArmor {
  background-image: url(/static/sprites/spritesmith-main-5.png);
  background-position: -345px -1591px;
  width: 68px;
  height: 68px;
}
.shop_armor_special_lunarWarriorArmor {
  background-image: url(/static/sprites/spritesmith-main-5.png);
  background-position: -414px -1591px;
  width: 68px;
  height: 68px;
}
.shop_armor_special_mammothRiderArmor {
  background-image: url(/static/sprites/spritesmith-main-5.png);
  background-position: -483px -1591px;
  width: 68px;
  height: 68px;
}
.shop_armor_special_nomadsCuirass {
  background-image: url(/static/sprites/spritesmith-main-5.png);
  background-position: -552px -1591px;
  width: 68px;
  height: 68px;
}
.shop_armor_special_pageArmor {
  background-image: url(/static/sprites/spritesmith-main-5.png);
  background-position: -621px -1591px;
  width: 68px;
  height: 68px;
}
.shop_armor_special_pyromancersRobes {
  background-image: url(/static/sprites/spritesmith-main-5.png);
  background-position: -690px -1591px;
  width: 68px;
  height: 68px;
}
.shop_armor_special_roguishRainbowMessengerRobes {
  background-image: url(/static/sprites/spritesmith-main-5.png);
  background-position: -759px -1591px;
  width: 68px;
  height: 68px;
}
.shop_armor_special_samuraiArmor {
  background-image: url(/static/sprites/spritesmith-main-5.png);
  background-position: -828px -1591px;
  width: 68px;
  height: 68px;
}
.shop_armor_special_sneakthiefRobes {
  background-image: url(/static/sprites/spritesmith-main-5.png);
  background-position: -897px -1591px;
  width: 68px;
  height: 68px;
}
.shop_armor_special_snowSovereignRobes {
  background-image: url(/static/sprites/spritesmith-main-5.png);
  background-position: -966px -1591px;
  width: 68px;
  height: 68px;
}
.shop_armor_warrior_1 {
  background-image: url(/static/sprites/spritesmith-main-5.png);
  background-position: -1035px -1591px;
  width: 68px;
  height: 68px;
}
.shop_armor_warrior_2 {
  background-image: url(/static/sprites/spritesmith-main-5.png);
  background-position: -1104px -1591px;
  width: 68px;
  height: 68px;
}
.shop_armor_warrior_3 {
  background-image: url(/static/sprites/spritesmith-main-5.png);
  background-position: -1173px -1591px;
  width: 68px;
  height: 68px;
}
.shop_armor_warrior_4 {
  background-image: url(/static/sprites/spritesmith-main-5.png);
  background-position: -1242px -1591px;
  width: 68px;
  height: 68px;
}
.shop_armor_warrior_5 {
  background-image: url(/static/sprites/spritesmith-main-5.png);
  background-position: -1311px -1591px;
  width: 68px;
  height: 68px;
}
.shop_armor_wizard_1 {
  background-image: url(/static/sprites/spritesmith-main-5.png);
  background-position: -1380px -1591px;
  width: 68px;
  height: 68px;
}
.shop_armor_wizard_2 {
  background-image: url(/static/sprites/spritesmith-main-5.png);
  background-position: -1449px -1591px;
  width: 68px;
  height: 68px;
}
.shop_armor_wizard_3 {
  background-image: url(/static/sprites/spritesmith-main-5.png);
  background-position: -1518px -1591px;
  width: 68px;
  height: 68px;
}
.shop_armor_wizard_4 {
  background-image: url(/static/sprites/spritesmith-main-5.png);
  background-position: -1587px -1591px;
  width: 68px;
  height: 68px;
}
.shop_armor_wizard_5 {
  background-image: url(/static/sprites/spritesmith-main-5.png);
  background-position: -1673px 0px;
  width: 68px;
  height: 68px;
}
.slim_armor_healer_1 {
  background-image: url(/static/sprites/spritesmith-main-5.png);
  background-position: -364px -1089px;
=======
  background-position: -271px -220px;
  width: 40px;
  height: 40px;
}
.shop_armor_healer_2 {
  background-image: url(/static/sprites/spritesmith-main-5.png);
  background-position: -406px -267px;
  width: 40px;
  height: 40px;
}
.shop_armor_healer_3 {
  background-image: url(/static/sprites/spritesmith-main-5.png);
  background-position: -406px -308px;
  width: 40px;
  height: 40px;
}
.shop_armor_healer_4 {
  background-image: url(/static/sprites/spritesmith-main-5.png);
  background-position: -370px -358px;
  width: 40px;
  height: 40px;
}
.shop_armor_healer_5 {
  background-image: url(/static/sprites/spritesmith-main-5.png);
  background-position: -411px -358px;
  width: 40px;
  height: 40px;
}
.shop_armor_rogue_1 {
  background-image: url(/static/sprites/spritesmith-main-5.png);
  background-position: -370px -399px;
  width: 40px;
  height: 40px;
}
.shop_armor_rogue_2 {
  background-image: url(/static/sprites/spritesmith-main-5.png);
  background-position: -411px -399px;
  width: 40px;
  height: 40px;
}
.shop_armor_rogue_3 {
  background-image: url(/static/sprites/spritesmith-main-5.png);
  background-position: -364px -1541px;
  width: 40px;
  height: 40px;
}
.shop_armor_rogue_4 {
  background-image: url(/static/sprites/spritesmith-main-5.png);
  background-position: -405px -1541px;
  width: 40px;
  height: 40px;
}
.shop_armor_rogue_5 {
  background-image: url(/static/sprites/spritesmith-main-5.png);
  background-position: -446px -1541px;
  width: 40px;
  height: 40px;
}
.shop_armor_special_0 {
  background-image: url(/static/sprites/spritesmith-main-5.png);
  background-position: -487px -1541px;
  width: 40px;
  height: 40px;
}
.shop_armor_special_1 {
  background-image: url(/static/sprites/spritesmith-main-5.png);
  background-position: -528px -1541px;
  width: 40px;
  height: 40px;
}
.shop_armor_special_2 {
  background-image: url(/static/sprites/spritesmith-main-5.png);
  background-position: -569px -1541px;
  width: 40px;
  height: 40px;
}
.shop_armor_special_bardRobes {
  background-image: url(/static/sprites/spritesmith-main-5.png);
  background-position: -610px -1541px;
  width: 40px;
  height: 40px;
}
.shop_armor_special_dandySuit {
  background-image: url(/static/sprites/spritesmith-main-5.png);
  background-position: -651px -1541px;
  width: 40px;
  height: 40px;
}
.shop_armor_special_finnedOceanicArmor {
  background-image: url(/static/sprites/spritesmith-main-5.png);
  background-position: -692px -1541px;
  width: 40px;
  height: 40px;
}
.shop_armor_special_lunarWarriorArmor {
  background-image: url(/static/sprites/spritesmith-main-5.png);
  background-position: -733px -1541px;
  width: 40px;
  height: 40px;
}
.shop_armor_special_mammothRiderArmor {
  background-image: url(/static/sprites/spritesmith-main-5.png);
  background-position: -774px -1541px;
  width: 40px;
  height: 40px;
}
.shop_armor_special_nomadsCuirass {
  background-image: url(/static/sprites/spritesmith-main-5.png);
  background-position: -815px -1541px;
  width: 40px;
  height: 40px;
}
.shop_armor_special_pageArmor {
  background-image: url(/static/sprites/spritesmith-main-5.png);
  background-position: -1549px -1456px;
  width: 40px;
  height: 40px;
}
.shop_armor_special_pyromancersRobes {
  background-image: url(/static/sprites/spritesmith-main-5.png);
  background-position: -897px -1541px;
  width: 40px;
  height: 40px;
}
.shop_armor_special_roguishRainbowMessengerRobes {
  background-image: url(/static/sprites/spritesmith-main-5.png);
  background-position: -938px -1541px;
  width: 40px;
  height: 40px;
}
.shop_armor_special_samuraiArmor {
  background-image: url(/static/sprites/spritesmith-main-5.png);
  background-position: -979px -1541px;
  width: 40px;
  height: 40px;
}
.shop_armor_special_sneakthiefRobes {
  background-image: url(/static/sprites/spritesmith-main-5.png);
  background-position: -1020px -1541px;
  width: 40px;
  height: 40px;
}
.shop_armor_special_snowSovereignRobes {
  background-image: url(/static/sprites/spritesmith-main-5.png);
  background-position: -1061px -1541px;
  width: 40px;
  height: 40px;
}
.shop_armor_warrior_1 {
  background-image: url(/static/sprites/spritesmith-main-5.png);
  background-position: -1102px -1541px;
  width: 40px;
  height: 40px;
}
.shop_armor_warrior_2 {
  background-image: url(/static/sprites/spritesmith-main-5.png);
  background-position: -1143px -1541px;
  width: 40px;
  height: 40px;
}
.shop_armor_warrior_3 {
  background-image: url(/static/sprites/spritesmith-main-5.png);
  background-position: -1184px -1541px;
  width: 40px;
  height: 40px;
}
.shop_armor_warrior_4 {
  background-image: url(/static/sprites/spritesmith-main-5.png);
  background-position: -1225px -1541px;
  width: 40px;
  height: 40px;
}
.shop_armor_warrior_5 {
  background-image: url(/static/sprites/spritesmith-main-5.png);
  background-position: -1266px -1541px;
  width: 40px;
  height: 40px;
}
.shop_armor_wizard_1 {
  background-image: url(/static/sprites/spritesmith-main-5.png);
  background-position: -1307px -1541px;
  width: 40px;
  height: 40px;
}
.shop_armor_wizard_2 {
  background-image: url(/static/sprites/spritesmith-main-5.png);
  background-position: -1348px -1541px;
  width: 40px;
  height: 40px;
}
.shop_armor_wizard_3 {
  background-image: url(/static/sprites/spritesmith-main-5.png);
  background-position: -1389px -1541px;
  width: 40px;
  height: 40px;
}
.shop_armor_wizard_4 {
  background-image: url(/static/sprites/spritesmith-main-5.png);
  background-position: -1430px -1541px;
  width: 40px;
  height: 40px;
}
.shop_armor_wizard_5 {
  background-image: url(/static/sprites/spritesmith-main-5.png);
  background-position: -1471px -1541px;
  width: 40px;
  height: 40px;
}
.slim_armor_healer_1 {
  background-image: url(/static/sprites/spritesmith-main-5.png);
  background-position: -91px -1268px;
>>>>>>> 80ae9c3e
  width: 90px;
  height: 90px;
}
.slim_armor_healer_2 {
  background-image: url(/static/sprites/spritesmith-main-5.png);
<<<<<<< HEAD
  background-position: -273px -1089px;
=======
  background-position: 0px -1268px;
>>>>>>> 80ae9c3e
  width: 90px;
  height: 90px;
}
.slim_armor_healer_3 {
  background-image: url(/static/sprites/spritesmith-main-5.png);
<<<<<<< HEAD
  background-position: -182px -1089px;
=======
  background-position: -1276px -1092px;
>>>>>>> 80ae9c3e
  width: 90px;
  height: 90px;
}
.slim_armor_healer_4 {
  background-image: url(/static/sprites/spritesmith-main-5.png);
<<<<<<< HEAD
  background-position: -91px -1089px;
=======
  background-position: -1276px -1001px;
>>>>>>> 80ae9c3e
  width: 90px;
  height: 90px;
}
.slim_armor_healer_5 {
  background-image: url(/static/sprites/spritesmith-main-5.png);
<<<<<<< HEAD
  background-position: 0px -1089px;
=======
  background-position: -1276px -910px;
>>>>>>> 80ae9c3e
  width: 90px;
  height: 90px;
}
.slim_armor_rogue_1 {
  background-image: url(/static/sprites/spritesmith-main-5.png);
<<<<<<< HEAD
  background-position: -1149px -910px;
=======
  background-position: -1276px -819px;
>>>>>>> 80ae9c3e
  width: 90px;
  height: 90px;
}
.slim_armor_rogue_2 {
  background-image: url(/static/sprites/spritesmith-main-5.png);
<<<<<<< HEAD
  background-position: -1149px -819px;
=======
  background-position: -1276px -728px;
>>>>>>> 80ae9c3e
  width: 90px;
  height: 90px;
}
.slim_armor_rogue_3 {
  background-image: url(/static/sprites/spritesmith-main-5.png);
<<<<<<< HEAD
  background-position: -1149px -728px;
=======
  background-position: -1276px -637px;
>>>>>>> 80ae9c3e
  width: 90px;
  height: 90px;
}
.slim_armor_rogue_4 {
  background-image: url(/static/sprites/spritesmith-main-5.png);
<<<<<<< HEAD
  background-position: -1149px -637px;
=======
  background-position: -1276px -546px;
>>>>>>> 80ae9c3e
  width: 90px;
  height: 90px;
}
.slim_armor_rogue_5 {
  background-image: url(/static/sprites/spritesmith-main-5.png);
<<<<<<< HEAD
  background-position: -1149px -546px;
=======
  background-position: -1276px -455px;
>>>>>>> 80ae9c3e
  width: 90px;
  height: 90px;
}
.slim_armor_special_2 {
  background-image: url(/static/sprites/spritesmith-main-5.png);
<<<<<<< HEAD
  background-position: -1149px -455px;
=======
  background-position: -1276px -364px;
>>>>>>> 80ae9c3e
  width: 90px;
  height: 90px;
}
.slim_armor_special_bardRobes {
  background-image: url(/static/sprites/spritesmith-main-5.png);
<<<<<<< HEAD
  background-position: -1149px -364px;
=======
  background-position: -1276px -273px;
>>>>>>> 80ae9c3e
  width: 90px;
  height: 90px;
}
.slim_armor_special_dandySuit {
  background-image: url(/static/sprites/spritesmith-main-5.png);
<<<<<<< HEAD
  background-position: -1149px -273px;
=======
  background-position: -1276px -182px;
>>>>>>> 80ae9c3e
  width: 90px;
  height: 90px;
}
.slim_armor_special_finnedOceanicArmor {
  background-image: url(/static/sprites/spritesmith-main-5.png);
<<<<<<< HEAD
  background-position: -1149px -182px;
=======
  background-position: -1276px -91px;
>>>>>>> 80ae9c3e
  width: 90px;
  height: 90px;
}
.slim_armor_special_lunarWarriorArmor {
  background-image: url(/static/sprites/spritesmith-main-5.png);
<<<<<<< HEAD
  background-position: -1149px -91px;
=======
  background-position: -1276px 0px;
>>>>>>> 80ae9c3e
  width: 90px;
  height: 90px;
}
.slim_armor_special_mammothRiderArmor {
  background-image: url(/static/sprites/spritesmith-main-5.png);
<<<<<<< HEAD
  background-position: -1149px 0px;
=======
  background-position: -1183px -1177px;
>>>>>>> 80ae9c3e
  width: 90px;
  height: 90px;
}
.slim_armor_special_nomadsCuirass {
  background-image: url(/static/sprites/spritesmith-main-5.png);
<<<<<<< HEAD
  background-position: -1001px -998px;
=======
  background-position: -1092px -1177px;
>>>>>>> 80ae9c3e
  width: 90px;
  height: 90px;
}
.slim_armor_special_pageArmor {
  background-image: url(/static/sprites/spritesmith-main-5.png);
<<<<<<< HEAD
  background-position: -910px -998px;
=======
  background-position: -1001px -1177px;
>>>>>>> 80ae9c3e
  width: 90px;
  height: 90px;
}
.slim_armor_special_pyromancersRobes {
  background-image: url(/static/sprites/spritesmith-main-5.png);
<<<<<<< HEAD
  background-position: -819px -998px;
=======
  background-position: -910px -1177px;
>>>>>>> 80ae9c3e
  width: 90px;
  height: 90px;
}
.slim_armor_special_roguishRainbowMessengerRobes {
  background-image: url(/static/sprites/spritesmith-main-5.png);
<<<<<<< HEAD
  background-position: -728px -998px;
=======
  background-position: -819px -1177px;
>>>>>>> 80ae9c3e
  width: 90px;
  height: 90px;
}
.slim_armor_special_samuraiArmor {
  background-image: url(/static/sprites/spritesmith-main-5.png);
<<<<<<< HEAD
  background-position: -455px -725px;
  width: 90px;
  height: 90px;
=======
  background-position: -728px -1177px;
  width: 90px;
  height: 90px;
}
.slim_armor_special_sneakthiefRobes {
  background-image: url(/static/sprites/spritesmith-main-5.png);
  background-position: -637px -1177px;
  width: 90px;
  height: 90px;
}
.slim_armor_special_snowSovereignRobes {
  background-image: url(/static/sprites/spritesmith-main-5.png);
  background-position: -546px -1177px;
  width: 90px;
  height: 90px;
}
.slim_armor_warrior_1 {
  background-image: url(/static/sprites/spritesmith-main-5.png);
  background-position: -455px -1177px;
  width: 90px;
  height: 90px;
}
.slim_armor_warrior_2 {
  background-image: url(/static/sprites/spritesmith-main-5.png);
  background-position: -364px -1177px;
  width: 90px;
  height: 90px;
}
.slim_armor_warrior_3 {
  background-image: url(/static/sprites/spritesmith-main-5.png);
  background-position: -273px -1177px;
  width: 90px;
  height: 90px;
}
.slim_armor_warrior_4 {
  background-image: url(/static/sprites/spritesmith-main-5.png);
  background-position: -182px -1177px;
  width: 90px;
  height: 90px;
}
.slim_armor_warrior_5 {
  background-image: url(/static/sprites/spritesmith-main-5.png);
  background-position: -91px -1177px;
  width: 90px;
  height: 90px;
}
.slim_armor_wizard_1 {
  background-image: url(/static/sprites/spritesmith-main-5.png);
  background-position: 0px -1177px;
  width: 90px;
  height: 90px;
}
.slim_armor_wizard_2 {
  background-image: url(/static/sprites/spritesmith-main-5.png);
  background-position: -1185px -1001px;
  width: 90px;
  height: 90px;
}
.slim_armor_wizard_3 {
  background-image: url(/static/sprites/spritesmith-main-5.png);
  background-position: -1185px -910px;
  width: 90px;
  height: 90px;
}
.slim_armor_wizard_4 {
  background-image: url(/static/sprites/spritesmith-main-5.png);
  background-position: -1185px -819px;
  width: 90px;
  height: 90px;
}
.slim_armor_wizard_5 {
  background-image: url(/static/sprites/spritesmith-main-5.png);
  background-position: -1185px -728px;
  width: 90px;
  height: 90px;
}
.back_special_snowdriftVeil {
  background-image: url(/static/sprites/spritesmith-main-5.png);
  background-position: 0px -91px;
  width: 114px;
  height: 87px;
}
.shop_back_special_snowdriftVeil {
  background-image: url(/static/sprites/spritesmith-main-5.png);
  background-position: -1640px 0px;
  width: 40px;
  height: 40px;
}
.broad_armor_special_birthday {
  background-image: url(/static/sprites/spritesmith-main-5.png);
  background-position: -1185px -546px;
  width: 90px;
  height: 90px;
}
.broad_armor_special_birthday2015 {
  background-image: url(/static/sprites/spritesmith-main-5.png);
  background-position: -1185px -455px;
  width: 90px;
  height: 90px;
}
.broad_armor_special_birthday2016 {
  background-image: url(/static/sprites/spritesmith-main-5.png);
  background-position: -1185px -364px;
  width: 90px;
  height: 90px;
}
.broad_armor_special_birthday2017 {
  background-image: url(/static/sprites/spritesmith-main-5.png);
  background-position: -1185px -273px;
  width: 90px;
  height: 90px;
}
.shop_armor_special_birthday {
  background-image: url(/static/sprites/spritesmith-main-5.png);
  background-position: -1640px -205px;
  width: 40px;
  height: 40px;
}
.shop_armor_special_birthday2015 {
  background-image: url(/static/sprites/spritesmith-main-5.png);
  background-position: -1640px -246px;
  width: 40px;
  height: 40px;
}
.shop_armor_special_birthday2016 {
  background-image: url(/static/sprites/spritesmith-main-5.png);
  background-position: -1640px -287px;
  width: 40px;
  height: 40px;
}
.shop_armor_special_birthday2017 {
  background-image: url(/static/sprites/spritesmith-main-5.png);
  background-position: -1640px -328px;
  width: 40px;
  height: 40px;
}
.slim_armor_special_birthday {
  background-image: url(/static/sprites/spritesmith-main-5.png);
  background-position: -1185px -182px;
  width: 90px;
  height: 90px;
}
.slim_armor_special_birthday2015 {
  background-image: url(/static/sprites/spritesmith-main-5.png);
  background-position: -1185px -91px;
  width: 90px;
  height: 90px;
}
.slim_armor_special_birthday2016 {
  background-image: url(/static/sprites/spritesmith-main-5.png);
  background-position: -1185px 0px;
  width: 90px;
  height: 90px;
}
.slim_armor_special_birthday2017 {
  background-image: url(/static/sprites/spritesmith-main-5.png);
  background-position: -1092px -1086px;
  width: 90px;
  height: 90px;
}
.broad_armor_special_fall2015Healer {
  background-image: url(/static/sprites/spritesmith-main-5.png);
  background-position: 0px -358px;
  width: 93px;
  height: 90px;
}
.broad_armor_special_fall2015Mage {
  background-image: url(/static/sprites/spritesmith-main-5.png);
  background-position: -351px 0px;
  width: 105px;
  height: 90px;
}
.broad_armor_special_fall2015Rogue {
  background-image: url(/static/sprites/spritesmith-main-5.png);
  background-position: -819px -1086px;
  width: 90px;
  height: 90px;
}
.broad_armor_special_fall2015Warrior {
  background-image: url(/static/sprites/spritesmith-main-5.png);
  background-position: -728px -1086px;
  width: 90px;
  height: 90px;
}
.broad_armor_special_fall2016Healer {
  background-image: url(/static/sprites/spritesmith-main-5.png);
  background-position: -115px -179px;
  width: 114px;
  height: 87px;
}
.broad_armor_special_fall2016Mage {
  background-image: url(/static/sprites/spritesmith-main-5.png);
  background-position: 0px -179px;
  width: 114px;
  height: 87px;
}
.broad_armor_special_fall2016Rogue {
  background-image: url(/static/sprites/spritesmith-main-5.png);
  background-position: -236px -88px;
  width: 114px;
  height: 87px;
}
.broad_armor_special_fall2016Warrior {
  background-image: url(/static/sprites/spritesmith-main-5.png);
  background-position: -236px 0px;
  width: 114px;
  height: 87px;
}
.broad_armor_special_fallHealer {
  background-image: url(/static/sprites/spritesmith-main-5.png);
  background-position: -273px -1086px;
  width: 90px;
  height: 90px;
}
.broad_armor_special_fallMage {
  background-image: url(/static/sprites/spritesmith-main-5.png);
  background-position: 0px 0px;
  width: 120px;
  height: 90px;
}
.broad_armor_special_fallRogue {
  background-image: url(/static/sprites/spritesmith-main-5.png);
  background-position: 0px -267px;
  width: 105px;
  height: 90px;
}
.broad_armor_special_fallWarrior {
  background-image: url(/static/sprites/spritesmith-main-5.png);
  background-position: 0px -1086px;
  width: 90px;
  height: 90px;
}
.head_special_fall2015Healer {
  background-image: url(/static/sprites/spritesmith-main-5.png);
  background-position: -94px -358px;
  width: 93px;
  height: 90px;
}
.head_special_fall2015Mage {
  background-image: url(/static/sprites/spritesmith-main-5.png);
  background-position: -351px -91px;
  width: 105px;
  height: 90px;
}
.head_special_fall2015Rogue {
  background-image: url(/static/sprites/spritesmith-main-5.png);
  background-position: 0px -813px;
  width: 90px;
  height: 90px;
>>>>>>> 80ae9c3e
}<|MERGE_RESOLUTION|>--- conflicted
+++ resolved
@@ -1,4994 +1,2658 @@
 .skin_pastelPink {
   background-image: url(/static/sprites/spritesmith-main-5.png);
-  background-position: -91px -1359px;
+  background-position: -1331px -1092px;
   width: 90px;
   height: 90px;
 }
 .customize-option.skin_pastelPink {
   background-image: url(/static/sprites/spritesmith-main-5.png);
-  background-position: -116px -1374px;
+  background-position: -1356px -1107px;
   width: 60px;
   height: 60px;
 }
 .skin_pastelPink_sleep {
   background-image: url(/static/sprites/spritesmith-main-5.png);
-  background-position: -188px -358px;
+  background-position: 0px -179px;
   width: 90px;
   height: 90px;
 }
 .customize-option.skin_pastelPink_sleep {
   background-image: url(/static/sprites/spritesmith-main-5.png);
-  background-position: -213px -373px;
+  background-position: -25px -194px;
   width: 60px;
   height: 60px;
 }
 .skin_pastelPurple {
   background-image: url(/static/sprites/spritesmith-main-5.png);
-  background-position: -819px -995px;
+  background-position: -455px -998px;
   width: 90px;
   height: 90px;
 }
 .customize-option.skin_pastelPurple {
   background-image: url(/static/sprites/spritesmith-main-5.png);
-  background-position: -844px -1010px;
+  background-position: -480px -1013px;
   width: 60px;
   height: 60px;
 }
 .skin_pastelPurple_sleep {
   background-image: url(/static/sprites/spritesmith-main-5.png);
-  background-position: -546px -995px;
+  background-position: -182px -998px;
   width: 90px;
   height: 90px;
 }
 .customize-option.skin_pastelPurple_sleep {
   background-image: url(/static/sprites/spritesmith-main-5.png);
-  background-position: -571px -1010px;
+  background-position: -207px -1013px;
   width: 60px;
   height: 60px;
 }
 .skin_pastelRainbowChevron {
   background-image: url(/static/sprites/spritesmith-main-5.png);
-  background-position: -1094px -819px;
+  background-position: -1422px -91px;
   width: 90px;
   height: 90px;
 }
 .customize-option.skin_pastelRainbowChevron {
   background-image: url(/static/sprites/spritesmith-main-5.png);
-  background-position: -1119px -834px;
+  background-position: -1447px -106px;
   width: 60px;
   height: 60px;
 }
 .skin_pastelRainbowChevron_sleep {
   background-image: url(/static/sprites/spritesmith-main-5.png);
-  background-position: -1094px -637px;
+  background-position: -1149px -273px;
   width: 90px;
   height: 90px;
 }
 .customize-option.skin_pastelRainbowChevron_sleep {
   background-image: url(/static/sprites/spritesmith-main-5.png);
-  background-position: -1119px -652px;
+  background-position: -1174px -288px;
   width: 60px;
   height: 60px;
 }
 .skin_pastelRainbowDiagonal {
   background-image: url(/static/sprites/spritesmith-main-5.png);
-<<<<<<< HEAD
-  background-position: 0px -179px;
-=======
-  background-position: -91px -1086px;
->>>>>>> 80ae9c3e
+  background-position: -182px -179px;
   width: 90px;
   height: 90px;
 }
 .customize-option.skin_pastelRainbowDiagonal {
   background-image: url(/static/sprites/spritesmith-main-5.png);
-<<<<<<< HEAD
-  background-position: -25px -194px;
-=======
-  background-position: -116px -1101px;
+  background-position: -207px -194px;
   width: 60px;
   height: 60px;
 }
 .skin_pastelRainbowDiagonal_sleep {
   background-image: url(/static/sprites/spritesmith-main-5.png);
-  background-position: -1094px -910px;
+  background-position: -91px -179px;
   width: 90px;
   height: 90px;
 }
 .customize-option.skin_pastelRainbowDiagonal_sleep {
   background-image: url(/static/sprites/spritesmith-main-5.png);
-  background-position: -1119px -925px;
->>>>>>> 80ae9c3e
+  background-position: -116px -194px;
   width: 60px;
   height: 60px;
 }
 .skin_pastelYellow {
   background-image: url(/static/sprites/spritesmith-main-5.png);
-<<<<<<< HEAD
+  background-position: -330px -91px;
+  width: 90px;
+  height: 90px;
+}
+.customize-option.skin_pastelYellow {
+  background-image: url(/static/sprites/spritesmith-main-5.png);
+  background-position: -355px -106px;
+  width: 60px;
+  height: 60px;
+}
+.skin_pastelYellow_sleep {
+  background-image: url(/static/sprites/spritesmith-main-5.png);
+  background-position: -330px 0px;
+  width: 90px;
+  height: 90px;
+}
+.customize-option.skin_pastelYellow_sleep {
+  background-image: url(/static/sprites/spritesmith-main-5.png);
+  background-position: -355px -15px;
+  width: 60px;
+  height: 60px;
+}
+.skin_pig {
+  background-image: url(/static/sprites/spritesmith-main-5.png);
+  background-position: -91px -270px;
+  width: 90px;
+  height: 90px;
+}
+.customize-option.skin_pig {
+  background-image: url(/static/sprites/spritesmith-main-5.png);
+  background-position: -116px -285px;
+  width: 60px;
+  height: 60px;
+}
+.skin_pig_sleep {
+  background-image: url(/static/sprites/spritesmith-main-5.png);
+  background-position: 0px -270px;
+  width: 90px;
+  height: 90px;
+}
+.customize-option.skin_pig_sleep {
+  background-image: url(/static/sprites/spritesmith-main-5.png);
+  background-position: -25px -285px;
+  width: 60px;
+  height: 60px;
+}
+.skin_polar {
+  background-image: url(/static/sprites/spritesmith-main-5.png);
+  background-position: -273px -270px;
+  width: 90px;
+  height: 90px;
+}
+.customize-option.skin_polar {
+  background-image: url(/static/sprites/spritesmith-main-5.png);
+  background-position: -298px -285px;
+  width: 60px;
+  height: 60px;
+}
+.skin_polar_sleep {
+  background-image: url(/static/sprites/spritesmith-main-5.png);
+  background-position: -182px -270px;
+  width: 90px;
+  height: 90px;
+}
+.customize-option.skin_polar_sleep {
+  background-image: url(/static/sprites/spritesmith-main-5.png);
+  background-position: -207px -285px;
+  width: 60px;
+  height: 60px;
+}
+.skin_pumpkin {
+  background-image: url(/static/sprites/spritesmith-main-5.png);
+  background-position: -421px -91px;
+  width: 90px;
+  height: 90px;
+}
+.customize-option.skin_pumpkin {
+  background-image: url(/static/sprites/spritesmith-main-5.png);
+  background-position: -446px -106px;
+  width: 60px;
+  height: 60px;
+}
+.skin_pumpkin2 {
+  background-image: url(/static/sprites/spritesmith-main-5.png);
+  background-position: 0px -361px;
+  width: 90px;
+  height: 90px;
+}
+.customize-option.skin_pumpkin2 {
+  background-image: url(/static/sprites/spritesmith-main-5.png);
+  background-position: -25px -376px;
+  width: 60px;
+  height: 60px;
+}
+.skin_pumpkin2_sleep {
+  background-image: url(/static/sprites/spritesmith-main-5.png);
+  background-position: -421px -182px;
+  width: 90px;
+  height: 90px;
+}
+.customize-option.skin_pumpkin2_sleep {
+  background-image: url(/static/sprites/spritesmith-main-5.png);
+  background-position: -446px -197px;
+  width: 60px;
+  height: 60px;
+}
+.skin_pumpkin_sleep {
+  background-image: url(/static/sprites/spritesmith-main-5.png);
+  background-position: -421px 0px;
+  width: 90px;
+  height: 90px;
+}
+.customize-option.skin_pumpkin_sleep {
+  background-image: url(/static/sprites/spritesmith-main-5.png);
+  background-position: -446px -15px;
+  width: 60px;
+  height: 60px;
+}
+.skin_rainbow {
+  background-image: url(/static/sprites/spritesmith-main-5.png);
+  background-position: -182px -361px;
+  width: 90px;
+  height: 90px;
+}
+.customize-option.skin_rainbow {
+  background-image: url(/static/sprites/spritesmith-main-5.png);
+  background-position: -207px -376px;
+  width: 60px;
+  height: 60px;
+}
+.skin_rainbow_sleep {
+  background-image: url(/static/sprites/spritesmith-main-5.png);
+  background-position: -91px -361px;
+  width: 90px;
+  height: 90px;
+}
+.customize-option.skin_rainbow_sleep {
+  background-image: url(/static/sprites/spritesmith-main-5.png);
+  background-position: -116px -376px;
+  width: 60px;
+  height: 60px;
+}
+.skin_reptile {
+  background-image: url(/static/sprites/spritesmith-main-5.png);
+  background-position: -364px -361px;
+  width: 90px;
+  height: 90px;
+}
+.customize-option.skin_reptile {
+  background-image: url(/static/sprites/spritesmith-main-5.png);
+  background-position: -389px -376px;
+  width: 60px;
+  height: 60px;
+}
+.skin_reptile_sleep {
+  background-image: url(/static/sprites/spritesmith-main-5.png);
+  background-position: -273px -361px;
+  width: 90px;
+  height: 90px;
+}
+.customize-option.skin_reptile_sleep {
+  background-image: url(/static/sprites/spritesmith-main-5.png);
+  background-position: -298px -376px;
+  width: 60px;
+  height: 60px;
+}
+.skin_shadow {
+  background-image: url(/static/sprites/spritesmith-main-5.png);
+  background-position: -512px -91px;
+  width: 90px;
+  height: 90px;
+}
+.customize-option.skin_shadow {
+  background-image: url(/static/sprites/spritesmith-main-5.png);
+  background-position: -537px -106px;
+  width: 60px;
+  height: 60px;
+}
+.skin_shadow2 {
+  background-image: url(/static/sprites/spritesmith-main-5.png);
+  background-position: -512px -273px;
+  width: 90px;
+  height: 90px;
+}
+.customize-option.skin_shadow2 {
+  background-image: url(/static/sprites/spritesmith-main-5.png);
+  background-position: -537px -288px;
+  width: 60px;
+  height: 60px;
+}
+.skin_shadow2_sleep {
+  background-image: url(/static/sprites/spritesmith-main-5.png);
+  background-position: -512px -182px;
+  width: 90px;
+  height: 90px;
+}
+.customize-option.skin_shadow2_sleep {
+  background-image: url(/static/sprites/spritesmith-main-5.png);
+  background-position: -537px -197px;
+  width: 60px;
+  height: 60px;
+}
+.skin_shadow_sleep {
+  background-image: url(/static/sprites/spritesmith-main-5.png);
+  background-position: -512px 0px;
+  width: 90px;
+  height: 90px;
+}
+.customize-option.skin_shadow_sleep {
+  background-image: url(/static/sprites/spritesmith-main-5.png);
+  background-position: -537px -15px;
+  width: 60px;
+  height: 60px;
+}
+.skin_shark {
+  background-image: url(/static/sprites/spritesmith-main-5.png);
+  background-position: -91px -452px;
+  width: 90px;
+  height: 90px;
+}
+.customize-option.skin_shark {
+  background-image: url(/static/sprites/spritesmith-main-5.png);
+  background-position: -116px -467px;
+  width: 60px;
+  height: 60px;
+}
+.skin_shark_sleep {
+  background-image: url(/static/sprites/spritesmith-main-5.png);
+  background-position: 0px -452px;
+  width: 90px;
+  height: 90px;
+}
+.customize-option.skin_shark_sleep {
+  background-image: url(/static/sprites/spritesmith-main-5.png);
+  background-position: -25px -467px;
+  width: 60px;
+  height: 60px;
+}
+.skin_skeleton {
+  background-image: url(/static/sprites/spritesmith-main-5.png);
+  background-position: -273px -452px;
+  width: 90px;
+  height: 90px;
+}
+.customize-option.skin_skeleton {
+  background-image: url(/static/sprites/spritesmith-main-5.png);
+  background-position: -298px -467px;
+  width: 60px;
+  height: 60px;
+}
+.skin_skeleton2 {
+  background-image: url(/static/sprites/spritesmith-main-5.png);
+  background-position: -455px -452px;
+  width: 90px;
+  height: 90px;
+}
+.customize-option.skin_skeleton2 {
+  background-image: url(/static/sprites/spritesmith-main-5.png);
+  background-position: -480px -467px;
+  width: 60px;
+  height: 60px;
+}
+.skin_skeleton2_sleep {
+  background-image: url(/static/sprites/spritesmith-main-5.png);
+  background-position: -364px -452px;
+  width: 90px;
+  height: 90px;
+}
+.customize-option.skin_skeleton2_sleep {
+  background-image: url(/static/sprites/spritesmith-main-5.png);
+  background-position: -389px -467px;
+  width: 60px;
+  height: 60px;
+}
+.skin_skeleton_sleep {
+  background-image: url(/static/sprites/spritesmith-main-5.png);
+  background-position: -182px -452px;
+  width: 90px;
+  height: 90px;
+}
+.customize-option.skin_skeleton_sleep {
+  background-image: url(/static/sprites/spritesmith-main-5.png);
+  background-position: -207px -467px;
+  width: 60px;
+  height: 60px;
+}
+.skin_snowy {
+  background-image: url(/static/sprites/spritesmith-main-5.png);
+  background-position: -603px -91px;
+  width: 90px;
+  height: 90px;
+}
+.customize-option.skin_snowy {
+  background-image: url(/static/sprites/spritesmith-main-5.png);
+  background-position: -628px -106px;
+  width: 60px;
+  height: 60px;
+}
+.skin_snowy_sleep {
+  background-image: url(/static/sprites/spritesmith-main-5.png);
+  background-position: -603px 0px;
+  width: 90px;
+  height: 90px;
+}
+.customize-option.skin_snowy_sleep {
+  background-image: url(/static/sprites/spritesmith-main-5.png);
+  background-position: -628px -15px;
+  width: 60px;
+  height: 60px;
+}
+.skin_sugar {
+  background-image: url(/static/sprites/spritesmith-main-5.png);
+  background-position: -603px -273px;
+  width: 90px;
+  height: 90px;
+}
+.customize-option.skin_sugar {
+  background-image: url(/static/sprites/spritesmith-main-5.png);
+  background-position: -628px -288px;
+  width: 60px;
+  height: 60px;
+}
+.skin_sugar_sleep {
+  background-image: url(/static/sprites/spritesmith-main-5.png);
+  background-position: -603px -182px;
+  width: 90px;
+  height: 90px;
+}
+.customize-option.skin_sugar_sleep {
+  background-image: url(/static/sprites/spritesmith-main-5.png);
+  background-position: -628px -197px;
+  width: 60px;
+  height: 60px;
+}
+.skin_tiger {
+  background-image: url(/static/sprites/spritesmith-main-5.png);
+  background-position: 0px -543px;
+  width: 90px;
+  height: 90px;
+}
+.customize-option.skin_tiger {
+  background-image: url(/static/sprites/spritesmith-main-5.png);
+  background-position: -25px -558px;
+  width: 60px;
+  height: 60px;
+}
+.skin_tiger_sleep {
+  background-image: url(/static/sprites/spritesmith-main-5.png);
+  background-position: -603px -364px;
+  width: 90px;
+  height: 90px;
+}
+.customize-option.skin_tiger_sleep {
+  background-image: url(/static/sprites/spritesmith-main-5.png);
+  background-position: -628px -379px;
+  width: 60px;
+  height: 60px;
+}
+.skin_transparent {
+  background-image: url(/static/sprites/spritesmith-main-5.png);
+  background-position: -182px -543px;
+  width: 90px;
+  height: 90px;
+}
+.customize-option.skin_transparent {
+  background-image: url(/static/sprites/spritesmith-main-5.png);
+  background-position: -207px -558px;
+  width: 60px;
+  height: 60px;
+}
+.skin_transparent_sleep {
+  background-image: url(/static/sprites/spritesmith-main-5.png);
+  background-position: -91px -543px;
+  width: 90px;
+  height: 90px;
+}
+.customize-option.skin_transparent_sleep {
+  background-image: url(/static/sprites/spritesmith-main-5.png);
+  background-position: -116px -558px;
+  width: 60px;
+  height: 60px;
+}
+.skin_tropicalwater {
+  background-image: url(/static/sprites/spritesmith-main-5.png);
+  background-position: -364px -543px;
+  width: 90px;
+  height: 90px;
+}
+.customize-option.skin_tropicalwater {
+  background-image: url(/static/sprites/spritesmith-main-5.png);
+  background-position: -389px -558px;
+  width: 60px;
+  height: 60px;
+}
+.skin_tropicalwater_sleep {
+  background-image: url(/static/sprites/spritesmith-main-5.png);
+  background-position: -273px -543px;
+  width: 90px;
+  height: 90px;
+}
+.customize-option.skin_tropicalwater_sleep {
+  background-image: url(/static/sprites/spritesmith-main-5.png);
+  background-position: -298px -558px;
+  width: 60px;
+  height: 60px;
+}
+.skin_winterstar {
+  background-image: url(/static/sprites/spritesmith-main-5.png);
+  background-position: -546px -543px;
+  width: 90px;
+  height: 90px;
+}
+.customize-option.skin_winterstar {
+  background-image: url(/static/sprites/spritesmith-main-5.png);
+  background-position: -571px -558px;
+  width: 60px;
+  height: 60px;
+}
+.skin_winterstar_sleep {
+  background-image: url(/static/sprites/spritesmith-main-5.png);
+  background-position: -455px -543px;
+  width: 90px;
+  height: 90px;
+}
+.customize-option.skin_winterstar_sleep {
+  background-image: url(/static/sprites/spritesmith-main-5.png);
+  background-position: -480px -558px;
+  width: 60px;
+  height: 60px;
+}
+.skin_wolf {
+  background-image: url(/static/sprites/spritesmith-main-5.png);
+  background-position: -694px -91px;
+  width: 90px;
+  height: 90px;
+}
+.customize-option.skin_wolf {
+  background-image: url(/static/sprites/spritesmith-main-5.png);
+  background-position: -719px -106px;
+  width: 60px;
+  height: 60px;
+}
+.skin_wolf_sleep {
+  background-image: url(/static/sprites/spritesmith-main-5.png);
+  background-position: -694px 0px;
+  width: 90px;
+  height: 90px;
+}
+.customize-option.skin_wolf_sleep {
+  background-image: url(/static/sprites/spritesmith-main-5.png);
+  background-position: -719px -15px;
+  width: 60px;
+  height: 60px;
+}
+.skin_zombie {
+  background-image: url(/static/sprites/spritesmith-main-5.png);
+  background-position: -694px -273px;
+  width: 90px;
+  height: 90px;
+}
+.customize-option.skin_zombie {
+  background-image: url(/static/sprites/spritesmith-main-5.png);
+  background-position: -719px -288px;
+  width: 60px;
+  height: 60px;
+}
+.skin_zombie2 {
+  background-image: url(/static/sprites/spritesmith-main-5.png);
+  background-position: -694px -455px;
+  width: 90px;
+  height: 90px;
+}
+.customize-option.skin_zombie2 {
+  background-image: url(/static/sprites/spritesmith-main-5.png);
+  background-position: -719px -470px;
+  width: 60px;
+  height: 60px;
+}
+.skin_zombie2_sleep {
+  background-image: url(/static/sprites/spritesmith-main-5.png);
+  background-position: -694px -364px;
+  width: 90px;
+  height: 90px;
+}
+.customize-option.skin_zombie2_sleep {
+  background-image: url(/static/sprites/spritesmith-main-5.png);
+  background-position: -719px -379px;
+  width: 60px;
+  height: 60px;
+}
+.skin_zombie_sleep {
+  background-image: url(/static/sprites/spritesmith-main-5.png);
+  background-position: -694px -182px;
+  width: 90px;
+  height: 90px;
+}
+.customize-option.skin_zombie_sleep {
+  background-image: url(/static/sprites/spritesmith-main-5.png);
+  background-position: -719px -197px;
+  width: 60px;
+  height: 60px;
+}
+.broad_armor_armoire_antiProcrastinationArmor {
+  background-image: url(/static/sprites/spritesmith-main-5.png);
+  background-position: 0px -634px;
+  width: 90px;
+  height: 90px;
+}
+.broad_armor_armoire_barristerRobes {
+  background-image: url(/static/sprites/spritesmith-main-5.png);
+  background-position: -91px -634px;
+  width: 90px;
+  height: 90px;
+}
+.broad_armor_armoire_basicArcherArmor {
+  background-image: url(/static/sprites/spritesmith-main-5.png);
+  background-position: -182px -634px;
+  width: 90px;
+  height: 90px;
+}
+.broad_armor_armoire_cannoneerRags {
+  background-image: url(/static/sprites/spritesmith-main-5.png);
+  background-position: -273px -634px;
+  width: 90px;
+  height: 90px;
+}
+.broad_armor_armoire_crystalCrescentRobes {
+  background-image: url(/static/sprites/spritesmith-main-5.png);
+  background-position: -364px -634px;
+  width: 90px;
+  height: 90px;
+}
+.broad_armor_armoire_dragonTamerArmor {
+  background-image: url(/static/sprites/spritesmith-main-5.png);
+  background-position: -455px -634px;
+  width: 90px;
+  height: 90px;
+}
+.broad_armor_armoire_falconerArmor {
+  background-image: url(/static/sprites/spritesmith-main-5.png);
+  background-position: -546px -634px;
+  width: 90px;
+  height: 90px;
+}
+.broad_armor_armoire_farrierOutfit {
+  background-image: url(/static/sprites/spritesmith-main-5.png);
+  background-position: -637px -634px;
+  width: 90px;
+  height: 90px;
+}
+.broad_armor_armoire_gladiatorArmor {
+  background-image: url(/static/sprites/spritesmith-main-5.png);
+  background-position: -785px 0px;
+  width: 90px;
+  height: 90px;
+}
+.broad_armor_armoire_goldenToga {
+  background-image: url(/static/sprites/spritesmith-main-5.png);
+  background-position: -785px -91px;
+  width: 90px;
+  height: 90px;
+}
+.broad_armor_armoire_gownOfHearts {
+  background-image: url(/static/sprites/spritesmith-main-5.png);
+  background-position: -785px -182px;
+  width: 90px;
+  height: 90px;
+}
+.broad_armor_armoire_graduateRobe {
+  background-image: url(/static/sprites/spritesmith-main-5.png);
+  background-position: -785px -273px;
+  width: 90px;
+  height: 90px;
+}
+.broad_armor_armoire_greenFestivalYukata {
+  background-image: url(/static/sprites/spritesmith-main-5.png);
+  background-position: -785px -364px;
+  width: 90px;
+  height: 90px;
+}
+.broad_armor_armoire_hornedIronArmor {
+  background-image: url(/static/sprites/spritesmith-main-5.png);
+  background-position: -785px -455px;
+  width: 90px;
+  height: 90px;
+}
+.broad_armor_armoire_ironBlueArcherArmor {
+  background-image: url(/static/sprites/spritesmith-main-5.png);
+  background-position: -785px -546px;
+  width: 90px;
+  height: 90px;
+}
+.broad_armor_armoire_jesterCostume {
+  background-image: url(/static/sprites/spritesmith-main-5.png);
+  background-position: 0px -725px;
+  width: 90px;
+  height: 90px;
+}
+.broad_armor_armoire_lunarArmor {
+  background-image: url(/static/sprites/spritesmith-main-5.png);
+  background-position: -91px -725px;
+  width: 90px;
+  height: 90px;
+}
+.broad_armor_armoire_merchantTunic {
+  background-image: url(/static/sprites/spritesmith-main-5.png);
+  background-position: -182px -725px;
+  width: 90px;
+  height: 90px;
+}
+.broad_armor_armoire_minerOveralls {
+  background-image: url(/static/sprites/spritesmith-main-5.png);
+  background-position: -273px -725px;
+  width: 90px;
+  height: 90px;
+}
+.broad_armor_armoire_mushroomDruidArmor {
+  background-image: url(/static/sprites/spritesmith-main-5.png);
+  background-position: -364px -725px;
+  width: 90px;
+  height: 90px;
+}
+.broad_armor_armoire_ogreArmor {
+  background-image: url(/static/sprites/spritesmith-main-5.png);
+  background-position: -455px -725px;
+  width: 90px;
+  height: 90px;
+}
+.broad_armor_armoire_plagueDoctorOvercoat {
+  background-image: url(/static/sprites/spritesmith-main-5.png);
+  background-position: -546px -725px;
+  width: 90px;
+  height: 90px;
+}
+.broad_armor_armoire_ramFleeceRobes {
+  background-image: url(/static/sprites/spritesmith-main-5.png);
+  background-position: -637px -725px;
+  width: 90px;
+  height: 90px;
+}
+.broad_armor_armoire_rancherRobes {
+  background-image: url(/static/sprites/spritesmith-main-5.png);
+  background-position: -728px -725px;
+  width: 90px;
+  height: 90px;
+}
+.broad_armor_armoire_redPartyDress {
+  background-image: url(/static/sprites/spritesmith-main-5.png);
+  background-position: -876px 0px;
+  width: 90px;
+  height: 90px;
+}
+.broad_armor_armoire_royalRobes {
+  background-image: url(/static/sprites/spritesmith-main-5.png);
+  background-position: -876px -91px;
+  width: 90px;
+  height: 90px;
+}
+.broad_armor_armoire_shepherdRobes {
+  background-image: url(/static/sprites/spritesmith-main-5.png);
+  background-position: -876px -182px;
+  width: 90px;
+  height: 90px;
+}
+.broad_armor_armoire_stripedSwimsuit {
+  background-image: url(/static/sprites/spritesmith-main-5.png);
+  background-position: -876px -273px;
+  width: 90px;
+  height: 90px;
+}
+.broad_armor_armoire_swanDancerTutu {
+  background-image: url(/static/sprites/spritesmith-main-5.png);
+  background-position: 0px -88px;
+  width: 99px;
+  height: 90px;
+}
+.broad_armor_armoire_vermilionArcherArmor {
+  background-image: url(/static/sprites/spritesmith-main-5.png);
+  background-position: -876px -455px;
+  width: 90px;
+  height: 90px;
+}
+.broad_armor_armoire_vikingTunic {
+  background-image: url(/static/sprites/spritesmith-main-5.png);
+  background-position: -876px -546px;
+  width: 90px;
+  height: 90px;
+}
+.broad_armor_armoire_woodElfArmor {
+  background-image: url(/static/sprites/spritesmith-main-5.png);
+  background-position: -876px -637px;
+  width: 90px;
+  height: 90px;
+}
+.broad_armor_armoire_yellowPartyDress {
+  background-image: url(/static/sprites/spritesmith-main-5.png);
+  background-position: 0px -816px;
+  width: 90px;
+  height: 90px;
+}
+.eyewear_armoire_plagueDoctorMask {
+  background-image: url(/static/sprites/spritesmith-main-5.png);
+  background-position: -91px -816px;
+  width: 90px;
+  height: 90px;
+}
+.headAccessory_armoire_comicalArrow {
+  background-image: url(/static/sprites/spritesmith-main-5.png);
+  background-position: -1058px -819px;
+  width: 90px;
+  height: 90px;
+}
+.head_armoire_antiProcrastinationHelm {
+  background-image: url(/static/sprites/spritesmith-main-5.png);
+  background-position: -182px -816px;
+  width: 90px;
+  height: 90px;
+}
+.head_armoire_barristerWig {
+  background-image: url(/static/sprites/spritesmith-main-5.png);
+  background-position: -273px -816px;
+  width: 90px;
+  height: 90px;
+}
+.head_armoire_basicArcherCap {
+  background-image: url(/static/sprites/spritesmith-main-5.png);
+  background-position: -364px -816px;
+  width: 90px;
+  height: 90px;
+}
+.head_armoire_blackCat {
+  background-image: url(/static/sprites/spritesmith-main-5.png);
+  background-position: -455px -816px;
+  width: 90px;
+  height: 90px;
+}
+.head_armoire_blueFloppyHat {
+  background-image: url(/static/sprites/spritesmith-main-5.png);
+  background-position: -546px -816px;
+  width: 90px;
+  height: 90px;
+}
+.head_armoire_blueHairbow {
+  background-image: url(/static/sprites/spritesmith-main-5.png);
+  background-position: -637px -816px;
+  width: 90px;
+  height: 90px;
+}
+.head_armoire_cannoneerBandanna {
+  background-image: url(/static/sprites/spritesmith-main-5.png);
+  background-position: -728px -816px;
+  width: 90px;
+  height: 90px;
+}
+.head_armoire_crownOfHearts {
+  background-image: url(/static/sprites/spritesmith-main-5.png);
+  background-position: -819px -816px;
+  width: 90px;
+  height: 90px;
+}
+.head_armoire_crystalCrescentHat {
+  background-image: url(/static/sprites/spritesmith-main-5.png);
+  background-position: -967px 0px;
+  width: 90px;
+  height: 90px;
+}
+.head_armoire_dragonTamerHelm {
+  background-image: url(/static/sprites/spritesmith-main-5.png);
+  background-position: -967px -91px;
+  width: 90px;
+  height: 90px;
+}
+.head_armoire_falconerCap {
+  background-image: url(/static/sprites/spritesmith-main-5.png);
+  background-position: -967px -182px;
+  width: 90px;
+  height: 90px;
+}
+.head_armoire_gladiatorHelm {
+  background-image: url(/static/sprites/spritesmith-main-5.png);
+  background-position: -967px -273px;
+  width: 90px;
+  height: 90px;
+}
+.head_armoire_goldenLaurels {
+  background-image: url(/static/sprites/spritesmith-main-5.png);
+  background-position: -967px -364px;
+  width: 90px;
+  height: 90px;
+}
+.head_armoire_graduateCap {
+  background-image: url(/static/sprites/spritesmith-main-5.png);
+  background-position: -967px -455px;
+  width: 90px;
+  height: 90px;
+}
+.head_armoire_greenFloppyHat {
+  background-image: url(/static/sprites/spritesmith-main-5.png);
+  background-position: -967px -546px;
+  width: 90px;
+  height: 90px;
+}
+.head_armoire_hornedIronHelm {
+  background-image: url(/static/sprites/spritesmith-main-5.png);
+  background-position: -967px -637px;
+  width: 90px;
+  height: 90px;
+}
+.head_armoire_ironBlueArcherHelm {
+  background-image: url(/static/sprites/spritesmith-main-5.png);
+  background-position: -967px -728px;
+  width: 90px;
+  height: 90px;
+}
+.head_armoire_jesterCap {
+  background-image: url(/static/sprites/spritesmith-main-5.png);
+  background-position: 0px -907px;
+  width: 90px;
+  height: 90px;
+}
+.head_armoire_lunarCrown {
+  background-image: url(/static/sprites/spritesmith-main-5.png);
+  background-position: -91px -907px;
+  width: 90px;
+  height: 90px;
+}
+.head_armoire_merchantChaperon {
+  background-image: url(/static/sprites/spritesmith-main-5.png);
+  background-position: -182px -907px;
+  width: 90px;
+  height: 90px;
+}
+.head_armoire_minerHelmet {
+  background-image: url(/static/sprites/spritesmith-main-5.png);
+  background-position: -273px -907px;
+  width: 90px;
+  height: 90px;
+}
+.head_armoire_mushroomDruidCap {
+  background-image: url(/static/sprites/spritesmith-main-5.png);
+  background-position: -364px -907px;
+  width: 90px;
+  height: 90px;
+}
+.head_armoire_ogreMask {
+  background-image: url(/static/sprites/spritesmith-main-5.png);
+  background-position: -455px -907px;
+  width: 90px;
+  height: 90px;
+}
+.head_armoire_orangeCat {
+  background-image: url(/static/sprites/spritesmith-main-5.png);
+  background-position: -546px -907px;
+  width: 90px;
+  height: 90px;
+}
+.head_armoire_plagueDoctorHat {
+  background-image: url(/static/sprites/spritesmith-main-5.png);
+  background-position: -637px -907px;
+  width: 90px;
+  height: 90px;
+}
+.head_armoire_ramHeaddress {
+  background-image: url(/static/sprites/spritesmith-main-5.png);
+  background-position: -728px -907px;
+  width: 90px;
+  height: 90px;
+}
+.head_armoire_rancherHat {
+  background-image: url(/static/sprites/spritesmith-main-5.png);
+  background-position: -819px -907px;
+  width: 90px;
+  height: 90px;
+}
+.head_armoire_redFloppyHat {
+  background-image: url(/static/sprites/spritesmith-main-5.png);
+  background-position: -910px -907px;
+  width: 90px;
+  height: 90px;
+}
+.head_armoire_redHairbow {
+  background-image: url(/static/sprites/spritesmith-main-5.png);
+  background-position: -1058px 0px;
+  width: 90px;
+  height: 90px;
+}
+.head_armoire_royalCrown {
+  background-image: url(/static/sprites/spritesmith-main-5.png);
+  background-position: -1058px -91px;
+  width: 90px;
+  height: 90px;
+}
+.head_armoire_shepherdHeaddress {
+  background-image: url(/static/sprites/spritesmith-main-5.png);
+  background-position: -1058px -182px;
+  width: 90px;
+  height: 90px;
+}
+.head_armoire_swanFeatherCrown {
+  background-image: url(/static/sprites/spritesmith-main-5.png);
+  background-position: -1058px -273px;
+  width: 90px;
+  height: 90px;
+}
+.head_armoire_vermilionArcherHelm {
+  background-image: url(/static/sprites/spritesmith-main-5.png);
   background-position: -1058px -364px;
-=======
-  background-position: -364px -1086px;
->>>>>>> 80ae9c3e
-  width: 90px;
-  height: 90px;
-}
-.customize-option.skin_pastelYellow {
-  background-image: url(/static/sprites/spritesmith-main-5.png);
-<<<<<<< HEAD
-  background-position: -1083px -379px;
-=======
-  background-position: -389px -1101px;
->>>>>>> 80ae9c3e
-  width: 60px;
-  height: 60px;
-}
-.skin_pastelYellow_sleep {
-  background-image: url(/static/sprites/spritesmith-main-5.png);
-<<<<<<< HEAD
-  background-position: -1331px -1001px;
-=======
-  background-position: -182px -1086px;
->>>>>>> 80ae9c3e
-  width: 90px;
-  height: 90px;
-}
-.customize-option.skin_pastelYellow_sleep {
-  background-image: url(/static/sprites/spritesmith-main-5.png);
-<<<<<<< HEAD
-  background-position: -1356px -1016px;
-=======
-  background-position: -207px -1101px;
->>>>>>> 80ae9c3e
-  width: 60px;
-  height: 60px;
-}
-.skin_pig {
-  background-image: url(/static/sprites/spritesmith-main-5.png);
-<<<<<<< HEAD
-  background-position: -546px -998px;
-=======
-  background-position: -546px -1086px;
->>>>>>> 80ae9c3e
-  width: 90px;
-  height: 90px;
-}
-.customize-option.skin_pig {
-  background-image: url(/static/sprites/spritesmith-main-5.png);
-<<<<<<< HEAD
-  background-position: -571px -1013px;
-=======
-  background-position: -571px -1101px;
->>>>>>> 80ae9c3e
-  width: 60px;
-  height: 60px;
-}
-.skin_pig_sleep {
-  background-image: url(/static/sprites/spritesmith-main-5.png);
-<<<<<<< HEAD
+  width: 90px;
+  height: 90px;
+}
+.head_armoire_vikingHelm {
+  background-image: url(/static/sprites/spritesmith-main-5.png);
+  background-position: -1058px -455px;
+  width: 90px;
+  height: 90px;
+}
+.head_armoire_violetFloppyHat {
+  background-image: url(/static/sprites/spritesmith-main-5.png);
+  background-position: -1058px -546px;
+  width: 90px;
+  height: 90px;
+}
+.head_armoire_woodElfHelm {
+  background-image: url(/static/sprites/spritesmith-main-5.png);
   background-position: -1058px -637px;
-=======
-  background-position: -455px -1086px;
->>>>>>> 80ae9c3e
-  width: 90px;
-  height: 90px;
-}
-.customize-option.skin_pig_sleep {
-  background-image: url(/static/sprites/spritesmith-main-5.png);
-<<<<<<< HEAD
-  background-position: -1083px -652px;
-=======
-  background-position: -480px -1101px;
->>>>>>> 80ae9c3e
-  width: 60px;
-  height: 60px;
-}
-.skin_polar {
-  background-image: url(/static/sprites/spritesmith-main-5.png);
-<<<<<<< HEAD
-  background-position: -91px -179px;
-=======
-  background-position: -910px -1086px;
->>>>>>> 80ae9c3e
-  width: 90px;
-  height: 90px;
-}
-.customize-option.skin_polar {
-  background-image: url(/static/sprites/spritesmith-main-5.png);
-<<<<<<< HEAD
-  background-position: -116px -194px;
-=======
-  background-position: -935px -1101px;
->>>>>>> 80ae9c3e
-  width: 60px;
-  height: 60px;
-}
-.skin_polar_sleep {
-  background-image: url(/static/sprites/spritesmith-main-5.png);
-<<<<<<< HEAD
-  background-position: -1422px -273px;
-=======
-  background-position: -637px -1086px;
->>>>>>> 80ae9c3e
-  width: 90px;
-  height: 90px;
-}
-.customize-option.skin_polar_sleep {
-  background-image: url(/static/sprites/spritesmith-main-5.png);
-<<<<<<< HEAD
-  background-position: -1447px -288px;
-=======
-  background-position: -662px -1101px;
->>>>>>> 80ae9c3e
-  width: 60px;
-  height: 60px;
-}
-.skin_pumpkin {
-  background-image: url(/static/sprites/spritesmith-main-5.png);
-<<<<<<< HEAD
-  background-position: -330px 0px;
-=======
-  background-position: -1185px -637px;
->>>>>>> 80ae9c3e
-  width: 90px;
-  height: 90px;
-}
-.customize-option.skin_pumpkin {
-  background-image: url(/static/sprites/spritesmith-main-5.png);
-<<<<<<< HEAD
-  background-position: -355px -15px;
-=======
-  background-position: -1210px -652px;
->>>>>>> 80ae9c3e
-  width: 60px;
-  height: 60px;
-}
-.skin_pumpkin2 {
-  background-image: url(/static/sprites/spritesmith-main-5.png);
-<<<<<<< HEAD
-  background-position: 0px -270px;
-=======
-  background-position: -279px -358px;
->>>>>>> 80ae9c3e
-  width: 90px;
-  height: 90px;
-}
-.customize-option.skin_pumpkin2 {
-  background-image: url(/static/sprites/spritesmith-main-5.png);
-<<<<<<< HEAD
-  background-position: -25px -285px;
-=======
-  background-position: -304px -373px;
->>>>>>> 80ae9c3e
-  width: 60px;
-  height: 60px;
-}
-.skin_pumpkin2_sleep {
-  background-image: url(/static/sprites/spritesmith-main-5.png);
-<<<<<<< HEAD
-  background-position: -330px -91px;
-=======
-  background-position: -1549px -1183px;
->>>>>>> 80ae9c3e
-  width: 90px;
-  height: 90px;
-}
-.customize-option.skin_pumpkin2_sleep {
-  background-image: url(/static/sprites/spritesmith-main-5.png);
-<<<<<<< HEAD
-  background-position: -355px -106px;
-=======
-  background-position: -1574px -1198px;
->>>>>>> 80ae9c3e
-  width: 60px;
-  height: 60px;
-}
-.skin_pumpkin_sleep {
-  background-image: url(/static/sprites/spritesmith-main-5.png);
-<<<<<<< HEAD
-  background-position: -182px -179px;
-=======
-  background-position: -1001px -1086px;
->>>>>>> 80ae9c3e
-  width: 90px;
-  height: 90px;
-}
-.customize-option.skin_pumpkin_sleep {
-  background-image: url(/static/sprites/spritesmith-main-5.png);
-<<<<<<< HEAD
-  background-position: -207px -194px;
-=======
-  background-position: -1026px -1101px;
->>>>>>> 80ae9c3e
-  width: 60px;
-  height: 60px;
-}
-.skin_rainbow {
-  background-image: url(/static/sprites/spritesmith-main-5.png);
-<<<<<<< HEAD
-  background-position: -182px -270px;
-=======
-  background-position: -457px -91px;
->>>>>>> 80ae9c3e
-  width: 90px;
-  height: 90px;
-}
-.customize-option.skin_rainbow {
-  background-image: url(/static/sprites/spritesmith-main-5.png);
-<<<<<<< HEAD
-  background-position: -207px -285px;
-=======
-  background-position: -482px -106px;
->>>>>>> 80ae9c3e
-  width: 60px;
-  height: 60px;
-}
-.skin_rainbow_sleep {
-  background-image: url(/static/sprites/spritesmith-main-5.png);
-<<<<<<< HEAD
-  background-position: -91px -270px;
-=======
-  background-position: -457px 0px;
->>>>>>> 80ae9c3e
-  width: 90px;
-  height: 90px;
-}
-.customize-option.skin_rainbow_sleep {
-  background-image: url(/static/sprites/spritesmith-main-5.png);
-<<<<<<< HEAD
-  background-position: -116px -285px;
-=======
-  background-position: -482px -15px;
->>>>>>> 80ae9c3e
-  width: 60px;
-  height: 60px;
-}
-.skin_reptile {
-  background-image: url(/static/sprites/spritesmith-main-5.png);
-<<<<<<< HEAD
-  background-position: -421px 0px;
-=======
-  background-position: -457px -273px;
->>>>>>> 80ae9c3e
-  width: 90px;
-  height: 90px;
-}
-.customize-option.skin_reptile {
-  background-image: url(/static/sprites/spritesmith-main-5.png);
-<<<<<<< HEAD
-  background-position: -446px -15px;
-=======
-  background-position: -482px -288px;
->>>>>>> 80ae9c3e
-  width: 60px;
-  height: 60px;
-}
-.skin_reptile_sleep {
-  background-image: url(/static/sprites/spritesmith-main-5.png);
-<<<<<<< HEAD
-  background-position: -273px -270px;
-=======
-  background-position: -457px -182px;
->>>>>>> 80ae9c3e
-  width: 90px;
-  height: 90px;
-}
-.customize-option.skin_reptile_sleep {
-  background-image: url(/static/sprites/spritesmith-main-5.png);
-<<<<<<< HEAD
-  background-position: -298px -285px;
-=======
-  background-position: -482px -197px;
->>>>>>> 80ae9c3e
-  width: 60px;
-  height: 60px;
-}
-.skin_shadow {
-  background-image: url(/static/sprites/spritesmith-main-5.png);
-<<<<<<< HEAD
-  background-position: -421px -182px;
-=======
-  background-position: -91px -449px;
->>>>>>> 80ae9c3e
-  width: 90px;
-  height: 90px;
-}
-.customize-option.skin_shadow {
-  background-image: url(/static/sprites/spritesmith-main-5.png);
-<<<<<<< HEAD
-  background-position: -446px -197px;
-=======
-  background-position: -116px -464px;
->>>>>>> 80ae9c3e
-  width: 60px;
-  height: 60px;
-}
-.skin_shadow2 {
-  background-image: url(/static/sprites/spritesmith-main-5.png);
-<<<<<<< HEAD
-  background-position: -91px -361px;
-=======
-  background-position: -273px -449px;
->>>>>>> 80ae9c3e
-  width: 90px;
-  height: 90px;
-}
-.customize-option.skin_shadow2 {
-  background-image: url(/static/sprites/spritesmith-main-5.png);
-<<<<<<< HEAD
-  background-position: -116px -376px;
-=======
-  background-position: -298px -464px;
->>>>>>> 80ae9c3e
-  width: 60px;
-  height: 60px;
-}
-.skin_shadow2_sleep {
-  background-image: url(/static/sprites/spritesmith-main-5.png);
-<<<<<<< HEAD
-  background-position: 0px -361px;
-=======
-  background-position: -182px -449px;
->>>>>>> 80ae9c3e
-  width: 90px;
-  height: 90px;
-}
-.customize-option.skin_shadow2_sleep {
-  background-image: url(/static/sprites/spritesmith-main-5.png);
-<<<<<<< HEAD
-  background-position: -25px -376px;
-=======
-  background-position: -207px -464px;
->>>>>>> 80ae9c3e
-  width: 60px;
-  height: 60px;
-}
-.skin_shadow_sleep {
-  background-image: url(/static/sprites/spritesmith-main-5.png);
-<<<<<<< HEAD
-  background-position: -421px -91px;
-=======
-  background-position: 0px -449px;
->>>>>>> 80ae9c3e
-  width: 90px;
-  height: 90px;
-}
-.customize-option.skin_shadow_sleep {
-  background-image: url(/static/sprites/spritesmith-main-5.png);
-<<<<<<< HEAD
-  background-position: -446px -106px;
-=======
-  background-position: -25px -464px;
->>>>>>> 80ae9c3e
-  width: 60px;
-  height: 60px;
-}
-.skin_shark {
-  background-image: url(/static/sprites/spritesmith-main-5.png);
-<<<<<<< HEAD
-  background-position: -273px -361px;
-=======
-  background-position: -455px -449px;
->>>>>>> 80ae9c3e
-  width: 90px;
-  height: 90px;
-}
-.customize-option.skin_shark {
-  background-image: url(/static/sprites/spritesmith-main-5.png);
-<<<<<<< HEAD
-  background-position: -298px -376px;
-=======
-  background-position: -480px -464px;
->>>>>>> 80ae9c3e
-  width: 60px;
-  height: 60px;
-}
-.skin_shark_sleep {
-  background-image: url(/static/sprites/spritesmith-main-5.png);
-<<<<<<< HEAD
-  background-position: -182px -361px;
-=======
-  background-position: -364px -449px;
->>>>>>> 80ae9c3e
-  width: 90px;
-  height: 90px;
-}
-.customize-option.skin_shark_sleep {
-  background-image: url(/static/sprites/spritesmith-main-5.png);
-<<<<<<< HEAD
-  background-position: -207px -376px;
-=======
-  background-position: -389px -464px;
->>>>>>> 80ae9c3e
-  width: 60px;
-  height: 60px;
-}
-.skin_skeleton {
-  background-image: url(/static/sprites/spritesmith-main-5.png);
-<<<<<<< HEAD
-  background-position: -512px 0px;
-=======
-  background-position: -548px -91px;
->>>>>>> 80ae9c3e
-  width: 90px;
-  height: 90px;
-}
-.customize-option.skin_skeleton {
-  background-image: url(/static/sprites/spritesmith-main-5.png);
-<<<<<<< HEAD
-  background-position: -537px -15px;
-=======
-  background-position: -573px -106px;
->>>>>>> 80ae9c3e
-  width: 60px;
-  height: 60px;
-}
-.skin_skeleton2 {
-  background-image: url(/static/sprites/spritesmith-main-5.png);
-<<<<<<< HEAD
-  background-position: -512px -182px;
-=======
-  background-position: -548px -273px;
->>>>>>> 80ae9c3e
-  width: 90px;
-  height: 90px;
-}
-.customize-option.skin_skeleton2 {
-  background-image: url(/static/sprites/spritesmith-main-5.png);
-<<<<<<< HEAD
-  background-position: -537px -197px;
-=======
-  background-position: -573px -288px;
->>>>>>> 80ae9c3e
-  width: 60px;
-  height: 60px;
-}
-.skin_skeleton2_sleep {
-  background-image: url(/static/sprites/spritesmith-main-5.png);
-<<<<<<< HEAD
-  background-position: -512px -91px;
-=======
-  background-position: -548px -182px;
->>>>>>> 80ae9c3e
-  width: 90px;
-  height: 90px;
-}
-.customize-option.skin_skeleton2_sleep {
-  background-image: url(/static/sprites/spritesmith-main-5.png);
-<<<<<<< HEAD
-  background-position: -537px -106px;
-=======
-  background-position: -573px -197px;
->>>>>>> 80ae9c3e
-  width: 60px;
-  height: 60px;
-}
-.skin_skeleton_sleep {
-  background-image: url(/static/sprites/spritesmith-main-5.png);
-<<<<<<< HEAD
-  background-position: -364px -361px;
-=======
-  background-position: -548px 0px;
->>>>>>> 80ae9c3e
-  width: 90px;
-  height: 90px;
-}
-.customize-option.skin_skeleton_sleep {
-  background-image: url(/static/sprites/spritesmith-main-5.png);
-<<<<<<< HEAD
-  background-position: -389px -376px;
-=======
-  background-position: -573px -15px;
->>>>>>> 80ae9c3e
-  width: 60px;
-  height: 60px;
-}
-.skin_snowy {
-  background-image: url(/static/sprites/spritesmith-main-5.png);
-<<<<<<< HEAD
-  background-position: 0px -452px;
-=======
-  background-position: 0px -540px;
->>>>>>> 80ae9c3e
-  width: 90px;
-  height: 90px;
-}
-.customize-option.skin_snowy {
-  background-image: url(/static/sprites/spritesmith-main-5.png);
-<<<<<<< HEAD
-  background-position: -25px -467px;
-=======
-  background-position: -25px -555px;
->>>>>>> 80ae9c3e
-  width: 60px;
-  height: 60px;
-}
-.skin_snowy_sleep {
-  background-image: url(/static/sprites/spritesmith-main-5.png);
-<<<<<<< HEAD
-  background-position: -512px -273px;
-=======
-  background-position: -548px -364px;
->>>>>>> 80ae9c3e
-  width: 90px;
-  height: 90px;
-}
-.customize-option.skin_snowy_sleep {
-  background-image: url(/static/sprites/spritesmith-main-5.png);
-<<<<<<< HEAD
-  background-position: -537px -288px;
-=======
-  background-position: -573px -379px;
->>>>>>> 80ae9c3e
-  width: 60px;
-  height: 60px;
-}
-.skin_sugar {
-  background-image: url(/static/sprites/spritesmith-main-5.png);
-<<<<<<< HEAD
-  background-position: -182px -452px;
-=======
-  background-position: -182px -540px;
->>>>>>> 80ae9c3e
-  width: 90px;
-  height: 90px;
-}
-.customize-option.skin_sugar {
-  background-image: url(/static/sprites/spritesmith-main-5.png);
-<<<<<<< HEAD
-  background-position: -207px -467px;
-=======
-  background-position: -207px -555px;
->>>>>>> 80ae9c3e
-  width: 60px;
-  height: 60px;
-}
-.skin_sugar_sleep {
-  background-image: url(/static/sprites/spritesmith-main-5.png);
-<<<<<<< HEAD
-  background-position: -91px -452px;
-=======
-  background-position: -91px -540px;
->>>>>>> 80ae9c3e
-  width: 90px;
-  height: 90px;
-}
-.customize-option.skin_sugar_sleep {
-  background-image: url(/static/sprites/spritesmith-main-5.png);
-<<<<<<< HEAD
-  background-position: -116px -467px;
-=======
-  background-position: -116px -555px;
->>>>>>> 80ae9c3e
-  width: 60px;
-  height: 60px;
-}
-.skin_tiger {
-  background-image: url(/static/sprites/spritesmith-main-5.png);
-<<<<<<< HEAD
-  background-position: -364px -452px;
-=======
-  background-position: -364px -540px;
->>>>>>> 80ae9c3e
-  width: 90px;
-  height: 90px;
-}
-.customize-option.skin_tiger {
-  background-image: url(/static/sprites/spritesmith-main-5.png);
-<<<<<<< HEAD
-  background-position: -389px -467px;
-=======
-  background-position: -389px -555px;
->>>>>>> 80ae9c3e
-  width: 60px;
-  height: 60px;
-}
-.skin_tiger_sleep {
-  background-image: url(/static/sprites/spritesmith-main-5.png);
-<<<<<<< HEAD
-  background-position: -273px -452px;
-=======
-  background-position: -273px -540px;
->>>>>>> 80ae9c3e
-  width: 90px;
-  height: 90px;
-}
-.customize-option.skin_tiger_sleep {
-  background-image: url(/static/sprites/spritesmith-main-5.png);
-<<<<<<< HEAD
-  background-position: -298px -467px;
-=======
-  background-position: -298px -555px;
->>>>>>> 80ae9c3e
-  width: 60px;
-  height: 60px;
-}
-.skin_transparent {
-  background-image: url(/static/sprites/spritesmith-main-5.png);
-<<<<<<< HEAD
-  background-position: -603px 0px;
-=======
-  background-position: -546px -540px;
->>>>>>> 80ae9c3e
-  width: 90px;
-  height: 90px;
-}
-.customize-option.skin_transparent {
-  background-image: url(/static/sprites/spritesmith-main-5.png);
-<<<<<<< HEAD
-  background-position: -628px -15px;
-=======
-  background-position: -571px -555px;
->>>>>>> 80ae9c3e
-  width: 60px;
-  height: 60px;
-}
-.skin_transparent_sleep {
-  background-image: url(/static/sprites/spritesmith-main-5.png);
-<<<<<<< HEAD
-  background-position: -455px -452px;
-=======
-  background-position: -455px -540px;
->>>>>>> 80ae9c3e
-  width: 90px;
-  height: 90px;
-}
-.customize-option.skin_transparent_sleep {
-  background-image: url(/static/sprites/spritesmith-main-5.png);
-<<<<<<< HEAD
-  background-position: -480px -467px;
-=======
-  background-position: -480px -555px;
->>>>>>> 80ae9c3e
-  width: 60px;
-  height: 60px;
-}
-.skin_tropicalwater {
-  background-image: url(/static/sprites/spritesmith-main-5.png);
-<<<<<<< HEAD
-  background-position: -603px -182px;
-=======
-  background-position: -639px -91px;
->>>>>>> 80ae9c3e
-  width: 90px;
-  height: 90px;
-}
-.customize-option.skin_tropicalwater {
-  background-image: url(/static/sprites/spritesmith-main-5.png);
-<<<<<<< HEAD
-  background-position: -628px -197px;
-=======
-  background-position: -664px -106px;
->>>>>>> 80ae9c3e
-  width: 60px;
-  height: 60px;
-}
-.skin_tropicalwater_sleep {
-  background-image: url(/static/sprites/spritesmith-main-5.png);
-<<<<<<< HEAD
-  background-position: -603px -91px;
-=======
-  background-position: -639px 0px;
->>>>>>> 80ae9c3e
-  width: 90px;
-  height: 90px;
-}
-.customize-option.skin_tropicalwater_sleep {
-  background-image: url(/static/sprites/spritesmith-main-5.png);
-<<<<<<< HEAD
-  background-position: -628px -106px;
-=======
-  background-position: -664px -15px;
->>>>>>> 80ae9c3e
-  width: 60px;
-  height: 60px;
-}
-.skin_winterstar {
-  background-image: url(/static/sprites/spritesmith-main-5.png);
-<<<<<<< HEAD
-  background-position: -603px -364px;
-=======
-  background-position: -639px -273px;
->>>>>>> 80ae9c3e
-  width: 90px;
-  height: 90px;
-}
-.customize-option.skin_winterstar {
-  background-image: url(/static/sprites/spritesmith-main-5.png);
-<<<<<<< HEAD
-  background-position: -628px -379px;
-=======
-  background-position: -664px -288px;
->>>>>>> 80ae9c3e
-  width: 60px;
-  height: 60px;
-}
-.skin_winterstar_sleep {
-  background-image: url(/static/sprites/spritesmith-main-5.png);
-<<<<<<< HEAD
-  background-position: -603px -273px;
-=======
-  background-position: -639px -182px;
->>>>>>> 80ae9c3e
-  width: 90px;
-  height: 90px;
-}
-.customize-option.skin_winterstar_sleep {
-  background-image: url(/static/sprites/spritesmith-main-5.png);
-<<<<<<< HEAD
-  background-position: -628px -288px;
-=======
-  background-position: -664px -197px;
->>>>>>> 80ae9c3e
-  width: 60px;
-  height: 60px;
-}
-.skin_wolf {
-  background-image: url(/static/sprites/spritesmith-main-5.png);
-<<<<<<< HEAD
-  background-position: -91px -543px;
-=======
-  background-position: -639px -455px;
->>>>>>> 80ae9c3e
-  width: 90px;
-  height: 90px;
-}
-.customize-option.skin_wolf {
-  background-image: url(/static/sprites/spritesmith-main-5.png);
-<<<<<<< HEAD
-  background-position: -116px -558px;
-=======
-  background-position: -664px -470px;
->>>>>>> 80ae9c3e
-  width: 60px;
-  height: 60px;
-}
-.skin_wolf_sleep {
-  background-image: url(/static/sprites/spritesmith-main-5.png);
-<<<<<<< HEAD
-  background-position: 0px -543px;
-=======
-  background-position: -639px -364px;
->>>>>>> 80ae9c3e
-  width: 90px;
-  height: 90px;
-}
-.customize-option.skin_wolf_sleep {
-  background-image: url(/static/sprites/spritesmith-main-5.png);
-<<<<<<< HEAD
-  background-position: -25px -558px;
-=======
-  background-position: -664px -379px;
->>>>>>> 80ae9c3e
-  width: 60px;
-  height: 60px;
-}
-.skin_zombie {
-  background-image: url(/static/sprites/spritesmith-main-5.png);
-<<<<<<< HEAD
-  background-position: -273px -543px;
-=======
-  background-position: -91px -631px;
->>>>>>> 80ae9c3e
-  width: 90px;
-  height: 90px;
-}
-.customize-option.skin_zombie {
-  background-image: url(/static/sprites/spritesmith-main-5.png);
-<<<<<<< HEAD
-  background-position: -298px -558px;
-=======
-  background-position: -116px -646px;
->>>>>>> 80ae9c3e
-  width: 60px;
-  height: 60px;
-}
-.skin_zombie2 {
-  background-image: url(/static/sprites/spritesmith-main-5.png);
-<<<<<<< HEAD
-  background-position: -455px -543px;
-=======
-  background-position: -273px -631px;
->>>>>>> 80ae9c3e
-  width: 90px;
-  height: 90px;
-}
-.customize-option.skin_zombie2 {
-  background-image: url(/static/sprites/spritesmith-main-5.png);
-<<<<<<< HEAD
-  background-position: -480px -558px;
-=======
-  background-position: -298px -646px;
->>>>>>> 80ae9c3e
-  width: 60px;
-  height: 60px;
-}
-.skin_zombie2_sleep {
-  background-image: url(/static/sprites/spritesmith-main-5.png);
-<<<<<<< HEAD
-  background-position: -364px -543px;
-=======
-  background-position: -182px -631px;
->>>>>>> 80ae9c3e
-  width: 90px;
-  height: 90px;
-}
-.customize-option.skin_zombie2_sleep {
-  background-image: url(/static/sprites/spritesmith-main-5.png);
-<<<<<<< HEAD
-  background-position: -389px -558px;
-=======
-  background-position: -207px -646px;
->>>>>>> 80ae9c3e
-  width: 60px;
-  height: 60px;
-}
-.skin_zombie_sleep {
-  background-image: url(/static/sprites/spritesmith-main-5.png);
-<<<<<<< HEAD
-  background-position: -182px -543px;
-=======
-  background-position: 0px -631px;
->>>>>>> 80ae9c3e
-  width: 90px;
-  height: 90px;
-}
-.customize-option.skin_zombie_sleep {
-  background-image: url(/static/sprites/spritesmith-main-5.png);
-<<<<<<< HEAD
-  background-position: -207px -558px;
-=======
-  background-position: -25px -646px;
->>>>>>> 80ae9c3e
-  width: 60px;
-  height: 60px;
-}
-.broad_armor_armoire_antiProcrastinationArmor {
-  background-image: url(/static/sprites/spritesmith-main-5.png);
-<<<<<<< HEAD
-  background-position: -546px -543px;
-=======
-  background-position: -364px -631px;
->>>>>>> 80ae9c3e
-  width: 90px;
-  height: 90px;
-}
-.broad_armor_armoire_barristerRobes {
-  background-image: url(/static/sprites/spritesmith-main-5.png);
-<<<<<<< HEAD
-  background-position: -694px 0px;
-=======
-  background-position: -455px -631px;
->>>>>>> 80ae9c3e
-  width: 90px;
-  height: 90px;
-}
-.broad_armor_armoire_basicArcherArmor {
-  background-image: url(/static/sprites/spritesmith-main-5.png);
-<<<<<<< HEAD
-  background-position: -694px -91px;
-=======
-  background-position: -546px -631px;
->>>>>>> 80ae9c3e
-  width: 90px;
-  height: 90px;
-}
-.broad_armor_armoire_cannoneerRags {
-  background-image: url(/static/sprites/spritesmith-main-5.png);
-<<<<<<< HEAD
-  background-position: -694px -182px;
-=======
-  background-position: -637px -631px;
->>>>>>> 80ae9c3e
-  width: 90px;
-  height: 90px;
-}
-.broad_armor_armoire_crystalCrescentRobes {
-  background-image: url(/static/sprites/spritesmith-main-5.png);
-<<<<<<< HEAD
-  background-position: -694px -273px;
-=======
-  background-position: -730px 0px;
->>>>>>> 80ae9c3e
-  width: 90px;
-  height: 90px;
-}
-.broad_armor_armoire_dragonTamerArmor {
-  background-image: url(/static/sprites/spritesmith-main-5.png);
-<<<<<<< HEAD
-  background-position: -694px -364px;
-=======
-  background-position: -730px -91px;
->>>>>>> 80ae9c3e
-  width: 90px;
-  height: 90px;
-}
-.broad_armor_armoire_falconerArmor {
-  background-image: url(/static/sprites/spritesmith-main-5.png);
-<<<<<<< HEAD
-  background-position: -694px -455px;
-=======
-  background-position: -730px -182px;
-  width: 90px;
-  height: 90px;
-}
-.broad_armor_armoire_farrierOutfit {
-  background-image: url(/static/sprites/spritesmith-main-5.png);
-  background-position: -730px -273px;
->>>>>>> 80ae9c3e
-  width: 90px;
-  height: 90px;
-}
-.broad_armor_armoire_gladiatorArmor {
-  background-image: url(/static/sprites/spritesmith-main-5.png);
-<<<<<<< HEAD
-  background-position: 0px -634px;
-=======
-  background-position: -730px -364px;
->>>>>>> 80ae9c3e
-  width: 90px;
-  height: 90px;
-}
-.broad_armor_armoire_goldenToga {
-  background-image: url(/static/sprites/spritesmith-main-5.png);
-<<<<<<< HEAD
-  background-position: -91px -634px;
-=======
-  background-position: -730px -455px;
->>>>>>> 80ae9c3e
-  width: 90px;
-  height: 90px;
-}
-.broad_armor_armoire_gownOfHearts {
-  background-image: url(/static/sprites/spritesmith-main-5.png);
-<<<<<<< HEAD
-  background-position: -182px -634px;
-=======
-  background-position: -730px -546px;
->>>>>>> 80ae9c3e
-  width: 90px;
-  height: 90px;
-}
-.broad_armor_armoire_graduateRobe {
-  background-image: url(/static/sprites/spritesmith-main-5.png);
-<<<<<<< HEAD
-  background-position: -273px -634px;
-=======
-  background-position: 0px -722px;
->>>>>>> 80ae9c3e
-  width: 90px;
-  height: 90px;
-}
-.broad_armor_armoire_greenFestivalYukata {
-  background-image: url(/static/sprites/spritesmith-main-5.png);
-<<<<<<< HEAD
-  background-position: -364px -634px;
-=======
-  background-position: -91px -722px;
->>>>>>> 80ae9c3e
-  width: 90px;
-  height: 90px;
-}
-.broad_armor_armoire_hornedIronArmor {
-  background-image: url(/static/sprites/spritesmith-main-5.png);
-<<<<<<< HEAD
-  background-position: -455px -634px;
-=======
-  background-position: -182px -722px;
->>>>>>> 80ae9c3e
-  width: 90px;
-  height: 90px;
-}
-.broad_armor_armoire_ironBlueArcherArmor {
-  background-image: url(/static/sprites/spritesmith-main-5.png);
-<<<<<<< HEAD
-  background-position: -546px -634px;
-=======
-  background-position: -273px -722px;
->>>>>>> 80ae9c3e
-  width: 90px;
-  height: 90px;
-}
-.broad_armor_armoire_jesterCostume {
-  background-image: url(/static/sprites/spritesmith-main-5.png);
-<<<<<<< HEAD
-  background-position: -637px -634px;
-=======
-  background-position: -364px -722px;
->>>>>>> 80ae9c3e
-  width: 90px;
-  height: 90px;
-}
-.broad_armor_armoire_lunarArmor {
-  background-image: url(/static/sprites/spritesmith-main-5.png);
-<<<<<<< HEAD
-  background-position: -785px 0px;
-=======
-  background-position: -455px -722px;
->>>>>>> 80ae9c3e
-  width: 90px;
-  height: 90px;
-}
-.broad_armor_armoire_merchantTunic {
-  background-image: url(/static/sprites/spritesmith-main-5.png);
-<<<<<<< HEAD
-  background-position: -785px -91px;
-=======
-  background-position: -546px -722px;
->>>>>>> 80ae9c3e
-  width: 90px;
-  height: 90px;
-}
-.broad_armor_armoire_minerOveralls {
-  background-image: url(/static/sprites/spritesmith-main-5.png);
-<<<<<<< HEAD
-  background-position: -785px -182px;
-=======
-  background-position: -637px -722px;
->>>>>>> 80ae9c3e
-  width: 90px;
-  height: 90px;
-}
-.broad_armor_armoire_mushroomDruidArmor {
-  background-image: url(/static/sprites/spritesmith-main-5.png);
-<<<<<<< HEAD
-  background-position: -785px -273px;
-=======
-  background-position: -728px -722px;
->>>>>>> 80ae9c3e
-  width: 90px;
-  height: 90px;
-}
-.broad_armor_armoire_ogreArmor {
-  background-image: url(/static/sprites/spritesmith-main-5.png);
-<<<<<<< HEAD
-  background-position: -785px -364px;
-=======
-  background-position: -821px 0px;
->>>>>>> 80ae9c3e
-  width: 90px;
-  height: 90px;
-}
-.broad_armor_armoire_plagueDoctorOvercoat {
-  background-image: url(/static/sprites/spritesmith-main-5.png);
-<<<<<<< HEAD
-  background-position: -785px -455px;
-=======
-  background-position: -821px -91px;
->>>>>>> 80ae9c3e
-  width: 90px;
-  height: 90px;
-}
-.broad_armor_armoire_ramFleeceRobes {
-  background-image: url(/static/sprites/spritesmith-main-5.png);
-<<<<<<< HEAD
-  background-position: -785px -546px;
-=======
-  background-position: -821px -182px;
->>>>>>> 80ae9c3e
-  width: 90px;
-  height: 90px;
-}
-.broad_armor_armoire_rancherRobes {
-  background-image: url(/static/sprites/spritesmith-main-5.png);
-<<<<<<< HEAD
-  background-position: 0px -725px;
-=======
-  background-position: -821px -273px;
->>>>>>> 80ae9c3e
-  width: 90px;
-  height: 90px;
-}
-.broad_armor_armoire_redPartyDress {
-  background-image: url(/static/sprites/spritesmith-main-5.png);
-<<<<<<< HEAD
-  background-position: -91px -725px;
-=======
-  background-position: -821px -364px;
->>>>>>> 80ae9c3e
-  width: 90px;
-  height: 90px;
-}
-.broad_armor_armoire_royalRobes {
-  background-image: url(/static/sprites/spritesmith-main-5.png);
-<<<<<<< HEAD
-  background-position: -182px -725px;
-=======
-  background-position: -821px -455px;
->>>>>>> 80ae9c3e
-  width: 90px;
-  height: 90px;
-}
-.broad_armor_armoire_shepherdRobes {
-  background-image: url(/static/sprites/spritesmith-main-5.png);
-<<<<<<< HEAD
-  background-position: -273px -725px;
-=======
-  background-position: -821px -546px;
->>>>>>> 80ae9c3e
-  width: 90px;
-  height: 90px;
-}
-.broad_armor_armoire_stripedSwimsuit {
-  background-image: url(/static/sprites/spritesmith-main-5.png);
-<<<<<<< HEAD
-  background-position: -364px -725px;
-=======
-  background-position: -821px -637px;
->>>>>>> 80ae9c3e
-  width: 90px;
-  height: 90px;
-}
-.broad_armor_armoire_swanDancerTutu {
-  background-image: url(/static/sprites/spritesmith-main-5.png);
-<<<<<<< HEAD
-  background-position: 0px -88px;
-=======
-  background-position: -106px -267px;
->>>>>>> 80ae9c3e
-  width: 99px;
-  height: 90px;
-}
-.broad_armor_armoire_vermilionArcherArmor {
-  background-image: url(/static/sprites/spritesmith-main-5.png);
-<<<<<<< HEAD
-  background-position: -546px -725px;
-=======
-  background-position: -91px -813px;
->>>>>>> 80ae9c3e
-  width: 90px;
-  height: 90px;
-}
-.broad_armor_armoire_vikingTunic {
-  background-image: url(/static/sprites/spritesmith-main-5.png);
-<<<<<<< HEAD
-  background-position: -637px -725px;
-=======
-  background-position: -182px -813px;
->>>>>>> 80ae9c3e
-  width: 90px;
-  height: 90px;
-}
-.broad_armor_armoire_woodElfArmor {
-  background-image: url(/static/sprites/spritesmith-main-5.png);
-<<<<<<< HEAD
-  background-position: -728px -725px;
-=======
-  background-position: -273px -813px;
->>>>>>> 80ae9c3e
-  width: 90px;
-  height: 90px;
-}
-.broad_armor_armoire_yellowPartyDress {
-  background-image: url(/static/sprites/spritesmith-main-5.png);
-<<<<<<< HEAD
-  background-position: -876px 0px;
-=======
-  background-position: -364px -813px;
->>>>>>> 80ae9c3e
-  width: 90px;
-  height: 90px;
-}
-.eyewear_armoire_plagueDoctorMask {
-  background-image: url(/static/sprites/spritesmith-main-5.png);
-<<<<<<< HEAD
-  background-position: -876px -91px;
-=======
-  background-position: -455px -813px;
->>>>>>> 80ae9c3e
-  width: 90px;
-  height: 90px;
-}
-.headAccessory_armoire_comicalArrow {
-  background-image: url(/static/sprites/spritesmith-main-5.png);
-<<<<<<< HEAD
-  background-position: -1058px -91px;
-=======
-  background-position: -273px -995px;
->>>>>>> 80ae9c3e
-  width: 90px;
-  height: 90px;
-}
-.head_armoire_antiProcrastinationHelm {
-  background-image: url(/static/sprites/spritesmith-main-5.png);
-<<<<<<< HEAD
-  background-position: -876px -182px;
-=======
-  background-position: -546px -813px;
->>>>>>> 80ae9c3e
-  width: 90px;
-  height: 90px;
-}
-.head_armoire_barristerWig {
-  background-image: url(/static/sprites/spritesmith-main-5.png);
-<<<<<<< HEAD
-  background-position: -876px -273px;
-=======
-  background-position: -637px -813px;
->>>>>>> 80ae9c3e
-  width: 90px;
-  height: 90px;
-}
-.head_armoire_basicArcherCap {
-  background-image: url(/static/sprites/spritesmith-main-5.png);
-<<<<<<< HEAD
-  background-position: -876px -364px;
-=======
-  background-position: -728px -813px;
->>>>>>> 80ae9c3e
-  width: 90px;
-  height: 90px;
-}
-.head_armoire_blackCat {
-  background-image: url(/static/sprites/spritesmith-main-5.png);
-<<<<<<< HEAD
-  background-position: -876px -455px;
-=======
-  background-position: -819px -813px;
->>>>>>> 80ae9c3e
-  width: 90px;
-  height: 90px;
-}
-.head_armoire_blueFloppyHat {
-  background-image: url(/static/sprites/spritesmith-main-5.png);
-<<<<<<< HEAD
-  background-position: -876px -546px;
-=======
-  background-position: -912px 0px;
->>>>>>> 80ae9c3e
-  width: 90px;
-  height: 90px;
-}
-.head_armoire_blueHairbow {
-  background-image: url(/static/sprites/spritesmith-main-5.png);
-<<<<<<< HEAD
-  background-position: -876px -637px;
-=======
-  background-position: -912px -91px;
->>>>>>> 80ae9c3e
-  width: 90px;
-  height: 90px;
-}
-.head_armoire_cannoneerBandanna {
-  background-image: url(/static/sprites/spritesmith-main-5.png);
-<<<<<<< HEAD
-  background-position: 0px -816px;
-=======
-  background-position: -912px -182px;
->>>>>>> 80ae9c3e
-  width: 90px;
-  height: 90px;
-}
-.head_armoire_crownOfHearts {
-  background-image: url(/static/sprites/spritesmith-main-5.png);
-<<<<<<< HEAD
-  background-position: -91px -816px;
-=======
-  background-position: -912px -273px;
->>>>>>> 80ae9c3e
-  width: 90px;
-  height: 90px;
-}
-.head_armoire_crystalCrescentHat {
-  background-image: url(/static/sprites/spritesmith-main-5.png);
-<<<<<<< HEAD
-  background-position: -182px -816px;
-=======
-  background-position: -912px -364px;
->>>>>>> 80ae9c3e
-  width: 90px;
-  height: 90px;
-}
-.head_armoire_dragonTamerHelm {
-  background-image: url(/static/sprites/spritesmith-main-5.png);
-<<<<<<< HEAD
-  background-position: -273px -816px;
-=======
-  background-position: -912px -455px;
->>>>>>> 80ae9c3e
-  width: 90px;
-  height: 90px;
-}
-.head_armoire_falconerCap {
-  background-image: url(/static/sprites/spritesmith-main-5.png);
-<<<<<<< HEAD
-  background-position: -364px -816px;
-=======
-  background-position: -912px -546px;
->>>>>>> 80ae9c3e
-  width: 90px;
-  height: 90px;
-}
-.head_armoire_gladiatorHelm {
-  background-image: url(/static/sprites/spritesmith-main-5.png);
-<<<<<<< HEAD
-  background-position: -455px -816px;
-=======
-  background-position: -912px -637px;
->>>>>>> 80ae9c3e
-  width: 90px;
-  height: 90px;
-}
-.head_armoire_goldenLaurels {
-  background-image: url(/static/sprites/spritesmith-main-5.png);
-<<<<<<< HEAD
-  background-position: -546px -816px;
-=======
-  background-position: -912px -728px;
->>>>>>> 80ae9c3e
-  width: 90px;
-  height: 90px;
-}
-.head_armoire_graduateCap {
-  background-image: url(/static/sprites/spritesmith-main-5.png);
-<<<<<<< HEAD
-  background-position: -637px -816px;
-=======
-  background-position: 0px -904px;
->>>>>>> 80ae9c3e
-  width: 90px;
-  height: 90px;
-}
-.head_armoire_greenFloppyHat {
-  background-image: url(/static/sprites/spritesmith-main-5.png);
-<<<<<<< HEAD
-  background-position: -728px -816px;
-=======
-  background-position: -91px -904px;
->>>>>>> 80ae9c3e
-  width: 90px;
-  height: 90px;
-}
-.head_armoire_hornedIronHelm {
-  background-image: url(/static/sprites/spritesmith-main-5.png);
-<<<<<<< HEAD
-  background-position: -819px -816px;
-=======
-  background-position: -182px -904px;
->>>>>>> 80ae9c3e
-  width: 90px;
-  height: 90px;
-}
-.head_armoire_ironBlueArcherHelm {
-  background-image: url(/static/sprites/spritesmith-main-5.png);
-<<<<<<< HEAD
-  background-position: -967px 0px;
-=======
-  background-position: -273px -904px;
->>>>>>> 80ae9c3e
-  width: 90px;
-  height: 90px;
-}
-.head_armoire_jesterCap {
-  background-image: url(/static/sprites/spritesmith-main-5.png);
-<<<<<<< HEAD
-  background-position: -967px -91px;
-=======
-  background-position: -364px -904px;
->>>>>>> 80ae9c3e
-  width: 90px;
-  height: 90px;
-}
-.head_armoire_lunarCrown {
-  background-image: url(/static/sprites/spritesmith-main-5.png);
-<<<<<<< HEAD
-  background-position: -967px -182px;
-=======
-  background-position: -455px -904px;
->>>>>>> 80ae9c3e
-  width: 90px;
-  height: 90px;
-}
-.head_armoire_merchantChaperon {
-  background-image: url(/static/sprites/spritesmith-main-5.png);
-<<<<<<< HEAD
-  background-position: -967px -273px;
-=======
-  background-position: -546px -904px;
->>>>>>> 80ae9c3e
-  width: 90px;
-  height: 90px;
-}
-.head_armoire_minerHelmet {
-  background-image: url(/static/sprites/spritesmith-main-5.png);
-<<<<<<< HEAD
-  background-position: -967px -364px;
-=======
-  background-position: -637px -904px;
->>>>>>> 80ae9c3e
-  width: 90px;
-  height: 90px;
-}
-.head_armoire_mushroomDruidCap {
-  background-image: url(/static/sprites/spritesmith-main-5.png);
-<<<<<<< HEAD
-  background-position: -967px -455px;
-=======
-  background-position: -728px -904px;
->>>>>>> 80ae9c3e
-  width: 90px;
-  height: 90px;
-}
-.head_armoire_ogreMask {
-  background-image: url(/static/sprites/spritesmith-main-5.png);
-<<<<<<< HEAD
-  background-position: -967px -546px;
-=======
-  background-position: -819px -904px;
->>>>>>> 80ae9c3e
-  width: 90px;
-  height: 90px;
-}
-.head_armoire_orangeCat {
-  background-image: url(/static/sprites/spritesmith-main-5.png);
-<<<<<<< HEAD
-  background-position: -967px -637px;
-=======
-  background-position: -910px -904px;
->>>>>>> 80ae9c3e
-  width: 90px;
-  height: 90px;
-}
-.head_armoire_plagueDoctorHat {
-  background-image: url(/static/sprites/spritesmith-main-5.png);
-<<<<<<< HEAD
-  background-position: -967px -728px;
-=======
-  background-position: -1003px 0px;
->>>>>>> 80ae9c3e
-  width: 90px;
-  height: 90px;
-}
-.head_armoire_ramHeaddress {
-  background-image: url(/static/sprites/spritesmith-main-5.png);
-<<<<<<< HEAD
-  background-position: 0px -907px;
-=======
-  background-position: -1003px -91px;
->>>>>>> 80ae9c3e
-  width: 90px;
-  height: 90px;
-}
-.head_armoire_rancherHat {
-  background-image: url(/static/sprites/spritesmith-main-5.png);
-<<<<<<< HEAD
-  background-position: -91px -907px;
-=======
-  background-position: -1003px -182px;
->>>>>>> 80ae9c3e
-  width: 90px;
-  height: 90px;
-}
-.head_armoire_redFloppyHat {
-  background-image: url(/static/sprites/spritesmith-main-5.png);
-<<<<<<< HEAD
-  background-position: -182px -907px;
-=======
-  background-position: -1003px -273px;
->>>>>>> 80ae9c3e
-  width: 90px;
-  height: 90px;
-}
-.head_armoire_redHairbow {
-  background-image: url(/static/sprites/spritesmith-main-5.png);
-<<<<<<< HEAD
-  background-position: -273px -907px;
-=======
-  background-position: -1003px -364px;
->>>>>>> 80ae9c3e
-  width: 90px;
-  height: 90px;
-}
-.head_armoire_royalCrown {
-  background-image: url(/static/sprites/spritesmith-main-5.png);
-<<<<<<< HEAD
-  background-position: -364px -907px;
-=======
-  background-position: -1003px -455px;
->>>>>>> 80ae9c3e
-  width: 90px;
-  height: 90px;
-}
-.head_armoire_shepherdHeaddress {
-  background-image: url(/static/sprites/spritesmith-main-5.png);
-<<<<<<< HEAD
-  background-position: -455px -907px;
-=======
-  background-position: -1003px -546px;
->>>>>>> 80ae9c3e
-  width: 90px;
-  height: 90px;
-}
-.head_armoire_swanFeatherCrown {
-  background-image: url(/static/sprites/spritesmith-main-5.png);
-<<<<<<< HEAD
-  background-position: -546px -907px;
-=======
-  background-position: -1003px -637px;
->>>>>>> 80ae9c3e
-  width: 90px;
-  height: 90px;
-}
-.head_armoire_vermilionArcherHelm {
-  background-image: url(/static/sprites/spritesmith-main-5.png);
-<<<<<<< HEAD
-  background-position: -637px -907px;
-=======
-  background-position: -1003px -728px;
->>>>>>> 80ae9c3e
-  width: 90px;
-  height: 90px;
-}
-.head_armoire_vikingHelm {
-  background-image: url(/static/sprites/spritesmith-main-5.png);
-<<<<<<< HEAD
-  background-position: -728px -907px;
-=======
-  background-position: -1003px -819px;
->>>>>>> 80ae9c3e
-  width: 90px;
-  height: 90px;
-}
-.head_armoire_violetFloppyHat {
-  background-image: url(/static/sprites/spritesmith-main-5.png);
-<<<<<<< HEAD
-  background-position: -819px -907px;
-=======
-  background-position: 0px -995px;
->>>>>>> 80ae9c3e
-  width: 90px;
-  height: 90px;
-}
-.head_armoire_woodElfHelm {
-  background-image: url(/static/sprites/spritesmith-main-5.png);
-<<<<<<< HEAD
-  background-position: -910px -907px;
-=======
-  background-position: -91px -995px;
->>>>>>> 80ae9c3e
   width: 90px;
   height: 90px;
 }
 .head_armoire_yellowHairbow {
   background-image: url(/static/sprites/spritesmith-main-5.png);
-<<<<<<< HEAD
-  background-position: -1058px 0px;
-=======
-  background-position: -182px -995px;
->>>>>>> 80ae9c3e
+  background-position: -1058px -728px;
   width: 90px;
   height: 90px;
 }
 .shield_armoire_antiProcrastinationShield {
   background-image: url(/static/sprites/spritesmith-main-5.png);
-<<<<<<< HEAD
-  background-position: -1058px -182px;
-=======
-  background-position: -364px -995px;
->>>>>>> 80ae9c3e
+  background-position: 0px -998px;
   width: 90px;
   height: 90px;
 }
 .shield_armoire_dragonTamerShield {
   background-image: url(/static/sprites/spritesmith-main-5.png);
-<<<<<<< HEAD
-  background-position: -1058px -273px;
-=======
-  background-position: -455px -995px;
->>>>>>> 80ae9c3e
+  background-position: -91px -998px;
   width: 90px;
   height: 90px;
 }
 .shield_armoire_festivalParasol {
   background-image: url(/static/sprites/spritesmith-main-5.png);
-<<<<<<< HEAD
   background-position: 0px 0px;
-=======
-  background-position: -115px -91px;
->>>>>>> 80ae9c3e
   width: 114px;
   height: 87px;
 }
 .shield_armoire_floralBouquet {
   background-image: url(/static/sprites/spritesmith-main-5.png);
-<<<<<<< HEAD
-  background-position: -1058px -455px;
-=======
-  background-position: -637px -995px;
->>>>>>> 80ae9c3e
+  background-position: -273px -998px;
   width: 90px;
   height: 90px;
 }
 .shield_armoire_gladiatorShield {
   background-image: url(/static/sprites/spritesmith-main-5.png);
-<<<<<<< HEAD
-  background-position: -1058px -546px;
-=======
-  background-position: -728px -995px;
->>>>>>> 80ae9c3e
+  background-position: -364px -998px;
   width: 90px;
   height: 90px;
 }
 .shield_armoire_goldenBaton {
   background-image: url(/static/sprites/spritesmith-main-5.png);
-<<<<<<< HEAD
   background-position: -100px -88px;
-=======
-  background-position: -306px -267px;
->>>>>>> 80ae9c3e
   width: 99px;
   height: 90px;
 }
 .shield_armoire_horseshoe {
   background-image: url(/static/sprites/spritesmith-main-5.png);
-  background-position: -910px -995px;
+  background-position: -546px -998px;
   width: 90px;
   height: 90px;
 }
 .shield_armoire_midnightShield {
   background-image: url(/static/sprites/spritesmith-main-5.png);
-<<<<<<< HEAD
-  background-position: -1058px -728px;
-=======
-  background-position: -1001px -995px;
->>>>>>> 80ae9c3e
+  background-position: -637px -998px;
   width: 90px;
   height: 90px;
 }
 .shield_armoire_mushroomDruidShield {
   background-image: url(/static/sprites/spritesmith-main-5.png);
-<<<<<<< HEAD
-  background-position: -1058px -819px;
-=======
-  background-position: -1094px 0px;
->>>>>>> 80ae9c3e
+  background-position: -728px -998px;
   width: 90px;
   height: 90px;
 }
 .shield_armoire_mysticLamp {
   background-image: url(/static/sprites/spritesmith-main-5.png);
-<<<<<<< HEAD
-  background-position: 0px -998px;
-=======
-  background-position: -1094px -91px;
->>>>>>> 80ae9c3e
+  background-position: -819px -998px;
   width: 90px;
   height: 90px;
 }
 .shield_armoire_perchingFalcon {
   background-image: url(/static/sprites/spritesmith-main-5.png);
-<<<<<<< HEAD
-  background-position: -91px -998px;
-=======
-  background-position: -1094px -182px;
->>>>>>> 80ae9c3e
+  background-position: -910px -998px;
   width: 90px;
   height: 90px;
 }
 .shield_armoire_ramHornShield {
   background-image: url(/static/sprites/spritesmith-main-5.png);
-<<<<<<< HEAD
-  background-position: -182px -998px;
-=======
-  background-position: -1094px -273px;
->>>>>>> 80ae9c3e
+  background-position: -1001px -998px;
   width: 90px;
   height: 90px;
 }
 .shield_armoire_redRose {
   background-image: url(/static/sprites/spritesmith-main-5.png);
-<<<<<<< HEAD
-  background-position: -273px -998px;
-=======
-  background-position: -1094px -364px;
->>>>>>> 80ae9c3e
+  background-position: -1149px 0px;
   width: 90px;
   height: 90px;
 }
 .shield_armoire_royalCane {
   background-image: url(/static/sprites/spritesmith-main-5.png);
-<<<<<<< HEAD
-  background-position: -364px -998px;
-=======
-  background-position: -1094px -455px;
->>>>>>> 80ae9c3e
+  background-position: -1149px -91px;
   width: 90px;
   height: 90px;
 }
 .shield_armoire_sandyBucket {
   background-image: url(/static/sprites/spritesmith-main-5.png);
-<<<<<<< HEAD
-  background-position: -455px -998px;
-=======
-  background-position: -1094px -546px;
->>>>>>> 80ae9c3e
+  background-position: -1149px -182px;
   width: 90px;
   height: 90px;
 }
 .shield_armoire_swanFeatherFan {
   background-image: url(/static/sprites/spritesmith-main-5.png);
-<<<<<<< HEAD
   background-position: -115px 0px;
-=======
-  background-position: -121px 0px;
->>>>>>> 80ae9c3e
   width: 114px;
   height: 87px;
 }
 .shield_armoire_vikingShield {
   background-image: url(/static/sprites/spritesmith-main-5.png);
-<<<<<<< HEAD
-  background-position: -637px -998px;
-=======
-  background-position: -1094px -728px;
->>>>>>> 80ae9c3e
+  background-position: -1149px -364px;
   width: 90px;
   height: 90px;
 }
 .shop_armor_armoire_antiProcrastinationArmor {
   background-image: url(/static/sprites/spritesmith-main-5.png);
-<<<<<<< HEAD
-  background-position: -1673px -1253px;
-=======
-  background-position: -1640px -1066px;
->>>>>>> 80ae9c3e
+  background-position: -637px -584px;
   width: 40px;
   height: 40px;
 }
 .shop_armor_armoire_barristerRobes {
   background-image: url(/static/sprites/spritesmith-main-5.png);
-<<<<<<< HEAD
-  background-position: -694px -546px;
+  background-position: -230px -91px;
   width: 68px;
   height: 68px;
 }
 .shop_armor_armoire_basicArcherArmor {
   background-image: url(/static/sprites/spritesmith-main-5.png);
+  background-position: -1513px -966px;
+  width: 68px;
+  height: 68px;
+}
+.shop_armor_armoire_cannoneerRags {
+  background-image: url(/static/sprites/spritesmith-main-5.png);
+  background-position: -138px -1453px;
+  width: 68px;
+  height: 68px;
+}
+.shop_armor_armoire_crystalCrescentRobes {
+  background-image: url(/static/sprites/spritesmith-main-5.png);
   background-position: -207px -1453px;
   width: 68px;
   height: 68px;
 }
-.shop_armor_armoire_cannoneerRags {
+.shop_armor_armoire_dragonTamerArmor {
   background-image: url(/static/sprites/spritesmith-main-5.png);
   background-position: -552px -1453px;
   width: 68px;
   height: 68px;
 }
-.shop_armor_armoire_crystalCrescentRobes {
-  background-image: url(/static/sprites/spritesmith-main-5.png);
-  background-position: -966px -1453px;
-  width: 68px;
-  height: 68px;
-}
-.shop_armor_armoire_dragonTamerArmor {
-  background-image: url(/static/sprites/spritesmith-main-5.png);
-  background-position: -1518px -1522px;
-  width: 68px;
-  height: 68px;
-}
 .shop_armor_armoire_falconerArmor {
   background-image: url(/static/sprites/spritesmith-main-5.png);
-  background-position: -1604px -69px;
-  width: 68px;
-  height: 68px;
-}
-.shop_armor_armoire_gladiatorArmor {
-  background-image: url(/static/sprites/spritesmith-main-5.png);
-  background-position: -1604px -345px;
-  width: 68px;
-  height: 68px;
-}
-.shop_armor_armoire_goldenToga {
-  background-image: url(/static/sprites/spritesmith-main-5.png);
-  background-position: -1673px -828px;
-  width: 68px;
-  height: 68px;
-}
-.shop_armor_armoire_gownOfHearts {
-  background-image: url(/static/sprites/spritesmith-main-5.png);
-  background-position: -1673px -759px;
-  width: 68px;
-  height: 68px;
-}
-.shop_armor_armoire_graduateRobe {
-  background-image: url(/static/sprites/spritesmith-main-5.png);
-  background-position: -1673px -690px;
-  width: 68px;
-  height: 68px;
-}
-.shop_armor_armoire_greenFestivalYukata {
-  background-image: url(/static/sprites/spritesmith-main-5.png);
-  background-position: -1673px -621px;
-  width: 68px;
-  height: 68px;
-}
-.shop_armor_armoire_hornedIronArmor {
-  background-image: url(/static/sprites/spritesmith-main-5.png);
-  background-position: -1673px -552px;
-  width: 68px;
-  height: 68px;
-}
-.shop_armor_armoire_ironBlueArcherArmor {
-  background-image: url(/static/sprites/spritesmith-main-5.png);
-  background-position: -1673px -483px;
-  width: 68px;
-  height: 68px;
-}
-.shop_armor_armoire_jesterCostume {
-  background-image: url(/static/sprites/spritesmith-main-5.png);
-  background-position: -1673px -414px;
-  width: 68px;
-  height: 68px;
-}
-.shop_armor_armoire_lunarArmor {
-  background-image: url(/static/sprites/spritesmith-main-5.png);
-  background-position: -1673px -345px;
-  width: 68px;
-  height: 68px;
-}
-.shop_armor_armoire_merchantTunic {
-  background-image: url(/static/sprites/spritesmith-main-5.png);
-  background-position: -1673px -276px;
-  width: 68px;
-  height: 68px;
-}
-.shop_armor_armoire_minerOveralls {
-  background-image: url(/static/sprites/spritesmith-main-5.png);
-  background-position: -1673px -207px;
-  width: 68px;
-  height: 68px;
-}
-.shop_armor_armoire_mushroomDruidArmor {
-  background-image: url(/static/sprites/spritesmith-main-5.png);
-  background-position: -1673px -138px;
-  width: 68px;
-  height: 68px;
-}
-.shop_armor_armoire_ogreArmor {
-  background-image: url(/static/sprites/spritesmith-main-5.png);
-  background-position: -1673px -69px;
-  width: 68px;
-  height: 68px;
-}
-.shop_armor_armoire_plagueDoctorOvercoat {
-  background-image: url(/static/sprites/spritesmith-main-5.png);
-  background-position: -1604px -828px;
-  width: 68px;
-  height: 68px;
-}
-.shop_armor_armoire_ramFleeceRobes {
-  background-image: url(/static/sprites/spritesmith-main-5.png);
-  background-position: -1604px -759px;
-  width: 68px;
-  height: 68px;
-}
-.shop_armor_armoire_rancherRobes {
-  background-image: url(/static/sprites/spritesmith-main-5.png);
-  background-position: -1604px -690px;
-  width: 68px;
-  height: 68px;
-}
-.shop_armor_armoire_redPartyDress {
-  background-image: url(/static/sprites/spritesmith-main-5.png);
-  background-position: -1604px -621px;
-  width: 68px;
-  height: 68px;
-}
-.shop_armor_armoire_royalRobes {
-  background-image: url(/static/sprites/spritesmith-main-5.png);
-  background-position: -1604px -552px;
-  width: 68px;
-  height: 68px;
-}
-.shop_armor_armoire_shepherdRobes {
-  background-image: url(/static/sprites/spritesmith-main-5.png);
-  background-position: -1604px -483px;
-  width: 68px;
-  height: 68px;
-}
-.shop_armor_armoire_stripedSwimsuit {
-  background-image: url(/static/sprites/spritesmith-main-5.png);
-  background-position: -1604px -414px;
-  width: 68px;
-  height: 68px;
-}
-.shop_armor_armoire_swanDancerTutu {
-  background-image: url(/static/sprites/spritesmith-main-5.png);
-  background-position: -1673px -966px;
-=======
-  background-position: -1640px -1025px;
+  background-position: -1035px -1453px;
+  width: 68px;
+  height: 68px;
+}
+.shop_armor_armoire_farrierOutfit {
+  background-image: url(/static/sprites/spritesmith-main-5.png);
+  background-position: -364px -270px;
   width: 40px;
   height: 40px;
 }
-.shop_armor_armoire_basicArcherArmor {
-  background-image: url(/static/sprites/spritesmith-main-5.png);
-  background-position: -1640px -984px;
+.shop_armor_armoire_gladiatorArmor {
+  background-image: url(/static/sprites/spritesmith-main-5.png);
+  background-position: -1651px -276px;
+  width: 68px;
+  height: 68px;
+}
+.shop_armor_armoire_goldenToga {
+  background-image: url(/static/sprites/spritesmith-main-5.png);
+  background-position: -1651px -207px;
+  width: 68px;
+  height: 68px;
+}
+.shop_armor_armoire_gownOfHearts {
+  background-image: url(/static/sprites/spritesmith-main-5.png);
+  background-position: -1651px -138px;
+  width: 68px;
+  height: 68px;
+}
+.shop_armor_armoire_graduateRobe {
+  background-image: url(/static/sprites/spritesmith-main-5.png);
+  background-position: -1651px -69px;
+  width: 68px;
+  height: 68px;
+}
+.shop_armor_armoire_greenFestivalYukata {
+  background-image: url(/static/sprites/spritesmith-main-5.png);
+  background-position: -1651px 0px;
+  width: 68px;
+  height: 68px;
+}
+.shop_armor_armoire_hornedIronArmor {
+  background-image: url(/static/sprites/spritesmith-main-5.png);
+  background-position: -1518px -1522px;
+  width: 68px;
+  height: 68px;
+}
+.shop_armor_armoire_ironBlueArcherArmor {
+  background-image: url(/static/sprites/spritesmith-main-5.png);
+  background-position: -1449px -1522px;
+  width: 68px;
+  height: 68px;
+}
+.shop_armor_armoire_jesterCostume {
+  background-image: url(/static/sprites/spritesmith-main-5.png);
+  background-position: -1380px -1522px;
+  width: 68px;
+  height: 68px;
+}
+.shop_armor_armoire_lunarArmor {
+  background-image: url(/static/sprites/spritesmith-main-5.png);
+  background-position: -1311px -1522px;
+  width: 68px;
+  height: 68px;
+}
+.shop_armor_armoire_merchantTunic {
+  background-image: url(/static/sprites/spritesmith-main-5.png);
+  background-position: -1242px -1522px;
+  width: 68px;
+  height: 68px;
+}
+.shop_armor_armoire_minerOveralls {
+  background-image: url(/static/sprites/spritesmith-main-5.png);
+  background-position: -1173px -1522px;
+  width: 68px;
+  height: 68px;
+}
+.shop_armor_armoire_mushroomDruidArmor {
+  background-image: url(/static/sprites/spritesmith-main-5.png);
+  background-position: -1104px -1522px;
+  width: 68px;
+  height: 68px;
+}
+.shop_armor_armoire_ogreArmor {
+  background-image: url(/static/sprites/spritesmith-main-5.png);
+  background-position: -1035px -1522px;
+  width: 68px;
+  height: 68px;
+}
+.shop_armor_armoire_plagueDoctorOvercoat {
+  background-image: url(/static/sprites/spritesmith-main-5.png);
+  background-position: -966px -1522px;
+  width: 68px;
+  height: 68px;
+}
+.shop_armor_armoire_ramFleeceRobes {
+  background-image: url(/static/sprites/spritesmith-main-5.png);
+  background-position: -897px -1522px;
+  width: 68px;
+  height: 68px;
+}
+.shop_armor_armoire_rancherRobes {
+  background-image: url(/static/sprites/spritesmith-main-5.png);
+  background-position: -828px -1522px;
+  width: 68px;
+  height: 68px;
+}
+.shop_armor_armoire_redPartyDress {
+  background-image: url(/static/sprites/spritesmith-main-5.png);
+  background-position: -759px -1522px;
+  width: 68px;
+  height: 68px;
+}
+.shop_armor_armoire_royalRobes {
+  background-image: url(/static/sprites/spritesmith-main-5.png);
+  background-position: -690px -1522px;
+  width: 68px;
+  height: 68px;
+}
+.shop_armor_armoire_shepherdRobes {
+  background-image: url(/static/sprites/spritesmith-main-5.png);
+  background-position: -621px -1522px;
+  width: 68px;
+  height: 68px;
+}
+.shop_armor_armoire_stripedSwimsuit {
+  background-image: url(/static/sprites/spritesmith-main-5.png);
+  background-position: -552px -1522px;
+  width: 68px;
+  height: 68px;
+}
+.shop_armor_armoire_swanDancerTutu {
+  background-image: url(/static/sprites/spritesmith-main-5.png);
+  background-position: -273px -179px;
   width: 40px;
   height: 40px;
 }
-.shop_armor_armoire_cannoneerRags {
-  background-image: url(/static/sprites/spritesmith-main-5.png);
-  background-position: -1640px -943px;
+.shop_armor_armoire_vermilionArcherArmor {
+  background-image: url(/static/sprites/spritesmith-main-5.png);
+  background-position: -414px -1522px;
+  width: 68px;
+  height: 68px;
+}
+.shop_armor_armoire_vikingTunic {
+  background-image: url(/static/sprites/spritesmith-main-5.png);
+  background-position: -345px -1522px;
+  width: 68px;
+  height: 68px;
+}
+.shop_armor_armoire_woodElfArmor {
+  background-image: url(/static/sprites/spritesmith-main-5.png);
+  background-position: -276px -1522px;
+  width: 68px;
+  height: 68px;
+}
+.shop_armor_armoire_yellowPartyDress {
+  background-image: url(/static/sprites/spritesmith-main-5.png);
+  background-position: -455px -402px;
   width: 40px;
   height: 40px;
 }
-.shop_armor_armoire_crystalCrescentRobes {
-  background-image: url(/static/sprites/spritesmith-main-5.png);
-  background-position: -1640px -902px;
+.shop_eyewear_armoire_plagueDoctorMask {
+  background-image: url(/static/sprites/spritesmith-main-5.png);
+  background-position: -138px -1522px;
+  width: 68px;
+  height: 68px;
+}
+.shop_headAccessory_armoire_comicalArrow {
+  background-image: url(/static/sprites/spritesmith-main-5.png);
+  background-position: -621px -1453px;
+  width: 68px;
+  height: 68px;
+}
+.shop_head_armoire_antiProcrastinationHelm {
+  background-image: url(/static/sprites/spritesmith-main-5.png);
+  background-position: -273px -220px;
   width: 40px;
   height: 40px;
 }
-.shop_armor_armoire_dragonTamerArmor {
-  background-image: url(/static/sprites/spritesmith-main-5.png);
-  background-position: -1640px -861px;
+.shop_head_armoire_barristerWig {
+  background-image: url(/static/sprites/spritesmith-main-5.png);
+  background-position: 0px -1522px;
+  width: 68px;
+  height: 68px;
+}
+.shop_head_armoire_basicArcherCap {
+  background-image: url(/static/sprites/spritesmith-main-5.png);
+  background-position: -1582px -1449px;
+  width: 68px;
+  height: 68px;
+}
+.shop_head_armoire_blackCat {
+  background-image: url(/static/sprites/spritesmith-main-5.png);
+  background-position: -1582px -1380px;
+  width: 68px;
+  height: 68px;
+}
+.shop_head_armoire_blueFloppyHat {
+  background-image: url(/static/sprites/spritesmith-main-5.png);
+  background-position: -1582px -1311px;
+  width: 68px;
+  height: 68px;
+}
+.shop_head_armoire_blueHairbow {
+  background-image: url(/static/sprites/spritesmith-main-5.png);
+  background-position: -1422px -1274px;
+  width: 68px;
+  height: 68px;
+}
+.shop_head_armoire_cannoneerBandanna {
+  background-image: url(/static/sprites/spritesmith-main-5.png);
+  background-position: -1582px -1173px;
+  width: 68px;
+  height: 68px;
+}
+.shop_head_armoire_crownOfHearts {
+  background-image: url(/static/sprites/spritesmith-main-5.png);
+  background-position: -1582px -1104px;
+  width: 68px;
+  height: 68px;
+}
+.shop_head_armoire_crystalCrescentHat {
+  background-image: url(/static/sprites/spritesmith-main-5.png);
+  background-position: -1582px -1035px;
+  width: 68px;
+  height: 68px;
+}
+.shop_head_armoire_dragonTamerHelm {
+  background-image: url(/static/sprites/spritesmith-main-5.png);
+  background-position: -1582px -966px;
+  width: 68px;
+  height: 68px;
+}
+.shop_head_armoire_falconerCap {
+  background-image: url(/static/sprites/spritesmith-main-5.png);
+  background-position: -1582px -897px;
+  width: 68px;
+  height: 68px;
+}
+.shop_head_armoire_gladiatorHelm {
+  background-image: url(/static/sprites/spritesmith-main-5.png);
+  background-position: -1582px -828px;
+  width: 68px;
+  height: 68px;
+}
+.shop_head_armoire_goldenLaurels {
+  background-image: url(/static/sprites/spritesmith-main-5.png);
+  background-position: -1582px -759px;
+  width: 68px;
+  height: 68px;
+}
+.shop_head_armoire_graduateCap {
+  background-image: url(/static/sprites/spritesmith-main-5.png);
+  background-position: -1582px -690px;
+  width: 68px;
+  height: 68px;
+}
+.shop_head_armoire_greenFloppyHat {
+  background-image: url(/static/sprites/spritesmith-main-5.png);
+  background-position: -1582px -621px;
+  width: 68px;
+  height: 68px;
+}
+.shop_head_armoire_hornedIronHelm {
+  background-image: url(/static/sprites/spritesmith-main-5.png);
+  background-position: -1582px -552px;
+  width: 68px;
+  height: 68px;
+}
+.shop_head_armoire_ironBlueArcherHelm {
+  background-image: url(/static/sprites/spritesmith-main-5.png);
+  background-position: -1582px -483px;
+  width: 68px;
+  height: 68px;
+}
+.shop_head_armoire_jesterCap {
+  background-image: url(/static/sprites/spritesmith-main-5.png);
+  background-position: -1582px -414px;
+  width: 68px;
+  height: 68px;
+}
+.shop_head_armoire_lunarCrown {
+  background-image: url(/static/sprites/spritesmith-main-5.png);
+  background-position: -1582px -345px;
+  width: 68px;
+  height: 68px;
+}
+.shop_head_armoire_merchantChaperon {
+  background-image: url(/static/sprites/spritesmith-main-5.png);
+  background-position: -1582px -276px;
+  width: 68px;
+  height: 68px;
+}
+.shop_head_armoire_minerHelmet {
+  background-image: url(/static/sprites/spritesmith-main-5.png);
+  background-position: -1582px -207px;
+  width: 68px;
+  height: 68px;
+}
+.shop_head_armoire_mushroomDruidCap {
+  background-image: url(/static/sprites/spritesmith-main-5.png);
+  background-position: -1582px -138px;
+  width: 68px;
+  height: 68px;
+}
+.shop_head_armoire_ogreMask {
+  background-image: url(/static/sprites/spritesmith-main-5.png);
+  background-position: -1582px -69px;
+  width: 68px;
+  height: 68px;
+}
+.shop_head_armoire_orangeCat {
+  background-image: url(/static/sprites/spritesmith-main-5.png);
+  background-position: -966px -1591px;
+  width: 68px;
+  height: 68px;
+}
+.shop_head_armoire_plagueDoctorHat {
+  background-image: url(/static/sprites/spritesmith-main-5.png);
+  background-position: -1582px 0px;
+  width: 68px;
+  height: 68px;
+}
+.shop_head_armoire_ramHeaddress {
+  background-image: url(/static/sprites/spritesmith-main-5.png);
+  background-position: -1449px -1453px;
+  width: 68px;
+  height: 68px;
+}
+.shop_head_armoire_rancherHat {
+  background-image: url(/static/sprites/spritesmith-main-5.png);
+  background-position: -1380px -1453px;
+  width: 68px;
+  height: 68px;
+}
+.shop_head_armoire_redFloppyHat {
+  background-image: url(/static/sprites/spritesmith-main-5.png);
+  background-position: -1311px -1453px;
+  width: 68px;
+  height: 68px;
+}
+.shop_head_armoire_redHairbow {
+  background-image: url(/static/sprites/spritesmith-main-5.png);
+  background-position: -1242px -1453px;
+  width: 68px;
+  height: 68px;
+}
+.shop_head_armoire_royalCrown {
+  background-image: url(/static/sprites/spritesmith-main-5.png);
+  background-position: -1173px -1453px;
+  width: 68px;
+  height: 68px;
+}
+.shop_head_armoire_shepherdHeaddress {
+  background-image: url(/static/sprites/spritesmith-main-5.png);
+  background-position: -1104px -1453px;
+  width: 68px;
+  height: 68px;
+}
+.shop_head_armoire_swanFeatherCrown {
+  background-image: url(/static/sprites/spritesmith-main-5.png);
+  background-position: -364px -311px;
   width: 40px;
   height: 40px;
 }
-.shop_armor_armoire_falconerArmor {
-  background-image: url(/static/sprites/spritesmith-main-5.png);
-  background-position: -1640px -820px;
+.shop_head_armoire_vermilionArcherHelm {
+  background-image: url(/static/sprites/spritesmith-main-5.png);
+  background-position: -966px -1453px;
+  width: 68px;
+  height: 68px;
+}
+.shop_head_armoire_vikingHelm {
+  background-image: url(/static/sprites/spritesmith-main-5.png);
+  background-position: -897px -1453px;
+  width: 68px;
+  height: 68px;
+}
+.shop_head_armoire_violetFloppyHat {
+  background-image: url(/static/sprites/spritesmith-main-5.png);
+  background-position: -828px -1453px;
+  width: 68px;
+  height: 68px;
+}
+.shop_head_armoire_woodElfHelm {
+  background-image: url(/static/sprites/spritesmith-main-5.png);
+  background-position: -759px -1453px;
+  width: 68px;
+  height: 68px;
+}
+.shop_head_armoire_yellowHairbow {
+  background-image: url(/static/sprites/spritesmith-main-5.png);
+  background-position: -690px -1453px;
+  width: 68px;
+  height: 68px;
+}
+.shop_shield_armoire_antiProcrastinationShield {
+  background-image: url(/static/sprites/spritesmith-main-5.png);
+  background-position: -455px -361px;
   width: 40px;
   height: 40px;
 }
-.shop_armor_armoire_farrierOutfit {
-  background-image: url(/static/sprites/spritesmith-main-5.png);
-  background-position: -1640px -779px;
+.shop_shield_armoire_dragonTamerShield {
+  background-image: url(/static/sprites/spritesmith-main-5.png);
+  background-position: -483px -1453px;
+  width: 68px;
+  height: 68px;
+}
+.shop_shield_armoire_festivalParasol {
+  background-image: url(/static/sprites/spritesmith-main-5.png);
+  background-position: -414px -1453px;
+  width: 68px;
+  height: 68px;
+}
+.shop_shield_armoire_floralBouquet {
+  background-image: url(/static/sprites/spritesmith-main-5.png);
+  background-position: -345px -1453px;
+  width: 68px;
+  height: 68px;
+}
+.shop_shield_armoire_gladiatorShield {
+  background-image: url(/static/sprites/spritesmith-main-5.png);
+  background-position: -276px -1453px;
+  width: 68px;
+  height: 68px;
+}
+.shop_shield_armoire_goldenBaton {
+  background-image: url(/static/sprites/spritesmith-main-5.png);
+  background-position: -728px -634px;
   width: 40px;
   height: 40px;
 }
-.shop_armor_armoire_gladiatorArmor {
-  background-image: url(/static/sprites/spritesmith-main-5.png);
-  background-position: -1640px -738px;
+.shop_shield_armoire_horseshoe {
+  background-image: url(/static/sprites/spritesmith-main-5.png);
+  background-position: -546px -452px;
   width: 40px;
   height: 40px;
 }
-.shop_armor_armoire_goldenToga {
-  background-image: url(/static/sprites/spritesmith-main-5.png);
-  background-position: -1640px -697px;
+.shop_shield_armoire_midnightShield {
+  background-image: url(/static/sprites/spritesmith-main-5.png);
+  background-position: -69px -1453px;
+  width: 68px;
+  height: 68px;
+}
+.shop_shield_armoire_mushroomDruidShield {
+  background-image: url(/static/sprites/spritesmith-main-5.png);
+  background-position: 0px -1453px;
+  width: 68px;
+  height: 68px;
+}
+.shop_shield_armoire_mysticLamp {
+  background-image: url(/static/sprites/spritesmith-main-5.png);
+  background-position: -1513px -1380px;
+  width: 68px;
+  height: 68px;
+}
+.shop_shield_armoire_perchingFalcon {
+  background-image: url(/static/sprites/spritesmith-main-5.png);
+  background-position: -1513px -1311px;
+  width: 68px;
+  height: 68px;
+}
+.shop_shield_armoire_ramHornShield {
+  background-image: url(/static/sprites/spritesmith-main-5.png);
+  background-position: -1513px -1242px;
+  width: 68px;
+  height: 68px;
+}
+.shop_shield_armoire_redRose {
+  background-image: url(/static/sprites/spritesmith-main-5.png);
+  background-position: -1513px -1173px;
+  width: 68px;
+  height: 68px;
+}
+.shop_shield_armoire_royalCane {
+  background-image: url(/static/sprites/spritesmith-main-5.png);
+  background-position: -1513px -1104px;
+  width: 68px;
+  height: 68px;
+}
+.shop_shield_armoire_sandyBucket {
+  background-image: url(/static/sprites/spritesmith-main-5.png);
+  background-position: -1513px -1035px;
+  width: 68px;
+  height: 68px;
+}
+.shop_shield_armoire_swanFeatherFan {
+  background-image: url(/static/sprites/spritesmith-main-5.png);
+  background-position: -546px -493px;
   width: 40px;
   height: 40px;
 }
-.shop_armor_armoire_gownOfHearts {
-  background-image: url(/static/sprites/spritesmith-main-5.png);
-  background-position: -1640px -656px;
+.shop_shield_armoire_vikingShield {
+  background-image: url(/static/sprites/spritesmith-main-5.png);
+  background-position: -1513px -897px;
+  width: 68px;
+  height: 68px;
+}
+.shop_weapon_armoire_barristerGavel {
+  background-image: url(/static/sprites/spritesmith-main-5.png);
+  background-position: -1513px -828px;
+  width: 68px;
+  height: 68px;
+}
+.shop_weapon_armoire_basicCrossbow {
+  background-image: url(/static/sprites/spritesmith-main-5.png);
+  background-position: -1513px -759px;
+  width: 68px;
+  height: 68px;
+}
+.shop_weapon_armoire_basicLongbow {
+  background-image: url(/static/sprites/spritesmith-main-5.png);
+  background-position: -1513px -690px;
+  width: 68px;
+  height: 68px;
+}
+.shop_weapon_armoire_batWand {
+  background-image: url(/static/sprites/spritesmith-main-5.png);
+  background-position: -1513px -552px;
+  width: 68px;
+  height: 68px;
+}
+.shop_weapon_armoire_battleAxe {
+  background-image: url(/static/sprites/spritesmith-main-5.png);
+  background-position: -1513px -621px;
+  width: 68px;
+  height: 68px;
+}
+.shop_weapon_armoire_blueLongbow {
+  background-image: url(/static/sprites/spritesmith-main-5.png);
+  background-position: -1513px -483px;
+  width: 68px;
+  height: 68px;
+}
+.shop_weapon_armoire_cannon {
+  background-image: url(/static/sprites/spritesmith-main-5.png);
+  background-position: -1513px -414px;
+  width: 68px;
+  height: 68px;
+}
+.shop_weapon_armoire_crystalCrescentStaff {
+  background-image: url(/static/sprites/spritesmith-main-5.png);
+  background-position: -1513px -345px;
+  width: 68px;
+  height: 68px;
+}
+.shop_weapon_armoire_festivalFirecracker {
+  background-image: url(/static/sprites/spritesmith-main-5.png);
+  background-position: -1513px -276px;
+  width: 68px;
+  height: 68px;
+}
+.shop_weapon_armoire_forestFungusStaff {
+  background-image: url(/static/sprites/spritesmith-main-5.png);
+  background-position: -1513px -207px;
+  width: 68px;
+  height: 68px;
+}
+.shop_weapon_armoire_glowingSpear {
+  background-image: url(/static/sprites/spritesmith-main-5.png);
+  background-position: -1513px -138px;
+  width: 68px;
+  height: 68px;
+}
+.shop_weapon_armoire_goldWingStaff {
+  background-image: url(/static/sprites/spritesmith-main-5.png);
+  background-position: -1513px -69px;
+  width: 68px;
+  height: 68px;
+}
+.shop_weapon_armoire_habiticanDiploma {
+  background-image: url(/static/sprites/spritesmith-main-5.png);
+  background-position: -1513px 0px;
+  width: 68px;
+  height: 68px;
+}
+.shop_weapon_armoire_hoofClippers {
+  background-image: url(/static/sprites/spritesmith-main-5.png);
+  background-position: -637px -543px;
   width: 40px;
   height: 40px;
 }
-.shop_armor_armoire_graduateRobe {
-  background-image: url(/static/sprites/spritesmith-main-5.png);
-  background-position: -1640px -615px;
-  width: 40px;
-  height: 40px;
-}
-.shop_armor_armoire_greenFestivalYukata {
-  background-image: url(/static/sprites/spritesmith-main-5.png);
-  background-position: -1640px -574px;
-  width: 40px;
-  height: 40px;
-}
-.shop_armor_armoire_hornedIronArmor {
-  background-image: url(/static/sprites/spritesmith-main-5.png);
-  background-position: -1640px -533px;
-  width: 40px;
-  height: 40px;
-}
-.shop_armor_armoire_ironBlueArcherArmor {
-  background-image: url(/static/sprites/spritesmith-main-5.png);
-  background-position: -1640px -492px;
-  width: 40px;
-  height: 40px;
-}
-.shop_armor_armoire_jesterCostume {
-  background-image: url(/static/sprites/spritesmith-main-5.png);
-  background-position: -1640px -451px;
-  width: 40px;
-  height: 40px;
-}
-.shop_armor_armoire_lunarArmor {
-  background-image: url(/static/sprites/spritesmith-main-5.png);
-  background-position: -1640px -410px;
-  width: 40px;
-  height: 40px;
-}
-.shop_armor_armoire_merchantTunic {
-  background-image: url(/static/sprites/spritesmith-main-5.png);
-  background-position: -1640px -369px;
-  width: 40px;
-  height: 40px;
-}
-.shop_armor_armoire_minerOveralls {
-  background-image: url(/static/sprites/spritesmith-main-5.png);
-  background-position: -1640px -164px;
-  width: 40px;
-  height: 40px;
-}
-.shop_armor_armoire_mushroomDruidArmor {
-  background-image: url(/static/sprites/spritesmith-main-5.png);
-  background-position: -1640px -123px;
-  width: 40px;
-  height: 40px;
-}
-.shop_armor_armoire_ogreArmor {
-  background-image: url(/static/sprites/spritesmith-main-5.png);
-  background-position: -1640px -82px;
-  width: 40px;
-  height: 40px;
-}
-.shop_armor_armoire_plagueDoctorOvercoat {
-  background-image: url(/static/sprites/spritesmith-main-5.png);
-  background-position: -1640px -41px;
-  width: 40px;
-  height: 40px;
-}
-.shop_armor_armoire_ramFleeceRobes {
-  background-image: url(/static/sprites/spritesmith-main-5.png);
-  background-position: -1594px -1582px;
-  width: 40px;
-  height: 40px;
-}
-.shop_armor_armoire_rancherRobes {
-  background-image: url(/static/sprites/spritesmith-main-5.png);
-  background-position: -1553px -1582px;
-  width: 40px;
-  height: 40px;
-}
-.shop_armor_armoire_redPartyDress {
-  background-image: url(/static/sprites/spritesmith-main-5.png);
-  background-position: -1512px -1582px;
-  width: 40px;
-  height: 40px;
-}
-.shop_armor_armoire_royalRobes {
-  background-image: url(/static/sprites/spritesmith-main-5.png);
-  background-position: -1471px -1582px;
-  width: 40px;
-  height: 40px;
-}
-.shop_armor_armoire_shepherdRobes {
-  background-image: url(/static/sprites/spritesmith-main-5.png);
-  background-position: -1430px -1582px;
-  width: 40px;
-  height: 40px;
-}
-.shop_armor_armoire_stripedSwimsuit {
-  background-image: url(/static/sprites/spritesmith-main-5.png);
-  background-position: -1389px -1582px;
-  width: 40px;
-  height: 40px;
-}
-.shop_armor_armoire_swanDancerTutu {
-  background-image: url(/static/sprites/spritesmith-main-5.png);
-  background-position: -1348px -1582px;
->>>>>>> 80ae9c3e
-  width: 40px;
-  height: 40px;
-}
-.shop_armor_armoire_vermilionArcherArmor {
-  background-image: url(/static/sprites/spritesmith-main-5.png);
-<<<<<<< HEAD
-  background-position: -1604px -276px;
-  width: 68px;
-  height: 68px;
-}
-.shop_armor_armoire_vikingTunic {
-  background-image: url(/static/sprites/spritesmith-main-5.png);
-  background-position: -1604px -207px;
-  width: 68px;
-  height: 68px;
-}
-.shop_armor_armoire_woodElfArmor {
-  background-image: url(/static/sprites/spritesmith-main-5.png);
-  background-position: -1604px -138px;
-  width: 68px;
-  height: 68px;
-}
-.shop_armor_armoire_yellowPartyDress {
-  background-image: url(/static/sprites/spritesmith-main-5.png);
-  background-position: -1673px -1007px;
-=======
-  background-position: -1307px -1582px;
-  width: 40px;
-  height: 40px;
-}
-.shop_armor_armoire_vikingTunic {
-  background-image: url(/static/sprites/spritesmith-main-5.png);
-  background-position: -1266px -1582px;
-  width: 40px;
-  height: 40px;
-}
-.shop_armor_armoire_woodElfArmor {
-  background-image: url(/static/sprites/spritesmith-main-5.png);
-  background-position: -1225px -1582px;
-  width: 40px;
-  height: 40px;
-}
-.shop_armor_armoire_yellowPartyDress {
-  background-image: url(/static/sprites/spritesmith-main-5.png);
-  background-position: -1184px -1582px;
->>>>>>> 80ae9c3e
-  width: 40px;
-  height: 40px;
-}
-.shop_eyewear_armoire_plagueDoctorMask {
-  background-image: url(/static/sprites/spritesmith-main-5.png);
-<<<<<<< HEAD
-  background-position: -1604px 0px;
-  width: 68px;
-  height: 68px;
-}
-.shop_headAccessory_armoire_comicalArrow {
-  background-image: url(/static/sprites/spritesmith-main-5.png);
-  background-position: -621px -1453px;
-  width: 68px;
-  height: 68px;
-}
-.shop_head_armoire_antiProcrastinationHelm {
-  background-image: url(/static/sprites/spritesmith-main-5.png);
-  background-position: -1673px -1048px;
-=======
-  background-position: -1143px -1582px;
-  width: 40px;
-  height: 40px;
-}
-.shop_headAccessory_armoire_comicalArrow {
-  background-image: url(/static/sprites/spritesmith-main-5.png);
-  background-position: -680px -587px;
-  width: 40px;
-  height: 40px;
-}
-.shop_head_armoire_antiProcrastinationHelm {
-  background-image: url(/static/sprites/spritesmith-main-5.png);
-  background-position: -1102px -1582px;
->>>>>>> 80ae9c3e
-  width: 40px;
-  height: 40px;
-}
-.shop_head_armoire_barristerWig {
-  background-image: url(/static/sprites/spritesmith-main-5.png);
-<<<<<<< HEAD
-  background-position: -1449px -1522px;
-  width: 68px;
-  height: 68px;
-}
-.shop_head_armoire_basicArcherCap {
-  background-image: url(/static/sprites/spritesmith-main-5.png);
-  background-position: -1380px -1522px;
-  width: 68px;
-  height: 68px;
-}
-.shop_head_armoire_blackCat {
-  background-image: url(/static/sprites/spritesmith-main-5.png);
-  background-position: -1311px -1522px;
-  width: 68px;
-  height: 68px;
-}
-.shop_head_armoire_blueFloppyHat {
-  background-image: url(/static/sprites/spritesmith-main-5.png);
-  background-position: -1513px -91px;
-  width: 68px;
-  height: 68px;
-}
-.shop_head_armoire_blueHairbow {
-  background-image: url(/static/sprites/spritesmith-main-5.png);
-  background-position: -1173px -1522px;
-  width: 68px;
-  height: 68px;
-}
-.shop_head_armoire_cannoneerBandanna {
-  background-image: url(/static/sprites/spritesmith-main-5.png);
-  background-position: -1104px -1522px;
-  width: 68px;
-  height: 68px;
-}
-.shop_head_armoire_crownOfHearts {
-  background-image: url(/static/sprites/spritesmith-main-5.png);
-  background-position: -1035px -1522px;
-  width: 68px;
-  height: 68px;
-}
-.shop_head_armoire_crystalCrescentHat {
-  background-image: url(/static/sprites/spritesmith-main-5.png);
-  background-position: -966px -1522px;
-  width: 68px;
-  height: 68px;
-}
-.shop_head_armoire_dragonTamerHelm {
-  background-image: url(/static/sprites/spritesmith-main-5.png);
-  background-position: -897px -1522px;
-  width: 68px;
-  height: 68px;
-}
-.shop_head_armoire_falconerCap {
-  background-image: url(/static/sprites/spritesmith-main-5.png);
-  background-position: -828px -1522px;
-  width: 68px;
-  height: 68px;
-}
-.shop_head_armoire_gladiatorHelm {
-  background-image: url(/static/sprites/spritesmith-main-5.png);
-  background-position: -759px -1522px;
-  width: 68px;
-  height: 68px;
-}
-.shop_head_armoire_goldenLaurels {
-  background-image: url(/static/sprites/spritesmith-main-5.png);
-  background-position: -690px -1522px;
-  width: 68px;
-  height: 68px;
-}
-.shop_head_armoire_graduateCap {
-  background-image: url(/static/sprites/spritesmith-main-5.png);
-  background-position: -621px -1522px;
-  width: 68px;
-  height: 68px;
-}
-.shop_head_armoire_greenFloppyHat {
-  background-image: url(/static/sprites/spritesmith-main-5.png);
-  background-position: -552px -1522px;
-  width: 68px;
-  height: 68px;
-}
-.shop_head_armoire_hornedIronHelm {
+.shop_weapon_armoire_ironCrook {
+  background-image: url(/static/sprites/spritesmith-main-5.png);
+  background-position: -1331px -1183px;
+  width: 68px;
+  height: 68px;
+}
+.shop_weapon_armoire_jesterBaton {
+  background-image: url(/static/sprites/spritesmith-main-5.png);
+  background-position: -1582px -1242px;
+  width: 68px;
+  height: 68px;
+}
+.shop_weapon_armoire_lunarSceptre {
+  background-image: url(/static/sprites/spritesmith-main-5.png);
+  background-position: -1240px -1092px;
+  width: 68px;
+  height: 68px;
+}
+.shop_weapon_armoire_merchantsDisplayTray {
+  background-image: url(/static/sprites/spritesmith-main-5.png);
+  background-position: -1149px -1001px;
+  width: 68px;
+  height: 68px;
+}
+.shop_weapon_armoire_miningPickax {
+  background-image: url(/static/sprites/spritesmith-main-5.png);
+  background-position: -1058px -910px;
+  width: 68px;
+  height: 68px;
+}
+.shop_weapon_armoire_mythmakerSword {
+  background-image: url(/static/sprites/spritesmith-main-5.png);
+  background-position: -967px -819px;
+  width: 68px;
+  height: 68px;
+}
+.shop_weapon_armoire_ogreClub {
+  background-image: url(/static/sprites/spritesmith-main-5.png);
+  background-position: -876px -728px;
+  width: 68px;
+  height: 68px;
+}
+.shop_weapon_armoire_rancherLasso {
+  background-image: url(/static/sprites/spritesmith-main-5.png);
+  background-position: -785px -637px;
+  width: 68px;
+  height: 68px;
+}
+.shop_weapon_armoire_sandySpade {
+  background-image: url(/static/sprites/spritesmith-main-5.png);
+  background-position: -694px -546px;
+  width: 68px;
+  height: 68px;
+}
+.shop_weapon_armoire_shepherdsCrook {
+  background-image: url(/static/sprites/spritesmith-main-5.png);
+  background-position: -603px -455px;
+  width: 68px;
+  height: 68px;
+}
+.shop_weapon_armoire_vermilionArcherBow {
+  background-image: url(/static/sprites/spritesmith-main-5.png);
+  background-position: -512px -364px;
+  width: 68px;
+  height: 68px;
+}
+.shop_weapon_armoire_wandOfHearts {
+  background-image: url(/static/sprites/spritesmith-main-5.png);
+  background-position: -421px -273px;
+  width: 68px;
+  height: 68px;
+}
+.shop_weapon_armoire_woodElfStaff {
+  background-image: url(/static/sprites/spritesmith-main-5.png);
+  background-position: -330px -182px;
+  width: 68px;
+  height: 68px;
+}
+.slim_armor_armoire_antiProcrastinationArmor {
+  background-image: url(/static/sprites/spritesmith-main-5.png);
+  background-position: -1365px -1362px;
+  width: 90px;
+  height: 90px;
+}
+.slim_armor_armoire_barristerRobes {
+  background-image: url(/static/sprites/spritesmith-main-5.png);
+  background-position: -1274px -1362px;
+  width: 90px;
+  height: 90px;
+}
+.slim_armor_armoire_basicArcherArmor {
+  background-image: url(/static/sprites/spritesmith-main-5.png);
+  background-position: -1183px -1362px;
+  width: 90px;
+  height: 90px;
+}
+.slim_armor_armoire_cannoneerRags {
+  background-image: url(/static/sprites/spritesmith-main-5.png);
+  background-position: -1092px -1362px;
+  width: 90px;
+  height: 90px;
+}
+.slim_armor_armoire_crystalCrescentRobes {
+  background-image: url(/static/sprites/spritesmith-main-5.png);
+  background-position: -1001px -1362px;
+  width: 90px;
+  height: 90px;
+}
+.slim_armor_armoire_dragonTamerArmor {
+  background-image: url(/static/sprites/spritesmith-main-5.png);
+  background-position: -910px -1362px;
+  width: 90px;
+  height: 90px;
+}
+.slim_armor_armoire_falconerArmor {
+  background-image: url(/static/sprites/spritesmith-main-5.png);
+  background-position: -819px -1362px;
+  width: 90px;
+  height: 90px;
+}
+.slim_armor_armoire_farrierOutfit {
+  background-image: url(/static/sprites/spritesmith-main-5.png);
+  background-position: -728px -1362px;
+  width: 90px;
+  height: 90px;
+}
+.slim_armor_armoire_gladiatorArmor {
+  background-image: url(/static/sprites/spritesmith-main-5.png);
+  background-position: -637px -1362px;
+  width: 90px;
+  height: 90px;
+}
+.slim_armor_armoire_goldenToga {
+  background-image: url(/static/sprites/spritesmith-main-5.png);
+  background-position: -546px -1362px;
+  width: 90px;
+  height: 90px;
+}
+.slim_armor_armoire_gownOfHearts {
+  background-image: url(/static/sprites/spritesmith-main-5.png);
+  background-position: -455px -1362px;
+  width: 90px;
+  height: 90px;
+}
+.slim_armor_armoire_graduateRobe {
+  background-image: url(/static/sprites/spritesmith-main-5.png);
+  background-position: -364px -1362px;
+  width: 90px;
+  height: 90px;
+}
+.slim_armor_armoire_greenFestivalYukata {
+  background-image: url(/static/sprites/spritesmith-main-5.png);
+  background-position: -273px -1362px;
+  width: 90px;
+  height: 90px;
+}
+.slim_armor_armoire_hornedIronArmor {
+  background-image: url(/static/sprites/spritesmith-main-5.png);
+  background-position: -182px -1362px;
+  width: 90px;
+  height: 90px;
+}
+.slim_armor_armoire_ironBlueArcherArmor {
+  background-image: url(/static/sprites/spritesmith-main-5.png);
+  background-position: -91px -1362px;
+  width: 90px;
+  height: 90px;
+}
+.slim_armor_armoire_jesterCostume {
+  background-image: url(/static/sprites/spritesmith-main-5.png);
+  background-position: 0px -1362px;
+  width: 90px;
+  height: 90px;
+}
+.slim_armor_armoire_lunarArmor {
+  background-image: url(/static/sprites/spritesmith-main-5.png);
+  background-position: -1422px -1183px;
+  width: 90px;
+  height: 90px;
+}
+.slim_armor_armoire_merchantTunic {
+  background-image: url(/static/sprites/spritesmith-main-5.png);
+  background-position: -1422px -1092px;
+  width: 90px;
+  height: 90px;
+}
+.slim_armor_armoire_minerOveralls {
+  background-image: url(/static/sprites/spritesmith-main-5.png);
+  background-position: -1422px -1001px;
+  width: 90px;
+  height: 90px;
+}
+.slim_armor_armoire_mushroomDruidArmor {
+  background-image: url(/static/sprites/spritesmith-main-5.png);
+  background-position: -1422px -910px;
+  width: 90px;
+  height: 90px;
+}
+.slim_armor_armoire_ogreArmor {
+  background-image: url(/static/sprites/spritesmith-main-5.png);
+  background-position: -1422px -819px;
+  width: 90px;
+  height: 90px;
+}
+.slim_armor_armoire_plagueDoctorOvercoat {
+  background-image: url(/static/sprites/spritesmith-main-5.png);
+  background-position: -1422px -728px;
+  width: 90px;
+  height: 90px;
+}
+.slim_armor_armoire_ramFleeceRobes {
+  background-image: url(/static/sprites/spritesmith-main-5.png);
+  background-position: -1422px -637px;
+  width: 90px;
+  height: 90px;
+}
+.slim_armor_armoire_rancherRobes {
+  background-image: url(/static/sprites/spritesmith-main-5.png);
+  background-position: -1422px -546px;
+  width: 90px;
+  height: 90px;
+}
+.slim_armor_armoire_redPartyDress {
+  background-image: url(/static/sprites/spritesmith-main-5.png);
+  background-position: -1422px -455px;
+  width: 90px;
+  height: 90px;
+}
+.slim_armor_armoire_royalRobes {
+  background-image: url(/static/sprites/spritesmith-main-5.png);
+  background-position: -1422px -364px;
+  width: 90px;
+  height: 90px;
+}
+.slim_armor_armoire_shepherdRobes {
+  background-image: url(/static/sprites/spritesmith-main-5.png);
+  background-position: -1422px -273px;
+  width: 90px;
+  height: 90px;
+}
+.slim_armor_armoire_stripedSwimsuit {
+  background-image: url(/static/sprites/spritesmith-main-5.png);
+  background-position: -1422px -182px;
+  width: 90px;
+  height: 90px;
+}
+.slim_armor_armoire_swanDancerTutu {
+  background-image: url(/static/sprites/spritesmith-main-5.png);
+  background-position: -230px 0px;
+  width: 99px;
+  height: 90px;
+}
+.slim_armor_armoire_vermilionArcherArmor {
+  background-image: url(/static/sprites/spritesmith-main-5.png);
+  background-position: -1422px 0px;
+  width: 90px;
+  height: 90px;
+}
+.slim_armor_armoire_vikingTunic {
+  background-image: url(/static/sprites/spritesmith-main-5.png);
+  background-position: -1274px -1271px;
+  width: 90px;
+  height: 90px;
+}
+.slim_armor_armoire_woodElfArmor {
+  background-image: url(/static/sprites/spritesmith-main-5.png);
+  background-position: -1183px -1271px;
+  width: 90px;
+  height: 90px;
+}
+.slim_armor_armoire_yellowPartyDress {
+  background-image: url(/static/sprites/spritesmith-main-5.png);
+  background-position: -1092px -1271px;
+  width: 90px;
+  height: 90px;
+}
+.weapon_armoire_barristerGavel {
+  background-image: url(/static/sprites/spritesmith-main-5.png);
+  background-position: -1001px -1271px;
+  width: 90px;
+  height: 90px;
+}
+.weapon_armoire_basicCrossbow {
+  background-image: url(/static/sprites/spritesmith-main-5.png);
+  background-position: -910px -1271px;
+  width: 90px;
+  height: 90px;
+}
+.weapon_armoire_basicLongbow {
+  background-image: url(/static/sprites/spritesmith-main-5.png);
+  background-position: -819px -1271px;
+  width: 90px;
+  height: 90px;
+}
+.weapon_armoire_batWand {
+  background-image: url(/static/sprites/spritesmith-main-5.png);
+  background-position: -637px -1271px;
+  width: 90px;
+  height: 90px;
+}
+.weapon_armoire_battleAxe {
+  background-image: url(/static/sprites/spritesmith-main-5.png);
+  background-position: -728px -1271px;
+  width: 90px;
+  height: 90px;
+}
+.weapon_armoire_blueLongbow {
+  background-image: url(/static/sprites/spritesmith-main-5.png);
+  background-position: -546px -1271px;
+  width: 90px;
+  height: 90px;
+}
+.weapon_armoire_cannon {
+  background-image: url(/static/sprites/spritesmith-main-5.png);
+  background-position: -455px -1271px;
+  width: 90px;
+  height: 90px;
+}
+.weapon_armoire_crystalCrescentStaff {
+  background-image: url(/static/sprites/spritesmith-main-5.png);
+  background-position: -364px -1271px;
+  width: 90px;
+  height: 90px;
+}
+.weapon_armoire_festivalFirecracker {
+  background-image: url(/static/sprites/spritesmith-main-5.png);
+  background-position: -273px -1271px;
+  width: 90px;
+  height: 90px;
+}
+.weapon_armoire_forestFungusStaff {
+  background-image: url(/static/sprites/spritesmith-main-5.png);
+  background-position: -182px -1271px;
+  width: 90px;
+  height: 90px;
+}
+.weapon_armoire_glowingSpear {
+  background-image: url(/static/sprites/spritesmith-main-5.png);
+  background-position: -91px -1271px;
+  width: 90px;
+  height: 90px;
+}
+.weapon_armoire_goldWingStaff {
+  background-image: url(/static/sprites/spritesmith-main-5.png);
+  background-position: 0px -1271px;
+  width: 90px;
+  height: 90px;
+}
+.weapon_armoire_habiticanDiploma {
+  background-image: url(/static/sprites/spritesmith-main-5.png);
+  background-position: -1331px -1001px;
+  width: 90px;
+  height: 90px;
+}
+.weapon_armoire_hoofClippers {
+  background-image: url(/static/sprites/spritesmith-main-5.png);
+  background-position: -1331px -910px;
+  width: 90px;
+  height: 90px;
+}
+.weapon_armoire_ironCrook {
+  background-image: url(/static/sprites/spritesmith-main-5.png);
+  background-position: -1331px -819px;
+  width: 90px;
+  height: 90px;
+}
+.weapon_armoire_jesterBaton {
+  background-image: url(/static/sprites/spritesmith-main-5.png);
+  background-position: -1331px -728px;
+  width: 90px;
+  height: 90px;
+}
+.weapon_armoire_lunarSceptre {
+  background-image: url(/static/sprites/spritesmith-main-5.png);
+  background-position: -1331px -637px;
+  width: 90px;
+  height: 90px;
+}
+.weapon_armoire_merchantsDisplayTray {
+  background-image: url(/static/sprites/spritesmith-main-5.png);
+  background-position: -1331px -546px;
+  width: 90px;
+  height: 90px;
+}
+.weapon_armoire_miningPickax {
+  background-image: url(/static/sprites/spritesmith-main-5.png);
+  background-position: -1331px -455px;
+  width: 90px;
+  height: 90px;
+}
+.weapon_armoire_mythmakerSword {
+  background-image: url(/static/sprites/spritesmith-main-5.png);
+  background-position: -1331px -364px;
+  width: 90px;
+  height: 90px;
+}
+.weapon_armoire_ogreClub {
+  background-image: url(/static/sprites/spritesmith-main-5.png);
+  background-position: -1331px -273px;
+  width: 90px;
+  height: 90px;
+}
+.weapon_armoire_rancherLasso {
+  background-image: url(/static/sprites/spritesmith-main-5.png);
+  background-position: -1331px -182px;
+  width: 90px;
+  height: 90px;
+}
+.weapon_armoire_sandySpade {
+  background-image: url(/static/sprites/spritesmith-main-5.png);
+  background-position: -1331px -91px;
+  width: 90px;
+  height: 90px;
+}
+.weapon_armoire_shepherdsCrook {
+  background-image: url(/static/sprites/spritesmith-main-5.png);
+  background-position: -1331px 0px;
+  width: 90px;
+  height: 90px;
+}
+.weapon_armoire_vermilionArcherBow {
+  background-image: url(/static/sprites/spritesmith-main-5.png);
+  background-position: -1183px -1180px;
+  width: 90px;
+  height: 90px;
+}
+.weapon_armoire_wandOfHearts {
+  background-image: url(/static/sprites/spritesmith-main-5.png);
+  background-position: -1092px -1180px;
+  width: 90px;
+  height: 90px;
+}
+.weapon_armoire_woodElfStaff {
+  background-image: url(/static/sprites/spritesmith-main-5.png);
+  background-position: -1001px -1180px;
+  width: 90px;
+  height: 90px;
+}
+.armor_special_bardRobes {
+  background-image: url(/static/sprites/spritesmith-main-5.png);
+  background-position: -910px -1180px;
+  width: 90px;
+  height: 90px;
+}
+.broad_armor_healer_1 {
+  background-image: url(/static/sprites/spritesmith-main-5.png);
+  background-position: -819px -1180px;
+  width: 90px;
+  height: 90px;
+}
+.broad_armor_healer_2 {
+  background-image: url(/static/sprites/spritesmith-main-5.png);
+  background-position: -728px -1180px;
+  width: 90px;
+  height: 90px;
+}
+.broad_armor_healer_3 {
+  background-image: url(/static/sprites/spritesmith-main-5.png);
+  background-position: -637px -1180px;
+  width: 90px;
+  height: 90px;
+}
+.broad_armor_healer_4 {
+  background-image: url(/static/sprites/spritesmith-main-5.png);
+  background-position: -546px -1180px;
+  width: 90px;
+  height: 90px;
+}
+.broad_armor_healer_5 {
+  background-image: url(/static/sprites/spritesmith-main-5.png);
+  background-position: -455px -1180px;
+  width: 90px;
+  height: 90px;
+}
+.broad_armor_rogue_1 {
+  background-image: url(/static/sprites/spritesmith-main-5.png);
+  background-position: -364px -1180px;
+  width: 90px;
+  height: 90px;
+}
+.broad_armor_rogue_2 {
+  background-image: url(/static/sprites/spritesmith-main-5.png);
+  background-position: -273px -1180px;
+  width: 90px;
+  height: 90px;
+}
+.broad_armor_rogue_3 {
+  background-image: url(/static/sprites/spritesmith-main-5.png);
+  background-position: -182px -1180px;
+  width: 90px;
+  height: 90px;
+}
+.broad_armor_rogue_4 {
+  background-image: url(/static/sprites/spritesmith-main-5.png);
+  background-position: -91px -1180px;
+  width: 90px;
+  height: 90px;
+}
+.broad_armor_rogue_5 {
+  background-image: url(/static/sprites/spritesmith-main-5.png);
+  background-position: 0px -1180px;
+  width: 90px;
+  height: 90px;
+}
+.broad_armor_special_2 {
+  background-image: url(/static/sprites/spritesmith-main-5.png);
+  background-position: -1240px -1001px;
+  width: 90px;
+  height: 90px;
+}
+.broad_armor_special_bardRobes {
+  background-image: url(/static/sprites/spritesmith-main-5.png);
+  background-position: -1240px -910px;
+  width: 90px;
+  height: 90px;
+}
+.broad_armor_special_dandySuit {
+  background-image: url(/static/sprites/spritesmith-main-5.png);
+  background-position: -1240px -819px;
+  width: 90px;
+  height: 90px;
+}
+.broad_armor_special_finnedOceanicArmor {
+  background-image: url(/static/sprites/spritesmith-main-5.png);
+  background-position: -1240px -728px;
+  width: 90px;
+  height: 90px;
+}
+.broad_armor_special_lunarWarriorArmor {
+  background-image: url(/static/sprites/spritesmith-main-5.png);
+  background-position: -1240px -637px;
+  width: 90px;
+  height: 90px;
+}
+.broad_armor_special_mammothRiderArmor {
+  background-image: url(/static/sprites/spritesmith-main-5.png);
+  background-position: -1240px -546px;
+  width: 90px;
+  height: 90px;
+}
+.broad_armor_special_nomadsCuirass {
+  background-image: url(/static/sprites/spritesmith-main-5.png);
+  background-position: -1240px -455px;
+  width: 90px;
+  height: 90px;
+}
+.broad_armor_special_pageArmor {
+  background-image: url(/static/sprites/spritesmith-main-5.png);
+  background-position: -1240px -364px;
+  width: 90px;
+  height: 90px;
+}
+.broad_armor_special_pyromancersRobes {
+  background-image: url(/static/sprites/spritesmith-main-5.png);
+  background-position: -1240px -273px;
+  width: 90px;
+  height: 90px;
+}
+.broad_armor_special_roguishRainbowMessengerRobes {
+  background-image: url(/static/sprites/spritesmith-main-5.png);
+  background-position: -1240px -182px;
+  width: 90px;
+  height: 90px;
+}
+.broad_armor_special_samuraiArmor {
+  background-image: url(/static/sprites/spritesmith-main-5.png);
+  background-position: -1240px -91px;
+  width: 90px;
+  height: 90px;
+}
+.broad_armor_special_sneakthiefRobes {
+  background-image: url(/static/sprites/spritesmith-main-5.png);
+  background-position: -1240px 0px;
+  width: 90px;
+  height: 90px;
+}
+.broad_armor_special_snowSovereignRobes {
+  background-image: url(/static/sprites/spritesmith-main-5.png);
+  background-position: -1092px -1089px;
+  width: 90px;
+  height: 90px;
+}
+.broad_armor_warrior_1 {
+  background-image: url(/static/sprites/spritesmith-main-5.png);
+  background-position: -1001px -1089px;
+  width: 90px;
+  height: 90px;
+}
+.broad_armor_warrior_2 {
+  background-image: url(/static/sprites/spritesmith-main-5.png);
+  background-position: -910px -1089px;
+  width: 90px;
+  height: 90px;
+}
+.broad_armor_warrior_3 {
+  background-image: url(/static/sprites/spritesmith-main-5.png);
+  background-position: -819px -1089px;
+  width: 90px;
+  height: 90px;
+}
+.broad_armor_warrior_4 {
+  background-image: url(/static/sprites/spritesmith-main-5.png);
+  background-position: -728px -1089px;
+  width: 90px;
+  height: 90px;
+}
+.broad_armor_warrior_5 {
+  background-image: url(/static/sprites/spritesmith-main-5.png);
+  background-position: -637px -1089px;
+  width: 90px;
+  height: 90px;
+}
+.broad_armor_wizard_1 {
+  background-image: url(/static/sprites/spritesmith-main-5.png);
+  background-position: -546px -1089px;
+  width: 90px;
+  height: 90px;
+}
+.broad_armor_wizard_2 {
+  background-image: url(/static/sprites/spritesmith-main-5.png);
+  background-position: -455px -1089px;
+  width: 90px;
+  height: 90px;
+}
+.broad_armor_wizard_3 {
+  background-image: url(/static/sprites/spritesmith-main-5.png);
+  background-position: -364px -1089px;
+  width: 90px;
+  height: 90px;
+}
+.broad_armor_wizard_4 {
+  background-image: url(/static/sprites/spritesmith-main-5.png);
+  background-position: -273px -1089px;
+  width: 90px;
+  height: 90px;
+}
+.broad_armor_wizard_5 {
+  background-image: url(/static/sprites/spritesmith-main-5.png);
+  background-position: -182px -1089px;
+  width: 90px;
+  height: 90px;
+}
+.shop_armor_healer_1 {
+  background-image: url(/static/sprites/spritesmith-main-5.png);
+  background-position: -1651px -345px;
+  width: 68px;
+  height: 68px;
+}
+.shop_armor_healer_2 {
+  background-image: url(/static/sprites/spritesmith-main-5.png);
+  background-position: -1651px -414px;
+  width: 68px;
+  height: 68px;
+}
+.shop_armor_healer_3 {
+  background-image: url(/static/sprites/spritesmith-main-5.png);
+  background-position: -1651px -483px;
+  width: 68px;
+  height: 68px;
+}
+.shop_armor_healer_4 {
+  background-image: url(/static/sprites/spritesmith-main-5.png);
+  background-position: -1651px -552px;
+  width: 68px;
+  height: 68px;
+}
+.shop_armor_healer_5 {
+  background-image: url(/static/sprites/spritesmith-main-5.png);
+  background-position: -1651px -621px;
+  width: 68px;
+  height: 68px;
+}
+.shop_armor_rogue_1 {
+  background-image: url(/static/sprites/spritesmith-main-5.png);
+  background-position: -1651px -690px;
+  width: 68px;
+  height: 68px;
+}
+.shop_armor_rogue_2 {
+  background-image: url(/static/sprites/spritesmith-main-5.png);
+  background-position: -1651px -759px;
+  width: 68px;
+  height: 68px;
+}
+.shop_armor_rogue_3 {
+  background-image: url(/static/sprites/spritesmith-main-5.png);
+  background-position: -1651px -828px;
+  width: 68px;
+  height: 68px;
+}
+.shop_armor_rogue_4 {
+  background-image: url(/static/sprites/spritesmith-main-5.png);
+  background-position: -1651px -897px;
+  width: 68px;
+  height: 68px;
+}
+.shop_armor_rogue_5 {
+  background-image: url(/static/sprites/spritesmith-main-5.png);
+  background-position: -1651px -966px;
+  width: 68px;
+  height: 68px;
+}
+.shop_armor_special_0 {
+  background-image: url(/static/sprites/spritesmith-main-5.png);
+  background-position: -1651px -1035px;
+  width: 68px;
+  height: 68px;
+}
+.shop_armor_special_1 {
+  background-image: url(/static/sprites/spritesmith-main-5.png);
+  background-position: -1651px -1104px;
+  width: 68px;
+  height: 68px;
+}
+.shop_armor_special_2 {
+  background-image: url(/static/sprites/spritesmith-main-5.png);
+  background-position: -1651px -1173px;
+  width: 68px;
+  height: 68px;
+}
+.shop_armor_special_bardRobes {
+  background-image: url(/static/sprites/spritesmith-main-5.png);
+  background-position: -1651px -1242px;
+  width: 68px;
+  height: 68px;
+}
+.shop_armor_special_dandySuit {
+  background-image: url(/static/sprites/spritesmith-main-5.png);
+  background-position: -1651px -1311px;
+  width: 68px;
+  height: 68px;
+}
+.shop_armor_special_finnedOceanicArmor {
+  background-image: url(/static/sprites/spritesmith-main-5.png);
+  background-position: -1651px -1380px;
+  width: 68px;
+  height: 68px;
+}
+.shop_armor_special_lunarWarriorArmor {
+  background-image: url(/static/sprites/spritesmith-main-5.png);
+  background-position: -1651px -1449px;
+  width: 68px;
+  height: 68px;
+}
+.shop_armor_special_mammothRiderArmor {
+  background-image: url(/static/sprites/spritesmith-main-5.png);
+  background-position: -1651px -1518px;
+  width: 68px;
+  height: 68px;
+}
+.shop_armor_special_nomadsCuirass {
+  background-image: url(/static/sprites/spritesmith-main-5.png);
+  background-position: 0px -1591px;
+  width: 68px;
+  height: 68px;
+}
+.shop_armor_special_pageArmor {
+  background-image: url(/static/sprites/spritesmith-main-5.png);
+  background-position: -69px -1591px;
+  width: 68px;
+  height: 68px;
+}
+.shop_armor_special_pyromancersRobes {
+  background-image: url(/static/sprites/spritesmith-main-5.png);
+  background-position: -138px -1591px;
+  width: 68px;
+  height: 68px;
+}
+.shop_armor_special_roguishRainbowMessengerRobes {
+  background-image: url(/static/sprites/spritesmith-main-5.png);
+  background-position: -207px -1591px;
+  width: 68px;
+  height: 68px;
+}
+.shop_armor_special_samuraiArmor {
+  background-image: url(/static/sprites/spritesmith-main-5.png);
+  background-position: -276px -1591px;
+  width: 68px;
+  height: 68px;
+}
+.shop_armor_special_sneakthiefRobes {
+  background-image: url(/static/sprites/spritesmith-main-5.png);
+  background-position: -345px -1591px;
+  width: 68px;
+  height: 68px;
+}
+.shop_armor_special_snowSovereignRobes {
+  background-image: url(/static/sprites/spritesmith-main-5.png);
+  background-position: -414px -1591px;
+  width: 68px;
+  height: 68px;
+}
+.shop_armor_warrior_1 {
+  background-image: url(/static/sprites/spritesmith-main-5.png);
+  background-position: -483px -1591px;
+  width: 68px;
+  height: 68px;
+}
+.shop_armor_warrior_2 {
+  background-image: url(/static/sprites/spritesmith-main-5.png);
+  background-position: -552px -1591px;
+  width: 68px;
+  height: 68px;
+}
+.shop_armor_warrior_3 {
+  background-image: url(/static/sprites/spritesmith-main-5.png);
+  background-position: -621px -1591px;
+  width: 68px;
+  height: 68px;
+}
+.shop_armor_warrior_4 {
+  background-image: url(/static/sprites/spritesmith-main-5.png);
+  background-position: -690px -1591px;
+  width: 68px;
+  height: 68px;
+}
+.shop_armor_warrior_5 {
+  background-image: url(/static/sprites/spritesmith-main-5.png);
+  background-position: -759px -1591px;
+  width: 68px;
+  height: 68px;
+}
+.shop_armor_wizard_1 {
+  background-image: url(/static/sprites/spritesmith-main-5.png);
+  background-position: -828px -1591px;
+  width: 68px;
+  height: 68px;
+}
+.shop_armor_wizard_2 {
+  background-image: url(/static/sprites/spritesmith-main-5.png);
+  background-position: -897px -1591px;
+  width: 68px;
+  height: 68px;
+}
+.shop_armor_wizard_3 {
   background-image: url(/static/sprites/spritesmith-main-5.png);
   background-position: -483px -1522px;
   width: 68px;
   height: 68px;
 }
-.shop_head_armoire_ironBlueArcherHelm {
-  background-image: url(/static/sprites/spritesmith-main-5.png);
-  background-position: -414px -1522px;
-  width: 68px;
-  height: 68px;
-}
-.shop_head_armoire_jesterCap {
-  background-image: url(/static/sprites/spritesmith-main-5.png);
-  background-position: -345px -1522px;
-  width: 68px;
-  height: 68px;
-}
-.shop_head_armoire_lunarCrown {
-  background-image: url(/static/sprites/spritesmith-main-5.png);
-  background-position: -276px -1522px;
-  width: 68px;
-  height: 68px;
-}
-.shop_head_armoire_merchantChaperon {
+.shop_armor_wizard_4 {
   background-image: url(/static/sprites/spritesmith-main-5.png);
   background-position: -207px -1522px;
   width: 68px;
   height: 68px;
 }
-.shop_head_armoire_minerHelmet {
-  background-image: url(/static/sprites/spritesmith-main-5.png);
-  background-position: -138px -1522px;
-  width: 68px;
-  height: 68px;
-}
-.shop_head_armoire_mushroomDruidCap {
+.shop_armor_wizard_5 {
   background-image: url(/static/sprites/spritesmith-main-5.png);
   background-position: -69px -1522px;
   width: 68px;
   height: 68px;
 }
-.shop_head_armoire_ogreMask {
-  background-image: url(/static/sprites/spritesmith-main-5.png);
-  background-position: 0px -1522px;
-  width: 68px;
-  height: 68px;
-}
-.shop_head_armoire_orangeCat {
-  background-image: url(/static/sprites/spritesmith-main-5.png);
-  background-position: -1518px -1453px;
-  width: 68px;
-  height: 68px;
-}
-.shop_head_armoire_plagueDoctorHat {
-  background-image: url(/static/sprites/spritesmith-main-5.png);
-  background-position: -1449px -1453px;
-  width: 68px;
-  height: 68px;
-}
-.shop_head_armoire_ramHeaddress {
-  background-image: url(/static/sprites/spritesmith-main-5.png);
-  background-position: -1380px -1453px;
-  width: 68px;
-  height: 68px;
-}
-.shop_head_armoire_rancherHat {
-  background-image: url(/static/sprites/spritesmith-main-5.png);
-  background-position: -1311px -1453px;
-  width: 68px;
-  height: 68px;
-}
-.shop_head_armoire_redFloppyHat {
-  background-image: url(/static/sprites/spritesmith-main-5.png);
-  background-position: -1242px -1453px;
-  width: 68px;
-  height: 68px;
-}
-.shop_head_armoire_redHairbow {
-  background-image: url(/static/sprites/spritesmith-main-5.png);
-  background-position: -1173px -1453px;
-  width: 68px;
-  height: 68px;
-}
-.shop_head_armoire_royalCrown {
-  background-image: url(/static/sprites/spritesmith-main-5.png);
-  background-position: -1104px -1453px;
-  width: 68px;
-  height: 68px;
-}
-.shop_head_armoire_shepherdHeaddress {
-  background-image: url(/static/sprites/spritesmith-main-5.png);
-  background-position: -1035px -1453px;
-  width: 68px;
-  height: 68px;
-}
-.shop_head_armoire_swanFeatherCrown {
-  background-image: url(/static/sprites/spritesmith-main-5.png);
-  background-position: -1673px -1089px;
-=======
-  background-position: -1061px -1582px;
-  width: 40px;
-  height: 40px;
-}
-.shop_head_armoire_basicArcherCap {
-  background-image: url(/static/sprites/spritesmith-main-5.png);
-  background-position: -1020px -1582px;
-  width: 40px;
-  height: 40px;
-}
-.shop_head_armoire_blackCat {
-  background-image: url(/static/sprites/spritesmith-main-5.png);
-  background-position: -979px -1582px;
-  width: 40px;
-  height: 40px;
-}
-.shop_head_armoire_blueFloppyHat {
-  background-image: url(/static/sprites/spritesmith-main-5.png);
-  background-position: -938px -1582px;
-  width: 40px;
-  height: 40px;
-}
-.shop_head_armoire_blueHairbow {
-  background-image: url(/static/sprites/spritesmith-main-5.png);
-  background-position: -897px -1582px;
-  width: 40px;
-  height: 40px;
-}
-.shop_head_armoire_cannoneerBandanna {
-  background-image: url(/static/sprites/spritesmith-main-5.png);
-  background-position: -856px -1582px;
-  width: 40px;
-  height: 40px;
-}
-.shop_head_armoire_crownOfHearts {
-  background-image: url(/static/sprites/spritesmith-main-5.png);
-  background-position: -815px -1582px;
-  width: 40px;
-  height: 40px;
-}
-.shop_head_armoire_crystalCrescentHat {
-  background-image: url(/static/sprites/spritesmith-main-5.png);
-  background-position: -774px -1582px;
-  width: 40px;
-  height: 40px;
-}
-.shop_head_armoire_dragonTamerHelm {
-  background-image: url(/static/sprites/spritesmith-main-5.png);
-  background-position: -733px -1582px;
-  width: 40px;
-  height: 40px;
-}
-.shop_head_armoire_falconerCap {
-  background-image: url(/static/sprites/spritesmith-main-5.png);
-  background-position: -692px -1582px;
-  width: 40px;
-  height: 40px;
-}
-.shop_head_armoire_gladiatorHelm {
-  background-image: url(/static/sprites/spritesmith-main-5.png);
-  background-position: -651px -1582px;
-  width: 40px;
-  height: 40px;
-}
-.shop_head_armoire_goldenLaurels {
-  background-image: url(/static/sprites/spritesmith-main-5.png);
-  background-position: -610px -1582px;
-  width: 40px;
-  height: 40px;
-}
-.shop_head_armoire_graduateCap {
-  background-image: url(/static/sprites/spritesmith-main-5.png);
-  background-position: -569px -1582px;
-  width: 40px;
-  height: 40px;
-}
-.shop_head_armoire_greenFloppyHat {
-  background-image: url(/static/sprites/spritesmith-main-5.png);
-  background-position: -528px -1582px;
-  width: 40px;
-  height: 40px;
-}
-.shop_head_armoire_hornedIronHelm {
-  background-image: url(/static/sprites/spritesmith-main-5.png);
-  background-position: -487px -1582px;
-  width: 40px;
-  height: 40px;
-}
-.shop_head_armoire_ironBlueArcherHelm {
-  background-image: url(/static/sprites/spritesmith-main-5.png);
-  background-position: -446px -1582px;
-  width: 40px;
-  height: 40px;
-}
-.shop_head_armoire_jesterCap {
-  background-image: url(/static/sprites/spritesmith-main-5.png);
-  background-position: -405px -1582px;
-  width: 40px;
-  height: 40px;
-}
-.shop_head_armoire_lunarCrown {
-  background-image: url(/static/sprites/spritesmith-main-5.png);
-  background-position: -364px -1582px;
-  width: 40px;
-  height: 40px;
-}
-.shop_head_armoire_merchantChaperon {
-  background-image: url(/static/sprites/spritesmith-main-5.png);
-  background-position: -1594px -1541px;
-  width: 40px;
-  height: 40px;
-}
-.shop_head_armoire_minerHelmet {
-  background-image: url(/static/sprites/spritesmith-main-5.png);
-  background-position: -1553px -1541px;
-  width: 40px;
-  height: 40px;
-}
-.shop_head_armoire_mushroomDruidCap {
-  background-image: url(/static/sprites/spritesmith-main-5.png);
-  background-position: -1512px -1541px;
-  width: 40px;
-  height: 40px;
-}
-.shop_head_armoire_ogreMask {
-  background-image: url(/static/sprites/spritesmith-main-5.png);
-  background-position: -230px -220px;
-  width: 40px;
-  height: 40px;
-}
-.shop_head_armoire_orangeCat {
-  background-image: url(/static/sprites/spritesmith-main-5.png);
-  background-position: -271px -179px;
-  width: 40px;
-  height: 40px;
-}
-.shop_head_armoire_plagueDoctorHat {
-  background-image: url(/static/sprites/spritesmith-main-5.png);
-  background-position: -230px -179px;
-  width: 40px;
-  height: 40px;
-}
-.shop_head_armoire_ramHeaddress {
-  background-image: url(/static/sprites/spritesmith-main-5.png);
-  background-position: -392px -223px;
-  width: 40px;
-  height: 40px;
-}
-.shop_head_armoire_rancherHat {
-  background-image: url(/static/sprites/spritesmith-main-5.png);
-  background-position: -351px -223px;
-  width: 40px;
-  height: 40px;
-}
-.shop_head_armoire_redFloppyHat {
-  background-image: url(/static/sprites/spritesmith-main-5.png);
-  background-position: -392px -182px;
-  width: 40px;
-  height: 40px;
-}
-.shop_head_armoire_redHairbow {
-  background-image: url(/static/sprites/spritesmith-main-5.png);
-  background-position: -351px -182px;
-  width: 40px;
-  height: 40px;
-}
-.shop_head_armoire_royalCrown {
-  background-image: url(/static/sprites/spritesmith-main-5.png);
-  background-position: -498px -405px;
-  width: 40px;
-  height: 40px;
-}
-.shop_head_armoire_shepherdHeaddress {
-  background-image: url(/static/sprites/spritesmith-main-5.png);
-  background-position: -457px -405px;
-  width: 40px;
-  height: 40px;
-}
-.shop_head_armoire_swanFeatherCrown {
-  background-image: url(/static/sprites/spritesmith-main-5.png);
-  background-position: -498px -364px;
->>>>>>> 80ae9c3e
-  width: 40px;
-  height: 40px;
-}
-.shop_head_armoire_vermilionArcherHelm {
-  background-image: url(/static/sprites/spritesmith-main-5.png);
-<<<<<<< HEAD
-  background-position: -1673px -897px;
-  width: 68px;
-  height: 68px;
-}
-.shop_head_armoire_vikingHelm {
-  background-image: url(/static/sprites/spritesmith-main-5.png);
-  background-position: -897px -1453px;
-  width: 68px;
-  height: 68px;
-}
-.shop_head_armoire_violetFloppyHat {
-  background-image: url(/static/sprites/spritesmith-main-5.png);
-  background-position: -828px -1453px;
-  width: 68px;
-  height: 68px;
-}
-.shop_head_armoire_woodElfHelm {
-  background-image: url(/static/sprites/spritesmith-main-5.png);
-  background-position: -759px -1453px;
-  width: 68px;
-  height: 68px;
-}
-.shop_head_armoire_yellowHairbow {
-  background-image: url(/static/sprites/spritesmith-main-5.png);
-  background-position: -690px -1453px;
-  width: 68px;
-  height: 68px;
-}
-.shop_shield_armoire_antiProcrastinationShield {
-  background-image: url(/static/sprites/spritesmith-main-5.png);
-  background-position: -1673px -1130px;
-=======
-  background-position: -457px -364px;
-  width: 40px;
-  height: 40px;
-}
-.shop_head_armoire_vikingHelm {
-  background-image: url(/static/sprites/spritesmith-main-5.png);
-  background-position: -589px -496px;
-  width: 40px;
-  height: 40px;
-}
-.shop_head_armoire_violetFloppyHat {
-  background-image: url(/static/sprites/spritesmith-main-5.png);
-  background-position: -548px -496px;
-  width: 40px;
-  height: 40px;
-}
-.shop_head_armoire_woodElfHelm {
-  background-image: url(/static/sprites/spritesmith-main-5.png);
-  background-position: -589px -455px;
-  width: 40px;
-  height: 40px;
-}
-.shop_head_armoire_yellowHairbow {
-  background-image: url(/static/sprites/spritesmith-main-5.png);
-  background-position: -548px -455px;
-  width: 40px;
-  height: 40px;
-}
-.shop_shield_armoire_antiProcrastinationShield {
-  background-image: url(/static/sprites/spritesmith-main-5.png);
-  background-position: -639px -587px;
->>>>>>> 80ae9c3e
-  width: 40px;
-  height: 40px;
-}
-.shop_shield_armoire_dragonTamerShield {
-  background-image: url(/static/sprites/spritesmith-main-5.png);
-<<<<<<< HEAD
-  background-position: -483px -1453px;
-  width: 68px;
-  height: 68px;
-}
-.shop_shield_armoire_festivalParasol {
-  background-image: url(/static/sprites/spritesmith-main-5.png);
-  background-position: -414px -1453px;
-  width: 68px;
-  height: 68px;
-}
-.shop_shield_armoire_floralBouquet {
-  background-image: url(/static/sprites/spritesmith-main-5.png);
-  background-position: -345px -1453px;
-  width: 68px;
-  height: 68px;
-}
-.shop_shield_armoire_gladiatorShield {
-  background-image: url(/static/sprites/spritesmith-main-5.png);
-  background-position: -276px -1453px;
-  width: 68px;
-  height: 68px;
-}
-.shop_shield_armoire_goldenBaton {
-  background-image: url(/static/sprites/spritesmith-main-5.png);
-  background-position: -1673px -1171px;
-=======
-  background-position: -680px -546px;
-  width: 40px;
-  height: 40px;
-}
-.shop_shield_armoire_festivalParasol {
-  background-image: url(/static/sprites/spritesmith-main-5.png);
-  background-position: -639px -546px;
-  width: 40px;
-  height: 40px;
-}
-.shop_shield_armoire_floralBouquet {
-  background-image: url(/static/sprites/spritesmith-main-5.png);
-  background-position: -771px -678px;
-  width: 40px;
-  height: 40px;
-}
-.shop_shield_armoire_gladiatorShield {
-  background-image: url(/static/sprites/spritesmith-main-5.png);
-  background-position: -730px -678px;
-  width: 40px;
-  height: 40px;
-}
-.shop_shield_armoire_goldenBaton {
-  background-image: url(/static/sprites/spritesmith-main-5.png);
-  background-position: -771px -637px;
-  width: 40px;
-  height: 40px;
-}
-.shop_shield_armoire_horseshoe {
-  background-image: url(/static/sprites/spritesmith-main-5.png);
-  background-position: -730px -637px;
->>>>>>> 80ae9c3e
-  width: 40px;
-  height: 40px;
-}
-.shop_shield_armoire_midnightShield {
-  background-image: url(/static/sprites/spritesmith-main-5.png);
-<<<<<<< HEAD
-  background-position: -138px -1453px;
-  width: 68px;
-  height: 68px;
-}
-.shop_shield_armoire_mushroomDruidShield {
-  background-image: url(/static/sprites/spritesmith-main-5.png);
-  background-position: -69px -1453px;
-  width: 68px;
-  height: 68px;
-}
-.shop_shield_armoire_mysticLamp {
-  background-image: url(/static/sprites/spritesmith-main-5.png);
-  background-position: 0px -1453px;
-  width: 68px;
-  height: 68px;
-}
-.shop_shield_armoire_perchingFalcon {
-  background-image: url(/static/sprites/spritesmith-main-5.png);
-  background-position: -230px -91px;
-  width: 68px;
-  height: 68px;
-}
-.shop_shield_armoire_ramHornShield {
-  background-image: url(/static/sprites/spritesmith-main-5.png);
-  background-position: -330px -182px;
-  width: 68px;
-  height: 68px;
-}
-.shop_shield_armoire_redRose {
-  background-image: url(/static/sprites/spritesmith-main-5.png);
-  background-position: -421px -273px;
-  width: 68px;
-  height: 68px;
-}
-.shop_shield_armoire_royalCane {
-  background-image: url(/static/sprites/spritesmith-main-5.png);
-  background-position: -512px -364px;
-  width: 68px;
-  height: 68px;
-}
-.shop_shield_armoire_sandyBucket {
-  background-image: url(/static/sprites/spritesmith-main-5.png);
-  background-position: -603px -455px;
-  width: 68px;
-  height: 68px;
-}
-.shop_shield_armoire_swanFeatherFan {
-  background-image: url(/static/sprites/spritesmith-main-5.png);
-  background-position: -1673px -1212px;
-=======
-  background-position: -862px -769px;
-  width: 40px;
-  height: 40px;
-}
-.shop_shield_armoire_mushroomDruidShield {
-  background-image: url(/static/sprites/spritesmith-main-5.png);
-  background-position: -821px -769px;
-  width: 40px;
-  height: 40px;
-}
-.shop_shield_armoire_mysticLamp {
-  background-image: url(/static/sprites/spritesmith-main-5.png);
-  background-position: -862px -728px;
-  width: 40px;
-  height: 40px;
-}
-.shop_shield_armoire_perchingFalcon {
-  background-image: url(/static/sprites/spritesmith-main-5.png);
-  background-position: -821px -728px;
-  width: 40px;
-  height: 40px;
-}
-.shop_shield_armoire_ramHornShield {
-  background-image: url(/static/sprites/spritesmith-main-5.png);
-  background-position: -953px -860px;
-  width: 40px;
-  height: 40px;
-}
-.shop_shield_armoire_redRose {
-  background-image: url(/static/sprites/spritesmith-main-5.png);
-  background-position: -1640px -1107px;
-  width: 40px;
-  height: 40px;
-}
-.shop_shield_armoire_royalCane {
-  background-image: url(/static/sprites/spritesmith-main-5.png);
-  background-position: -912px -860px;
-  width: 40px;
-  height: 40px;
-}
-.shop_shield_armoire_sandyBucket {
-  background-image: url(/static/sprites/spritesmith-main-5.png);
-  background-position: -953px -819px;
-  width: 40px;
-  height: 40px;
-}
-.shop_shield_armoire_swanFeatherFan {
-  background-image: url(/static/sprites/spritesmith-main-5.png);
-  background-position: -912px -819px;
->>>>>>> 80ae9c3e
-  width: 40px;
-  height: 40px;
-}
-.shop_shield_armoire_vikingShield {
-  background-image: url(/static/sprites/spritesmith-main-5.png);
-<<<<<<< HEAD
-  background-position: -785px -637px;
-  width: 68px;
-  height: 68px;
-}
-.shop_weapon_armoire_barristerGavel {
-  background-image: url(/static/sprites/spritesmith-main-5.png);
-  background-position: -876px -728px;
-  width: 68px;
-  height: 68px;
-}
-.shop_weapon_armoire_basicCrossbow {
-  background-image: url(/static/sprites/spritesmith-main-5.png);
-  background-position: -967px -819px;
-  width: 68px;
-  height: 68px;
-}
-.shop_weapon_armoire_basicLongbow {
-  background-image: url(/static/sprites/spritesmith-main-5.png);
-  background-position: -1058px -910px;
-  width: 68px;
-  height: 68px;
-}
-.shop_weapon_armoire_batWand {
-  background-image: url(/static/sprites/spritesmith-main-5.png);
-  background-position: -1240px -1092px;
-  width: 68px;
-  height: 68px;
-}
-.shop_weapon_armoire_battleAxe {
-  background-image: url(/static/sprites/spritesmith-main-5.png);
-  background-position: -1149px -1001px;
-  width: 68px;
-  height: 68px;
-}
-.shop_weapon_armoire_blueLongbow {
-  background-image: url(/static/sprites/spritesmith-main-5.png);
-  background-position: -1331px -1183px;
-  width: 68px;
-  height: 68px;
-}
-.shop_weapon_armoire_cannon {
-  background-image: url(/static/sprites/spritesmith-main-5.png);
-  background-position: -1422px -1274px;
-  width: 68px;
-  height: 68px;
-}
-.shop_weapon_armoire_crystalCrescentStaff {
-  background-image: url(/static/sprites/spritesmith-main-5.png);
-  background-position: -1513px -1333px;
-  width: 68px;
-  height: 68px;
-}
-.shop_weapon_armoire_festivalFirecracker {
-  background-image: url(/static/sprites/spritesmith-main-5.png);
-  background-position: -1513px -1264px;
-  width: 68px;
-  height: 68px;
-}
-.shop_weapon_armoire_forestFungusStaff {
-  background-image: url(/static/sprites/spritesmith-main-5.png);
-  background-position: -1513px -1195px;
-  width: 68px;
-  height: 68px;
-}
-.shop_weapon_armoire_glowingSpear {
-  background-image: url(/static/sprites/spritesmith-main-5.png);
-  background-position: -1513px -1126px;
-  width: 68px;
-  height: 68px;
-}
-.shop_weapon_armoire_goldWingStaff {
-  background-image: url(/static/sprites/spritesmith-main-5.png);
-  background-position: -1513px -1057px;
-  width: 68px;
-  height: 68px;
-}
-.shop_weapon_armoire_habiticanDiploma {
-  background-image: url(/static/sprites/spritesmith-main-5.png);
-  background-position: -1513px -988px;
-  width: 68px;
-  height: 68px;
-}
-.shop_weapon_armoire_ironCrook {
-  background-image: url(/static/sprites/spritesmith-main-5.png);
-  background-position: -1513px -919px;
-  width: 68px;
-  height: 68px;
-}
-.shop_weapon_armoire_jesterBaton {
-  background-image: url(/static/sprites/spritesmith-main-5.png);
-  background-position: -1513px -850px;
-  width: 68px;
-  height: 68px;
-}
-.shop_weapon_armoire_lunarSceptre {
-  background-image: url(/static/sprites/spritesmith-main-5.png);
-  background-position: -1513px -781px;
-  width: 68px;
-  height: 68px;
-}
-.shop_weapon_armoire_merchantsDisplayTray {
-  background-image: url(/static/sprites/spritesmith-main-5.png);
-  background-position: -1513px -712px;
-  width: 68px;
-  height: 68px;
-}
-.shop_weapon_armoire_miningPickax {
-  background-image: url(/static/sprites/spritesmith-main-5.png);
-  background-position: -1513px -643px;
-  width: 68px;
-  height: 68px;
-}
-.shop_weapon_armoire_mythmakerSword {
-  background-image: url(/static/sprites/spritesmith-main-5.png);
-  background-position: -1513px -574px;
-  width: 68px;
-  height: 68px;
-}
-.shop_weapon_armoire_ogreClub {
-  background-image: url(/static/sprites/spritesmith-main-5.png);
-  background-position: -1513px -505px;
-  width: 68px;
-  height: 68px;
-}
-.shop_weapon_armoire_rancherLasso {
-  background-image: url(/static/sprites/spritesmith-main-5.png);
-  background-position: -1513px -436px;
-  width: 68px;
-  height: 68px;
-}
-.shop_weapon_armoire_sandySpade {
-  background-image: url(/static/sprites/spritesmith-main-5.png);
-  background-position: -1513px -367px;
-  width: 68px;
-  height: 68px;
-}
-.shop_weapon_armoire_shepherdsCrook {
-  background-image: url(/static/sprites/spritesmith-main-5.png);
-  background-position: -1513px -298px;
-  width: 68px;
-  height: 68px;
-}
-.shop_weapon_armoire_vermilionArcherBow {
-  background-image: url(/static/sprites/spritesmith-main-5.png);
-  background-position: -1513px -229px;
-  width: 68px;
-  height: 68px;
-}
-.shop_weapon_armoire_wandOfHearts {
-  background-image: url(/static/sprites/spritesmith-main-5.png);
-  background-position: -1242px -1522px;
-  width: 68px;
-  height: 68px;
-}
-.shop_weapon_armoire_woodElfStaff {
-  background-image: url(/static/sprites/spritesmith-main-5.png);
-  background-position: -1513px -160px;
-  width: 68px;
-  height: 68px;
-}
-.slim_armor_armoire_antiProcrastinationArmor {
-  background-image: url(/static/sprites/spritesmith-main-5.png);
-  background-position: -1513px 0px;
-=======
-  background-position: -1044px -951px;
-  width: 40px;
-  height: 40px;
-}
-.shop_weapon_armoire_barristerGavel {
-  background-image: url(/static/sprites/spritesmith-main-5.png);
-  background-position: -1003px -951px;
-  width: 40px;
-  height: 40px;
-}
-.shop_weapon_armoire_basicCrossbow {
-  background-image: url(/static/sprites/spritesmith-main-5.png);
-  background-position: -1044px -910px;
-  width: 40px;
-  height: 40px;
-}
-.shop_weapon_armoire_basicLongbow {
-  background-image: url(/static/sprites/spritesmith-main-5.png);
-  background-position: -1003px -910px;
-  width: 40px;
-  height: 40px;
-}
-.shop_weapon_armoire_batWand {
-  background-image: url(/static/sprites/spritesmith-main-5.png);
-  background-position: -1094px -1042px;
-  width: 40px;
-  height: 40px;
-}
-.shop_weapon_armoire_battleAxe {
-  background-image: url(/static/sprites/spritesmith-main-5.png);
-  background-position: -1135px -1042px;
-  width: 40px;
-  height: 40px;
-}
-.shop_weapon_armoire_blueLongbow {
-  background-image: url(/static/sprites/spritesmith-main-5.png);
-  background-position: -1135px -1001px;
-  width: 40px;
-  height: 40px;
-}
-.shop_weapon_armoire_cannon {
-  background-image: url(/static/sprites/spritesmith-main-5.png);
-  background-position: -1094px -1001px;
-  width: 40px;
-  height: 40px;
-}
-.shop_weapon_armoire_crystalCrescentStaff {
-  background-image: url(/static/sprites/spritesmith-main-5.png);
-  background-position: -1226px -1133px;
-  width: 40px;
-  height: 40px;
-}
-.shop_weapon_armoire_festivalFirecracker {
-  background-image: url(/static/sprites/spritesmith-main-5.png);
-  background-position: -1185px -1133px;
-  width: 40px;
-  height: 40px;
-}
-.shop_weapon_armoire_forestFungusStaff {
-  background-image: url(/static/sprites/spritesmith-main-5.png);
-  background-position: -1226px -1092px;
-  width: 40px;
-  height: 40px;
-}
-.shop_weapon_armoire_glowingSpear {
-  background-image: url(/static/sprites/spritesmith-main-5.png);
-  background-position: -1185px -1092px;
-  width: 40px;
-  height: 40px;
-}
-.shop_weapon_armoire_goldWingStaff {
-  background-image: url(/static/sprites/spritesmith-main-5.png);
-  background-position: -1317px -1224px;
-  width: 40px;
-  height: 40px;
-}
-.shop_weapon_armoire_habiticanDiploma {
-  background-image: url(/static/sprites/spritesmith-main-5.png);
-  background-position: -1276px -1224px;
-  width: 40px;
-  height: 40px;
-}
-.shop_weapon_armoire_hoofClippers {
-  background-image: url(/static/sprites/spritesmith-main-5.png);
-  background-position: -1317px -1183px;
-  width: 40px;
-  height: 40px;
-}
-.shop_weapon_armoire_ironCrook {
-  background-image: url(/static/sprites/spritesmith-main-5.png);
-  background-position: -1276px -1183px;
-  width: 40px;
-  height: 40px;
-}
-.shop_weapon_armoire_jesterBaton {
-  background-image: url(/static/sprites/spritesmith-main-5.png);
-  background-position: -1408px -1315px;
-  width: 40px;
-  height: 40px;
-}
-.shop_weapon_armoire_lunarSceptre {
-  background-image: url(/static/sprites/spritesmith-main-5.png);
-  background-position: -1367px -1315px;
-  width: 40px;
-  height: 40px;
-}
-.shop_weapon_armoire_merchantsDisplayTray {
-  background-image: url(/static/sprites/spritesmith-main-5.png);
-  background-position: -1408px -1274px;
-  width: 40px;
-  height: 40px;
-}
-.shop_weapon_armoire_miningPickax {
-  background-image: url(/static/sprites/spritesmith-main-5.png);
-  background-position: -1367px -1274px;
-  width: 40px;
-  height: 40px;
-}
-.shop_weapon_armoire_mythmakerSword {
-  background-image: url(/static/sprites/spritesmith-main-5.png);
-  background-position: -1499px -1406px;
-  width: 40px;
-  height: 40px;
-}
-.shop_weapon_armoire_ogreClub {
-  background-image: url(/static/sprites/spritesmith-main-5.png);
-  background-position: -1458px -1406px;
-  width: 40px;
-  height: 40px;
-}
-.shop_weapon_armoire_rancherLasso {
-  background-image: url(/static/sprites/spritesmith-main-5.png);
-  background-position: -1499px -1365px;
-  width: 40px;
-  height: 40px;
-}
-.shop_weapon_armoire_sandySpade {
-  background-image: url(/static/sprites/spritesmith-main-5.png);
-  background-position: -1458px -1365px;
-  width: 40px;
-  height: 40px;
-}
-.shop_weapon_armoire_shepherdsCrook {
-  background-image: url(/static/sprites/spritesmith-main-5.png);
-  background-position: -1590px -1497px;
-  width: 40px;
-  height: 40px;
-}
-.shop_weapon_armoire_vermilionArcherBow {
-  background-image: url(/static/sprites/spritesmith-main-5.png);
-  background-position: -1549px -1497px;
-  width: 40px;
-  height: 40px;
-}
-.shop_weapon_armoire_wandOfHearts {
-  background-image: url(/static/sprites/spritesmith-main-5.png);
-  background-position: -856px -1541px;
-  width: 40px;
-  height: 40px;
-}
-.shop_weapon_armoire_woodElfStaff {
-  background-image: url(/static/sprites/spritesmith-main-5.png);
-  background-position: -1590px -1456px;
-  width: 40px;
-  height: 40px;
-}
-.slim_armor_armoire_antiProcrastinationArmor {
-  background-image: url(/static/sprites/spritesmith-main-5.png);
-  background-position: -182px -1450px;
->>>>>>> 80ae9c3e
-  width: 90px;
-  height: 90px;
-}
-.slim_armor_armoire_barristerRobes {
-  background-image: url(/static/sprites/spritesmith-main-5.png);
-<<<<<<< HEAD
-  background-position: -1365px -1362px;
-=======
-  background-position: -273px -1450px;
->>>>>>> 80ae9c3e
-  width: 90px;
-  height: 90px;
-}
-.slim_armor_armoire_basicArcherArmor {
-  background-image: url(/static/sprites/spritesmith-main-5.png);
-<<<<<<< HEAD
-  background-position: -1274px -1362px;
-=======
-  background-position: -364px -1450px;
->>>>>>> 80ae9c3e
-  width: 90px;
-  height: 90px;
-}
-.slim_armor_armoire_cannoneerRags {
-  background-image: url(/static/sprites/spritesmith-main-5.png);
-<<<<<<< HEAD
-  background-position: -1183px -1362px;
-=======
-  background-position: -455px -1450px;
->>>>>>> 80ae9c3e
-  width: 90px;
-  height: 90px;
-}
-.slim_armor_armoire_crystalCrescentRobes {
-  background-image: url(/static/sprites/spritesmith-main-5.png);
-<<<<<<< HEAD
-  background-position: -1092px -1362px;
-=======
-  background-position: -546px -1450px;
->>>>>>> 80ae9c3e
-  width: 90px;
-  height: 90px;
-}
-.slim_armor_armoire_dragonTamerArmor {
-  background-image: url(/static/sprites/spritesmith-main-5.png);
-<<<<<<< HEAD
-  background-position: -1001px -1362px;
-=======
-  background-position: -637px -1450px;
->>>>>>> 80ae9c3e
-  width: 90px;
-  height: 90px;
-}
-.slim_armor_armoire_falconerArmor {
-  background-image: url(/static/sprites/spritesmith-main-5.png);
-<<<<<<< HEAD
-  background-position: -910px -1362px;
-=======
-  background-position: -728px -1450px;
-  width: 90px;
-  height: 90px;
-}
-.slim_armor_armoire_farrierOutfit {
-  background-image: url(/static/sprites/spritesmith-main-5.png);
-  background-position: -819px -1450px;
->>>>>>> 80ae9c3e
-  width: 90px;
-  height: 90px;
-}
-.slim_armor_armoire_gladiatorArmor {
-  background-image: url(/static/sprites/spritesmith-main-5.png);
-<<<<<<< HEAD
-  background-position: -819px -1362px;
-=======
-  background-position: -910px -1450px;
->>>>>>> 80ae9c3e
-  width: 90px;
-  height: 90px;
-}
-.slim_armor_armoire_goldenToga {
-  background-image: url(/static/sprites/spritesmith-main-5.png);
-<<<<<<< HEAD
-  background-position: -728px -1362px;
-=======
-  background-position: -1001px -1450px;
->>>>>>> 80ae9c3e
-  width: 90px;
-  height: 90px;
-}
-.slim_armor_armoire_gownOfHearts {
-  background-image: url(/static/sprites/spritesmith-main-5.png);
-<<<<<<< HEAD
-  background-position: -637px -1362px;
-=======
-  background-position: -1092px -1450px;
->>>>>>> 80ae9c3e
-  width: 90px;
-  height: 90px;
-}
-.slim_armor_armoire_graduateRobe {
-  background-image: url(/static/sprites/spritesmith-main-5.png);
-<<<<<<< HEAD
-  background-position: -546px -1362px;
-=======
-  background-position: -1183px -1450px;
->>>>>>> 80ae9c3e
-  width: 90px;
-  height: 90px;
-}
-.slim_armor_armoire_greenFestivalYukata {
-  background-image: url(/static/sprites/spritesmith-main-5.png);
-<<<<<<< HEAD
-  background-position: -455px -1362px;
-=======
-  background-position: -1274px -1450px;
->>>>>>> 80ae9c3e
-  width: 90px;
-  height: 90px;
-}
-.slim_armor_armoire_hornedIronArmor {
-  background-image: url(/static/sprites/spritesmith-main-5.png);
-<<<<<<< HEAD
-  background-position: -364px -1362px;
-=======
-  background-position: -1365px -1450px;
->>>>>>> 80ae9c3e
-  width: 90px;
-  height: 90px;
-}
-.slim_armor_armoire_ironBlueArcherArmor {
-  background-image: url(/static/sprites/spritesmith-main-5.png);
-<<<<<<< HEAD
-  background-position: -273px -1362px;
-=======
-  background-position: -1456px -1450px;
->>>>>>> 80ae9c3e
-  width: 90px;
-  height: 90px;
-}
-.slim_armor_armoire_jesterCostume {
-  background-image: url(/static/sprites/spritesmith-main-5.png);
-<<<<<<< HEAD
-  background-position: -182px -1362px;
-=======
-  background-position: -1549px 0px;
->>>>>>> 80ae9c3e
-  width: 90px;
-  height: 90px;
-}
-.slim_armor_armoire_lunarArmor {
-  background-image: url(/static/sprites/spritesmith-main-5.png);
-<<<<<<< HEAD
-  background-position: -91px -1362px;
-=======
-  background-position: -1549px -91px;
->>>>>>> 80ae9c3e
-  width: 90px;
-  height: 90px;
-}
-.slim_armor_armoire_merchantTunic {
-  background-image: url(/static/sprites/spritesmith-main-5.png);
-<<<<<<< HEAD
-  background-position: 0px -1362px;
-=======
-  background-position: -1549px -182px;
->>>>>>> 80ae9c3e
-  width: 90px;
-  height: 90px;
-}
-.slim_armor_armoire_minerOveralls {
-  background-image: url(/static/sprites/spritesmith-main-5.png);
-<<<<<<< HEAD
-  background-position: -1422px -1183px;
-=======
-  background-position: -1549px -273px;
->>>>>>> 80ae9c3e
-  width: 90px;
-  height: 90px;
-}
-.slim_armor_armoire_mushroomDruidArmor {
-  background-image: url(/static/sprites/spritesmith-main-5.png);
-<<<<<<< HEAD
-  background-position: -1422px -1092px;
-=======
-  background-position: -1549px -364px;
->>>>>>> 80ae9c3e
-  width: 90px;
-  height: 90px;
-}
-.slim_armor_armoire_ogreArmor {
-  background-image: url(/static/sprites/spritesmith-main-5.png);
-<<<<<<< HEAD
-  background-position: -1422px -1001px;
-=======
-  background-position: -1549px -455px;
->>>>>>> 80ae9c3e
-  width: 90px;
-  height: 90px;
-}
-.slim_armor_armoire_plagueDoctorOvercoat {
-  background-image: url(/static/sprites/spritesmith-main-5.png);
-<<<<<<< HEAD
-  background-position: -1422px -910px;
-=======
-  background-position: -1549px -546px;
->>>>>>> 80ae9c3e
-  width: 90px;
-  height: 90px;
-}
-.slim_armor_armoire_ramFleeceRobes {
-  background-image: url(/static/sprites/spritesmith-main-5.png);
-<<<<<<< HEAD
-  background-position: -1422px -819px;
-=======
-  background-position: -1549px -637px;
->>>>>>> 80ae9c3e
-  width: 90px;
-  height: 90px;
-}
-.slim_armor_armoire_rancherRobes {
-  background-image: url(/static/sprites/spritesmith-main-5.png);
-<<<<<<< HEAD
-  background-position: -1422px -728px;
-=======
-  background-position: -1549px -728px;
->>>>>>> 80ae9c3e
-  width: 90px;
-  height: 90px;
-}
-.slim_armor_armoire_redPartyDress {
-  background-image: url(/static/sprites/spritesmith-main-5.png);
-<<<<<<< HEAD
-  background-position: -1422px -637px;
-=======
-  background-position: -1549px -819px;
->>>>>>> 80ae9c3e
-  width: 90px;
-  height: 90px;
-}
-.slim_armor_armoire_royalRobes {
-  background-image: url(/static/sprites/spritesmith-main-5.png);
-<<<<<<< HEAD
-  background-position: -1422px -546px;
-=======
-  background-position: -1549px -910px;
->>>>>>> 80ae9c3e
-  width: 90px;
-  height: 90px;
-}
-.slim_armor_armoire_shepherdRobes {
-  background-image: url(/static/sprites/spritesmith-main-5.png);
-<<<<<<< HEAD
-  background-position: -1422px -455px;
-=======
-  background-position: -1549px -1001px;
->>>>>>> 80ae9c3e
-  width: 90px;
-  height: 90px;
-}
-.slim_armor_armoire_stripedSwimsuit {
-  background-image: url(/static/sprites/spritesmith-main-5.png);
-<<<<<<< HEAD
-  background-position: -1422px -364px;
-=======
-  background-position: -1549px -1092px;
->>>>>>> 80ae9c3e
-  width: 90px;
-  height: 90px;
-}
-.slim_armor_armoire_swanDancerTutu {
-  background-image: url(/static/sprites/spritesmith-main-5.png);
-<<<<<<< HEAD
-  background-position: -230px 0px;
-=======
-  background-position: -206px -267px;
->>>>>>> 80ae9c3e
-  width: 99px;
-  height: 90px;
-}
-.slim_armor_armoire_vermilionArcherArmor {
-  background-image: url(/static/sprites/spritesmith-main-5.png);
-<<<<<<< HEAD
-  background-position: -1422px -182px;
-=======
-  background-position: -1549px -1274px;
->>>>>>> 80ae9c3e
-  width: 90px;
-  height: 90px;
-}
-.slim_armor_armoire_vikingTunic {
-  background-image: url(/static/sprites/spritesmith-main-5.png);
-<<<<<<< HEAD
-  background-position: -1422px -91px;
-=======
-  background-position: -1549px -1365px;
->>>>>>> 80ae9c3e
-  width: 90px;
-  height: 90px;
-}
-.slim_armor_armoire_woodElfArmor {
-  background-image: url(/static/sprites/spritesmith-main-5.png);
-<<<<<<< HEAD
-  background-position: -1422px 0px;
-=======
-  background-position: 0px -1541px;
->>>>>>> 80ae9c3e
-  width: 90px;
-  height: 90px;
-}
-.slim_armor_armoire_yellowPartyDress {
-  background-image: url(/static/sprites/spritesmith-main-5.png);
-<<<<<<< HEAD
-  background-position: -1274px -1271px;
-=======
-  background-position: -91px -1541px;
->>>>>>> 80ae9c3e
-  width: 90px;
-  height: 90px;
-}
-.weapon_armoire_barristerGavel {
-  background-image: url(/static/sprites/spritesmith-main-5.png);
-<<<<<<< HEAD
-  background-position: -1183px -1271px;
-=======
-  background-position: -182px -1541px;
->>>>>>> 80ae9c3e
-  width: 90px;
-  height: 90px;
-}
-.weapon_armoire_basicCrossbow {
-  background-image: url(/static/sprites/spritesmith-main-5.png);
-<<<<<<< HEAD
-  background-position: -1092px -1271px;
-=======
-  background-position: -273px -1541px;
->>>>>>> 80ae9c3e
-  width: 90px;
-  height: 90px;
-}
-.weapon_armoire_basicLongbow {
-  background-image: url(/static/sprites/spritesmith-main-5.png);
-<<<<<<< HEAD
-  background-position: -1001px -1271px;
-=======
-  background-position: -91px -1450px;
->>>>>>> 80ae9c3e
-  width: 90px;
-  height: 90px;
-}
-.weapon_armoire_batWand {
-  background-image: url(/static/sprites/spritesmith-main-5.png);
-<<<<<<< HEAD
-  background-position: -819px -1271px;
-=======
-  background-position: -1458px -1274px;
->>>>>>> 80ae9c3e
-  width: 90px;
-  height: 90px;
-}
-.weapon_armoire_battleAxe {
-  background-image: url(/static/sprites/spritesmith-main-5.png);
-<<<<<<< HEAD
-  background-position: -910px -1271px;
-=======
-  background-position: 0px -1450px;
->>>>>>> 80ae9c3e
-  width: 90px;
-  height: 90px;
-}
-.weapon_armoire_blueLongbow {
-  background-image: url(/static/sprites/spritesmith-main-5.png);
-<<<<<<< HEAD
-  background-position: -728px -1271px;
-=======
-  background-position: -1458px -1183px;
->>>>>>> 80ae9c3e
-  width: 90px;
-  height: 90px;
-}
-.weapon_armoire_cannon {
-  background-image: url(/static/sprites/spritesmith-main-5.png);
-<<<<<<< HEAD
-  background-position: -637px -1271px;
-=======
-  background-position: -1458px -1092px;
->>>>>>> 80ae9c3e
-  width: 90px;
-  height: 90px;
-}
-.weapon_armoire_crystalCrescentStaff {
-  background-image: url(/static/sprites/spritesmith-main-5.png);
-<<<<<<< HEAD
-  background-position: -546px -1271px;
-=======
-  background-position: -1458px -1001px;
->>>>>>> 80ae9c3e
-  width: 90px;
-  height: 90px;
-}
-.weapon_armoire_festivalFirecracker {
-  background-image: url(/static/sprites/spritesmith-main-5.png);
-<<<<<<< HEAD
-  background-position: -455px -1271px;
-=======
-  background-position: -1458px -910px;
->>>>>>> 80ae9c3e
-  width: 90px;
-  height: 90px;
-}
-.weapon_armoire_forestFungusStaff {
-  background-image: url(/static/sprites/spritesmith-main-5.png);
-<<<<<<< HEAD
-  background-position: -364px -1271px;
-=======
-  background-position: -1458px -819px;
->>>>>>> 80ae9c3e
-  width: 90px;
-  height: 90px;
-}
-.weapon_armoire_glowingSpear {
-  background-image: url(/static/sprites/spritesmith-main-5.png);
-<<<<<<< HEAD
-  background-position: -273px -1271px;
-=======
-  background-position: -1458px -728px;
->>>>>>> 80ae9c3e
-  width: 90px;
-  height: 90px;
-}
-.weapon_armoire_goldWingStaff {
-  background-image: url(/static/sprites/spritesmith-main-5.png);
-<<<<<<< HEAD
-  background-position: -182px -1271px;
-=======
-  background-position: -1458px -637px;
->>>>>>> 80ae9c3e
-  width: 90px;
-  height: 90px;
-}
-.weapon_armoire_habiticanDiploma {
-  background-image: url(/static/sprites/spritesmith-main-5.png);
-<<<<<<< HEAD
-  background-position: -91px -1271px;
-=======
-  background-position: -1458px -546px;
-  width: 90px;
-  height: 90px;
-}
-.weapon_armoire_hoofClippers {
-  background-image: url(/static/sprites/spritesmith-main-5.png);
-  background-position: -1458px -455px;
->>>>>>> 80ae9c3e
-  width: 90px;
-  height: 90px;
-}
-.weapon_armoire_ironCrook {
-  background-image: url(/static/sprites/spritesmith-main-5.png);
-<<<<<<< HEAD
-  background-position: 0px -1271px;
-=======
-  background-position: -1458px -364px;
->>>>>>> 80ae9c3e
-  width: 90px;
-  height: 90px;
-}
-.weapon_armoire_jesterBaton {
-  background-image: url(/static/sprites/spritesmith-main-5.png);
-<<<<<<< HEAD
-  background-position: -1331px -1092px;
-=======
-  background-position: -1458px -273px;
->>>>>>> 80ae9c3e
-  width: 90px;
-  height: 90px;
-}
-.weapon_armoire_lunarSceptre {
-  background-image: url(/static/sprites/spritesmith-main-5.png);
-<<<<<<< HEAD
-  background-position: -1331px -910px;
-=======
-  background-position: -1458px -182px;
->>>>>>> 80ae9c3e
-  width: 90px;
-  height: 90px;
-}
-.weapon_armoire_merchantsDisplayTray {
-  background-image: url(/static/sprites/spritesmith-main-5.png);
-<<<<<<< HEAD
-  background-position: -1331px -819px;
-=======
-  background-position: -1458px -91px;
->>>>>>> 80ae9c3e
-  width: 90px;
-  height: 90px;
-}
-.weapon_armoire_miningPickax {
-  background-image: url(/static/sprites/spritesmith-main-5.png);
-<<<<<<< HEAD
-  background-position: -1331px -728px;
-=======
-  background-position: -1458px 0px;
->>>>>>> 80ae9c3e
-  width: 90px;
-  height: 90px;
-}
-.weapon_armoire_mythmakerSword {
-  background-image: url(/static/sprites/spritesmith-main-5.png);
-<<<<<<< HEAD
-  background-position: -1331px -637px;
-=======
-  background-position: -1365px -1359px;
->>>>>>> 80ae9c3e
-  width: 90px;
-  height: 90px;
-}
-.weapon_armoire_ogreClub {
-  background-image: url(/static/sprites/spritesmith-main-5.png);
-<<<<<<< HEAD
-  background-position: -1331px -546px;
-=======
-  background-position: -1274px -1359px;
->>>>>>> 80ae9c3e
-  width: 90px;
-  height: 90px;
-}
-.weapon_armoire_rancherLasso {
-  background-image: url(/static/sprites/spritesmith-main-5.png);
-<<<<<<< HEAD
-  background-position: -1331px -455px;
-=======
-  background-position: -1183px -1359px;
->>>>>>> 80ae9c3e
-  width: 90px;
-  height: 90px;
-}
-.weapon_armoire_sandySpade {
-  background-image: url(/static/sprites/spritesmith-main-5.png);
-<<<<<<< HEAD
-  background-position: -1331px -364px;
-=======
-  background-position: -1092px -1359px;
->>>>>>> 80ae9c3e
-  width: 90px;
-  height: 90px;
-}
-.weapon_armoire_shepherdsCrook {
-  background-image: url(/static/sprites/spritesmith-main-5.png);
-<<<<<<< HEAD
-  background-position: -1331px -273px;
-=======
-  background-position: -1001px -1359px;
->>>>>>> 80ae9c3e
-  width: 90px;
-  height: 90px;
-}
-.weapon_armoire_vermilionArcherBow {
-  background-image: url(/static/sprites/spritesmith-main-5.png);
-<<<<<<< HEAD
-  background-position: -1331px -182px;
-=======
-  background-position: -910px -1359px;
->>>>>>> 80ae9c3e
-  width: 90px;
-  height: 90px;
-}
-.weapon_armoire_wandOfHearts {
-  background-image: url(/static/sprites/spritesmith-main-5.png);
-<<<<<<< HEAD
-  background-position: -1331px -91px;
-=======
-  background-position: -819px -1359px;
->>>>>>> 80ae9c3e
-  width: 90px;
-  height: 90px;
-}
-.weapon_armoire_woodElfStaff {
-  background-image: url(/static/sprites/spritesmith-main-5.png);
-<<<<<<< HEAD
-  background-position: -1331px 0px;
-=======
-  background-position: -728px -1359px;
->>>>>>> 80ae9c3e
-  width: 90px;
-  height: 90px;
-}
-.armor_special_bardRobes {
-  background-image: url(/static/sprites/spritesmith-main-5.png);
-<<<<<<< HEAD
-  background-position: -1183px -1180px;
-=======
-  background-position: -637px -1359px;
->>>>>>> 80ae9c3e
-  width: 90px;
-  height: 90px;
-}
-.broad_armor_healer_1 {
-  background-image: url(/static/sprites/spritesmith-main-5.png);
-<<<<<<< HEAD
-  background-position: -1092px -1180px;
-=======
-  background-position: -546px -1359px;
->>>>>>> 80ae9c3e
-  width: 90px;
-  height: 90px;
-}
-.broad_armor_healer_2 {
-  background-image: url(/static/sprites/spritesmith-main-5.png);
-<<<<<<< HEAD
-  background-position: -1001px -1180px;
-=======
-  background-position: -455px -1359px;
->>>>>>> 80ae9c3e
-  width: 90px;
-  height: 90px;
-}
-.broad_armor_healer_3 {
-  background-image: url(/static/sprites/spritesmith-main-5.png);
-<<<<<<< HEAD
-  background-position: -910px -1180px;
-=======
-  background-position: -364px -1359px;
->>>>>>> 80ae9c3e
-  width: 90px;
-  height: 90px;
-}
-.broad_armor_healer_4 {
-  background-image: url(/static/sprites/spritesmith-main-5.png);
-<<<<<<< HEAD
-  background-position: -819px -1180px;
-=======
-  background-position: -273px -1359px;
->>>>>>> 80ae9c3e
-  width: 90px;
-  height: 90px;
-}
-.broad_armor_healer_5 {
-  background-image: url(/static/sprites/spritesmith-main-5.png);
-<<<<<<< HEAD
-  background-position: -728px -1180px;
-=======
-  background-position: -182px -1359px;
->>>>>>> 80ae9c3e
-  width: 90px;
-  height: 90px;
-}
-.broad_armor_rogue_1 {
-  background-image: url(/static/sprites/spritesmith-main-5.png);
-<<<<<<< HEAD
-  background-position: -637px -1180px;
-=======
-  background-position: 0px -1359px;
->>>>>>> 80ae9c3e
-  width: 90px;
-  height: 90px;
-}
-.broad_armor_rogue_2 {
-  background-image: url(/static/sprites/spritesmith-main-5.png);
-<<<<<<< HEAD
-  background-position: -546px -1180px;
-=======
-  background-position: -1367px -1183px;
->>>>>>> 80ae9c3e
-  width: 90px;
-  height: 90px;
-}
-.broad_armor_rogue_3 {
-  background-image: url(/static/sprites/spritesmith-main-5.png);
-<<<<<<< HEAD
-  background-position: -455px -1180px;
-=======
-  background-position: -1367px -1092px;
->>>>>>> 80ae9c3e
-  width: 90px;
-  height: 90px;
-}
-.broad_armor_rogue_4 {
-  background-image: url(/static/sprites/spritesmith-main-5.png);
-<<<<<<< HEAD
-  background-position: -364px -1180px;
-=======
-  background-position: -1367px -1001px;
->>>>>>> 80ae9c3e
-  width: 90px;
-  height: 90px;
-}
-.broad_armor_rogue_5 {
-  background-image: url(/static/sprites/spritesmith-main-5.png);
-<<<<<<< HEAD
-  background-position: -273px -1180px;
-=======
-  background-position: -1367px -910px;
->>>>>>> 80ae9c3e
-  width: 90px;
-  height: 90px;
-}
-.broad_armor_special_2 {
-  background-image: url(/static/sprites/spritesmith-main-5.png);
-<<<<<<< HEAD
-  background-position: -182px -1180px;
-=======
-  background-position: -1367px -819px;
->>>>>>> 80ae9c3e
-  width: 90px;
-  height: 90px;
-}
-.broad_armor_special_bardRobes {
-  background-image: url(/static/sprites/spritesmith-main-5.png);
-<<<<<<< HEAD
-  background-position: -91px -1180px;
-=======
-  background-position: -1367px -728px;
->>>>>>> 80ae9c3e
-  width: 90px;
-  height: 90px;
-}
-.broad_armor_special_dandySuit {
-  background-image: url(/static/sprites/spritesmith-main-5.png);
-<<<<<<< HEAD
-  background-position: 0px -1180px;
-=======
-  background-position: -1367px -637px;
->>>>>>> 80ae9c3e
-  width: 90px;
-  height: 90px;
-}
-.broad_armor_special_finnedOceanicArmor {
-  background-image: url(/static/sprites/spritesmith-main-5.png);
-<<<<<<< HEAD
-  background-position: -1240px -1001px;
-=======
-  background-position: -1367px -546px;
->>>>>>> 80ae9c3e
-  width: 90px;
-  height: 90px;
-}
-.broad_armor_special_lunarWarriorArmor {
-  background-image: url(/static/sprites/spritesmith-main-5.png);
-<<<<<<< HEAD
-  background-position: -1240px -910px;
-=======
-  background-position: -1367px -455px;
->>>>>>> 80ae9c3e
-  width: 90px;
-  height: 90px;
-}
-.broad_armor_special_mammothRiderArmor {
-  background-image: url(/static/sprites/spritesmith-main-5.png);
-<<<<<<< HEAD
-  background-position: -1240px -819px;
-=======
-  background-position: -1367px -364px;
->>>>>>> 80ae9c3e
-  width: 90px;
-  height: 90px;
-}
-.broad_armor_special_nomadsCuirass {
-  background-image: url(/static/sprites/spritesmith-main-5.png);
-<<<<<<< HEAD
-  background-position: -1240px -728px;
-=======
-  background-position: -1367px -273px;
->>>>>>> 80ae9c3e
-  width: 90px;
-  height: 90px;
-}
-.broad_armor_special_pageArmor {
-  background-image: url(/static/sprites/spritesmith-main-5.png);
-<<<<<<< HEAD
-  background-position: -1240px -637px;
-=======
-  background-position: -1367px -182px;
->>>>>>> 80ae9c3e
-  width: 90px;
-  height: 90px;
-}
-.broad_armor_special_pyromancersRobes {
-  background-image: url(/static/sprites/spritesmith-main-5.png);
-<<<<<<< HEAD
-  background-position: -1240px -546px;
-=======
-  background-position: -1367px -91px;
->>>>>>> 80ae9c3e
-  width: 90px;
-  height: 90px;
-}
-.broad_armor_special_roguishRainbowMessengerRobes {
-  background-image: url(/static/sprites/spritesmith-main-5.png);
-<<<<<<< HEAD
-  background-position: -1240px -455px;
-=======
-  background-position: -1367px 0px;
->>>>>>> 80ae9c3e
-  width: 90px;
-  height: 90px;
-}
-.broad_armor_special_samuraiArmor {
-  background-image: url(/static/sprites/spritesmith-main-5.png);
-<<<<<<< HEAD
-  background-position: -1240px -364px;
-=======
-  background-position: -1274px -1268px;
->>>>>>> 80ae9c3e
-  width: 90px;
-  height: 90px;
-}
-.broad_armor_special_sneakthiefRobes {
-  background-image: url(/static/sprites/spritesmith-main-5.png);
-<<<<<<< HEAD
-  background-position: -1240px -273px;
-=======
-  background-position: -1183px -1268px;
->>>>>>> 80ae9c3e
-  width: 90px;
-  height: 90px;
-}
-.broad_armor_special_snowSovereignRobes {
-  background-image: url(/static/sprites/spritesmith-main-5.png);
-<<<<<<< HEAD
-  background-position: -1240px -182px;
-=======
-  background-position: -1092px -1268px;
->>>>>>> 80ae9c3e
-  width: 90px;
-  height: 90px;
-}
-.broad_armor_warrior_1 {
-  background-image: url(/static/sprites/spritesmith-main-5.png);
-<<<<<<< HEAD
-  background-position: -1240px -91px;
-=======
-  background-position: -1001px -1268px;
->>>>>>> 80ae9c3e
-  width: 90px;
-  height: 90px;
-}
-.broad_armor_warrior_2 {
-  background-image: url(/static/sprites/spritesmith-main-5.png);
-<<<<<<< HEAD
-  background-position: -1240px 0px;
-=======
-  background-position: -910px -1268px;
->>>>>>> 80ae9c3e
-  width: 90px;
-  height: 90px;
-}
-.broad_armor_warrior_3 {
-  background-image: url(/static/sprites/spritesmith-main-5.png);
-<<<<<<< HEAD
-  background-position: -1092px -1089px;
-=======
-  background-position: -819px -1268px;
->>>>>>> 80ae9c3e
-  width: 90px;
-  height: 90px;
-}
-.broad_armor_warrior_4 {
-  background-image: url(/static/sprites/spritesmith-main-5.png);
-<<<<<<< HEAD
-  background-position: -1001px -1089px;
-=======
-  background-position: -728px -1268px;
->>>>>>> 80ae9c3e
-  width: 90px;
-  height: 90px;
-}
-.broad_armor_warrior_5 {
-  background-image: url(/static/sprites/spritesmith-main-5.png);
-<<<<<<< HEAD
-  background-position: -910px -1089px;
-=======
-  background-position: -637px -1268px;
->>>>>>> 80ae9c3e
-  width: 90px;
-  height: 90px;
-}
-.broad_armor_wizard_1 {
-  background-image: url(/static/sprites/spritesmith-main-5.png);
-<<<<<<< HEAD
-  background-position: -819px -1089px;
-=======
-  background-position: -546px -1268px;
->>>>>>> 80ae9c3e
-  width: 90px;
-  height: 90px;
-}
-.broad_armor_wizard_2 {
-  background-image: url(/static/sprites/spritesmith-main-5.png);
-<<<<<<< HEAD
-  background-position: -728px -1089px;
-=======
-  background-position: -455px -1268px;
->>>>>>> 80ae9c3e
-  width: 90px;
-  height: 90px;
-}
-.broad_armor_wizard_3 {
-  background-image: url(/static/sprites/spritesmith-main-5.png);
-<<<<<<< HEAD
-  background-position: -637px -1089px;
-=======
-  background-position: -364px -1268px;
->>>>>>> 80ae9c3e
-  width: 90px;
-  height: 90px;
-}
-.broad_armor_wizard_4 {
-  background-image: url(/static/sprites/spritesmith-main-5.png);
-<<<<<<< HEAD
-  background-position: -546px -1089px;
-=======
-  background-position: -273px -1268px;
->>>>>>> 80ae9c3e
-  width: 90px;
-  height: 90px;
-}
-.broad_armor_wizard_5 {
-  background-image: url(/static/sprites/spritesmith-main-5.png);
-<<<<<<< HEAD
-  background-position: -455px -1089px;
-=======
-  background-position: -182px -1268px;
->>>>>>> 80ae9c3e
-  width: 90px;
-  height: 90px;
-}
-.shop_armor_healer_1 {
-  background-image: url(/static/sprites/spritesmith-main-5.png);
-<<<<<<< HEAD
-  background-position: -1604px -897px;
-  width: 68px;
-  height: 68px;
-}
-.shop_armor_healer_2 {
-  background-image: url(/static/sprites/spritesmith-main-5.png);
-  background-position: -1604px -966px;
-  width: 68px;
-  height: 68px;
-}
-.shop_armor_healer_3 {
-  background-image: url(/static/sprites/spritesmith-main-5.png);
-  background-position: -1604px -1035px;
-  width: 68px;
-  height: 68px;
-}
-.shop_armor_healer_4 {
-  background-image: url(/static/sprites/spritesmith-main-5.png);
-  background-position: -1604px -1104px;
-  width: 68px;
-  height: 68px;
-}
-.shop_armor_healer_5 {
-  background-image: url(/static/sprites/spritesmith-main-5.png);
-  background-position: -1604px -1173px;
-  width: 68px;
-  height: 68px;
-}
-.shop_armor_rogue_1 {
-  background-image: url(/static/sprites/spritesmith-main-5.png);
-  background-position: -1604px -1242px;
-  width: 68px;
-  height: 68px;
-}
-.shop_armor_rogue_2 {
-  background-image: url(/static/sprites/spritesmith-main-5.png);
-  background-position: -1604px -1311px;
-  width: 68px;
-  height: 68px;
-}
-.shop_armor_rogue_3 {
-  background-image: url(/static/sprites/spritesmith-main-5.png);
-  background-position: -1604px -1380px;
-  width: 68px;
-  height: 68px;
-}
-.shop_armor_rogue_4 {
-  background-image: url(/static/sprites/spritesmith-main-5.png);
-  background-position: -1604px -1449px;
-  width: 68px;
-  height: 68px;
-}
-.shop_armor_rogue_5 {
-  background-image: url(/static/sprites/spritesmith-main-5.png);
-  background-position: -1604px -1518px;
-  width: 68px;
-  height: 68px;
-}
-.shop_armor_special_0 {
-  background-image: url(/static/sprites/spritesmith-main-5.png);
-  background-position: 0px -1591px;
-  width: 68px;
-  height: 68px;
-}
-.shop_armor_special_1 {
-  background-image: url(/static/sprites/spritesmith-main-5.png);
-  background-position: -69px -1591px;
-  width: 68px;
-  height: 68px;
-}
-.shop_armor_special_2 {
-  background-image: url(/static/sprites/spritesmith-main-5.png);
-  background-position: -138px -1591px;
-  width: 68px;
-  height: 68px;
-}
-.shop_armor_special_bardRobes {
-  background-image: url(/static/sprites/spritesmith-main-5.png);
-  background-position: -207px -1591px;
-  width: 68px;
-  height: 68px;
-}
-.shop_armor_special_dandySuit {
-  background-image: url(/static/sprites/spritesmith-main-5.png);
-  background-position: -276px -1591px;
-  width: 68px;
-  height: 68px;
-}
-.shop_armor_special_finnedOceanicArmor {
-  background-image: url(/static/sprites/spritesmith-main-5.png);
-  background-position: -345px -1591px;
-  width: 68px;
-  height: 68px;
-}
-.shop_armor_special_lunarWarriorArmor {
-  background-image: url(/static/sprites/spritesmith-main-5.png);
-  background-position: -414px -1591px;
-  width: 68px;
-  height: 68px;
-}
-.shop_armor_special_mammothRiderArmor {
-  background-image: url(/static/sprites/spritesmith-main-5.png);
-  background-position: -483px -1591px;
-  width: 68px;
-  height: 68px;
-}
-.shop_armor_special_nomadsCuirass {
-  background-image: url(/static/sprites/spritesmith-main-5.png);
-  background-position: -552px -1591px;
-  width: 68px;
-  height: 68px;
-}
-.shop_armor_special_pageArmor {
-  background-image: url(/static/sprites/spritesmith-main-5.png);
-  background-position: -621px -1591px;
-  width: 68px;
-  height: 68px;
-}
-.shop_armor_special_pyromancersRobes {
-  background-image: url(/static/sprites/spritesmith-main-5.png);
-  background-position: -690px -1591px;
-  width: 68px;
-  height: 68px;
-}
-.shop_armor_special_roguishRainbowMessengerRobes {
-  background-image: url(/static/sprites/spritesmith-main-5.png);
-  background-position: -759px -1591px;
-  width: 68px;
-  height: 68px;
-}
-.shop_armor_special_samuraiArmor {
-  background-image: url(/static/sprites/spritesmith-main-5.png);
-  background-position: -828px -1591px;
-  width: 68px;
-  height: 68px;
-}
-.shop_armor_special_sneakthiefRobes {
-  background-image: url(/static/sprites/spritesmith-main-5.png);
-  background-position: -897px -1591px;
-  width: 68px;
-  height: 68px;
-}
-.shop_armor_special_snowSovereignRobes {
-  background-image: url(/static/sprites/spritesmith-main-5.png);
-  background-position: -966px -1591px;
-  width: 68px;
-  height: 68px;
-}
-.shop_armor_warrior_1 {
-  background-image: url(/static/sprites/spritesmith-main-5.png);
-  background-position: -1035px -1591px;
-  width: 68px;
-  height: 68px;
-}
-.shop_armor_warrior_2 {
-  background-image: url(/static/sprites/spritesmith-main-5.png);
-  background-position: -1104px -1591px;
-  width: 68px;
-  height: 68px;
-}
-.shop_armor_warrior_3 {
-  background-image: url(/static/sprites/spritesmith-main-5.png);
-  background-position: -1173px -1591px;
-  width: 68px;
-  height: 68px;
-}
-.shop_armor_warrior_4 {
-  background-image: url(/static/sprites/spritesmith-main-5.png);
-  background-position: -1242px -1591px;
-  width: 68px;
-  height: 68px;
-}
-.shop_armor_warrior_5 {
-  background-image: url(/static/sprites/spritesmith-main-5.png);
-  background-position: -1311px -1591px;
-  width: 68px;
-  height: 68px;
-}
-.shop_armor_wizard_1 {
-  background-image: url(/static/sprites/spritesmith-main-5.png);
-  background-position: -1380px -1591px;
-  width: 68px;
-  height: 68px;
-}
-.shop_armor_wizard_2 {
-  background-image: url(/static/sprites/spritesmith-main-5.png);
-  background-position: -1449px -1591px;
-  width: 68px;
-  height: 68px;
-}
-.shop_armor_wizard_3 {
-  background-image: url(/static/sprites/spritesmith-main-5.png);
-  background-position: -1518px -1591px;
-  width: 68px;
-  height: 68px;
-}
-.shop_armor_wizard_4 {
-  background-image: url(/static/sprites/spritesmith-main-5.png);
-  background-position: -1587px -1591px;
-  width: 68px;
-  height: 68px;
-}
-.shop_armor_wizard_5 {
-  background-image: url(/static/sprites/spritesmith-main-5.png);
-  background-position: -1673px 0px;
-  width: 68px;
-  height: 68px;
-}
 .slim_armor_healer_1 {
   background-image: url(/static/sprites/spritesmith-main-5.png);
-  background-position: -364px -1089px;
-=======
-  background-position: -271px -220px;
-  width: 40px;
-  height: 40px;
-}
-.shop_armor_healer_2 {
-  background-image: url(/static/sprites/spritesmith-main-5.png);
-  background-position: -406px -267px;
-  width: 40px;
-  height: 40px;
-}
-.shop_armor_healer_3 {
-  background-image: url(/static/sprites/spritesmith-main-5.png);
-  background-position: -406px -308px;
-  width: 40px;
-  height: 40px;
-}
-.shop_armor_healer_4 {
-  background-image: url(/static/sprites/spritesmith-main-5.png);
-  background-position: -370px -358px;
-  width: 40px;
-  height: 40px;
-}
-.shop_armor_healer_5 {
-  background-image: url(/static/sprites/spritesmith-main-5.png);
-  background-position: -411px -358px;
-  width: 40px;
-  height: 40px;
-}
-.shop_armor_rogue_1 {
-  background-image: url(/static/sprites/spritesmith-main-5.png);
-  background-position: -370px -399px;
-  width: 40px;
-  height: 40px;
-}
-.shop_armor_rogue_2 {
-  background-image: url(/static/sprites/spritesmith-main-5.png);
-  background-position: -411px -399px;
-  width: 40px;
-  height: 40px;
-}
-.shop_armor_rogue_3 {
-  background-image: url(/static/sprites/spritesmith-main-5.png);
-  background-position: -364px -1541px;
-  width: 40px;
-  height: 40px;
-}
-.shop_armor_rogue_4 {
-  background-image: url(/static/sprites/spritesmith-main-5.png);
-  background-position: -405px -1541px;
-  width: 40px;
-  height: 40px;
-}
-.shop_armor_rogue_5 {
-  background-image: url(/static/sprites/spritesmith-main-5.png);
-  background-position: -446px -1541px;
-  width: 40px;
-  height: 40px;
-}
-.shop_armor_special_0 {
-  background-image: url(/static/sprites/spritesmith-main-5.png);
-  background-position: -487px -1541px;
-  width: 40px;
-  height: 40px;
-}
-.shop_armor_special_1 {
-  background-image: url(/static/sprites/spritesmith-main-5.png);
-  background-position: -528px -1541px;
-  width: 40px;
-  height: 40px;
-}
-.shop_armor_special_2 {
-  background-image: url(/static/sprites/spritesmith-main-5.png);
-  background-position: -569px -1541px;
-  width: 40px;
-  height: 40px;
-}
-.shop_armor_special_bardRobes {
-  background-image: url(/static/sprites/spritesmith-main-5.png);
-  background-position: -610px -1541px;
-  width: 40px;
-  height: 40px;
-}
-.shop_armor_special_dandySuit {
-  background-image: url(/static/sprites/spritesmith-main-5.png);
-  background-position: -651px -1541px;
-  width: 40px;
-  height: 40px;
-}
-.shop_armor_special_finnedOceanicArmor {
-  background-image: url(/static/sprites/spritesmith-main-5.png);
-  background-position: -692px -1541px;
-  width: 40px;
-  height: 40px;
-}
-.shop_armor_special_lunarWarriorArmor {
-  background-image: url(/static/sprites/spritesmith-main-5.png);
-  background-position: -733px -1541px;
-  width: 40px;
-  height: 40px;
-}
-.shop_armor_special_mammothRiderArmor {
-  background-image: url(/static/sprites/spritesmith-main-5.png);
-  background-position: -774px -1541px;
-  width: 40px;
-  height: 40px;
-}
-.shop_armor_special_nomadsCuirass {
-  background-image: url(/static/sprites/spritesmith-main-5.png);
-  background-position: -815px -1541px;
-  width: 40px;
-  height: 40px;
-}
-.shop_armor_special_pageArmor {
-  background-image: url(/static/sprites/spritesmith-main-5.png);
-  background-position: -1549px -1456px;
-  width: 40px;
-  height: 40px;
-}
-.shop_armor_special_pyromancersRobes {
-  background-image: url(/static/sprites/spritesmith-main-5.png);
-  background-position: -897px -1541px;
-  width: 40px;
-  height: 40px;
-}
-.shop_armor_special_roguishRainbowMessengerRobes {
-  background-image: url(/static/sprites/spritesmith-main-5.png);
-  background-position: -938px -1541px;
-  width: 40px;
-  height: 40px;
-}
-.shop_armor_special_samuraiArmor {
-  background-image: url(/static/sprites/spritesmith-main-5.png);
-  background-position: -979px -1541px;
-  width: 40px;
-  height: 40px;
-}
-.shop_armor_special_sneakthiefRobes {
-  background-image: url(/static/sprites/spritesmith-main-5.png);
-  background-position: -1020px -1541px;
-  width: 40px;
-  height: 40px;
-}
-.shop_armor_special_snowSovereignRobes {
-  background-image: url(/static/sprites/spritesmith-main-5.png);
-  background-position: -1061px -1541px;
-  width: 40px;
-  height: 40px;
-}
-.shop_armor_warrior_1 {
-  background-image: url(/static/sprites/spritesmith-main-5.png);
-  background-position: -1102px -1541px;
-  width: 40px;
-  height: 40px;
-}
-.shop_armor_warrior_2 {
-  background-image: url(/static/sprites/spritesmith-main-5.png);
-  background-position: -1143px -1541px;
-  width: 40px;
-  height: 40px;
-}
-.shop_armor_warrior_3 {
-  background-image: url(/static/sprites/spritesmith-main-5.png);
-  background-position: -1184px -1541px;
-  width: 40px;
-  height: 40px;
-}
-.shop_armor_warrior_4 {
-  background-image: url(/static/sprites/spritesmith-main-5.png);
-  background-position: -1225px -1541px;
-  width: 40px;
-  height: 40px;
-}
-.shop_armor_warrior_5 {
-  background-image: url(/static/sprites/spritesmith-main-5.png);
-  background-position: -1266px -1541px;
-  width: 40px;
-  height: 40px;
-}
-.shop_armor_wizard_1 {
-  background-image: url(/static/sprites/spritesmith-main-5.png);
-  background-position: -1307px -1541px;
-  width: 40px;
-  height: 40px;
-}
-.shop_armor_wizard_2 {
-  background-image: url(/static/sprites/spritesmith-main-5.png);
-  background-position: -1348px -1541px;
-  width: 40px;
-  height: 40px;
-}
-.shop_armor_wizard_3 {
-  background-image: url(/static/sprites/spritesmith-main-5.png);
-  background-position: -1389px -1541px;
-  width: 40px;
-  height: 40px;
-}
-.shop_armor_wizard_4 {
-  background-image: url(/static/sprites/spritesmith-main-5.png);
-  background-position: -1430px -1541px;
-  width: 40px;
-  height: 40px;
-}
-.shop_armor_wizard_5 {
-  background-image: url(/static/sprites/spritesmith-main-5.png);
-  background-position: -1471px -1541px;
-  width: 40px;
-  height: 40px;
-}
-.slim_armor_healer_1 {
-  background-image: url(/static/sprites/spritesmith-main-5.png);
-  background-position: -91px -1268px;
->>>>>>> 80ae9c3e
+  background-position: -91px -1089px;
   width: 90px;
   height: 90px;
 }
 .slim_armor_healer_2 {
   background-image: url(/static/sprites/spritesmith-main-5.png);
-<<<<<<< HEAD
-  background-position: -273px -1089px;
-=======
-  background-position: 0px -1268px;
->>>>>>> 80ae9c3e
+  background-position: 0px -1089px;
   width: 90px;
   height: 90px;
 }
 .slim_armor_healer_3 {
   background-image: url(/static/sprites/spritesmith-main-5.png);
-<<<<<<< HEAD
-  background-position: -182px -1089px;
-=======
-  background-position: -1276px -1092px;
->>>>>>> 80ae9c3e
+  background-position: -1149px -910px;
   width: 90px;
   height: 90px;
 }
 .slim_armor_healer_4 {
   background-image: url(/static/sprites/spritesmith-main-5.png);
-<<<<<<< HEAD
-  background-position: -91px -1089px;
-=======
-  background-position: -1276px -1001px;
->>>>>>> 80ae9c3e
+  background-position: -1149px -819px;
   width: 90px;
   height: 90px;
 }
 .slim_armor_healer_5 {
   background-image: url(/static/sprites/spritesmith-main-5.png);
-<<<<<<< HEAD
-  background-position: 0px -1089px;
-=======
-  background-position: -1276px -910px;
->>>>>>> 80ae9c3e
+  background-position: -1149px -728px;
   width: 90px;
   height: 90px;
 }
 .slim_armor_rogue_1 {
   background-image: url(/static/sprites/spritesmith-main-5.png);
-<<<<<<< HEAD
-  background-position: -1149px -910px;
-=======
-  background-position: -1276px -819px;
->>>>>>> 80ae9c3e
+  background-position: -1149px -637px;
   width: 90px;
   height: 90px;
 }
 .slim_armor_rogue_2 {
   background-image: url(/static/sprites/spritesmith-main-5.png);
-<<<<<<< HEAD
-  background-position: -1149px -819px;
-=======
-  background-position: -1276px -728px;
->>>>>>> 80ae9c3e
+  background-position: -1149px -546px;
   width: 90px;
   height: 90px;
 }
 .slim_armor_rogue_3 {
   background-image: url(/static/sprites/spritesmith-main-5.png);
-<<<<<<< HEAD
-  background-position: -1149px -728px;
-=======
-  background-position: -1276px -637px;
->>>>>>> 80ae9c3e
+  background-position: -1149px -455px;
   width: 90px;
   height: 90px;
 }
 .slim_armor_rogue_4 {
   background-image: url(/static/sprites/spritesmith-main-5.png);
-<<<<<<< HEAD
-  background-position: -1149px -637px;
-=======
-  background-position: -1276px -546px;
->>>>>>> 80ae9c3e
-  width: 90px;
-  height: 90px;
-}
-.slim_armor_rogue_5 {
-  background-image: url(/static/sprites/spritesmith-main-5.png);
-<<<<<<< HEAD
-  background-position: -1149px -546px;
-=======
-  background-position: -1276px -455px;
->>>>>>> 80ae9c3e
-  width: 90px;
-  height: 90px;
-}
-.slim_armor_special_2 {
-  background-image: url(/static/sprites/spritesmith-main-5.png);
-<<<<<<< HEAD
-  background-position: -1149px -455px;
-=======
-  background-position: -1276px -364px;
->>>>>>> 80ae9c3e
-  width: 90px;
-  height: 90px;
-}
-.slim_armor_special_bardRobes {
-  background-image: url(/static/sprites/spritesmith-main-5.png);
-<<<<<<< HEAD
-  background-position: -1149px -364px;
-=======
-  background-position: -1276px -273px;
->>>>>>> 80ae9c3e
-  width: 90px;
-  height: 90px;
-}
-.slim_armor_special_dandySuit {
-  background-image: url(/static/sprites/spritesmith-main-5.png);
-<<<<<<< HEAD
-  background-position: -1149px -273px;
-=======
-  background-position: -1276px -182px;
->>>>>>> 80ae9c3e
-  width: 90px;
-  height: 90px;
-}
-.slim_armor_special_finnedOceanicArmor {
-  background-image: url(/static/sprites/spritesmith-main-5.png);
-<<<<<<< HEAD
-  background-position: -1149px -182px;
-=======
-  background-position: -1276px -91px;
->>>>>>> 80ae9c3e
-  width: 90px;
-  height: 90px;
-}
-.slim_armor_special_lunarWarriorArmor {
-  background-image: url(/static/sprites/spritesmith-main-5.png);
-<<<<<<< HEAD
-  background-position: -1149px -91px;
-=======
-  background-position: -1276px 0px;
->>>>>>> 80ae9c3e
-  width: 90px;
-  height: 90px;
-}
-.slim_armor_special_mammothRiderArmor {
-  background-image: url(/static/sprites/spritesmith-main-5.png);
-<<<<<<< HEAD
-  background-position: -1149px 0px;
-=======
-  background-position: -1183px -1177px;
->>>>>>> 80ae9c3e
-  width: 90px;
-  height: 90px;
-}
-.slim_armor_special_nomadsCuirass {
-  background-image: url(/static/sprites/spritesmith-main-5.png);
-<<<<<<< HEAD
-  background-position: -1001px -998px;
-=======
-  background-position: -1092px -1177px;
->>>>>>> 80ae9c3e
-  width: 90px;
-  height: 90px;
-}
-.slim_armor_special_pageArmor {
-  background-image: url(/static/sprites/spritesmith-main-5.png);
-<<<<<<< HEAD
-  background-position: -910px -998px;
-=======
-  background-position: -1001px -1177px;
->>>>>>> 80ae9c3e
-  width: 90px;
-  height: 90px;
-}
-.slim_armor_special_pyromancersRobes {
-  background-image: url(/static/sprites/spritesmith-main-5.png);
-<<<<<<< HEAD
-  background-position: -819px -998px;
-=======
-  background-position: -910px -1177px;
->>>>>>> 80ae9c3e
-  width: 90px;
-  height: 90px;
-}
-.slim_armor_special_roguishRainbowMessengerRobes {
-  background-image: url(/static/sprites/spritesmith-main-5.png);
-<<<<<<< HEAD
-  background-position: -728px -998px;
-=======
-  background-position: -819px -1177px;
->>>>>>> 80ae9c3e
-  width: 90px;
-  height: 90px;
-}
-.slim_armor_special_samuraiArmor {
-  background-image: url(/static/sprites/spritesmith-main-5.png);
-<<<<<<< HEAD
-  background-position: -455px -725px;
-  width: 90px;
-  height: 90px;
-=======
-  background-position: -728px -1177px;
-  width: 90px;
-  height: 90px;
-}
-.slim_armor_special_sneakthiefRobes {
-  background-image: url(/static/sprites/spritesmith-main-5.png);
-  background-position: -637px -1177px;
-  width: 90px;
-  height: 90px;
-}
-.slim_armor_special_snowSovereignRobes {
-  background-image: url(/static/sprites/spritesmith-main-5.png);
-  background-position: -546px -1177px;
-  width: 90px;
-  height: 90px;
-}
-.slim_armor_warrior_1 {
-  background-image: url(/static/sprites/spritesmith-main-5.png);
-  background-position: -455px -1177px;
-  width: 90px;
-  height: 90px;
-}
-.slim_armor_warrior_2 {
-  background-image: url(/static/sprites/spritesmith-main-5.png);
-  background-position: -364px -1177px;
-  width: 90px;
-  height: 90px;
-}
-.slim_armor_warrior_3 {
-  background-image: url(/static/sprites/spritesmith-main-5.png);
-  background-position: -273px -1177px;
-  width: 90px;
-  height: 90px;
-}
-.slim_armor_warrior_4 {
-  background-image: url(/static/sprites/spritesmith-main-5.png);
-  background-position: -182px -1177px;
-  width: 90px;
-  height: 90px;
-}
-.slim_armor_warrior_5 {
-  background-image: url(/static/sprites/spritesmith-main-5.png);
-  background-position: -91px -1177px;
-  width: 90px;
-  height: 90px;
-}
-.slim_armor_wizard_1 {
-  background-image: url(/static/sprites/spritesmith-main-5.png);
-  background-position: 0px -1177px;
-  width: 90px;
-  height: 90px;
-}
-.slim_armor_wizard_2 {
-  background-image: url(/static/sprites/spritesmith-main-5.png);
-  background-position: -1185px -1001px;
-  width: 90px;
-  height: 90px;
-}
-.slim_armor_wizard_3 {
-  background-image: url(/static/sprites/spritesmith-main-5.png);
-  background-position: -1185px -910px;
-  width: 90px;
-  height: 90px;
-}
-.slim_armor_wizard_4 {
-  background-image: url(/static/sprites/spritesmith-main-5.png);
-  background-position: -1185px -819px;
-  width: 90px;
-  height: 90px;
-}
-.slim_armor_wizard_5 {
-  background-image: url(/static/sprites/spritesmith-main-5.png);
-  background-position: -1185px -728px;
-  width: 90px;
-  height: 90px;
-}
-.back_special_snowdriftVeil {
-  background-image: url(/static/sprites/spritesmith-main-5.png);
-  background-position: 0px -91px;
-  width: 114px;
-  height: 87px;
-}
-.shop_back_special_snowdriftVeil {
-  background-image: url(/static/sprites/spritesmith-main-5.png);
-  background-position: -1640px 0px;
-  width: 40px;
-  height: 40px;
-}
-.broad_armor_special_birthday {
-  background-image: url(/static/sprites/spritesmith-main-5.png);
-  background-position: -1185px -546px;
-  width: 90px;
-  height: 90px;
-}
-.broad_armor_special_birthday2015 {
-  background-image: url(/static/sprites/spritesmith-main-5.png);
-  background-position: -1185px -455px;
-  width: 90px;
-  height: 90px;
-}
-.broad_armor_special_birthday2016 {
-  background-image: url(/static/sprites/spritesmith-main-5.png);
-  background-position: -1185px -364px;
-  width: 90px;
-  height: 90px;
-}
-.broad_armor_special_birthday2017 {
-  background-image: url(/static/sprites/spritesmith-main-5.png);
-  background-position: -1185px -273px;
-  width: 90px;
-  height: 90px;
-}
-.shop_armor_special_birthday {
-  background-image: url(/static/sprites/spritesmith-main-5.png);
-  background-position: -1640px -205px;
-  width: 40px;
-  height: 40px;
-}
-.shop_armor_special_birthday2015 {
-  background-image: url(/static/sprites/spritesmith-main-5.png);
-  background-position: -1640px -246px;
-  width: 40px;
-  height: 40px;
-}
-.shop_armor_special_birthday2016 {
-  background-image: url(/static/sprites/spritesmith-main-5.png);
-  background-position: -1640px -287px;
-  width: 40px;
-  height: 40px;
-}
-.shop_armor_special_birthday2017 {
-  background-image: url(/static/sprites/spritesmith-main-5.png);
-  background-position: -1640px -328px;
-  width: 40px;
-  height: 40px;
-}
-.slim_armor_special_birthday {
-  background-image: url(/static/sprites/spritesmith-main-5.png);
-  background-position: -1185px -182px;
-  width: 90px;
-  height: 90px;
-}
-.slim_armor_special_birthday2015 {
-  background-image: url(/static/sprites/spritesmith-main-5.png);
-  background-position: -1185px -91px;
-  width: 90px;
-  height: 90px;
-}
-.slim_armor_special_birthday2016 {
-  background-image: url(/static/sprites/spritesmith-main-5.png);
-  background-position: -1185px 0px;
-  width: 90px;
-  height: 90px;
-}
-.slim_armor_special_birthday2017 {
-  background-image: url(/static/sprites/spritesmith-main-5.png);
-  background-position: -1092px -1086px;
-  width: 90px;
-  height: 90px;
-}
-.broad_armor_special_fall2015Healer {
-  background-image: url(/static/sprites/spritesmith-main-5.png);
-  background-position: 0px -358px;
-  width: 93px;
-  height: 90px;
-}
-.broad_armor_special_fall2015Mage {
-  background-image: url(/static/sprites/spritesmith-main-5.png);
-  background-position: -351px 0px;
-  width: 105px;
-  height: 90px;
-}
-.broad_armor_special_fall2015Rogue {
-  background-image: url(/static/sprites/spritesmith-main-5.png);
-  background-position: -819px -1086px;
-  width: 90px;
-  height: 90px;
-}
-.broad_armor_special_fall2015Warrior {
-  background-image: url(/static/sprites/spritesmith-main-5.png);
-  background-position: -728px -1086px;
-  width: 90px;
-  height: 90px;
-}
-.broad_armor_special_fall2016Healer {
-  background-image: url(/static/sprites/spritesmith-main-5.png);
-  background-position: -115px -179px;
-  width: 114px;
-  height: 87px;
-}
-.broad_armor_special_fall2016Mage {
-  background-image: url(/static/sprites/spritesmith-main-5.png);
-  background-position: 0px -179px;
-  width: 114px;
-  height: 87px;
-}
-.broad_armor_special_fall2016Rogue {
-  background-image: url(/static/sprites/spritesmith-main-5.png);
-  background-position: -236px -88px;
-  width: 114px;
-  height: 87px;
-}
-.broad_armor_special_fall2016Warrior {
-  background-image: url(/static/sprites/spritesmith-main-5.png);
-  background-position: -236px 0px;
-  width: 114px;
-  height: 87px;
-}
-.broad_armor_special_fallHealer {
-  background-image: url(/static/sprites/spritesmith-main-5.png);
-  background-position: -273px -1086px;
-  width: 90px;
-  height: 90px;
-}
-.broad_armor_special_fallMage {
-  background-image: url(/static/sprites/spritesmith-main-5.png);
-  background-position: 0px 0px;
-  width: 120px;
-  height: 90px;
-}
-.broad_armor_special_fallRogue {
-  background-image: url(/static/sprites/spritesmith-main-5.png);
-  background-position: 0px -267px;
-  width: 105px;
-  height: 90px;
-}
-.broad_armor_special_fallWarrior {
-  background-image: url(/static/sprites/spritesmith-main-5.png);
-  background-position: 0px -1086px;
-  width: 90px;
-  height: 90px;
-}
-.head_special_fall2015Healer {
-  background-image: url(/static/sprites/spritesmith-main-5.png);
-  background-position: -94px -358px;
-  width: 93px;
-  height: 90px;
-}
-.head_special_fall2015Mage {
-  background-image: url(/static/sprites/spritesmith-main-5.png);
-  background-position: -351px -91px;
-  width: 105px;
-  height: 90px;
-}
-.head_special_fall2015Rogue {
-  background-image: url(/static/sprites/spritesmith-main-5.png);
-  background-position: 0px -813px;
-  width: 90px;
-  height: 90px;
->>>>>>> 80ae9c3e
+  background-position: -876px -364px;
+  width: 90px;
+  height: 90px;
 }