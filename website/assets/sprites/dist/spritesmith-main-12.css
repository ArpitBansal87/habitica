<<<<<<< HEAD
.Mount_Body_Spider-Zombie {
  background-image: url(/static/sprites/spritesmith-main-12.png);
  background-position: -106px -1452px;
  width: 105px;
  height: 105px;
}
.Mount_Body_TRex-Base {
  background-image: url(/static/sprites/spritesmith-main-12.png);
  background-position: -272px -544px;
  width: 135px;
  height: 135px;
=======
.Mount_Body_LionCub-Peppermint {
  background-image: url(/static/sprites/spritesmith-main-12.png);
  background-position: -1286px -848px;
  width: 105px;
  height: 105px;
>>>>>>> fdf2dd1f
}
.Mount_Body_LionCub-Red {
  background-image: url(/static/sprites/spritesmith-main-12.png);
  background-position: -318px -1150px;
  width: 105px;
  height: 105px;
}
.Mount_Body_LionCub-RoyalPurple {
  background-image: url(/static/sprites/spritesmith-main-12.png);
  background-position: -212px -1256px;
  width: 105px;
  height: 105px;
}
.Mount_Body_LionCub-Shade {
  background-image: url(/static/sprites/spritesmith-main-12.png);
  background-position: -318px -1256px;
  width: 105px;
  height: 105px;
}
.Mount_Body_LionCub-Shimmer {
  background-image: url(/static/sprites/spritesmith-main-12.png);
  background-position: -424px -1256px;
  width: 105px;
  height: 105px;
}
.Mount_Body_LionCub-Skeleton {
  background-image: url(/static/sprites/spritesmith-main-12.png);
  background-position: 0px -408px;
  width: 111px;
  height: 105px;
}
.Mount_Body_LionCub-Spooky {
  background-image: url(/static/sprites/spritesmith-main-12.png);
  background-position: -1286px -954px;
  width: 105px;
  height: 105px;
}
.Mount_Body_LionCub-Thunderstorm {
  background-image: url(/static/sprites/spritesmith-main-12.png);
  background-position: -1286px -1060px;
  width: 105px;
  height: 105px;
}
.Mount_Body_LionCub-White {
  background-image: url(/static/sprites/spritesmith-main-12.png);
  background-position: 0px -1256px;
  width: 105px;
  height: 105px;
}
.Mount_Body_LionCub-Zombie {
  background-image: url(/static/sprites/spritesmith-main-12.png);
  background-position: -106px -1256px;
  width: 105px;
  height: 105px;
}
<<<<<<< HEAD
.Mount_Body_TigerCub-Aquatic {
  background-image: url(/static/sprites/spritesmith-main-12.png);
  background-position: -1240px -530px;
  width: 105px;
  height: 105px;
}
.Mount_Body_TigerCub-Base {
  background-image: url(/static/sprites/spritesmith-main-12.png);
  background-position: -212px -1452px;
  width: 105px;
  height: 105px;
}
.Mount_Body_TigerCub-CottonCandyBlue {
  background-image: url(/static/sprites/spritesmith-main-12.png);
  background-position: -318px -1452px;
  width: 105px;
  height: 105px;
}
.Mount_Body_TigerCub-CottonCandyPink {
  background-image: url(/static/sprites/spritesmith-main-12.png);
  background-position: -424px -1452px;
  width: 105px;
  height: 105px;
}
.Mount_Body_TigerCub-Cupid {
  background-image: url(/static/sprites/spritesmith-main-12.png);
  background-position: -530px -1452px;
  width: 105px;
  height: 105px;
}
.Mount_Body_TigerCub-Desert {
  background-image: url(/static/sprites/spritesmith-main-12.png);
  background-position: -636px -1452px;
  width: 105px;
  height: 105px;
}
.Mount_Body_TigerCub-Ember {
  background-image: url(/static/sprites/spritesmith-main-12.png);
  background-position: -742px -1452px;
  width: 105px;
  height: 105px;
}
.Mount_Body_TigerCub-Fairy {
  background-image: url(/static/sprites/spritesmith-main-12.png);
  background-position: -848px -1452px;
  width: 105px;
  height: 105px;
}
.Mount_Body_TigerCub-Floral {
  background-image: url(/static/sprites/spritesmith-main-12.png);
  background-position: -954px -1452px;
  width: 105px;
  height: 105px;
}
.Mount_Body_TigerCub-Ghost {
  background-image: url(/static/sprites/spritesmith-main-12.png);
  background-position: -1060px -1452px;
  width: 105px;
  height: 105px;
}
.Mount_Body_TigerCub-Golden {
  background-image: url(/static/sprites/spritesmith-main-12.png);
  background-position: -848px -1028px;
  width: 105px;
  height: 105px;
}
.Mount_Body_TigerCub-Holly {
  background-image: url(/static/sprites/spritesmith-main-12.png);
  background-position: -954px -1028px;
  width: 105px;
  height: 105px;
}
.Mount_Body_TigerCub-Peppermint {
  background-image: url(/static/sprites/spritesmith-main-12.png);
  background-position: -1134px 0px;
  width: 105px;
  height: 105px;
}
.Mount_Body_TigerCub-Red {
  background-image: url(/static/sprites/spritesmith-main-12.png);
  background-position: -1134px -106px;
  width: 105px;
  height: 105px;
}
.Mount_Body_TigerCub-RoyalPurple {
  background-image: url(/static/sprites/spritesmith-main-12.png);
  background-position: -1134px -212px;
  width: 105px;
  height: 105px;
}
.Mount_Body_TigerCub-Shade {
  background-image: url(/static/sprites/spritesmith-main-12.png);
  background-position: -1134px -318px;
  width: 105px;
  height: 105px;
}
.Mount_Body_TigerCub-Shimmer {
  background-image: url(/static/sprites/spritesmith-main-12.png);
  background-position: -1134px -424px;
  width: 105px;
  height: 105px;
}
.Mount_Body_TigerCub-Skeleton {
  background-image: url(/static/sprites/spritesmith-main-12.png);
  background-position: -1134px -530px;
  width: 105px;
  height: 105px;
}
.Mount_Body_TigerCub-Spooky {
  background-image: url(/static/sprites/spritesmith-main-12.png);
  background-position: -1134px -636px;
  width: 105px;
  height: 105px;
}
.Mount_Body_TigerCub-Thunderstorm {
  background-image: url(/static/sprites/spritesmith-main-12.png);
  background-position: -1134px -742px;
=======
.Mount_Body_MagicalBee-Base {
  background-image: url(/static/sprites/spritesmith-main-12.png);
  background-position: -408px -260px;
>>>>>>> fdf2dd1f
  width: 105px;
  height: 114px;
}
.Mount_Body_Mammoth-Base {
  background-image: url(/static/sprites/spritesmith-main-12.png);
  background-position: -408px -136px;
  width: 105px;
  height: 123px;
}
.Mount_Body_MantisShrimp-Base {
  background-image: url(/static/sprites/spritesmith-main-12.png);
  background-position: -112px -408px;
  width: 108px;
  height: 105px;
}
.Mount_Body_Monkey-Base {
  background-image: url(/static/sprites/spritesmith-main-12.png);
<<<<<<< HEAD
  background-position: -1134px -848px;
=======
  background-position: -530px -1256px;
>>>>>>> fdf2dd1f
  width: 105px;
  height: 105px;
}
.Mount_Body_Monkey-CottonCandyBlue {
  background-image: url(/static/sprites/spritesmith-main-12.png);
<<<<<<< HEAD
  background-position: -1134px -954px;
=======
  background-position: -636px -1256px;
>>>>>>> fdf2dd1f
  width: 105px;
  height: 105px;
}
.Mount_Body_Monkey-CottonCandyPink {
  background-image: url(/static/sprites/spritesmith-main-12.png);
<<<<<<< HEAD
  background-position: 0px -1134px;
=======
  background-position: -327px -408px;
>>>>>>> fdf2dd1f
  width: 105px;
  height: 105px;
}
.Mount_Body_Monkey-Desert {
  background-image: url(/static/sprites/spritesmith-main-12.png);
<<<<<<< HEAD
  background-position: -106px -1134px;
=======
  background-position: -433px -408px;
>>>>>>> fdf2dd1f
  width: 105px;
  height: 105px;
}
.Mount_Body_Monkey-Golden {
  background-image: url(/static/sprites/spritesmith-main-12.png);
<<<<<<< HEAD
  background-position: -212px -1134px;
=======
  background-position: -544px 0px;
>>>>>>> fdf2dd1f
  width: 105px;
  height: 105px;
}
.Mount_Body_Monkey-Red {
  background-image: url(/static/sprites/spritesmith-main-12.png);
<<<<<<< HEAD
  background-position: -318px -1134px;
=======
  background-position: -544px -106px;
>>>>>>> fdf2dd1f
  width: 105px;
  height: 105px;
}
.Mount_Body_Monkey-Shade {
  background-image: url(/static/sprites/spritesmith-main-12.png);
<<<<<<< HEAD
  background-position: -424px -1134px;
=======
  background-position: -544px -212px;
>>>>>>> fdf2dd1f
  width: 105px;
  height: 105px;
}
.Mount_Body_Monkey-Skeleton {
  background-image: url(/static/sprites/spritesmith-main-12.png);
<<<<<<< HEAD
  background-position: -530px -1134px;
=======
  background-position: -544px -318px;
>>>>>>> fdf2dd1f
  width: 105px;
  height: 105px;
}
.Mount_Body_Monkey-White {
  background-image: url(/static/sprites/spritesmith-main-12.png);
<<<<<<< HEAD
  background-position: -636px -1134px;
=======
  background-position: 0px -514px;
>>>>>>> fdf2dd1f
  width: 105px;
  height: 105px;
}
.Mount_Body_Monkey-Zombie {
  background-image: url(/static/sprites/spritesmith-main-12.png);
<<<<<<< HEAD
  background-position: -742px -1134px;
=======
  background-position: -106px -514px;
>>>>>>> fdf2dd1f
  width: 105px;
  height: 105px;
}
.Mount_Body_Nudibranch-Base {
  background-image: url(/static/sprites/spritesmith-main-12.png);
<<<<<<< HEAD
  background-position: -848px -1134px;
=======
  background-position: -212px -514px;
>>>>>>> fdf2dd1f
  width: 105px;
  height: 105px;
}
.Mount_Body_Nudibranch-CottonCandyBlue {
  background-image: url(/static/sprites/spritesmith-main-12.png);
<<<<<<< HEAD
  background-position: -954px -1134px;
=======
  background-position: -318px -514px;
>>>>>>> fdf2dd1f
  width: 105px;
  height: 105px;
}
.Mount_Body_Nudibranch-CottonCandyPink {
  background-image: url(/static/sprites/spritesmith-main-12.png);
<<<<<<< HEAD
  background-position: -1664px -1060px;
=======
  background-position: -424px -514px;
>>>>>>> fdf2dd1f
  width: 105px;
  height: 105px;
}
.Mount_Body_Nudibranch-Desert {
  background-image: url(/static/sprites/spritesmith-main-12.png);
<<<<<<< HEAD
  background-position: -1664px -1166px;
=======
  background-position: -530px -514px;
>>>>>>> fdf2dd1f
  width: 105px;
  height: 105px;
}
.Mount_Body_Nudibranch-Golden {
  background-image: url(/static/sprites/spritesmith-main-12.png);
<<<<<<< HEAD
  background-position: -1664px -1272px;
=======
  background-position: -650px 0px;
>>>>>>> fdf2dd1f
  width: 105px;
  height: 105px;
}
.Mount_Body_Nudibranch-Red {
  background-image: url(/static/sprites/spritesmith-main-12.png);
<<<<<<< HEAD
  background-position: -922px -345px;
=======
  background-position: -650px -106px;
>>>>>>> fdf2dd1f
  width: 105px;
  height: 105px;
}
.Mount_Body_Nudibranch-Shade {
  background-image: url(/static/sprites/spritesmith-main-12.png);
<<<<<<< HEAD
  background-position: -922px -451px;
=======
  background-position: -650px -212px;
>>>>>>> fdf2dd1f
  width: 105px;
  height: 105px;
}
.Mount_Body_Nudibranch-Skeleton {
  background-image: url(/static/sprites/spritesmith-main-12.png);
<<<<<<< HEAD
  background-position: -922px -557px;
=======
  background-position: -650px -318px;
>>>>>>> fdf2dd1f
  width: 105px;
  height: 105px;
}
.Mount_Body_Nudibranch-White {
  background-image: url(/static/sprites/spritesmith-main-12.png);
<<<<<<< HEAD
  background-position: -922px -663px;
=======
  background-position: -650px -424px;
>>>>>>> fdf2dd1f
  width: 105px;
  height: 105px;
}
.Mount_Body_Nudibranch-Zombie {
  background-image: url(/static/sprites/spritesmith-main-12.png);
<<<<<<< HEAD
  background-position: 0px -816px;
=======
  background-position: 0px -620px;
>>>>>>> fdf2dd1f
  width: 105px;
  height: 105px;
}
.Mount_Body_Octopus-Base {
  background-image: url(/static/sprites/spritesmith-main-12.png);
<<<<<<< HEAD
  background-position: -106px -816px;
=======
  background-position: -106px -620px;
>>>>>>> fdf2dd1f
  width: 105px;
  height: 105px;
}
.Mount_Body_Octopus-CottonCandyBlue {
  background-image: url(/static/sprites/spritesmith-main-12.png);
<<<<<<< HEAD
  background-position: -212px -816px;
=======
  background-position: -212px -620px;
>>>>>>> fdf2dd1f
  width: 105px;
  height: 105px;
}
.Mount_Body_Octopus-CottonCandyPink {
  background-image: url(/static/sprites/spritesmith-main-12.png);
<<<<<<< HEAD
  background-position: -318px -816px;
=======
  background-position: -318px -620px;
>>>>>>> fdf2dd1f
  width: 105px;
  height: 105px;
}
.Mount_Body_Octopus-Desert {
  background-image: url(/static/sprites/spritesmith-main-12.png);
<<<<<<< HEAD
  background-position: -424px -816px;
=======
  background-position: -424px -620px;
>>>>>>> fdf2dd1f
  width: 105px;
  height: 105px;
}
.Mount_Body_Octopus-Golden {
  background-image: url(/static/sprites/spritesmith-main-12.png);
<<<<<<< HEAD
  background-position: -530px -816px;
=======
  background-position: -530px -620px;
>>>>>>> fdf2dd1f
  width: 105px;
  height: 105px;
}
.Mount_Body_Octopus-Red {
  background-image: url(/static/sprites/spritesmith-main-12.png);
<<<<<<< HEAD
  background-position: -636px -816px;
=======
  background-position: -636px -620px;
>>>>>>> fdf2dd1f
  width: 105px;
  height: 105px;
}
.Mount_Body_Octopus-Shade {
  background-image: url(/static/sprites/spritesmith-main-12.png);
<<<<<<< HEAD
  background-position: -742px -816px;
=======
  background-position: -756px 0px;
>>>>>>> fdf2dd1f
  width: 105px;
  height: 105px;
}
.Mount_Body_Octopus-Skeleton {
  background-image: url(/static/sprites/spritesmith-main-12.png);
<<<<<<< HEAD
  background-position: -848px -816px;
=======
  background-position: -756px -106px;
>>>>>>> fdf2dd1f
  width: 105px;
  height: 105px;
}
.Mount_Body_Octopus-White {
  background-image: url(/static/sprites/spritesmith-main-12.png);
<<<<<<< HEAD
  background-position: 0px -922px;
=======
  background-position: -756px -212px;
>>>>>>> fdf2dd1f
  width: 105px;
  height: 105px;
}
.Mount_Body_Octopus-Zombie {
  background-image: url(/static/sprites/spritesmith-main-12.png);
<<<<<<< HEAD
  background-position: -106px -922px;
=======
  background-position: -756px -318px;
>>>>>>> fdf2dd1f
  width: 105px;
  height: 105px;
}
.Mount_Body_Orca-Base {
  background-image: url(/static/sprites/spritesmith-main-12.png);
<<<<<<< HEAD
  background-position: -212px -922px;
=======
  background-position: -756px -424px;
>>>>>>> fdf2dd1f
  width: 105px;
  height: 105px;
}
.Mount_Body_Owl-Base {
  background-image: url(/static/sprites/spritesmith-main-12.png);
<<<<<<< HEAD
  background-position: -318px -922px;
=======
  background-position: -756px -530px;
>>>>>>> fdf2dd1f
  width: 105px;
  height: 105px;
}
.Mount_Body_Owl-CottonCandyBlue {
  background-image: url(/static/sprites/spritesmith-main-12.png);
<<<<<<< HEAD
  background-position: -424px -922px;
=======
  background-position: 0px -726px;
>>>>>>> fdf2dd1f
  width: 105px;
  height: 105px;
}
.Mount_Body_Owl-CottonCandyPink {
  background-image: url(/static/sprites/spritesmith-main-12.png);
<<<<<<< HEAD
  background-position: -530px -922px;
=======
  background-position: -106px -726px;
>>>>>>> fdf2dd1f
  width: 105px;
  height: 105px;
}
.Mount_Body_Owl-Desert {
  background-image: url(/static/sprites/spritesmith-main-12.png);
<<<<<<< HEAD
  background-position: -636px -922px;
=======
  background-position: -212px -726px;
>>>>>>> fdf2dd1f
  width: 105px;
  height: 105px;
}
.Mount_Body_Owl-Golden {
  background-image: url(/static/sprites/spritesmith-main-12.png);
<<<<<<< HEAD
  background-position: -742px -922px;
=======
  background-position: -318px -726px;
>>>>>>> fdf2dd1f
  width: 105px;
  height: 105px;
}
.Mount_Body_Owl-Red {
  background-image: url(/static/sprites/spritesmith-main-12.png);
<<<<<<< HEAD
  background-position: -848px -922px;
=======
  background-position: -424px -726px;
>>>>>>> fdf2dd1f
  width: 105px;
  height: 105px;
}
.Mount_Body_Owl-Shade {
  background-image: url(/static/sprites/spritesmith-main-12.png);
<<<<<<< HEAD
  background-position: -1028px 0px;
=======
  background-position: -530px -726px;
>>>>>>> fdf2dd1f
  width: 105px;
  height: 105px;
}
.Mount_Body_Owl-Skeleton {
  background-image: url(/static/sprites/spritesmith-main-12.png);
<<<<<<< HEAD
  background-position: -1028px -106px;
=======
  background-position: -636px -726px;
>>>>>>> fdf2dd1f
  width: 105px;
  height: 105px;
}
.Mount_Body_Owl-White {
  background-image: url(/static/sprites/spritesmith-main-12.png);
<<<<<<< HEAD
  background-position: -1028px -212px;
=======
  background-position: -742px -726px;
>>>>>>> fdf2dd1f
  width: 105px;
  height: 105px;
}
.Mount_Body_Owl-Zombie {
  background-image: url(/static/sprites/spritesmith-main-12.png);
<<<<<<< HEAD
  background-position: -1028px -318px;
=======
  background-position: -862px 0px;
>>>>>>> fdf2dd1f
  width: 105px;
  height: 105px;
}
.Mount_Body_PandaCub-Aquatic {
  background-image: url(/static/sprites/spritesmith-main-12.png);
<<<<<<< HEAD
  background-position: -1028px -424px;
=======
  background-position: -862px -106px;
>>>>>>> fdf2dd1f
  width: 105px;
  height: 105px;
}
.Mount_Body_PandaCub-Base {
  background-image: url(/static/sprites/spritesmith-main-12.png);
<<<<<<< HEAD
  background-position: -1028px -530px;
=======
  background-position: -862px -212px;
>>>>>>> fdf2dd1f
  width: 105px;
  height: 105px;
}
.Mount_Body_PandaCub-CottonCandyBlue {
  background-image: url(/static/sprites/spritesmith-main-12.png);
<<<<<<< HEAD
  background-position: -1028px -636px;
=======
  background-position: -862px -318px;
>>>>>>> fdf2dd1f
  width: 105px;
  height: 105px;
}
.Mount_Body_PandaCub-CottonCandyPink {
  background-image: url(/static/sprites/spritesmith-main-12.png);
<<<<<<< HEAD
  background-position: -1028px -742px;
=======
  background-position: -862px -424px;
>>>>>>> fdf2dd1f
  width: 105px;
  height: 105px;
}
.Mount_Body_PandaCub-Cupid {
  background-image: url(/static/sprites/spritesmith-main-12.png);
<<<<<<< HEAD
  background-position: -1028px -848px;
=======
  background-position: -862px -530px;
>>>>>>> fdf2dd1f
  width: 105px;
  height: 105px;
}
.Mount_Body_PandaCub-Desert {
  background-image: url(/static/sprites/spritesmith-main-12.png);
<<<<<<< HEAD
  background-position: 0px -1028px;
=======
  background-position: -862px -636px;
>>>>>>> fdf2dd1f
  width: 105px;
  height: 105px;
}
.Mount_Body_PandaCub-Ember {
  background-image: url(/static/sprites/spritesmith-main-12.png);
<<<<<<< HEAD
  background-position: -106px -1028px;
=======
  background-position: 0px -832px;
>>>>>>> fdf2dd1f
  width: 105px;
  height: 105px;
}
.Mount_Body_PandaCub-Fairy {
  background-image: url(/static/sprites/spritesmith-main-12.png);
<<<<<<< HEAD
  background-position: -212px -1028px;
=======
  background-position: -106px -832px;
>>>>>>> fdf2dd1f
  width: 105px;
  height: 105px;
}
.Mount_Body_PandaCub-Floral {
  background-image: url(/static/sprites/spritesmith-main-12.png);
<<<<<<< HEAD
  background-position: -318px -1028px;
=======
  background-position: -212px -832px;
>>>>>>> fdf2dd1f
  width: 105px;
  height: 105px;
}
.Mount_Body_PandaCub-Ghost {
  background-image: url(/static/sprites/spritesmith-main-12.png);
<<<<<<< HEAD
  background-position: -424px -1028px;
=======
  background-position: -318px -832px;
>>>>>>> fdf2dd1f
  width: 105px;
  height: 105px;
}
.Mount_Body_PandaCub-Golden {
  background-image: url(/static/sprites/spritesmith-main-12.png);
<<<<<<< HEAD
  background-position: -530px -1028px;
=======
  background-position: -424px -832px;
>>>>>>> fdf2dd1f
  width: 105px;
  height: 105px;
}
.Mount_Body_PandaCub-Holly {
  background-image: url(/static/sprites/spritesmith-main-12.png);
<<<<<<< HEAD
  background-position: -636px -1028px;
=======
  background-position: -530px -832px;
>>>>>>> fdf2dd1f
  width: 105px;
  height: 105px;
}
.Mount_Body_PandaCub-Peppermint {
  background-image: url(/static/sprites/spritesmith-main-12.png);
<<<<<<< HEAD
  background-position: -742px -1028px;
=======
  background-position: -636px -832px;
>>>>>>> fdf2dd1f
  width: 105px;
  height: 105px;
}
.Mount_Body_PandaCub-Red {
  background-image: url(/static/sprites/spritesmith-main-12.png);
  background-position: -742px -832px;
  width: 105px;
  height: 105px;
}
.Mount_Body_PandaCub-RoyalPurple {
  background-image: url(/static/sprites/spritesmith-main-12.png);
  background-position: -848px -832px;
  width: 105px;
  height: 105px;
}
.Mount_Body_PandaCub-Shade {
  background-image: url(/static/sprites/spritesmith-main-12.png);
  background-position: -968px 0px;
  width: 105px;
  height: 105px;
}
.Mount_Body_PandaCub-Shimmer {
  background-image: url(/static/sprites/spritesmith-main-12.png);
  background-position: -968px -106px;
  width: 105px;
  height: 105px;
}
.Mount_Body_PandaCub-Skeleton {
  background-image: url(/static/sprites/spritesmith-main-12.png);
  background-position: -968px -212px;
  width: 105px;
  height: 105px;
}
.Mount_Body_PandaCub-Spooky {
  background-image: url(/static/sprites/spritesmith-main-12.png);
  background-position: -968px -318px;
  width: 105px;
  height: 105px;
}
.Mount_Body_PandaCub-Thunderstorm {
  background-image: url(/static/sprites/spritesmith-main-12.png);
  background-position: -968px -424px;
  width: 105px;
  height: 105px;
}
.Mount_Body_PandaCub-White {
  background-image: url(/static/sprites/spritesmith-main-12.png);
  background-position: -968px -530px;
  width: 105px;
  height: 105px;
}
.Mount_Body_PandaCub-Zombie {
  background-image: url(/static/sprites/spritesmith-main-12.png);
  background-position: -968px -636px;
  width: 105px;
  height: 105px;
}
.Mount_Body_Parrot-Base {
  background-image: url(/static/sprites/spritesmith-main-12.png);
  background-position: -968px -742px;
  width: 105px;
  height: 105px;
}
.Mount_Body_Parrot-CottonCandyBlue {
  background-image: url(/static/sprites/spritesmith-main-12.png);
  background-position: 0px -938px;
  width: 105px;
  height: 105px;
}
.Mount_Body_Parrot-CottonCandyPink {
  background-image: url(/static/sprites/spritesmith-main-12.png);
  background-position: -106px -938px;
  width: 105px;
  height: 105px;
}
.Mount_Body_Parrot-Desert {
  background-image: url(/static/sprites/spritesmith-main-12.png);
<<<<<<< HEAD
  background-position: -136px 0px;
  width: 135px;
  height: 135px;
=======
  background-position: -212px -938px;
  width: 105px;
  height: 105px;
>>>>>>> fdf2dd1f
}
.Mount_Body_Parrot-Golden {
  background-image: url(/static/sprites/spritesmith-main-12.png);
  background-position: -318px -938px;
  width: 105px;
  height: 105px;
}
.Mount_Body_Parrot-Red {
  background-image: url(/static/sprites/spritesmith-main-12.png);
  background-position: -424px -938px;
  width: 105px;
  height: 105px;
}
.Mount_Body_Parrot-Shade {
  background-image: url(/static/sprites/spritesmith-main-12.png);
<<<<<<< HEAD
  background-position: -680px 0px;
  width: 135px;
  height: 135px;
=======
  background-position: -530px -938px;
  width: 105px;
  height: 105px;
>>>>>>> fdf2dd1f
}
.Mount_Body_Parrot-Skeleton {
  background-image: url(/static/sprites/spritesmith-main-12.png);
  background-position: -636px -938px;
  width: 105px;
  height: 105px;
}
.Mount_Body_Parrot-White {
  background-image: url(/static/sprites/spritesmith-main-12.png);
  background-position: -742px -938px;
  width: 105px;
  height: 105px;
}
.Mount_Body_Parrot-Zombie {
  background-image: url(/static/sprites/spritesmith-main-12.png);
  background-position: -848px -938px;
  width: 105px;
  height: 105px;
}
.Mount_Body_Peacock-Base {
  background-image: url(/static/sprites/spritesmith-main-12.png);
  background-position: -954px -938px;
  width: 105px;
  height: 105px;
}
.Mount_Body_Peacock-CottonCandyBlue {
  background-image: url(/static/sprites/spritesmith-main-12.png);
  background-position: -1074px 0px;
  width: 105px;
  height: 105px;
}
.Mount_Body_Peacock-CottonCandyPink {
  background-image: url(/static/sprites/spritesmith-main-12.png);
  background-position: -1074px -106px;
  width: 105px;
  height: 105px;
}
.Mount_Body_Peacock-Desert {
  background-image: url(/static/sprites/spritesmith-main-12.png);
<<<<<<< HEAD
  background-position: -1060px -1134px;
=======
  background-position: -1074px -212px;
>>>>>>> fdf2dd1f
  width: 105px;
  height: 105px;
}
.Mount_Body_Peacock-Golden {
  background-image: url(/static/sprites/spritesmith-main-12.png);
<<<<<<< HEAD
  background-position: -1240px 0px;
=======
  background-position: -1074px -318px;
>>>>>>> fdf2dd1f
  width: 105px;
  height: 105px;
}
.Mount_Body_Peacock-Red {
  background-image: url(/static/sprites/spritesmith-main-12.png);
<<<<<<< HEAD
  background-position: -1240px -106px;
=======
  background-position: -1074px -424px;
>>>>>>> fdf2dd1f
  width: 105px;
  height: 105px;
}
.Mount_Body_Peacock-Shade {
  background-image: url(/static/sprites/spritesmith-main-12.png);
<<<<<<< HEAD
  background-position: -1240px -212px;
=======
  background-position: -1074px -530px;
>>>>>>> fdf2dd1f
  width: 105px;
  height: 105px;
}
.Mount_Body_Peacock-Skeleton {
  background-image: url(/static/sprites/spritesmith-main-12.png);
<<<<<<< HEAD
  background-position: -1240px -318px;
=======
  background-position: -1074px -636px;
>>>>>>> fdf2dd1f
  width: 105px;
  height: 105px;
}
.Mount_Body_Peacock-White {
  background-image: url(/static/sprites/spritesmith-main-12.png);
<<<<<<< HEAD
  background-position: -1240px -424px;
=======
  background-position: -1074px -742px;
>>>>>>> fdf2dd1f
  width: 105px;
  height: 105px;
}
.Mount_Body_Peacock-Zombie {
  background-image: url(/static/sprites/spritesmith-main-12.png);
<<<<<<< HEAD
  background-position: -1664px -1378px;
=======
  background-position: -1074px -848px;
>>>>>>> fdf2dd1f
  width: 105px;
  height: 105px;
}
.Mount_Body_Penguin-Base {
  background-image: url(/static/sprites/spritesmith-main-12.png);
<<<<<<< HEAD
  background-position: -1240px -636px;
=======
  background-position: 0px -1044px;
>>>>>>> fdf2dd1f
  width: 105px;
  height: 105px;
}
.Mount_Body_Penguin-CottonCandyBlue {
  background-image: url(/static/sprites/spritesmith-main-12.png);
<<<<<<< HEAD
  background-position: -1240px -742px;
=======
  background-position: -106px -1044px;
>>>>>>> fdf2dd1f
  width: 105px;
  height: 105px;
}
.Mount_Body_Penguin-CottonCandyPink {
  background-image: url(/static/sprites/spritesmith-main-12.png);
<<<<<<< HEAD
  background-position: -1240px -848px;
=======
  background-position: -212px -1044px;
>>>>>>> fdf2dd1f
  width: 105px;
  height: 105px;
}
.Mount_Body_Penguin-Desert {
  background-image: url(/static/sprites/spritesmith-main-12.png);
<<<<<<< HEAD
  background-position: -1240px -954px;
=======
  background-position: -318px -1044px;
>>>>>>> fdf2dd1f
  width: 105px;
  height: 105px;
}
.Mount_Body_Penguin-Golden {
  background-image: url(/static/sprites/spritesmith-main-12.png);
<<<<<<< HEAD
  background-position: -1240px -1060px;
=======
  background-position: -424px -1044px;
>>>>>>> fdf2dd1f
  width: 105px;
  height: 105px;
}
.Mount_Body_Penguin-Red {
  background-image: url(/static/sprites/spritesmith-main-12.png);
<<<<<<< HEAD
  background-position: 0px -1240px;
=======
  background-position: -530px -1044px;
>>>>>>> fdf2dd1f
  width: 105px;
  height: 105px;
}
.Mount_Body_Penguin-Shade {
  background-image: url(/static/sprites/spritesmith-main-12.png);
<<<<<<< HEAD
  background-position: -106px -1240px;
=======
  background-position: -636px -1044px;
>>>>>>> fdf2dd1f
  width: 105px;
  height: 105px;
}
.Mount_Body_Penguin-Skeleton {
  background-image: url(/static/sprites/spritesmith-main-12.png);
<<<<<<< HEAD
  background-position: -212px -1240px;
=======
  background-position: -742px -1044px;
>>>>>>> fdf2dd1f
  width: 105px;
  height: 105px;
}
.Mount_Body_Penguin-White {
  background-image: url(/static/sprites/spritesmith-main-12.png);
<<<<<<< HEAD
  background-position: -318px -1240px;
=======
  background-position: -848px -1044px;
>>>>>>> fdf2dd1f
  width: 105px;
  height: 105px;
}
.Mount_Body_Penguin-Zombie {
  background-image: url(/static/sprites/spritesmith-main-12.png);
<<<<<<< HEAD
  background-position: -424px -1240px;
=======
  background-position: -954px -1044px;
>>>>>>> fdf2dd1f
  width: 105px;
  height: 105px;
}
.Mount_Body_Phoenix-Base {
  background-image: url(/static/sprites/spritesmith-main-12.png);
<<<<<<< HEAD
  background-position: -530px -1240px;
=======
  background-position: -1060px -1044px;
>>>>>>> fdf2dd1f
  width: 105px;
  height: 105px;
}
.Mount_Body_Rat-Base {
  background-image: url(/static/sprites/spritesmith-main-12.png);
<<<<<<< HEAD
  background-position: -636px -1240px;
=======
  background-position: -1180px 0px;
>>>>>>> fdf2dd1f
  width: 105px;
  height: 105px;
}
.Mount_Body_Rat-CottonCandyBlue {
  background-image: url(/static/sprites/spritesmith-main-12.png);
<<<<<<< HEAD
  background-position: -742px -1240px;
=======
  background-position: -1180px -106px;
>>>>>>> fdf2dd1f
  width: 105px;
  height: 105px;
}
.Mount_Body_Rat-CottonCandyPink {
  background-image: url(/static/sprites/spritesmith-main-12.png);
<<<<<<< HEAD
  background-position: -848px -1240px;
=======
  background-position: -1180px -212px;
>>>>>>> fdf2dd1f
  width: 105px;
  height: 105px;
}
.Mount_Body_Rat-Desert {
  background-image: url(/static/sprites/spritesmith-main-12.png);
<<<<<<< HEAD
  background-position: -954px -1240px;
=======
  background-position: -1180px -318px;
>>>>>>> fdf2dd1f
  width: 105px;
  height: 105px;
}
.Mount_Body_Rat-Golden {
  background-image: url(/static/sprites/spritesmith-main-12.png);
<<<<<<< HEAD
  background-position: -1060px -1240px;
=======
  background-position: -1180px -424px;
>>>>>>> fdf2dd1f
  width: 105px;
  height: 105px;
}
.Mount_Body_Rat-Red {
  background-image: url(/static/sprites/spritesmith-main-12.png);
<<<<<<< HEAD
  background-position: -1166px -1240px;
=======
  background-position: -1180px -530px;
>>>>>>> fdf2dd1f
  width: 105px;
  height: 105px;
}
.Mount_Body_Rat-Shade {
  background-image: url(/static/sprites/spritesmith-main-12.png);
<<<<<<< HEAD
  background-position: -1346px 0px;
=======
  background-position: -1180px -636px;
>>>>>>> fdf2dd1f
  width: 105px;
  height: 105px;
}
.Mount_Body_Rat-Skeleton {
  background-image: url(/static/sprites/spritesmith-main-12.png);
<<<<<<< HEAD
  background-position: -1346px -106px;
=======
  background-position: -1180px -742px;
>>>>>>> fdf2dd1f
  width: 105px;
  height: 105px;
}
.Mount_Body_Rat-White {
  background-image: url(/static/sprites/spritesmith-main-12.png);
<<<<<<< HEAD
  background-position: -1346px -212px;
=======
  background-position: -1180px -848px;
>>>>>>> fdf2dd1f
  width: 105px;
  height: 105px;
}
.Mount_Body_Rat-Zombie {
  background-image: url(/static/sprites/spritesmith-main-12.png);
<<<<<<< HEAD
  background-position: -1346px -318px;
=======
  background-position: -1180px -954px;
>>>>>>> fdf2dd1f
  width: 105px;
  height: 105px;
}
.Mount_Body_Rock-Base {
  background-image: url(/static/sprites/spritesmith-main-12.png);
<<<<<<< HEAD
  background-position: -1346px -424px;
=======
  background-position: 0px -1150px;
>>>>>>> fdf2dd1f
  width: 105px;
  height: 105px;
}
.Mount_Body_Rock-CottonCandyBlue {
  background-image: url(/static/sprites/spritesmith-main-12.png);
<<<<<<< HEAD
  background-position: -1346px -530px;
=======
  background-position: -106px -1150px;
>>>>>>> fdf2dd1f
  width: 105px;
  height: 105px;
}
.Mount_Body_Rock-CottonCandyPink {
  background-image: url(/static/sprites/spritesmith-main-12.png);
<<<<<<< HEAD
  background-position: -1346px -636px;
=======
  background-position: -212px -1150px;
>>>>>>> fdf2dd1f
  width: 105px;
  height: 105px;
}
.Mount_Body_Rock-Desert {
  background-image: url(/static/sprites/spritesmith-main-12.png);
<<<<<<< HEAD
  background-position: -1346px -742px;
=======
  background-position: -221px -408px;
>>>>>>> fdf2dd1f
  width: 105px;
  height: 105px;
}
.Mount_Body_Rock-Golden {
  background-image: url(/static/sprites/spritesmith-main-12.png);
<<<<<<< HEAD
  background-position: -1346px -848px;
=======
  background-position: -424px -1150px;
>>>>>>> fdf2dd1f
  width: 105px;
  height: 105px;
}
.Mount_Body_Rock-Red {
  background-image: url(/static/sprites/spritesmith-main-12.png);
<<<<<<< HEAD
  background-position: -1346px -954px;
=======
  background-position: -530px -1150px;
>>>>>>> fdf2dd1f
  width: 105px;
  height: 105px;
}
.Mount_Body_Rock-Shade {
  background-image: url(/static/sprites/spritesmith-main-12.png);
<<<<<<< HEAD
  background-position: -1346px -1060px;
=======
  background-position: -636px -1150px;
>>>>>>> fdf2dd1f
  width: 105px;
  height: 105px;
}
.Mount_Body_Rock-Skeleton {
  background-image: url(/static/sprites/spritesmith-main-12.png);
<<<<<<< HEAD
  background-position: -1346px -1166px;
=======
  background-position: -742px -1150px;
>>>>>>> fdf2dd1f
  width: 105px;
  height: 105px;
}
.Mount_Body_Rock-White {
  background-image: url(/static/sprites/spritesmith-main-12.png);
<<<<<<< HEAD
  background-position: 0px -1346px;
=======
  background-position: -848px -1150px;
>>>>>>> fdf2dd1f
  width: 105px;
  height: 105px;
}
.Mount_Body_Rock-Zombie {
  background-image: url(/static/sprites/spritesmith-main-12.png);
<<<<<<< HEAD
  background-position: -106px -1346px;
=======
  background-position: -954px -1150px;
>>>>>>> fdf2dd1f
  width: 105px;
  height: 105px;
}
.Mount_Body_Rooster-Base {
  background-image: url(/static/sprites/spritesmith-main-12.png);
<<<<<<< HEAD
  background-position: -212px -1346px;
=======
  background-position: -1060px -1150px;
>>>>>>> fdf2dd1f
  width: 105px;
  height: 105px;
}
.Mount_Body_Rooster-CottonCandyBlue {
  background-image: url(/static/sprites/spritesmith-main-12.png);
<<<<<<< HEAD
  background-position: -318px -1346px;
=======
  background-position: -1166px -1150px;
>>>>>>> fdf2dd1f
  width: 105px;
  height: 105px;
}
.Mount_Body_Rooster-CottonCandyPink {
  background-image: url(/static/sprites/spritesmith-main-12.png);
<<<<<<< HEAD
  background-position: -424px -1346px;
=======
  background-position: -1286px 0px;
>>>>>>> fdf2dd1f
  width: 105px;
  height: 105px;
}
.Mount_Body_Rooster-Desert {
  background-image: url(/static/sprites/spritesmith-main-12.png);
<<<<<<< HEAD
  background-position: -530px -1346px;
=======
  background-position: -1286px -106px;
>>>>>>> fdf2dd1f
  width: 105px;
  height: 105px;
}
.Mount_Body_Rooster-Golden {
  background-image: url(/static/sprites/spritesmith-main-12.png);
<<<<<<< HEAD
  background-position: -636px -1346px;
=======
  background-position: -1286px -212px;
>>>>>>> fdf2dd1f
  width: 105px;
  height: 105px;
}
.Mount_Body_Rooster-Red {
  background-image: url(/static/sprites/spritesmith-main-12.png);
<<<<<<< HEAD
  background-position: -742px -1346px;
=======
  background-position: -1286px -318px;
>>>>>>> fdf2dd1f
  width: 105px;
  height: 105px;
}
.Mount_Body_Rooster-Shade {
  background-image: url(/static/sprites/spritesmith-main-12.png);
<<<<<<< HEAD
  background-position: -848px -1346px;
=======
  background-position: -1286px -424px;
>>>>>>> fdf2dd1f
  width: 105px;
  height: 105px;
}
.Mount_Body_Rooster-Skeleton {
  background-image: url(/static/sprites/spritesmith-main-12.png);
<<<<<<< HEAD
  background-position: -954px -1346px;
=======
  background-position: -1286px -530px;
>>>>>>> fdf2dd1f
  width: 105px;
  height: 105px;
}
.Mount_Body_Rooster-White {
  background-image: url(/static/sprites/spritesmith-main-12.png);
<<<<<<< HEAD
  background-position: -1060px -1346px;
=======
  background-position: -1286px -636px;
>>>>>>> fdf2dd1f
  width: 105px;
  height: 105px;
}
.Mount_Body_Rooster-Zombie {
  background-image: url(/static/sprites/spritesmith-main-12.png);
<<<<<<< HEAD
  background-position: -1166px -1346px;
=======
  background-position: -1286px -742px;
>>>>>>> fdf2dd1f
  width: 105px;
  height: 105px;
}
.Mount_Body_Sabretooth-Base {
  background-image: url(/static/sprites/spritesmith-main-12.png);
  background-position: -272px -136px;
  width: 135px;
  height: 135px;
}
.Mount_Body_Sabretooth-CottonCandyBlue {
  background-image: url(/static/sprites/spritesmith-main-12.png);
  background-position: 0px -272px;
  width: 135px;
  height: 135px;
}
.Mount_Body_Sabretooth-CottonCandyPink {
  background-image: url(/static/sprites/spritesmith-main-12.png);
  background-position: 0px 0px;
  width: 135px;
  height: 135px;
}
.Mount_Body_Sabretooth-Desert {
  background-image: url(/static/sprites/spritesmith-main-12.png);
  background-position: -272px -272px;
  width: 135px;
  height: 135px;
}
.Mount_Body_Sabretooth-Golden {
  background-image: url(/static/sprites/spritesmith-main-12.png);
  background-position: -408px 0px;
  width: 135px;
  height: 135px;
}
.Mount_Body_Sabretooth-Red {
  background-image: url(/static/sprites/spritesmith-main-12.png);
  background-position: -136px -272px;
  width: 135px;
  height: 135px;
}
.Mount_Body_Sabretooth-Shade {
  background-image: url(/static/sprites/spritesmith-main-12.png);
  background-position: -272px 0px;
  width: 135px;
  height: 135px;
}
.Mount_Body_Sabretooth-Skeleton {
  background-image: url(/static/sprites/spritesmith-main-12.png);
  background-position: -136px -136px;
  width: 135px;
  height: 135px;
}
.Mount_Body_Sabretooth-White {
  background-image: url(/static/sprites/spritesmith-main-12.png);
  background-position: 0px -136px;
  width: 135px;
  height: 135px;
}
.Mount_Body_Sabretooth-Zombie {
  background-image: url(/static/sprites/spritesmith-main-12.png);
<<<<<<< HEAD
  background-position: -1272px -1346px;
=======
  background-position: -136px 0px;
  width: 135px;
  height: 135px;
}
.Mount_Body_Seahorse-Base {
  background-image: url(/static/sprites/spritesmith-main-12.png);
  background-position: -742px -1256px;
>>>>>>> fdf2dd1f
  width: 105px;
  height: 105px;
}
.Mount_Body_Seahorse-CottonCandyBlue {
  background-image: url(/static/sprites/spritesmith-main-12.png);
<<<<<<< HEAD
  background-position: -1452px 0px;
=======
  background-position: -848px -1256px;
>>>>>>> fdf2dd1f
  width: 105px;
  height: 105px;
}
.Mount_Body_Seahorse-CottonCandyPink {
  background-image: url(/static/sprites/spritesmith-main-12.png);
<<<<<<< HEAD
  background-position: -1452px -106px;
=======
  background-position: -954px -1256px;
>>>>>>> fdf2dd1f
  width: 105px;
  height: 105px;
}
.Mount_Body_Seahorse-Desert {
  background-image: url(/static/sprites/spritesmith-main-12.png);
<<<<<<< HEAD
  background-position: -1452px -212px;
=======
  background-position: -1060px -1256px;
>>>>>>> fdf2dd1f
  width: 105px;
  height: 105px;
}
.Mount_Body_Seahorse-Golden {
  background-image: url(/static/sprites/spritesmith-main-12.png);
<<<<<<< HEAD
  background-position: -1452px -318px;
=======
  background-position: -1166px -1256px;
>>>>>>> fdf2dd1f
  width: 105px;
  height: 105px;
}
.Mount_Body_Seahorse-Red {
  background-image: url(/static/sprites/spritesmith-main-12.png);
<<<<<<< HEAD
  background-position: -1452px -424px;
=======
  background-position: -1272px -1256px;
>>>>>>> fdf2dd1f
  width: 105px;
  height: 105px;
}
.Mount_Body_Seahorse-Shade {
  background-image: url(/static/sprites/spritesmith-main-12.png);
<<<<<<< HEAD
  background-position: -1452px -530px;
=======
  background-position: -1392px 0px;
>>>>>>> fdf2dd1f
  width: 105px;
  height: 105px;
}
.Mount_Body_Seahorse-Skeleton {
  background-image: url(/static/sprites/spritesmith-main-12.png);
<<<<<<< HEAD
  background-position: -1452px -636px;
=======
  background-position: -1392px -106px;
>>>>>>> fdf2dd1f
  width: 105px;
  height: 105px;
}
.Mount_Body_Seahorse-White {
  background-image: url(/static/sprites/spritesmith-main-12.png);
<<<<<<< HEAD
  background-position: -1452px -742px;
=======
  background-position: -1392px -212px;
>>>>>>> fdf2dd1f
  width: 105px;
  height: 105px;
}
.Mount_Body_Seahorse-Zombie {
  background-image: url(/static/sprites/spritesmith-main-12.png);
<<<<<<< HEAD
  background-position: -1452px -848px;
=======
  background-position: -1392px -318px;
>>>>>>> fdf2dd1f
  width: 105px;
  height: 105px;
}
.Mount_Body_Sheep-Base {
  background-image: url(/static/sprites/spritesmith-main-12.png);
<<<<<<< HEAD
  background-position: -1452px -954px;
=======
  background-position: -1392px -424px;
>>>>>>> fdf2dd1f
  width: 105px;
  height: 105px;
}
.Mount_Body_Sheep-CottonCandyBlue {
  background-image: url(/static/sprites/spritesmith-main-12.png);
<<<<<<< HEAD
  background-position: -1452px -1060px;
=======
  background-position: -1392px -530px;
>>>>>>> fdf2dd1f
  width: 105px;
  height: 105px;
}
.Mount_Body_Sheep-CottonCandyPink {
  background-image: url(/static/sprites/spritesmith-main-12.png);
<<<<<<< HEAD
  background-position: -1452px -1166px;
=======
  background-position: -1392px -636px;
>>>>>>> fdf2dd1f
  width: 105px;
  height: 105px;
}
.Mount_Body_Sheep-Desert {
  background-image: url(/static/sprites/spritesmith-main-12.png);
<<<<<<< HEAD
  background-position: -1452px -1272px;
=======
  background-position: -1392px -742px;
>>>>>>> fdf2dd1f
  width: 105px;
  height: 105px;
}
.Mount_Body_Sheep-Golden {
  background-image: url(/static/sprites/spritesmith-main-12.png);
<<<<<<< HEAD
  background-position: 0px -1452px;
=======
  background-position: -1392px -848px;
>>>>>>> fdf2dd1f
  width: 105px;
  height: 105px;
}
.Mount_Body_Sheep-Red {
  background-image: url(/static/sprites/spritesmith-main-12.png);
  background-position: -1392px -954px;
  width: 105px;
  height: 105px;
}
.Mount_Body_Sheep-Shade {
  background-image: url(/static/sprites/spritesmith-main-12.png);
  background-position: -1392px -1060px;
  width: 105px;
  height: 105px;
}
.Mount_Body_Sheep-Skeleton {
  background-image: url(/static/sprites/spritesmith-main-12.png);
  background-position: -1392px -1166px;
  width: 105px;
  height: 105px;
}
.Mount_Body_Sheep-White {
  background-image: url(/static/sprites/spritesmith-main-12.png);
  background-position: 0px -1362px;
  width: 105px;
  height: 105px;
}
.Mount_Body_Sheep-Zombie {
  background-image: url(/static/sprites/spritesmith-main-12.png);
  background-position: -106px -1362px;
  width: 105px;
  height: 105px;
}
.Mount_Body_Slime-Base {
  background-image: url(/static/sprites/spritesmith-main-12.png);
  background-position: -212px -1362px;
  width: 105px;
  height: 105px;
}
.Mount_Body_Slime-CottonCandyBlue {
  background-image: url(/static/sprites/spritesmith-main-12.png);
  background-position: -318px -1362px;
  width: 105px;
  height: 105px;
}
.Mount_Body_Slime-CottonCandyPink {
  background-image: url(/static/sprites/spritesmith-main-12.png);
  background-position: -424px -1362px;
  width: 105px;
  height: 105px;
}
.Mount_Body_Slime-Desert {
  background-image: url(/static/sprites/spritesmith-main-12.png);
  background-position: -530px -1362px;
  width: 105px;
  height: 105px;
}
.Mount_Body_Slime-Golden {
  background-image: url(/static/sprites/spritesmith-main-12.png);
  background-position: -636px -1362px;
  width: 105px;
  height: 105px;
}
.Mount_Body_Slime-Red {
  background-image: url(/static/sprites/spritesmith-main-12.png);
<<<<<<< HEAD
  background-position: -1166px -1452px;
=======
  background-position: -742px -1362px;
>>>>>>> fdf2dd1f
  width: 105px;
  height: 105px;
}
.Mount_Body_Slime-Shade {
  background-image: url(/static/sprites/spritesmith-main-12.png);
<<<<<<< HEAD
  background-position: -1272px -1452px;
=======
  background-position: -848px -1362px;
>>>>>>> fdf2dd1f
  width: 105px;
  height: 105px;
}
.Mount_Body_Slime-Skeleton {
  background-image: url(/static/sprites/spritesmith-main-12.png);
<<<<<<< HEAD
  background-position: -1378px -1452px;
=======
  background-position: -954px -1362px;
>>>>>>> fdf2dd1f
  width: 105px;
  height: 105px;
}
.Mount_Body_Slime-White {
  background-image: url(/static/sprites/spritesmith-main-12.png);
<<<<<<< HEAD
  background-position: -1558px 0px;
=======
  background-position: -1060px -1362px;
>>>>>>> fdf2dd1f
  width: 105px;
  height: 105px;
}
.Mount_Body_Slime-Zombie {
  background-image: url(/static/sprites/spritesmith-main-12.png);
<<<<<<< HEAD
  background-position: -1558px -106px;
=======
  background-position: -1166px -1362px;
>>>>>>> fdf2dd1f
  width: 105px;
  height: 105px;
}
.Mount_Body_Sloth-Base {
  background-image: url(/static/sprites/spritesmith-main-12.png);
<<<<<<< HEAD
  background-position: -1558px -212px;
=======
  background-position: -1272px -1362px;
>>>>>>> fdf2dd1f
  width: 105px;
  height: 105px;
}
.Mount_Body_Sloth-CottonCandyBlue {
  background-image: url(/static/sprites/spritesmith-main-12.png);
<<<<<<< HEAD
  background-position: -1558px -318px;
=======
  background-position: -1378px -1362px;
>>>>>>> fdf2dd1f
  width: 105px;
  height: 105px;
}
.Mount_Body_Sloth-CottonCandyPink {
  background-image: url(/static/sprites/spritesmith-main-12.png);
<<<<<<< HEAD
  background-position: -1558px -424px;
=======
  background-position: -1498px 0px;
>>>>>>> fdf2dd1f
  width: 105px;
  height: 105px;
}
.Mount_Body_Sloth-Desert {
  background-image: url(/static/sprites/spritesmith-main-12.png);
<<<<<<< HEAD
  background-position: -1558px -530px;
=======
  background-position: -1498px -106px;
>>>>>>> fdf2dd1f
  width: 105px;
  height: 105px;
}
.Mount_Body_Sloth-Golden {
  background-image: url(/static/sprites/spritesmith-main-12.png);
<<<<<<< HEAD
  background-position: -1558px -636px;
=======
  background-position: -1498px -212px;
>>>>>>> fdf2dd1f
  width: 105px;
  height: 105px;
}
.Mount_Body_Sloth-Red {
  background-image: url(/static/sprites/spritesmith-main-12.png);
<<<<<<< HEAD
  background-position: -1558px -742px;
=======
  background-position: -1498px -318px;
>>>>>>> fdf2dd1f
  width: 105px;
  height: 105px;
}
.Mount_Body_Sloth-Shade {
  background-image: url(/static/sprites/spritesmith-main-12.png);
<<<<<<< HEAD
  background-position: -1558px -848px;
=======
  background-position: -1498px -424px;
>>>>>>> fdf2dd1f
  width: 105px;
  height: 105px;
}
.Mount_Body_Sloth-Skeleton {
  background-image: url(/static/sprites/spritesmith-main-12.png);
<<<<<<< HEAD
  background-position: -1558px -954px;
=======
  background-position: -1498px -530px;
>>>>>>> fdf2dd1f
  width: 105px;
  height: 105px;
}
.Mount_Body_Sloth-White {
  background-image: url(/static/sprites/spritesmith-main-12.png);
<<<<<<< HEAD
  background-position: -1558px -1060px;
=======
  background-position: -1498px -636px;
>>>>>>> fdf2dd1f
  width: 105px;
  height: 105px;
}
.Mount_Body_Sloth-Zombie {
  background-image: url(/static/sprites/spritesmith-main-12.png);
<<<<<<< HEAD
  background-position: -1558px -1166px;
=======
  background-position: -1498px -742px;
>>>>>>> fdf2dd1f
  width: 105px;
  height: 105px;
}
.Mount_Body_Snail-Base {
  background-image: url(/static/sprites/spritesmith-main-12.png);
<<<<<<< HEAD
  background-position: -1558px -1272px;
=======
  background-position: -1498px -848px;
>>>>>>> fdf2dd1f
  width: 105px;
  height: 105px;
}
.Mount_Body_Snail-CottonCandyBlue {
  background-image: url(/static/sprites/spritesmith-main-12.png);
<<<<<<< HEAD
  background-position: -1558px -1378px;
=======
  background-position: -1498px -954px;
>>>>>>> fdf2dd1f
  width: 105px;
  height: 105px;
}
.Mount_Body_Snail-CottonCandyPink {
  background-image: url(/static/sprites/spritesmith-main-12.png);
<<<<<<< HEAD
  background-position: 0px -1558px;
=======
  background-position: -1498px -1060px;
>>>>>>> fdf2dd1f
  width: 105px;
  height: 105px;
}
.Mount_Body_Snail-Desert {
  background-image: url(/static/sprites/spritesmith-main-12.png);
<<<<<<< HEAD
  background-position: -106px -1558px;
=======
  background-position: -1498px -1166px;
>>>>>>> fdf2dd1f
  width: 105px;
  height: 105px;
}
.Mount_Body_Snail-Golden {
  background-image: url(/static/sprites/spritesmith-main-12.png);
<<<<<<< HEAD
  background-position: -212px -1558px;
=======
  background-position: -1498px -1272px;
>>>>>>> fdf2dd1f
  width: 105px;
  height: 105px;
}
.Mount_Body_Snail-Red {
  background-image: url(/static/sprites/spritesmith-main-12.png);
<<<<<<< HEAD
  background-position: -318px -1558px;
=======
  background-position: 0px -1468px;
>>>>>>> fdf2dd1f
  width: 105px;
  height: 105px;
}
.Mount_Body_Snail-Shade {
  background-image: url(/static/sprites/spritesmith-main-12.png);
<<<<<<< HEAD
  background-position: -424px -1558px;
=======
  background-position: -106px -1468px;
>>>>>>> fdf2dd1f
  width: 105px;
  height: 105px;
}
.Mount_Body_Snail-Skeleton {
  background-image: url(/static/sprites/spritesmith-main-12.png);
<<<<<<< HEAD
  background-position: -530px -1558px;
=======
  background-position: -212px -1468px;
>>>>>>> fdf2dd1f
  width: 105px;
  height: 105px;
}
.Mount_Body_Snail-White {
  background-image: url(/static/sprites/spritesmith-main-12.png);
<<<<<<< HEAD
  background-position: -636px -1558px;
=======
  background-position: -318px -1468px;
>>>>>>> fdf2dd1f
  width: 105px;
  height: 105px;
}
.Mount_Body_Snail-Zombie {
  background-image: url(/static/sprites/spritesmith-main-12.png);
<<<<<<< HEAD
  background-position: -742px -1558px;
=======
  background-position: -424px -1468px;
>>>>>>> fdf2dd1f
  width: 105px;
  height: 105px;
}
.Mount_Body_Snake-Base {
  background-image: url(/static/sprites/spritesmith-main-12.png);
<<<<<<< HEAD
  background-position: -848px -1558px;
=======
  background-position: -530px -1468px;
>>>>>>> fdf2dd1f
  width: 105px;
  height: 105px;
}
.Mount_Body_Snake-CottonCandyBlue {
  background-image: url(/static/sprites/spritesmith-main-12.png);
<<<<<<< HEAD
  background-position: -954px -1558px;
=======
  background-position: -636px -1468px;
>>>>>>> fdf2dd1f
  width: 105px;
  height: 105px;
}
.Mount_Body_Snake-CottonCandyPink {
  background-image: url(/static/sprites/spritesmith-main-12.png);
<<<<<<< HEAD
  background-position: -1060px -1558px;
=======
  background-position: -742px -1468px;
>>>>>>> fdf2dd1f
  width: 105px;
  height: 105px;
}
.Mount_Body_Snake-Desert {
  background-image: url(/static/sprites/spritesmith-main-12.png);
<<<<<<< HEAD
  background-position: -1166px -1558px;
=======
  background-position: -848px -1468px;
>>>>>>> fdf2dd1f
  width: 105px;
  height: 105px;
}
.Mount_Body_Snake-Golden {
  background-image: url(/static/sprites/spritesmith-main-12.png);
<<<<<<< HEAD
  background-position: -1272px -1558px;
=======
  background-position: -954px -1468px;
>>>>>>> fdf2dd1f
  width: 105px;
  height: 105px;
}
.Mount_Body_Snake-Red {
  background-image: url(/static/sprites/spritesmith-main-12.png);
<<<<<<< HEAD
  background-position: -1378px -1558px;
=======
  background-position: -1060px -1468px;
>>>>>>> fdf2dd1f
  width: 105px;
  height: 105px;
}
.Mount_Body_Snake-Shade {
  background-image: url(/static/sprites/spritesmith-main-12.png);
<<<<<<< HEAD
  background-position: -1484px -1558px;
=======
  background-position: -1166px -1468px;
>>>>>>> fdf2dd1f
  width: 105px;
  height: 105px;
}
.Mount_Body_Snake-Skeleton {
  background-image: url(/static/sprites/spritesmith-main-12.png);
<<<<<<< HEAD
  background-position: -1664px 0px;
=======
  background-position: -1272px -1468px;
>>>>>>> fdf2dd1f
  width: 105px;
  height: 105px;
}
.Mount_Body_Snake-White {
  background-image: url(/static/sprites/spritesmith-main-12.png);
<<<<<<< HEAD
  background-position: -1664px -106px;
=======
  background-position: -1378px -1468px;
>>>>>>> fdf2dd1f
  width: 105px;
  height: 105px;
}
.Mount_Body_Snake-Zombie {
  background-image: url(/static/sprites/spritesmith-main-12.png);
<<<<<<< HEAD
  background-position: -1664px -212px;
=======
  background-position: -1484px -1468px;
>>>>>>> fdf2dd1f
  width: 105px;
  height: 105px;
}
.Mount_Body_Spider-Base {
  background-image: url(/static/sprites/spritesmith-main-12.png);
<<<<<<< HEAD
  background-position: -1664px -318px;
=======
  background-position: -1604px 0px;
>>>>>>> fdf2dd1f
  width: 105px;
  height: 105px;
}
.Mount_Body_Spider-CottonCandyBlue {
  background-image: url(/static/sprites/spritesmith-main-12.png);
<<<<<<< HEAD
  background-position: -1664px -424px;
=======
  background-position: -1604px -106px;
>>>>>>> fdf2dd1f
  width: 105px;
  height: 105px;
}
.Mount_Body_Spider-CottonCandyPink {
  background-image: url(/static/sprites/spritesmith-main-12.png);
<<<<<<< HEAD
  background-position: -1664px -530px;
=======
  background-position: -1604px -212px;
>>>>>>> fdf2dd1f
  width: 105px;
  height: 105px;
}
.Mount_Body_Spider-Desert {
  background-image: url(/static/sprites/spritesmith-main-12.png);
<<<<<<< HEAD
  background-position: -1664px -636px;
=======
  background-position: -1604px -318px;
>>>>>>> fdf2dd1f
  width: 105px;
  height: 105px;
}
.Mount_Body_Spider-Golden {
  background-image: url(/static/sprites/spritesmith-main-12.png);
<<<<<<< HEAD
  background-position: -1664px -742px;
=======
  background-position: -1604px -424px;
>>>>>>> fdf2dd1f
  width: 105px;
  height: 105px;
}
.Mount_Body_Spider-Red {
  background-image: url(/static/sprites/spritesmith-main-12.png);
<<<<<<< HEAD
  background-position: -1664px -848px;
=======
  background-position: -1604px -530px;
>>>>>>> fdf2dd1f
  width: 105px;
  height: 105px;
}
.Mount_Body_Spider-Shade {
  background-image: url(/static/sprites/spritesmith-main-12.png);
<<<<<<< HEAD
  background-position: -1664px -954px;
=======
  background-position: -1604px -636px;
>>>>>>> fdf2dd1f
  width: 105px;
  height: 105px;
}
.Mount_Body_Spider-Skeleton {
  background-image: url(/static/sprites/spritesmith-main-12.png);
  background-position: -1604px -742px;
  width: 105px;
  height: 105px;
}
.Mount_Body_Spider-White {
  background-image: url(/static/sprites/spritesmith-main-12.png);
  background-position: -1604px -848px;
  width: 105px;
  height: 105px;
}
.Mount_Body_Spider-Zombie {
  background-image: url(/static/sprites/spritesmith-main-12.png);
  background-position: -1604px -954px;
  width: 105px;
  height: 105px;
}
.Mount_Body_TigerCub-Aquatic {
  background-image: url(/static/sprites/spritesmith-main-12.png);
<<<<<<< HEAD
  background-position: -816px -620px;
  width: 105px;
  height: 114px;
=======
  background-position: -1604px -1060px;
  width: 105px;
  height: 105px;
}
.Mount_Body_TigerCub-Base {
  background-image: url(/static/sprites/spritesmith-main-12.png);
  background-position: -1604px -1166px;
  width: 105px;
  height: 105px;
}
.Mount_Body_TigerCub-CottonCandyBlue {
  background-image: url(/static/sprites/spritesmith-main-12.png);
  background-position: -1604px -1272px;
  width: 105px;
  height: 105px;
}
.Mount_Body_TigerCub-CottonCandyPink {
  background-image: url(/static/sprites/spritesmith-main-12.png);
  background-position: -1604px -1378px;
  width: 105px;
  height: 105px;
}
.Mount_Body_TigerCub-Cupid {
  background-image: url(/static/sprites/spritesmith-main-12.png);
  background-position: 0px -1574px;
  width: 105px;
  height: 105px;
}
.Mount_Body_TigerCub-Desert {
  background-image: url(/static/sprites/spritesmith-main-12.png);
  background-position: -106px -1574px;
  width: 105px;
  height: 105px;
}
.Mount_Body_TigerCub-Ember {
  background-image: url(/static/sprites/spritesmith-main-12.png);
  background-position: -212px -1574px;
  width: 105px;
  height: 105px;
}
.Mount_Body_TigerCub-Fairy {
  background-image: url(/static/sprites/spritesmith-main-12.png);
  background-position: -318px -1574px;
  width: 105px;
  height: 105px;
}
.Mount_Body_TigerCub-Floral {
  background-image: url(/static/sprites/spritesmith-main-12.png);
  background-position: -424px -1574px;
  width: 105px;
  height: 105px;
}
.Mount_Body_TigerCub-Ghost {
  background-image: url(/static/sprites/spritesmith-main-12.png);
  background-position: -530px -1574px;
  width: 105px;
  height: 105px;
}
.Mount_Body_TigerCub-Golden {
  background-image: url(/static/sprites/spritesmith-main-12.png);
  background-position: -636px -1574px;
  width: 105px;
  height: 105px;
}
.Mount_Body_TigerCub-Holly {
  background-image: url(/static/sprites/spritesmith-main-12.png);
  background-position: -742px -1574px;
  width: 105px;
  height: 105px;
}
.Mount_Body_TigerCub-Peppermint {
  background-image: url(/static/sprites/spritesmith-main-12.png);
  background-position: -848px -1574px;
  width: 105px;
  height: 105px;
}
.Mount_Body_TigerCub-Red {
  background-image: url(/static/sprites/spritesmith-main-12.png);
  background-position: -954px -1574px;
  width: 105px;
  height: 105px;
}
.Mount_Body_TigerCub-RoyalPurple {
  background-image: url(/static/sprites/spritesmith-main-12.png);
  background-position: -1060px -1574px;
  width: 105px;
  height: 105px;
}
.Mount_Body_TigerCub-Shade {
  background-image: url(/static/sprites/spritesmith-main-12.png);
  background-position: -1166px -1574px;
  width: 105px;
  height: 105px;
}
.Mount_Body_TigerCub-Shimmer {
  background-image: url(/static/sprites/spritesmith-main-12.png);
  background-position: -1272px -1574px;
  width: 105px;
  height: 105px;
}
.Mount_Body_TigerCub-Skeleton {
  background-image: url(/static/sprites/spritesmith-main-12.png);
  background-position: -1378px -1574px;
  width: 105px;
  height: 105px;
}
.Mount_Body_TigerCub-Spooky {
  background-image: url(/static/sprites/spritesmith-main-12.png);
  background-position: -1484px -1574px;
  width: 105px;
  height: 105px;
}
.Mount_Body_TigerCub-Thunderstorm {
  background-image: url(/static/sprites/spritesmith-main-12.png);
  background-position: -1590px -1574px;
  width: 105px;
  height: 105px;
}
.Mount_Body_TigerCub-White {
  background-image: url(/static/sprites/spritesmith-main-12.png);
  background-position: -1710px 0px;
  width: 105px;
  height: 105px;
}
.Mount_Body_TigerCub-Zombie {
  background-image: url(/static/sprites/spritesmith-main-12.png);
  background-position: -1710px -106px;
  width: 105px;
  height: 105px;
}
.Mount_Body_Treeling-Base {
  background-image: url(/static/sprites/spritesmith-main-12.png);
  background-position: -1710px -212px;
  width: 105px;
  height: 105px;
}
.Mount_Body_Treeling-CottonCandyBlue {
  background-image: url(/static/sprites/spritesmith-main-12.png);
  background-position: -1710px -318px;
  width: 105px;
  height: 105px;
>>>>>>> fdf2dd1f
}<|MERGE_RESOLUTION|>--- conflicted
+++ resolved
@@ -1,2234 +1,1446 @@
-<<<<<<< HEAD
-.Mount_Body_Spider-Zombie {
-  background-image: url(/static/sprites/spritesmith-main-12.png);
-  background-position: -106px -1452px;
-  width: 105px;
-  height: 105px;
-}
-.Mount_Body_TRex-Base {
-  background-image: url(/static/sprites/spritesmith-main-12.png);
-  background-position: -272px -544px;
+.Mount_Body_LionCub-Shimmer {
+  background-image: url(/static/sprites/spritesmith-main-12.png);
+  background-position: -1286px -530px;
+  width: 105px;
+  height: 105px;
+}
+.Mount_Body_LionCub-Skeleton {
+  background-image: url(/static/sprites/spritesmith-main-12.png);
+  background-position: 0px -408px;
+  width: 111px;
+  height: 105px;
+}
+.Mount_Body_LionCub-Spooky {
+  background-image: url(/static/sprites/spritesmith-main-12.png);
+  background-position: -1286px -636px;
+  width: 105px;
+  height: 105px;
+}
+.Mount_Body_LionCub-Thunderstorm {
+  background-image: url(/static/sprites/spritesmith-main-12.png);
+  background-position: -1286px -742px;
+  width: 105px;
+  height: 105px;
+}
+.Mount_Body_LionCub-White {
+  background-image: url(/static/sprites/spritesmith-main-12.png);
+  background-position: -318px -1150px;
+  width: 105px;
+  height: 105px;
+}
+.Mount_Body_LionCub-Zombie {
+  background-image: url(/static/sprites/spritesmith-main-12.png);
+  background-position: -1286px -424px;
+  width: 105px;
+  height: 105px;
+}
+.Mount_Body_MagicalBee-Base {
+  background-image: url(/static/sprites/spritesmith-main-12.png);
+  background-position: -408px -260px;
+  width: 105px;
+  height: 114px;
+}
+.Mount_Body_Mammoth-Base {
+  background-image: url(/static/sprites/spritesmith-main-12.png);
+  background-position: -408px -136px;
+  width: 105px;
+  height: 123px;
+}
+.Mount_Body_MantisShrimp-Base {
+  background-image: url(/static/sprites/spritesmith-main-12.png);
+  background-position: -112px -408px;
+  width: 108px;
+  height: 105px;
+}
+.Mount_Body_Monkey-Base {
+  background-image: url(/static/sprites/spritesmith-main-12.png);
+  background-position: -1286px -848px;
+  width: 105px;
+  height: 105px;
+}
+.Mount_Body_Monkey-CottonCandyBlue {
+  background-image: url(/static/sprites/spritesmith-main-12.png);
+  background-position: -1286px -954px;
+  width: 105px;
+  height: 105px;
+}
+.Mount_Body_Monkey-CottonCandyPink {
+  background-image: url(/static/sprites/spritesmith-main-12.png);
+  background-position: -1286px -1060px;
+  width: 105px;
+  height: 105px;
+}
+.Mount_Body_Monkey-Desert {
+  background-image: url(/static/sprites/spritesmith-main-12.png);
+  background-position: 0px -1256px;
+  width: 105px;
+  height: 105px;
+}
+.Mount_Body_Monkey-Golden {
+  background-image: url(/static/sprites/spritesmith-main-12.png);
+  background-position: -106px -1256px;
+  width: 105px;
+  height: 105px;
+}
+.Mount_Body_Monkey-Red {
+  background-image: url(/static/sprites/spritesmith-main-12.png);
+  background-position: -212px -1256px;
+  width: 105px;
+  height: 105px;
+}
+.Mount_Body_Monkey-Shade {
+  background-image: url(/static/sprites/spritesmith-main-12.png);
+  background-position: -327px -408px;
+  width: 105px;
+  height: 105px;
+}
+.Mount_Body_Monkey-Skeleton {
+  background-image: url(/static/sprites/spritesmith-main-12.png);
+  background-position: -433px -408px;
+  width: 105px;
+  height: 105px;
+}
+.Mount_Body_Monkey-White {
+  background-image: url(/static/sprites/spritesmith-main-12.png);
+  background-position: -544px 0px;
+  width: 105px;
+  height: 105px;
+}
+.Mount_Body_Monkey-Zombie {
+  background-image: url(/static/sprites/spritesmith-main-12.png);
+  background-position: -544px -106px;
+  width: 105px;
+  height: 105px;
+}
+.Mount_Body_Nudibranch-Base {
+  background-image: url(/static/sprites/spritesmith-main-12.png);
+  background-position: -544px -212px;
+  width: 105px;
+  height: 105px;
+}
+.Mount_Body_Nudibranch-CottonCandyBlue {
+  background-image: url(/static/sprites/spritesmith-main-12.png);
+  background-position: -544px -318px;
+  width: 105px;
+  height: 105px;
+}
+.Mount_Body_Nudibranch-CottonCandyPink {
+  background-image: url(/static/sprites/spritesmith-main-12.png);
+  background-position: 0px -514px;
+  width: 105px;
+  height: 105px;
+}
+.Mount_Body_Nudibranch-Desert {
+  background-image: url(/static/sprites/spritesmith-main-12.png);
+  background-position: -106px -514px;
+  width: 105px;
+  height: 105px;
+}
+.Mount_Body_Nudibranch-Golden {
+  background-image: url(/static/sprites/spritesmith-main-12.png);
+  background-position: -212px -514px;
+  width: 105px;
+  height: 105px;
+}
+.Mount_Body_Nudibranch-Red {
+  background-image: url(/static/sprites/spritesmith-main-12.png);
+  background-position: -318px -514px;
+  width: 105px;
+  height: 105px;
+}
+.Mount_Body_Nudibranch-Shade {
+  background-image: url(/static/sprites/spritesmith-main-12.png);
+  background-position: -424px -514px;
+  width: 105px;
+  height: 105px;
+}
+.Mount_Body_Nudibranch-Skeleton {
+  background-image: url(/static/sprites/spritesmith-main-12.png);
+  background-position: -530px -514px;
+  width: 105px;
+  height: 105px;
+}
+.Mount_Body_Nudibranch-White {
+  background-image: url(/static/sprites/spritesmith-main-12.png);
+  background-position: -650px 0px;
+  width: 105px;
+  height: 105px;
+}
+.Mount_Body_Nudibranch-Zombie {
+  background-image: url(/static/sprites/spritesmith-main-12.png);
+  background-position: -650px -106px;
+  width: 105px;
+  height: 105px;
+}
+.Mount_Body_Octopus-Base {
+  background-image: url(/static/sprites/spritesmith-main-12.png);
+  background-position: -650px -212px;
+  width: 105px;
+  height: 105px;
+}
+.Mount_Body_Octopus-CottonCandyBlue {
+  background-image: url(/static/sprites/spritesmith-main-12.png);
+  background-position: -650px -318px;
+  width: 105px;
+  height: 105px;
+}
+.Mount_Body_Octopus-CottonCandyPink {
+  background-image: url(/static/sprites/spritesmith-main-12.png);
+  background-position: -650px -424px;
+  width: 105px;
+  height: 105px;
+}
+.Mount_Body_Octopus-Desert {
+  background-image: url(/static/sprites/spritesmith-main-12.png);
+  background-position: 0px -620px;
+  width: 105px;
+  height: 105px;
+}
+.Mount_Body_Octopus-Golden {
+  background-image: url(/static/sprites/spritesmith-main-12.png);
+  background-position: -106px -620px;
+  width: 105px;
+  height: 105px;
+}
+.Mount_Body_Octopus-Red {
+  background-image: url(/static/sprites/spritesmith-main-12.png);
+  background-position: -212px -620px;
+  width: 105px;
+  height: 105px;
+}
+.Mount_Body_Octopus-Shade {
+  background-image: url(/static/sprites/spritesmith-main-12.png);
+  background-position: -318px -620px;
+  width: 105px;
+  height: 105px;
+}
+.Mount_Body_Octopus-Skeleton {
+  background-image: url(/static/sprites/spritesmith-main-12.png);
+  background-position: -424px -620px;
+  width: 105px;
+  height: 105px;
+}
+.Mount_Body_Octopus-White {
+  background-image: url(/static/sprites/spritesmith-main-12.png);
+  background-position: -530px -620px;
+  width: 105px;
+  height: 105px;
+}
+.Mount_Body_Octopus-Zombie {
+  background-image: url(/static/sprites/spritesmith-main-12.png);
+  background-position: -636px -620px;
+  width: 105px;
+  height: 105px;
+}
+.Mount_Body_Orca-Base {
+  background-image: url(/static/sprites/spritesmith-main-12.png);
+  background-position: -756px 0px;
+  width: 105px;
+  height: 105px;
+}
+.Mount_Body_Owl-Base {
+  background-image: url(/static/sprites/spritesmith-main-12.png);
+  background-position: -756px -106px;
+  width: 105px;
+  height: 105px;
+}
+.Mount_Body_Owl-CottonCandyBlue {
+  background-image: url(/static/sprites/spritesmith-main-12.png);
+  background-position: -756px -212px;
+  width: 105px;
+  height: 105px;
+}
+.Mount_Body_Owl-CottonCandyPink {
+  background-image: url(/static/sprites/spritesmith-main-12.png);
+  background-position: -756px -318px;
+  width: 105px;
+  height: 105px;
+}
+.Mount_Body_Owl-Desert {
+  background-image: url(/static/sprites/spritesmith-main-12.png);
+  background-position: -756px -424px;
+  width: 105px;
+  height: 105px;
+}
+.Mount_Body_Owl-Golden {
+  background-image: url(/static/sprites/spritesmith-main-12.png);
+  background-position: -756px -530px;
+  width: 105px;
+  height: 105px;
+}
+.Mount_Body_Owl-Red {
+  background-image: url(/static/sprites/spritesmith-main-12.png);
+  background-position: 0px -726px;
+  width: 105px;
+  height: 105px;
+}
+.Mount_Body_Owl-Shade {
+  background-image: url(/static/sprites/spritesmith-main-12.png);
+  background-position: -106px -726px;
+  width: 105px;
+  height: 105px;
+}
+.Mount_Body_Owl-Skeleton {
+  background-image: url(/static/sprites/spritesmith-main-12.png);
+  background-position: -212px -726px;
+  width: 105px;
+  height: 105px;
+}
+.Mount_Body_Owl-White {
+  background-image: url(/static/sprites/spritesmith-main-12.png);
+  background-position: -318px -726px;
+  width: 105px;
+  height: 105px;
+}
+.Mount_Body_Owl-Zombie {
+  background-image: url(/static/sprites/spritesmith-main-12.png);
+  background-position: -424px -726px;
+  width: 105px;
+  height: 105px;
+}
+.Mount_Body_PandaCub-Aquatic {
+  background-image: url(/static/sprites/spritesmith-main-12.png);
+  background-position: -530px -726px;
+  width: 105px;
+  height: 105px;
+}
+.Mount_Body_PandaCub-Base {
+  background-image: url(/static/sprites/spritesmith-main-12.png);
+  background-position: -636px -726px;
+  width: 105px;
+  height: 105px;
+}
+.Mount_Body_PandaCub-CottonCandyBlue {
+  background-image: url(/static/sprites/spritesmith-main-12.png);
+  background-position: -742px -726px;
+  width: 105px;
+  height: 105px;
+}
+.Mount_Body_PandaCub-CottonCandyPink {
+  background-image: url(/static/sprites/spritesmith-main-12.png);
+  background-position: -862px 0px;
+  width: 105px;
+  height: 105px;
+}
+.Mount_Body_PandaCub-Cupid {
+  background-image: url(/static/sprites/spritesmith-main-12.png);
+  background-position: -862px -106px;
+  width: 105px;
+  height: 105px;
+}
+.Mount_Body_PandaCub-Desert {
+  background-image: url(/static/sprites/spritesmith-main-12.png);
+  background-position: -862px -212px;
+  width: 105px;
+  height: 105px;
+}
+.Mount_Body_PandaCub-Ember {
+  background-image: url(/static/sprites/spritesmith-main-12.png);
+  background-position: -862px -318px;
+  width: 105px;
+  height: 105px;
+}
+.Mount_Body_PandaCub-Fairy {
+  background-image: url(/static/sprites/spritesmith-main-12.png);
+  background-position: -862px -424px;
+  width: 105px;
+  height: 105px;
+}
+.Mount_Body_PandaCub-Floral {
+  background-image: url(/static/sprites/spritesmith-main-12.png);
+  background-position: -862px -530px;
+  width: 105px;
+  height: 105px;
+}
+.Mount_Body_PandaCub-Ghost {
+  background-image: url(/static/sprites/spritesmith-main-12.png);
+  background-position: -862px -636px;
+  width: 105px;
+  height: 105px;
+}
+.Mount_Body_PandaCub-Golden {
+  background-image: url(/static/sprites/spritesmith-main-12.png);
+  background-position: 0px -832px;
+  width: 105px;
+  height: 105px;
+}
+.Mount_Body_PandaCub-Holly {
+  background-image: url(/static/sprites/spritesmith-main-12.png);
+  background-position: -106px -832px;
+  width: 105px;
+  height: 105px;
+}
+.Mount_Body_PandaCub-Peppermint {
+  background-image: url(/static/sprites/spritesmith-main-12.png);
+  background-position: -212px -832px;
+  width: 105px;
+  height: 105px;
+}
+.Mount_Body_PandaCub-Red {
+  background-image: url(/static/sprites/spritesmith-main-12.png);
+  background-position: -318px -832px;
+  width: 105px;
+  height: 105px;
+}
+.Mount_Body_PandaCub-RoyalPurple {
+  background-image: url(/static/sprites/spritesmith-main-12.png);
+  background-position: -424px -832px;
+  width: 105px;
+  height: 105px;
+}
+.Mount_Body_PandaCub-Shade {
+  background-image: url(/static/sprites/spritesmith-main-12.png);
+  background-position: -530px -832px;
+  width: 105px;
+  height: 105px;
+}
+.Mount_Body_PandaCub-Shimmer {
+  background-image: url(/static/sprites/spritesmith-main-12.png);
+  background-position: -636px -832px;
+  width: 105px;
+  height: 105px;
+}
+.Mount_Body_PandaCub-Skeleton {
+  background-image: url(/static/sprites/spritesmith-main-12.png);
+  background-position: -742px -832px;
+  width: 105px;
+  height: 105px;
+}
+.Mount_Body_PandaCub-Spooky {
+  background-image: url(/static/sprites/spritesmith-main-12.png);
+  background-position: -848px -832px;
+  width: 105px;
+  height: 105px;
+}
+.Mount_Body_PandaCub-Thunderstorm {
+  background-image: url(/static/sprites/spritesmith-main-12.png);
+  background-position: -968px 0px;
+  width: 105px;
+  height: 105px;
+}
+.Mount_Body_PandaCub-White {
+  background-image: url(/static/sprites/spritesmith-main-12.png);
+  background-position: -968px -106px;
+  width: 105px;
+  height: 105px;
+}
+.Mount_Body_PandaCub-Zombie {
+  background-image: url(/static/sprites/spritesmith-main-12.png);
+  background-position: -968px -212px;
+  width: 105px;
+  height: 105px;
+}
+.Mount_Body_Parrot-Base {
+  background-image: url(/static/sprites/spritesmith-main-12.png);
+  background-position: -968px -318px;
+  width: 105px;
+  height: 105px;
+}
+.Mount_Body_Parrot-CottonCandyBlue {
+  background-image: url(/static/sprites/spritesmith-main-12.png);
+  background-position: -968px -424px;
+  width: 105px;
+  height: 105px;
+}
+.Mount_Body_Parrot-CottonCandyPink {
+  background-image: url(/static/sprites/spritesmith-main-12.png);
+  background-position: -968px -530px;
+  width: 105px;
+  height: 105px;
+}
+.Mount_Body_Parrot-Desert {
+  background-image: url(/static/sprites/spritesmith-main-12.png);
+  background-position: -968px -636px;
+  width: 105px;
+  height: 105px;
+}
+.Mount_Body_Parrot-Golden {
+  background-image: url(/static/sprites/spritesmith-main-12.png);
+  background-position: -968px -742px;
+  width: 105px;
+  height: 105px;
+}
+.Mount_Body_Parrot-Red {
+  background-image: url(/static/sprites/spritesmith-main-12.png);
+  background-position: 0px -938px;
+  width: 105px;
+  height: 105px;
+}
+.Mount_Body_Parrot-Shade {
+  background-image: url(/static/sprites/spritesmith-main-12.png);
+  background-position: -106px -938px;
+  width: 105px;
+  height: 105px;
+}
+.Mount_Body_Parrot-Skeleton {
+  background-image: url(/static/sprites/spritesmith-main-12.png);
+  background-position: -212px -938px;
+  width: 105px;
+  height: 105px;
+}
+.Mount_Body_Parrot-White {
+  background-image: url(/static/sprites/spritesmith-main-12.png);
+  background-position: -318px -938px;
+  width: 105px;
+  height: 105px;
+}
+.Mount_Body_Parrot-Zombie {
+  background-image: url(/static/sprites/spritesmith-main-12.png);
+  background-position: -424px -938px;
+  width: 105px;
+  height: 105px;
+}
+.Mount_Body_Peacock-Base {
+  background-image: url(/static/sprites/spritesmith-main-12.png);
+  background-position: -530px -938px;
+  width: 105px;
+  height: 105px;
+}
+.Mount_Body_Peacock-CottonCandyBlue {
+  background-image: url(/static/sprites/spritesmith-main-12.png);
+  background-position: -636px -938px;
+  width: 105px;
+  height: 105px;
+}
+.Mount_Body_Peacock-CottonCandyPink {
+  background-image: url(/static/sprites/spritesmith-main-12.png);
+  background-position: -742px -938px;
+  width: 105px;
+  height: 105px;
+}
+.Mount_Body_Peacock-Desert {
+  background-image: url(/static/sprites/spritesmith-main-12.png);
+  background-position: -848px -938px;
+  width: 105px;
+  height: 105px;
+}
+.Mount_Body_Peacock-Golden {
+  background-image: url(/static/sprites/spritesmith-main-12.png);
+  background-position: -954px -938px;
+  width: 105px;
+  height: 105px;
+}
+.Mount_Body_Peacock-Red {
+  background-image: url(/static/sprites/spritesmith-main-12.png);
+  background-position: -1074px 0px;
+  width: 105px;
+  height: 105px;
+}
+.Mount_Body_Peacock-Shade {
+  background-image: url(/static/sprites/spritesmith-main-12.png);
+  background-position: -1074px -106px;
+  width: 105px;
+  height: 105px;
+}
+.Mount_Body_Peacock-Skeleton {
+  background-image: url(/static/sprites/spritesmith-main-12.png);
+  background-position: -1074px -212px;
+  width: 105px;
+  height: 105px;
+}
+.Mount_Body_Peacock-White {
+  background-image: url(/static/sprites/spritesmith-main-12.png);
+  background-position: -1074px -318px;
+  width: 105px;
+  height: 105px;
+}
+.Mount_Body_Peacock-Zombie {
+  background-image: url(/static/sprites/spritesmith-main-12.png);
+  background-position: -1074px -424px;
+  width: 105px;
+  height: 105px;
+}
+.Mount_Body_Penguin-Base {
+  background-image: url(/static/sprites/spritesmith-main-12.png);
+  background-position: -1074px -530px;
+  width: 105px;
+  height: 105px;
+}
+.Mount_Body_Penguin-CottonCandyBlue {
+  background-image: url(/static/sprites/spritesmith-main-12.png);
+  background-position: -1074px -636px;
+  width: 105px;
+  height: 105px;
+}
+.Mount_Body_Penguin-CottonCandyPink {
+  background-image: url(/static/sprites/spritesmith-main-12.png);
+  background-position: -1074px -742px;
+  width: 105px;
+  height: 105px;
+}
+.Mount_Body_Penguin-Desert {
+  background-image: url(/static/sprites/spritesmith-main-12.png);
+  background-position: -1074px -848px;
+  width: 105px;
+  height: 105px;
+}
+.Mount_Body_Penguin-Golden {
+  background-image: url(/static/sprites/spritesmith-main-12.png);
+  background-position: 0px -1044px;
+  width: 105px;
+  height: 105px;
+}
+.Mount_Body_Penguin-Red {
+  background-image: url(/static/sprites/spritesmith-main-12.png);
+  background-position: -106px -1044px;
+  width: 105px;
+  height: 105px;
+}
+.Mount_Body_Penguin-Shade {
+  background-image: url(/static/sprites/spritesmith-main-12.png);
+  background-position: -212px -1044px;
+  width: 105px;
+  height: 105px;
+}
+.Mount_Body_Penguin-Skeleton {
+  background-image: url(/static/sprites/spritesmith-main-12.png);
+  background-position: -318px -1044px;
+  width: 105px;
+  height: 105px;
+}
+.Mount_Body_Penguin-White {
+  background-image: url(/static/sprites/spritesmith-main-12.png);
+  background-position: -424px -1044px;
+  width: 105px;
+  height: 105px;
+}
+.Mount_Body_Penguin-Zombie {
+  background-image: url(/static/sprites/spritesmith-main-12.png);
+  background-position: -530px -1044px;
+  width: 105px;
+  height: 105px;
+}
+.Mount_Body_Phoenix-Base {
+  background-image: url(/static/sprites/spritesmith-main-12.png);
+  background-position: -636px -1044px;
+  width: 105px;
+  height: 105px;
+}
+.Mount_Body_Rat-Base {
+  background-image: url(/static/sprites/spritesmith-main-12.png);
+  background-position: -742px -1044px;
+  width: 105px;
+  height: 105px;
+}
+.Mount_Body_Rat-CottonCandyBlue {
+  background-image: url(/static/sprites/spritesmith-main-12.png);
+  background-position: -848px -1044px;
+  width: 105px;
+  height: 105px;
+}
+.Mount_Body_Rat-CottonCandyPink {
+  background-image: url(/static/sprites/spritesmith-main-12.png);
+  background-position: -954px -1044px;
+  width: 105px;
+  height: 105px;
+}
+.Mount_Body_Rat-Desert {
+  background-image: url(/static/sprites/spritesmith-main-12.png);
+  background-position: -1060px -1044px;
+  width: 105px;
+  height: 105px;
+}
+.Mount_Body_Rat-Golden {
+  background-image: url(/static/sprites/spritesmith-main-12.png);
+  background-position: -1180px 0px;
+  width: 105px;
+  height: 105px;
+}
+.Mount_Body_Rat-Red {
+  background-image: url(/static/sprites/spritesmith-main-12.png);
+  background-position: -1180px -106px;
+  width: 105px;
+  height: 105px;
+}
+.Mount_Body_Rat-Shade {
+  background-image: url(/static/sprites/spritesmith-main-12.png);
+  background-position: -1180px -212px;
+  width: 105px;
+  height: 105px;
+}
+.Mount_Body_Rat-Skeleton {
+  background-image: url(/static/sprites/spritesmith-main-12.png);
+  background-position: -1180px -318px;
+  width: 105px;
+  height: 105px;
+}
+.Mount_Body_Rat-White {
+  background-image: url(/static/sprites/spritesmith-main-12.png);
+  background-position: -1180px -424px;
+  width: 105px;
+  height: 105px;
+}
+.Mount_Body_Rat-Zombie {
+  background-image: url(/static/sprites/spritesmith-main-12.png);
+  background-position: -1180px -530px;
+  width: 105px;
+  height: 105px;
+}
+.Mount_Body_Rock-Base {
+  background-image: url(/static/sprites/spritesmith-main-12.png);
+  background-position: -1180px -636px;
+  width: 105px;
+  height: 105px;
+}
+.Mount_Body_Rock-CottonCandyBlue {
+  background-image: url(/static/sprites/spritesmith-main-12.png);
+  background-position: -1180px -742px;
+  width: 105px;
+  height: 105px;
+}
+.Mount_Body_Rock-CottonCandyPink {
+  background-image: url(/static/sprites/spritesmith-main-12.png);
+  background-position: -1180px -848px;
+  width: 105px;
+  height: 105px;
+}
+.Mount_Body_Rock-Desert {
+  background-image: url(/static/sprites/spritesmith-main-12.png);
+  background-position: -1180px -954px;
+  width: 105px;
+  height: 105px;
+}
+.Mount_Body_Rock-Golden {
+  background-image: url(/static/sprites/spritesmith-main-12.png);
+  background-position: 0px -1150px;
+  width: 105px;
+  height: 105px;
+}
+.Mount_Body_Rock-Red {
+  background-image: url(/static/sprites/spritesmith-main-12.png);
+  background-position: -106px -1150px;
+  width: 105px;
+  height: 105px;
+}
+.Mount_Body_Rock-Shade {
+  background-image: url(/static/sprites/spritesmith-main-12.png);
+  background-position: -212px -1150px;
+  width: 105px;
+  height: 105px;
+}
+.Mount_Body_Rock-Skeleton {
+  background-image: url(/static/sprites/spritesmith-main-12.png);
+  background-position: -221px -408px;
+  width: 105px;
+  height: 105px;
+}
+.Mount_Body_Rock-White {
+  background-image: url(/static/sprites/spritesmith-main-12.png);
+  background-position: -424px -1150px;
+  width: 105px;
+  height: 105px;
+}
+.Mount_Body_Rock-Zombie {
+  background-image: url(/static/sprites/spritesmith-main-12.png);
+  background-position: -530px -1150px;
+  width: 105px;
+  height: 105px;
+}
+.Mount_Body_Rooster-Base {
+  background-image: url(/static/sprites/spritesmith-main-12.png);
+  background-position: -636px -1150px;
+  width: 105px;
+  height: 105px;
+}
+.Mount_Body_Rooster-CottonCandyBlue {
+  background-image: url(/static/sprites/spritesmith-main-12.png);
+  background-position: -742px -1150px;
+  width: 105px;
+  height: 105px;
+}
+.Mount_Body_Rooster-CottonCandyPink {
+  background-image: url(/static/sprites/spritesmith-main-12.png);
+  background-position: -848px -1150px;
+  width: 105px;
+  height: 105px;
+}
+.Mount_Body_Rooster-Desert {
+  background-image: url(/static/sprites/spritesmith-main-12.png);
+  background-position: -954px -1150px;
+  width: 105px;
+  height: 105px;
+}
+.Mount_Body_Rooster-Golden {
+  background-image: url(/static/sprites/spritesmith-main-12.png);
+  background-position: -1060px -1150px;
+  width: 105px;
+  height: 105px;
+}
+.Mount_Body_Rooster-Red {
+  background-image: url(/static/sprites/spritesmith-main-12.png);
+  background-position: -1166px -1150px;
+  width: 105px;
+  height: 105px;
+}
+.Mount_Body_Rooster-Shade {
+  background-image: url(/static/sprites/spritesmith-main-12.png);
+  background-position: -1286px 0px;
+  width: 105px;
+  height: 105px;
+}
+.Mount_Body_Rooster-Skeleton {
+  background-image: url(/static/sprites/spritesmith-main-12.png);
+  background-position: -1286px -106px;
+  width: 105px;
+  height: 105px;
+}
+.Mount_Body_Rooster-White {
+  background-image: url(/static/sprites/spritesmith-main-12.png);
+  background-position: -1286px -212px;
+  width: 105px;
+  height: 105px;
+}
+.Mount_Body_Rooster-Zombie {
+  background-image: url(/static/sprites/spritesmith-main-12.png);
+  background-position: -1286px -318px;
+  width: 105px;
+  height: 105px;
+}
+.Mount_Body_Sabretooth-Base {
+  background-image: url(/static/sprites/spritesmith-main-12.png);
+  background-position: -272px -136px;
   width: 135px;
   height: 135px;
-=======
-.Mount_Body_LionCub-Peppermint {
-  background-image: url(/static/sprites/spritesmith-main-12.png);
-  background-position: -1286px -848px;
-  width: 105px;
-  height: 105px;
->>>>>>> fdf2dd1f
-}
-.Mount_Body_LionCub-Red {
-  background-image: url(/static/sprites/spritesmith-main-12.png);
-  background-position: -318px -1150px;
-  width: 105px;
-  height: 105px;
-}
-.Mount_Body_LionCub-RoyalPurple {
-  background-image: url(/static/sprites/spritesmith-main-12.png);
-  background-position: -212px -1256px;
-  width: 105px;
-  height: 105px;
-}
-.Mount_Body_LionCub-Shade {
-  background-image: url(/static/sprites/spritesmith-main-12.png);
-  background-position: -318px -1256px;
-  width: 105px;
-  height: 105px;
-}
-.Mount_Body_LionCub-Shimmer {
-  background-image: url(/static/sprites/spritesmith-main-12.png);
-  background-position: -424px -1256px;
-  width: 105px;
-  height: 105px;
-}
-.Mount_Body_LionCub-Skeleton {
-  background-image: url(/static/sprites/spritesmith-main-12.png);
-  background-position: 0px -408px;
-  width: 111px;
-  height: 105px;
-}
-.Mount_Body_LionCub-Spooky {
-  background-image: url(/static/sprites/spritesmith-main-12.png);
-  background-position: -1286px -954px;
-  width: 105px;
-  height: 105px;
-}
-.Mount_Body_LionCub-Thunderstorm {
-  background-image: url(/static/sprites/spritesmith-main-12.png);
-  background-position: -1286px -1060px;
-  width: 105px;
-  height: 105px;
-}
-.Mount_Body_LionCub-White {
-  background-image: url(/static/sprites/spritesmith-main-12.png);
-  background-position: 0px -1256px;
-  width: 105px;
-  height: 105px;
-}
-.Mount_Body_LionCub-Zombie {
-  background-image: url(/static/sprites/spritesmith-main-12.png);
-  background-position: -106px -1256px;
-  width: 105px;
-  height: 105px;
-}
-<<<<<<< HEAD
-.Mount_Body_TigerCub-Aquatic {
-  background-image: url(/static/sprites/spritesmith-main-12.png);
-  background-position: -1240px -530px;
-  width: 105px;
-  height: 105px;
-}
-.Mount_Body_TigerCub-Base {
-  background-image: url(/static/sprites/spritesmith-main-12.png);
-  background-position: -212px -1452px;
-  width: 105px;
-  height: 105px;
-}
-.Mount_Body_TigerCub-CottonCandyBlue {
-  background-image: url(/static/sprites/spritesmith-main-12.png);
-  background-position: -318px -1452px;
-  width: 105px;
-  height: 105px;
-}
-.Mount_Body_TigerCub-CottonCandyPink {
-  background-image: url(/static/sprites/spritesmith-main-12.png);
-  background-position: -424px -1452px;
-  width: 105px;
-  height: 105px;
-}
-.Mount_Body_TigerCub-Cupid {
-  background-image: url(/static/sprites/spritesmith-main-12.png);
-  background-position: -530px -1452px;
-  width: 105px;
-  height: 105px;
-}
-.Mount_Body_TigerCub-Desert {
-  background-image: url(/static/sprites/spritesmith-main-12.png);
-  background-position: -636px -1452px;
-  width: 105px;
-  height: 105px;
-}
-.Mount_Body_TigerCub-Ember {
-  background-image: url(/static/sprites/spritesmith-main-12.png);
-  background-position: -742px -1452px;
-  width: 105px;
-  height: 105px;
-}
-.Mount_Body_TigerCub-Fairy {
-  background-image: url(/static/sprites/spritesmith-main-12.png);
-  background-position: -848px -1452px;
-  width: 105px;
-  height: 105px;
-}
-.Mount_Body_TigerCub-Floral {
-  background-image: url(/static/sprites/spritesmith-main-12.png);
-  background-position: -954px -1452px;
-  width: 105px;
-  height: 105px;
-}
-.Mount_Body_TigerCub-Ghost {
-  background-image: url(/static/sprites/spritesmith-main-12.png);
-  background-position: -1060px -1452px;
-  width: 105px;
-  height: 105px;
-}
-.Mount_Body_TigerCub-Golden {
-  background-image: url(/static/sprites/spritesmith-main-12.png);
-  background-position: -848px -1028px;
-  width: 105px;
-  height: 105px;
-}
-.Mount_Body_TigerCub-Holly {
-  background-image: url(/static/sprites/spritesmith-main-12.png);
-  background-position: -954px -1028px;
-  width: 105px;
-  height: 105px;
-}
-.Mount_Body_TigerCub-Peppermint {
-  background-image: url(/static/sprites/spritesmith-main-12.png);
-  background-position: -1134px 0px;
-  width: 105px;
-  height: 105px;
-}
-.Mount_Body_TigerCub-Red {
-  background-image: url(/static/sprites/spritesmith-main-12.png);
-  background-position: -1134px -106px;
-  width: 105px;
-  height: 105px;
-}
-.Mount_Body_TigerCub-RoyalPurple {
-  background-image: url(/static/sprites/spritesmith-main-12.png);
-  background-position: -1134px -212px;
-  width: 105px;
-  height: 105px;
-}
-.Mount_Body_TigerCub-Shade {
-  background-image: url(/static/sprites/spritesmith-main-12.png);
-  background-position: -1134px -318px;
-  width: 105px;
-  height: 105px;
-}
-.Mount_Body_TigerCub-Shimmer {
-  background-image: url(/static/sprites/spritesmith-main-12.png);
-  background-position: -1134px -424px;
-  width: 105px;
-  height: 105px;
-}
-.Mount_Body_TigerCub-Skeleton {
-  background-image: url(/static/sprites/spritesmith-main-12.png);
-  background-position: -1134px -530px;
-  width: 105px;
-  height: 105px;
-}
-.Mount_Body_TigerCub-Spooky {
-  background-image: url(/static/sprites/spritesmith-main-12.png);
-  background-position: -1134px -636px;
-  width: 105px;
-  height: 105px;
-}
-.Mount_Body_TigerCub-Thunderstorm {
-  background-image: url(/static/sprites/spritesmith-main-12.png);
-  background-position: -1134px -742px;
-=======
-.Mount_Body_MagicalBee-Base {
-  background-image: url(/static/sprites/spritesmith-main-12.png);
-  background-position: -408px -260px;
->>>>>>> fdf2dd1f
-  width: 105px;
-  height: 114px;
-}
-.Mount_Body_Mammoth-Base {
-  background-image: url(/static/sprites/spritesmith-main-12.png);
-  background-position: -408px -136px;
-  width: 105px;
-  height: 123px;
-}
-.Mount_Body_MantisShrimp-Base {
-  background-image: url(/static/sprites/spritesmith-main-12.png);
-  background-position: -112px -408px;
-  width: 108px;
-  height: 105px;
-}
-.Mount_Body_Monkey-Base {
-  background-image: url(/static/sprites/spritesmith-main-12.png);
-<<<<<<< HEAD
-  background-position: -1134px -848px;
-=======
-  background-position: -530px -1256px;
->>>>>>> fdf2dd1f
-  width: 105px;
-  height: 105px;
-}
-.Mount_Body_Monkey-CottonCandyBlue {
-  background-image: url(/static/sprites/spritesmith-main-12.png);
-<<<<<<< HEAD
-  background-position: -1134px -954px;
-=======
-  background-position: -636px -1256px;
->>>>>>> fdf2dd1f
-  width: 105px;
-  height: 105px;
-}
-.Mount_Body_Monkey-CottonCandyPink {
-  background-image: url(/static/sprites/spritesmith-main-12.png);
-<<<<<<< HEAD
-  background-position: 0px -1134px;
-=======
-  background-position: -327px -408px;
->>>>>>> fdf2dd1f
-  width: 105px;
-  height: 105px;
-}
-.Mount_Body_Monkey-Desert {
-  background-image: url(/static/sprites/spritesmith-main-12.png);
-<<<<<<< HEAD
-  background-position: -106px -1134px;
-=======
-  background-position: -433px -408px;
->>>>>>> fdf2dd1f
-  width: 105px;
-  height: 105px;
-}
-.Mount_Body_Monkey-Golden {
-  background-image: url(/static/sprites/spritesmith-main-12.png);
-<<<<<<< HEAD
-  background-position: -212px -1134px;
-=======
-  background-position: -544px 0px;
->>>>>>> fdf2dd1f
-  width: 105px;
-  height: 105px;
-}
-.Mount_Body_Monkey-Red {
-  background-image: url(/static/sprites/spritesmith-main-12.png);
-<<<<<<< HEAD
-  background-position: -318px -1134px;
-=======
-  background-position: -544px -106px;
->>>>>>> fdf2dd1f
-  width: 105px;
-  height: 105px;
-}
-.Mount_Body_Monkey-Shade {
-  background-image: url(/static/sprites/spritesmith-main-12.png);
-<<<<<<< HEAD
-  background-position: -424px -1134px;
-=======
-  background-position: -544px -212px;
->>>>>>> fdf2dd1f
-  width: 105px;
-  height: 105px;
-}
-.Mount_Body_Monkey-Skeleton {
-  background-image: url(/static/sprites/spritesmith-main-12.png);
-<<<<<<< HEAD
-  background-position: -530px -1134px;
-=======
-  background-position: -544px -318px;
->>>>>>> fdf2dd1f
-  width: 105px;
-  height: 105px;
-}
-.Mount_Body_Monkey-White {
-  background-image: url(/static/sprites/spritesmith-main-12.png);
-<<<<<<< HEAD
-  background-position: -636px -1134px;
-=======
-  background-position: 0px -514px;
->>>>>>> fdf2dd1f
-  width: 105px;
-  height: 105px;
-}
-.Mount_Body_Monkey-Zombie {
-  background-image: url(/static/sprites/spritesmith-main-12.png);
-<<<<<<< HEAD
-  background-position: -742px -1134px;
-=======
-  background-position: -106px -514px;
->>>>>>> fdf2dd1f
-  width: 105px;
-  height: 105px;
-}
-.Mount_Body_Nudibranch-Base {
-  background-image: url(/static/sprites/spritesmith-main-12.png);
-<<<<<<< HEAD
-  background-position: -848px -1134px;
-=======
-  background-position: -212px -514px;
->>>>>>> fdf2dd1f
-  width: 105px;
-  height: 105px;
-}
-.Mount_Body_Nudibranch-CottonCandyBlue {
-  background-image: url(/static/sprites/spritesmith-main-12.png);
-<<<<<<< HEAD
-  background-position: -954px -1134px;
-=======
-  background-position: -318px -514px;
->>>>>>> fdf2dd1f
-  width: 105px;
-  height: 105px;
-}
-.Mount_Body_Nudibranch-CottonCandyPink {
-  background-image: url(/static/sprites/spritesmith-main-12.png);
-<<<<<<< HEAD
-  background-position: -1664px -1060px;
-=======
-  background-position: -424px -514px;
->>>>>>> fdf2dd1f
-  width: 105px;
-  height: 105px;
-}
-.Mount_Body_Nudibranch-Desert {
-  background-image: url(/static/sprites/spritesmith-main-12.png);
-<<<<<<< HEAD
-  background-position: -1664px -1166px;
-=======
-  background-position: -530px -514px;
->>>>>>> fdf2dd1f
-  width: 105px;
-  height: 105px;
-}
-.Mount_Body_Nudibranch-Golden {
-  background-image: url(/static/sprites/spritesmith-main-12.png);
-<<<<<<< HEAD
-  background-position: -1664px -1272px;
-=======
-  background-position: -650px 0px;
->>>>>>> fdf2dd1f
-  width: 105px;
-  height: 105px;
-}
-.Mount_Body_Nudibranch-Red {
-  background-image: url(/static/sprites/spritesmith-main-12.png);
-<<<<<<< HEAD
-  background-position: -922px -345px;
-=======
-  background-position: -650px -106px;
->>>>>>> fdf2dd1f
-  width: 105px;
-  height: 105px;
-}
-.Mount_Body_Nudibranch-Shade {
-  background-image: url(/static/sprites/spritesmith-main-12.png);
-<<<<<<< HEAD
-  background-position: -922px -451px;
-=======
-  background-position: -650px -212px;
->>>>>>> fdf2dd1f
-  width: 105px;
-  height: 105px;
-}
-.Mount_Body_Nudibranch-Skeleton {
-  background-image: url(/static/sprites/spritesmith-main-12.png);
-<<<<<<< HEAD
-  background-position: -922px -557px;
-=======
-  background-position: -650px -318px;
->>>>>>> fdf2dd1f
-  width: 105px;
-  height: 105px;
-}
-.Mount_Body_Nudibranch-White {
-  background-image: url(/static/sprites/spritesmith-main-12.png);
-<<<<<<< HEAD
-  background-position: -922px -663px;
-=======
-  background-position: -650px -424px;
->>>>>>> fdf2dd1f
-  width: 105px;
-  height: 105px;
-}
-.Mount_Body_Nudibranch-Zombie {
-  background-image: url(/static/sprites/spritesmith-main-12.png);
-<<<<<<< HEAD
-  background-position: 0px -816px;
-=======
-  background-position: 0px -620px;
->>>>>>> fdf2dd1f
-  width: 105px;
-  height: 105px;
-}
-.Mount_Body_Octopus-Base {
-  background-image: url(/static/sprites/spritesmith-main-12.png);
-<<<<<<< HEAD
-  background-position: -106px -816px;
-=======
-  background-position: -106px -620px;
->>>>>>> fdf2dd1f
-  width: 105px;
-  height: 105px;
-}
-.Mount_Body_Octopus-CottonCandyBlue {
-  background-image: url(/static/sprites/spritesmith-main-12.png);
-<<<<<<< HEAD
-  background-position: -212px -816px;
-=======
-  background-position: -212px -620px;
->>>>>>> fdf2dd1f
-  width: 105px;
-  height: 105px;
-}
-.Mount_Body_Octopus-CottonCandyPink {
-  background-image: url(/static/sprites/spritesmith-main-12.png);
-<<<<<<< HEAD
-  background-position: -318px -816px;
-=======
-  background-position: -318px -620px;
->>>>>>> fdf2dd1f
-  width: 105px;
-  height: 105px;
-}
-.Mount_Body_Octopus-Desert {
-  background-image: url(/static/sprites/spritesmith-main-12.png);
-<<<<<<< HEAD
-  background-position: -424px -816px;
-=======
-  background-position: -424px -620px;
->>>>>>> fdf2dd1f
-  width: 105px;
-  height: 105px;
-}
-.Mount_Body_Octopus-Golden {
-  background-image: url(/static/sprites/spritesmith-main-12.png);
-<<<<<<< HEAD
-  background-position: -530px -816px;
-=======
-  background-position: -530px -620px;
->>>>>>> fdf2dd1f
-  width: 105px;
-  height: 105px;
-}
-.Mount_Body_Octopus-Red {
-  background-image: url(/static/sprites/spritesmith-main-12.png);
-<<<<<<< HEAD
-  background-position: -636px -816px;
-=======
-  background-position: -636px -620px;
->>>>>>> fdf2dd1f
-  width: 105px;
-  height: 105px;
-}
-.Mount_Body_Octopus-Shade {
-  background-image: url(/static/sprites/spritesmith-main-12.png);
-<<<<<<< HEAD
-  background-position: -742px -816px;
-=======
-  background-position: -756px 0px;
->>>>>>> fdf2dd1f
-  width: 105px;
-  height: 105px;
-}
-.Mount_Body_Octopus-Skeleton {
-  background-image: url(/static/sprites/spritesmith-main-12.png);
-<<<<<<< HEAD
-  background-position: -848px -816px;
-=======
-  background-position: -756px -106px;
->>>>>>> fdf2dd1f
-  width: 105px;
-  height: 105px;
-}
-.Mount_Body_Octopus-White {
-  background-image: url(/static/sprites/spritesmith-main-12.png);
-<<<<<<< HEAD
-  background-position: 0px -922px;
-=======
-  background-position: -756px -212px;
->>>>>>> fdf2dd1f
-  width: 105px;
-  height: 105px;
-}
-.Mount_Body_Octopus-Zombie {
-  background-image: url(/static/sprites/spritesmith-main-12.png);
-<<<<<<< HEAD
-  background-position: -106px -922px;
-=======
-  background-position: -756px -318px;
->>>>>>> fdf2dd1f
-  width: 105px;
-  height: 105px;
-}
-.Mount_Body_Orca-Base {
-  background-image: url(/static/sprites/spritesmith-main-12.png);
-<<<<<<< HEAD
-  background-position: -212px -922px;
-=======
-  background-position: -756px -424px;
->>>>>>> fdf2dd1f
-  width: 105px;
-  height: 105px;
-}
-.Mount_Body_Owl-Base {
-  background-image: url(/static/sprites/spritesmith-main-12.png);
-<<<<<<< HEAD
-  background-position: -318px -922px;
-=======
-  background-position: -756px -530px;
->>>>>>> fdf2dd1f
-  width: 105px;
-  height: 105px;
-}
-.Mount_Body_Owl-CottonCandyBlue {
-  background-image: url(/static/sprites/spritesmith-main-12.png);
-<<<<<<< HEAD
-  background-position: -424px -922px;
-=======
-  background-position: 0px -726px;
->>>>>>> fdf2dd1f
-  width: 105px;
-  height: 105px;
-}
-.Mount_Body_Owl-CottonCandyPink {
-  background-image: url(/static/sprites/spritesmith-main-12.png);
-<<<<<<< HEAD
-  background-position: -530px -922px;
-=======
-  background-position: -106px -726px;
->>>>>>> fdf2dd1f
-  width: 105px;
-  height: 105px;
-}
-.Mount_Body_Owl-Desert {
-  background-image: url(/static/sprites/spritesmith-main-12.png);
-<<<<<<< HEAD
-  background-position: -636px -922px;
-=======
-  background-position: -212px -726px;
->>>>>>> fdf2dd1f
-  width: 105px;
-  height: 105px;
-}
-.Mount_Body_Owl-Golden {
-  background-image: url(/static/sprites/spritesmith-main-12.png);
-<<<<<<< HEAD
-  background-position: -742px -922px;
-=======
-  background-position: -318px -726px;
->>>>>>> fdf2dd1f
-  width: 105px;
-  height: 105px;
-}
-.Mount_Body_Owl-Red {
-  background-image: url(/static/sprites/spritesmith-main-12.png);
-<<<<<<< HEAD
-  background-position: -848px -922px;
-=======
-  background-position: -424px -726px;
->>>>>>> fdf2dd1f
-  width: 105px;
-  height: 105px;
-}
-.Mount_Body_Owl-Shade {
-  background-image: url(/static/sprites/spritesmith-main-12.png);
-<<<<<<< HEAD
-  background-position: -1028px 0px;
-=======
-  background-position: -530px -726px;
->>>>>>> fdf2dd1f
-  width: 105px;
-  height: 105px;
-}
-.Mount_Body_Owl-Skeleton {
-  background-image: url(/static/sprites/spritesmith-main-12.png);
-<<<<<<< HEAD
-  background-position: -1028px -106px;
-=======
-  background-position: -636px -726px;
->>>>>>> fdf2dd1f
-  width: 105px;
-  height: 105px;
-}
-.Mount_Body_Owl-White {
-  background-image: url(/static/sprites/spritesmith-main-12.png);
-<<<<<<< HEAD
-  background-position: -1028px -212px;
-=======
-  background-position: -742px -726px;
->>>>>>> fdf2dd1f
-  width: 105px;
-  height: 105px;
-}
-.Mount_Body_Owl-Zombie {
-  background-image: url(/static/sprites/spritesmith-main-12.png);
-<<<<<<< HEAD
-  background-position: -1028px -318px;
-=======
-  background-position: -862px 0px;
->>>>>>> fdf2dd1f
-  width: 105px;
-  height: 105px;
-}
-.Mount_Body_PandaCub-Aquatic {
-  background-image: url(/static/sprites/spritesmith-main-12.png);
-<<<<<<< HEAD
-  background-position: -1028px -424px;
-=======
-  background-position: -862px -106px;
->>>>>>> fdf2dd1f
-  width: 105px;
-  height: 105px;
-}
-.Mount_Body_PandaCub-Base {
-  background-image: url(/static/sprites/spritesmith-main-12.png);
-<<<<<<< HEAD
-  background-position: -1028px -530px;
-=======
-  background-position: -862px -212px;
->>>>>>> fdf2dd1f
-  width: 105px;
-  height: 105px;
-}
-.Mount_Body_PandaCub-CottonCandyBlue {
-  background-image: url(/static/sprites/spritesmith-main-12.png);
-<<<<<<< HEAD
-  background-position: -1028px -636px;
-=======
-  background-position: -862px -318px;
->>>>>>> fdf2dd1f
-  width: 105px;
-  height: 105px;
-}
-.Mount_Body_PandaCub-CottonCandyPink {
-  background-image: url(/static/sprites/spritesmith-main-12.png);
-<<<<<<< HEAD
-  background-position: -1028px -742px;
-=======
-  background-position: -862px -424px;
->>>>>>> fdf2dd1f
-  width: 105px;
-  height: 105px;
-}
-.Mount_Body_PandaCub-Cupid {
-  background-image: url(/static/sprites/spritesmith-main-12.png);
-<<<<<<< HEAD
-  background-position: -1028px -848px;
-=======
-  background-position: -862px -530px;
->>>>>>> fdf2dd1f
-  width: 105px;
-  height: 105px;
-}
-.Mount_Body_PandaCub-Desert {
-  background-image: url(/static/sprites/spritesmith-main-12.png);
-<<<<<<< HEAD
-  background-position: 0px -1028px;
-=======
-  background-position: -862px -636px;
->>>>>>> fdf2dd1f
-  width: 105px;
-  height: 105px;
-}
-.Mount_Body_PandaCub-Ember {
-  background-image: url(/static/sprites/spritesmith-main-12.png);
-<<<<<<< HEAD
-  background-position: -106px -1028px;
-=======
-  background-position: 0px -832px;
->>>>>>> fdf2dd1f
-  width: 105px;
-  height: 105px;
-}
-.Mount_Body_PandaCub-Fairy {
-  background-image: url(/static/sprites/spritesmith-main-12.png);
-<<<<<<< HEAD
-  background-position: -212px -1028px;
-=======
-  background-position: -106px -832px;
->>>>>>> fdf2dd1f
-  width: 105px;
-  height: 105px;
-}
-.Mount_Body_PandaCub-Floral {
-  background-image: url(/static/sprites/spritesmith-main-12.png);
-<<<<<<< HEAD
-  background-position: -318px -1028px;
-=======
-  background-position: -212px -832px;
->>>>>>> fdf2dd1f
-  width: 105px;
-  height: 105px;
-}
-.Mount_Body_PandaCub-Ghost {
-  background-image: url(/static/sprites/spritesmith-main-12.png);
-<<<<<<< HEAD
-  background-position: -424px -1028px;
-=======
-  background-position: -318px -832px;
->>>>>>> fdf2dd1f
-  width: 105px;
-  height: 105px;
-}
-.Mount_Body_PandaCub-Golden {
-  background-image: url(/static/sprites/spritesmith-main-12.png);
-<<<<<<< HEAD
-  background-position: -530px -1028px;
-=======
-  background-position: -424px -832px;
->>>>>>> fdf2dd1f
-  width: 105px;
-  height: 105px;
-}
-.Mount_Body_PandaCub-Holly {
-  background-image: url(/static/sprites/spritesmith-main-12.png);
-<<<<<<< HEAD
-  background-position: -636px -1028px;
-=======
-  background-position: -530px -832px;
->>>>>>> fdf2dd1f
-  width: 105px;
-  height: 105px;
-}
-.Mount_Body_PandaCub-Peppermint {
-  background-image: url(/static/sprites/spritesmith-main-12.png);
-<<<<<<< HEAD
-  background-position: -742px -1028px;
-=======
-  background-position: -636px -832px;
->>>>>>> fdf2dd1f
-  width: 105px;
-  height: 105px;
-}
-.Mount_Body_PandaCub-Red {
-  background-image: url(/static/sprites/spritesmith-main-12.png);
-  background-position: -742px -832px;
-  width: 105px;
-  height: 105px;
-}
-.Mount_Body_PandaCub-RoyalPurple {
-  background-image: url(/static/sprites/spritesmith-main-12.png);
-  background-position: -848px -832px;
-  width: 105px;
-  height: 105px;
-}
-.Mount_Body_PandaCub-Shade {
-  background-image: url(/static/sprites/spritesmith-main-12.png);
-  background-position: -968px 0px;
-  width: 105px;
-  height: 105px;
-}
-.Mount_Body_PandaCub-Shimmer {
-  background-image: url(/static/sprites/spritesmith-main-12.png);
-  background-position: -968px -106px;
-  width: 105px;
-  height: 105px;
-}
-.Mount_Body_PandaCub-Skeleton {
-  background-image: url(/static/sprites/spritesmith-main-12.png);
-  background-position: -968px -212px;
-  width: 105px;
-  height: 105px;
-}
-.Mount_Body_PandaCub-Spooky {
-  background-image: url(/static/sprites/spritesmith-main-12.png);
-  background-position: -968px -318px;
-  width: 105px;
-  height: 105px;
-}
-.Mount_Body_PandaCub-Thunderstorm {
-  background-image: url(/static/sprites/spritesmith-main-12.png);
-  background-position: -968px -424px;
-  width: 105px;
-  height: 105px;
-}
-.Mount_Body_PandaCub-White {
-  background-image: url(/static/sprites/spritesmith-main-12.png);
-  background-position: -968px -530px;
-  width: 105px;
-  height: 105px;
-}
-.Mount_Body_PandaCub-Zombie {
-  background-image: url(/static/sprites/spritesmith-main-12.png);
-  background-position: -968px -636px;
-  width: 105px;
-  height: 105px;
-}
-.Mount_Body_Parrot-Base {
-  background-image: url(/static/sprites/spritesmith-main-12.png);
-  background-position: -968px -742px;
-  width: 105px;
-  height: 105px;
-}
-.Mount_Body_Parrot-CottonCandyBlue {
-  background-image: url(/static/sprites/spritesmith-main-12.png);
-  background-position: 0px -938px;
-  width: 105px;
-  height: 105px;
-}
-.Mount_Body_Parrot-CottonCandyPink {
-  background-image: url(/static/sprites/spritesmith-main-12.png);
-  background-position: -106px -938px;
-  width: 105px;
-  height: 105px;
-}
-.Mount_Body_Parrot-Desert {
-  background-image: url(/static/sprites/spritesmith-main-12.png);
-<<<<<<< HEAD
+}
+.Mount_Body_Sabretooth-CottonCandyBlue {
+  background-image: url(/static/sprites/spritesmith-main-12.png);
+  background-position: 0px -272px;
+  width: 135px;
+  height: 135px;
+}
+.Mount_Body_Sabretooth-CottonCandyPink {
+  background-image: url(/static/sprites/spritesmith-main-12.png);
+  background-position: 0px 0px;
+  width: 135px;
+  height: 135px;
+}
+.Mount_Body_Sabretooth-Desert {
+  background-image: url(/static/sprites/spritesmith-main-12.png);
+  background-position: -272px -272px;
+  width: 135px;
+  height: 135px;
+}
+.Mount_Body_Sabretooth-Golden {
+  background-image: url(/static/sprites/spritesmith-main-12.png);
+  background-position: -408px 0px;
+  width: 135px;
+  height: 135px;
+}
+.Mount_Body_Sabretooth-Red {
+  background-image: url(/static/sprites/spritesmith-main-12.png);
+  background-position: -136px -272px;
+  width: 135px;
+  height: 135px;
+}
+.Mount_Body_Sabretooth-Shade {
+  background-image: url(/static/sprites/spritesmith-main-12.png);
+  background-position: -272px 0px;
+  width: 135px;
+  height: 135px;
+}
+.Mount_Body_Sabretooth-Skeleton {
+  background-image: url(/static/sprites/spritesmith-main-12.png);
+  background-position: -136px -136px;
+  width: 135px;
+  height: 135px;
+}
+.Mount_Body_Sabretooth-White {
+  background-image: url(/static/sprites/spritesmith-main-12.png);
+  background-position: 0px -136px;
+  width: 135px;
+  height: 135px;
+}
+.Mount_Body_Sabretooth-Zombie {
+  background-image: url(/static/sprites/spritesmith-main-12.png);
   background-position: -136px 0px;
   width: 135px;
   height: 135px;
-=======
-  background-position: -212px -938px;
-  width: 105px;
-  height: 105px;
->>>>>>> fdf2dd1f
-}
-.Mount_Body_Parrot-Golden {
-  background-image: url(/static/sprites/spritesmith-main-12.png);
-  background-position: -318px -938px;
-  width: 105px;
-  height: 105px;
-}
-.Mount_Body_Parrot-Red {
-  background-image: url(/static/sprites/spritesmith-main-12.png);
-  background-position: -424px -938px;
-  width: 105px;
-  height: 105px;
-}
-.Mount_Body_Parrot-Shade {
-  background-image: url(/static/sprites/spritesmith-main-12.png);
-<<<<<<< HEAD
-  background-position: -680px 0px;
-  width: 135px;
-  height: 135px;
-=======
-  background-position: -530px -938px;
-  width: 105px;
-  height: 105px;
->>>>>>> fdf2dd1f
-}
-.Mount_Body_Parrot-Skeleton {
-  background-image: url(/static/sprites/spritesmith-main-12.png);
-  background-position: -636px -938px;
-  width: 105px;
-  height: 105px;
-}
-.Mount_Body_Parrot-White {
-  background-image: url(/static/sprites/spritesmith-main-12.png);
-  background-position: -742px -938px;
-  width: 105px;
-  height: 105px;
-}
-.Mount_Body_Parrot-Zombie {
-  background-image: url(/static/sprites/spritesmith-main-12.png);
-  background-position: -848px -938px;
-  width: 105px;
-  height: 105px;
-}
-.Mount_Body_Peacock-Base {
-  background-image: url(/static/sprites/spritesmith-main-12.png);
-  background-position: -954px -938px;
-  width: 105px;
-  height: 105px;
-}
-.Mount_Body_Peacock-CottonCandyBlue {
-  background-image: url(/static/sprites/spritesmith-main-12.png);
-  background-position: -1074px 0px;
-  width: 105px;
-  height: 105px;
-}
-.Mount_Body_Peacock-CottonCandyPink {
-  background-image: url(/static/sprites/spritesmith-main-12.png);
-  background-position: -1074px -106px;
-  width: 105px;
-  height: 105px;
-}
-.Mount_Body_Peacock-Desert {
-  background-image: url(/static/sprites/spritesmith-main-12.png);
-<<<<<<< HEAD
-  background-position: -1060px -1134px;
-=======
-  background-position: -1074px -212px;
->>>>>>> fdf2dd1f
-  width: 105px;
-  height: 105px;
-}
-.Mount_Body_Peacock-Golden {
-  background-image: url(/static/sprites/spritesmith-main-12.png);
-<<<<<<< HEAD
-  background-position: -1240px 0px;
-=======
-  background-position: -1074px -318px;
->>>>>>> fdf2dd1f
-  width: 105px;
-  height: 105px;
-}
-.Mount_Body_Peacock-Red {
-  background-image: url(/static/sprites/spritesmith-main-12.png);
-<<<<<<< HEAD
-  background-position: -1240px -106px;
-=======
-  background-position: -1074px -424px;
->>>>>>> fdf2dd1f
-  width: 105px;
-  height: 105px;
-}
-.Mount_Body_Peacock-Shade {
-  background-image: url(/static/sprites/spritesmith-main-12.png);
-<<<<<<< HEAD
-  background-position: -1240px -212px;
-=======
-  background-position: -1074px -530px;
->>>>>>> fdf2dd1f
-  width: 105px;
-  height: 105px;
-}
-.Mount_Body_Peacock-Skeleton {
-  background-image: url(/static/sprites/spritesmith-main-12.png);
-<<<<<<< HEAD
-  background-position: -1240px -318px;
-=======
-  background-position: -1074px -636px;
->>>>>>> fdf2dd1f
-  width: 105px;
-  height: 105px;
-}
-.Mount_Body_Peacock-White {
-  background-image: url(/static/sprites/spritesmith-main-12.png);
-<<<<<<< HEAD
-  background-position: -1240px -424px;
-=======
-  background-position: -1074px -742px;
->>>>>>> fdf2dd1f
-  width: 105px;
-  height: 105px;
-}
-.Mount_Body_Peacock-Zombie {
-  background-image: url(/static/sprites/spritesmith-main-12.png);
-<<<<<<< HEAD
-  background-position: -1664px -1378px;
-=======
-  background-position: -1074px -848px;
->>>>>>> fdf2dd1f
-  width: 105px;
-  height: 105px;
-}
-.Mount_Body_Penguin-Base {
-  background-image: url(/static/sprites/spritesmith-main-12.png);
-<<<<<<< HEAD
-  background-position: -1240px -636px;
-=======
-  background-position: 0px -1044px;
->>>>>>> fdf2dd1f
-  width: 105px;
-  height: 105px;
-}
-.Mount_Body_Penguin-CottonCandyBlue {
-  background-image: url(/static/sprites/spritesmith-main-12.png);
-<<<<<<< HEAD
-  background-position: -1240px -742px;
-=======
-  background-position: -106px -1044px;
->>>>>>> fdf2dd1f
-  width: 105px;
-  height: 105px;
-}
-.Mount_Body_Penguin-CottonCandyPink {
-  background-image: url(/static/sprites/spritesmith-main-12.png);
-<<<<<<< HEAD
-  background-position: -1240px -848px;
-=======
-  background-position: -212px -1044px;
->>>>>>> fdf2dd1f
-  width: 105px;
-  height: 105px;
-}
-.Mount_Body_Penguin-Desert {
-  background-image: url(/static/sprites/spritesmith-main-12.png);
-<<<<<<< HEAD
-  background-position: -1240px -954px;
-=======
-  background-position: -318px -1044px;
->>>>>>> fdf2dd1f
-  width: 105px;
-  height: 105px;
-}
-.Mount_Body_Penguin-Golden {
-  background-image: url(/static/sprites/spritesmith-main-12.png);
-<<<<<<< HEAD
-  background-position: -1240px -1060px;
-=======
-  background-position: -424px -1044px;
->>>>>>> fdf2dd1f
-  width: 105px;
-  height: 105px;
-}
-.Mount_Body_Penguin-Red {
-  background-image: url(/static/sprites/spritesmith-main-12.png);
-<<<<<<< HEAD
-  background-position: 0px -1240px;
-=======
-  background-position: -530px -1044px;
->>>>>>> fdf2dd1f
-  width: 105px;
-  height: 105px;
-}
-.Mount_Body_Penguin-Shade {
-  background-image: url(/static/sprites/spritesmith-main-12.png);
-<<<<<<< HEAD
-  background-position: -106px -1240px;
-=======
-  background-position: -636px -1044px;
->>>>>>> fdf2dd1f
-  width: 105px;
-  height: 105px;
-}
-.Mount_Body_Penguin-Skeleton {
-  background-image: url(/static/sprites/spritesmith-main-12.png);
-<<<<<<< HEAD
-  background-position: -212px -1240px;
-=======
-  background-position: -742px -1044px;
->>>>>>> fdf2dd1f
-  width: 105px;
-  height: 105px;
-}
-.Mount_Body_Penguin-White {
-  background-image: url(/static/sprites/spritesmith-main-12.png);
-<<<<<<< HEAD
-  background-position: -318px -1240px;
-=======
-  background-position: -848px -1044px;
->>>>>>> fdf2dd1f
-  width: 105px;
-  height: 105px;
-}
-.Mount_Body_Penguin-Zombie {
-  background-image: url(/static/sprites/spritesmith-main-12.png);
-<<<<<<< HEAD
-  background-position: -424px -1240px;
-=======
-  background-position: -954px -1044px;
->>>>>>> fdf2dd1f
-  width: 105px;
-  height: 105px;
-}
-.Mount_Body_Phoenix-Base {
-  background-image: url(/static/sprites/spritesmith-main-12.png);
-<<<<<<< HEAD
-  background-position: -530px -1240px;
-=======
-  background-position: -1060px -1044px;
->>>>>>> fdf2dd1f
-  width: 105px;
-  height: 105px;
-}
-.Mount_Body_Rat-Base {
-  background-image: url(/static/sprites/spritesmith-main-12.png);
-<<<<<<< HEAD
-  background-position: -636px -1240px;
-=======
-  background-position: -1180px 0px;
->>>>>>> fdf2dd1f
-  width: 105px;
-  height: 105px;
-}
-.Mount_Body_Rat-CottonCandyBlue {
-  background-image: url(/static/sprites/spritesmith-main-12.png);
-<<<<<<< HEAD
-  background-position: -742px -1240px;
-=======
-  background-position: -1180px -106px;
->>>>>>> fdf2dd1f
-  width: 105px;
-  height: 105px;
-}
-.Mount_Body_Rat-CottonCandyPink {
-  background-image: url(/static/sprites/spritesmith-main-12.png);
-<<<<<<< HEAD
-  background-position: -848px -1240px;
-=======
-  background-position: -1180px -212px;
->>>>>>> fdf2dd1f
-  width: 105px;
-  height: 105px;
-}
-.Mount_Body_Rat-Desert {
-  background-image: url(/static/sprites/spritesmith-main-12.png);
-<<<<<<< HEAD
-  background-position: -954px -1240px;
-=======
-  background-position: -1180px -318px;
->>>>>>> fdf2dd1f
-  width: 105px;
-  height: 105px;
-}
-.Mount_Body_Rat-Golden {
-  background-image: url(/static/sprites/spritesmith-main-12.png);
-<<<<<<< HEAD
-  background-position: -1060px -1240px;
-=======
-  background-position: -1180px -424px;
->>>>>>> fdf2dd1f
-  width: 105px;
-  height: 105px;
-}
-.Mount_Body_Rat-Red {
-  background-image: url(/static/sprites/spritesmith-main-12.png);
-<<<<<<< HEAD
-  background-position: -1166px -1240px;
-=======
-  background-position: -1180px -530px;
->>>>>>> fdf2dd1f
-  width: 105px;
-  height: 105px;
-}
-.Mount_Body_Rat-Shade {
-  background-image: url(/static/sprites/spritesmith-main-12.png);
-<<<<<<< HEAD
-  background-position: -1346px 0px;
-=======
-  background-position: -1180px -636px;
->>>>>>> fdf2dd1f
-  width: 105px;
-  height: 105px;
-}
-.Mount_Body_Rat-Skeleton {
-  background-image: url(/static/sprites/spritesmith-main-12.png);
-<<<<<<< HEAD
-  background-position: -1346px -106px;
-=======
-  background-position: -1180px -742px;
->>>>>>> fdf2dd1f
-  width: 105px;
-  height: 105px;
-}
-.Mount_Body_Rat-White {
-  background-image: url(/static/sprites/spritesmith-main-12.png);
-<<<<<<< HEAD
-  background-position: -1346px -212px;
-=======
-  background-position: -1180px -848px;
->>>>>>> fdf2dd1f
-  width: 105px;
-  height: 105px;
-}
-.Mount_Body_Rat-Zombie {
-  background-image: url(/static/sprites/spritesmith-main-12.png);
-<<<<<<< HEAD
-  background-position: -1346px -318px;
-=======
-  background-position: -1180px -954px;
->>>>>>> fdf2dd1f
-  width: 105px;
-  height: 105px;
-}
-.Mount_Body_Rock-Base {
-  background-image: url(/static/sprites/spritesmith-main-12.png);
-<<<<<<< HEAD
-  background-position: -1346px -424px;
-=======
-  background-position: 0px -1150px;
->>>>>>> fdf2dd1f
-  width: 105px;
-  height: 105px;
-}
-.Mount_Body_Rock-CottonCandyBlue {
-  background-image: url(/static/sprites/spritesmith-main-12.png);
-<<<<<<< HEAD
-  background-position: -1346px -530px;
-=======
-  background-position: -106px -1150px;
->>>>>>> fdf2dd1f
-  width: 105px;
-  height: 105px;
-}
-.Mount_Body_Rock-CottonCandyPink {
-  background-image: url(/static/sprites/spritesmith-main-12.png);
-<<<<<<< HEAD
-  background-position: -1346px -636px;
-=======
-  background-position: -212px -1150px;
->>>>>>> fdf2dd1f
-  width: 105px;
-  height: 105px;
-}
-.Mount_Body_Rock-Desert {
-  background-image: url(/static/sprites/spritesmith-main-12.png);
-<<<<<<< HEAD
-  background-position: -1346px -742px;
-=======
-  background-position: -221px -408px;
->>>>>>> fdf2dd1f
-  width: 105px;
-  height: 105px;
-}
-.Mount_Body_Rock-Golden {
-  background-image: url(/static/sprites/spritesmith-main-12.png);
-<<<<<<< HEAD
-  background-position: -1346px -848px;
-=======
-  background-position: -424px -1150px;
->>>>>>> fdf2dd1f
-  width: 105px;
-  height: 105px;
-}
-.Mount_Body_Rock-Red {
-  background-image: url(/static/sprites/spritesmith-main-12.png);
-<<<<<<< HEAD
-  background-position: -1346px -954px;
-=======
-  background-position: -530px -1150px;
->>>>>>> fdf2dd1f
-  width: 105px;
-  height: 105px;
-}
-.Mount_Body_Rock-Shade {
-  background-image: url(/static/sprites/spritesmith-main-12.png);
-<<<<<<< HEAD
-  background-position: -1346px -1060px;
-=======
-  background-position: -636px -1150px;
->>>>>>> fdf2dd1f
-  width: 105px;
-  height: 105px;
-}
-.Mount_Body_Rock-Skeleton {
-  background-image: url(/static/sprites/spritesmith-main-12.png);
-<<<<<<< HEAD
-  background-position: -1346px -1166px;
-=======
-  background-position: -742px -1150px;
->>>>>>> fdf2dd1f
-  width: 105px;
-  height: 105px;
-}
-.Mount_Body_Rock-White {
-  background-image: url(/static/sprites/spritesmith-main-12.png);
-<<<<<<< HEAD
-  background-position: 0px -1346px;
-=======
-  background-position: -848px -1150px;
->>>>>>> fdf2dd1f
-  width: 105px;
-  height: 105px;
-}
-.Mount_Body_Rock-Zombie {
-  background-image: url(/static/sprites/spritesmith-main-12.png);
-<<<<<<< HEAD
-  background-position: -106px -1346px;
-=======
-  background-position: -954px -1150px;
->>>>>>> fdf2dd1f
-  width: 105px;
-  height: 105px;
-}
-.Mount_Body_Rooster-Base {
-  background-image: url(/static/sprites/spritesmith-main-12.png);
-<<<<<<< HEAD
-  background-position: -212px -1346px;
-=======
-  background-position: -1060px -1150px;
->>>>>>> fdf2dd1f
-  width: 105px;
-  height: 105px;
-}
-.Mount_Body_Rooster-CottonCandyBlue {
-  background-image: url(/static/sprites/spritesmith-main-12.png);
-<<<<<<< HEAD
-  background-position: -318px -1346px;
-=======
-  background-position: -1166px -1150px;
->>>>>>> fdf2dd1f
-  width: 105px;
-  height: 105px;
-}
-.Mount_Body_Rooster-CottonCandyPink {
-  background-image: url(/static/sprites/spritesmith-main-12.png);
-<<<<<<< HEAD
-  background-position: -424px -1346px;
-=======
-  background-position: -1286px 0px;
->>>>>>> fdf2dd1f
-  width: 105px;
-  height: 105px;
-}
-.Mount_Body_Rooster-Desert {
-  background-image: url(/static/sprites/spritesmith-main-12.png);
-<<<<<<< HEAD
-  background-position: -530px -1346px;
-=======
-  background-position: -1286px -106px;
->>>>>>> fdf2dd1f
-  width: 105px;
-  height: 105px;
-}
-.Mount_Body_Rooster-Golden {
-  background-image: url(/static/sprites/spritesmith-main-12.png);
-<<<<<<< HEAD
-  background-position: -636px -1346px;
-=======
-  background-position: -1286px -212px;
->>>>>>> fdf2dd1f
-  width: 105px;
-  height: 105px;
-}
-.Mount_Body_Rooster-Red {
-  background-image: url(/static/sprites/spritesmith-main-12.png);
-<<<<<<< HEAD
-  background-position: -742px -1346px;
-=======
-  background-position: -1286px -318px;
->>>>>>> fdf2dd1f
-  width: 105px;
-  height: 105px;
-}
-.Mount_Body_Rooster-Shade {
-  background-image: url(/static/sprites/spritesmith-main-12.png);
-<<<<<<< HEAD
-  background-position: -848px -1346px;
-=======
-  background-position: -1286px -424px;
->>>>>>> fdf2dd1f
-  width: 105px;
-  height: 105px;
-}
-.Mount_Body_Rooster-Skeleton {
-  background-image: url(/static/sprites/spritesmith-main-12.png);
-<<<<<<< HEAD
-  background-position: -954px -1346px;
-=======
-  background-position: -1286px -530px;
->>>>>>> fdf2dd1f
-  width: 105px;
-  height: 105px;
-}
-.Mount_Body_Rooster-White {
-  background-image: url(/static/sprites/spritesmith-main-12.png);
-<<<<<<< HEAD
-  background-position: -1060px -1346px;
-=======
-  background-position: -1286px -636px;
->>>>>>> fdf2dd1f
-  width: 105px;
-  height: 105px;
-}
-.Mount_Body_Rooster-Zombie {
-  background-image: url(/static/sprites/spritesmith-main-12.png);
-<<<<<<< HEAD
-  background-position: -1166px -1346px;
-=======
-  background-position: -1286px -742px;
->>>>>>> fdf2dd1f
-  width: 105px;
-  height: 105px;
-}
-.Mount_Body_Sabretooth-Base {
-  background-image: url(/static/sprites/spritesmith-main-12.png);
-  background-position: -272px -136px;
-  width: 135px;
-  height: 135px;
-}
-.Mount_Body_Sabretooth-CottonCandyBlue {
-  background-image: url(/static/sprites/spritesmith-main-12.png);
-  background-position: 0px -272px;
-  width: 135px;
-  height: 135px;
-}
-.Mount_Body_Sabretooth-CottonCandyPink {
-  background-image: url(/static/sprites/spritesmith-main-12.png);
-  background-position: 0px 0px;
-  width: 135px;
-  height: 135px;
-}
-.Mount_Body_Sabretooth-Desert {
-  background-image: url(/static/sprites/spritesmith-main-12.png);
-  background-position: -272px -272px;
-  width: 135px;
-  height: 135px;
-}
-.Mount_Body_Sabretooth-Golden {
-  background-image: url(/static/sprites/spritesmith-main-12.png);
-  background-position: -408px 0px;
-  width: 135px;
-  height: 135px;
-}
-.Mount_Body_Sabretooth-Red {
-  background-image: url(/static/sprites/spritesmith-main-12.png);
-  background-position: -136px -272px;
-  width: 135px;
-  height: 135px;
-}
-.Mount_Body_Sabretooth-Shade {
-  background-image: url(/static/sprites/spritesmith-main-12.png);
-  background-position: -272px 0px;
-  width: 135px;
-  height: 135px;
-}
-.Mount_Body_Sabretooth-Skeleton {
-  background-image: url(/static/sprites/spritesmith-main-12.png);
-  background-position: -136px -136px;
-  width: 135px;
-  height: 135px;
-}
-.Mount_Body_Sabretooth-White {
-  background-image: url(/static/sprites/spritesmith-main-12.png);
-  background-position: 0px -136px;
-  width: 135px;
-  height: 135px;
-}
-.Mount_Body_Sabretooth-Zombie {
-  background-image: url(/static/sprites/spritesmith-main-12.png);
-<<<<<<< HEAD
-  background-position: -1272px -1346px;
-=======
-  background-position: -136px 0px;
-  width: 135px;
-  height: 135px;
 }
 .Mount_Body_Seahorse-Base {
   background-image: url(/static/sprites/spritesmith-main-12.png);
+  background-position: -318px -1256px;
+  width: 105px;
+  height: 105px;
+}
+.Mount_Body_Seahorse-CottonCandyBlue {
+  background-image: url(/static/sprites/spritesmith-main-12.png);
+  background-position: -424px -1256px;
+  width: 105px;
+  height: 105px;
+}
+.Mount_Body_Seahorse-CottonCandyPink {
+  background-image: url(/static/sprites/spritesmith-main-12.png);
+  background-position: -530px -1256px;
+  width: 105px;
+  height: 105px;
+}
+.Mount_Body_Seahorse-Desert {
+  background-image: url(/static/sprites/spritesmith-main-12.png);
+  background-position: -636px -1256px;
+  width: 105px;
+  height: 105px;
+}
+.Mount_Body_Seahorse-Golden {
+  background-image: url(/static/sprites/spritesmith-main-12.png);
   background-position: -742px -1256px;
->>>>>>> fdf2dd1f
-  width: 105px;
-  height: 105px;
-}
-.Mount_Body_Seahorse-CottonCandyBlue {
-  background-image: url(/static/sprites/spritesmith-main-12.png);
-<<<<<<< HEAD
-  background-position: -1452px 0px;
-=======
+  width: 105px;
+  height: 105px;
+}
+.Mount_Body_Seahorse-Red {
+  background-image: url(/static/sprites/spritesmith-main-12.png);
   background-position: -848px -1256px;
->>>>>>> fdf2dd1f
-  width: 105px;
-  height: 105px;
-}
-.Mount_Body_Seahorse-CottonCandyPink {
-  background-image: url(/static/sprites/spritesmith-main-12.png);
-<<<<<<< HEAD
-  background-position: -1452px -106px;
-=======
+  width: 105px;
+  height: 105px;
+}
+.Mount_Body_Seahorse-Shade {
+  background-image: url(/static/sprites/spritesmith-main-12.png);
   background-position: -954px -1256px;
->>>>>>> fdf2dd1f
-  width: 105px;
-  height: 105px;
-}
-.Mount_Body_Seahorse-Desert {
-  background-image: url(/static/sprites/spritesmith-main-12.png);
-<<<<<<< HEAD
-  background-position: -1452px -212px;
-=======
+  width: 105px;
+  height: 105px;
+}
+.Mount_Body_Seahorse-Skeleton {
+  background-image: url(/static/sprites/spritesmith-main-12.png);
   background-position: -1060px -1256px;
->>>>>>> fdf2dd1f
-  width: 105px;
-  height: 105px;
-}
-.Mount_Body_Seahorse-Golden {
-  background-image: url(/static/sprites/spritesmith-main-12.png);
-<<<<<<< HEAD
-  background-position: -1452px -318px;
-=======
+  width: 105px;
+  height: 105px;
+}
+.Mount_Body_Seahorse-White {
+  background-image: url(/static/sprites/spritesmith-main-12.png);
   background-position: -1166px -1256px;
->>>>>>> fdf2dd1f
-  width: 105px;
-  height: 105px;
-}
-.Mount_Body_Seahorse-Red {
-  background-image: url(/static/sprites/spritesmith-main-12.png);
-<<<<<<< HEAD
-  background-position: -1452px -424px;
-=======
+  width: 105px;
+  height: 105px;
+}
+.Mount_Body_Seahorse-Zombie {
+  background-image: url(/static/sprites/spritesmith-main-12.png);
   background-position: -1272px -1256px;
->>>>>>> fdf2dd1f
-  width: 105px;
-  height: 105px;
-}
-.Mount_Body_Seahorse-Shade {
-  background-image: url(/static/sprites/spritesmith-main-12.png);
-<<<<<<< HEAD
-  background-position: -1452px -530px;
-=======
+  width: 105px;
+  height: 105px;
+}
+.Mount_Body_Sheep-Base {
+  background-image: url(/static/sprites/spritesmith-main-12.png);
   background-position: -1392px 0px;
->>>>>>> fdf2dd1f
-  width: 105px;
-  height: 105px;
-}
-.Mount_Body_Seahorse-Skeleton {
-  background-image: url(/static/sprites/spritesmith-main-12.png);
-<<<<<<< HEAD
-  background-position: -1452px -636px;
-=======
+  width: 105px;
+  height: 105px;
+}
+.Mount_Body_Sheep-CottonCandyBlue {
+  background-image: url(/static/sprites/spritesmith-main-12.png);
   background-position: -1392px -106px;
->>>>>>> fdf2dd1f
-  width: 105px;
-  height: 105px;
-}
-.Mount_Body_Seahorse-White {
-  background-image: url(/static/sprites/spritesmith-main-12.png);
-<<<<<<< HEAD
-  background-position: -1452px -742px;
-=======
+  width: 105px;
+  height: 105px;
+}
+.Mount_Body_Sheep-CottonCandyPink {
+  background-image: url(/static/sprites/spritesmith-main-12.png);
   background-position: -1392px -212px;
->>>>>>> fdf2dd1f
-  width: 105px;
-  height: 105px;
-}
-.Mount_Body_Seahorse-Zombie {
-  background-image: url(/static/sprites/spritesmith-main-12.png);
-<<<<<<< HEAD
-  background-position: -1452px -848px;
-=======
+  width: 105px;
+  height: 105px;
+}
+.Mount_Body_Sheep-Desert {
+  background-image: url(/static/sprites/spritesmith-main-12.png);
   background-position: -1392px -318px;
->>>>>>> fdf2dd1f
-  width: 105px;
-  height: 105px;
-}
-.Mount_Body_Sheep-Base {
-  background-image: url(/static/sprites/spritesmith-main-12.png);
-<<<<<<< HEAD
-  background-position: -1452px -954px;
-=======
+  width: 105px;
+  height: 105px;
+}
+.Mount_Body_Sheep-Golden {
+  background-image: url(/static/sprites/spritesmith-main-12.png);
   background-position: -1392px -424px;
->>>>>>> fdf2dd1f
-  width: 105px;
-  height: 105px;
-}
-.Mount_Body_Sheep-CottonCandyBlue {
-  background-image: url(/static/sprites/spritesmith-main-12.png);
-<<<<<<< HEAD
-  background-position: -1452px -1060px;
-=======
+  width: 105px;
+  height: 105px;
+}
+.Mount_Body_Sheep-Red {
+  background-image: url(/static/sprites/spritesmith-main-12.png);
   background-position: -1392px -530px;
->>>>>>> fdf2dd1f
-  width: 105px;
-  height: 105px;
-}
-.Mount_Body_Sheep-CottonCandyPink {
-  background-image: url(/static/sprites/spritesmith-main-12.png);
-<<<<<<< HEAD
-  background-position: -1452px -1166px;
-=======
+  width: 105px;
+  height: 105px;
+}
+.Mount_Body_Sheep-Shade {
+  background-image: url(/static/sprites/spritesmith-main-12.png);
   background-position: -1392px -636px;
->>>>>>> fdf2dd1f
-  width: 105px;
-  height: 105px;
-}
-.Mount_Body_Sheep-Desert {
-  background-image: url(/static/sprites/spritesmith-main-12.png);
-<<<<<<< HEAD
-  background-position: -1452px -1272px;
-=======
+  width: 105px;
+  height: 105px;
+}
+.Mount_Body_Sheep-Skeleton {
+  background-image: url(/static/sprites/spritesmith-main-12.png);
   background-position: -1392px -742px;
->>>>>>> fdf2dd1f
-  width: 105px;
-  height: 105px;
-}
-.Mount_Body_Sheep-Golden {
-  background-image: url(/static/sprites/spritesmith-main-12.png);
-<<<<<<< HEAD
-  background-position: 0px -1452px;
-=======
+  width: 105px;
+  height: 105px;
+}
+.Mount_Body_Sheep-White {
+  background-image: url(/static/sprites/spritesmith-main-12.png);
   background-position: -1392px -848px;
->>>>>>> fdf2dd1f
-  width: 105px;
-  height: 105px;
-}
-.Mount_Body_Sheep-Red {
+  width: 105px;
+  height: 105px;
+}
+.Mount_Body_Sheep-Zombie {
   background-image: url(/static/sprites/spritesmith-main-12.png);
   background-position: -1392px -954px;
   width: 105px;
   height: 105px;
 }
-.Mount_Body_Sheep-Shade {
+.Mount_Body_Slime-Base {
   background-image: url(/static/sprites/spritesmith-main-12.png);
   background-position: -1392px -1060px;
   width: 105px;
   height: 105px;
 }
-.Mount_Body_Sheep-Skeleton {
+.Mount_Body_Slime-CottonCandyBlue {
   background-image: url(/static/sprites/spritesmith-main-12.png);
   background-position: -1392px -1166px;
   width: 105px;
   height: 105px;
 }
-.Mount_Body_Sheep-White {
+.Mount_Body_Slime-CottonCandyPink {
   background-image: url(/static/sprites/spritesmith-main-12.png);
   background-position: 0px -1362px;
   width: 105px;
   height: 105px;
 }
-.Mount_Body_Sheep-Zombie {
+.Mount_Body_Slime-Desert {
   background-image: url(/static/sprites/spritesmith-main-12.png);
   background-position: -106px -1362px;
   width: 105px;
   height: 105px;
 }
-.Mount_Body_Slime-Base {
+.Mount_Body_Slime-Golden {
   background-image: url(/static/sprites/spritesmith-main-12.png);
   background-position: -212px -1362px;
   width: 105px;
   height: 105px;
 }
-.Mount_Body_Slime-CottonCandyBlue {
+.Mount_Body_Slime-Red {
   background-image: url(/static/sprites/spritesmith-main-12.png);
   background-position: -318px -1362px;
   width: 105px;
   height: 105px;
 }
-.Mount_Body_Slime-CottonCandyPink {
+.Mount_Body_Slime-Shade {
   background-image: url(/static/sprites/spritesmith-main-12.png);
   background-position: -424px -1362px;
   width: 105px;
   height: 105px;
 }
-.Mount_Body_Slime-Desert {
+.Mount_Body_Slime-Skeleton {
   background-image: url(/static/sprites/spritesmith-main-12.png);
   background-position: -530px -1362px;
   width: 105px;
   height: 105px;
 }
-.Mount_Body_Slime-Golden {
+.Mount_Body_Slime-White {
   background-image: url(/static/sprites/spritesmith-main-12.png);
   background-position: -636px -1362px;
   width: 105px;
   height: 105px;
 }
-.Mount_Body_Slime-Red {
-  background-image: url(/static/sprites/spritesmith-main-12.png);
-<<<<<<< HEAD
-  background-position: -1166px -1452px;
-=======
+.Mount_Body_Slime-Zombie {
+  background-image: url(/static/sprites/spritesmith-main-12.png);
   background-position: -742px -1362px;
->>>>>>> fdf2dd1f
-  width: 105px;
-  height: 105px;
-}
-.Mount_Body_Slime-Shade {
-  background-image: url(/static/sprites/spritesmith-main-12.png);
-<<<<<<< HEAD
-  background-position: -1272px -1452px;
-=======
+  width: 105px;
+  height: 105px;
+}
+.Mount_Body_Sloth-Base {
+  background-image: url(/static/sprites/spritesmith-main-12.png);
   background-position: -848px -1362px;
->>>>>>> fdf2dd1f
-  width: 105px;
-  height: 105px;
-}
-.Mount_Body_Slime-Skeleton {
-  background-image: url(/static/sprites/spritesmith-main-12.png);
-<<<<<<< HEAD
-  background-position: -1378px -1452px;
-=======
+  width: 105px;
+  height: 105px;
+}
+.Mount_Body_Sloth-CottonCandyBlue {
+  background-image: url(/static/sprites/spritesmith-main-12.png);
   background-position: -954px -1362px;
->>>>>>> fdf2dd1f
-  width: 105px;
-  height: 105px;
-}
-.Mount_Body_Slime-White {
-  background-image: url(/static/sprites/spritesmith-main-12.png);
-<<<<<<< HEAD
-  background-position: -1558px 0px;
-=======
+  width: 105px;
+  height: 105px;
+}
+.Mount_Body_Sloth-CottonCandyPink {
+  background-image: url(/static/sprites/spritesmith-main-12.png);
   background-position: -1060px -1362px;
->>>>>>> fdf2dd1f
-  width: 105px;
-  height: 105px;
-}
-.Mount_Body_Slime-Zombie {
-  background-image: url(/static/sprites/spritesmith-main-12.png);
-<<<<<<< HEAD
-  background-position: -1558px -106px;
-=======
+  width: 105px;
+  height: 105px;
+}
+.Mount_Body_Sloth-Desert {
+  background-image: url(/static/sprites/spritesmith-main-12.png);
   background-position: -1166px -1362px;
->>>>>>> fdf2dd1f
-  width: 105px;
-  height: 105px;
-}
-.Mount_Body_Sloth-Base {
-  background-image: url(/static/sprites/spritesmith-main-12.png);
-<<<<<<< HEAD
-  background-position: -1558px -212px;
-=======
+  width: 105px;
+  height: 105px;
+}
+.Mount_Body_Sloth-Golden {
+  background-image: url(/static/sprites/spritesmith-main-12.png);
   background-position: -1272px -1362px;
->>>>>>> fdf2dd1f
-  width: 105px;
-  height: 105px;
-}
-.Mount_Body_Sloth-CottonCandyBlue {
-  background-image: url(/static/sprites/spritesmith-main-12.png);
-<<<<<<< HEAD
-  background-position: -1558px -318px;
-=======
+  width: 105px;
+  height: 105px;
+}
+.Mount_Body_Sloth-Red {
+  background-image: url(/static/sprites/spritesmith-main-12.png);
   background-position: -1378px -1362px;
->>>>>>> fdf2dd1f
-  width: 105px;
-  height: 105px;
-}
-.Mount_Body_Sloth-CottonCandyPink {
-  background-image: url(/static/sprites/spritesmith-main-12.png);
-<<<<<<< HEAD
-  background-position: -1558px -424px;
-=======
+  width: 105px;
+  height: 105px;
+}
+.Mount_Body_Sloth-Shade {
+  background-image: url(/static/sprites/spritesmith-main-12.png);
   background-position: -1498px 0px;
->>>>>>> fdf2dd1f
-  width: 105px;
-  height: 105px;
-}
-.Mount_Body_Sloth-Desert {
-  background-image: url(/static/sprites/spritesmith-main-12.png);
-<<<<<<< HEAD
-  background-position: -1558px -530px;
-=======
+  width: 105px;
+  height: 105px;
+}
+.Mount_Body_Sloth-Skeleton {
+  background-image: url(/static/sprites/spritesmith-main-12.png);
   background-position: -1498px -106px;
->>>>>>> fdf2dd1f
-  width: 105px;
-  height: 105px;
-}
-.Mount_Body_Sloth-Golden {
-  background-image: url(/static/sprites/spritesmith-main-12.png);
-<<<<<<< HEAD
-  background-position: -1558px -636px;
-=======
+  width: 105px;
+  height: 105px;
+}
+.Mount_Body_Sloth-White {
+  background-image: url(/static/sprites/spritesmith-main-12.png);
   background-position: -1498px -212px;
->>>>>>> fdf2dd1f
-  width: 105px;
-  height: 105px;
-}
-.Mount_Body_Sloth-Red {
-  background-image: url(/static/sprites/spritesmith-main-12.png);
-<<<<<<< HEAD
-  background-position: -1558px -742px;
-=======
+  width: 105px;
+  height: 105px;
+}
+.Mount_Body_Sloth-Zombie {
+  background-image: url(/static/sprites/spritesmith-main-12.png);
   background-position: -1498px -318px;
->>>>>>> fdf2dd1f
-  width: 105px;
-  height: 105px;
-}
-.Mount_Body_Sloth-Shade {
-  background-image: url(/static/sprites/spritesmith-main-12.png);
-<<<<<<< HEAD
-  background-position: -1558px -848px;
-=======
+  width: 105px;
+  height: 105px;
+}
+.Mount_Body_Snail-Base {
+  background-image: url(/static/sprites/spritesmith-main-12.png);
   background-position: -1498px -424px;
->>>>>>> fdf2dd1f
-  width: 105px;
-  height: 105px;
-}
-.Mount_Body_Sloth-Skeleton {
-  background-image: url(/static/sprites/spritesmith-main-12.png);
-<<<<<<< HEAD
-  background-position: -1558px -954px;
-=======
+  width: 105px;
+  height: 105px;
+}
+.Mount_Body_Snail-CottonCandyBlue {
+  background-image: url(/static/sprites/spritesmith-main-12.png);
   background-position: -1498px -530px;
->>>>>>> fdf2dd1f
-  width: 105px;
-  height: 105px;
-}
-.Mount_Body_Sloth-White {
-  background-image: url(/static/sprites/spritesmith-main-12.png);
-<<<<<<< HEAD
-  background-position: -1558px -1060px;
-=======
+  width: 105px;
+  height: 105px;
+}
+.Mount_Body_Snail-CottonCandyPink {
+  background-image: url(/static/sprites/spritesmith-main-12.png);
   background-position: -1498px -636px;
->>>>>>> fdf2dd1f
-  width: 105px;
-  height: 105px;
-}
-.Mount_Body_Sloth-Zombie {
-  background-image: url(/static/sprites/spritesmith-main-12.png);
-<<<<<<< HEAD
-  background-position: -1558px -1166px;
-=======
+  width: 105px;
+  height: 105px;
+}
+.Mount_Body_Snail-Desert {
+  background-image: url(/static/sprites/spritesmith-main-12.png);
   background-position: -1498px -742px;
->>>>>>> fdf2dd1f
-  width: 105px;
-  height: 105px;
-}
-.Mount_Body_Snail-Base {
-  background-image: url(/static/sprites/spritesmith-main-12.png);
-<<<<<<< HEAD
-  background-position: -1558px -1272px;
-=======
+  width: 105px;
+  height: 105px;
+}
+.Mount_Body_Snail-Golden {
+  background-image: url(/static/sprites/spritesmith-main-12.png);
   background-position: -1498px -848px;
->>>>>>> fdf2dd1f
-  width: 105px;
-  height: 105px;
-}
-.Mount_Body_Snail-CottonCandyBlue {
-  background-image: url(/static/sprites/spritesmith-main-12.png);
-<<<<<<< HEAD
-  background-position: -1558px -1378px;
-=======
+  width: 105px;
+  height: 105px;
+}
+.Mount_Body_Snail-Red {
+  background-image: url(/static/sprites/spritesmith-main-12.png);
   background-position: -1498px -954px;
->>>>>>> fdf2dd1f
-  width: 105px;
-  height: 105px;
-}
-.Mount_Body_Snail-CottonCandyPink {
-  background-image: url(/static/sprites/spritesmith-main-12.png);
-<<<<<<< HEAD
-  background-position: 0px -1558px;
-=======
+  width: 105px;
+  height: 105px;
+}
+.Mount_Body_Snail-Shade {
+  background-image: url(/static/sprites/spritesmith-main-12.png);
   background-position: -1498px -1060px;
->>>>>>> fdf2dd1f
-  width: 105px;
-  height: 105px;
-}
-.Mount_Body_Snail-Desert {
-  background-image: url(/static/sprites/spritesmith-main-12.png);
-<<<<<<< HEAD
-  background-position: -106px -1558px;
-=======
+  width: 105px;
+  height: 105px;
+}
+.Mount_Body_Snail-Skeleton {
+  background-image: url(/static/sprites/spritesmith-main-12.png);
   background-position: -1498px -1166px;
->>>>>>> fdf2dd1f
-  width: 105px;
-  height: 105px;
-}
-.Mount_Body_Snail-Golden {
-  background-image: url(/static/sprites/spritesmith-main-12.png);
-<<<<<<< HEAD
-  background-position: -212px -1558px;
-=======
+  width: 105px;
+  height: 105px;
+}
+.Mount_Body_Snail-White {
+  background-image: url(/static/sprites/spritesmith-main-12.png);
   background-position: -1498px -1272px;
->>>>>>> fdf2dd1f
-  width: 105px;
-  height: 105px;
-}
-.Mount_Body_Snail-Red {
-  background-image: url(/static/sprites/spritesmith-main-12.png);
-<<<<<<< HEAD
-  background-position: -318px -1558px;
-=======
+  width: 105px;
+  height: 105px;
+}
+.Mount_Body_Snail-Zombie {
+  background-image: url(/static/sprites/spritesmith-main-12.png);
   background-position: 0px -1468px;
->>>>>>> fdf2dd1f
-  width: 105px;
-  height: 105px;
-}
-.Mount_Body_Snail-Shade {
-  background-image: url(/static/sprites/spritesmith-main-12.png);
-<<<<<<< HEAD
-  background-position: -424px -1558px;
-=======
+  width: 105px;
+  height: 105px;
+}
+.Mount_Body_Snake-Base {
+  background-image: url(/static/sprites/spritesmith-main-12.png);
   background-position: -106px -1468px;
->>>>>>> fdf2dd1f
-  width: 105px;
-  height: 105px;
-}
-.Mount_Body_Snail-Skeleton {
-  background-image: url(/static/sprites/spritesmith-main-12.png);
-<<<<<<< HEAD
-  background-position: -530px -1558px;
-=======
+  width: 105px;
+  height: 105px;
+}
+.Mount_Body_Snake-CottonCandyBlue {
+  background-image: url(/static/sprites/spritesmith-main-12.png);
   background-position: -212px -1468px;
->>>>>>> fdf2dd1f
-  width: 105px;
-  height: 105px;
-}
-.Mount_Body_Snail-White {
-  background-image: url(/static/sprites/spritesmith-main-12.png);
-<<<<<<< HEAD
-  background-position: -636px -1558px;
-=======
+  width: 105px;
+  height: 105px;
+}
+.Mount_Body_Snake-CottonCandyPink {
+  background-image: url(/static/sprites/spritesmith-main-12.png);
   background-position: -318px -1468px;
->>>>>>> fdf2dd1f
-  width: 105px;
-  height: 105px;
-}
-.Mount_Body_Snail-Zombie {
-  background-image: url(/static/sprites/spritesmith-main-12.png);
-<<<<<<< HEAD
-  background-position: -742px -1558px;
-=======
+  width: 105px;
+  height: 105px;
+}
+.Mount_Body_Snake-Desert {
+  background-image: url(/static/sprites/spritesmith-main-12.png);
   background-position: -424px -1468px;
->>>>>>> fdf2dd1f
-  width: 105px;
-  height: 105px;
-}
-.Mount_Body_Snake-Base {
-  background-image: url(/static/sprites/spritesmith-main-12.png);
-<<<<<<< HEAD
-  background-position: -848px -1558px;
-=======
+  width: 105px;
+  height: 105px;
+}
+.Mount_Body_Snake-Golden {
+  background-image: url(/static/sprites/spritesmith-main-12.png);
   background-position: -530px -1468px;
->>>>>>> fdf2dd1f
-  width: 105px;
-  height: 105px;
-}
-.Mount_Body_Snake-CottonCandyBlue {
-  background-image: url(/static/sprites/spritesmith-main-12.png);
-<<<<<<< HEAD
-  background-position: -954px -1558px;
-=======
+  width: 105px;
+  height: 105px;
+}
+.Mount_Body_Snake-Red {
+  background-image: url(/static/sprites/spritesmith-main-12.png);
   background-position: -636px -1468px;
->>>>>>> fdf2dd1f
-  width: 105px;
-  height: 105px;
-}
-.Mount_Body_Snake-CottonCandyPink {
-  background-image: url(/static/sprites/spritesmith-main-12.png);
-<<<<<<< HEAD
-  background-position: -1060px -1558px;
-=======
+  width: 105px;
+  height: 105px;
+}
+.Mount_Body_Snake-Shade {
+  background-image: url(/static/sprites/spritesmith-main-12.png);
   background-position: -742px -1468px;
->>>>>>> fdf2dd1f
-  width: 105px;
-  height: 105px;
-}
-.Mount_Body_Snake-Desert {
-  background-image: url(/static/sprites/spritesmith-main-12.png);
-<<<<<<< HEAD
-  background-position: -1166px -1558px;
-=======
+  width: 105px;
+  height: 105px;
+}
+.Mount_Body_Snake-Skeleton {
+  background-image: url(/static/sprites/spritesmith-main-12.png);
   background-position: -848px -1468px;
->>>>>>> fdf2dd1f
-  width: 105px;
-  height: 105px;
-}
-.Mount_Body_Snake-Golden {
-  background-image: url(/static/sprites/spritesmith-main-12.png);
-<<<<<<< HEAD
-  background-position: -1272px -1558px;
-=======
+  width: 105px;
+  height: 105px;
+}
+.Mount_Body_Snake-White {
+  background-image: url(/static/sprites/spritesmith-main-12.png);
   background-position: -954px -1468px;
->>>>>>> fdf2dd1f
-  width: 105px;
-  height: 105px;
-}
-.Mount_Body_Snake-Red {
-  background-image: url(/static/sprites/spritesmith-main-12.png);
-<<<<<<< HEAD
-  background-position: -1378px -1558px;
-=======
+  width: 105px;
+  height: 105px;
+}
+.Mount_Body_Snake-Zombie {
+  background-image: url(/static/sprites/spritesmith-main-12.png);
   background-position: -1060px -1468px;
->>>>>>> fdf2dd1f
-  width: 105px;
-  height: 105px;
-}
-.Mount_Body_Snake-Shade {
-  background-image: url(/static/sprites/spritesmith-main-12.png);
-<<<<<<< HEAD
-  background-position: -1484px -1558px;
-=======
+  width: 105px;
+  height: 105px;
+}
+.Mount_Body_Spider-Base {
+  background-image: url(/static/sprites/spritesmith-main-12.png);
   background-position: -1166px -1468px;
->>>>>>> fdf2dd1f
-  width: 105px;
-  height: 105px;
-}
-.Mount_Body_Snake-Skeleton {
-  background-image: url(/static/sprites/spritesmith-main-12.png);
-<<<<<<< HEAD
-  background-position: -1664px 0px;
-=======
+  width: 105px;
+  height: 105px;
+}
+.Mount_Body_Spider-CottonCandyBlue {
+  background-image: url(/static/sprites/spritesmith-main-12.png);
   background-position: -1272px -1468px;
->>>>>>> fdf2dd1f
-  width: 105px;
-  height: 105px;
-}
-.Mount_Body_Snake-White {
-  background-image: url(/static/sprites/spritesmith-main-12.png);
-<<<<<<< HEAD
-  background-position: -1664px -106px;
-=======
+  width: 105px;
+  height: 105px;
+}
+.Mount_Body_Spider-CottonCandyPink {
+  background-image: url(/static/sprites/spritesmith-main-12.png);
   background-position: -1378px -1468px;
->>>>>>> fdf2dd1f
-  width: 105px;
-  height: 105px;
-}
-.Mount_Body_Snake-Zombie {
-  background-image: url(/static/sprites/spritesmith-main-12.png);
-<<<<<<< HEAD
-  background-position: -1664px -212px;
-=======
+  width: 105px;
+  height: 105px;
+}
+.Mount_Body_Spider-Desert {
+  background-image: url(/static/sprites/spritesmith-main-12.png);
   background-position: -1484px -1468px;
->>>>>>> fdf2dd1f
-  width: 105px;
-  height: 105px;
-}
-.Mount_Body_Spider-Base {
-  background-image: url(/static/sprites/spritesmith-main-12.png);
-<<<<<<< HEAD
-  background-position: -1664px -318px;
-=======
+  width: 105px;
+  height: 105px;
+}
+.Mount_Body_Spider-Golden {
+  background-image: url(/static/sprites/spritesmith-main-12.png);
   background-position: -1604px 0px;
->>>>>>> fdf2dd1f
-  width: 105px;
-  height: 105px;
-}
-.Mount_Body_Spider-CottonCandyBlue {
-  background-image: url(/static/sprites/spritesmith-main-12.png);
-<<<<<<< HEAD
-  background-position: -1664px -424px;
-=======
+  width: 105px;
+  height: 105px;
+}
+.Mount_Body_Spider-Red {
+  background-image: url(/static/sprites/spritesmith-main-12.png);
   background-position: -1604px -106px;
->>>>>>> fdf2dd1f
-  width: 105px;
-  height: 105px;
-}
-.Mount_Body_Spider-CottonCandyPink {
-  background-image: url(/static/sprites/spritesmith-main-12.png);
-<<<<<<< HEAD
-  background-position: -1664px -530px;
-=======
+  width: 105px;
+  height: 105px;
+}
+.Mount_Body_Spider-Shade {
+  background-image: url(/static/sprites/spritesmith-main-12.png);
   background-position: -1604px -212px;
->>>>>>> fdf2dd1f
-  width: 105px;
-  height: 105px;
-}
-.Mount_Body_Spider-Desert {
-  background-image: url(/static/sprites/spritesmith-main-12.png);
-<<<<<<< HEAD
-  background-position: -1664px -636px;
-=======
+  width: 105px;
+  height: 105px;
+}
+.Mount_Body_Spider-Skeleton {
+  background-image: url(/static/sprites/spritesmith-main-12.png);
   background-position: -1604px -318px;
->>>>>>> fdf2dd1f
-  width: 105px;
-  height: 105px;
-}
-.Mount_Body_Spider-Golden {
-  background-image: url(/static/sprites/spritesmith-main-12.png);
-<<<<<<< HEAD
-  background-position: -1664px -742px;
-=======
+  width: 105px;
+  height: 105px;
+}
+.Mount_Body_Spider-White {
+  background-image: url(/static/sprites/spritesmith-main-12.png);
   background-position: -1604px -424px;
->>>>>>> fdf2dd1f
-  width: 105px;
-  height: 105px;
-}
-.Mount_Body_Spider-Red {
-  background-image: url(/static/sprites/spritesmith-main-12.png);
-<<<<<<< HEAD
-  background-position: -1664px -848px;
-=======
+  width: 105px;
+  height: 105px;
+}
+.Mount_Body_Spider-Zombie {
+  background-image: url(/static/sprites/spritesmith-main-12.png);
   background-position: -1604px -530px;
->>>>>>> fdf2dd1f
-  width: 105px;
-  height: 105px;
-}
-.Mount_Body_Spider-Shade {
-  background-image: url(/static/sprites/spritesmith-main-12.png);
-<<<<<<< HEAD
-  background-position: -1664px -954px;
-=======
+  width: 105px;
+  height: 105px;
+}
+.Mount_Body_TigerCub-Aquatic {
+  background-image: url(/static/sprites/spritesmith-main-12.png);
   background-position: -1604px -636px;
->>>>>>> fdf2dd1f
-  width: 105px;
-  height: 105px;
-}
-.Mount_Body_Spider-Skeleton {
+  width: 105px;
+  height: 105px;
+}
+.Mount_Body_TigerCub-Base {
   background-image: url(/static/sprites/spritesmith-main-12.png);
   background-position: -1604px -742px;
   width: 105px;
   height: 105px;
 }
-.Mount_Body_Spider-White {
+.Mount_Body_TigerCub-CottonCandyBlue {
   background-image: url(/static/sprites/spritesmith-main-12.png);
   background-position: -1604px -848px;
   width: 105px;
   height: 105px;
 }
-.Mount_Body_Spider-Zombie {
+.Mount_Body_TigerCub-CottonCandyPink {
   background-image: url(/static/sprites/spritesmith-main-12.png);
   background-position: -1604px -954px;
   width: 105px;
   height: 105px;
 }
-.Mount_Body_TigerCub-Aquatic {
-  background-image: url(/static/sprites/spritesmith-main-12.png);
-<<<<<<< HEAD
-  background-position: -816px -620px;
-  width: 105px;
-  height: 114px;
-=======
+.Mount_Body_TigerCub-Cupid {
+  background-image: url(/static/sprites/spritesmith-main-12.png);
   background-position: -1604px -1060px;
   width: 105px;
   height: 105px;
 }
-.Mount_Body_TigerCub-Base {
+.Mount_Body_TigerCub-Desert {
   background-image: url(/static/sprites/spritesmith-main-12.png);
   background-position: -1604px -1166px;
   width: 105px;
   height: 105px;
 }
-.Mount_Body_TigerCub-CottonCandyBlue {
+.Mount_Body_TigerCub-Ember {
   background-image: url(/static/sprites/spritesmith-main-12.png);
   background-position: -1604px -1272px;
   width: 105px;
   height: 105px;
 }
-.Mount_Body_TigerCub-CottonCandyPink {
+.Mount_Body_TigerCub-Fairy {
   background-image: url(/static/sprites/spritesmith-main-12.png);
   background-position: -1604px -1378px;
   width: 105px;
   height: 105px;
 }
-.Mount_Body_TigerCub-Cupid {
+.Mount_Body_TigerCub-Floral {
   background-image: url(/static/sprites/spritesmith-main-12.png);
   background-position: 0px -1574px;
   width: 105px;
   height: 105px;
 }
-.Mount_Body_TigerCub-Desert {
+.Mount_Body_TigerCub-Ghost {
   background-image: url(/static/sprites/spritesmith-main-12.png);
   background-position: -106px -1574px;
   width: 105px;
   height: 105px;
 }
-.Mount_Body_TigerCub-Ember {
+.Mount_Body_TigerCub-Golden {
   background-image: url(/static/sprites/spritesmith-main-12.png);
   background-position: -212px -1574px;
   width: 105px;
   height: 105px;
 }
-.Mount_Body_TigerCub-Fairy {
+.Mount_Body_TigerCub-Holly {
   background-image: url(/static/sprites/spritesmith-main-12.png);
   background-position: -318px -1574px;
   width: 105px;
   height: 105px;
 }
-.Mount_Body_TigerCub-Floral {
+.Mount_Body_TigerCub-Peppermint {
   background-image: url(/static/sprites/spritesmith-main-12.png);
   background-position: -424px -1574px;
   width: 105px;
   height: 105px;
 }
-.Mount_Body_TigerCub-Ghost {
+.Mount_Body_TigerCub-Red {
   background-image: url(/static/sprites/spritesmith-main-12.png);
   background-position: -530px -1574px;
   width: 105px;
   height: 105px;
 }
-.Mount_Body_TigerCub-Golden {
+.Mount_Body_TigerCub-RoyalPurple {
   background-image: url(/static/sprites/spritesmith-main-12.png);
   background-position: -636px -1574px;
   width: 105px;
   height: 105px;
 }
-.Mount_Body_TigerCub-Holly {
+.Mount_Body_TigerCub-Shade {
   background-image: url(/static/sprites/spritesmith-main-12.png);
   background-position: -742px -1574px;
   width: 105px;
   height: 105px;
 }
-.Mount_Body_TigerCub-Peppermint {
+.Mount_Body_TigerCub-Shimmer {
   background-image: url(/static/sprites/spritesmith-main-12.png);
   background-position: -848px -1574px;
   width: 105px;
   height: 105px;
 }
-.Mount_Body_TigerCub-Red {
+.Mount_Body_TigerCub-Skeleton {
   background-image: url(/static/sprites/spritesmith-main-12.png);
   background-position: -954px -1574px;
   width: 105px;
   height: 105px;
 }
-.Mount_Body_TigerCub-RoyalPurple {
+.Mount_Body_TigerCub-Spooky {
   background-image: url(/static/sprites/spritesmith-main-12.png);
   background-position: -1060px -1574px;
   width: 105px;
   height: 105px;
 }
-.Mount_Body_TigerCub-Shade {
+.Mount_Body_TigerCub-Thunderstorm {
   background-image: url(/static/sprites/spritesmith-main-12.png);
   background-position: -1166px -1574px;
   width: 105px;
   height: 105px;
 }
-.Mount_Body_TigerCub-Shimmer {
+.Mount_Body_TigerCub-White {
   background-image: url(/static/sprites/spritesmith-main-12.png);
   background-position: -1272px -1574px;
   width: 105px;
   height: 105px;
 }
-.Mount_Body_TigerCub-Skeleton {
+.Mount_Body_TigerCub-Zombie {
   background-image: url(/static/sprites/spritesmith-main-12.png);
   background-position: -1378px -1574px;
   width: 105px;
   height: 105px;
 }
-.Mount_Body_TigerCub-Spooky {
+.Mount_Body_Treeling-Base {
   background-image: url(/static/sprites/spritesmith-main-12.png);
   background-position: -1484px -1574px;
   width: 105px;
   height: 105px;
 }
-.Mount_Body_TigerCub-Thunderstorm {
+.Mount_Body_Treeling-CottonCandyBlue {
   background-image: url(/static/sprites/spritesmith-main-12.png);
   background-position: -1590px -1574px;
   width: 105px;
   height: 105px;
 }
-.Mount_Body_TigerCub-White {
+.Mount_Body_Treeling-CottonCandyPink {
   background-image: url(/static/sprites/spritesmith-main-12.png);
   background-position: -1710px 0px;
   width: 105px;
   height: 105px;
 }
-.Mount_Body_TigerCub-Zombie {
+.Mount_Body_Treeling-Desert {
   background-image: url(/static/sprites/spritesmith-main-12.png);
   background-position: -1710px -106px;
   width: 105px;
   height: 105px;
 }
-.Mount_Body_Treeling-Base {
+.Mount_Body_Treeling-Golden {
   background-image: url(/static/sprites/spritesmith-main-12.png);
   background-position: -1710px -212px;
   width: 105px;
   height: 105px;
 }
-.Mount_Body_Treeling-CottonCandyBlue {
+.Mount_Body_Treeling-Red {
   background-image: url(/static/sprites/spritesmith-main-12.png);
   background-position: -1710px -318px;
   width: 105px;
   height: 105px;
->>>>>>> fdf2dd1f
 }