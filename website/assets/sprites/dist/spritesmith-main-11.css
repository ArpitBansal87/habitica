--- conflicted
+++ resolved
@@ -1,2514 +1,1470 @@
-<<<<<<< HEAD
+.Mount_Body_Butterfly-Desert {
+  background-image: url(/static/sprites/spritesmith-main-11.png);
+  background-position: 0px 0px;
+  width: 105px;
+  height: 123px;
+}
+.Mount_Body_Butterfly-Golden {
+  background-image: url(/static/sprites/spritesmith-main-11.png);
+  background-position: -318px 0px;
+  width: 105px;
+  height: 123px;
+}
+.Mount_Body_Butterfly-Red {
+  background-image: url(/static/sprites/spritesmith-main-11.png);
+  background-position: -212px -124px;
+  width: 105px;
+  height: 123px;
+}
+.Mount_Body_Butterfly-Shade {
+  background-image: url(/static/sprites/spritesmith-main-11.png);
+  background-position: -106px 0px;
+  width: 105px;
+  height: 123px;
+}
+.Mount_Body_Butterfly-Skeleton {
+  background-image: url(/static/sprites/spritesmith-main-11.png);
+  background-position: -212px 0px;
+  width: 105px;
+  height: 123px;
+}
+.Mount_Body_Butterfly-White {
+  background-image: url(/static/sprites/spritesmith-main-11.png);
+  background-position: 0px -124px;
+  width: 105px;
+  height: 123px;
+}
+.Mount_Body_Butterfly-Zombie {
+  background-image: url(/static/sprites/spritesmith-main-11.png);
+  background-position: -106px -124px;
+  width: 105px;
+  height: 123px;
+}
+.Mount_Body_Cactus-Aquatic {
+  background-image: url(/static/sprites/spritesmith-main-11.png);
+  background-position: -212px -699px;
+  width: 105px;
+  height: 105px;
+}
+.Mount_Body_Cactus-Base {
+  background-image: url(/static/sprites/spritesmith-main-11.png);
+  background-position: -318px -699px;
+  width: 105px;
+  height: 105px;
+}
+.Mount_Body_Cactus-CottonCandyBlue {
+  background-image: url(/static/sprites/spritesmith-main-11.png);
+  background-position: -424px -699px;
+  width: 105px;
+  height: 105px;
+}
+.Mount_Body_Cactus-CottonCandyPink {
+  background-image: url(/static/sprites/spritesmith-main-11.png);
+  background-position: -530px -699px;
+  width: 105px;
+  height: 105px;
+}
+.Mount_Body_Cactus-Cupid {
+  background-image: url(/static/sprites/spritesmith-main-11.png);
+  background-position: -636px -699px;
+  width: 105px;
+  height: 105px;
+}
+.Mount_Body_Cactus-Desert {
+  background-image: url(/static/sprites/spritesmith-main-11.png);
+  background-position: -742px -699px;
+  width: 105px;
+  height: 105px;
+}
+.Mount_Body_Cactus-Ember {
+  background-image: url(/static/sprites/spritesmith-main-11.png);
+  background-position: -848px 0px;
+  width: 105px;
+  height: 105px;
+}
+.Mount_Body_Cactus-Fairy {
+  background-image: url(/static/sprites/spritesmith-main-11.png);
+  background-position: -848px -106px;
+  width: 105px;
+  height: 105px;
+}
+.Mount_Body_Cactus-Floral {
+  background-image: url(/static/sprites/spritesmith-main-11.png);
+  background-position: -848px -212px;
+  width: 105px;
+  height: 105px;
+}
+.Mount_Body_Cactus-Ghost {
+  background-image: url(/static/sprites/spritesmith-main-11.png);
+  background-position: -212px -1123px;
+  width: 105px;
+  height: 105px;
+}
+.Mount_Body_Cactus-Golden {
+  background-image: url(/static/sprites/spritesmith-main-11.png);
+  background-position: -1378px -954px;
+  width: 105px;
+  height: 105px;
+}
+.Mount_Body_Cactus-Holly {
+  background-image: url(/static/sprites/spritesmith-main-11.png);
+  background-position: -1378px -1060px;
+  width: 105px;
+  height: 105px;
+}
+.Mount_Body_Cactus-Peppermint {
+  background-image: url(/static/sprites/spritesmith-main-11.png);
+  background-position: -1378px -1166px;
+  width: 105px;
+  height: 105px;
+}
+.Mount_Body_Cactus-Red {
+  background-image: url(/static/sprites/spritesmith-main-11.png);
+  background-position: 0px -1335px;
+  width: 105px;
+  height: 105px;
+}
+.Mount_Body_Cactus-RoyalPurple {
+  background-image: url(/static/sprites/spritesmith-main-11.png);
+  background-position: -106px -1335px;
+  width: 105px;
+  height: 105px;
+}
+.Mount_Body_Cactus-Shade {
+  background-image: url(/static/sprites/spritesmith-main-11.png);
+  background-position: -212px -1335px;
+  width: 105px;
+  height: 105px;
+}
+.Mount_Body_Cactus-Shimmer {
+  background-image: url(/static/sprites/spritesmith-main-11.png);
+  background-position: -318px -1335px;
+  width: 105px;
+  height: 105px;
+}
+.Mount_Body_Cactus-Skeleton {
+  background-image: url(/static/sprites/spritesmith-main-11.png);
+  background-position: -424px -1335px;
+  width: 105px;
+  height: 105px;
+}
+.Mount_Body_Cactus-Spooky {
+  background-image: url(/static/sprites/spritesmith-main-11.png);
+  background-position: -530px -1335px;
+  width: 105px;
+  height: 105px;
+}
+.Mount_Body_Cactus-Thunderstorm {
+  background-image: url(/static/sprites/spritesmith-main-11.png);
+  background-position: -636px -1335px;
+  width: 105px;
+  height: 105px;
+}
+.Mount_Body_Cactus-White {
+  background-image: url(/static/sprites/spritesmith-main-11.png);
+  background-position: -318px -478px;
+  width: 105px;
+  height: 105px;
+}
+.Mount_Body_Cactus-Zombie {
+  background-image: url(/static/sprites/spritesmith-main-11.png);
+  background-position: -424px -478px;
+  width: 105px;
+  height: 105px;
+}
+.Mount_Body_Cheetah-Base {
+  background-image: url(/static/sprites/spritesmith-main-11.png);
+  background-position: -530px -478px;
+  width: 105px;
+  height: 105px;
+}
+.Mount_Body_Cheetah-CottonCandyBlue {
+  background-image: url(/static/sprites/spritesmith-main-11.png);
+  background-position: -636px 0px;
+  width: 105px;
+  height: 105px;
+}
+.Mount_Body_Cheetah-CottonCandyPink {
+  background-image: url(/static/sprites/spritesmith-main-11.png);
+  background-position: -636px -106px;
+  width: 105px;
+  height: 105px;
+}
+.Mount_Body_Cheetah-Desert {
+  background-image: url(/static/sprites/spritesmith-main-11.png);
+  background-position: -636px -212px;
+  width: 105px;
+  height: 105px;
+}
+.Mount_Body_Cheetah-Golden {
+  background-image: url(/static/sprites/spritesmith-main-11.png);
+  background-position: -636px -318px;
+  width: 105px;
+  height: 105px;
+}
+.Mount_Body_Cheetah-Red {
+  background-image: url(/static/sprites/spritesmith-main-11.png);
+  background-position: -636px -424px;
+  width: 105px;
+  height: 105px;
+}
+.Mount_Body_Cheetah-Shade {
+  background-image: url(/static/sprites/spritesmith-main-11.png);
+  background-position: 0px -593px;
+  width: 105px;
+  height: 105px;
+}
+.Mount_Body_Cheetah-Skeleton {
+  background-image: url(/static/sprites/spritesmith-main-11.png);
+  background-position: -106px -593px;
+  width: 105px;
+  height: 105px;
+}
+.Mount_Body_Cheetah-White {
+  background-image: url(/static/sprites/spritesmith-main-11.png);
+  background-position: -212px -593px;
+  width: 105px;
+  height: 105px;
+}
+.Mount_Body_Cheetah-Zombie {
+  background-image: url(/static/sprites/spritesmith-main-11.png);
+  background-position: -318px -593px;
+  width: 105px;
+  height: 105px;
+}
+.Mount_Body_Cow-Base {
+  background-image: url(/static/sprites/spritesmith-main-11.png);
+  background-position: -424px -593px;
+  width: 105px;
+  height: 105px;
+}
+.Mount_Body_Cow-CottonCandyBlue {
+  background-image: url(/static/sprites/spritesmith-main-11.png);
+  background-position: -530px -593px;
+  width: 105px;
+  height: 105px;
+}
+.Mount_Body_Cow-CottonCandyPink {
+  background-image: url(/static/sprites/spritesmith-main-11.png);
+  background-position: -636px -593px;
+  width: 105px;
+  height: 105px;
+}
+.Mount_Body_Cow-Desert {
+  background-image: url(/static/sprites/spritesmith-main-11.png);
+  background-position: -742px 0px;
+  width: 105px;
+  height: 105px;
+}
+.Mount_Body_Cow-Golden {
+  background-image: url(/static/sprites/spritesmith-main-11.png);
+  background-position: -742px -106px;
+  width: 105px;
+  height: 105px;
+}
+.Mount_Body_Cow-Red {
+  background-image: url(/static/sprites/spritesmith-main-11.png);
+  background-position: -742px -212px;
+  width: 105px;
+  height: 105px;
+}
+.Mount_Body_Cow-Shade {
+  background-image: url(/static/sprites/spritesmith-main-11.png);
+  background-position: -742px -318px;
+  width: 105px;
+  height: 105px;
+}
+.Mount_Body_Cow-Skeleton {
+  background-image: url(/static/sprites/spritesmith-main-11.png);
+  background-position: -742px -424px;
+  width: 105px;
+  height: 105px;
+}
+.Mount_Body_Cow-White {
+  background-image: url(/static/sprites/spritesmith-main-11.png);
+  background-position: -742px -530px;
+  width: 105px;
+  height: 105px;
+}
+.Mount_Body_Cow-Zombie {
+  background-image: url(/static/sprites/spritesmith-main-11.png);
+  background-position: 0px -699px;
+  width: 105px;
+  height: 105px;
+}
+.Mount_Body_Cuttlefish-Base {
+  background-image: url(/static/sprites/spritesmith-main-11.png);
+  background-position: -106px -363px;
+  width: 105px;
+  height: 114px;
+}
+.Mount_Body_Cuttlefish-CottonCandyBlue {
+  background-image: url(/static/sprites/spritesmith-main-11.png);
+  background-position: -318px -124px;
+  width: 105px;
+  height: 114px;
+}
+.Mount_Body_Cuttlefish-CottonCandyPink {
+  background-image: url(/static/sprites/spritesmith-main-11.png);
+  background-position: 0px -248px;
+  width: 105px;
+  height: 114px;
+}
+.Mount_Body_Cuttlefish-Desert {
+  background-image: url(/static/sprites/spritesmith-main-11.png);
+  background-position: -106px -248px;
+  width: 105px;
+  height: 114px;
+}
+.Mount_Body_Cuttlefish-Golden {
+  background-image: url(/static/sprites/spritesmith-main-11.png);
+  background-position: -212px -248px;
+  width: 105px;
+  height: 114px;
+}
+.Mount_Body_Cuttlefish-Red {
+  background-image: url(/static/sprites/spritesmith-main-11.png);
+  background-position: -318px -248px;
+  width: 105px;
+  height: 114px;
+}
+.Mount_Body_Cuttlefish-Shade {
+  background-image: url(/static/sprites/spritesmith-main-11.png);
+  background-position: -424px 0px;
+  width: 105px;
+  height: 114px;
+}
+.Mount_Body_Cuttlefish-Skeleton {
+  background-image: url(/static/sprites/spritesmith-main-11.png);
+  background-position: -212px -478px;
+  width: 105px;
+  height: 114px;
+}
+.Mount_Body_Cuttlefish-White {
+  background-image: url(/static/sprites/spritesmith-main-11.png);
+  background-position: -424px -230px;
+  width: 105px;
+  height: 114px;
+}
+.Mount_Body_Cuttlefish-Zombie {
+  background-image: url(/static/sprites/spritesmith-main-11.png);
+  background-position: 0px -363px;
+  width: 105px;
+  height: 114px;
+}
+.Mount_Body_Deer-Base {
+  background-image: url(/static/sprites/spritesmith-main-11.png);
+  background-position: -848px -318px;
+  width: 105px;
+  height: 105px;
+}
+.Mount_Body_Deer-CottonCandyBlue {
+  background-image: url(/static/sprites/spritesmith-main-11.png);
+  background-position: -848px -424px;
+  width: 105px;
+  height: 105px;
+}
+.Mount_Body_Deer-CottonCandyPink {
+  background-image: url(/static/sprites/spritesmith-main-11.png);
+  background-position: -848px -530px;
+  width: 105px;
+  height: 105px;
+}
+.Mount_Body_Deer-Desert {
+  background-image: url(/static/sprites/spritesmith-main-11.png);
+  background-position: -848px -636px;
+  width: 105px;
+  height: 105px;
+}
+.Mount_Body_Deer-Golden {
+  background-image: url(/static/sprites/spritesmith-main-11.png);
+  background-position: 0px -805px;
+  width: 105px;
+  height: 105px;
+}
+.Mount_Body_Deer-Red {
+  background-image: url(/static/sprites/spritesmith-main-11.png);
+  background-position: -106px -805px;
+  width: 105px;
+  height: 105px;
+}
+.Mount_Body_Deer-Shade {
+  background-image: url(/static/sprites/spritesmith-main-11.png);
+  background-position: -212px -805px;
+  width: 105px;
+  height: 105px;
+}
+.Mount_Body_Deer-Skeleton {
+  background-image: url(/static/sprites/spritesmith-main-11.png);
+  background-position: -318px -805px;
+  width: 105px;
+  height: 105px;
+}
+.Mount_Body_Deer-White {
+  background-image: url(/static/sprites/spritesmith-main-11.png);
+  background-position: -424px -805px;
+  width: 105px;
+  height: 105px;
+}
+.Mount_Body_Deer-Zombie {
+  background-image: url(/static/sprites/spritesmith-main-11.png);
+  background-position: -530px -805px;
+  width: 105px;
+  height: 105px;
+}
+.Mount_Body_Dragon-Aquatic {
+  background-image: url(/static/sprites/spritesmith-main-11.png);
+  background-position: -636px -805px;
+  width: 105px;
+  height: 105px;
+}
+.Mount_Body_Dragon-Base {
+  background-image: url(/static/sprites/spritesmith-main-11.png);
+  background-position: -742px -805px;
+  width: 105px;
+  height: 105px;
+}
+.Mount_Body_Dragon-CottonCandyBlue {
+  background-image: url(/static/sprites/spritesmith-main-11.png);
+  background-position: -848px -805px;
+  width: 105px;
+  height: 105px;
+}
+.Mount_Body_Dragon-CottonCandyPink {
+  background-image: url(/static/sprites/spritesmith-main-11.png);
+  background-position: -954px 0px;
+  width: 105px;
+  height: 105px;
+}
+.Mount_Body_Dragon-Cupid {
+  background-image: url(/static/sprites/spritesmith-main-11.png);
+  background-position: -954px -106px;
+  width: 105px;
+  height: 105px;
+}
+.Mount_Body_Dragon-Desert {
+  background-image: url(/static/sprites/spritesmith-main-11.png);
+  background-position: -954px -212px;
+  width: 105px;
+  height: 105px;
+}
+.Mount_Body_Dragon-Ember {
+  background-image: url(/static/sprites/spritesmith-main-11.png);
+  background-position: -954px -318px;
+  width: 105px;
+  height: 105px;
+}
+.Mount_Body_Dragon-Fairy {
+  background-image: url(/static/sprites/spritesmith-main-11.png);
+  background-position: -954px -424px;
+  width: 105px;
+  height: 105px;
+}
+.Mount_Body_Dragon-Floral {
+  background-image: url(/static/sprites/spritesmith-main-11.png);
+  background-position: -954px -530px;
+  width: 105px;
+  height: 105px;
+}
+.Mount_Body_Dragon-Ghost {
+  background-image: url(/static/sprites/spritesmith-main-11.png);
+  background-position: -954px -636px;
+  width: 105px;
+  height: 105px;
+}
+.Mount_Body_Dragon-Golden {
+  background-image: url(/static/sprites/spritesmith-main-11.png);
+  background-position: -954px -742px;
+  width: 105px;
+  height: 105px;
+}
+.Mount_Body_Dragon-Holly {
+  background-image: url(/static/sprites/spritesmith-main-11.png);
+  background-position: 0px -911px;
+  width: 105px;
+  height: 105px;
+}
+.Mount_Body_Dragon-Peppermint {
+  background-image: url(/static/sprites/spritesmith-main-11.png);
+  background-position: -106px -911px;
+  width: 105px;
+  height: 105px;
+}
+.Mount_Body_Dragon-Red {
+  background-image: url(/static/sprites/spritesmith-main-11.png);
+  background-position: -212px -911px;
+  width: 105px;
+  height: 105px;
+}
+.Mount_Body_Dragon-RoyalPurple {
+  background-image: url(/static/sprites/spritesmith-main-11.png);
+  background-position: -318px -911px;
+  width: 105px;
+  height: 105px;
+}
+.Mount_Body_Dragon-Shade {
+  background-image: url(/static/sprites/spritesmith-main-11.png);
+  background-position: -424px -911px;
+  width: 105px;
+  height: 105px;
+}
+.Mount_Body_Dragon-Shimmer {
+  background-image: url(/static/sprites/spritesmith-main-11.png);
+  background-position: -530px -911px;
+  width: 105px;
+  height: 105px;
+}
+.Mount_Body_Dragon-Skeleton {
+  background-image: url(/static/sprites/spritesmith-main-11.png);
+  background-position: -636px -911px;
+  width: 105px;
+  height: 105px;
+}
+.Mount_Body_Dragon-Spooky {
+  background-image: url(/static/sprites/spritesmith-main-11.png);
+  background-position: -742px -911px;
+  width: 105px;
+  height: 105px;
+}
+.Mount_Body_Dragon-Thunderstorm {
+  background-image: url(/static/sprites/spritesmith-main-11.png);
+  background-position: -848px -911px;
+  width: 105px;
+  height: 105px;
+}
+.Mount_Body_Dragon-White {
+  background-image: url(/static/sprites/spritesmith-main-11.png);
+  background-position: -954px -911px;
+  width: 105px;
+  height: 105px;
+}
+.Mount_Body_Dragon-Zombie {
+  background-image: url(/static/sprites/spritesmith-main-11.png);
+  background-position: -1060px 0px;
+  width: 105px;
+  height: 105px;
+}
+.Mount_Body_Egg-Base {
+  background-image: url(/static/sprites/spritesmith-main-11.png);
+  background-position: -1060px -106px;
+  width: 105px;
+  height: 105px;
+}
+.Mount_Body_Egg-CottonCandyBlue {
+  background-image: url(/static/sprites/spritesmith-main-11.png);
+  background-position: -1060px -212px;
+  width: 105px;
+  height: 105px;
+}
+.Mount_Body_Egg-CottonCandyPink {
+  background-image: url(/static/sprites/spritesmith-main-11.png);
+  background-position: -1060px -318px;
+  width: 105px;
+  height: 105px;
+}
+.Mount_Body_Egg-Desert {
+  background-image: url(/static/sprites/spritesmith-main-11.png);
+  background-position: -1060px -424px;
+  width: 105px;
+  height: 105px;
+}
+.Mount_Body_Egg-Golden {
+  background-image: url(/static/sprites/spritesmith-main-11.png);
+  background-position: -1060px -530px;
+  width: 105px;
+  height: 105px;
+}
+.Mount_Body_Egg-Red {
+  background-image: url(/static/sprites/spritesmith-main-11.png);
+  background-position: -1060px -636px;
+  width: 105px;
+  height: 105px;
+}
+.Mount_Body_Egg-Shade {
+  background-image: url(/static/sprites/spritesmith-main-11.png);
+  background-position: -1060px -742px;
+  width: 105px;
+  height: 105px;
+}
+.Mount_Body_Egg-Skeleton {
+  background-image: url(/static/sprites/spritesmith-main-11.png);
+  background-position: -1060px -848px;
+  width: 105px;
+  height: 105px;
+}
+.Mount_Body_Egg-White {
+  background-image: url(/static/sprites/spritesmith-main-11.png);
+  background-position: 0px -1017px;
+  width: 105px;
+  height: 105px;
+}
+.Mount_Body_Egg-Zombie {
+  background-image: url(/static/sprites/spritesmith-main-11.png);
+  background-position: -106px -1017px;
+  width: 105px;
+  height: 105px;
+}
+.Mount_Body_Falcon-Base {
+  background-image: url(/static/sprites/spritesmith-main-11.png);
+  background-position: -212px -1017px;
+  width: 105px;
+  height: 105px;
+}
+.Mount_Body_Falcon-CottonCandyBlue {
+  background-image: url(/static/sprites/spritesmith-main-11.png);
+  background-position: -318px -1017px;
+  width: 105px;
+  height: 105px;
+}
+.Mount_Body_Falcon-CottonCandyPink {
+  background-image: url(/static/sprites/spritesmith-main-11.png);
+  background-position: -424px -1017px;
+  width: 105px;
+  height: 105px;
+}
+.Mount_Body_Falcon-Desert {
+  background-image: url(/static/sprites/spritesmith-main-11.png);
+  background-position: -530px -1017px;
+  width: 105px;
+  height: 105px;
+}
+.Mount_Body_Falcon-Golden {
+  background-image: url(/static/sprites/spritesmith-main-11.png);
+  background-position: -636px -1017px;
+  width: 105px;
+  height: 105px;
+}
+.Mount_Body_Falcon-Red {
+  background-image: url(/static/sprites/spritesmith-main-11.png);
+  background-position: -742px -1017px;
+  width: 105px;
+  height: 105px;
+}
+.Mount_Body_Falcon-Shade {
+  background-image: url(/static/sprites/spritesmith-main-11.png);
+  background-position: -848px -1017px;
+  width: 105px;
+  height: 105px;
+}
+.Mount_Body_Falcon-Skeleton {
+  background-image: url(/static/sprites/spritesmith-main-11.png);
+  background-position: -954px -1017px;
+  width: 105px;
+  height: 105px;
+}
+.Mount_Body_Falcon-White {
+  background-image: url(/static/sprites/spritesmith-main-11.png);
+  background-position: -1060px -1017px;
+  width: 105px;
+  height: 105px;
+}
+.Mount_Body_Falcon-Zombie {
+  background-image: url(/static/sprites/spritesmith-main-11.png);
+  background-position: -1166px 0px;
+  width: 105px;
+  height: 105px;
+}
+.Mount_Body_Ferret-Base {
+  background-image: url(/static/sprites/spritesmith-main-11.png);
+  background-position: -1166px -106px;
+  width: 105px;
+  height: 105px;
+}
+.Mount_Body_Ferret-CottonCandyBlue {
+  background-image: url(/static/sprites/spritesmith-main-11.png);
+  background-position: -1166px -212px;
+  width: 105px;
+  height: 105px;
+}
+.Mount_Body_Ferret-CottonCandyPink {
+  background-image: url(/static/sprites/spritesmith-main-11.png);
+  background-position: -1166px -318px;
+  width: 105px;
+  height: 105px;
+}
+.Mount_Body_Ferret-Desert {
+  background-image: url(/static/sprites/spritesmith-main-11.png);
+  background-position: -1166px -424px;
+  width: 105px;
+  height: 105px;
+}
+.Mount_Body_Ferret-Golden {
+  background-image: url(/static/sprites/spritesmith-main-11.png);
+  background-position: -1166px -530px;
+  width: 105px;
+  height: 105px;
+}
+.Mount_Body_Ferret-Red {
+  background-image: url(/static/sprites/spritesmith-main-11.png);
+  background-position: -1166px -636px;
+  width: 105px;
+  height: 105px;
+}
+.Mount_Body_Ferret-Shade {
+  background-image: url(/static/sprites/spritesmith-main-11.png);
+  background-position: -1166px -742px;
+  width: 105px;
+  height: 105px;
+}
+.Mount_Body_Ferret-Skeleton {
+  background-image: url(/static/sprites/spritesmith-main-11.png);
+  background-position: -1166px -848px;
+  width: 105px;
+  height: 105px;
+}
+.Mount_Body_Ferret-White {
+  background-image: url(/static/sprites/spritesmith-main-11.png);
+  background-position: -1166px -954px;
+  width: 105px;
+  height: 105px;
+}
+.Mount_Body_Ferret-Zombie {
+  background-image: url(/static/sprites/spritesmith-main-11.png);
+  background-position: 0px -1123px;
+  width: 105px;
+  height: 105px;
+}
+.Mount_Body_FlyingPig-Aquatic {
+  background-image: url(/static/sprites/spritesmith-main-11.png);
+  background-position: -106px -1123px;
+  width: 105px;
+  height: 105px;
+}
+.Mount_Body_FlyingPig-Base {
+  background-image: url(/static/sprites/spritesmith-main-11.png);
+  background-position: -1696px -318px;
+  width: 105px;
+  height: 105px;
+}
+.Mount_Body_FlyingPig-CottonCandyBlue {
+  background-image: url(/static/sprites/spritesmith-main-11.png);
+  background-position: -318px -1123px;
+  width: 105px;
+  height: 105px;
+}
+.Mount_Body_FlyingPig-CottonCandyPink {
+  background-image: url(/static/sprites/spritesmith-main-11.png);
+  background-position: -424px -1123px;
+  width: 105px;
+  height: 105px;
+}
+.Mount_Body_FlyingPig-Cupid {
+  background-image: url(/static/sprites/spritesmith-main-11.png);
+  background-position: -530px -1123px;
+  width: 105px;
+  height: 105px;
+}
+.Mount_Body_FlyingPig-Desert {
+  background-image: url(/static/sprites/spritesmith-main-11.png);
+  background-position: -636px -1123px;
+  width: 105px;
+  height: 105px;
+}
+.Mount_Body_FlyingPig-Ember {
+  background-image: url(/static/sprites/spritesmith-main-11.png);
+  background-position: -742px -1123px;
+  width: 105px;
+  height: 105px;
+}
+.Mount_Body_FlyingPig-Fairy {
+  background-image: url(/static/sprites/spritesmith-main-11.png);
+  background-position: -848px -1123px;
+  width: 105px;
+  height: 105px;
+}
+.Mount_Body_FlyingPig-Floral {
+  background-image: url(/static/sprites/spritesmith-main-11.png);
+  background-position: -954px -1123px;
+  width: 105px;
+  height: 105px;
+}
+.Mount_Body_FlyingPig-Ghost {
+  background-image: url(/static/sprites/spritesmith-main-11.png);
+  background-position: -1060px -1123px;
+  width: 105px;
+  height: 105px;
+}
+.Mount_Body_FlyingPig-Golden {
+  background-image: url(/static/sprites/spritesmith-main-11.png);
+  background-position: -1166px -1123px;
+  width: 105px;
+  height: 105px;
+}
+.Mount_Body_FlyingPig-Holly {
+  background-image: url(/static/sprites/spritesmith-main-11.png);
+  background-position: -1272px 0px;
+  width: 105px;
+  height: 105px;
+}
+.Mount_Body_FlyingPig-Peppermint {
+  background-image: url(/static/sprites/spritesmith-main-11.png);
+  background-position: -1272px -106px;
+  width: 105px;
+  height: 105px;
+}
+.Mount_Body_FlyingPig-Red {
+  background-image: url(/static/sprites/spritesmith-main-11.png);
+  background-position: -1272px -212px;
+  width: 105px;
+  height: 105px;
+}
+.Mount_Body_FlyingPig-RoyalPurple {
+  background-image: url(/static/sprites/spritesmith-main-11.png);
+  background-position: -1272px -318px;
+  width: 105px;
+  height: 105px;
+}
+.Mount_Body_FlyingPig-Shade {
+  background-image: url(/static/sprites/spritesmith-main-11.png);
+  background-position: -1272px -424px;
+  width: 105px;
+  height: 105px;
+}
+.Mount_Body_FlyingPig-Shimmer {
+  background-image: url(/static/sprites/spritesmith-main-11.png);
+  background-position: -1272px -530px;
+  width: 105px;
+  height: 105px;
+}
+.Mount_Body_FlyingPig-Skeleton {
+  background-image: url(/static/sprites/spritesmith-main-11.png);
+  background-position: -1272px -636px;
+  width: 105px;
+  height: 105px;
+}
+.Mount_Body_FlyingPig-Spooky {
+  background-image: url(/static/sprites/spritesmith-main-11.png);
+  background-position: -1272px -742px;
+  width: 105px;
+  height: 105px;
+}
+.Mount_Body_FlyingPig-Thunderstorm {
+  background-image: url(/static/sprites/spritesmith-main-11.png);
+  background-position: -1272px -848px;
+  width: 105px;
+  height: 105px;
+}
+.Mount_Body_FlyingPig-White {
+  background-image: url(/static/sprites/spritesmith-main-11.png);
+  background-position: -1272px -954px;
+  width: 105px;
+  height: 105px;
+}
+.Mount_Body_FlyingPig-Zombie {
+  background-image: url(/static/sprites/spritesmith-main-11.png);
+  background-position: -1272px -1060px;
+  width: 105px;
+  height: 105px;
+}
+.Mount_Body_Fox-Aquatic {
+  background-image: url(/static/sprites/spritesmith-main-11.png);
+  background-position: 0px -1229px;
+  width: 105px;
+  height: 105px;
+}
+.Mount_Body_Fox-Base {
+  background-image: url(/static/sprites/spritesmith-main-11.png);
+  background-position: -106px -1229px;
+  width: 105px;
+  height: 105px;
+}
+.Mount_Body_Fox-CottonCandyBlue {
+  background-image: url(/static/sprites/spritesmith-main-11.png);
+  background-position: -212px -1229px;
+  width: 105px;
+  height: 105px;
+}
+.Mount_Body_Fox-CottonCandyPink {
+  background-image: url(/static/sprites/spritesmith-main-11.png);
+  background-position: -318px -1229px;
+  width: 105px;
+  height: 105px;
+}
+.Mount_Body_Fox-Cupid {
+  background-image: url(/static/sprites/spritesmith-main-11.png);
+  background-position: -424px -1229px;
+  width: 105px;
+  height: 105px;
+}
+.Mount_Body_Fox-Desert {
+  background-image: url(/static/sprites/spritesmith-main-11.png);
+  background-position: -530px -1229px;
+  width: 105px;
+  height: 105px;
+}
+.Mount_Body_Fox-Ember {
+  background-image: url(/static/sprites/spritesmith-main-11.png);
+  background-position: -636px -1229px;
+  width: 105px;
+  height: 105px;
+}
+.Mount_Body_Fox-Fairy {
+  background-image: url(/static/sprites/spritesmith-main-11.png);
+  background-position: -742px -1229px;
+  width: 105px;
+  height: 105px;
+}
+.Mount_Body_Fox-Floral {
+  background-image: url(/static/sprites/spritesmith-main-11.png);
+  background-position: -848px -1229px;
+  width: 105px;
+  height: 105px;
+}
+.Mount_Body_Fox-Ghost {
+  background-image: url(/static/sprites/spritesmith-main-11.png);
+  background-position: -954px -1229px;
+  width: 105px;
+  height: 105px;
+}
+.Mount_Body_Fox-Golden {
+  background-image: url(/static/sprites/spritesmith-main-11.png);
+  background-position: -1060px -1229px;
+  width: 105px;
+  height: 105px;
+}
+.Mount_Body_Fox-Holly {
+  background-image: url(/static/sprites/spritesmith-main-11.png);
+  background-position: -1166px -1229px;
+  width: 105px;
+  height: 105px;
+}
+.Mount_Body_Fox-Peppermint {
+  background-image: url(/static/sprites/spritesmith-main-11.png);
+  background-position: -1272px -1229px;
+  width: 105px;
+  height: 105px;
+}
+.Mount_Body_Fox-Red {
+  background-image: url(/static/sprites/spritesmith-main-11.png);
+  background-position: -1378px 0px;
+  width: 105px;
+  height: 105px;
+}
+.Mount_Body_Fox-RoyalPurple {
+  background-image: url(/static/sprites/spritesmith-main-11.png);
+  background-position: -1378px -106px;
+  width: 105px;
+  height: 105px;
+}
+.Mount_Body_Fox-Shade {
+  background-image: url(/static/sprites/spritesmith-main-11.png);
+  background-position: -1378px -212px;
+  width: 105px;
+  height: 105px;
+}
+.Mount_Body_Fox-Shimmer {
+  background-image: url(/static/sprites/spritesmith-main-11.png);
+  background-position: -1378px -318px;
+  width: 105px;
+  height: 105px;
+}
+.Mount_Body_Fox-Skeleton {
+  background-image: url(/static/sprites/spritesmith-main-11.png);
+  background-position: -1378px -424px;
+  width: 105px;
+  height: 105px;
+}
+.Mount_Body_Fox-Spooky {
+  background-image: url(/static/sprites/spritesmith-main-11.png);
+  background-position: -1378px -530px;
+  width: 105px;
+  height: 105px;
+}
+.Mount_Body_Fox-Thunderstorm {
+  background-image: url(/static/sprites/spritesmith-main-11.png);
+  background-position: -1378px -636px;
+  width: 105px;
+  height: 105px;
+}
+.Mount_Body_Fox-White {
+  background-image: url(/static/sprites/spritesmith-main-11.png);
+  background-position: -1378px -742px;
+  width: 105px;
+  height: 105px;
+}
+.Mount_Body_Fox-Zombie {
+  background-image: url(/static/sprites/spritesmith-main-11.png);
+  background-position: -1378px -848px;
+  width: 105px;
+  height: 105px;
+}
+.Mount_Body_Frog-Base {
+  background-image: url(/static/sprites/spritesmith-main-11.png);
+  background-position: -212px -363px;
+  width: 105px;
+  height: 114px;
+}
+.Mount_Body_Frog-CottonCandyBlue {
+  background-image: url(/static/sprites/spritesmith-main-11.png);
+  background-position: -318px -363px;
+  width: 105px;
+  height: 114px;
+}
+.Mount_Body_Frog-CottonCandyPink {
+  background-image: url(/static/sprites/spritesmith-main-11.png);
+  background-position: -424px -363px;
+  width: 105px;
+  height: 114px;
+}
+.Mount_Body_Frog-Desert {
+  background-image: url(/static/sprites/spritesmith-main-11.png);
+  background-position: -530px 0px;
+  width: 105px;
+  height: 114px;
+}
+.Mount_Body_Frog-Golden {
+  background-image: url(/static/sprites/spritesmith-main-11.png);
+  background-position: -530px -115px;
+  width: 105px;
+  height: 114px;
+}
+.Mount_Body_Frog-Red {
+  background-image: url(/static/sprites/spritesmith-main-11.png);
+  background-position: -530px -230px;
+  width: 105px;
+  height: 114px;
+}
+.Mount_Body_Frog-Shade {
+  background-image: url(/static/sprites/spritesmith-main-11.png);
+  background-position: -530px -345px;
+  width: 105px;
+  height: 114px;
+}
+.Mount_Body_Frog-Skeleton {
+  background-image: url(/static/sprites/spritesmith-main-11.png);
+  background-position: 0px -478px;
+  width: 105px;
+  height: 114px;
+}
+.Mount_Body_Frog-White {
+  background-image: url(/static/sprites/spritesmith-main-11.png);
+  background-position: -106px -478px;
+  width: 105px;
+  height: 114px;
+}
+.Mount_Body_Frog-Zombie {
+  background-image: url(/static/sprites/spritesmith-main-11.png);
+  background-position: -424px -115px;
+  width: 105px;
+  height: 114px;
+}
+.Mount_Body_Gryphon-Base {
+  background-image: url(/static/sprites/spritesmith-main-11.png);
+  background-position: -742px -1335px;
+  width: 105px;
+  height: 105px;
+}
+.Mount_Body_Gryphon-CottonCandyBlue {
+  background-image: url(/static/sprites/spritesmith-main-11.png);
+  background-position: -848px -1335px;
+  width: 105px;
+  height: 105px;
+}
+.Mount_Body_Gryphon-CottonCandyPink {
+  background-image: url(/static/sprites/spritesmith-main-11.png);
+  background-position: -954px -1335px;
+  width: 105px;
+  height: 105px;
+}
+.Mount_Body_Gryphon-Desert {
+  background-image: url(/static/sprites/spritesmith-main-11.png);
+  background-position: -1060px -1335px;
+  width: 105px;
+  height: 105px;
+}
+.Mount_Body_Gryphon-Golden {
+  background-image: url(/static/sprites/spritesmith-main-11.png);
+  background-position: -1166px -1335px;
+  width: 105px;
+  height: 105px;
+}
+.Mount_Body_Gryphon-Red {
+  background-image: url(/static/sprites/spritesmith-main-11.png);
+  background-position: -1272px -1335px;
+  width: 105px;
+  height: 105px;
+}
+.Mount_Body_Gryphon-RoyalPurple {
+  background-image: url(/static/sprites/spritesmith-main-11.png);
+  background-position: -1378px -1335px;
+  width: 105px;
+  height: 105px;
+}
+.Mount_Body_Gryphon-Shade {
+  background-image: url(/static/sprites/spritesmith-main-11.png);
+  background-position: -1484px 0px;
+  width: 105px;
+  height: 105px;
+}
+.Mount_Body_Gryphon-Skeleton {
+  background-image: url(/static/sprites/spritesmith-main-11.png);
+  background-position: -1484px -106px;
+  width: 105px;
+  height: 105px;
+}
+.Mount_Body_Gryphon-White {
+  background-image: url(/static/sprites/spritesmith-main-11.png);
+  background-position: -1484px -212px;
+  width: 105px;
+  height: 105px;
+}
+.Mount_Body_Gryphon-Zombie {
+  background-image: url(/static/sprites/spritesmith-main-11.png);
+  background-position: -1484px -318px;
+  width: 105px;
+  height: 105px;
+}
+.Mount_Body_GuineaPig-Base {
+  background-image: url(/static/sprites/spritesmith-main-11.png);
+  background-position: -1484px -424px;
+  width: 105px;
+  height: 105px;
+}
+.Mount_Body_GuineaPig-CottonCandyBlue {
+  background-image: url(/static/sprites/spritesmith-main-11.png);
+  background-position: -1484px -530px;
+  width: 105px;
+  height: 105px;
+}
+.Mount_Body_GuineaPig-CottonCandyPink {
+  background-image: url(/static/sprites/spritesmith-main-11.png);
+  background-position: -1484px -636px;
+  width: 105px;
+  height: 105px;
+}
+.Mount_Body_GuineaPig-Desert {
+  background-image: url(/static/sprites/spritesmith-main-11.png);
+  background-position: -1484px -742px;
+  width: 105px;
+  height: 105px;
+}
+.Mount_Body_GuineaPig-Golden {
+  background-image: url(/static/sprites/spritesmith-main-11.png);
+  background-position: -1484px -848px;
+  width: 105px;
+  height: 105px;
+}
+.Mount_Body_GuineaPig-Red {
+  background-image: url(/static/sprites/spritesmith-main-11.png);
+  background-position: -1484px -954px;
+  width: 105px;
+  height: 105px;
+}
+.Mount_Body_GuineaPig-Shade {
+  background-image: url(/static/sprites/spritesmith-main-11.png);
+  background-position: -1484px -1060px;
+  width: 105px;
+  height: 105px;
+}
+.Mount_Body_GuineaPig-Skeleton {
+  background-image: url(/static/sprites/spritesmith-main-11.png);
+  background-position: -1484px -1166px;
+  width: 105px;
+  height: 105px;
+}
+.Mount_Body_GuineaPig-White {
+  background-image: url(/static/sprites/spritesmith-main-11.png);
+  background-position: -1484px -1272px;
+  width: 105px;
+  height: 105px;
+}
+.Mount_Body_GuineaPig-Zombie {
+  background-image: url(/static/sprites/spritesmith-main-11.png);
+  background-position: 0px -1441px;
+  width: 105px;
+  height: 105px;
+}
+.Mount_Body_Hedgehog-Base {
+  background-image: url(/static/sprites/spritesmith-main-11.png);
+  background-position: -106px -1441px;
+  width: 105px;
+  height: 105px;
+}
+.Mount_Body_Hedgehog-CottonCandyBlue {
+  background-image: url(/static/sprites/spritesmith-main-11.png);
+  background-position: -212px -1441px;
+  width: 105px;
+  height: 105px;
+}
+.Mount_Body_Hedgehog-CottonCandyPink {
+  background-image: url(/static/sprites/spritesmith-main-11.png);
+  background-position: -318px -1441px;
+  width: 105px;
+  height: 105px;
+}
+.Mount_Body_Hedgehog-Desert {
+  background-image: url(/static/sprites/spritesmith-main-11.png);
+  background-position: -424px -1441px;
+  width: 105px;
+  height: 105px;
+}
+.Mount_Body_Hedgehog-Golden {
+  background-image: url(/static/sprites/spritesmith-main-11.png);
+  background-position: -530px -1441px;
+  width: 105px;
+  height: 105px;
+}
+.Mount_Body_Hedgehog-Red {
+  background-image: url(/static/sprites/spritesmith-main-11.png);
+  background-position: -636px -1441px;
+  width: 105px;
+  height: 105px;
+}
+.Mount_Body_Hedgehog-Shade {
+  background-image: url(/static/sprites/spritesmith-main-11.png);
+  background-position: -742px -1441px;
+  width: 105px;
+  height: 105px;
+}
+.Mount_Body_Hedgehog-Skeleton {
+  background-image: url(/static/sprites/spritesmith-main-11.png);
+  background-position: -848px -1441px;
+  width: 105px;
+  height: 105px;
+}
+.Mount_Body_Hedgehog-White {
+  background-image: url(/static/sprites/spritesmith-main-11.png);
+  background-position: -954px -1441px;
+  width: 105px;
+  height: 105px;
+}
+.Mount_Body_Hedgehog-Zombie {
+  background-image: url(/static/sprites/spritesmith-main-11.png);
+  background-position: -1060px -1441px;
+  width: 105px;
+  height: 105px;
+}
+.Mount_Body_Hippo-Base {
+  background-image: url(/static/sprites/spritesmith-main-11.png);
+  background-position: -1166px -1441px;
+  width: 105px;
+  height: 105px;
+}
+.Mount_Body_Hippo-CottonCandyBlue {
+  background-image: url(/static/sprites/spritesmith-main-11.png);
+  background-position: -1272px -1441px;
+  width: 105px;
+  height: 105px;
+}
+.Mount_Body_Hippo-CottonCandyPink {
+  background-image: url(/static/sprites/spritesmith-main-11.png);
+  background-position: -1378px -1441px;
+  width: 105px;
+  height: 105px;
+}
+.Mount_Body_Hippo-Desert {
+  background-image: url(/static/sprites/spritesmith-main-11.png);
+  background-position: -1484px -1441px;
+  width: 105px;
+  height: 105px;
+}
+.Mount_Body_Hippo-Golden {
+  background-image: url(/static/sprites/spritesmith-main-11.png);
+  background-position: -1590px 0px;
+  width: 105px;
+  height: 105px;
+}
+.Mount_Body_Hippo-Red {
+  background-image: url(/static/sprites/spritesmith-main-11.png);
+  background-position: -1590px -106px;
+  width: 105px;
+  height: 105px;
+}
+.Mount_Body_Hippo-Shade {
+  background-image: url(/static/sprites/spritesmith-main-11.png);
+  background-position: -1590px -212px;
+  width: 105px;
+  height: 105px;
+}
+.Mount_Body_Hippo-Skeleton {
+  background-image: url(/static/sprites/spritesmith-main-11.png);
+  background-position: -1590px -318px;
+  width: 105px;
+  height: 105px;
+}
+.Mount_Body_Hippo-White {
+  background-image: url(/static/sprites/spritesmith-main-11.png);
+  background-position: -1590px -424px;
+  width: 105px;
+  height: 105px;
+}
+.Mount_Body_Hippo-Zombie {
+  background-image: url(/static/sprites/spritesmith-main-11.png);
+  background-position: -1590px -530px;
+  width: 105px;
+  height: 105px;
+}
 .Mount_Body_Horse-Base {
   background-image: url(/static/sprites/spritesmith-main-11.png);
-  background-position: -650px -318px;
-=======
-.Mount_Body_Butterfly-Base {
-  background-image: url(/static/sprites/spritesmith-main-11.png);
-  background-position: 0px 0px;
->>>>>>> fdf2dd1f
-  width: 105px;
-  height: 123px;
-}
-<<<<<<< HEAD
+  background-position: -1590px -636px;
+  width: 105px;
+  height: 105px;
+}
 .Mount_Body_Horse-CottonCandyBlue {
-=======
-.Mount_Body_Butterfly-CottonCandyBlue {
->>>>>>> fdf2dd1f
-  background-image: url(/static/sprites/spritesmith-main-11.png);
-  background-position: -106px -248px;
-  width: 105px;
-  height: 123px;
-}
-<<<<<<< HEAD
+  background-image: url(/static/sprites/spritesmith-main-11.png);
+  background-position: -1590px -742px;
+  width: 105px;
+  height: 105px;
+}
 .Mount_Body_Horse-CottonCandyPink {
   background-image: url(/static/sprites/spritesmith-main-11.png);
-  background-position: -318px -620px;
-=======
-.Mount_Body_Butterfly-CottonCandyPink {
-  background-image: url(/static/sprites/spritesmith-main-11.png);
-  background-position: 0px -248px;
->>>>>>> fdf2dd1f
-  width: 105px;
-  height: 123px;
-}
-<<<<<<< HEAD
+  background-position: -1590px -848px;
+  width: 105px;
+  height: 105px;
+}
 .Mount_Body_Horse-Desert {
   background-image: url(/static/sprites/spritesmith-main-11.png);
-  background-position: -424px -620px;
-=======
-.Mount_Body_Butterfly-Desert {
-  background-image: url(/static/sprites/spritesmith-main-11.png);
-  background-position: -106px 0px;
->>>>>>> fdf2dd1f
-  width: 105px;
-  height: 123px;
-}
-<<<<<<< HEAD
+  background-position: -1590px -954px;
+  width: 105px;
+  height: 105px;
+}
 .Mount_Body_Horse-Golden {
   background-image: url(/static/sprites/spritesmith-main-11.png);
-  background-position: -530px -620px;
-=======
-.Mount_Body_Butterfly-Golden {
-  background-image: url(/static/sprites/spritesmith-main-11.png);
-  background-position: -212px 0px;
->>>>>>> fdf2dd1f
-  width: 105px;
-  height: 123px;
-}
-<<<<<<< HEAD
+  background-position: -1590px -1060px;
+  width: 105px;
+  height: 105px;
+}
 .Mount_Body_Horse-Red {
   background-image: url(/static/sprites/spritesmith-main-11.png);
-  background-position: -1392px -954px;
-=======
-.Mount_Body_Butterfly-Red {
-  background-image: url(/static/sprites/spritesmith-main-11.png);
-  background-position: 0px -124px;
->>>>>>> fdf2dd1f
-  width: 105px;
-  height: 123px;
-}
-<<<<<<< HEAD
+  background-position: -1590px -1166px;
+  width: 105px;
+  height: 105px;
+}
 .Mount_Body_Horse-Shade {
   background-image: url(/static/sprites/spritesmith-main-11.png);
-  background-position: -1392px -1060px;
-=======
-.Mount_Body_Butterfly-Shade {
-  background-image: url(/static/sprites/spritesmith-main-11.png);
-  background-position: -106px -124px;
->>>>>>> fdf2dd1f
-  width: 105px;
-  height: 123px;
-}
-<<<<<<< HEAD
+  background-position: -1590px -1272px;
+  width: 105px;
+  height: 105px;
+}
 .Mount_Body_Horse-Skeleton {
   background-image: url(/static/sprites/spritesmith-main-11.png);
-  background-position: -1392px -1166px;
-=======
-.Mount_Body_Butterfly-Skeleton {
-  background-image: url(/static/sprites/spritesmith-main-11.png);
-  background-position: -212px -124px;
->>>>>>> fdf2dd1f
-  width: 105px;
-  height: 123px;
-}
-<<<<<<< HEAD
+  background-position: -1590px -1378px;
+  width: 105px;
+  height: 105px;
+}
 .Mount_Body_Horse-White {
   background-image: url(/static/sprites/spritesmith-main-11.png);
-  background-position: 0px -1362px;
-=======
-.Mount_Body_Butterfly-White {
-  background-image: url(/static/sprites/spritesmith-main-11.png);
-  background-position: -318px 0px;
->>>>>>> fdf2dd1f
-  width: 105px;
-  height: 123px;
-}
-<<<<<<< HEAD
+  background-position: 0px -1547px;
+  width: 105px;
+  height: 105px;
+}
 .Mount_Body_Horse-Zombie {
   background-image: url(/static/sprites/spritesmith-main-11.png);
-  background-position: -106px -1362px;
-=======
-.Mount_Body_Butterfly-Zombie {
-  background-image: url(/static/sprites/spritesmith-main-11.png);
-  background-position: -318px -124px;
->>>>>>> fdf2dd1f
-  width: 105px;
-  height: 123px;
-}
-<<<<<<< HEAD
+  background-position: -106px -1547px;
+  width: 105px;
+  height: 105px;
+}
 .Mount_Body_JackOLantern-Base {
   background-image: url(/static/sprites/spritesmith-main-11.png);
-  background-position: -1710px -318px;
+  background-position: -1696px -424px;
   width: 90px;
   height: 105px;
 }
 .Mount_Body_Jackalope-RoyalPurple {
   background-image: url(/static/sprites/spritesmith-main-11.png);
-  background-position: -212px -1362px;
+  background-position: -212px -1547px;
   width: 105px;
   height: 105px;
 }
 .Mount_Body_LionCub-Aquatic {
   background-image: url(/static/sprites/spritesmith-main-11.png);
-  background-position: -424px -1362px;
+  background-position: -424px -1547px;
   width: 105px;
   height: 105px;
 }
 .Mount_Body_LionCub-Base {
   background-image: url(/static/sprites/spritesmith-main-11.png);
-  background-position: -530px -1362px;
+  background-position: -530px -1547px;
   width: 105px;
   height: 105px;
 }
 .Mount_Body_LionCub-CottonCandyBlue {
   background-image: url(/static/sprites/spritesmith-main-11.png);
-  background-position: -636px -1362px;
+  background-position: -636px -1547px;
   width: 105px;
   height: 105px;
 }
 .Mount_Body_LionCub-CottonCandyPink {
   background-image: url(/static/sprites/spritesmith-main-11.png);
-  background-position: -327px -408px;
+  background-position: -742px -1547px;
   width: 105px;
   height: 105px;
 }
 .Mount_Body_LionCub-Cupid {
   background-image: url(/static/sprites/spritesmith-main-11.png);
-  background-position: -433px -408px;
+  background-position: -848px -1547px;
   width: 105px;
   height: 105px;
 }
 .Mount_Body_LionCub-Desert {
   background-image: url(/static/sprites/spritesmith-main-11.png);
-  background-position: -544px 0px;
+  background-position: -954px -1547px;
   width: 105px;
   height: 105px;
 }
 .Mount_Body_LionCub-Ember {
-=======
-.Mount_Body_Cactus-Aquatic {
-  background-image: url(/static/sprites/spritesmith-main-11.png);
-  background-position: -530px -708px;
-  width: 105px;
-  height: 105px;
-}
-.Mount_Body_Cactus-Base {
-  background-image: url(/static/sprites/spritesmith-main-11.png);
-  background-position: -636px -708px;
-  width: 105px;
-  height: 105px;
-}
-.Mount_Body_Cactus-CottonCandyBlue {
-  background-image: url(/static/sprites/spritesmith-main-11.png);
-  background-position: -742px -708px;
-  width: 105px;
-  height: 105px;
-}
-.Mount_Body_Cactus-CottonCandyPink {
-  background-image: url(/static/sprites/spritesmith-main-11.png);
-  background-position: -848px 0px;
-  width: 105px;
-  height: 105px;
-}
-.Mount_Body_Cactus-Cupid {
-  background-image: url(/static/sprites/spritesmith-main-11.png);
-  background-position: -848px -106px;
-  width: 105px;
-  height: 105px;
-}
-.Mount_Body_Cactus-Desert {
-  background-image: url(/static/sprites/spritesmith-main-11.png);
-  background-position: -848px -212px;
-  width: 105px;
-  height: 105px;
-}
-.Mount_Body_Cactus-Ember {
-  background-image: url(/static/sprites/spritesmith-main-11.png);
-  background-position: -848px -318px;
-  width: 105px;
-  height: 105px;
-}
-.Mount_Body_Cactus-Fairy {
-  background-image: url(/static/sprites/spritesmith-main-11.png);
-  background-position: -848px -424px;
-  width: 105px;
-  height: 105px;
-}
-.Mount_Body_Cactus-Floral {
->>>>>>> fdf2dd1f
-  background-image: url(/static/sprites/spritesmith-main-11.png);
-  background-position: -848px -530px;
-  width: 105px;
-  height: 105px;
-}
-<<<<<<< HEAD
+  background-image: url(/static/sprites/spritesmith-main-11.png);
+  background-position: -1060px -1547px;
+  width: 105px;
+  height: 105px;
+}
 .Mount_Body_LionCub-Ethereal {
-=======
-.Mount_Body_Cactus-Ghost {
->>>>>>> fdf2dd1f
-  background-image: url(/static/sprites/spritesmith-main-11.png);
-  background-position: -212px -1132px;
-  width: 105px;
-  height: 105px;
-}
-<<<<<<< HEAD
+  background-image: url(/static/sprites/spritesmith-main-11.png);
+  background-position: -1166px -1547px;
+  width: 105px;
+  height: 105px;
+}
 .Mount_Body_LionCub-Fairy {
-=======
-.Mount_Body_Cactus-Golden {
->>>>>>> fdf2dd1f
-  background-image: url(/static/sprites/spritesmith-main-11.png);
-  background-position: 0px -1344px;
-  width: 105px;
-  height: 105px;
-}
-<<<<<<< HEAD
+  background-image: url(/static/sprites/spritesmith-main-11.png);
+  background-position: -1272px -1547px;
+  width: 105px;
+  height: 105px;
+}
 .Mount_Body_LionCub-Floral {
-=======
-.Mount_Body_Cactus-Holly {
->>>>>>> fdf2dd1f
-  background-image: url(/static/sprites/spritesmith-main-11.png);
-  background-position: -106px -1344px;
-  width: 105px;
-  height: 105px;
-}
-<<<<<<< HEAD
+  background-image: url(/static/sprites/spritesmith-main-11.png);
+  background-position: -1378px -1547px;
+  width: 105px;
+  height: 105px;
+}
 .Mount_Body_LionCub-Ghost {
-=======
-.Mount_Body_Cactus-Peppermint {
->>>>>>> fdf2dd1f
-  background-image: url(/static/sprites/spritesmith-main-11.png);
-  background-position: -212px -1344px;
-  width: 105px;
-  height: 105px;
-}
-<<<<<<< HEAD
+  background-image: url(/static/sprites/spritesmith-main-11.png);
+  background-position: -1484px -1547px;
+  width: 105px;
+  height: 105px;
+}
 .Mount_Body_LionCub-Golden {
-=======
-.Mount_Body_Cactus-Red {
->>>>>>> fdf2dd1f
-  background-image: url(/static/sprites/spritesmith-main-11.png);
-  background-position: -318px -1344px;
-  width: 105px;
-  height: 105px;
-}
-<<<<<<< HEAD
+  background-image: url(/static/sprites/spritesmith-main-11.png);
+  background-position: -1590px -1547px;
+  width: 105px;
+  height: 105px;
+}
 .Mount_Body_LionCub-Holly {
-=======
-.Mount_Body_Cactus-RoyalPurple {
->>>>>>> fdf2dd1f
-  background-image: url(/static/sprites/spritesmith-main-11.png);
-  background-position: -424px -1344px;
-  width: 105px;
-  height: 105px;
-}
-<<<<<<< HEAD
+  background-image: url(/static/sprites/spritesmith-main-11.png);
+  background-position: -1696px 0px;
+  width: 105px;
+  height: 105px;
+}
 .Mount_Body_LionCub-Peppermint {
-=======
-.Mount_Body_Cactus-Shade {
->>>>>>> fdf2dd1f
-  background-image: url(/static/sprites/spritesmith-main-11.png);
-  background-position: -530px -1344px;
-  width: 105px;
-  height: 105px;
-}
-<<<<<<< HEAD
+  background-image: url(/static/sprites/spritesmith-main-11.png);
+  background-position: -1696px -106px;
+  width: 105px;
+  height: 105px;
+}
 .Mount_Body_LionCub-Red {
-=======
-.Mount_Body_Cactus-Shimmer {
->>>>>>> fdf2dd1f
-  background-image: url(/static/sprites/spritesmith-main-11.png);
-  background-position: -636px -1344px;
-  width: 105px;
-  height: 105px;
-}
-<<<<<<< HEAD
+  background-image: url(/static/sprites/spritesmith-main-11.png);
+  background-position: -1696px -212px;
+  width: 105px;
+  height: 105px;
+}
 .Mount_Body_LionCub-RoyalPurple {
-=======
-.Mount_Body_Cactus-Skeleton {
->>>>>>> fdf2dd1f
-  background-image: url(/static/sprites/spritesmith-main-11.png);
-  background-position: -742px -1344px;
-  width: 105px;
-  height: 105px;
-}
-<<<<<<< HEAD
+  background-image: url(/static/sprites/spritesmith-main-11.png);
+  background-position: -318px -1547px;
+  width: 105px;
+  height: 105px;
+}
 .Mount_Body_LionCub-Shade {
-=======
-.Mount_Body_Cactus-Spooky {
->>>>>>> fdf2dd1f
-  background-image: url(/static/sprites/spritesmith-main-11.png);
-  background-position: -848px -1344px;
-  width: 105px;
-  height: 105px;
-}
-<<<<<<< HEAD
-.Mount_Body_LionCub-Shimmer {
-=======
-.Mount_Body_Cactus-Thunderstorm {
->>>>>>> fdf2dd1f
-  background-image: url(/static/sprites/spritesmith-main-11.png);
-  background-position: -954px -1344px;
-  width: 105px;
-  height: 105px;
-}
-<<<<<<< HEAD
-.Mount_Body_LionCub-Skeleton {
-  background-image: url(/static/sprites/spritesmith-main-11.png);
-  background-position: 0px -408px;
-  width: 111px;
-  height: 105px;
-}
-.Mount_Body_LionCub-Spooky {
-=======
-.Mount_Body_Cactus-White {
-  background-image: url(/static/sprites/spritesmith-main-11.png);
-  background-position: -636px 0px;
-  width: 105px;
-  height: 105px;
-}
-.Mount_Body_Cactus-Zombie {
->>>>>>> fdf2dd1f
-  background-image: url(/static/sprites/spritesmith-main-11.png);
-  background-position: -636px -106px;
-  width: 105px;
-  height: 105px;
-}
-<<<<<<< HEAD
-.Mount_Body_LionCub-Thunderstorm {
-=======
-.Mount_Body_Cheetah-Base {
->>>>>>> fdf2dd1f
-  background-image: url(/static/sprites/spritesmith-main-11.png);
-  background-position: -636px -212px;
-  width: 105px;
-  height: 105px;
-}
-<<<<<<< HEAD
-.Mount_Body_LionCub-White {
-=======
-.Mount_Body_Cheetah-CottonCandyBlue {
->>>>>>> fdf2dd1f
-  background-image: url(/static/sprites/spritesmith-main-11.png);
-  background-position: -636px -318px;
-  width: 105px;
-  height: 105px;
-}
-<<<<<<< HEAD
-.Mount_Body_LionCub-Zombie {
-=======
-.Mount_Body_Cheetah-CottonCandyPink {
->>>>>>> fdf2dd1f
-  background-image: url(/static/sprites/spritesmith-main-11.png);
-  background-position: -636px -424px;
-  width: 105px;
-  height: 105px;
-}
-<<<<<<< HEAD
-.Mount_Body_MagicalBee-Base {
-  background-image: url(/static/sprites/spritesmith-main-11.png);
-  background-position: -408px -260px;
-=======
-.Mount_Body_Cheetah-Desert {
-  background-image: url(/static/sprites/spritesmith-main-11.png);
-  background-position: 0px -602px;
->>>>>>> fdf2dd1f
-  width: 105px;
-  height: 114px;
-}
-<<<<<<< HEAD
-.Mount_Body_Mammoth-Base {
-  background-image: url(/static/sprites/spritesmith-main-11.png);
-  background-position: -408px -136px;
-=======
-.Mount_Body_Cheetah-Golden {
-  background-image: url(/static/sprites/spritesmith-main-11.png);
-  background-position: -106px -602px;
->>>>>>> fdf2dd1f
-  width: 105px;
-  height: 123px;
-}
-<<<<<<< HEAD
-.Mount_Body_MantisShrimp-Base {
-  background-image: url(/static/sprites/spritesmith-main-11.png);
-  background-position: -112px -408px;
-  width: 108px;
-  height: 105px;
-}
-.Mount_Body_Monkey-Base {
-=======
-.Mount_Body_Cheetah-Red {
-  background-image: url(/static/sprites/spritesmith-main-11.png);
-  background-position: -212px -602px;
-  width: 105px;
-  height: 105px;
-}
-.Mount_Body_Cheetah-Shade {
->>>>>>> fdf2dd1f
-  background-image: url(/static/sprites/spritesmith-main-11.png);
-  background-position: -318px -602px;
-  width: 105px;
-  height: 105px;
-}
-<<<<<<< HEAD
-.Mount_Body_Monkey-CottonCandyBlue {
-=======
-.Mount_Body_Cheetah-Skeleton {
->>>>>>> fdf2dd1f
-  background-image: url(/static/sprites/spritesmith-main-11.png);
-  background-position: -424px -602px;
-  width: 105px;
-  height: 105px;
-}
-<<<<<<< HEAD
-.Mount_Body_Monkey-CottonCandyPink {
-=======
-.Mount_Body_Cheetah-White {
->>>>>>> fdf2dd1f
-  background-image: url(/static/sprites/spritesmith-main-11.png);
-  background-position: -530px -602px;
-  width: 105px;
-  height: 105px;
-}
-<<<<<<< HEAD
-.Mount_Body_Monkey-Desert {
-=======
-.Mount_Body_Cheetah-Zombie {
->>>>>>> fdf2dd1f
-  background-image: url(/static/sprites/spritesmith-main-11.png);
-  background-position: -636px -602px;
-  width: 105px;
-  height: 105px;
-}
-<<<<<<< HEAD
-.Mount_Body_Monkey-Golden {
-=======
-.Mount_Body_Cow-Base {
->>>>>>> fdf2dd1f
-  background-image: url(/static/sprites/spritesmith-main-11.png);
-  background-position: -742px 0px;
-  width: 105px;
-  height: 105px;
-}
-<<<<<<< HEAD
-.Mount_Body_Monkey-Red {
-=======
-.Mount_Body_Cow-CottonCandyBlue {
->>>>>>> fdf2dd1f
-  background-image: url(/static/sprites/spritesmith-main-11.png);
-  background-position: -742px -106px;
-  width: 105px;
-  height: 105px;
-}
-<<<<<<< HEAD
-.Mount_Body_Monkey-Shade {
-=======
-.Mount_Body_Cow-CottonCandyPink {
->>>>>>> fdf2dd1f
-  background-image: url(/static/sprites/spritesmith-main-11.png);
-  background-position: -742px -212px;
-  width: 105px;
-  height: 105px;
-}
-<<<<<<< HEAD
-.Mount_Body_Monkey-Skeleton {
-=======
-.Mount_Body_Cow-Desert {
->>>>>>> fdf2dd1f
-  background-image: url(/static/sprites/spritesmith-main-11.png);
-  background-position: -742px -318px;
-  width: 105px;
-  height: 105px;
-}
-<<<<<<< HEAD
-.Mount_Body_Monkey-White {
-=======
-.Mount_Body_Cow-Golden {
->>>>>>> fdf2dd1f
-  background-image: url(/static/sprites/spritesmith-main-11.png);
-  background-position: -742px -424px;
-  width: 105px;
-  height: 105px;
-}
-<<<<<<< HEAD
-.Mount_Body_Monkey-Zombie {
-=======
-.Mount_Body_Cow-Red {
->>>>>>> fdf2dd1f
-  background-image: url(/static/sprites/spritesmith-main-11.png);
-  background-position: -742px -530px;
-  width: 105px;
-  height: 105px;
-}
-<<<<<<< HEAD
-.Mount_Body_Nudibranch-Base {
-=======
-.Mount_Body_Cow-Shade {
->>>>>>> fdf2dd1f
-  background-image: url(/static/sprites/spritesmith-main-11.png);
-  background-position: 0px -708px;
-  width: 105px;
-  height: 105px;
-}
-<<<<<<< HEAD
-.Mount_Body_Nudibranch-CottonCandyBlue {
-=======
-.Mount_Body_Cow-Skeleton {
->>>>>>> fdf2dd1f
-  background-image: url(/static/sprites/spritesmith-main-11.png);
-  background-position: -106px -708px;
-  width: 105px;
-  height: 105px;
-}
-<<<<<<< HEAD
-.Mount_Body_Nudibranch-CottonCandyPink {
-=======
-.Mount_Body_Cow-White {
->>>>>>> fdf2dd1f
-  background-image: url(/static/sprites/spritesmith-main-11.png);
-  background-position: -212px -708px;
-  width: 105px;
-  height: 105px;
-}
-<<<<<<< HEAD
-.Mount_Body_Nudibranch-Desert {
-=======
-.Mount_Body_Cow-Zombie {
->>>>>>> fdf2dd1f
-  background-image: url(/static/sprites/spritesmith-main-11.png);
-  background-position: -318px -708px;
-  width: 105px;
-  height: 105px;
-}
-<<<<<<< HEAD
-.Mount_Body_Nudibranch-Golden {
-=======
-.Mount_Body_Cuttlefish-Base {
->>>>>>> fdf2dd1f
-  background-image: url(/static/sprites/spritesmith-main-11.png);
-  background-position: -424px -372px;
-  width: 105px;
-  height: 114px;
-}
-<<<<<<< HEAD
-.Mount_Body_Nudibranch-Red {
-=======
-.Mount_Body_Cuttlefish-CottonCandyBlue {
->>>>>>> fdf2dd1f
-  background-image: url(/static/sprites/spritesmith-main-11.png);
-  background-position: -212px -248px;
-  width: 105px;
-  height: 114px;
-}
-<<<<<<< HEAD
-.Mount_Body_Nudibranch-Shade {
-=======
-.Mount_Body_Cuttlefish-CottonCandyPink {
->>>>>>> fdf2dd1f
-  background-image: url(/static/sprites/spritesmith-main-11.png);
-  background-position: -318px -248px;
-  width: 105px;
-  height: 114px;
-}
-<<<<<<< HEAD
-.Mount_Body_Nudibranch-Skeleton {
-=======
-.Mount_Body_Cuttlefish-Desert {
->>>>>>> fdf2dd1f
-  background-image: url(/static/sprites/spritesmith-main-11.png);
-  background-position: -424px 0px;
-  width: 105px;
-  height: 114px;
-}
-<<<<<<< HEAD
-.Mount_Body_Nudibranch-White {
-=======
-.Mount_Body_Cuttlefish-Golden {
->>>>>>> fdf2dd1f
-  background-image: url(/static/sprites/spritesmith-main-11.png);
-  background-position: -424px -115px;
-  width: 105px;
-  height: 114px;
-}
-<<<<<<< HEAD
-.Mount_Body_Nudibranch-Zombie {
-=======
-.Mount_Body_Cuttlefish-Red {
->>>>>>> fdf2dd1f
-  background-image: url(/static/sprites/spritesmith-main-11.png);
-  background-position: -424px -230px;
-  width: 105px;
-  height: 114px;
-}
-<<<<<<< HEAD
-.Mount_Body_Octopus-Base {
-=======
-.Mount_Body_Cuttlefish-Shade {
->>>>>>> fdf2dd1f
-  background-image: url(/static/sprites/spritesmith-main-11.png);
-  background-position: -530px -487px;
-  width: 105px;
-  height: 114px;
-}
-<<<<<<< HEAD
-.Mount_Body_Octopus-CottonCandyBlue {
-=======
-.Mount_Body_Cuttlefish-Skeleton {
->>>>>>> fdf2dd1f
-  background-image: url(/static/sprites/spritesmith-main-11.png);
-  background-position: -106px -372px;
-  width: 105px;
-  height: 114px;
-}
-<<<<<<< HEAD
-.Mount_Body_Octopus-CottonCandyPink {
-=======
-.Mount_Body_Cuttlefish-White {
->>>>>>> fdf2dd1f
-  background-image: url(/static/sprites/spritesmith-main-11.png);
-  background-position: -212px -372px;
-  width: 105px;
-  height: 114px;
-}
-<<<<<<< HEAD
-.Mount_Body_Octopus-Desert {
-=======
-.Mount_Body_Cuttlefish-Zombie {
->>>>>>> fdf2dd1f
-  background-image: url(/static/sprites/spritesmith-main-11.png);
-  background-position: -318px -372px;
-  width: 105px;
-  height: 114px;
-}
-<<<<<<< HEAD
-.Mount_Body_Octopus-Golden {
-=======
-.Mount_Body_Deer-Base {
->>>>>>> fdf2dd1f
-  background-image: url(/static/sprites/spritesmith-main-11.png);
-  background-position: -848px -636px;
-  width: 105px;
-  height: 105px;
-}
-<<<<<<< HEAD
-.Mount_Body_Octopus-Red {
-=======
-.Mount_Body_Deer-CottonCandyBlue {
->>>>>>> fdf2dd1f
-  background-image: url(/static/sprites/spritesmith-main-11.png);
-  background-position: 0px -814px;
-  width: 105px;
-  height: 105px;
-}
-<<<<<<< HEAD
-.Mount_Body_Octopus-Shade {
-=======
-.Mount_Body_Deer-CottonCandyPink {
->>>>>>> fdf2dd1f
-  background-image: url(/static/sprites/spritesmith-main-11.png);
-  background-position: -106px -814px;
-  width: 105px;
-  height: 105px;
-}
-<<<<<<< HEAD
-.Mount_Body_Octopus-Skeleton {
-=======
-.Mount_Body_Deer-Desert {
->>>>>>> fdf2dd1f
-  background-image: url(/static/sprites/spritesmith-main-11.png);
-  background-position: -212px -814px;
-  width: 105px;
-  height: 105px;
-}
-<<<<<<< HEAD
-.Mount_Body_Octopus-White {
-=======
-.Mount_Body_Deer-Golden {
->>>>>>> fdf2dd1f
-  background-image: url(/static/sprites/spritesmith-main-11.png);
-  background-position: -318px -814px;
-  width: 105px;
-  height: 105px;
-}
-<<<<<<< HEAD
-.Mount_Body_Octopus-Zombie {
-=======
-.Mount_Body_Deer-Red {
->>>>>>> fdf2dd1f
-  background-image: url(/static/sprites/spritesmith-main-11.png);
-  background-position: -424px -814px;
-  width: 105px;
-  height: 105px;
-}
-<<<<<<< HEAD
-.Mount_Body_Orca-Base {
-=======
-.Mount_Body_Deer-Shade {
->>>>>>> fdf2dd1f
-  background-image: url(/static/sprites/spritesmith-main-11.png);
-  background-position: -530px -814px;
-  width: 105px;
-  height: 105px;
-}
-<<<<<<< HEAD
-.Mount_Body_Owl-Base {
-=======
-.Mount_Body_Deer-Skeleton {
->>>>>>> fdf2dd1f
-  background-image: url(/static/sprites/spritesmith-main-11.png);
-  background-position: -636px -814px;
-  width: 105px;
-  height: 105px;
-}
-<<<<<<< HEAD
-.Mount_Body_Owl-CottonCandyBlue {
-=======
-.Mount_Body_Deer-White {
->>>>>>> fdf2dd1f
-  background-image: url(/static/sprites/spritesmith-main-11.png);
-  background-position: -742px -814px;
-  width: 105px;
-  height: 105px;
-}
-<<<<<<< HEAD
-.Mount_Body_Owl-CottonCandyPink {
-=======
-.Mount_Body_Deer-Zombie {
->>>>>>> fdf2dd1f
-  background-image: url(/static/sprites/spritesmith-main-11.png);
-  background-position: -848px -814px;
-  width: 105px;
-  height: 105px;
-}
-<<<<<<< HEAD
-.Mount_Body_Owl-Desert {
-=======
-.Mount_Body_Dragon-Aquatic {
->>>>>>> fdf2dd1f
-  background-image: url(/static/sprites/spritesmith-main-11.png);
-  background-position: -954px 0px;
-  width: 105px;
-  height: 105px;
-}
-<<<<<<< HEAD
-.Mount_Body_Owl-Golden {
-=======
-.Mount_Body_Dragon-Base {
->>>>>>> fdf2dd1f
-  background-image: url(/static/sprites/spritesmith-main-11.png);
-  background-position: -954px -106px;
-  width: 105px;
-  height: 105px;
-}
-<<<<<<< HEAD
-.Mount_Body_Owl-Red {
-=======
-.Mount_Body_Dragon-CottonCandyBlue {
->>>>>>> fdf2dd1f
-  background-image: url(/static/sprites/spritesmith-main-11.png);
-  background-position: -954px -212px;
-  width: 105px;
-  height: 105px;
-}
-<<<<<<< HEAD
-.Mount_Body_Owl-Shade {
-=======
-.Mount_Body_Dragon-CottonCandyPink {
->>>>>>> fdf2dd1f
-  background-image: url(/static/sprites/spritesmith-main-11.png);
-  background-position: -954px -318px;
-  width: 105px;
-  height: 105px;
-}
-<<<<<<< HEAD
-.Mount_Body_Owl-Skeleton {
-=======
-.Mount_Body_Dragon-Cupid {
->>>>>>> fdf2dd1f
-  background-image: url(/static/sprites/spritesmith-main-11.png);
-  background-position: -954px -424px;
-  width: 105px;
-  height: 105px;
-}
-<<<<<<< HEAD
-.Mount_Body_Owl-White {
-=======
-.Mount_Body_Dragon-Desert {
->>>>>>> fdf2dd1f
-  background-image: url(/static/sprites/spritesmith-main-11.png);
-  background-position: -954px -530px;
-  width: 105px;
-  height: 105px;
-}
-<<<<<<< HEAD
-.Mount_Body_Owl-Zombie {
-=======
-.Mount_Body_Dragon-Ember {
->>>>>>> fdf2dd1f
-  background-image: url(/static/sprites/spritesmith-main-11.png);
-  background-position: -954px -636px;
-  width: 105px;
-  height: 105px;
-}
-<<<<<<< HEAD
-.Mount_Body_PandaCub-Aquatic {
-=======
-.Mount_Body_Dragon-Fairy {
->>>>>>> fdf2dd1f
-  background-image: url(/static/sprites/spritesmith-main-11.png);
-  background-position: -954px -742px;
-  width: 105px;
-  height: 105px;
-}
-<<<<<<< HEAD
-.Mount_Body_PandaCub-Base {
-=======
-.Mount_Body_Dragon-Floral {
->>>>>>> fdf2dd1f
-  background-image: url(/static/sprites/spritesmith-main-11.png);
-  background-position: 0px -920px;
-  width: 105px;
-  height: 105px;
-}
-<<<<<<< HEAD
-.Mount_Body_PandaCub-CottonCandyBlue {
-=======
-.Mount_Body_Dragon-Ghost {
->>>>>>> fdf2dd1f
-  background-image: url(/static/sprites/spritesmith-main-11.png);
-  background-position: -106px -920px;
-  width: 105px;
-  height: 105px;
-}
-<<<<<<< HEAD
-.Mount_Body_PandaCub-CottonCandyPink {
-=======
-.Mount_Body_Dragon-Golden {
->>>>>>> fdf2dd1f
-  background-image: url(/static/sprites/spritesmith-main-11.png);
-  background-position: -212px -920px;
-  width: 105px;
-  height: 105px;
-}
-<<<<<<< HEAD
-.Mount_Body_PandaCub-Cupid {
-=======
-.Mount_Body_Dragon-Holly {
->>>>>>> fdf2dd1f
-  background-image: url(/static/sprites/spritesmith-main-11.png);
-  background-position: -318px -920px;
-  width: 105px;
-  height: 105px;
-}
-<<<<<<< HEAD
-.Mount_Body_PandaCub-Desert {
-=======
-.Mount_Body_Dragon-Peppermint {
->>>>>>> fdf2dd1f
-  background-image: url(/static/sprites/spritesmith-main-11.png);
-  background-position: -424px -920px;
-  width: 105px;
-  height: 105px;
-}
-<<<<<<< HEAD
-.Mount_Body_PandaCub-Ember {
-=======
-.Mount_Body_Dragon-Red {
->>>>>>> fdf2dd1f
-  background-image: url(/static/sprites/spritesmith-main-11.png);
-  background-position: -530px -920px;
-  width: 105px;
-  height: 105px;
-}
-<<<<<<< HEAD
-.Mount_Body_PandaCub-Fairy {
-=======
-.Mount_Body_Dragon-RoyalPurple {
->>>>>>> fdf2dd1f
-  background-image: url(/static/sprites/spritesmith-main-11.png);
-  background-position: -636px -920px;
-  width: 105px;
-  height: 105px;
-}
-<<<<<<< HEAD
-.Mount_Body_PandaCub-Floral {
-=======
-.Mount_Body_Dragon-Shade {
->>>>>>> fdf2dd1f
-  background-image: url(/static/sprites/spritesmith-main-11.png);
-  background-position: -742px -920px;
-  width: 105px;
-  height: 105px;
-}
-<<<<<<< HEAD
-.Mount_Body_PandaCub-Ghost {
-=======
-.Mount_Body_Dragon-Shimmer {
->>>>>>> fdf2dd1f
-  background-image: url(/static/sprites/spritesmith-main-11.png);
-  background-position: -848px -920px;
-  width: 105px;
-  height: 105px;
-}
-<<<<<<< HEAD
-.Mount_Body_PandaCub-Golden {
-=======
-.Mount_Body_Dragon-Skeleton {
->>>>>>> fdf2dd1f
-  background-image: url(/static/sprites/spritesmith-main-11.png);
-  background-position: -954px -920px;
-  width: 105px;
-  height: 105px;
-}
-<<<<<<< HEAD
-.Mount_Body_PandaCub-Holly {
-=======
-.Mount_Body_Dragon-Spooky {
->>>>>>> fdf2dd1f
-  background-image: url(/static/sprites/spritesmith-main-11.png);
-  background-position: -1060px 0px;
-  width: 105px;
-  height: 105px;
-}
-<<<<<<< HEAD
-.Mount_Body_PandaCub-Peppermint {
-=======
-.Mount_Body_Dragon-Thunderstorm {
->>>>>>> fdf2dd1f
-  background-image: url(/static/sprites/spritesmith-main-11.png);
-  background-position: -1060px -106px;
-  width: 105px;
-  height: 105px;
-}
-<<<<<<< HEAD
-.Mount_Body_PandaCub-Red {
-=======
-.Mount_Body_Dragon-White {
->>>>>>> fdf2dd1f
-  background-image: url(/static/sprites/spritesmith-main-11.png);
-  background-position: -1060px -212px;
-  width: 105px;
-  height: 105px;
-}
-<<<<<<< HEAD
-.Mount_Body_PandaCub-RoyalPurple {
-=======
-.Mount_Body_Dragon-Zombie {
->>>>>>> fdf2dd1f
-  background-image: url(/static/sprites/spritesmith-main-11.png);
-  background-position: -1060px -318px;
-  width: 105px;
-  height: 105px;
-}
-<<<<<<< HEAD
-.Mount_Body_PandaCub-Shade {
-=======
-.Mount_Body_Egg-Base {
->>>>>>> fdf2dd1f
-  background-image: url(/static/sprites/spritesmith-main-11.png);
-  background-position: -1060px -424px;
-  width: 105px;
-  height: 105px;
-}
-<<<<<<< HEAD
-.Mount_Body_PandaCub-Shimmer {
-=======
-.Mount_Body_Egg-CottonCandyBlue {
->>>>>>> fdf2dd1f
-  background-image: url(/static/sprites/spritesmith-main-11.png);
-  background-position: -1060px -530px;
-  width: 105px;
-  height: 105px;
-}
-<<<<<<< HEAD
-.Mount_Body_PandaCub-Skeleton {
-=======
-.Mount_Body_Egg-CottonCandyPink {
->>>>>>> fdf2dd1f
-  background-image: url(/static/sprites/spritesmith-main-11.png);
-  background-position: -1060px -636px;
-  width: 105px;
-  height: 105px;
-}
-<<<<<<< HEAD
-.Mount_Body_PandaCub-Spooky {
-=======
-.Mount_Body_Egg-Desert {
->>>>>>> fdf2dd1f
-  background-image: url(/static/sprites/spritesmith-main-11.png);
-  background-position: -1060px -742px;
-  width: 105px;
-  height: 105px;
-}
-<<<<<<< HEAD
-.Mount_Body_PandaCub-Thunderstorm {
-=======
-.Mount_Body_Egg-Golden {
->>>>>>> fdf2dd1f
-  background-image: url(/static/sprites/spritesmith-main-11.png);
-  background-position: -1060px -848px;
-  width: 105px;
-  height: 105px;
-}
-<<<<<<< HEAD
-.Mount_Body_PandaCub-White {
-=======
-.Mount_Body_Egg-Red {
->>>>>>> fdf2dd1f
-  background-image: url(/static/sprites/spritesmith-main-11.png);
-  background-position: 0px -1026px;
-  width: 105px;
-  height: 105px;
-}
-<<<<<<< HEAD
-.Mount_Body_PandaCub-Zombie {
-=======
-.Mount_Body_Egg-Shade {
->>>>>>> fdf2dd1f
-  background-image: url(/static/sprites/spritesmith-main-11.png);
-  background-position: -106px -1026px;
-  width: 105px;
-  height: 105px;
-}
-<<<<<<< HEAD
-.Mount_Body_Parrot-Base {
-=======
-.Mount_Body_Egg-Skeleton {
->>>>>>> fdf2dd1f
-  background-image: url(/static/sprites/spritesmith-main-11.png);
-  background-position: -212px -1026px;
-  width: 105px;
-  height: 105px;
-}
-<<<<<<< HEAD
-.Mount_Body_Parrot-CottonCandyBlue {
-=======
-.Mount_Body_Egg-White {
->>>>>>> fdf2dd1f
-  background-image: url(/static/sprites/spritesmith-main-11.png);
-  background-position: -318px -1026px;
-  width: 105px;
-  height: 105px;
-}
-<<<<<<< HEAD
-.Mount_Body_Parrot-CottonCandyPink {
-=======
-.Mount_Body_Egg-Zombie {
->>>>>>> fdf2dd1f
-  background-image: url(/static/sprites/spritesmith-main-11.png);
-  background-position: -424px -1026px;
-  width: 105px;
-  height: 105px;
-}
-<<<<<<< HEAD
-.Mount_Body_Parrot-Desert {
-=======
-.Mount_Body_Falcon-Base {
->>>>>>> fdf2dd1f
-  background-image: url(/static/sprites/spritesmith-main-11.png);
-  background-position: -530px -1026px;
-  width: 105px;
-  height: 105px;
-}
-<<<<<<< HEAD
-.Mount_Body_Parrot-Golden {
-=======
-.Mount_Body_Falcon-CottonCandyBlue {
->>>>>>> fdf2dd1f
-  background-image: url(/static/sprites/spritesmith-main-11.png);
-  background-position: -636px -1026px;
-  width: 105px;
-  height: 105px;
-}
-<<<<<<< HEAD
-.Mount_Body_Parrot-Red {
-=======
-.Mount_Body_Falcon-CottonCandyPink {
->>>>>>> fdf2dd1f
-  background-image: url(/static/sprites/spritesmith-main-11.png);
-  background-position: -742px -1026px;
-  width: 105px;
-  height: 105px;
-}
-<<<<<<< HEAD
-.Mount_Body_Parrot-Shade {
-=======
-.Mount_Body_Falcon-Desert {
->>>>>>> fdf2dd1f
-  background-image: url(/static/sprites/spritesmith-main-11.png);
-  background-position: -848px -1026px;
-  width: 105px;
-  height: 105px;
-}
-<<<<<<< HEAD
-.Mount_Body_Parrot-Skeleton {
-=======
-.Mount_Body_Falcon-Golden {
->>>>>>> fdf2dd1f
-  background-image: url(/static/sprites/spritesmith-main-11.png);
-  background-position: -954px -1026px;
-  width: 105px;
-  height: 105px;
-}
-<<<<<<< HEAD
-.Mount_Body_Parrot-White {
-=======
-.Mount_Body_Falcon-Red {
->>>>>>> fdf2dd1f
-  background-image: url(/static/sprites/spritesmith-main-11.png);
-  background-position: -1060px -1026px;
-  width: 105px;
-  height: 105px;
-}
-<<<<<<< HEAD
-.Mount_Body_Parrot-Zombie {
-=======
-.Mount_Body_Falcon-Shade {
->>>>>>> fdf2dd1f
-  background-image: url(/static/sprites/spritesmith-main-11.png);
-  background-position: -1166px 0px;
-  width: 105px;
-  height: 105px;
-}
-<<<<<<< HEAD
-.Mount_Body_Peacock-Base {
-=======
-.Mount_Body_Falcon-Skeleton {
->>>>>>> fdf2dd1f
-  background-image: url(/static/sprites/spritesmith-main-11.png);
-  background-position: -1166px -106px;
-  width: 105px;
-  height: 105px;
-}
-<<<<<<< HEAD
-.Mount_Body_Peacock-CottonCandyBlue {
-=======
-.Mount_Body_Falcon-White {
->>>>>>> fdf2dd1f
-  background-image: url(/static/sprites/spritesmith-main-11.png);
-  background-position: -1166px -212px;
-  width: 105px;
-  height: 105px;
-}
-<<<<<<< HEAD
-.Mount_Body_Peacock-CottonCandyPink {
-=======
-.Mount_Body_Falcon-Zombie {
->>>>>>> fdf2dd1f
-  background-image: url(/static/sprites/spritesmith-main-11.png);
-  background-position: -1166px -318px;
-  width: 105px;
-  height: 105px;
-}
-<<<<<<< HEAD
-.Mount_Body_Peacock-Desert {
-=======
-.Mount_Body_Ferret-Base {
->>>>>>> fdf2dd1f
-  background-image: url(/static/sprites/spritesmith-main-11.png);
-  background-position: -1166px -424px;
-  width: 105px;
-  height: 105px;
-}
-<<<<<<< HEAD
-.Mount_Body_Peacock-Golden {
-=======
-.Mount_Body_Ferret-CottonCandyBlue {
->>>>>>> fdf2dd1f
-  background-image: url(/static/sprites/spritesmith-main-11.png);
-  background-position: -1166px -530px;
-  width: 105px;
-  height: 105px;
-}
-<<<<<<< HEAD
-.Mount_Body_Peacock-Red {
-=======
-.Mount_Body_Ferret-CottonCandyPink {
->>>>>>> fdf2dd1f
-  background-image: url(/static/sprites/spritesmith-main-11.png);
-  background-position: -1166px -636px;
-  width: 105px;
-  height: 105px;
-}
-<<<<<<< HEAD
-.Mount_Body_Peacock-Shade {
-=======
-.Mount_Body_Ferret-Desert {
->>>>>>> fdf2dd1f
-  background-image: url(/static/sprites/spritesmith-main-11.png);
-  background-position: -1166px -742px;
-  width: 105px;
-  height: 105px;
-}
-<<<<<<< HEAD
-.Mount_Body_Peacock-Skeleton {
-=======
-.Mount_Body_Ferret-Golden {
->>>>>>> fdf2dd1f
-  background-image: url(/static/sprites/spritesmith-main-11.png);
-  background-position: -1166px -848px;
-  width: 105px;
-  height: 105px;
-}
-<<<<<<< HEAD
-.Mount_Body_Peacock-White {
-=======
-.Mount_Body_Ferret-Red {
->>>>>>> fdf2dd1f
-  background-image: url(/static/sprites/spritesmith-main-11.png);
-  background-position: -1166px -954px;
-  width: 105px;
-  height: 105px;
-}
-<<<<<<< HEAD
-.Mount_Body_Peacock-Zombie {
-=======
-.Mount_Body_Ferret-Shade {
->>>>>>> fdf2dd1f
-  background-image: url(/static/sprites/spritesmith-main-11.png);
-  background-position: 0px -1132px;
-  width: 105px;
-  height: 105px;
-}
-<<<<<<< HEAD
-.Mount_Body_Penguin-Base {
-=======
-.Mount_Body_Ferret-Skeleton {
->>>>>>> fdf2dd1f
-  background-image: url(/static/sprites/spritesmith-main-11.png);
-  background-position: -106px -1132px;
-  width: 105px;
-  height: 105px;
-}
-<<<<<<< HEAD
-.Mount_Body_Penguin-CottonCandyBlue {
-=======
-.Mount_Body_Ferret-White {
->>>>>>> fdf2dd1f
-  background-image: url(/static/sprites/spritesmith-main-11.png);
-  background-position: -1696px -212px;
-  width: 105px;
-  height: 105px;
-}
-<<<<<<< HEAD
-.Mount_Body_Penguin-CottonCandyPink {
-=======
-.Mount_Body_Ferret-Zombie {
->>>>>>> fdf2dd1f
-  background-image: url(/static/sprites/spritesmith-main-11.png);
-  background-position: -318px -1132px;
-  width: 105px;
-  height: 105px;
-}
-<<<<<<< HEAD
-.Mount_Body_Penguin-Desert {
-=======
-.Mount_Body_FlyingPig-Aquatic {
->>>>>>> fdf2dd1f
-  background-image: url(/static/sprites/spritesmith-main-11.png);
-  background-position: -424px -1132px;
-  width: 105px;
-  height: 105px;
-}
-<<<<<<< HEAD
-.Mount_Body_Penguin-Golden {
-=======
-.Mount_Body_FlyingPig-Base {
->>>>>>> fdf2dd1f
-  background-image: url(/static/sprites/spritesmith-main-11.png);
-  background-position: -530px -1132px;
-  width: 105px;
-  height: 105px;
-}
-<<<<<<< HEAD
-.Mount_Body_Penguin-Red {
-=======
-.Mount_Body_FlyingPig-CottonCandyBlue {
->>>>>>> fdf2dd1f
-  background-image: url(/static/sprites/spritesmith-main-11.png);
-  background-position: -636px -1132px;
-  width: 105px;
-  height: 105px;
-}
-<<<<<<< HEAD
-.Mount_Body_Penguin-Shade {
-=======
-.Mount_Body_FlyingPig-CottonCandyPink {
->>>>>>> fdf2dd1f
-  background-image: url(/static/sprites/spritesmith-main-11.png);
-  background-position: -742px -1132px;
-  width: 105px;
-  height: 105px;
-}
-<<<<<<< HEAD
-.Mount_Body_Penguin-Skeleton {
-=======
-.Mount_Body_FlyingPig-Cupid {
->>>>>>> fdf2dd1f
-  background-image: url(/static/sprites/spritesmith-main-11.png);
-  background-position: -848px -1132px;
-  width: 105px;
-  height: 105px;
-}
-<<<<<<< HEAD
-.Mount_Body_Penguin-White {
-=======
-.Mount_Body_FlyingPig-Desert {
->>>>>>> fdf2dd1f
-  background-image: url(/static/sprites/spritesmith-main-11.png);
-  background-position: -954px -1132px;
-  width: 105px;
-  height: 105px;
-}
-<<<<<<< HEAD
-.Mount_Body_Penguin-Zombie {
-=======
-.Mount_Body_FlyingPig-Ember {
->>>>>>> fdf2dd1f
-  background-image: url(/static/sprites/spritesmith-main-11.png);
-  background-position: -1060px -1132px;
-  width: 105px;
-  height: 105px;
-}
-<<<<<<< HEAD
-.Mount_Body_Phoenix-Base {
-=======
-.Mount_Body_FlyingPig-Fairy {
->>>>>>> fdf2dd1f
-  background-image: url(/static/sprites/spritesmith-main-11.png);
-  background-position: -1166px -1132px;
-  width: 105px;
-  height: 105px;
-}
-<<<<<<< HEAD
-.Mount_Body_Rat-Base {
-=======
-.Mount_Body_FlyingPig-Floral {
->>>>>>> fdf2dd1f
-  background-image: url(/static/sprites/spritesmith-main-11.png);
-  background-position: -1272px 0px;
-  width: 105px;
-  height: 105px;
-}
-<<<<<<< HEAD
-.Mount_Body_Rat-CottonCandyBlue {
-=======
-.Mount_Body_FlyingPig-Ghost {
->>>>>>> fdf2dd1f
-  background-image: url(/static/sprites/spritesmith-main-11.png);
-  background-position: -1272px -106px;
-  width: 105px;
-  height: 105px;
-}
-<<<<<<< HEAD
-.Mount_Body_Rat-CottonCandyPink {
-=======
-.Mount_Body_FlyingPig-Golden {
->>>>>>> fdf2dd1f
-  background-image: url(/static/sprites/spritesmith-main-11.png);
-  background-position: -1272px -212px;
-  width: 105px;
-  height: 105px;
-}
-<<<<<<< HEAD
-.Mount_Body_Rat-Desert {
-=======
-.Mount_Body_FlyingPig-Holly {
->>>>>>> fdf2dd1f
-  background-image: url(/static/sprites/spritesmith-main-11.png);
-  background-position: -1272px -318px;
-  width: 105px;
-  height: 105px;
-}
-<<<<<<< HEAD
-.Mount_Body_Rat-Golden {
-=======
-.Mount_Body_FlyingPig-Peppermint {
->>>>>>> fdf2dd1f
-  background-image: url(/static/sprites/spritesmith-main-11.png);
-  background-position: -1272px -424px;
-  width: 105px;
-  height: 105px;
-}
-<<<<<<< HEAD
-.Mount_Body_Rat-Red {
-=======
-.Mount_Body_FlyingPig-Red {
->>>>>>> fdf2dd1f
-  background-image: url(/static/sprites/spritesmith-main-11.png);
-  background-position: -1272px -530px;
-  width: 105px;
-  height: 105px;
-}
-<<<<<<< HEAD
-.Mount_Body_Rat-Shade {
-=======
-.Mount_Body_FlyingPig-RoyalPurple {
->>>>>>> fdf2dd1f
-  background-image: url(/static/sprites/spritesmith-main-11.png);
-  background-position: -1272px -636px;
-  width: 105px;
-  height: 105px;
-}
-<<<<<<< HEAD
-.Mount_Body_Rat-Skeleton {
-=======
-.Mount_Body_FlyingPig-Shade {
->>>>>>> fdf2dd1f
-  background-image: url(/static/sprites/spritesmith-main-11.png);
-  background-position: -1272px -742px;
-  width: 105px;
-  height: 105px;
-}
-<<<<<<< HEAD
-.Mount_Body_Rat-White {
-=======
-.Mount_Body_FlyingPig-Shimmer {
->>>>>>> fdf2dd1f
-  background-image: url(/static/sprites/spritesmith-main-11.png);
-  background-position: -1272px -848px;
-  width: 105px;
-  height: 105px;
-}
-<<<<<<< HEAD
-.Mount_Body_Rat-Zombie {
-=======
-.Mount_Body_FlyingPig-Skeleton {
->>>>>>> fdf2dd1f
-  background-image: url(/static/sprites/spritesmith-main-11.png);
-  background-position: -1272px -954px;
-  width: 105px;
-  height: 105px;
-}
-<<<<<<< HEAD
-.Mount_Body_Rock-Base {
-  background-image: url(/static/sprites/spritesmith-main-11.png);
-  background-position: -212px -1256px;
-  width: 105px;
-  height: 105px;
-}
-.Mount_Body_Rock-CottonCandyBlue {
-  background-image: url(/static/sprites/spritesmith-main-11.png);
-  background-position: -318px -1256px;
-  width: 105px;
-  height: 105px;
-}
-.Mount_Body_Rock-CottonCandyPink {
-  background-image: url(/static/sprites/spritesmith-main-11.png);
-  background-position: -424px -1256px;
-  width: 105px;
-  height: 105px;
-}
-.Mount_Body_Rock-Desert {
-  background-image: url(/static/sprites/spritesmith-main-11.png);
-  background-position: -530px -1256px;
-  width: 105px;
-  height: 105px;
-}
-.Mount_Body_Rock-Golden {
-  background-image: url(/static/sprites/spritesmith-main-11.png);
-  background-position: -636px -1256px;
-  width: 105px;
-  height: 105px;
-}
-.Mount_Body_Rock-Red {
-  background-image: url(/static/sprites/spritesmith-main-11.png);
-  background-position: -742px -1256px;
-  width: 105px;
-  height: 105px;
-}
-.Mount_Body_Rock-Shade {
-  background-image: url(/static/sprites/spritesmith-main-11.png);
-  background-position: -848px -1256px;
-  width: 105px;
-  height: 105px;
-}
-.Mount_Body_Rock-Skeleton {
-  background-image: url(/static/sprites/spritesmith-main-11.png);
-  background-position: -954px -1256px;
-  width: 105px;
-  height: 105px;
-}
-.Mount_Body_Rock-White {
-  background-image: url(/static/sprites/spritesmith-main-11.png);
-  background-position: -1060px -1256px;
-  width: 105px;
-  height: 105px;
-}
-.Mount_Body_Rock-Zombie {
-  background-image: url(/static/sprites/spritesmith-main-11.png);
-  background-position: -1166px -1256px;
-  width: 105px;
-  height: 105px;
-}
-.Mount_Body_Rooster-Base {
-=======
-.Mount_Body_FlyingPig-Spooky {
-  background-image: url(/static/sprites/spritesmith-main-11.png);
-  background-position: -1272px -1060px;
-  width: 105px;
-  height: 105px;
-}
-.Mount_Body_FlyingPig-Thunderstorm {
-  background-image: url(/static/sprites/spritesmith-main-11.png);
-  background-position: 0px -1238px;
-  width: 105px;
-  height: 105px;
-}
-.Mount_Body_FlyingPig-White {
-  background-image: url(/static/sprites/spritesmith-main-11.png);
-  background-position: -106px -1238px;
-  width: 105px;
-  height: 105px;
-}
-.Mount_Body_FlyingPig-Zombie {
-  background-image: url(/static/sprites/spritesmith-main-11.png);
-  background-position: -212px -1238px;
-  width: 105px;
-  height: 105px;
-}
-.Mount_Body_Fox-Aquatic {
-  background-image: url(/static/sprites/spritesmith-main-11.png);
-  background-position: -318px -1238px;
-  width: 105px;
-  height: 105px;
-}
-.Mount_Body_Fox-Base {
-  background-image: url(/static/sprites/spritesmith-main-11.png);
-  background-position: -424px -1238px;
-  width: 105px;
-  height: 105px;
-}
-.Mount_Body_Fox-CottonCandyBlue {
-  background-image: url(/static/sprites/spritesmith-main-11.png);
-  background-position: -530px -1238px;
-  width: 105px;
-  height: 105px;
-}
-.Mount_Body_Fox-CottonCandyPink {
-  background-image: url(/static/sprites/spritesmith-main-11.png);
-  background-position: -636px -1238px;
-  width: 105px;
-  height: 105px;
-}
-.Mount_Body_Fox-Cupid {
-  background-image: url(/static/sprites/spritesmith-main-11.png);
-  background-position: -742px -1238px;
-  width: 105px;
-  height: 105px;
-}
-.Mount_Body_Fox-Desert {
-  background-image: url(/static/sprites/spritesmith-main-11.png);
-  background-position: -848px -1238px;
-  width: 105px;
-  height: 105px;
-}
-.Mount_Body_Fox-Ember {
->>>>>>> fdf2dd1f
-  background-image: url(/static/sprites/spritesmith-main-11.png);
-  background-position: -954px -1238px;
-  width: 105px;
-  height: 105px;
-}
-<<<<<<< HEAD
-.Mount_Body_Rooster-CottonCandyBlue {
-=======
-.Mount_Body_Fox-Fairy {
->>>>>>> fdf2dd1f
-  background-image: url(/static/sprites/spritesmith-main-11.png);
-  background-position: -1060px -1238px;
-  width: 105px;
-  height: 105px;
-}
-<<<<<<< HEAD
-.Mount_Body_Rooster-CottonCandyPink {
-=======
-.Mount_Body_Fox-Floral {
->>>>>>> fdf2dd1f
-  background-image: url(/static/sprites/spritesmith-main-11.png);
-  background-position: -1166px -1238px;
-  width: 105px;
-  height: 105px;
-}
-<<<<<<< HEAD
-.Mount_Body_Rooster-Desert {
-=======
-.Mount_Body_Fox-Ghost {
->>>>>>> fdf2dd1f
-  background-image: url(/static/sprites/spritesmith-main-11.png);
-  background-position: -1272px -1238px;
-  width: 105px;
-  height: 105px;
-}
-<<<<<<< HEAD
-.Mount_Body_Rooster-Golden {
-=======
-.Mount_Body_Fox-Golden {
->>>>>>> fdf2dd1f
-  background-image: url(/static/sprites/spritesmith-main-11.png);
-  background-position: -1378px 0px;
-  width: 105px;
-  height: 105px;
-}
-<<<<<<< HEAD
-.Mount_Body_Rooster-Red {
-=======
-.Mount_Body_Fox-Holly {
->>>>>>> fdf2dd1f
-  background-image: url(/static/sprites/spritesmith-main-11.png);
-  background-position: -1378px -106px;
-  width: 105px;
-  height: 105px;
-}
-<<<<<<< HEAD
-.Mount_Body_Rooster-Shade {
-=======
-.Mount_Body_Fox-Peppermint {
->>>>>>> fdf2dd1f
-  background-image: url(/static/sprites/spritesmith-main-11.png);
-  background-position: -1378px -212px;
-  width: 105px;
-  height: 105px;
-}
-<<<<<<< HEAD
-.Mount_Body_Rooster-Skeleton {
-=======
-.Mount_Body_Fox-Red {
->>>>>>> fdf2dd1f
-  background-image: url(/static/sprites/spritesmith-main-11.png);
-  background-position: -1378px -318px;
-  width: 105px;
-  height: 105px;
-}
-<<<<<<< HEAD
-.Mount_Body_Rooster-White {
-=======
-.Mount_Body_Fox-RoyalPurple {
->>>>>>> fdf2dd1f
-  background-image: url(/static/sprites/spritesmith-main-11.png);
-  background-position: -1378px -424px;
-  width: 105px;
-  height: 105px;
-}
-<<<<<<< HEAD
-.Mount_Body_Rooster-Zombie {
-=======
-.Mount_Body_Fox-Shade {
->>>>>>> fdf2dd1f
-  background-image: url(/static/sprites/spritesmith-main-11.png);
-  background-position: -1378px -530px;
-  width: 105px;
-  height: 105px;
-}
-<<<<<<< HEAD
-.Mount_Body_Sabretooth-Base {
-  background-image: url(/static/sprites/spritesmith-main-11.png);
-  background-position: -272px -136px;
-  width: 135px;
-  height: 135px;
-}
-.Mount_Body_Sabretooth-CottonCandyBlue {
-  background-image: url(/static/sprites/spritesmith-main-11.png);
-  background-position: 0px -272px;
-  width: 135px;
-  height: 135px;
-}
-.Mount_Body_Sabretooth-CottonCandyPink {
-  background-image: url(/static/sprites/spritesmith-main-11.png);
-  background-position: 0px 0px;
-  width: 135px;
-  height: 135px;
-}
-.Mount_Body_Sabretooth-Desert {
-  background-image: url(/static/sprites/spritesmith-main-11.png);
-  background-position: -272px -272px;
-  width: 135px;
-  height: 135px;
-}
-.Mount_Body_Sabretooth-Golden {
-  background-image: url(/static/sprites/spritesmith-main-11.png);
-  background-position: -408px 0px;
-  width: 135px;
-  height: 135px;
-}
-.Mount_Body_Sabretooth-Red {
-  background-image: url(/static/sprites/spritesmith-main-11.png);
-  background-position: -136px -272px;
-  width: 135px;
-  height: 135px;
-}
-.Mount_Body_Sabretooth-Shade {
-  background-image: url(/static/sprites/spritesmith-main-11.png);
-  background-position: -272px 0px;
-  width: 135px;
-  height: 135px;
-}
-.Mount_Body_Sabretooth-Skeleton {
-  background-image: url(/static/sprites/spritesmith-main-11.png);
-  background-position: -136px -136px;
-  width: 135px;
-  height: 135px;
-}
-.Mount_Body_Sabretooth-White {
-  background-image: url(/static/sprites/spritesmith-main-11.png);
-  background-position: 0px -136px;
-  width: 135px;
-  height: 135px;
-}
-.Mount_Body_Sabretooth-Zombie {
-  background-image: url(/static/sprites/spritesmith-main-11.png);
-  background-position: -136px 0px;
-  width: 135px;
-  height: 135px;
-}
-.Mount_Body_Seahorse-Base {
-=======
-.Mount_Body_Fox-Shimmer {
-  background-image: url(/static/sprites/spritesmith-main-11.png);
-  background-position: -1378px -636px;
-  width: 105px;
-  height: 105px;
-}
-.Mount_Body_Fox-Skeleton {
-  background-image: url(/static/sprites/spritesmith-main-11.png);
-  background-position: -1378px -742px;
-  width: 105px;
-  height: 105px;
-}
-.Mount_Body_Fox-Spooky {
-  background-image: url(/static/sprites/spritesmith-main-11.png);
-  background-position: -1378px -848px;
-  width: 105px;
-  height: 105px;
-}
-.Mount_Body_Fox-Thunderstorm {
-  background-image: url(/static/sprites/spritesmith-main-11.png);
-  background-position: -1378px -954px;
-  width: 105px;
-  height: 105px;
-}
-.Mount_Body_Fox-White {
-  background-image: url(/static/sprites/spritesmith-main-11.png);
-  background-position: -1378px -1060px;
-  width: 105px;
-  height: 105px;
-}
-.Mount_Body_Fox-Zombie {
-  background-image: url(/static/sprites/spritesmith-main-11.png);
-  background-position: -1378px -1166px;
-  width: 105px;
-  height: 105px;
-}
-.Mount_Body_Frog-Base {
-  background-image: url(/static/sprites/spritesmith-main-11.png);
-  background-position: -530px 0px;
-  width: 105px;
-  height: 114px;
-}
-.Mount_Body_Frog-CottonCandyBlue {
-  background-image: url(/static/sprites/spritesmith-main-11.png);
-  background-position: -530px -115px;
-  width: 105px;
-  height: 114px;
-}
-.Mount_Body_Frog-CottonCandyPink {
-  background-image: url(/static/sprites/spritesmith-main-11.png);
-  background-position: -530px -230px;
-  width: 105px;
-  height: 114px;
-}
-.Mount_Body_Frog-Desert {
-  background-image: url(/static/sprites/spritesmith-main-11.png);
-  background-position: -530px -345px;
-  width: 105px;
-  height: 114px;
-}
-.Mount_Body_Frog-Golden {
->>>>>>> fdf2dd1f
-  background-image: url(/static/sprites/spritesmith-main-11.png);
-  background-position: 0px -487px;
-  width: 105px;
-  height: 114px;
-}
-<<<<<<< HEAD
-.Mount_Body_Seahorse-CottonCandyBlue {
-=======
-.Mount_Body_Frog-Red {
->>>>>>> fdf2dd1f
-  background-image: url(/static/sprites/spritesmith-main-11.png);
-  background-position: -106px -487px;
-  width: 105px;
-  height: 114px;
-}
-<<<<<<< HEAD
-.Mount_Body_Seahorse-CottonCandyPink {
-=======
-.Mount_Body_Frog-Shade {
->>>>>>> fdf2dd1f
-  background-image: url(/static/sprites/spritesmith-main-11.png);
-  background-position: -212px -487px;
-  width: 105px;
-  height: 114px;
-}
-<<<<<<< HEAD
-.Mount_Body_Seahorse-Desert {
-=======
-.Mount_Body_Frog-Skeleton {
->>>>>>> fdf2dd1f
-  background-image: url(/static/sprites/spritesmith-main-11.png);
-  background-position: -318px -487px;
-  width: 105px;
-  height: 114px;
-}
-.Mount_Body_Frog-White {
-  background-image: url(/static/sprites/spritesmith-main-11.png);
-  background-position: -424px -487px;
-  width: 105px;
-  height: 114px;
-}
-<<<<<<< HEAD
-.Mount_Body_Seahorse-Golden {
-=======
-.Mount_Body_Frog-Zombie {
->>>>>>> fdf2dd1f
-  background-image: url(/static/sprites/spritesmith-main-11.png);
-  background-position: 0px -372px;
-  width: 105px;
-  height: 114px;
-}
-.Mount_Body_Gryphon-Base {
-  background-image: url(/static/sprites/spritesmith-main-11.png);
-  background-position: -1060px -1344px;
-  width: 105px;
-  height: 105px;
-}
-<<<<<<< HEAD
-.Mount_Body_Seahorse-Red {
-=======
-.Mount_Body_Gryphon-CottonCandyBlue {
->>>>>>> fdf2dd1f
-  background-image: url(/static/sprites/spritesmith-main-11.png);
-  background-position: -1166px -1344px;
-  width: 105px;
-  height: 105px;
-}
-<<<<<<< HEAD
-.Mount_Body_Seahorse-Shade {
-=======
-.Mount_Body_Gryphon-CottonCandyPink {
->>>>>>> fdf2dd1f
-  background-image: url(/static/sprites/spritesmith-main-11.png);
-  background-position: -1272px -1344px;
-  width: 105px;
-  height: 105px;
-}
-<<<<<<< HEAD
-.Mount_Body_Seahorse-Skeleton {
-=======
-.Mount_Body_Gryphon-Desert {
->>>>>>> fdf2dd1f
-  background-image: url(/static/sprites/spritesmith-main-11.png);
-  background-position: -1378px -1344px;
-  width: 105px;
-  height: 105px;
-}
-<<<<<<< HEAD
-.Mount_Body_Seahorse-White {
-=======
-.Mount_Body_Gryphon-Golden {
->>>>>>> fdf2dd1f
-  background-image: url(/static/sprites/spritesmith-main-11.png);
-  background-position: -1484px 0px;
-  width: 105px;
-  height: 105px;
-}
-<<<<<<< HEAD
-.Mount_Body_Seahorse-Zombie {
-=======
-.Mount_Body_Gryphon-Red {
->>>>>>> fdf2dd1f
-  background-image: url(/static/sprites/spritesmith-main-11.png);
-  background-position: -1484px -106px;
-  width: 105px;
-  height: 105px;
-}
-<<<<<<< HEAD
-.Mount_Body_Sheep-Base {
-=======
-.Mount_Body_Gryphon-RoyalPurple {
->>>>>>> fdf2dd1f
-  background-image: url(/static/sprites/spritesmith-main-11.png);
-  background-position: -1484px -212px;
-  width: 105px;
-  height: 105px;
-}
-<<<<<<< HEAD
-.Mount_Body_Sheep-CottonCandyBlue {
-=======
-.Mount_Body_Gryphon-Shade {
->>>>>>> fdf2dd1f
-  background-image: url(/static/sprites/spritesmith-main-11.png);
-  background-position: -1484px -318px;
-  width: 105px;
-  height: 105px;
-}
-<<<<<<< HEAD
-.Mount_Body_Sheep-CottonCandyPink {
-=======
-.Mount_Body_Gryphon-Skeleton {
->>>>>>> fdf2dd1f
-  background-image: url(/static/sprites/spritesmith-main-11.png);
-  background-position: -1484px -424px;
-  width: 105px;
-  height: 105px;
-}
-<<<<<<< HEAD
-.Mount_Body_Sheep-Desert {
-=======
-.Mount_Body_Gryphon-White {
->>>>>>> fdf2dd1f
-  background-image: url(/static/sprites/spritesmith-main-11.png);
-  background-position: -1484px -530px;
-  width: 105px;
-  height: 105px;
-}
-<<<<<<< HEAD
-.Mount_Body_Sheep-Golden {
-=======
-.Mount_Body_Gryphon-Zombie {
->>>>>>> fdf2dd1f
-  background-image: url(/static/sprites/spritesmith-main-11.png);
-  background-position: -1484px -636px;
-  width: 105px;
-  height: 105px;
-}
-<<<<<<< HEAD
-.Mount_Body_Sheep-Red {
-=======
-.Mount_Body_GuineaPig-Base {
->>>>>>> fdf2dd1f
-  background-image: url(/static/sprites/spritesmith-main-11.png);
-  background-position: -1484px -742px;
-  width: 105px;
-  height: 105px;
-}
-<<<<<<< HEAD
-.Mount_Body_Sheep-Shade {
-=======
-.Mount_Body_GuineaPig-CottonCandyBlue {
->>>>>>> fdf2dd1f
-  background-image: url(/static/sprites/spritesmith-main-11.png);
-  background-position: -1484px -848px;
-  width: 105px;
-  height: 105px;
-}
-<<<<<<< HEAD
-.Mount_Body_Sheep-Skeleton {
-=======
-.Mount_Body_GuineaPig-CottonCandyPink {
->>>>>>> fdf2dd1f
-  background-image: url(/static/sprites/spritesmith-main-11.png);
-  background-position: -1484px -954px;
-  width: 105px;
-  height: 105px;
-}
-<<<<<<< HEAD
-.Mount_Body_Sheep-White {
-=======
-.Mount_Body_GuineaPig-Desert {
->>>>>>> fdf2dd1f
-  background-image: url(/static/sprites/spritesmith-main-11.png);
-  background-position: -1484px -1060px;
-  width: 105px;
-  height: 105px;
-}
-<<<<<<< HEAD
-.Mount_Body_Sheep-Zombie {
-=======
-.Mount_Body_GuineaPig-Golden {
->>>>>>> fdf2dd1f
-  background-image: url(/static/sprites/spritesmith-main-11.png);
-  background-position: -1484px -1166px;
-  width: 105px;
-  height: 105px;
-}
-<<<<<<< HEAD
-.Mount_Body_Slime-Base {
-=======
-.Mount_Body_GuineaPig-Red {
->>>>>>> fdf2dd1f
-  background-image: url(/static/sprites/spritesmith-main-11.png);
-  background-position: -1484px -1272px;
-  width: 105px;
-  height: 105px;
-}
-<<<<<<< HEAD
-.Mount_Body_Slime-CottonCandyBlue {
-=======
-.Mount_Body_GuineaPig-Shade {
->>>>>>> fdf2dd1f
-  background-image: url(/static/sprites/spritesmith-main-11.png);
-  background-position: 0px -1450px;
-  width: 105px;
-  height: 105px;
-}
-<<<<<<< HEAD
-.Mount_Body_Slime-CottonCandyPink {
-=======
-.Mount_Body_GuineaPig-Skeleton {
->>>>>>> fdf2dd1f
-  background-image: url(/static/sprites/spritesmith-main-11.png);
-  background-position: -106px -1450px;
-  width: 105px;
-  height: 105px;
-}
-<<<<<<< HEAD
-.Mount_Body_Slime-Desert {
-=======
-.Mount_Body_GuineaPig-White {
->>>>>>> fdf2dd1f
-  background-image: url(/static/sprites/spritesmith-main-11.png);
-  background-position: -212px -1450px;
-  width: 105px;
-  height: 105px;
-}
-<<<<<<< HEAD
-.Mount_Body_Slime-Golden {
-=======
-.Mount_Body_GuineaPig-Zombie {
->>>>>>> fdf2dd1f
-  background-image: url(/static/sprites/spritesmith-main-11.png);
-  background-position: -318px -1450px;
-  width: 105px;
-  height: 105px;
-}
-<<<<<<< HEAD
-.Mount_Body_Slime-Red {
-=======
-.Mount_Body_Hedgehog-Base {
->>>>>>> fdf2dd1f
-  background-image: url(/static/sprites/spritesmith-main-11.png);
-  background-position: -424px -1450px;
-  width: 105px;
-  height: 105px;
-}
-<<<<<<< HEAD
-.Mount_Body_Slime-Shade {
-=======
-.Mount_Body_Hedgehog-CottonCandyBlue {
->>>>>>> fdf2dd1f
-  background-image: url(/static/sprites/spritesmith-main-11.png);
-  background-position: -530px -1450px;
-  width: 105px;
-  height: 105px;
-}
-<<<<<<< HEAD
-.Mount_Body_Slime-Skeleton {
-=======
-.Mount_Body_Hedgehog-CottonCandyPink {
->>>>>>> fdf2dd1f
-  background-image: url(/static/sprites/spritesmith-main-11.png);
-  background-position: -636px -1450px;
-  width: 105px;
-  height: 105px;
-}
-<<<<<<< HEAD
-.Mount_Body_Slime-White {
-=======
-.Mount_Body_Hedgehog-Desert {
->>>>>>> fdf2dd1f
-  background-image: url(/static/sprites/spritesmith-main-11.png);
-  background-position: -742px -1450px;
-  width: 105px;
-  height: 105px;
-}
-<<<<<<< HEAD
-.Mount_Body_Slime-Zombie {
-=======
-.Mount_Body_Hedgehog-Golden {
->>>>>>> fdf2dd1f
-  background-image: url(/static/sprites/spritesmith-main-11.png);
-  background-position: -848px -1450px;
-  width: 105px;
-  height: 105px;
-}
-<<<<<<< HEAD
-.Mount_Body_Sloth-Base {
-=======
-.Mount_Body_Hedgehog-Red {
->>>>>>> fdf2dd1f
-  background-image: url(/static/sprites/spritesmith-main-11.png);
-  background-position: -954px -1450px;
-  width: 105px;
-  height: 105px;
-}
-<<<<<<< HEAD
-.Mount_Body_Sloth-CottonCandyBlue {
-=======
-.Mount_Body_Hedgehog-Shade {
->>>>>>> fdf2dd1f
-  background-image: url(/static/sprites/spritesmith-main-11.png);
-  background-position: -1060px -1450px;
-  width: 105px;
-  height: 105px;
-}
-<<<<<<< HEAD
-.Mount_Body_Sloth-CottonCandyPink {
-=======
-.Mount_Body_Hedgehog-Skeleton {
->>>>>>> fdf2dd1f
-  background-image: url(/static/sprites/spritesmith-main-11.png);
-  background-position: -1166px -1450px;
-  width: 105px;
-  height: 105px;
-}
-<<<<<<< HEAD
-.Mount_Body_Sloth-Desert {
-=======
-.Mount_Body_Hedgehog-White {
->>>>>>> fdf2dd1f
-  background-image: url(/static/sprites/spritesmith-main-11.png);
-  background-position: -1272px -1450px;
-  width: 105px;
-  height: 105px;
-}
-<<<<<<< HEAD
-.Mount_Body_Sloth-Golden {
-=======
-.Mount_Body_Hedgehog-Zombie {
->>>>>>> fdf2dd1f
-  background-image: url(/static/sprites/spritesmith-main-11.png);
-  background-position: -1378px -1450px;
-  width: 105px;
-  height: 105px;
-}
-<<<<<<< HEAD
-.Mount_Body_Sloth-Red {
-=======
-.Mount_Body_Hippo-Base {
->>>>>>> fdf2dd1f
-  background-image: url(/static/sprites/spritesmith-main-11.png);
-  background-position: -1484px -1450px;
-  width: 105px;
-  height: 105px;
-}
-<<<<<<< HEAD
-.Mount_Body_Sloth-Shade {
-=======
-.Mount_Body_Hippo-CottonCandyBlue {
->>>>>>> fdf2dd1f
-  background-image: url(/static/sprites/spritesmith-main-11.png);
-  background-position: -1590px 0px;
-  width: 105px;
-  height: 105px;
-}
-<<<<<<< HEAD
-.Mount_Body_Sloth-Skeleton {
-=======
-.Mount_Body_Hippo-CottonCandyPink {
->>>>>>> fdf2dd1f
-  background-image: url(/static/sprites/spritesmith-main-11.png);
-  background-position: -1590px -106px;
-  width: 105px;
-  height: 105px;
-}
-<<<<<<< HEAD
-.Mount_Body_Sloth-White {
-=======
-.Mount_Body_Hippo-Desert {
->>>>>>> fdf2dd1f
-  background-image: url(/static/sprites/spritesmith-main-11.png);
-  background-position: -1590px -212px;
-  width: 105px;
-  height: 105px;
-}
-<<<<<<< HEAD
-.Mount_Body_Sloth-Zombie {
-=======
-.Mount_Body_Hippo-Golden {
->>>>>>> fdf2dd1f
-  background-image: url(/static/sprites/spritesmith-main-11.png);
-  background-position: -1590px -318px;
-  width: 105px;
-  height: 105px;
-}
-<<<<<<< HEAD
-.Mount_Body_Snail-Base {
-=======
-.Mount_Body_Hippo-Red {
->>>>>>> fdf2dd1f
-  background-image: url(/static/sprites/spritesmith-main-11.png);
-  background-position: -1590px -424px;
-  width: 105px;
-  height: 105px;
-}
-<<<<<<< HEAD
-.Mount_Body_Snail-CottonCandyBlue {
-=======
-.Mount_Body_Hippo-Shade {
->>>>>>> fdf2dd1f
-  background-image: url(/static/sprites/spritesmith-main-11.png);
-  background-position: -1590px -530px;
-  width: 105px;
-  height: 105px;
-}
-<<<<<<< HEAD
-.Mount_Body_Snail-CottonCandyPink {
-=======
-.Mount_Body_Hippo-Skeleton {
->>>>>>> fdf2dd1f
-  background-image: url(/static/sprites/spritesmith-main-11.png);
-  background-position: -1590px -636px;
-  width: 105px;
-  height: 105px;
-}
-<<<<<<< HEAD
-.Mount_Body_Snail-Desert {
-=======
-.Mount_Body_Hippo-White {
->>>>>>> fdf2dd1f
-  background-image: url(/static/sprites/spritesmith-main-11.png);
-  background-position: -1590px -742px;
-  width: 105px;
-  height: 105px;
-}
-<<<<<<< HEAD
-.Mount_Body_Snail-Golden {
-=======
-.Mount_Body_Hippo-Zombie {
->>>>>>> fdf2dd1f
-  background-image: url(/static/sprites/spritesmith-main-11.png);
-  background-position: -1590px -848px;
-  width: 105px;
-  height: 105px;
-}
-<<<<<<< HEAD
-.Mount_Body_Snail-Red {
-=======
-.Mount_Body_Horse-Base {
->>>>>>> fdf2dd1f
-  background-image: url(/static/sprites/spritesmith-main-11.png);
-  background-position: -1590px -954px;
-  width: 105px;
-  height: 105px;
-}
-<<<<<<< HEAD
-.Mount_Body_Snail-Shade {
-=======
-.Mount_Body_Horse-CottonCandyBlue {
->>>>>>> fdf2dd1f
-  background-image: url(/static/sprites/spritesmith-main-11.png);
-  background-position: -1590px -1060px;
-  width: 105px;
-  height: 105px;
-}
-<<<<<<< HEAD
-.Mount_Body_Snail-Skeleton {
-=======
-.Mount_Body_Horse-CottonCandyPink {
->>>>>>> fdf2dd1f
-  background-image: url(/static/sprites/spritesmith-main-11.png);
-  background-position: -1590px -1166px;
-  width: 105px;
-  height: 105px;
-}
-<<<<<<< HEAD
-.Mount_Body_Snail-White {
-=======
-.Mount_Body_Horse-Desert {
->>>>>>> fdf2dd1f
-  background-image: url(/static/sprites/spritesmith-main-11.png);
-  background-position: -1590px -1272px;
-  width: 105px;
-  height: 105px;
-}
-<<<<<<< HEAD
-.Mount_Body_Snail-Zombie {
-=======
-.Mount_Body_Horse-Golden {
->>>>>>> fdf2dd1f
-  background-image: url(/static/sprites/spritesmith-main-11.png);
-  background-position: -1590px -1378px;
-  width: 105px;
-  height: 105px;
-}
-<<<<<<< HEAD
-.Mount_Body_Snake-Base {
-=======
-.Mount_Body_Horse-Red {
->>>>>>> fdf2dd1f
-  background-image: url(/static/sprites/spritesmith-main-11.png);
-  background-position: 0px -1556px;
-  width: 105px;
-  height: 105px;
-}
-<<<<<<< HEAD
-.Mount_Body_Snake-CottonCandyBlue {
-=======
-.Mount_Body_Horse-Shade {
->>>>>>> fdf2dd1f
-  background-image: url(/static/sprites/spritesmith-main-11.png);
-  background-position: -106px -1556px;
-  width: 105px;
-  height: 105px;
-}
-<<<<<<< HEAD
-.Mount_Body_Snake-CottonCandyPink {
-=======
-.Mount_Body_Horse-Skeleton {
->>>>>>> fdf2dd1f
-  background-image: url(/static/sprites/spritesmith-main-11.png);
-  background-position: -212px -1556px;
-  width: 105px;
-  height: 105px;
-}
-<<<<<<< HEAD
-.Mount_Body_Snake-Desert {
-=======
-.Mount_Body_Horse-White {
->>>>>>> fdf2dd1f
-  background-image: url(/static/sprites/spritesmith-main-11.png);
-  background-position: -318px -1556px;
-  width: 105px;
-  height: 105px;
-}
-<<<<<<< HEAD
-.Mount_Body_Snake-Golden {
-=======
-.Mount_Body_Horse-Zombie {
->>>>>>> fdf2dd1f
-  background-image: url(/static/sprites/spritesmith-main-11.png);
-  background-position: -424px -1556px;
-  width: 105px;
-  height: 105px;
-}
-<<<<<<< HEAD
-.Mount_Body_Snake-Red {
-=======
-.Mount_Body_JackOLantern-Base {
->>>>>>> fdf2dd1f
-  background-image: url(/static/sprites/spritesmith-main-11.png);
-  background-position: -1696px -318px;
-  width: 90px;
-  height: 105px;
-}
-.Mount_Body_Jackalope-RoyalPurple {
-  background-image: url(/static/sprites/spritesmith-main-11.png);
-  background-position: -530px -1556px;
-  width: 105px;
-  height: 105px;
-}
-<<<<<<< HEAD
-.Mount_Body_Snake-Shade {
-=======
-.Mount_Body_LionCub-Aquatic {
->>>>>>> fdf2dd1f
-  background-image: url(/static/sprites/spritesmith-main-11.png);
-  background-position: -742px -1556px;
-  width: 105px;
-  height: 105px;
-}
-<<<<<<< HEAD
-.Mount_Body_Snake-Skeleton {
-=======
-.Mount_Body_LionCub-Base {
->>>>>>> fdf2dd1f
-  background-image: url(/static/sprites/spritesmith-main-11.png);
-  background-position: -848px -1556px;
-  width: 105px;
-  height: 105px;
-}
-<<<<<<< HEAD
-.Mount_Body_Snake-White {
-=======
-.Mount_Body_LionCub-CottonCandyBlue {
->>>>>>> fdf2dd1f
-  background-image: url(/static/sprites/spritesmith-main-11.png);
-  background-position: -954px -1556px;
-  width: 105px;
-  height: 105px;
-}
-<<<<<<< HEAD
-.Mount_Body_Snake-Zombie {
-=======
-.Mount_Body_LionCub-CottonCandyPink {
->>>>>>> fdf2dd1f
-  background-image: url(/static/sprites/spritesmith-main-11.png);
-  background-position: -1060px -1556px;
-  width: 105px;
-  height: 105px;
-}
-<<<<<<< HEAD
-.Mount_Body_Spider-Base {
-=======
-.Mount_Body_LionCub-Cupid {
->>>>>>> fdf2dd1f
-  background-image: url(/static/sprites/spritesmith-main-11.png);
-  background-position: -1166px -1556px;
-  width: 105px;
-  height: 105px;
-}
-<<<<<<< HEAD
-.Mount_Body_Spider-CottonCandyBlue {
-=======
-.Mount_Body_LionCub-Desert {
->>>>>>> fdf2dd1f
-  background-image: url(/static/sprites/spritesmith-main-11.png);
-  background-position: -1272px -1556px;
-  width: 105px;
-  height: 105px;
-}
-<<<<<<< HEAD
-.Mount_Body_Spider-CottonCandyPink {
-=======
-.Mount_Body_LionCub-Ember {
->>>>>>> fdf2dd1f
-  background-image: url(/static/sprites/spritesmith-main-11.png);
-  background-position: -1378px -1556px;
-  width: 105px;
-  height: 105px;
-}
-<<<<<<< HEAD
-.Mount_Body_Spider-Desert {
-=======
-.Mount_Body_LionCub-Ethereal {
->>>>>>> fdf2dd1f
-  background-image: url(/static/sprites/spritesmith-main-11.png);
-  background-position: -1484px -1556px;
-  width: 105px;
-  height: 105px;
-}
-<<<<<<< HEAD
-.Mount_Body_Spider-Golden {
-=======
-.Mount_Body_LionCub-Fairy {
->>>>>>> fdf2dd1f
-  background-image: url(/static/sprites/spritesmith-main-11.png);
-  background-position: -1590px -1556px;
-  width: 105px;
-  height: 105px;
-}
-<<<<<<< HEAD
-.Mount_Body_Spider-Red {
-=======
-.Mount_Body_LionCub-Floral {
->>>>>>> fdf2dd1f
-  background-image: url(/static/sprites/spritesmith-main-11.png);
-  background-position: -1696px 0px;
-  width: 105px;
-  height: 105px;
-}
-<<<<<<< HEAD
-.Mount_Body_Spider-Shade {
-=======
-.Mount_Body_LionCub-Ghost {
->>>>>>> fdf2dd1f
-  background-image: url(/static/sprites/spritesmith-main-11.png);
-  background-position: -1696px -106px;
-  width: 105px;
-  height: 105px;
-}
-<<<<<<< HEAD
-.Mount_Body_Spider-Skeleton {
-  background-image: url(/static/sprites/spritesmith-main-11.png);
-  background-position: -318px -1362px;
-  width: 105px;
-  height: 105px;
-}
-.Mount_Body_Spider-White {
-  background-image: url(/static/sprites/spritesmith-main-11.png);
-  background-position: -1710px -212px;
-=======
-.Mount_Body_LionCub-Golden {
-  background-image: url(/static/sprites/spritesmith-main-11.png);
-  background-position: -636px -1556px;
-  width: 105px;
-  height: 105px;
-}
-.Mount_Body_LionCub-Holly {
-  background-image: url(/static/sprites/spritesmith-main-11.png);
-  background-position: -424px -708px;
->>>>>>> fdf2dd1f
+  background-image: url(/static/sprites/spritesmith-main-11.png);
+  background-position: -106px -699px;
   width: 105px;
   height: 105px;
 }