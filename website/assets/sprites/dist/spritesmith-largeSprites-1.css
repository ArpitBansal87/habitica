<<<<<<< HEAD
.promo_splashyskins {
  background-image: url(/static/sprites/spritesmith-largeSprites-1.png);
  background-position: -947px -1191px;
=======
.promo_shimmer_potions {
  background-image: url(/static/sprites/spritesmith-largeSprites-1.png);
  background-position: -792px 0px;
  width: 141px;
  height: 441px;
}
.promo_shinySeeds {
  background-image: url(/static/sprites/spritesmith-largeSprites-1.png);
  background-position: -934px 0px;
  width: 141px;
  height: 441px;
}
.promo_splashyskins {
  background-image: url(/static/sprites/spritesmith-largeSprites-1.png);
  background-position: -1217px -639px;
>>>>>>> ad0a5116
  width: 198px;
  height: 91px;
}
.customize-option.promo_splashyskins {
  background-image: url(/static/sprites/spritesmith-largeSprites-1.png);
<<<<<<< HEAD
  background-position: -972px -1206px;
=======
  background-position: -1242px -654px;
>>>>>>> ad0a5116
  width: 60px;
  height: 60px;
}
.promo_spooky_sparkles_fall_2016 {
  background-image: url(/static/sprites/spritesmith-largeSprites-1.png);
<<<<<<< HEAD
  background-position: -1215px -196px;
=======
  background-position: -1217px -196px;
>>>>>>> ad0a5116
  width: 140px;
  height: 294px;
}
.promo_spring_classes_2016 {
  background-image: url(/static/sprites/spritesmith-largeSprites-1.png);
<<<<<<< HEAD
  background-position: -301px -1040px;
=======
  background-position: -282px -1040px;
>>>>>>> ad0a5116
  width: 362px;
  height: 102px;
}
.promo_spring_classes_2017 {
  background-image: url(/static/sprites/spritesmith-largeSprites-1.png);
<<<<<<< HEAD
  background-position: -581px -859px;
=======
  background-position: -553px -859px;
>>>>>>> ad0a5116
  width: 309px;
  height: 147px;
}
.promo_springclasses2014 {
  background-image: url(/static/sprites/spritesmith-largeSprites-1.png);
<<<<<<< HEAD
  background-position: -891px -859px;
=======
  background-position: 0px -1301px;
>>>>>>> ad0a5116
  width: 288px;
  height: 90px;
}
.promo_springclasses2015 {
  background-image: url(/static/sprites/spritesmith-largeSprites-1.png);
<<<<<<< HEAD
  background-position: -1025px -1040px;
=======
  background-position: -289px -1301px;
>>>>>>> ad0a5116
  width: 288px;
  height: 90px;
}
.promo_staff_spotlight_Lemoness {
  background-image: url(/static/sprites/spritesmith-largeSprites-1.png);
<<<<<<< HEAD
  background-position: -792px -442px;
=======
  background-position: -1337px -731px;
>>>>>>> ad0a5116
  width: 102px;
  height: 146px;
}
.promo_staff_spotlight_Viirus {
  background-image: url(/static/sprites/spritesmith-largeSprites-1.png);
<<<<<<< HEAD
  background-position: -933px -442px;
=======
  background-position: -1217px -731px;
>>>>>>> ad0a5116
  width: 119px;
  height: 147px;
}
.promo_staff_spotlight_paglias {
  background-image: url(/static/sprites/spritesmith-largeSprites-1.png);
<<<<<<< HEAD
  background-position: -1356px -196px;
=======
  background-position: -1358px -196px;
>>>>>>> ad0a5116
  width: 99px;
  height: 147px;
}
.promo_steampunk_3017 {
  background-image: url(/static/sprites/spritesmith-largeSprites-1.png);
<<<<<<< HEAD
  background-position: -1074px 0px;
=======
  background-position: -1076px 0px;
>>>>>>> ad0a5116
  width: 140px;
  height: 441px;
}
.promo_summer_classes_2014 {
  background-image: url(/static/sprites/spritesmith-largeSprites-1.png);
  background-position: -340px -220px;
  width: 429px;
  height: 102px;
}
.promo_summer_classes_2015 {
  background-image: url(/static/sprites/spritesmith-largeSprites-1.png);
<<<<<<< HEAD
  background-position: -900px -708px;
=======
  background-position: -301px -1150px;
>>>>>>> ad0a5116
  width: 300px;
  height: 88px;
}
.promo_summer_classes_2016 {
  background-image: url(/static/sprites/spritesmith-largeSprites-1.png);
<<<<<<< HEAD
  background-position: 0px -708px;
=======
  background-position: -282px -708px;
>>>>>>> ad0a5116
  width: 400px;
  height: 150px;
}
.promo_takeThis_gear {
  background-image: url(/static/sprites/spritesmith-largeSprites-1.png);
<<<<<<< HEAD
  background-position: -1074px -590px;
=======
  background-position: -1332px -1031px;
>>>>>>> ad0a5116
  width: 114px;
  height: 87px;
}
.promo_takethis_armor {
  background-image: url(/static/sprites/spritesmith-largeSprites-1.png);
<<<<<<< HEAD
  background-position: -933px -590px;
=======
  background-position: -1217px -1031px;
>>>>>>> ad0a5116
  width: 114px;
  height: 87px;
}
.promo_task_planning {
  background-image: url(/static/sprites/spritesmith-largeSprites-1.png);
<<<<<<< HEAD
  background-position: -1215px 0px;
=======
  background-position: -1217px 0px;
>>>>>>> ad0a5116
  width: 240px;
  height: 195px;
}
.promo_turkey_day_2016 {
  background-image: url(/static/sprites/spritesmith-largeSprites-1.png);
<<<<<<< HEAD
  background-position: -933px 0px;
=======
  background-position: 0px -708px;
>>>>>>> ad0a5116
  width: 140px;
  height: 441px;
}
.promo_unconventional_armor {
  background-image: url(/static/sprites/spritesmith-largeSprites-1.png);
<<<<<<< HEAD
  background-position: -1356px -419px;
=======
  background-position: -1615px -579px;
>>>>>>> ad0a5116
  width: 60px;
  height: 60px;
}
.promo_unconventional_armor2 {
  background-image: url(/static/sprites/spritesmith-largeSprites-1.png);
<<<<<<< HEAD
  background-position: -1356px -344px;
=======
  background-position: -1615px -504px;
>>>>>>> ad0a5116
  width: 70px;
  height: 74px;
}
.promo_updos {
  background-image: url(/static/sprites/spritesmith-largeSprites-1.png);
<<<<<<< HEAD
  background-position: -1215px -663px;
=======
  background-position: -1458px -504px;
>>>>>>> ad0a5116
  width: 156px;
  height: 147px;
}
.promo_veteran_pets {
  background-image: url(/static/sprites/spritesmith-largeSprites-1.png);
<<<<<<< HEAD
  background-position: -1146px -1191px;
=======
  background-position: -1217px -955px;
>>>>>>> ad0a5116
  width: 146px;
  height: 75px;
}
.promo_winter_classes_2016 {
  background-image: url(/static/sprites/spritesmith-largeSprites-1.png);
<<<<<<< HEAD
  background-position: -664px -1040px;
=======
  background-position: -645px -1040px;
>>>>>>> ad0a5116
  width: 360px;
  height: 90px;
}
.promo_winter_classes_2017 {
  background-image: url(/static/sprites/spritesmith-largeSprites-1.png);
  background-position: 0px -563px;
  width: 432px;
  height: 144px;
}
.promo_winter_fireworks {
  background-image: url(/static/sprites/spritesmith-largeSprites-1.png);
<<<<<<< HEAD
  background-position: -1074px -442px;
=======
  background-position: -1217px -491px;
>>>>>>> ad0a5116
  width: 138px;
  height: 147px;
}
.promo_winterclasses2015 {
  background-image: url(/static/sprites/spritesmith-largeSprites-1.png);
  background-position: -433px -563px;
  width: 325px;
  height: 110px;
}
.promo_wintery_skins {
  background-image: url(/static/sprites/spritesmith-largeSprites-1.png);
<<<<<<< HEAD
  background-position: -792px 0px;
=======
  background-position: -141px -708px;
>>>>>>> ad0a5116
  width: 140px;
  height: 441px;
}
.customize-option.promo_wintery_skins {
  background-image: url(/static/sprites/spritesmith-largeSprites-1.png);
<<<<<<< HEAD
  background-position: -817px -15px;
=======
  background-position: -166px -723px;
>>>>>>> ad0a5116
  width: 60px;
  height: 60px;
}
.promo_winteryhair {
  background-image: url(/static/sprites/spritesmith-largeSprites-1.png);
<<<<<<< HEAD
  background-position: -1215px -962px;
=======
  background-position: -1217px -879px;
>>>>>>> ad0a5116
  width: 152px;
  height: 75px;
}
.avatar_variety {
  background-image: url(/static/sprites/spritesmith-largeSprites-1.png);
<<<<<<< HEAD
  background-position: -401px -708px;
=======
  background-position: -683px -708px;
>>>>>>> ad0a5116
  width: 498px;
  height: 95px;
}
.npc_viirus {
  background-image: url(/static/sprites/spritesmith-largeSprites-1.png);
<<<<<<< HEAD
  background-position: -792px -589px;
=======
  background-position: -1076px -442px;
>>>>>>> ad0a5116
  width: 108px;
  height: 90px;
}
.party_preview {
  background-image: url(/static/sprites/spritesmith-largeSprites-1.png);
  background-position: -340px 0px;
  width: 451px;
  height: 219px;
}
.promo_backtoschool {
  background-image: url(/static/sprites/spritesmith-largeSprites-1.png);
<<<<<<< HEAD
  background-position: -645px -1191px;
=======
  background-position: -1458px -954px;
>>>>>>> ad0a5116
  width: 150px;
  height: 150px;
}
.promo_cooking {
  background-image: url(/static/sprites/spritesmith-largeSprites-1.png);
  background-position: 0px -343px;
  width: 396px;
  height: 219px;
}
.promo_startingover {
  background-image: url(/static/sprites/spritesmith-largeSprites-1.png);
<<<<<<< HEAD
  background-position: -796px -1191px;
=======
  background-position: -1458px -652px;
>>>>>>> ad0a5116
  width: 150px;
  height: 150px;
}
.promo_valentines {
  background-image: url(/static/sprites/spritesmith-largeSprites-1.png);
<<<<<<< HEAD
  background-position: -271px -859px;
=======
  background-position: -863px -859px;
>>>>>>> ad0a5116
  width: 309px;
  height: 147px;
}
.promo_working_out {
  background-image: url(/static/sprites/spritesmith-largeSprites-1.png);
<<<<<<< HEAD
  background-position: 0px -1040px;
=======
  background-position: 0px -1150px;
>>>>>>> ad0a5116
  width: 300px;
  height: 150px;
}
.scene_coding {
  background-image: url(/static/sprites/spritesmith-largeSprites-1.png);
<<<<<<< HEAD
  background-position: -494px -1191px;
=======
  background-position: -1458px -803px;
>>>>>>> ad0a5116
  width: 150px;
  height: 150px;
}
.scene_eco_friendly {
  background-image: url(/static/sprites/spritesmith-largeSprites-1.png);
<<<<<<< HEAD
  background-position: -1215px -491px;
=======
  background-position: -1458px -332px;
>>>>>>> ad0a5116
  width: 222px;
  height: 171px;
}
.scene_habits {
  background-image: url(/static/sprites/spritesmith-largeSprites-1.png);
  background-position: -397px -343px;
  width: 306px;
  height: 174px;
}
.scene_phone_peek {
  background-image: url(/static/sprites/spritesmith-largeSprites-1.png);
<<<<<<< HEAD
  background-position: -1215px -811px;
=======
  background-position: -1458px -1105px;
>>>>>>> ad0a5116
  width: 150px;
  height: 150px;
}
.scene_video_games {
  background-image: url(/static/sprites/spritesmith-largeSprites-1.png);
  background-position: 0px 0px;
  width: 339px;
  height: 342px;
}
.welcome_basic_avatars {
  background-image: url(/static/sprites/spritesmith-largeSprites-1.png);
<<<<<<< HEAD
  background-position: 0px -1191px;
=======
  background-position: -1458px -166px;
>>>>>>> ad0a5116
  width: 246px;
  height: 165px;
}
.welcome_promo_party {
  background-image: url(/static/sprites/spritesmith-largeSprites-1.png);
<<<<<<< HEAD
  background-position: 0px -859px;
=======
  background-position: -282px -859px;
>>>>>>> ad0a5116
  width: 270px;
  height: 180px;
}
.welcome_sample_tasks {
  background-image: url(/static/sprites/spritesmith-largeSprites-1.png);
<<<<<<< HEAD
  background-position: -247px -1191px;
=======
  background-position: -1458px 0px;
>>>>>>> ad0a5116
  width: 246px;
  height: 165px;
}<|MERGE_RESOLUTION|>--- conflicted
+++ resolved
@@ -1,8 +1,3 @@
-<<<<<<< HEAD
-.promo_splashyskins {
-  background-image: url(/static/sprites/spritesmith-largeSprites-1.png);
-  background-position: -947px -1191px;
-=======
 .promo_shimmer_potions {
   background-image: url(/static/sprites/spritesmith-largeSprites-1.png);
   background-position: -792px 0px;
@@ -18,107 +13,66 @@
 .promo_splashyskins {
   background-image: url(/static/sprites/spritesmith-largeSprites-1.png);
   background-position: -1217px -639px;
->>>>>>> ad0a5116
   width: 198px;
   height: 91px;
 }
 .customize-option.promo_splashyskins {
   background-image: url(/static/sprites/spritesmith-largeSprites-1.png);
-<<<<<<< HEAD
-  background-position: -972px -1206px;
-=======
   background-position: -1242px -654px;
->>>>>>> ad0a5116
   width: 60px;
   height: 60px;
 }
 .promo_spooky_sparkles_fall_2016 {
   background-image: url(/static/sprites/spritesmith-largeSprites-1.png);
-<<<<<<< HEAD
-  background-position: -1215px -196px;
-=======
   background-position: -1217px -196px;
->>>>>>> ad0a5116
   width: 140px;
   height: 294px;
 }
 .promo_spring_classes_2016 {
   background-image: url(/static/sprites/spritesmith-largeSprites-1.png);
-<<<<<<< HEAD
-  background-position: -301px -1040px;
-=======
   background-position: -282px -1040px;
->>>>>>> ad0a5116
   width: 362px;
   height: 102px;
 }
 .promo_spring_classes_2017 {
   background-image: url(/static/sprites/spritesmith-largeSprites-1.png);
-<<<<<<< HEAD
-  background-position: -581px -859px;
-=======
   background-position: -553px -859px;
->>>>>>> ad0a5116
   width: 309px;
   height: 147px;
 }
 .promo_springclasses2014 {
   background-image: url(/static/sprites/spritesmith-largeSprites-1.png);
-<<<<<<< HEAD
-  background-position: -891px -859px;
-=======
   background-position: 0px -1301px;
->>>>>>> ad0a5116
   width: 288px;
   height: 90px;
 }
 .promo_springclasses2015 {
   background-image: url(/static/sprites/spritesmith-largeSprites-1.png);
-<<<<<<< HEAD
-  background-position: -1025px -1040px;
-=======
   background-position: -289px -1301px;
->>>>>>> ad0a5116
   width: 288px;
   height: 90px;
 }
 .promo_staff_spotlight_Lemoness {
   background-image: url(/static/sprites/spritesmith-largeSprites-1.png);
-<<<<<<< HEAD
-  background-position: -792px -442px;
-=======
   background-position: -1337px -731px;
->>>>>>> ad0a5116
   width: 102px;
   height: 146px;
 }
 .promo_staff_spotlight_Viirus {
   background-image: url(/static/sprites/spritesmith-largeSprites-1.png);
-<<<<<<< HEAD
-  background-position: -933px -442px;
-=======
   background-position: -1217px -731px;
->>>>>>> ad0a5116
   width: 119px;
   height: 147px;
 }
 .promo_staff_spotlight_paglias {
   background-image: url(/static/sprites/spritesmith-largeSprites-1.png);
-<<<<<<< HEAD
-  background-position: -1356px -196px;
-=======
   background-position: -1358px -196px;
->>>>>>> ad0a5116
   width: 99px;
   height: 147px;
 }
 .promo_steampunk_3017 {
   background-image: url(/static/sprites/spritesmith-largeSprites-1.png);
-<<<<<<< HEAD
-  background-position: -1074px 0px;
-=======
   background-position: -1076px 0px;
->>>>>>> ad0a5116
   width: 140px;
   height: 441px;
 }
@@ -130,111 +84,67 @@
 }
 .promo_summer_classes_2015 {
   background-image: url(/static/sprites/spritesmith-largeSprites-1.png);
-<<<<<<< HEAD
-  background-position: -900px -708px;
-=======
   background-position: -301px -1150px;
->>>>>>> ad0a5116
   width: 300px;
   height: 88px;
 }
 .promo_summer_classes_2016 {
   background-image: url(/static/sprites/spritesmith-largeSprites-1.png);
-<<<<<<< HEAD
-  background-position: 0px -708px;
-=======
   background-position: -282px -708px;
->>>>>>> ad0a5116
   width: 400px;
   height: 150px;
 }
 .promo_takeThis_gear {
   background-image: url(/static/sprites/spritesmith-largeSprites-1.png);
-<<<<<<< HEAD
-  background-position: -1074px -590px;
-=======
   background-position: -1332px -1031px;
->>>>>>> ad0a5116
   width: 114px;
   height: 87px;
 }
 .promo_takethis_armor {
   background-image: url(/static/sprites/spritesmith-largeSprites-1.png);
-<<<<<<< HEAD
-  background-position: -933px -590px;
-=======
   background-position: -1217px -1031px;
->>>>>>> ad0a5116
   width: 114px;
   height: 87px;
 }
 .promo_task_planning {
   background-image: url(/static/sprites/spritesmith-largeSprites-1.png);
-<<<<<<< HEAD
-  background-position: -1215px 0px;
-=======
   background-position: -1217px 0px;
->>>>>>> ad0a5116
   width: 240px;
   height: 195px;
 }
 .promo_turkey_day_2016 {
   background-image: url(/static/sprites/spritesmith-largeSprites-1.png);
-<<<<<<< HEAD
-  background-position: -933px 0px;
-=======
   background-position: 0px -708px;
->>>>>>> ad0a5116
   width: 140px;
   height: 441px;
 }
 .promo_unconventional_armor {
   background-image: url(/static/sprites/spritesmith-largeSprites-1.png);
-<<<<<<< HEAD
-  background-position: -1356px -419px;
-=======
   background-position: -1615px -579px;
->>>>>>> ad0a5116
   width: 60px;
   height: 60px;
 }
 .promo_unconventional_armor2 {
   background-image: url(/static/sprites/spritesmith-largeSprites-1.png);
-<<<<<<< HEAD
-  background-position: -1356px -344px;
-=======
   background-position: -1615px -504px;
->>>>>>> ad0a5116
   width: 70px;
   height: 74px;
 }
 .promo_updos {
   background-image: url(/static/sprites/spritesmith-largeSprites-1.png);
-<<<<<<< HEAD
-  background-position: -1215px -663px;
-=======
   background-position: -1458px -504px;
->>>>>>> ad0a5116
   width: 156px;
   height: 147px;
 }
 .promo_veteran_pets {
   background-image: url(/static/sprites/spritesmith-largeSprites-1.png);
-<<<<<<< HEAD
-  background-position: -1146px -1191px;
-=======
   background-position: -1217px -955px;
->>>>>>> ad0a5116
   width: 146px;
   height: 75px;
 }
 .promo_winter_classes_2016 {
   background-image: url(/static/sprites/spritesmith-largeSprites-1.png);
-<<<<<<< HEAD
-  background-position: -664px -1040px;
-=======
   background-position: -645px -1040px;
->>>>>>> ad0a5116
   width: 360px;
   height: 90px;
 }
@@ -246,11 +156,7 @@
 }
 .promo_winter_fireworks {
   background-image: url(/static/sprites/spritesmith-largeSprites-1.png);
-<<<<<<< HEAD
-  background-position: -1074px -442px;
-=======
   background-position: -1217px -491px;
->>>>>>> ad0a5116
   width: 138px;
   height: 147px;
 }
@@ -262,51 +168,31 @@
 }
 .promo_wintery_skins {
   background-image: url(/static/sprites/spritesmith-largeSprites-1.png);
-<<<<<<< HEAD
-  background-position: -792px 0px;
-=======
   background-position: -141px -708px;
->>>>>>> ad0a5116
   width: 140px;
   height: 441px;
 }
 .customize-option.promo_wintery_skins {
   background-image: url(/static/sprites/spritesmith-largeSprites-1.png);
-<<<<<<< HEAD
-  background-position: -817px -15px;
-=======
   background-position: -166px -723px;
->>>>>>> ad0a5116
   width: 60px;
   height: 60px;
 }
 .promo_winteryhair {
   background-image: url(/static/sprites/spritesmith-largeSprites-1.png);
-<<<<<<< HEAD
-  background-position: -1215px -962px;
-=======
   background-position: -1217px -879px;
->>>>>>> ad0a5116
   width: 152px;
   height: 75px;
 }
 .avatar_variety {
   background-image: url(/static/sprites/spritesmith-largeSprites-1.png);
-<<<<<<< HEAD
-  background-position: -401px -708px;
-=======
   background-position: -683px -708px;
->>>>>>> ad0a5116
   width: 498px;
   height: 95px;
 }
 .npc_viirus {
   background-image: url(/static/sprites/spritesmith-largeSprites-1.png);
-<<<<<<< HEAD
-  background-position: -792px -589px;
-=======
   background-position: -1076px -442px;
->>>>>>> ad0a5116
   width: 108px;
   height: 90px;
 }
@@ -318,11 +204,7 @@
 }
 .promo_backtoschool {
   background-image: url(/static/sprites/spritesmith-largeSprites-1.png);
-<<<<<<< HEAD
-  background-position: -645px -1191px;
-=======
   background-position: -1458px -954px;
->>>>>>> ad0a5116
   width: 150px;
   height: 150px;
 }
@@ -334,51 +216,31 @@
 }
 .promo_startingover {
   background-image: url(/static/sprites/spritesmith-largeSprites-1.png);
-<<<<<<< HEAD
-  background-position: -796px -1191px;
-=======
   background-position: -1458px -652px;
->>>>>>> ad0a5116
   width: 150px;
   height: 150px;
 }
 .promo_valentines {
   background-image: url(/static/sprites/spritesmith-largeSprites-1.png);
-<<<<<<< HEAD
-  background-position: -271px -859px;
-=======
   background-position: -863px -859px;
->>>>>>> ad0a5116
   width: 309px;
   height: 147px;
 }
 .promo_working_out {
   background-image: url(/static/sprites/spritesmith-largeSprites-1.png);
-<<<<<<< HEAD
-  background-position: 0px -1040px;
-=======
   background-position: 0px -1150px;
->>>>>>> ad0a5116
   width: 300px;
   height: 150px;
 }
 .scene_coding {
   background-image: url(/static/sprites/spritesmith-largeSprites-1.png);
-<<<<<<< HEAD
-  background-position: -494px -1191px;
-=======
   background-position: -1458px -803px;
->>>>>>> ad0a5116
   width: 150px;
   height: 150px;
 }
 .scene_eco_friendly {
   background-image: url(/static/sprites/spritesmith-largeSprites-1.png);
-<<<<<<< HEAD
-  background-position: -1215px -491px;
-=======
   background-position: -1458px -332px;
->>>>>>> ad0a5116
   width: 222px;
   height: 171px;
 }
@@ -390,11 +252,7 @@
 }
 .scene_phone_peek {
   background-image: url(/static/sprites/spritesmith-largeSprites-1.png);
-<<<<<<< HEAD
-  background-position: -1215px -811px;
-=======
   background-position: -1458px -1105px;
->>>>>>> ad0a5116
   width: 150px;
   height: 150px;
 }
@@ -406,31 +264,19 @@
 }
 .welcome_basic_avatars {
   background-image: url(/static/sprites/spritesmith-largeSprites-1.png);
-<<<<<<< HEAD
-  background-position: 0px -1191px;
-=======
   background-position: -1458px -166px;
->>>>>>> ad0a5116
   width: 246px;
   height: 165px;
 }
 .welcome_promo_party {
   background-image: url(/static/sprites/spritesmith-largeSprites-1.png);
-<<<<<<< HEAD
-  background-position: 0px -859px;
-=======
   background-position: -282px -859px;
->>>>>>> ad0a5116
   width: 270px;
   height: 180px;
 }
 .welcome_sample_tasks {
   background-image: url(/static/sprites/spritesmith-largeSprites-1.png);
-<<<<<<< HEAD
-  background-position: -247px -1191px;
-=======
   background-position: -1458px 0px;
->>>>>>> ad0a5116
   width: 246px;
   height: 165px;
 }