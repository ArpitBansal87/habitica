<<<<<<< HEAD
.Mount_Icon_Octopus-Skeleton {
=======
.Pet-Armadillo-CottonCandyBlue {
>>>>>>> c9f68e24
  background-image: url(/static/sprites/spritesmith-main-17.png);
  background-position: -82px 0px;
  width: 81px;
  height: 99px;
}
<<<<<<< HEAD
.Mount_Icon_Octopus-White {
=======
.Pet-Armadillo-CottonCandyPink {
>>>>>>> c9f68e24
  background-image: url(/static/sprites/spritesmith-main-17.png);
  background-position: -164px -1100px;
  width: 81px;
  height: 99px;
}
<<<<<<< HEAD
.Mount_Icon_Octopus-Zombie {
=======
.Pet-Armadillo-Desert {
>>>>>>> c9f68e24
  background-image: url(/static/sprites/spritesmith-main-17.png);
  background-position: -164px 0px;
  width: 81px;
  height: 99px;
}
<<<<<<< HEAD
.Mount_Icon_Orca-Base {
=======
.Pet-Armadillo-Golden {
>>>>>>> c9f68e24
  background-image: url(/static/sprites/spritesmith-main-17.png);
  background-position: -1640px -1083px;
  width: 78px;
  height: 86px;
}
<<<<<<< HEAD
.Mount_Icon_Owl-Base {
=======
.Pet-Armadillo-Red {
>>>>>>> c9f68e24
  background-image: url(/static/sprites/spritesmith-main-17.png);
  background-position: -82px -100px;
  width: 81px;
  height: 99px;
}
<<<<<<< HEAD
.Mount_Icon_Owl-CottonCandyBlue {
=======
.Pet-Armadillo-Shade {
>>>>>>> c9f68e24
  background-image: url(/static/sprites/spritesmith-main-17.png);
  background-position: -164px -100px;
  width: 81px;
  height: 99px;
}
<<<<<<< HEAD
.Mount_Icon_Owl-CottonCandyPink {
=======
.Pet-Armadillo-Skeleton {
>>>>>>> c9f68e24
  background-image: url(/static/sprites/spritesmith-main-17.png);
  background-position: -246px 0px;
  width: 81px;
  height: 99px;
}
<<<<<<< HEAD
.Mount_Icon_Owl-Desert {
=======
.Pet-Armadillo-White {
>>>>>>> c9f68e24
  background-image: url(/static/sprites/spritesmith-main-17.png);
  background-position: -246px -100px;
  width: 81px;
  height: 99px;
}
<<<<<<< HEAD
.Mount_Icon_Owl-Golden {
=======
.Pet-Armadillo-Zombie {
>>>>>>> c9f68e24
  background-image: url(/static/sprites/spritesmith-main-17.png);
  background-position: 0px -200px;
  width: 81px;
  height: 99px;
}
<<<<<<< HEAD
.Mount_Icon_Owl-Red {
=======
.Pet-Axolotl-Base {
>>>>>>> c9f68e24
  background-image: url(/static/sprites/spritesmith-main-17.png);
  background-position: -82px -200px;
  width: 81px;
  height: 99px;
}
<<<<<<< HEAD
.Mount_Icon_Owl-Shade {
=======
.Pet-Axolotl-CottonCandyBlue {
>>>>>>> c9f68e24
  background-image: url(/static/sprites/spritesmith-main-17.png);
  background-position: -164px -200px;
  width: 81px;
  height: 99px;
}
<<<<<<< HEAD
.Mount_Icon_Owl-Skeleton {
=======
.Pet-Axolotl-CottonCandyPink {
>>>>>>> c9f68e24
  background-image: url(/static/sprites/spritesmith-main-17.png);
  background-position: -246px -200px;
  width: 81px;
  height: 99px;
}
<<<<<<< HEAD
.Mount_Icon_Owl-White {
=======
.Pet-Axolotl-Desert {
>>>>>>> c9f68e24
  background-image: url(/static/sprites/spritesmith-main-17.png);
  background-position: -328px 0px;
  width: 81px;
  height: 99px;
}
<<<<<<< HEAD
.Mount_Icon_Owl-Zombie {
=======
.Pet-Axolotl-Golden {
>>>>>>> c9f68e24
  background-image: url(/static/sprites/spritesmith-main-17.png);
  background-position: -328px -100px;
  width: 81px;
  height: 99px;
}
<<<<<<< HEAD
.Mount_Icon_PandaCub-Aquatic {
=======
.Pet-Axolotl-Red {
>>>>>>> c9f68e24
  background-image: url(/static/sprites/spritesmith-main-17.png);
  background-position: -328px -200px;
  width: 81px;
  height: 99px;
}
<<<<<<< HEAD
.Mount_Icon_PandaCub-Base {
=======
.Pet-Axolotl-Shade {
>>>>>>> c9f68e24
  background-image: url(/static/sprites/spritesmith-main-17.png);
  background-position: 0px -300px;
  width: 81px;
  height: 99px;
}
<<<<<<< HEAD
.Mount_Icon_PandaCub-CottonCandyBlue {
=======
.Pet-Axolotl-Skeleton {
>>>>>>> c9f68e24
  background-image: url(/static/sprites/spritesmith-main-17.png);
  background-position: -82px -300px;
  width: 81px;
  height: 99px;
}
<<<<<<< HEAD
.Mount_Icon_PandaCub-CottonCandyPink {
=======
.Pet-Axolotl-White {
>>>>>>> c9f68e24
  background-image: url(/static/sprites/spritesmith-main-17.png);
  background-position: -164px -300px;
  width: 81px;
  height: 99px;
}
<<<<<<< HEAD
.Mount_Icon_PandaCub-Cupid {
=======
.Pet-Axolotl-Zombie {
>>>>>>> c9f68e24
  background-image: url(/static/sprites/spritesmith-main-17.png);
  background-position: -246px -300px;
  width: 81px;
  height: 99px;
}
<<<<<<< HEAD
.Mount_Icon_PandaCub-Desert {
=======
.Pet-BearCub-Aquatic {
>>>>>>> c9f68e24
  background-image: url(/static/sprites/spritesmith-main-17.png);
  background-position: -328px -300px;
  width: 81px;
  height: 99px;
}
<<<<<<< HEAD
.Mount_Icon_PandaCub-Ember {
=======
.Pet-BearCub-Base {
>>>>>>> c9f68e24
  background-image: url(/static/sprites/spritesmith-main-17.png);
  background-position: -410px 0px;
  width: 81px;
  height: 99px;
}
<<<<<<< HEAD
.Mount_Icon_PandaCub-Fairy {
=======
.Pet-BearCub-CottonCandyBlue {
>>>>>>> c9f68e24
  background-image: url(/static/sprites/spritesmith-main-17.png);
  background-position: -410px -100px;
  width: 81px;
  height: 99px;
}
<<<<<<< HEAD
.Mount_Icon_PandaCub-Floral {
=======
.Pet-BearCub-CottonCandyPink {
>>>>>>> c9f68e24
  background-image: url(/static/sprites/spritesmith-main-17.png);
  background-position: -410px -200px;
  width: 81px;
  height: 99px;
}
<<<<<<< HEAD
.Mount_Icon_PandaCub-Ghost {
=======
.Pet-BearCub-Cupid {
>>>>>>> c9f68e24
  background-image: url(/static/sprites/spritesmith-main-17.png);
  background-position: -410px -300px;
  width: 81px;
  height: 99px;
}
<<<<<<< HEAD
.Mount_Icon_PandaCub-Golden {
=======
.Pet-BearCub-Desert {
>>>>>>> c9f68e24
  background-image: url(/static/sprites/spritesmith-main-17.png);
  background-position: -492px 0px;
  width: 81px;
  height: 99px;
}
<<<<<<< HEAD
.Mount_Icon_PandaCub-Holly {
=======
.Pet-BearCub-Ember {
>>>>>>> c9f68e24
  background-image: url(/static/sprites/spritesmith-main-17.png);
  background-position: -492px -100px;
  width: 81px;
  height: 99px;
}
<<<<<<< HEAD
.Mount_Icon_PandaCub-Peppermint {
=======
.Pet-BearCub-Fairy {
>>>>>>> c9f68e24
  background-image: url(/static/sprites/spritesmith-main-17.png);
  background-position: -492px -200px;
  width: 81px;
  height: 99px;
}
<<<<<<< HEAD
.Mount_Icon_PandaCub-Red {
=======
.Pet-BearCub-Floral {
>>>>>>> c9f68e24
  background-image: url(/static/sprites/spritesmith-main-17.png);
  background-position: -492px -300px;
  width: 81px;
  height: 99px;
}
<<<<<<< HEAD
.Mount_Icon_PandaCub-RoyalPurple {
=======
.Pet-BearCub-Ghost {
>>>>>>> c9f68e24
  background-image: url(/static/sprites/spritesmith-main-17.png);
  background-position: 0px -400px;
  width: 81px;
  height: 99px;
}
<<<<<<< HEAD
.Mount_Icon_PandaCub-Shade {
=======
.Pet-BearCub-Golden {
>>>>>>> c9f68e24
  background-image: url(/static/sprites/spritesmith-main-17.png);
  background-position: -82px -400px;
  width: 81px;
  height: 99px;
}
<<<<<<< HEAD
.Mount_Icon_PandaCub-Shimmer {
=======
.Pet-BearCub-Holly {
>>>>>>> c9f68e24
  background-image: url(/static/sprites/spritesmith-main-17.png);
  background-position: -164px -400px;
  width: 81px;
  height: 99px;
}
<<<<<<< HEAD
.Mount_Icon_PandaCub-Skeleton {
=======
.Pet-BearCub-Peppermint {
>>>>>>> c9f68e24
  background-image: url(/static/sprites/spritesmith-main-17.png);
  background-position: -246px -400px;
  width: 81px;
  height: 99px;
}
<<<<<<< HEAD
.Mount_Icon_PandaCub-Spooky {
=======
.Pet-BearCub-Polar {
>>>>>>> c9f68e24
  background-image: url(/static/sprites/spritesmith-main-17.png);
  background-position: -328px -400px;
  width: 81px;
  height: 99px;
}
<<<<<<< HEAD
.Mount_Icon_PandaCub-Thunderstorm {
=======
.Pet-BearCub-Red {
>>>>>>> c9f68e24
  background-image: url(/static/sprites/spritesmith-main-17.png);
  background-position: -410px -400px;
  width: 81px;
  height: 99px;
}
<<<<<<< HEAD
.Mount_Icon_PandaCub-White {
=======
.Pet-BearCub-RoyalPurple {
>>>>>>> c9f68e24
  background-image: url(/static/sprites/spritesmith-main-17.png);
  background-position: -492px -400px;
  width: 81px;
  height: 99px;
}
<<<<<<< HEAD
.Mount_Icon_PandaCub-Zombie {
=======
.Pet-BearCub-Shade {
>>>>>>> c9f68e24
  background-image: url(/static/sprites/spritesmith-main-17.png);
  background-position: -574px 0px;
  width: 81px;
  height: 99px;
}
<<<<<<< HEAD
.Mount_Icon_Parrot-Base {
=======
.Pet-BearCub-Shimmer {
>>>>>>> c9f68e24
  background-image: url(/static/sprites/spritesmith-main-17.png);
  background-position: -574px -100px;
  width: 81px;
  height: 99px;
}
<<<<<<< HEAD
.Mount_Icon_Parrot-CottonCandyBlue {
=======
.Pet-BearCub-Skeleton {
>>>>>>> c9f68e24
  background-image: url(/static/sprites/spritesmith-main-17.png);
  background-position: -574px -200px;
  width: 81px;
  height: 99px;
}
<<<<<<< HEAD
.Mount_Icon_Parrot-CottonCandyPink {
=======
.Pet-BearCub-Spooky {
>>>>>>> c9f68e24
  background-image: url(/static/sprites/spritesmith-main-17.png);
  background-position: -574px -300px;
  width: 81px;
  height: 99px;
}
<<<<<<< HEAD
.Mount_Icon_Parrot-Desert {
=======
.Pet-BearCub-Thunderstorm {
>>>>>>> c9f68e24
  background-image: url(/static/sprites/spritesmith-main-17.png);
  background-position: -574px -400px;
  width: 81px;
  height: 99px;
}
<<<<<<< HEAD
.Mount_Icon_Parrot-Golden {
=======
.Pet-BearCub-White {
>>>>>>> c9f68e24
  background-image: url(/static/sprites/spritesmith-main-17.png);
  background-position: 0px -500px;
  width: 81px;
  height: 99px;
}
<<<<<<< HEAD
.Mount_Icon_Parrot-Red {
=======
.Pet-BearCub-Zombie {
>>>>>>> c9f68e24
  background-image: url(/static/sprites/spritesmith-main-17.png);
  background-position: -82px -500px;
  width: 81px;
  height: 99px;
}
<<<<<<< HEAD
.Mount_Icon_Parrot-Shade {
=======
.Pet-Beetle-Base {
>>>>>>> c9f68e24
  background-image: url(/static/sprites/spritesmith-main-17.png);
  background-position: -164px -500px;
  width: 81px;
  height: 99px;
}
<<<<<<< HEAD
.Mount_Icon_Parrot-Skeleton {
=======
.Pet-Beetle-CottonCandyBlue {
>>>>>>> c9f68e24
  background-image: url(/static/sprites/spritesmith-main-17.png);
  background-position: -246px -500px;
  width: 81px;
  height: 99px;
}
<<<<<<< HEAD
.Mount_Icon_Parrot-White {
=======
.Pet-Beetle-CottonCandyPink {
>>>>>>> c9f68e24
  background-image: url(/static/sprites/spritesmith-main-17.png);
  background-position: -328px -500px;
  width: 81px;
  height: 99px;
}
<<<<<<< HEAD
.Mount_Icon_Parrot-Zombie {
=======
.Pet-Beetle-Desert {
>>>>>>> c9f68e24
  background-image: url(/static/sprites/spritesmith-main-17.png);
  background-position: -410px -500px;
  width: 81px;
  height: 99px;
}
<<<<<<< HEAD
.Mount_Icon_Peacock-Base {
=======
.Pet-Beetle-Golden {
>>>>>>> c9f68e24
  background-image: url(/static/sprites/spritesmith-main-17.png);
  background-position: -492px -500px;
  width: 81px;
  height: 99px;
}
<<<<<<< HEAD
.Mount_Icon_Peacock-CottonCandyBlue {
=======
.Pet-Beetle-Red {
>>>>>>> c9f68e24
  background-image: url(/static/sprites/spritesmith-main-17.png);
  background-position: -574px -500px;
  width: 81px;
  height: 99px;
}
<<<<<<< HEAD
.Mount_Icon_Peacock-CottonCandyPink {
=======
.Pet-Beetle-Shade {
>>>>>>> c9f68e24
  background-image: url(/static/sprites/spritesmith-main-17.png);
  background-position: -656px 0px;
  width: 81px;
  height: 99px;
}
<<<<<<< HEAD
.Mount_Icon_Peacock-Desert {
=======
.Pet-Beetle-Skeleton {
>>>>>>> c9f68e24
  background-image: url(/static/sprites/spritesmith-main-17.png);
  background-position: -656px -100px;
  width: 81px;
  height: 99px;
}
<<<<<<< HEAD
.Mount_Icon_Peacock-Golden {
=======
.Pet-Beetle-White {
>>>>>>> c9f68e24
  background-image: url(/static/sprites/spritesmith-main-17.png);
  background-position: -656px -200px;
  width: 81px;
  height: 99px;
}
<<<<<<< HEAD
.Mount_Icon_Peacock-Red {
=======
.Pet-Beetle-Zombie {
>>>>>>> c9f68e24
  background-image: url(/static/sprites/spritesmith-main-17.png);
  background-position: -656px -300px;
  width: 81px;
  height: 99px;
}
<<<<<<< HEAD
.Mount_Icon_Peacock-Shade {
=======
.Pet-Bunny-Base {
>>>>>>> c9f68e24
  background-image: url(/static/sprites/spritesmith-main-17.png);
  background-position: -656px -400px;
  width: 81px;
  height: 99px;
}
<<<<<<< HEAD
.Mount_Icon_Peacock-Skeleton {
=======
.Pet-Bunny-CottonCandyBlue {
>>>>>>> c9f68e24
  background-image: url(/static/sprites/spritesmith-main-17.png);
  background-position: -656px -500px;
  width: 81px;
  height: 99px;
}
<<<<<<< HEAD
.Mount_Icon_Peacock-White {
=======
.Pet-Bunny-CottonCandyPink {
>>>>>>> c9f68e24
  background-image: url(/static/sprites/spritesmith-main-17.png);
  background-position: 0px -600px;
  width: 81px;
  height: 99px;
}
<<<<<<< HEAD
.Mount_Icon_Peacock-Zombie {
=======
.Pet-Bunny-Desert {
>>>>>>> c9f68e24
  background-image: url(/static/sprites/spritesmith-main-17.png);
  background-position: -82px -600px;
  width: 81px;
  height: 99px;
}
<<<<<<< HEAD
.Mount_Icon_Penguin-Base {
=======
.Pet-Bunny-Golden {
>>>>>>> c9f68e24
  background-image: url(/static/sprites/spritesmith-main-17.png);
  background-position: -164px -600px;
  width: 81px;
  height: 99px;
}
<<<<<<< HEAD
.Mount_Icon_Penguin-CottonCandyBlue {
=======
.Pet-Bunny-Red {
>>>>>>> c9f68e24
  background-image: url(/static/sprites/spritesmith-main-17.png);
  background-position: -246px -600px;
  width: 81px;
  height: 99px;
}
<<<<<<< HEAD
.Mount_Icon_Penguin-CottonCandyPink {
=======
.Pet-Bunny-Shade {
>>>>>>> c9f68e24
  background-image: url(/static/sprites/spritesmith-main-17.png);
  background-position: -328px -600px;
  width: 81px;
  height: 99px;
}
<<<<<<< HEAD
.Mount_Icon_Penguin-Desert {
=======
.Pet-Bunny-Skeleton {
>>>>>>> c9f68e24
  background-image: url(/static/sprites/spritesmith-main-17.png);
  background-position: -410px -600px;
  width: 81px;
  height: 99px;
}
<<<<<<< HEAD
.Mount_Icon_Penguin-Golden {
=======
.Pet-Bunny-White {
>>>>>>> c9f68e24
  background-image: url(/static/sprites/spritesmith-main-17.png);
  background-position: -492px -600px;
  width: 81px;
  height: 99px;
}
<<<<<<< HEAD
.Mount_Icon_Penguin-Red {
=======
.Pet-Bunny-Zombie {
>>>>>>> c9f68e24
  background-image: url(/static/sprites/spritesmith-main-17.png);
  background-position: -574px -600px;
  width: 81px;
  height: 99px;
}
<<<<<<< HEAD
.Mount_Icon_Penguin-Shade {
=======
.Pet-Butterfly-Base {
>>>>>>> c9f68e24
  background-image: url(/static/sprites/spritesmith-main-17.png);
  background-position: -656px -600px;
  width: 81px;
  height: 99px;
}
<<<<<<< HEAD
.Mount_Icon_Penguin-Skeleton {
=======
.Pet-Butterfly-CottonCandyBlue {
>>>>>>> c9f68e24
  background-image: url(/static/sprites/spritesmith-main-17.png);
  background-position: -738px 0px;
  width: 81px;
  height: 99px;
}
<<<<<<< HEAD
.Mount_Icon_Penguin-White {
=======
.Pet-Butterfly-CottonCandyPink {
>>>>>>> c9f68e24
  background-image: url(/static/sprites/spritesmith-main-17.png);
  background-position: -738px -100px;
  width: 81px;
  height: 99px;
}
<<<<<<< HEAD
.Mount_Icon_Penguin-Zombie {
=======
.Pet-Butterfly-Desert {
>>>>>>> c9f68e24
  background-image: url(/static/sprites/spritesmith-main-17.png);
  background-position: -738px -200px;
  width: 81px;
  height: 99px;
}
<<<<<<< HEAD
.Mount_Icon_Phoenix-Base {
=======
.Pet-Butterfly-Golden {
>>>>>>> c9f68e24
  background-image: url(/static/sprites/spritesmith-main-17.png);
  background-position: -738px -300px;
  width: 81px;
  height: 99px;
}
<<<<<<< HEAD
.Mount_Icon_Rat-Base {
=======
.Pet-Butterfly-Red {
>>>>>>> c9f68e24
  background-image: url(/static/sprites/spritesmith-main-17.png);
  background-position: -738px -400px;
  width: 81px;
  height: 99px;
}
<<<<<<< HEAD
.Mount_Icon_Rat-CottonCandyBlue {
=======
.Pet-Butterfly-Shade {
>>>>>>> c9f68e24
  background-image: url(/static/sprites/spritesmith-main-17.png);
  background-position: -738px -500px;
  width: 81px;
  height: 99px;
}
<<<<<<< HEAD
.Mount_Icon_Rat-CottonCandyPink {
=======
.Pet-Butterfly-Skeleton {
>>>>>>> c9f68e24
  background-image: url(/static/sprites/spritesmith-main-17.png);
  background-position: -738px -600px;
  width: 81px;
  height: 99px;
}
<<<<<<< HEAD
.Mount_Icon_Rat-Desert {
=======
.Pet-Butterfly-White {
>>>>>>> c9f68e24
  background-image: url(/static/sprites/spritesmith-main-17.png);
  background-position: 0px -700px;
  width: 81px;
  height: 99px;
}
<<<<<<< HEAD
.Mount_Icon_Rat-Golden {
=======
.Pet-Butterfly-Zombie {
>>>>>>> c9f68e24
  background-image: url(/static/sprites/spritesmith-main-17.png);
  background-position: -82px -700px;
  width: 81px;
  height: 99px;
}
<<<<<<< HEAD
.Mount_Icon_Rat-Red {
=======
.Pet-Cactus-Aquatic {
>>>>>>> c9f68e24
  background-image: url(/static/sprites/spritesmith-main-17.png);
  background-position: -164px -700px;
  width: 81px;
  height: 99px;
}
<<<<<<< HEAD
.Mount_Icon_Rat-Shade {
=======
.Pet-Cactus-Base {
>>>>>>> c9f68e24
  background-image: url(/static/sprites/spritesmith-main-17.png);
  background-position: -246px -700px;
  width: 81px;
  height: 99px;
}
<<<<<<< HEAD
.Mount_Icon_Rat-Skeleton {
=======
.Pet-Cactus-CottonCandyBlue {
>>>>>>> c9f68e24
  background-image: url(/static/sprites/spritesmith-main-17.png);
  background-position: -328px -700px;
  width: 81px;
  height: 99px;
}
<<<<<<< HEAD
.Mount_Icon_Rat-White {
=======
.Pet-Cactus-CottonCandyPink {
>>>>>>> c9f68e24
  background-image: url(/static/sprites/spritesmith-main-17.png);
  background-position: -410px -700px;
  width: 81px;
  height: 99px;
}
<<<<<<< HEAD
.Mount_Icon_Rat-Zombie {
=======
.Pet-Cactus-Cupid {
>>>>>>> c9f68e24
  background-image: url(/static/sprites/spritesmith-main-17.png);
  background-position: -492px -700px;
  width: 81px;
  height: 99px;
}
<<<<<<< HEAD
.Mount_Icon_Rock-Base {
=======
.Pet-Cactus-Desert {
>>>>>>> c9f68e24
  background-image: url(/static/sprites/spritesmith-main-17.png);
  background-position: -574px -700px;
  width: 81px;
  height: 99px;
}
<<<<<<< HEAD
.Mount_Icon_Rock-CottonCandyBlue {
=======
.Pet-Cactus-Ember {
>>>>>>> c9f68e24
  background-image: url(/static/sprites/spritesmith-main-17.png);
  background-position: -656px -700px;
  width: 81px;
  height: 99px;
}
<<<<<<< HEAD
.Mount_Icon_Rock-CottonCandyPink {
=======
.Pet-Cactus-Fairy {
>>>>>>> c9f68e24
  background-image: url(/static/sprites/spritesmith-main-17.png);
  background-position: -738px -700px;
  width: 81px;
  height: 99px;
}
<<<<<<< HEAD
.Mount_Icon_Rock-Desert {
=======
.Pet-Cactus-Floral {
>>>>>>> c9f68e24
  background-image: url(/static/sprites/spritesmith-main-17.png);
  background-position: -820px 0px;
  width: 81px;
  height: 99px;
}
<<<<<<< HEAD
.Mount_Icon_Rock-Golden {
=======
.Pet-Cactus-Ghost {
>>>>>>> c9f68e24
  background-image: url(/static/sprites/spritesmith-main-17.png);
  background-position: -820px -100px;
  width: 81px;
  height: 99px;
}
<<<<<<< HEAD
.Mount_Icon_Rock-Red {
=======
.Pet-Cactus-Golden {
>>>>>>> c9f68e24
  background-image: url(/static/sprites/spritesmith-main-17.png);
  background-position: -820px -200px;
  width: 81px;
  height: 99px;
}
<<<<<<< HEAD
.Mount_Icon_Rock-Shade {
=======
.Pet-Cactus-Holly {
>>>>>>> c9f68e24
  background-image: url(/static/sprites/spritesmith-main-17.png);
  background-position: -820px -300px;
  width: 81px;
  height: 99px;
}
<<<<<<< HEAD
.Mount_Icon_Rock-Skeleton {
=======
.Pet-Cactus-Peppermint {
>>>>>>> c9f68e24
  background-image: url(/static/sprites/spritesmith-main-17.png);
  background-position: -820px -400px;
  width: 81px;
  height: 99px;
}
<<<<<<< HEAD
.Mount_Icon_Rock-White {
=======
.Pet-Cactus-Red {
>>>>>>> c9f68e24
  background-image: url(/static/sprites/spritesmith-main-17.png);
  background-position: -820px -500px;
  width: 81px;
  height: 99px;
}
<<<<<<< HEAD
.Mount_Icon_Rock-Zombie {
=======
.Pet-Cactus-RoyalPurple {
>>>>>>> c9f68e24
  background-image: url(/static/sprites/spritesmith-main-17.png);
  background-position: -820px -600px;
  width: 81px;
  height: 99px;
}
<<<<<<< HEAD
.Mount_Icon_Rooster-Base {
=======
.Pet-Cactus-Shade {
>>>>>>> c9f68e24
  background-image: url(/static/sprites/spritesmith-main-17.png);
  background-position: -820px -700px;
  width: 81px;
  height: 99px;
}
<<<<<<< HEAD
.Mount_Icon_Rooster-CottonCandyBlue {
=======
.Pet-Cactus-Shimmer {
>>>>>>> c9f68e24
  background-image: url(/static/sprites/spritesmith-main-17.png);
  background-position: 0px -800px;
  width: 81px;
  height: 99px;
}
<<<<<<< HEAD
.Mount_Icon_Rooster-CottonCandyPink {
=======
.Pet-Cactus-Skeleton {
>>>>>>> c9f68e24
  background-image: url(/static/sprites/spritesmith-main-17.png);
  background-position: -82px -800px;
  width: 81px;
  height: 99px;
}
<<<<<<< HEAD
.Mount_Icon_Rooster-Desert {
=======
.Pet-Cactus-Spooky {
>>>>>>> c9f68e24
  background-image: url(/static/sprites/spritesmith-main-17.png);
  background-position: -164px -800px;
  width: 81px;
  height: 99px;
}
<<<<<<< HEAD
.Mount_Icon_Rooster-Golden {
=======
.Pet-Cactus-Thunderstorm {
>>>>>>> c9f68e24
  background-image: url(/static/sprites/spritesmith-main-17.png);
  background-position: -246px -800px;
  width: 81px;
  height: 99px;
}
<<<<<<< HEAD
.Mount_Icon_Rooster-Red {
=======
.Pet-Cactus-White {
>>>>>>> c9f68e24
  background-image: url(/static/sprites/spritesmith-main-17.png);
  background-position: -328px -800px;
  width: 81px;
  height: 99px;
}
<<<<<<< HEAD
.Mount_Icon_Rooster-Shade {
=======
.Pet-Cactus-Zombie {
>>>>>>> c9f68e24
  background-image: url(/static/sprites/spritesmith-main-17.png);
  background-position: -410px -800px;
  width: 81px;
  height: 99px;
}
<<<<<<< HEAD
.Mount_Icon_Rooster-Skeleton {
=======
.Pet-Cheetah-Base {
>>>>>>> c9f68e24
  background-image: url(/static/sprites/spritesmith-main-17.png);
  background-position: -492px -800px;
  width: 81px;
  height: 99px;
}
<<<<<<< HEAD
.Mount_Icon_Rooster-White {
=======
.Pet-Cheetah-CottonCandyBlue {
>>>>>>> c9f68e24
  background-image: url(/static/sprites/spritesmith-main-17.png);
  background-position: -574px -800px;
  width: 81px;
  height: 99px;
}
<<<<<<< HEAD
.Mount_Icon_Rooster-Zombie {
=======
.Pet-Cheetah-CottonCandyPink {
>>>>>>> c9f68e24
  background-image: url(/static/sprites/spritesmith-main-17.png);
  background-position: -656px -800px;
  width: 81px;
  height: 99px;
}
<<<<<<< HEAD
.Mount_Icon_Sabretooth-Base {
=======
.Pet-Cheetah-Desert {
>>>>>>> c9f68e24
  background-image: url(/static/sprites/spritesmith-main-17.png);
  background-position: -738px -800px;
  width: 81px;
  height: 99px;
}
<<<<<<< HEAD
.Mount_Icon_Sabretooth-CottonCandyBlue {
=======
.Pet-Cheetah-Golden {
>>>>>>> c9f68e24
  background-image: url(/static/sprites/spritesmith-main-17.png);
  background-position: -820px -800px;
  width: 81px;
  height: 99px;
}
<<<<<<< HEAD
.Mount_Icon_Sabretooth-CottonCandyPink {
=======
.Pet-Cheetah-Red {
>>>>>>> c9f68e24
  background-image: url(/static/sprites/spritesmith-main-17.png);
  background-position: -902px 0px;
  width: 81px;
  height: 99px;
}
<<<<<<< HEAD
.Mount_Icon_Sabretooth-Desert {
=======
.Pet-Cheetah-Shade {
>>>>>>> c9f68e24
  background-image: url(/static/sprites/spritesmith-main-17.png);
  background-position: -902px -100px;
  width: 81px;
  height: 99px;
}
<<<<<<< HEAD
.Mount_Icon_Sabretooth-Golden {
=======
.Pet-Cheetah-Skeleton {
>>>>>>> c9f68e24
  background-image: url(/static/sprites/spritesmith-main-17.png);
  background-position: -902px -200px;
  width: 81px;
  height: 99px;
}
<<<<<<< HEAD
.Mount_Icon_Sabretooth-Red {
=======
.Pet-Cheetah-White {
>>>>>>> c9f68e24
  background-image: url(/static/sprites/spritesmith-main-17.png);
  background-position: -902px -300px;
  width: 81px;
  height: 99px;
}
<<<<<<< HEAD
.Mount_Icon_Sabretooth-Shade {
=======
.Pet-Cheetah-Zombie {
>>>>>>> c9f68e24
  background-image: url(/static/sprites/spritesmith-main-17.png);
  background-position: -902px -400px;
  width: 81px;
  height: 99px;
}
<<<<<<< HEAD
.Mount_Icon_Sabretooth-Skeleton {
=======
.Pet-Cow-Base {
>>>>>>> c9f68e24
  background-image: url(/static/sprites/spritesmith-main-17.png);
  background-position: -902px -500px;
  width: 81px;
  height: 99px;
}
<<<<<<< HEAD
.Mount_Icon_Sabretooth-White {
=======
.Pet-Cow-CottonCandyBlue {
>>>>>>> c9f68e24
  background-image: url(/static/sprites/spritesmith-main-17.png);
  background-position: -902px -600px;
  width: 81px;
  height: 99px;
}
<<<<<<< HEAD
.Mount_Icon_Sabretooth-Zombie {
=======
.Pet-Cow-CottonCandyPink {
>>>>>>> c9f68e24
  background-image: url(/static/sprites/spritesmith-main-17.png);
  background-position: -902px -700px;
  width: 81px;
  height: 99px;
}
<<<<<<< HEAD
.Mount_Icon_Seahorse-Base {
=======
.Pet-Cow-Desert {
>>>>>>> c9f68e24
  background-image: url(/static/sprites/spritesmith-main-17.png);
  background-position: -902px -800px;
  width: 81px;
  height: 99px;
}
<<<<<<< HEAD
.Mount_Icon_Seahorse-CottonCandyBlue {
=======
.Pet-Cow-Golden {
>>>>>>> c9f68e24
  background-image: url(/static/sprites/spritesmith-main-17.png);
  background-position: -984px 0px;
  width: 81px;
  height: 99px;
}
<<<<<<< HEAD
.Mount_Icon_Seahorse-CottonCandyPink {
=======
.Pet-Cow-Red {
>>>>>>> c9f68e24
  background-image: url(/static/sprites/spritesmith-main-17.png);
  background-position: -984px -100px;
  width: 81px;
  height: 99px;
}
<<<<<<< HEAD
.Mount_Icon_Seahorse-Desert {
=======
.Pet-Cow-Shade {
>>>>>>> c9f68e24
  background-image: url(/static/sprites/spritesmith-main-17.png);
  background-position: -984px -200px;
  width: 81px;
  height: 99px;
}
<<<<<<< HEAD
.Mount_Icon_Seahorse-Golden {
=======
.Pet-Cow-Skeleton {
>>>>>>> c9f68e24
  background-image: url(/static/sprites/spritesmith-main-17.png);
  background-position: -984px -300px;
  width: 81px;
  height: 99px;
}
<<<<<<< HEAD
.Mount_Icon_Seahorse-Red {
=======
.Pet-Cow-White {
>>>>>>> c9f68e24
  background-image: url(/static/sprites/spritesmith-main-17.png);
  background-position: -984px -400px;
  width: 81px;
  height: 99px;
}
<<<<<<< HEAD
.Mount_Icon_Seahorse-Shade {
=======
.Pet-Cow-Zombie {
>>>>>>> c9f68e24
  background-image: url(/static/sprites/spritesmith-main-17.png);
  background-position: -984px -500px;
  width: 81px;
  height: 99px;
}
<<<<<<< HEAD
.Mount_Icon_Seahorse-Skeleton {
=======
.Pet-Cuttlefish-Base {
>>>>>>> c9f68e24
  background-image: url(/static/sprites/spritesmith-main-17.png);
  background-position: -984px -600px;
  width: 81px;
  height: 99px;
}
<<<<<<< HEAD
.Mount_Icon_Seahorse-White {
=======
.Pet-Cuttlefish-CottonCandyBlue {
>>>>>>> c9f68e24
  background-image: url(/static/sprites/spritesmith-main-17.png);
  background-position: -984px -700px;
  width: 81px;
  height: 99px;
}
<<<<<<< HEAD
.Mount_Icon_Seahorse-Zombie {
=======
.Pet-Cuttlefish-CottonCandyPink {
>>>>>>> c9f68e24
  background-image: url(/static/sprites/spritesmith-main-17.png);
  background-position: -984px -800px;
  width: 81px;
  height: 99px;
}
<<<<<<< HEAD
.Mount_Icon_Sheep-Base {
=======
.Pet-Cuttlefish-Desert {
>>>>>>> c9f68e24
  background-image: url(/static/sprites/spritesmith-main-17.png);
  background-position: 0px -900px;
  width: 81px;
  height: 99px;
}
<<<<<<< HEAD
.Mount_Icon_Sheep-CottonCandyBlue {
=======
.Pet-Cuttlefish-Golden {
>>>>>>> c9f68e24
  background-image: url(/static/sprites/spritesmith-main-17.png);
  background-position: -82px -900px;
  width: 81px;
  height: 99px;
}
<<<<<<< HEAD
.Mount_Icon_Sheep-CottonCandyPink {
=======
.Pet-Cuttlefish-Red {
>>>>>>> c9f68e24
  background-image: url(/static/sprites/spritesmith-main-17.png);
  background-position: -164px -900px;
  width: 81px;
  height: 99px;
}
<<<<<<< HEAD
.Mount_Icon_Sheep-Desert {
=======
.Pet-Cuttlefish-Shade {
>>>>>>> c9f68e24
  background-image: url(/static/sprites/spritesmith-main-17.png);
  background-position: -246px -900px;
  width: 81px;
  height: 99px;
}
<<<<<<< HEAD
.Mount_Icon_Sheep-Golden {
=======
.Pet-Cuttlefish-Skeleton {
>>>>>>> c9f68e24
  background-image: url(/static/sprites/spritesmith-main-17.png);
  background-position: -328px -900px;
  width: 81px;
  height: 99px;
}
<<<<<<< HEAD
.Mount_Icon_Sheep-Red {
=======
.Pet-Cuttlefish-White {
>>>>>>> c9f68e24
  background-image: url(/static/sprites/spritesmith-main-17.png);
  background-position: -410px -900px;
  width: 81px;
  height: 99px;
}
<<<<<<< HEAD
.Mount_Icon_Sheep-Shade {
=======
.Pet-Cuttlefish-Zombie {
>>>>>>> c9f68e24
  background-image: url(/static/sprites/spritesmith-main-17.png);
  background-position: -492px -900px;
  width: 81px;
  height: 99px;
}
<<<<<<< HEAD
.Mount_Icon_Sheep-Skeleton {
=======
.Pet-Deer-Base {
>>>>>>> c9f68e24
  background-image: url(/static/sprites/spritesmith-main-17.png);
  background-position: -574px -900px;
  width: 81px;
  height: 99px;
}
<<<<<<< HEAD
.Mount_Icon_Sheep-White {
=======
.Pet-Deer-CottonCandyBlue {
>>>>>>> c9f68e24
  background-image: url(/static/sprites/spritesmith-main-17.png);
  background-position: -656px -900px;
  width: 81px;
  height: 99px;
}
<<<<<<< HEAD
.Mount_Icon_Sheep-Zombie {
=======
.Pet-Deer-CottonCandyPink {
>>>>>>> c9f68e24
  background-image: url(/static/sprites/spritesmith-main-17.png);
  background-position: -738px -900px;
  width: 81px;
  height: 99px;
}
<<<<<<< HEAD
.Mount_Icon_Slime-Base {
=======
.Pet-Deer-Desert {
>>>>>>> c9f68e24
  background-image: url(/static/sprites/spritesmith-main-17.png);
  background-position: -820px -900px;
  width: 81px;
  height: 99px;
}
<<<<<<< HEAD
.Mount_Icon_Slime-CottonCandyBlue {
=======
.Pet-Deer-Golden {
>>>>>>> c9f68e24
  background-image: url(/static/sprites/spritesmith-main-17.png);
  background-position: -902px -900px;
  width: 81px;
  height: 99px;
}
<<<<<<< HEAD
.Mount_Icon_Slime-CottonCandyPink {
=======
.Pet-Deer-Red {
>>>>>>> c9f68e24
  background-image: url(/static/sprites/spritesmith-main-17.png);
  background-position: -984px -900px;
  width: 81px;
  height: 99px;
}
<<<<<<< HEAD
.Mount_Icon_Slime-Desert {
=======
.Pet-Deer-Shade {
>>>>>>> c9f68e24
  background-image: url(/static/sprites/spritesmith-main-17.png);
  background-position: -1066px 0px;
  width: 81px;
  height: 99px;
}
<<<<<<< HEAD
.Mount_Icon_Slime-Golden {
=======
.Pet-Deer-Skeleton {
>>>>>>> c9f68e24
  background-image: url(/static/sprites/spritesmith-main-17.png);
  background-position: -1066px -100px;
  width: 81px;
  height: 99px;
}
<<<<<<< HEAD
.Mount_Icon_Slime-Red {
=======
.Pet-Deer-White {
>>>>>>> c9f68e24
  background-image: url(/static/sprites/spritesmith-main-17.png);
  background-position: -1066px -200px;
  width: 81px;
  height: 99px;
}
<<<<<<< HEAD
.Mount_Icon_Slime-Shade {
=======
.Pet-Deer-Zombie {
>>>>>>> c9f68e24
  background-image: url(/static/sprites/spritesmith-main-17.png);
  background-position: -1066px -300px;
  width: 81px;
  height: 99px;
}
<<<<<<< HEAD
.Mount_Icon_Slime-Skeleton {
=======
.Pet-Dragon-Aquatic {
>>>>>>> c9f68e24
  background-image: url(/static/sprites/spritesmith-main-17.png);
  background-position: -1066px -400px;
  width: 81px;
  height: 99px;
}
<<<<<<< HEAD
.Mount_Icon_Slime-White {
=======
.Pet-Dragon-Base {
>>>>>>> c9f68e24
  background-image: url(/static/sprites/spritesmith-main-17.png);
  background-position: -1066px -500px;
  width: 81px;
  height: 99px;
}
<<<<<<< HEAD
.Mount_Icon_Slime-Zombie {
=======
.Pet-Dragon-CottonCandyBlue {
>>>>>>> c9f68e24
  background-image: url(/static/sprites/spritesmith-main-17.png);
  background-position: -1066px -600px;
  width: 81px;
  height: 99px;
}
<<<<<<< HEAD
.Mount_Icon_Sloth-Base {
=======
.Pet-Dragon-CottonCandyPink {
>>>>>>> c9f68e24
  background-image: url(/static/sprites/spritesmith-main-17.png);
  background-position: -1066px -700px;
  width: 81px;
  height: 99px;
}
<<<<<<< HEAD
.Mount_Icon_Sloth-CottonCandyBlue {
=======
.Pet-Dragon-Cupid {
>>>>>>> c9f68e24
  background-image: url(/static/sprites/spritesmith-main-17.png);
  background-position: -1066px -800px;
  width: 81px;
  height: 99px;
}
<<<<<<< HEAD
.Mount_Icon_Sloth-CottonCandyPink {
=======
.Pet-Dragon-Desert {
>>>>>>> c9f68e24
  background-image: url(/static/sprites/spritesmith-main-17.png);
  background-position: -1066px -900px;
  width: 81px;
  height: 99px;
}
<<<<<<< HEAD
.Mount_Icon_Sloth-Desert {
=======
.Pet-Dragon-Ember {
>>>>>>> c9f68e24
  background-image: url(/static/sprites/spritesmith-main-17.png);
  background-position: 0px -1000px;
  width: 81px;
  height: 99px;
}
<<<<<<< HEAD
.Mount_Icon_Sloth-Golden {
=======
.Pet-Dragon-Fairy {
>>>>>>> c9f68e24
  background-image: url(/static/sprites/spritesmith-main-17.png);
  background-position: -82px -1000px;
  width: 81px;
  height: 99px;
}
<<<<<<< HEAD
.Mount_Icon_Sloth-Red {
=======
.Pet-Dragon-Floral {
>>>>>>> c9f68e24
  background-image: url(/static/sprites/spritesmith-main-17.png);
  background-position: -164px -1000px;
  width: 81px;
  height: 99px;
}
<<<<<<< HEAD
.Mount_Icon_Sloth-Shade {
=======
.Pet-Dragon-Ghost {
>>>>>>> c9f68e24
  background-image: url(/static/sprites/spritesmith-main-17.png);
  background-position: -246px -1000px;
  width: 81px;
  height: 99px;
}
<<<<<<< HEAD
.Mount_Icon_Sloth-Skeleton {
=======
.Pet-Dragon-Golden {
>>>>>>> c9f68e24
  background-image: url(/static/sprites/spritesmith-main-17.png);
  background-position: -328px -1000px;
  width: 81px;
  height: 99px;
}
<<<<<<< HEAD
.Mount_Icon_Sloth-White {
=======
.Pet-Dragon-Holly {
>>>>>>> c9f68e24
  background-image: url(/static/sprites/spritesmith-main-17.png);
  background-position: -410px -1000px;
  width: 81px;
  height: 99px;
}
<<<<<<< HEAD
.Mount_Icon_Sloth-Zombie {
=======
.Pet-Dragon-Hydra {
>>>>>>> c9f68e24
  background-image: url(/static/sprites/spritesmith-main-17.png);
  background-position: -492px -1000px;
  width: 81px;
  height: 99px;
}
<<<<<<< HEAD
.Mount_Icon_Snail-Base {
=======
.Pet-Dragon-Peppermint {
>>>>>>> c9f68e24
  background-image: url(/static/sprites/spritesmith-main-17.png);
  background-position: -574px -1000px;
  width: 81px;
  height: 99px;
}
<<<<<<< HEAD
.Mount_Icon_Snail-CottonCandyBlue {
=======
.Pet-Dragon-Red {
>>>>>>> c9f68e24
  background-image: url(/static/sprites/spritesmith-main-17.png);
  background-position: -656px -1000px;
  width: 81px;
  height: 99px;
}
<<<<<<< HEAD
.Mount_Icon_Snail-CottonCandyPink {
=======
.Pet-Dragon-RoyalPurple {
>>>>>>> c9f68e24
  background-image: url(/static/sprites/spritesmith-main-17.png);
  background-position: -738px -1000px;
  width: 81px;
  height: 99px;
}
<<<<<<< HEAD
.Mount_Icon_Snail-Desert {
=======
.Pet-Dragon-Shade {
>>>>>>> c9f68e24
  background-image: url(/static/sprites/spritesmith-main-17.png);
  background-position: -820px -1000px;
  width: 81px;
  height: 99px;
}
<<<<<<< HEAD
.Mount_Icon_Snail-Golden {
=======
.Pet-Dragon-Shimmer {
>>>>>>> c9f68e24
  background-image: url(/static/sprites/spritesmith-main-17.png);
  background-position: -902px -1000px;
  width: 81px;
  height: 99px;
}
<<<<<<< HEAD
.Mount_Icon_Snail-Red {
=======
.Pet-Dragon-Skeleton {
>>>>>>> c9f68e24
  background-image: url(/static/sprites/spritesmith-main-17.png);
  background-position: -984px -1000px;
  width: 81px;
  height: 99px;
}
<<<<<<< HEAD
.Mount_Icon_Snail-Shade {
=======
.Pet-Dragon-Spooky {
>>>>>>> c9f68e24
  background-image: url(/static/sprites/spritesmith-main-17.png);
  background-position: -1066px -1000px;
  width: 81px;
  height: 99px;
}
<<<<<<< HEAD
.Mount_Icon_Snail-Skeleton {
=======
.Pet-Dragon-Thunderstorm {
>>>>>>> c9f68e24
  background-image: url(/static/sprites/spritesmith-main-17.png);
  background-position: -1148px 0px;
  width: 81px;
  height: 99px;
}
<<<<<<< HEAD
.Mount_Icon_Snail-White {
=======
.Pet-Dragon-White {
>>>>>>> c9f68e24
  background-image: url(/static/sprites/spritesmith-main-17.png);
  background-position: -1148px -100px;
  width: 81px;
  height: 99px;
}
<<<<<<< HEAD
.Mount_Icon_Snail-Zombie {
=======
.Pet-Dragon-Zombie {
>>>>>>> c9f68e24
  background-image: url(/static/sprites/spritesmith-main-17.png);
  background-position: -1148px -200px;
  width: 81px;
  height: 99px;
}
<<<<<<< HEAD
.Mount_Icon_Snake-Base {
=======
.Pet-Egg-Base {
>>>>>>> c9f68e24
  background-image: url(/static/sprites/spritesmith-main-17.png);
  background-position: -1148px -300px;
  width: 81px;
  height: 99px;
}
<<<<<<< HEAD
.Mount_Icon_Snake-CottonCandyBlue {
=======
.Pet-Egg-CottonCandyBlue {
>>>>>>> c9f68e24
  background-image: url(/static/sprites/spritesmith-main-17.png);
  background-position: -1148px -400px;
  width: 81px;
  height: 99px;
}
<<<<<<< HEAD
.Mount_Icon_Snake-CottonCandyPink {
=======
.Pet-Egg-CottonCandyPink {
>>>>>>> c9f68e24
  background-image: url(/static/sprites/spritesmith-main-17.png);
  background-position: -1148px -500px;
  width: 81px;
  height: 99px;
}
<<<<<<< HEAD
.Mount_Icon_Snake-Desert {
=======
.Pet-Egg-Desert {
>>>>>>> c9f68e24
  background-image: url(/static/sprites/spritesmith-main-17.png);
  background-position: -1148px -600px;
  width: 81px;
  height: 99px;
}
<<<<<<< HEAD
.Mount_Icon_Snake-Golden {
=======
.Pet-Egg-Golden {
>>>>>>> c9f68e24
  background-image: url(/static/sprites/spritesmith-main-17.png);
  background-position: -1148px -700px;
  width: 81px;
  height: 99px;
}
<<<<<<< HEAD
.Mount_Icon_Snake-Red {
=======
.Pet-Egg-Red {
>>>>>>> c9f68e24
  background-image: url(/static/sprites/spritesmith-main-17.png);
  background-position: -1148px -800px;
  width: 81px;
  height: 99px;
}
<<<<<<< HEAD
.Mount_Icon_Snake-Shade {
=======
.Pet-Egg-Shade {
>>>>>>> c9f68e24
  background-image: url(/static/sprites/spritesmith-main-17.png);
  background-position: -1148px -900px;
  width: 81px;
  height: 99px;
}
<<<<<<< HEAD
.Mount_Icon_Snake-Skeleton {
=======
.Pet-Egg-Skeleton {
>>>>>>> c9f68e24
  background-image: url(/static/sprites/spritesmith-main-17.png);
  background-position: -1148px -1000px;
  width: 81px;
  height: 99px;
}
<<<<<<< HEAD
.Mount_Icon_Snake-White {
=======
.Pet-Egg-White {
>>>>>>> c9f68e24
  background-image: url(/static/sprites/spritesmith-main-17.png);
  background-position: 0px -1100px;
  width: 81px;
  height: 99px;
}
<<<<<<< HEAD
.Mount_Icon_Snake-Zombie {
=======
.Pet-Egg-Zombie {
>>>>>>> c9f68e24
  background-image: url(/static/sprites/spritesmith-main-17.png);
  background-position: -82px -1100px;
  width: 81px;
  height: 99px;
}
<<<<<<< HEAD
.Mount_Icon_Spider-Base {
=======
.Pet-Falcon-Base {
>>>>>>> c9f68e24
  background-image: url(/static/sprites/spritesmith-main-17.png);
  background-position: 0px 0px;
  width: 81px;
  height: 99px;
}
<<<<<<< HEAD
.Mount_Icon_Spider-CottonCandyBlue {
=======
.Pet-Falcon-CottonCandyBlue {
>>>>>>> c9f68e24
  background-image: url(/static/sprites/spritesmith-main-17.png);
  background-position: -246px -1100px;
  width: 81px;
  height: 99px;
}
<<<<<<< HEAD
.Mount_Icon_Spider-CottonCandyPink {
=======
.Pet-Falcon-CottonCandyPink {
>>>>>>> c9f68e24
  background-image: url(/static/sprites/spritesmith-main-17.png);
  background-position: -328px -1100px;
  width: 81px;
  height: 99px;
}
<<<<<<< HEAD
.Mount_Icon_Spider-Desert {
=======
.Pet-Falcon-Desert {
>>>>>>> c9f68e24
  background-image: url(/static/sprites/spritesmith-main-17.png);
  background-position: -410px -1100px;
  width: 81px;
  height: 99px;
}
<<<<<<< HEAD
.Mount_Icon_Spider-Golden {
=======
.Pet-Falcon-Golden {
>>>>>>> c9f68e24
  background-image: url(/static/sprites/spritesmith-main-17.png);
  background-position: -492px -1100px;
  width: 81px;
  height: 99px;
}
<<<<<<< HEAD
.Mount_Icon_Spider-Red {
=======
.Pet-Falcon-Red {
>>>>>>> c9f68e24
  background-image: url(/static/sprites/spritesmith-main-17.png);
  background-position: -574px -1100px;
  width: 81px;
  height: 99px;
}
<<<<<<< HEAD
.Mount_Icon_Spider-Shade {
=======
.Pet-Falcon-Shade {
>>>>>>> c9f68e24
  background-image: url(/static/sprites/spritesmith-main-17.png);
  background-position: -656px -1100px;
  width: 81px;
  height: 99px;
}
<<<<<<< HEAD
.Mount_Icon_Spider-Skeleton {
=======
.Pet-Falcon-Skeleton {
>>>>>>> c9f68e24
  background-image: url(/static/sprites/spritesmith-main-17.png);
  background-position: -738px -1100px;
  width: 81px;
  height: 99px;
}
<<<<<<< HEAD
.Mount_Icon_Spider-White {
=======
.Pet-Falcon-White {
>>>>>>> c9f68e24
  background-image: url(/static/sprites/spritesmith-main-17.png);
  background-position: -820px -1100px;
  width: 81px;
  height: 99px;
}
<<<<<<< HEAD
.Mount_Icon_Spider-Zombie {
=======
.Pet-Falcon-Zombie {
>>>>>>> c9f68e24
  background-image: url(/static/sprites/spritesmith-main-17.png);
  background-position: -902px -1100px;
  width: 81px;
  height: 99px;
}
<<<<<<< HEAD
.Mount_Icon_TRex-Base {
=======
.Pet-Ferret-Base {
>>>>>>> c9f68e24
  background-image: url(/static/sprites/spritesmith-main-17.png);
  background-position: -1312px -100px;
  width: 81px;
  height: 99px;
}
<<<<<<< HEAD
.Mount_Icon_TRex-CottonCandyBlue {
=======
.Pet-Ferret-CottonCandyBlue {
>>>>>>> c9f68e24
  background-image: url(/static/sprites/spritesmith-main-17.png);
  background-position: -1312px -200px;
  width: 81px;
  height: 99px;
}
<<<<<<< HEAD
.Mount_Icon_TRex-CottonCandyPink {
=======
.Pet-Ferret-CottonCandyPink {
>>>>>>> c9f68e24
  background-image: url(/static/sprites/spritesmith-main-17.png);
  background-position: -1312px -300px;
  width: 81px;
  height: 99px;
}
<<<<<<< HEAD
.Mount_Icon_TRex-Desert {
=======
.Pet-Ferret-Desert {
>>>>>>> c9f68e24
  background-image: url(/static/sprites/spritesmith-main-17.png);
  background-position: -1312px -400px;
  width: 81px;
  height: 99px;
}
<<<<<<< HEAD
.Mount_Icon_TRex-Golden {
=======
.Pet-Ferret-Golden {
>>>>>>> c9f68e24
  background-image: url(/static/sprites/spritesmith-main-17.png);
  background-position: -1312px -500px;
  width: 81px;
  height: 99px;
}
<<<<<<< HEAD
.Mount_Icon_TRex-Red {
=======
.Pet-Ferret-Red {
>>>>>>> c9f68e24
  background-image: url(/static/sprites/spritesmith-main-17.png);
  background-position: -1312px -600px;
  width: 81px;
  height: 99px;
}
<<<<<<< HEAD
.Mount_Icon_TRex-Shade {
=======
.Pet-Ferret-Shade {
>>>>>>> c9f68e24
  background-image: url(/static/sprites/spritesmith-main-17.png);
  background-position: -1312px -700px;
  width: 81px;
  height: 99px;
}
<<<<<<< HEAD
.Mount_Icon_TRex-Skeleton {
=======
.Pet-Ferret-Skeleton {
>>>>>>> c9f68e24
  background-image: url(/static/sprites/spritesmith-main-17.png);
  background-position: -1312px -800px;
  width: 81px;
  height: 99px;
}
<<<<<<< HEAD
.Mount_Icon_TRex-White {
=======
.Pet-Ferret-White {
>>>>>>> c9f68e24
  background-image: url(/static/sprites/spritesmith-main-17.png);
  background-position: -1312px -900px;
  width: 81px;
  height: 99px;
}
<<<<<<< HEAD
.Mount_Icon_TRex-Zombie {
=======
.Pet-Ferret-Zombie {
>>>>>>> c9f68e24
  background-image: url(/static/sprites/spritesmith-main-17.png);
  background-position: -1312px -1000px;
  width: 81px;
  height: 99px;
}
<<<<<<< HEAD
.Mount_Icon_TigerCub-Aquatic {
=======
.Pet-FlyingPig-Aquatic {
>>>>>>> c9f68e24
  background-image: url(/static/sprites/spritesmith-main-17.png);
  background-position: -984px -1100px;
  width: 81px;
  height: 99px;
}
<<<<<<< HEAD
.Mount_Icon_TigerCub-Base {
=======
.Pet-FlyingPig-Base {
>>>>>>> c9f68e24
  background-image: url(/static/sprites/spritesmith-main-17.png);
  background-position: -1066px -1100px;
  width: 81px;
  height: 99px;
}
<<<<<<< HEAD
.Mount_Icon_TigerCub-CottonCandyBlue {
=======
.Pet-FlyingPig-CottonCandyBlue {
>>>>>>> c9f68e24
  background-image: url(/static/sprites/spritesmith-main-17.png);
  background-position: -1148px -1100px;
  width: 81px;
  height: 99px;
}
<<<<<<< HEAD
.Mount_Icon_TigerCub-CottonCandyPink {
=======
.Pet-FlyingPig-CottonCandyPink {
>>>>>>> c9f68e24
  background-image: url(/static/sprites/spritesmith-main-17.png);
  background-position: -1230px 0px;
  width: 81px;
  height: 99px;
}
<<<<<<< HEAD
.Mount_Icon_TigerCub-Cupid {
=======
.Pet-FlyingPig-Cupid {
>>>>>>> c9f68e24
  background-image: url(/static/sprites/spritesmith-main-17.png);
  background-position: -1230px -100px;
  width: 81px;
  height: 99px;
}
<<<<<<< HEAD
.Mount_Icon_TigerCub-Desert {
=======
.Pet-FlyingPig-Desert {
>>>>>>> c9f68e24
  background-image: url(/static/sprites/spritesmith-main-17.png);
  background-position: -1230px -200px;
  width: 81px;
  height: 99px;
}
<<<<<<< HEAD
.Mount_Icon_TigerCub-Ember {
=======
.Pet-FlyingPig-Ember {
>>>>>>> c9f68e24
  background-image: url(/static/sprites/spritesmith-main-17.png);
  background-position: -1230px -300px;
  width: 81px;
  height: 99px;
}
<<<<<<< HEAD
.Mount_Icon_TigerCub-Fairy {
=======
.Pet-FlyingPig-Fairy {
>>>>>>> c9f68e24
  background-image: url(/static/sprites/spritesmith-main-17.png);
  background-position: -1230px -400px;
  width: 81px;
  height: 99px;
}
<<<<<<< HEAD
.Mount_Icon_TigerCub-Floral {
=======
.Pet-FlyingPig-Floral {
>>>>>>> c9f68e24
  background-image: url(/static/sprites/spritesmith-main-17.png);
  background-position: -1230px -500px;
  width: 81px;
  height: 99px;
}
<<<<<<< HEAD
.Mount_Icon_TigerCub-Ghost {
=======
.Pet-FlyingPig-Ghost {
>>>>>>> c9f68e24
  background-image: url(/static/sprites/spritesmith-main-17.png);
  background-position: -1230px -600px;
  width: 81px;
  height: 99px;
}
<<<<<<< HEAD
.Mount_Icon_TigerCub-Golden {
=======
.Pet-FlyingPig-Golden {
>>>>>>> c9f68e24
  background-image: url(/static/sprites/spritesmith-main-17.png);
  background-position: -1230px -700px;
  width: 81px;
  height: 99px;
}
<<<<<<< HEAD
.Mount_Icon_TigerCub-Holly {
=======
.Pet-FlyingPig-Holly {
>>>>>>> c9f68e24
  background-image: url(/static/sprites/spritesmith-main-17.png);
  background-position: -1230px -800px;
  width: 81px;
  height: 99px;
}
<<<<<<< HEAD
.Mount_Icon_TigerCub-Peppermint {
=======
.Pet-FlyingPig-Peppermint {
>>>>>>> c9f68e24
  background-image: url(/static/sprites/spritesmith-main-17.png);
  background-position: -1230px -900px;
  width: 81px;
  height: 99px;
}
<<<<<<< HEAD
.Mount_Icon_TigerCub-Red {
=======
.Pet-FlyingPig-Red {
>>>>>>> c9f68e24
  background-image: url(/static/sprites/spritesmith-main-17.png);
  background-position: -1230px -1000px;
  width: 81px;
  height: 99px;
}
<<<<<<< HEAD
.Mount_Icon_TigerCub-RoyalPurple {
=======
.Pet-FlyingPig-RoyalPurple {
>>>>>>> c9f68e24
  background-image: url(/static/sprites/spritesmith-main-17.png);
  background-position: -1230px -1100px;
  width: 81px;
  height: 99px;
}
<<<<<<< HEAD
.Mount_Icon_TigerCub-Shade {
=======
.Pet-FlyingPig-Shade {
>>>>>>> c9f68e24
  background-image: url(/static/sprites/spritesmith-main-17.png);
  background-position: 0px -1200px;
  width: 81px;
  height: 99px;
}
<<<<<<< HEAD
.Mount_Icon_TigerCub-Shimmer {
=======
.Pet-FlyingPig-Shimmer {
>>>>>>> c9f68e24
  background-image: url(/static/sprites/spritesmith-main-17.png);
  background-position: -82px -1200px;
  width: 81px;
  height: 99px;
}
<<<<<<< HEAD
.Mount_Icon_TigerCub-Skeleton {
=======
.Pet-FlyingPig-Skeleton {
>>>>>>> c9f68e24
  background-image: url(/static/sprites/spritesmith-main-17.png);
  background-position: -164px -1200px;
  width: 81px;
  height: 99px;
}
<<<<<<< HEAD
.Mount_Icon_TigerCub-Spooky {
=======
.Pet-FlyingPig-Spooky {
>>>>>>> c9f68e24
  background-image: url(/static/sprites/spritesmith-main-17.png);
  background-position: -246px -1200px;
  width: 81px;
  height: 99px;
}
<<<<<<< HEAD
.Mount_Icon_TigerCub-Thunderstorm {
=======
.Pet-FlyingPig-Thunderstorm {
>>>>>>> c9f68e24
  background-image: url(/static/sprites/spritesmith-main-17.png);
  background-position: -328px -1200px;
  width: 81px;
  height: 99px;
}
<<<<<<< HEAD
.Mount_Icon_TigerCub-White {
=======
.Pet-FlyingPig-White {
>>>>>>> c9f68e24
  background-image: url(/static/sprites/spritesmith-main-17.png);
  background-position: -410px -1200px;
  width: 81px;
  height: 99px;
}
<<<<<<< HEAD
.Mount_Icon_TigerCub-Zombie {
=======
.Pet-FlyingPig-Zombie {
>>>>>>> c9f68e24
  background-image: url(/static/sprites/spritesmith-main-17.png);
  background-position: -492px -1200px;
  width: 81px;
  height: 99px;
}
<<<<<<< HEAD
.Mount_Icon_Treeling-Base {
=======
.Pet-Fox-Aquatic {
>>>>>>> c9f68e24
  background-image: url(/static/sprites/spritesmith-main-17.png);
  background-position: -574px -1200px;
  width: 81px;
  height: 99px;
}
<<<<<<< HEAD
.Mount_Icon_Treeling-CottonCandyBlue {
=======
.Pet-Fox-Base {
>>>>>>> c9f68e24
  background-image: url(/static/sprites/spritesmith-main-17.png);
  background-position: -656px -1200px;
  width: 81px;
  height: 99px;
}
<<<<<<< HEAD
.Mount_Icon_Treeling-CottonCandyPink {
=======
.Pet-Fox-CottonCandyBlue {
>>>>>>> c9f68e24
  background-image: url(/static/sprites/spritesmith-main-17.png);
  background-position: -738px -1200px;
  width: 81px;
  height: 99px;
}
<<<<<<< HEAD
.Mount_Icon_Treeling-Desert {
=======
.Pet-Fox-CottonCandyPink {
>>>>>>> c9f68e24
  background-image: url(/static/sprites/spritesmith-main-17.png);
  background-position: -820px -1200px;
  width: 81px;
  height: 99px;
}
<<<<<<< HEAD
.Mount_Icon_Treeling-Golden {
=======
.Pet-Fox-Cupid {
>>>>>>> c9f68e24
  background-image: url(/static/sprites/spritesmith-main-17.png);
  background-position: -902px -1200px;
  width: 81px;
  height: 99px;
}
<<<<<<< HEAD
.Mount_Icon_Treeling-Red {
=======
.Pet-Fox-Desert {
>>>>>>> c9f68e24
  background-image: url(/static/sprites/spritesmith-main-17.png);
  background-position: -984px -1200px;
  width: 81px;
  height: 99px;
}
<<<<<<< HEAD
.Mount_Icon_Treeling-Shade {
=======
.Pet-Fox-Ember {
>>>>>>> c9f68e24
  background-image: url(/static/sprites/spritesmith-main-17.png);
  background-position: -1066px -1200px;
  width: 81px;
  height: 99px;
}
<<<<<<< HEAD
.Mount_Icon_Treeling-Skeleton {
=======
.Pet-Fox-Fairy {
>>>>>>> c9f68e24
  background-image: url(/static/sprites/spritesmith-main-17.png);
  background-position: -1148px -1200px;
  width: 81px;
  height: 99px;
}
<<<<<<< HEAD
.Mount_Icon_Treeling-White {
=======
.Pet-Fox-Floral {
>>>>>>> c9f68e24
  background-image: url(/static/sprites/spritesmith-main-17.png);
  background-position: -1230px -1200px;
  width: 81px;
  height: 99px;
}
<<<<<<< HEAD
.Mount_Icon_Treeling-Zombie {
=======
.Pet-Fox-Ghost {
>>>>>>> c9f68e24
  background-image: url(/static/sprites/spritesmith-main-17.png);
  background-position: -1312px 0px;
  width: 81px;
  height: 99px;
}
<<<<<<< HEAD
.Mount_Icon_Triceratops-Base {
=======
.Pet-Fox-Golden {
>>>>>>> c9f68e24
  background-image: url(/static/sprites/spritesmith-main-17.png);
  background-position: -1312px -1100px;
  width: 81px;
  height: 99px;
}
<<<<<<< HEAD
.Mount_Icon_Triceratops-CottonCandyBlue {
=======
.Pet-Fox-Holly {
>>>>>>> c9f68e24
  background-image: url(/static/sprites/spritesmith-main-17.png);
  background-position: -1312px -1200px;
  width: 81px;
  height: 99px;
}
<<<<<<< HEAD
.Mount_Icon_Triceratops-CottonCandyPink {
=======
.Pet-Fox-Peppermint {
>>>>>>> c9f68e24
  background-image: url(/static/sprites/spritesmith-main-17.png);
  background-position: -1394px 0px;
  width: 81px;
  height: 99px;
}
<<<<<<< HEAD
.Mount_Icon_Triceratops-Desert {
=======
.Pet-Fox-Red {
>>>>>>> c9f68e24
  background-image: url(/static/sprites/spritesmith-main-17.png);
  background-position: -1394px -100px;
  width: 81px;
  height: 99px;
}
<<<<<<< HEAD
.Mount_Icon_Triceratops-Golden {
=======
.Pet-Fox-RoyalPurple {
>>>>>>> c9f68e24
  background-image: url(/static/sprites/spritesmith-main-17.png);
  background-position: -1394px -200px;
  width: 81px;
  height: 99px;
}
<<<<<<< HEAD
.Mount_Icon_Triceratops-Red {
=======
.Pet-Fox-Shade {
>>>>>>> c9f68e24
  background-image: url(/static/sprites/spritesmith-main-17.png);
  background-position: -1394px -300px;
  width: 81px;
  height: 99px;
}
<<<<<<< HEAD
.Mount_Icon_Triceratops-Shade {
=======
.Pet-Fox-Shimmer {
>>>>>>> c9f68e24
  background-image: url(/static/sprites/spritesmith-main-17.png);
  background-position: -1394px -400px;
  width: 81px;
  height: 99px;
}
<<<<<<< HEAD
.Mount_Icon_Triceratops-Skeleton {
=======
.Pet-Fox-Skeleton {
>>>>>>> c9f68e24
  background-image: url(/static/sprites/spritesmith-main-17.png);
  background-position: -1394px -500px;
  width: 81px;
  height: 99px;
}
<<<<<<< HEAD
.Mount_Icon_Triceratops-White {
=======
.Pet-Fox-Spooky {
>>>>>>> c9f68e24
  background-image: url(/static/sprites/spritesmith-main-17.png);
  background-position: -1394px -600px;
  width: 81px;
  height: 99px;
}
<<<<<<< HEAD
.Mount_Icon_Triceratops-Zombie {
=======
.Pet-Fox-Thunderstorm {
>>>>>>> c9f68e24
  background-image: url(/static/sprites/spritesmith-main-17.png);
  background-position: -1394px -700px;
  width: 81px;
  height: 99px;
}
<<<<<<< HEAD
.Mount_Icon_Turkey-Base {
=======
.Pet-Fox-White {
>>>>>>> c9f68e24
  background-image: url(/static/sprites/spritesmith-main-17.png);
  background-position: -1394px -800px;
  width: 81px;
  height: 99px;
}
<<<<<<< HEAD
.Mount_Icon_Turkey-Gilded {
=======
.Pet-Fox-Zombie {
>>>>>>> c9f68e24
  background-image: url(/static/sprites/spritesmith-main-17.png);
  background-position: -1394px -900px;
  width: 81px;
  height: 99px;
}
<<<<<<< HEAD
.Mount_Icon_Turtle-Base {
=======
.Pet-Frog-Base {
>>>>>>> c9f68e24
  background-image: url(/static/sprites/spritesmith-main-17.png);
  background-position: -1394px -1000px;
  width: 81px;
  height: 99px;
}
<<<<<<< HEAD
.Mount_Icon_Turtle-CottonCandyBlue {
=======
.Pet-Frog-CottonCandyBlue {
>>>>>>> c9f68e24
  background-image: url(/static/sprites/spritesmith-main-17.png);
  background-position: -1394px -1100px;
  width: 81px;
  height: 99px;
}
<<<<<<< HEAD
.Mount_Icon_Turtle-CottonCandyPink {
=======
.Pet-Frog-CottonCandyPink {
>>>>>>> c9f68e24
  background-image: url(/static/sprites/spritesmith-main-17.png);
  background-position: -1394px -1200px;
  width: 81px;
  height: 99px;
}
<<<<<<< HEAD
.Mount_Icon_Turtle-Desert {
=======
.Pet-Frog-Desert {
>>>>>>> c9f68e24
  background-image: url(/static/sprites/spritesmith-main-17.png);
  background-position: 0px -1300px;
  width: 81px;
  height: 99px;
}
<<<<<<< HEAD
.Mount_Icon_Turtle-Golden {
=======
.Pet-Frog-Golden {
>>>>>>> c9f68e24
  background-image: url(/static/sprites/spritesmith-main-17.png);
  background-position: -82px -1300px;
  width: 81px;
  height: 99px;
}
<<<<<<< HEAD
.Mount_Icon_Turtle-Red {
=======
.Pet-Frog-Red {
>>>>>>> c9f68e24
  background-image: url(/static/sprites/spritesmith-main-17.png);
  background-position: -164px -1300px;
  width: 81px;
  height: 99px;
}
<<<<<<< HEAD
.Mount_Icon_Turtle-Shade {
=======
.Pet-Frog-Shade {
>>>>>>> c9f68e24
  background-image: url(/static/sprites/spritesmith-main-17.png);
  background-position: -246px -1300px;
  width: 81px;
  height: 99px;
}
<<<<<<< HEAD
.Mount_Icon_Turtle-Skeleton {
=======
.Pet-Frog-Skeleton {
>>>>>>> c9f68e24
  background-image: url(/static/sprites/spritesmith-main-17.png);
  background-position: -328px -1300px;
  width: 81px;
  height: 99px;
}
<<<<<<< HEAD
.Mount_Icon_Turtle-White {
=======
.Pet-Frog-White {
>>>>>>> c9f68e24
  background-image: url(/static/sprites/spritesmith-main-17.png);
  background-position: -410px -1300px;
  width: 81px;
  height: 99px;
}
<<<<<<< HEAD
.Mount_Icon_Turtle-Zombie {
=======
.Pet-Frog-Zombie {
>>>>>>> c9f68e24
  background-image: url(/static/sprites/spritesmith-main-17.png);
  background-position: -492px -1300px;
  width: 81px;
  height: 99px;
}
<<<<<<< HEAD
.Mount_Icon_Unicorn-Base {
=======
.Pet-Gryphon-Base {
>>>>>>> c9f68e24
  background-image: url(/static/sprites/spritesmith-main-17.png);
  background-position: -574px -1300px;
  width: 81px;
  height: 99px;
}
<<<<<<< HEAD
.Mount_Icon_Unicorn-CottonCandyBlue {
=======
.Pet-Gryphon-CottonCandyBlue {
>>>>>>> c9f68e24
  background-image: url(/static/sprites/spritesmith-main-17.png);
  background-position: -656px -1300px;
  width: 81px;
  height: 99px;
}
<<<<<<< HEAD
.Mount_Icon_Unicorn-CottonCandyPink {
=======
.Pet-Gryphon-CottonCandyPink {
>>>>>>> c9f68e24
  background-image: url(/static/sprites/spritesmith-main-17.png);
  background-position: -738px -1300px;
  width: 81px;
  height: 99px;
}
<<<<<<< HEAD
.Mount_Icon_Unicorn-Desert {
=======
.Pet-Gryphon-Desert {
>>>>>>> c9f68e24
  background-image: url(/static/sprites/spritesmith-main-17.png);
  background-position: -820px -1300px;
  width: 81px;
  height: 99px;
}
<<<<<<< HEAD
.Mount_Icon_Unicorn-Golden {
=======
.Pet-Gryphon-Golden {
>>>>>>> c9f68e24
  background-image: url(/static/sprites/spritesmith-main-17.png);
  background-position: -902px -1300px;
  width: 81px;
  height: 99px;
}
<<<<<<< HEAD
.Mount_Icon_Unicorn-Red {
=======
.Pet-Gryphon-Red {
>>>>>>> c9f68e24
  background-image: url(/static/sprites/spritesmith-main-17.png);
  background-position: -984px -1300px;
  width: 81px;
  height: 99px;
}
<<<<<<< HEAD
.Mount_Icon_Unicorn-Shade {
=======
.Pet-Gryphon-RoyalPurple {
>>>>>>> c9f68e24
  background-image: url(/static/sprites/spritesmith-main-17.png);
  background-position: -1066px -1300px;
  width: 81px;
  height: 99px;
}
<<<<<<< HEAD
.Mount_Icon_Unicorn-Skeleton {
=======
.Pet-Gryphon-Shade {
>>>>>>> c9f68e24
  background-image: url(/static/sprites/spritesmith-main-17.png);
  background-position: -1148px -1300px;
  width: 81px;
  height: 99px;
}
<<<<<<< HEAD
.Mount_Icon_Unicorn-White {
=======
.Pet-Gryphon-Skeleton {
>>>>>>> c9f68e24
  background-image: url(/static/sprites/spritesmith-main-17.png);
  background-position: -1230px -1300px;
  width: 81px;
  height: 99px;
}
<<<<<<< HEAD
.Mount_Icon_Unicorn-Zombie {
=======
.Pet-Gryphon-White {
>>>>>>> c9f68e24
  background-image: url(/static/sprites/spritesmith-main-17.png);
  background-position: -1312px -1300px;
  width: 81px;
  height: 99px;
}
<<<<<<< HEAD
.Mount_Icon_Whale-Base {
=======
.Pet-Gryphon-Zombie {
>>>>>>> c9f68e24
  background-image: url(/static/sprites/spritesmith-main-17.png);
  background-position: -1640px -996px;
  width: 78px;
  height: 86px;
}
<<<<<<< HEAD
.Mount_Icon_Whale-CottonCandyBlue {
=======
.Pet-GuineaPig-Base {
>>>>>>> c9f68e24
  background-image: url(/static/sprites/spritesmith-main-17.png);
  background-position: -1640px -909px;
  width: 78px;
  height: 86px;
}
<<<<<<< HEAD
.Mount_Icon_Whale-CottonCandyPink {
=======
.Pet-GuineaPig-CottonCandyBlue {
>>>>>>> c9f68e24
  background-image: url(/static/sprites/spritesmith-main-17.png);
  background-position: -1640px -822px;
  width: 78px;
  height: 86px;
}
<<<<<<< HEAD
.Mount_Icon_Whale-Desert {
=======
.Pet-GuineaPig-CottonCandyPink {
>>>>>>> c9f68e24
  background-image: url(/static/sprites/spritesmith-main-17.png);
  background-position: -1640px -1170px;
  width: 78px;
  height: 86px;
}
<<<<<<< HEAD
.Mount_Icon_Whale-Golden {
=======
.Pet-GuineaPig-Desert {
>>>>>>> c9f68e24
  background-image: url(/static/sprites/spritesmith-main-17.png);
  background-position: -1640px -648px;
  width: 78px;
  height: 86px;
}
<<<<<<< HEAD
.Mount_Icon_Whale-Red {
=======
.Pet-GuineaPig-Golden {
>>>>>>> c9f68e24
  background-image: url(/static/sprites/spritesmith-main-17.png);
  background-position: -1640px -561px;
  width: 78px;
  height: 86px;
}
<<<<<<< HEAD
.Mount_Icon_Whale-Shade {
=======
.Pet-GuineaPig-Red {
>>>>>>> c9f68e24
  background-image: url(/static/sprites/spritesmith-main-17.png);
  background-position: -1640px -474px;
  width: 78px;
  height: 86px;
}
<<<<<<< HEAD
.Mount_Icon_Whale-Skeleton {
=======
.Pet-GuineaPig-Shade {
>>>>>>> c9f68e24
  background-image: url(/static/sprites/spritesmith-main-17.png);
  background-position: -1640px -387px;
  width: 78px;
  height: 86px;
}
<<<<<<< HEAD
.Mount_Icon_Whale-White {
=======
.Pet-GuineaPig-Skeleton {
>>>>>>> c9f68e24
  background-image: url(/static/sprites/spritesmith-main-17.png);
  background-position: -1640px -735px;
  width: 78px;
  height: 86px;
}
<<<<<<< HEAD
.Mount_Icon_Whale-Zombie {
=======
.Pet-GuineaPig-White {
>>>>>>> c9f68e24
  background-image: url(/static/sprites/spritesmith-main-17.png);
  background-position: -1640px -300px;
  width: 78px;
  height: 86px;
}
<<<<<<< HEAD
.Mount_Icon_Wolf-Aquatic {
=======
.Pet-GuineaPig-Zombie {
>>>>>>> c9f68e24
  background-image: url(/static/sprites/spritesmith-main-17.png);
  background-position: -1476px -900px;
  width: 81px;
  height: 99px;
}
<<<<<<< HEAD
.Mount_Icon_Wolf-Base {
=======
.Pet-Hedgehog-Base {
>>>>>>> c9f68e24
  background-image: url(/static/sprites/spritesmith-main-17.png);
  background-position: -1476px -1000px;
  width: 81px;
  height: 99px;
}
<<<<<<< HEAD
.Mount_Icon_Wolf-CottonCandyBlue {
=======
.Pet-Hedgehog-CottonCandyBlue {
>>>>>>> c9f68e24
  background-image: url(/static/sprites/spritesmith-main-17.png);
  background-position: -1476px -1100px;
  width: 81px;
  height: 99px;
}
<<<<<<< HEAD
.Mount_Icon_Wolf-CottonCandyPink {
=======
.Pet-Hedgehog-CottonCandyPink {
>>>>>>> c9f68e24
  background-image: url(/static/sprites/spritesmith-main-17.png);
  background-position: -1476px -1200px;
  width: 81px;
  height: 99px;
}
<<<<<<< HEAD
.Mount_Icon_Wolf-Cupid {
=======
.Pet-Hedgehog-Desert {
>>>>>>> c9f68e24
  background-image: url(/static/sprites/spritesmith-main-17.png);
  background-position: -1476px -1300px;
  width: 81px;
  height: 99px;
}
<<<<<<< HEAD
.Mount_Icon_Wolf-Desert {
=======
.Pet-Hedgehog-Golden {
>>>>>>> c9f68e24
  background-image: url(/static/sprites/spritesmith-main-17.png);
  background-position: 0px -1400px;
  width: 81px;
  height: 99px;
}
<<<<<<< HEAD
.Mount_Icon_Wolf-Ember {
=======
.Pet-Hedgehog-Red {
>>>>>>> c9f68e24
  background-image: url(/static/sprites/spritesmith-main-17.png);
  background-position: -82px -1400px;
  width: 81px;
  height: 99px;
}
<<<<<<< HEAD
.Mount_Icon_Wolf-Fairy {
=======
.Pet-Hedgehog-Shade {
>>>>>>> c9f68e24
  background-image: url(/static/sprites/spritesmith-main-17.png);
  background-position: -164px -1400px;
  width: 81px;
  height: 99px;
}
<<<<<<< HEAD
.Mount_Icon_Wolf-Floral {
=======
.Pet-Hedgehog-Skeleton {
>>>>>>> c9f68e24
  background-image: url(/static/sprites/spritesmith-main-17.png);
  background-position: -246px -1400px;
  width: 81px;
  height: 99px;
}
<<<<<<< HEAD
.Mount_Icon_Wolf-Ghost {
=======
.Pet-Hedgehog-White {
>>>>>>> c9f68e24
  background-image: url(/static/sprites/spritesmith-main-17.png);
  background-position: -328px -1400px;
  width: 81px;
  height: 99px;
}
<<<<<<< HEAD
.Mount_Icon_Wolf-Golden {
=======
.Pet-Hedgehog-Zombie {
>>>>>>> c9f68e24
  background-image: url(/static/sprites/spritesmith-main-17.png);
  background-position: -410px -1400px;
  width: 81px;
  height: 99px;
}
<<<<<<< HEAD
.Mount_Icon_Wolf-Holly {
=======
.Pet-Hippo-Base {
>>>>>>> c9f68e24
  background-image: url(/static/sprites/spritesmith-main-17.png);
  background-position: -492px -1400px;
  width: 81px;
  height: 99px;
}
<<<<<<< HEAD
.Mount_Icon_Wolf-Peppermint {
=======
.Pet-Hippo-CottonCandyBlue {
>>>>>>> c9f68e24
  background-image: url(/static/sprites/spritesmith-main-17.png);
  background-position: -574px -1400px;
  width: 81px;
  height: 99px;
}
<<<<<<< HEAD
.Mount_Icon_Wolf-Red {
=======
.Pet-Hippo-CottonCandyPink {
>>>>>>> c9f68e24
  background-image: url(/static/sprites/spritesmith-main-17.png);
  background-position: -656px -1400px;
  width: 81px;
  height: 99px;
}
<<<<<<< HEAD
.Mount_Icon_Wolf-RoyalPurple {
=======
.Pet-Hippo-Desert {
>>>>>>> c9f68e24
  background-image: url(/static/sprites/spritesmith-main-17.png);
  background-position: -738px -1400px;
  width: 81px;
  height: 99px;
}
<<<<<<< HEAD
.Mount_Icon_Wolf-Shade {
=======
.Pet-Hippo-Golden {
>>>>>>> c9f68e24
  background-image: url(/static/sprites/spritesmith-main-17.png);
  background-position: -820px -1400px;
  width: 81px;
  height: 99px;
}
<<<<<<< HEAD
.Mount_Icon_Wolf-Shimmer {
=======
.Pet-Hippo-Red {
>>>>>>> c9f68e24
  background-image: url(/static/sprites/spritesmith-main-17.png);
  background-position: -902px -1400px;
  width: 81px;
  height: 99px;
}
<<<<<<< HEAD
.Mount_Icon_Wolf-Skeleton {
=======
.Pet-Hippo-Shade {
>>>>>>> c9f68e24
  background-image: url(/static/sprites/spritesmith-main-17.png);
  background-position: -984px -1400px;
  width: 81px;
  height: 99px;
}
<<<<<<< HEAD
.Mount_Icon_Wolf-Spooky {
=======
.Pet-Hippo-Skeleton {
>>>>>>> c9f68e24
  background-image: url(/static/sprites/spritesmith-main-17.png);
  background-position: -1066px -1400px;
  width: 81px;
  height: 99px;
}
<<<<<<< HEAD
.Mount_Icon_Wolf-Thunderstorm {
=======
.Pet-Hippo-White {
>>>>>>> c9f68e24
  background-image: url(/static/sprites/spritesmith-main-17.png);
  background-position: -1148px -1400px;
  width: 81px;
  height: 99px;
}
<<<<<<< HEAD
.Mount_Icon_Wolf-White {
=======
.Pet-Hippo-Zombie {
>>>>>>> c9f68e24
  background-image: url(/static/sprites/spritesmith-main-17.png);
  background-position: -1230px -1400px;
  width: 81px;
  height: 99px;
}
<<<<<<< HEAD
.Mount_Icon_Wolf-Zombie {
=======
.Pet-Horse-Base {
>>>>>>> c9f68e24
  background-image: url(/static/sprites/spritesmith-main-17.png);
  background-position: -1312px -1400px;
  width: 81px;
  height: 99px;
}
<<<<<<< HEAD
.Pet-Armadillo-Base {
=======
.Pet-Horse-CottonCandyBlue {
>>>>>>> c9f68e24
  background-image: url(/static/sprites/spritesmith-main-17.png);
  background-position: -1394px -1400px;
  width: 81px;
  height: 99px;
}
<<<<<<< HEAD
.Pet-Armadillo-CottonCandyBlue {
=======
.Pet-Horse-CottonCandyPink {
>>>>>>> c9f68e24
  background-image: url(/static/sprites/spritesmith-main-17.png);
  background-position: -1476px -1400px;
  width: 81px;
  height: 99px;
}
<<<<<<< HEAD
.Pet-Armadillo-CottonCandyPink {
=======
.Pet-Horse-Desert {
>>>>>>> c9f68e24
  background-image: url(/static/sprites/spritesmith-main-17.png);
  background-position: -1558px 0px;
  width: 81px;
  height: 99px;
}
<<<<<<< HEAD
.Pet-Armadillo-Desert {
=======
.Pet-Horse-Golden {
>>>>>>> c9f68e24
  background-image: url(/static/sprites/spritesmith-main-17.png);
  background-position: -1558px -100px;
  width: 81px;
  height: 99px;
}
<<<<<<< HEAD
.Pet-Armadillo-Golden {
=======
.Pet-Horse-Red {
>>>>>>> c9f68e24
  background-image: url(/static/sprites/spritesmith-main-17.png);
  background-position: -1558px -200px;
  width: 81px;
  height: 99px;
}
<<<<<<< HEAD
.Pet-Armadillo-Red {
=======
.Pet-Horse-Shade {
>>>>>>> c9f68e24
  background-image: url(/static/sprites/spritesmith-main-17.png);
  background-position: -1558px -300px;
  width: 81px;
  height: 99px;
}
<<<<<<< HEAD
.Pet-Armadillo-Shade {
=======
.Pet-Horse-Skeleton {
>>>>>>> c9f68e24
  background-image: url(/static/sprites/spritesmith-main-17.png);
  background-position: -1558px -400px;
  width: 81px;
  height: 99px;
}
<<<<<<< HEAD
.Pet-Armadillo-Skeleton {
=======
.Pet-Horse-White {
>>>>>>> c9f68e24
  background-image: url(/static/sprites/spritesmith-main-17.png);
  background-position: -1558px -500px;
  width: 81px;
  height: 99px;
}
<<<<<<< HEAD
.Pet-Armadillo-White {
=======
.Pet-Horse-Zombie {
>>>>>>> c9f68e24
  background-image: url(/static/sprites/spritesmith-main-17.png);
  background-position: -1558px -600px;
  width: 81px;
  height: 99px;
}
<<<<<<< HEAD
.Pet-Armadillo-Zombie {
=======
.Pet-JackOLantern-Base {
>>>>>>> c9f68e24
  background-image: url(/static/sprites/spritesmith-main-17.png);
  background-position: -1558px -800px;
  width: 81px;
  height: 99px;
}
<<<<<<< HEAD
.Pet-Axolotl-Base {
=======
.Pet-JackOLantern-Ghost {
>>>>>>> c9f68e24
  background-image: url(/static/sprites/spritesmith-main-17.png);
  background-position: -1558px -900px;
  width: 81px;
  height: 99px;
}
<<<<<<< HEAD
.Pet-Axolotl-CottonCandyBlue {
=======
.Pet-Jackalope-RoyalPurple {
>>>>>>> c9f68e24
  background-image: url(/static/sprites/spritesmith-main-17.png);
  background-position: -1558px -700px;
  width: 81px;
  height: 99px;
}
<<<<<<< HEAD
.Pet-Axolotl-CottonCandyPink {
=======
.Pet-Lion-Veteran {
>>>>>>> c9f68e24
  background-image: url(/static/sprites/spritesmith-main-17.png);
  background-position: -1558px -1000px;
  width: 81px;
  height: 99px;
}
<<<<<<< HEAD
.Pet-Axolotl-Desert {
=======
.Pet-LionCub-Aquatic {
>>>>>>> c9f68e24
  background-image: url(/static/sprites/spritesmith-main-17.png);
  background-position: -1558px -1100px;
  width: 81px;
  height: 99px;
}
<<<<<<< HEAD
.Pet-Axolotl-Golden {
=======
.Pet-LionCub-Base {
>>>>>>> c9f68e24
  background-image: url(/static/sprites/spritesmith-main-17.png);
  background-position: -1558px -1200px;
  width: 81px;
  height: 99px;
}
<<<<<<< HEAD
.Pet-Axolotl-Red {
=======
.Pet-LionCub-CottonCandyBlue {
>>>>>>> c9f68e24
  background-image: url(/static/sprites/spritesmith-main-17.png);
  background-position: -1558px -1300px;
  width: 81px;
  height: 99px;
}
<<<<<<< HEAD
.Pet-Axolotl-Shade {
=======
.Pet-LionCub-CottonCandyPink {
>>>>>>> c9f68e24
  background-image: url(/static/sprites/spritesmith-main-17.png);
  background-position: -1558px -1400px;
  width: 81px;
  height: 99px;
}
<<<<<<< HEAD
.Pet-Axolotl-Skeleton {
=======
.Pet-LionCub-Cupid {
>>>>>>> c9f68e24
  background-image: url(/static/sprites/spritesmith-main-17.png);
  background-position: 0px -1500px;
  width: 81px;
  height: 99px;
}
<<<<<<< HEAD
.Pet-Axolotl-White {
=======
.Pet-LionCub-Desert {
>>>>>>> c9f68e24
  background-image: url(/static/sprites/spritesmith-main-17.png);
  background-position: -82px -1500px;
  width: 81px;
  height: 99px;
}
<<<<<<< HEAD
.Pet-Axolotl-Zombie {
=======
.Pet-LionCub-Ember {
>>>>>>> c9f68e24
  background-image: url(/static/sprites/spritesmith-main-17.png);
  background-position: -164px -1500px;
  width: 81px;
  height: 99px;
}
<<<<<<< HEAD
.Pet-BearCub-Aquatic {
=======
.Pet-LionCub-Fairy {
>>>>>>> c9f68e24
  background-image: url(/static/sprites/spritesmith-main-17.png);
  background-position: -246px -1500px;
  width: 81px;
  height: 99px;
}
<<<<<<< HEAD
.Pet-BearCub-Base {
=======
.Pet-LionCub-Floral {
>>>>>>> c9f68e24
  background-image: url(/static/sprites/spritesmith-main-17.png);
  background-position: -328px -1500px;
  width: 81px;
  height: 99px;
}
<<<<<<< HEAD
.Pet-BearCub-CottonCandyBlue {
=======
.Pet-LionCub-Ghost {
>>>>>>> c9f68e24
  background-image: url(/static/sprites/spritesmith-main-17.png);
  background-position: -410px -1500px;
  width: 81px;
  height: 99px;
}
<<<<<<< HEAD
.Pet-BearCub-CottonCandyPink {
=======
.Pet-LionCub-Golden {
>>>>>>> c9f68e24
  background-image: url(/static/sprites/spritesmith-main-17.png);
  background-position: -492px -1500px;
  width: 81px;
  height: 99px;
}
<<<<<<< HEAD
.Pet-BearCub-Cupid {
=======
.Pet-LionCub-Holly {
>>>>>>> c9f68e24
  background-image: url(/static/sprites/spritesmith-main-17.png);
  background-position: -574px -1500px;
  width: 81px;
  height: 99px;
}
<<<<<<< HEAD
.Pet-BearCub-Desert {
=======
.Pet-LionCub-Peppermint {
>>>>>>> c9f68e24
  background-image: url(/static/sprites/spritesmith-main-17.png);
  background-position: -656px -1500px;
  width: 81px;
  height: 99px;
}
<<<<<<< HEAD
.Pet-BearCub-Ember {
=======
.Pet-LionCub-Red {
>>>>>>> c9f68e24
  background-image: url(/static/sprites/spritesmith-main-17.png);
  background-position: -738px -1500px;
  width: 81px;
  height: 99px;
}
<<<<<<< HEAD
.Pet-BearCub-Fairy {
=======
.Pet-LionCub-RoyalPurple {
>>>>>>> c9f68e24
  background-image: url(/static/sprites/spritesmith-main-17.png);
  background-position: -820px -1500px;
  width: 81px;
  height: 99px;
}
<<<<<<< HEAD
.Pet-BearCub-Floral {
=======
.Pet-LionCub-Shade {
>>>>>>> c9f68e24
  background-image: url(/static/sprites/spritesmith-main-17.png);
  background-position: -902px -1500px;
  width: 81px;
  height: 99px;
}
<<<<<<< HEAD
.Pet-BearCub-Ghost {
=======
.Pet-LionCub-Shimmer {
>>>>>>> c9f68e24
  background-image: url(/static/sprites/spritesmith-main-17.png);
  background-position: -984px -1500px;
  width: 81px;
  height: 99px;
}
<<<<<<< HEAD
.Pet-BearCub-Golden {
=======
.Pet-LionCub-Skeleton {
>>>>>>> c9f68e24
  background-image: url(/static/sprites/spritesmith-main-17.png);
  background-position: -1066px -1500px;
  width: 81px;
  height: 99px;
}
<<<<<<< HEAD
.Pet-BearCub-Holly {
=======
.Pet-LionCub-Spooky {
>>>>>>> c9f68e24
  background-image: url(/static/sprites/spritesmith-main-17.png);
  background-position: -1148px -1500px;
  width: 81px;
  height: 99px;
}
<<<<<<< HEAD
.Pet-BearCub-Peppermint {
=======
.Pet-LionCub-Thunderstorm {
>>>>>>> c9f68e24
  background-image: url(/static/sprites/spritesmith-main-17.png);
  background-position: -1230px -1500px;
  width: 81px;
  height: 99px;
}
<<<<<<< HEAD
.Pet-BearCub-Polar {
=======
.Pet-LionCub-White {
>>>>>>> c9f68e24
  background-image: url(/static/sprites/spritesmith-main-17.png);
  background-position: -1312px -1500px;
  width: 81px;
  height: 99px;
}
<<<<<<< HEAD
.Pet-BearCub-Red {
=======
.Pet-LionCub-Zombie {
>>>>>>> c9f68e24
  background-image: url(/static/sprites/spritesmith-main-17.png);
  background-position: -1394px -1500px;
  width: 81px;
  height: 99px;
}
<<<<<<< HEAD
.Pet-BearCub-RoyalPurple {
=======
.Pet-MagicalBee-Base {
>>>>>>> c9f68e24
  background-image: url(/static/sprites/spritesmith-main-17.png);
  background-position: -1476px -1500px;
  width: 81px;
  height: 99px;
}
<<<<<<< HEAD
.Pet-BearCub-Shade {
=======
.Pet-Mammoth-Base {
>>>>>>> c9f68e24
  background-image: url(/static/sprites/spritesmith-main-17.png);
  background-position: -1558px -1500px;
  width: 81px;
  height: 99px;
}
<<<<<<< HEAD
.Pet-BearCub-Shimmer {
=======
.Pet-MantisShrimp-Base {
>>>>>>> c9f68e24
  background-image: url(/static/sprites/spritesmith-main-17.png);
  background-position: -1640px 0px;
  width: 81px;
  height: 99px;
}
<<<<<<< HEAD
.Pet-BearCub-Skeleton {
=======
.Pet-Monkey-Base {
>>>>>>> c9f68e24
  background-image: url(/static/sprites/spritesmith-main-17.png);
  background-position: -1640px -100px;
  width: 81px;
  height: 99px;
}
<<<<<<< HEAD
.Pet-BearCub-Spooky {
=======
.Pet-Monkey-CottonCandyBlue {
>>>>>>> c9f68e24
  background-image: url(/static/sprites/spritesmith-main-17.png);
  background-position: -1476px -800px;
  width: 81px;
  height: 99px;
}
.Pet-BearCub-Thunderstorm {
  background-image: url(/static/sprites/spritesmith-main-17.png);
  background-position: -1476px -700px;
  width: 81px;
  height: 99px;
}
<<<<<<< HEAD
.Pet-BearCub-White {
=======
.Pet-Monkey-CottonCandyPink {
>>>>>>> c9f68e24
  background-image: url(/static/sprites/spritesmith-main-17.png);
  background-position: -1476px -600px;
  width: 81px;
  height: 99px;
}
<<<<<<< HEAD
.Pet-BearCub-Zombie {
  background-image: url(/static/sprites/spritesmith-main-17.png);
  background-position: -1476px -500px;
  width: 81px;
  height: 99px;
}
.Pet-Beetle-Base {
=======
.Pet-Monkey-Desert {
>>>>>>> c9f68e24
  background-image: url(/static/sprites/spritesmith-main-17.png);
  background-position: -1476px -400px;
  width: 81px;
  height: 99px;
}
<<<<<<< HEAD
.Pet-Beetle-CottonCandyBlue {
=======
.Pet-Monkey-Golden {
>>>>>>> c9f68e24
  background-image: url(/static/sprites/spritesmith-main-17.png);
  background-position: -1476px -300px;
  width: 81px;
  height: 99px;
}
<<<<<<< HEAD
.Pet-Beetle-CottonCandyPink {
=======
.Pet-Monkey-Red {
>>>>>>> c9f68e24
  background-image: url(/static/sprites/spritesmith-main-17.png);
  background-position: -1476px -200px;
  width: 81px;
  height: 99px;
}
<<<<<<< HEAD
.Pet-Beetle-Desert {
=======
.Pet-Monkey-Shade {
>>>>>>> c9f68e24
  background-image: url(/static/sprites/spritesmith-main-17.png);
  background-position: -1476px -100px;
  width: 81px;
  height: 99px;
}
<<<<<<< HEAD
.Pet-Beetle-Golden {
=======
.Pet-Monkey-Skeleton {
>>>>>>> c9f68e24
  background-image: url(/static/sprites/spritesmith-main-17.png);
  background-position: -1476px 0px;
  width: 81px;
  height: 99px;
}
<<<<<<< HEAD
.Pet-Beetle-Red {
=======
.Pet-Monkey-White {
>>>>>>> c9f68e24
  background-image: url(/static/sprites/spritesmith-main-17.png);
  background-position: -1394px -1300px;
  width: 81px;
  height: 99px;
}
<<<<<<< HEAD
.Pet-Beetle-Shade {
=======
.Pet-Monkey-Zombie {
>>>>>>> c9f68e24
  background-image: url(/static/sprites/spritesmith-main-17.png);
  background-position: 0px -100px;
  width: 81px;
  height: 99px;
}
<<<<<<< HEAD
.Pet-Beetle-Skeleton {
=======
.Pet-Nudibranch-Base {
>>>>>>> c9f68e24
  background-image: url(/static/sprites/spritesmith-main-17.png);
  background-position: -1640px -200px;
  width: 81px;
  height: 99px;
}<|MERGE_RESOLUTION|>--- conflicted
+++ resolved
@@ -1,3228 +1,1960 @@
-<<<<<<< HEAD
+.Mount_Icon_Octopus-Desert {
+  background-image: url(/static/sprites/spritesmith-main-17.png);
+  background-position: -82px 0px;
+  width: 81px;
+  height: 99px;
+}
+.Mount_Icon_Octopus-Golden {
+  background-image: url(/static/sprites/spritesmith-main-17.png);
+  background-position: -164px -1100px;
+  width: 81px;
+  height: 99px;
+}
+.Mount_Icon_Octopus-Red {
+  background-image: url(/static/sprites/spritesmith-main-17.png);
+  background-position: -164px 0px;
+  width: 81px;
+  height: 99px;
+}
+.Mount_Icon_Octopus-Shade {
+  background-image: url(/static/sprites/spritesmith-main-17.png);
+  background-position: 0px -100px;
+  width: 81px;
+  height: 99px;
+}
 .Mount_Icon_Octopus-Skeleton {
-=======
-.Pet-Armadillo-CottonCandyBlue {
->>>>>>> c9f68e24
-  background-image: url(/static/sprites/spritesmith-main-17.png);
-  background-position: -82px 0px;
-  width: 81px;
-  height: 99px;
-}
-<<<<<<< HEAD
+  background-image: url(/static/sprites/spritesmith-main-17.png);
+  background-position: -82px -100px;
+  width: 81px;
+  height: 99px;
+}
 .Mount_Icon_Octopus-White {
-=======
-.Pet-Armadillo-CottonCandyPink {
->>>>>>> c9f68e24
-  background-image: url(/static/sprites/spritesmith-main-17.png);
-  background-position: -164px -1100px;
-  width: 81px;
-  height: 99px;
-}
-<<<<<<< HEAD
+  background-image: url(/static/sprites/spritesmith-main-17.png);
+  background-position: -164px -100px;
+  width: 81px;
+  height: 99px;
+}
 .Mount_Icon_Octopus-Zombie {
-=======
-.Pet-Armadillo-Desert {
->>>>>>> c9f68e24
-  background-image: url(/static/sprites/spritesmith-main-17.png);
-  background-position: -164px 0px;
-  width: 81px;
-  height: 99px;
-}
-<<<<<<< HEAD
+  background-image: url(/static/sprites/spritesmith-main-17.png);
+  background-position: -246px 0px;
+  width: 81px;
+  height: 99px;
+}
 .Mount_Icon_Orca-Base {
-=======
-.Pet-Armadillo-Golden {
->>>>>>> c9f68e24
   background-image: url(/static/sprites/spritesmith-main-17.png);
   background-position: -1640px -1083px;
   width: 78px;
   height: 86px;
 }
-<<<<<<< HEAD
 .Mount_Icon_Owl-Base {
-=======
-.Pet-Armadillo-Red {
->>>>>>> c9f68e24
-  background-image: url(/static/sprites/spritesmith-main-17.png);
-  background-position: -82px -100px;
-  width: 81px;
-  height: 99px;
-}
-<<<<<<< HEAD
+  background-image: url(/static/sprites/spritesmith-main-17.png);
+  background-position: 0px -200px;
+  width: 81px;
+  height: 99px;
+}
 .Mount_Icon_Owl-CottonCandyBlue {
-=======
-.Pet-Armadillo-Shade {
->>>>>>> c9f68e24
-  background-image: url(/static/sprites/spritesmith-main-17.png);
-  background-position: -164px -100px;
-  width: 81px;
-  height: 99px;
-}
-<<<<<<< HEAD
+  background-image: url(/static/sprites/spritesmith-main-17.png);
+  background-position: -82px -200px;
+  width: 81px;
+  height: 99px;
+}
 .Mount_Icon_Owl-CottonCandyPink {
-=======
-.Pet-Armadillo-Skeleton {
->>>>>>> c9f68e24
-  background-image: url(/static/sprites/spritesmith-main-17.png);
-  background-position: -246px 0px;
-  width: 81px;
-  height: 99px;
-}
-<<<<<<< HEAD
+  background-image: url(/static/sprites/spritesmith-main-17.png);
+  background-position: -164px -200px;
+  width: 81px;
+  height: 99px;
+}
 .Mount_Icon_Owl-Desert {
-=======
-.Pet-Armadillo-White {
->>>>>>> c9f68e24
-  background-image: url(/static/sprites/spritesmith-main-17.png);
-  background-position: -246px -100px;
-  width: 81px;
-  height: 99px;
-}
-<<<<<<< HEAD
+  background-image: url(/static/sprites/spritesmith-main-17.png);
+  background-position: -246px -200px;
+  width: 81px;
+  height: 99px;
+}
 .Mount_Icon_Owl-Golden {
-=======
-.Pet-Armadillo-Zombie {
->>>>>>> c9f68e24
-  background-image: url(/static/sprites/spritesmith-main-17.png);
-  background-position: 0px -200px;
-  width: 81px;
-  height: 99px;
-}
-<<<<<<< HEAD
+  background-image: url(/static/sprites/spritesmith-main-17.png);
+  background-position: -328px 0px;
+  width: 81px;
+  height: 99px;
+}
 .Mount_Icon_Owl-Red {
-=======
-.Pet-Axolotl-Base {
->>>>>>> c9f68e24
-  background-image: url(/static/sprites/spritesmith-main-17.png);
-  background-position: -82px -200px;
-  width: 81px;
-  height: 99px;
-}
-<<<<<<< HEAD
+  background-image: url(/static/sprites/spritesmith-main-17.png);
+  background-position: -328px -100px;
+  width: 81px;
+  height: 99px;
+}
 .Mount_Icon_Owl-Shade {
-=======
-.Pet-Axolotl-CottonCandyBlue {
->>>>>>> c9f68e24
-  background-image: url(/static/sprites/spritesmith-main-17.png);
-  background-position: -164px -200px;
-  width: 81px;
-  height: 99px;
-}
-<<<<<<< HEAD
+  background-image: url(/static/sprites/spritesmith-main-17.png);
+  background-position: -328px -200px;
+  width: 81px;
+  height: 99px;
+}
 .Mount_Icon_Owl-Skeleton {
-=======
-.Pet-Axolotl-CottonCandyPink {
->>>>>>> c9f68e24
-  background-image: url(/static/sprites/spritesmith-main-17.png);
-  background-position: -246px -200px;
-  width: 81px;
-  height: 99px;
-}
-<<<<<<< HEAD
+  background-image: url(/static/sprites/spritesmith-main-17.png);
+  background-position: 0px -300px;
+  width: 81px;
+  height: 99px;
+}
 .Mount_Icon_Owl-White {
-=======
-.Pet-Axolotl-Desert {
->>>>>>> c9f68e24
-  background-image: url(/static/sprites/spritesmith-main-17.png);
-  background-position: -328px 0px;
-  width: 81px;
-  height: 99px;
-}
-<<<<<<< HEAD
+  background-image: url(/static/sprites/spritesmith-main-17.png);
+  background-position: -82px -300px;
+  width: 81px;
+  height: 99px;
+}
 .Mount_Icon_Owl-Zombie {
-=======
-.Pet-Axolotl-Golden {
->>>>>>> c9f68e24
-  background-image: url(/static/sprites/spritesmith-main-17.png);
-  background-position: -328px -100px;
-  width: 81px;
-  height: 99px;
-}
-<<<<<<< HEAD
+  background-image: url(/static/sprites/spritesmith-main-17.png);
+  background-position: -164px -300px;
+  width: 81px;
+  height: 99px;
+}
 .Mount_Icon_PandaCub-Aquatic {
-=======
-.Pet-Axolotl-Red {
->>>>>>> c9f68e24
-  background-image: url(/static/sprites/spritesmith-main-17.png);
-  background-position: -328px -200px;
-  width: 81px;
-  height: 99px;
-}
-<<<<<<< HEAD
+  background-image: url(/static/sprites/spritesmith-main-17.png);
+  background-position: -246px -300px;
+  width: 81px;
+  height: 99px;
+}
 .Mount_Icon_PandaCub-Base {
-=======
-.Pet-Axolotl-Shade {
->>>>>>> c9f68e24
-  background-image: url(/static/sprites/spritesmith-main-17.png);
-  background-position: 0px -300px;
-  width: 81px;
-  height: 99px;
-}
-<<<<<<< HEAD
+  background-image: url(/static/sprites/spritesmith-main-17.png);
+  background-position: -328px -300px;
+  width: 81px;
+  height: 99px;
+}
 .Mount_Icon_PandaCub-CottonCandyBlue {
-=======
-.Pet-Axolotl-Skeleton {
->>>>>>> c9f68e24
-  background-image: url(/static/sprites/spritesmith-main-17.png);
-  background-position: -82px -300px;
-  width: 81px;
-  height: 99px;
-}
-<<<<<<< HEAD
+  background-image: url(/static/sprites/spritesmith-main-17.png);
+  background-position: -410px 0px;
+  width: 81px;
+  height: 99px;
+}
 .Mount_Icon_PandaCub-CottonCandyPink {
-=======
-.Pet-Axolotl-White {
->>>>>>> c9f68e24
-  background-image: url(/static/sprites/spritesmith-main-17.png);
-  background-position: -164px -300px;
-  width: 81px;
-  height: 99px;
-}
-<<<<<<< HEAD
+  background-image: url(/static/sprites/spritesmith-main-17.png);
+  background-position: -410px -100px;
+  width: 81px;
+  height: 99px;
+}
 .Mount_Icon_PandaCub-Cupid {
-=======
-.Pet-Axolotl-Zombie {
->>>>>>> c9f68e24
-  background-image: url(/static/sprites/spritesmith-main-17.png);
-  background-position: -246px -300px;
-  width: 81px;
-  height: 99px;
-}
-<<<<<<< HEAD
+  background-image: url(/static/sprites/spritesmith-main-17.png);
+  background-position: -410px -200px;
+  width: 81px;
+  height: 99px;
+}
 .Mount_Icon_PandaCub-Desert {
-=======
-.Pet-BearCub-Aquatic {
->>>>>>> c9f68e24
-  background-image: url(/static/sprites/spritesmith-main-17.png);
-  background-position: -328px -300px;
-  width: 81px;
-  height: 99px;
-}
-<<<<<<< HEAD
+  background-image: url(/static/sprites/spritesmith-main-17.png);
+  background-position: -410px -300px;
+  width: 81px;
+  height: 99px;
+}
 .Mount_Icon_PandaCub-Ember {
-=======
-.Pet-BearCub-Base {
->>>>>>> c9f68e24
-  background-image: url(/static/sprites/spritesmith-main-17.png);
-  background-position: -410px 0px;
-  width: 81px;
-  height: 99px;
-}
-<<<<<<< HEAD
+  background-image: url(/static/sprites/spritesmith-main-17.png);
+  background-position: -492px 0px;
+  width: 81px;
+  height: 99px;
+}
 .Mount_Icon_PandaCub-Fairy {
-=======
-.Pet-BearCub-CottonCandyBlue {
->>>>>>> c9f68e24
-  background-image: url(/static/sprites/spritesmith-main-17.png);
-  background-position: -410px -100px;
-  width: 81px;
-  height: 99px;
-}
-<<<<<<< HEAD
+  background-image: url(/static/sprites/spritesmith-main-17.png);
+  background-position: -492px -100px;
+  width: 81px;
+  height: 99px;
+}
 .Mount_Icon_PandaCub-Floral {
-=======
-.Pet-BearCub-CottonCandyPink {
->>>>>>> c9f68e24
-  background-image: url(/static/sprites/spritesmith-main-17.png);
-  background-position: -410px -200px;
-  width: 81px;
-  height: 99px;
-}
-<<<<<<< HEAD
+  background-image: url(/static/sprites/spritesmith-main-17.png);
+  background-position: -492px -200px;
+  width: 81px;
+  height: 99px;
+}
 .Mount_Icon_PandaCub-Ghost {
-=======
-.Pet-BearCub-Cupid {
->>>>>>> c9f68e24
-  background-image: url(/static/sprites/spritesmith-main-17.png);
-  background-position: -410px -300px;
-  width: 81px;
-  height: 99px;
-}
-<<<<<<< HEAD
+  background-image: url(/static/sprites/spritesmith-main-17.png);
+  background-position: -492px -300px;
+  width: 81px;
+  height: 99px;
+}
 .Mount_Icon_PandaCub-Golden {
-=======
-.Pet-BearCub-Desert {
->>>>>>> c9f68e24
-  background-image: url(/static/sprites/spritesmith-main-17.png);
-  background-position: -492px 0px;
-  width: 81px;
-  height: 99px;
-}
-<<<<<<< HEAD
+  background-image: url(/static/sprites/spritesmith-main-17.png);
+  background-position: 0px -400px;
+  width: 81px;
+  height: 99px;
+}
 .Mount_Icon_PandaCub-Holly {
-=======
-.Pet-BearCub-Ember {
->>>>>>> c9f68e24
-  background-image: url(/static/sprites/spritesmith-main-17.png);
-  background-position: -492px -100px;
-  width: 81px;
-  height: 99px;
-}
-<<<<<<< HEAD
+  background-image: url(/static/sprites/spritesmith-main-17.png);
+  background-position: -82px -400px;
+  width: 81px;
+  height: 99px;
+}
 .Mount_Icon_PandaCub-Peppermint {
-=======
-.Pet-BearCub-Fairy {
->>>>>>> c9f68e24
-  background-image: url(/static/sprites/spritesmith-main-17.png);
-  background-position: -492px -200px;
-  width: 81px;
-  height: 99px;
-}
-<<<<<<< HEAD
+  background-image: url(/static/sprites/spritesmith-main-17.png);
+  background-position: -164px -400px;
+  width: 81px;
+  height: 99px;
+}
 .Mount_Icon_PandaCub-Red {
-=======
-.Pet-BearCub-Floral {
->>>>>>> c9f68e24
-  background-image: url(/static/sprites/spritesmith-main-17.png);
-  background-position: -492px -300px;
-  width: 81px;
-  height: 99px;
-}
-<<<<<<< HEAD
+  background-image: url(/static/sprites/spritesmith-main-17.png);
+  background-position: -246px -400px;
+  width: 81px;
+  height: 99px;
+}
 .Mount_Icon_PandaCub-RoyalPurple {
-=======
-.Pet-BearCub-Ghost {
->>>>>>> c9f68e24
-  background-image: url(/static/sprites/spritesmith-main-17.png);
-  background-position: 0px -400px;
-  width: 81px;
-  height: 99px;
-}
-<<<<<<< HEAD
+  background-image: url(/static/sprites/spritesmith-main-17.png);
+  background-position: -328px -400px;
+  width: 81px;
+  height: 99px;
+}
 .Mount_Icon_PandaCub-Shade {
-=======
-.Pet-BearCub-Golden {
->>>>>>> c9f68e24
-  background-image: url(/static/sprites/spritesmith-main-17.png);
-  background-position: -82px -400px;
-  width: 81px;
-  height: 99px;
-}
-<<<<<<< HEAD
+  background-image: url(/static/sprites/spritesmith-main-17.png);
+  background-position: -410px -400px;
+  width: 81px;
+  height: 99px;
+}
 .Mount_Icon_PandaCub-Shimmer {
-=======
-.Pet-BearCub-Holly {
->>>>>>> c9f68e24
-  background-image: url(/static/sprites/spritesmith-main-17.png);
-  background-position: -164px -400px;
-  width: 81px;
-  height: 99px;
-}
-<<<<<<< HEAD
+  background-image: url(/static/sprites/spritesmith-main-17.png);
+  background-position: -492px -400px;
+  width: 81px;
+  height: 99px;
+}
 .Mount_Icon_PandaCub-Skeleton {
-=======
-.Pet-BearCub-Peppermint {
->>>>>>> c9f68e24
-  background-image: url(/static/sprites/spritesmith-main-17.png);
-  background-position: -246px -400px;
-  width: 81px;
-  height: 99px;
-}
-<<<<<<< HEAD
+  background-image: url(/static/sprites/spritesmith-main-17.png);
+  background-position: -574px 0px;
+  width: 81px;
+  height: 99px;
+}
 .Mount_Icon_PandaCub-Spooky {
-=======
-.Pet-BearCub-Polar {
->>>>>>> c9f68e24
-  background-image: url(/static/sprites/spritesmith-main-17.png);
-  background-position: -328px -400px;
-  width: 81px;
-  height: 99px;
-}
-<<<<<<< HEAD
+  background-image: url(/static/sprites/spritesmith-main-17.png);
+  background-position: -574px -100px;
+  width: 81px;
+  height: 99px;
+}
 .Mount_Icon_PandaCub-Thunderstorm {
-=======
-.Pet-BearCub-Red {
->>>>>>> c9f68e24
-  background-image: url(/static/sprites/spritesmith-main-17.png);
-  background-position: -410px -400px;
-  width: 81px;
-  height: 99px;
-}
-<<<<<<< HEAD
+  background-image: url(/static/sprites/spritesmith-main-17.png);
+  background-position: -574px -200px;
+  width: 81px;
+  height: 99px;
+}
 .Mount_Icon_PandaCub-White {
-=======
-.Pet-BearCub-RoyalPurple {
->>>>>>> c9f68e24
-  background-image: url(/static/sprites/spritesmith-main-17.png);
-  background-position: -492px -400px;
-  width: 81px;
-  height: 99px;
-}
-<<<<<<< HEAD
+  background-image: url(/static/sprites/spritesmith-main-17.png);
+  background-position: -574px -300px;
+  width: 81px;
+  height: 99px;
+}
 .Mount_Icon_PandaCub-Zombie {
-=======
-.Pet-BearCub-Shade {
->>>>>>> c9f68e24
-  background-image: url(/static/sprites/spritesmith-main-17.png);
-  background-position: -574px 0px;
-  width: 81px;
-  height: 99px;
-}
-<<<<<<< HEAD
+  background-image: url(/static/sprites/spritesmith-main-17.png);
+  background-position: -574px -400px;
+  width: 81px;
+  height: 99px;
+}
 .Mount_Icon_Parrot-Base {
-=======
-.Pet-BearCub-Shimmer {
->>>>>>> c9f68e24
-  background-image: url(/static/sprites/spritesmith-main-17.png);
-  background-position: -574px -100px;
-  width: 81px;
-  height: 99px;
-}
-<<<<<<< HEAD
+  background-image: url(/static/sprites/spritesmith-main-17.png);
+  background-position: 0px -500px;
+  width: 81px;
+  height: 99px;
+}
 .Mount_Icon_Parrot-CottonCandyBlue {
-=======
-.Pet-BearCub-Skeleton {
->>>>>>> c9f68e24
-  background-image: url(/static/sprites/spritesmith-main-17.png);
-  background-position: -574px -200px;
-  width: 81px;
-  height: 99px;
-}
-<<<<<<< HEAD
+  background-image: url(/static/sprites/spritesmith-main-17.png);
+  background-position: -82px -500px;
+  width: 81px;
+  height: 99px;
+}
 .Mount_Icon_Parrot-CottonCandyPink {
-=======
-.Pet-BearCub-Spooky {
->>>>>>> c9f68e24
-  background-image: url(/static/sprites/spritesmith-main-17.png);
-  background-position: -574px -300px;
-  width: 81px;
-  height: 99px;
-}
-<<<<<<< HEAD
+  background-image: url(/static/sprites/spritesmith-main-17.png);
+  background-position: -164px -500px;
+  width: 81px;
+  height: 99px;
+}
 .Mount_Icon_Parrot-Desert {
-=======
-.Pet-BearCub-Thunderstorm {
->>>>>>> c9f68e24
-  background-image: url(/static/sprites/spritesmith-main-17.png);
-  background-position: -574px -400px;
-  width: 81px;
-  height: 99px;
-}
-<<<<<<< HEAD
+  background-image: url(/static/sprites/spritesmith-main-17.png);
+  background-position: -246px -500px;
+  width: 81px;
+  height: 99px;
+}
 .Mount_Icon_Parrot-Golden {
-=======
-.Pet-BearCub-White {
->>>>>>> c9f68e24
-  background-image: url(/static/sprites/spritesmith-main-17.png);
-  background-position: 0px -500px;
-  width: 81px;
-  height: 99px;
-}
-<<<<<<< HEAD
+  background-image: url(/static/sprites/spritesmith-main-17.png);
+  background-position: -328px -500px;
+  width: 81px;
+  height: 99px;
+}
 .Mount_Icon_Parrot-Red {
-=======
-.Pet-BearCub-Zombie {
->>>>>>> c9f68e24
-  background-image: url(/static/sprites/spritesmith-main-17.png);
-  background-position: -82px -500px;
-  width: 81px;
-  height: 99px;
-}
-<<<<<<< HEAD
+  background-image: url(/static/sprites/spritesmith-main-17.png);
+  background-position: -410px -500px;
+  width: 81px;
+  height: 99px;
+}
 .Mount_Icon_Parrot-Shade {
-=======
-.Pet-Beetle-Base {
->>>>>>> c9f68e24
-  background-image: url(/static/sprites/spritesmith-main-17.png);
-  background-position: -164px -500px;
-  width: 81px;
-  height: 99px;
-}
-<<<<<<< HEAD
+  background-image: url(/static/sprites/spritesmith-main-17.png);
+  background-position: -492px -500px;
+  width: 81px;
+  height: 99px;
+}
 .Mount_Icon_Parrot-Skeleton {
-=======
-.Pet-Beetle-CottonCandyBlue {
->>>>>>> c9f68e24
-  background-image: url(/static/sprites/spritesmith-main-17.png);
-  background-position: -246px -500px;
-  width: 81px;
-  height: 99px;
-}
-<<<<<<< HEAD
+  background-image: url(/static/sprites/spritesmith-main-17.png);
+  background-position: -574px -500px;
+  width: 81px;
+  height: 99px;
+}
 .Mount_Icon_Parrot-White {
-=======
-.Pet-Beetle-CottonCandyPink {
->>>>>>> c9f68e24
-  background-image: url(/static/sprites/spritesmith-main-17.png);
-  background-position: -328px -500px;
-  width: 81px;
-  height: 99px;
-}
-<<<<<<< HEAD
+  background-image: url(/static/sprites/spritesmith-main-17.png);
+  background-position: -656px 0px;
+  width: 81px;
+  height: 99px;
+}
 .Mount_Icon_Parrot-Zombie {
-=======
-.Pet-Beetle-Desert {
->>>>>>> c9f68e24
-  background-image: url(/static/sprites/spritesmith-main-17.png);
-  background-position: -410px -500px;
-  width: 81px;
-  height: 99px;
-}
-<<<<<<< HEAD
+  background-image: url(/static/sprites/spritesmith-main-17.png);
+  background-position: -656px -100px;
+  width: 81px;
+  height: 99px;
+}
 .Mount_Icon_Peacock-Base {
-=======
-.Pet-Beetle-Golden {
->>>>>>> c9f68e24
-  background-image: url(/static/sprites/spritesmith-main-17.png);
-  background-position: -492px -500px;
-  width: 81px;
-  height: 99px;
-}
-<<<<<<< HEAD
+  background-image: url(/static/sprites/spritesmith-main-17.png);
+  background-position: -656px -200px;
+  width: 81px;
+  height: 99px;
+}
 .Mount_Icon_Peacock-CottonCandyBlue {
-=======
-.Pet-Beetle-Red {
->>>>>>> c9f68e24
-  background-image: url(/static/sprites/spritesmith-main-17.png);
-  background-position: -574px -500px;
-  width: 81px;
-  height: 99px;
-}
-<<<<<<< HEAD
+  background-image: url(/static/sprites/spritesmith-main-17.png);
+  background-position: -656px -300px;
+  width: 81px;
+  height: 99px;
+}
 .Mount_Icon_Peacock-CottonCandyPink {
-=======
-.Pet-Beetle-Shade {
->>>>>>> c9f68e24
-  background-image: url(/static/sprites/spritesmith-main-17.png);
-  background-position: -656px 0px;
-  width: 81px;
-  height: 99px;
-}
-<<<<<<< HEAD
+  background-image: url(/static/sprites/spritesmith-main-17.png);
+  background-position: -656px -400px;
+  width: 81px;
+  height: 99px;
+}
 .Mount_Icon_Peacock-Desert {
-=======
-.Pet-Beetle-Skeleton {
->>>>>>> c9f68e24
-  background-image: url(/static/sprites/spritesmith-main-17.png);
-  background-position: -656px -100px;
-  width: 81px;
-  height: 99px;
-}
-<<<<<<< HEAD
+  background-image: url(/static/sprites/spritesmith-main-17.png);
+  background-position: -656px -500px;
+  width: 81px;
+  height: 99px;
+}
 .Mount_Icon_Peacock-Golden {
-=======
-.Pet-Beetle-White {
->>>>>>> c9f68e24
-  background-image: url(/static/sprites/spritesmith-main-17.png);
-  background-position: -656px -200px;
-  width: 81px;
-  height: 99px;
-}
-<<<<<<< HEAD
+  background-image: url(/static/sprites/spritesmith-main-17.png);
+  background-position: 0px -600px;
+  width: 81px;
+  height: 99px;
+}
 .Mount_Icon_Peacock-Red {
-=======
-.Pet-Beetle-Zombie {
->>>>>>> c9f68e24
-  background-image: url(/static/sprites/spritesmith-main-17.png);
-  background-position: -656px -300px;
-  width: 81px;
-  height: 99px;
-}
-<<<<<<< HEAD
+  background-image: url(/static/sprites/spritesmith-main-17.png);
+  background-position: -82px -600px;
+  width: 81px;
+  height: 99px;
+}
 .Mount_Icon_Peacock-Shade {
-=======
-.Pet-Bunny-Base {
->>>>>>> c9f68e24
-  background-image: url(/static/sprites/spritesmith-main-17.png);
-  background-position: -656px -400px;
-  width: 81px;
-  height: 99px;
-}
-<<<<<<< HEAD
+  background-image: url(/static/sprites/spritesmith-main-17.png);
+  background-position: -164px -600px;
+  width: 81px;
+  height: 99px;
+}
 .Mount_Icon_Peacock-Skeleton {
-=======
-.Pet-Bunny-CottonCandyBlue {
->>>>>>> c9f68e24
-  background-image: url(/static/sprites/spritesmith-main-17.png);
-  background-position: -656px -500px;
-  width: 81px;
-  height: 99px;
-}
-<<<<<<< HEAD
+  background-image: url(/static/sprites/spritesmith-main-17.png);
+  background-position: -246px -600px;
+  width: 81px;
+  height: 99px;
+}
 .Mount_Icon_Peacock-White {
-=======
-.Pet-Bunny-CottonCandyPink {
->>>>>>> c9f68e24
-  background-image: url(/static/sprites/spritesmith-main-17.png);
-  background-position: 0px -600px;
-  width: 81px;
-  height: 99px;
-}
-<<<<<<< HEAD
+  background-image: url(/static/sprites/spritesmith-main-17.png);
+  background-position: -328px -600px;
+  width: 81px;
+  height: 99px;
+}
 .Mount_Icon_Peacock-Zombie {
-=======
-.Pet-Bunny-Desert {
->>>>>>> c9f68e24
-  background-image: url(/static/sprites/spritesmith-main-17.png);
-  background-position: -82px -600px;
-  width: 81px;
-  height: 99px;
-}
-<<<<<<< HEAD
+  background-image: url(/static/sprites/spritesmith-main-17.png);
+  background-position: -410px -600px;
+  width: 81px;
+  height: 99px;
+}
 .Mount_Icon_Penguin-Base {
-=======
-.Pet-Bunny-Golden {
->>>>>>> c9f68e24
-  background-image: url(/static/sprites/spritesmith-main-17.png);
-  background-position: -164px -600px;
-  width: 81px;
-  height: 99px;
-}
-<<<<<<< HEAD
+  background-image: url(/static/sprites/spritesmith-main-17.png);
+  background-position: -492px -600px;
+  width: 81px;
+  height: 99px;
+}
 .Mount_Icon_Penguin-CottonCandyBlue {
-=======
-.Pet-Bunny-Red {
->>>>>>> c9f68e24
-  background-image: url(/static/sprites/spritesmith-main-17.png);
-  background-position: -246px -600px;
-  width: 81px;
-  height: 99px;
-}
-<<<<<<< HEAD
+  background-image: url(/static/sprites/spritesmith-main-17.png);
+  background-position: -574px -600px;
+  width: 81px;
+  height: 99px;
+}
 .Mount_Icon_Penguin-CottonCandyPink {
-=======
-.Pet-Bunny-Shade {
->>>>>>> c9f68e24
-  background-image: url(/static/sprites/spritesmith-main-17.png);
-  background-position: -328px -600px;
-  width: 81px;
-  height: 99px;
-}
-<<<<<<< HEAD
+  background-image: url(/static/sprites/spritesmith-main-17.png);
+  background-position: -656px -600px;
+  width: 81px;
+  height: 99px;
+}
 .Mount_Icon_Penguin-Desert {
-=======
-.Pet-Bunny-Skeleton {
->>>>>>> c9f68e24
-  background-image: url(/static/sprites/spritesmith-main-17.png);
-  background-position: -410px -600px;
-  width: 81px;
-  height: 99px;
-}
-<<<<<<< HEAD
+  background-image: url(/static/sprites/spritesmith-main-17.png);
+  background-position: -738px 0px;
+  width: 81px;
+  height: 99px;
+}
 .Mount_Icon_Penguin-Golden {
-=======
-.Pet-Bunny-White {
->>>>>>> c9f68e24
-  background-image: url(/static/sprites/spritesmith-main-17.png);
-  background-position: -492px -600px;
-  width: 81px;
-  height: 99px;
-}
-<<<<<<< HEAD
+  background-image: url(/static/sprites/spritesmith-main-17.png);
+  background-position: -738px -100px;
+  width: 81px;
+  height: 99px;
+}
 .Mount_Icon_Penguin-Red {
-=======
-.Pet-Bunny-Zombie {
->>>>>>> c9f68e24
-  background-image: url(/static/sprites/spritesmith-main-17.png);
-  background-position: -574px -600px;
-  width: 81px;
-  height: 99px;
-}
-<<<<<<< HEAD
+  background-image: url(/static/sprites/spritesmith-main-17.png);
+  background-position: -738px -200px;
+  width: 81px;
+  height: 99px;
+}
 .Mount_Icon_Penguin-Shade {
-=======
-.Pet-Butterfly-Base {
->>>>>>> c9f68e24
-  background-image: url(/static/sprites/spritesmith-main-17.png);
-  background-position: -656px -600px;
-  width: 81px;
-  height: 99px;
-}
-<<<<<<< HEAD
+  background-image: url(/static/sprites/spritesmith-main-17.png);
+  background-position: -738px -300px;
+  width: 81px;
+  height: 99px;
+}
 .Mount_Icon_Penguin-Skeleton {
-=======
-.Pet-Butterfly-CottonCandyBlue {
->>>>>>> c9f68e24
-  background-image: url(/static/sprites/spritesmith-main-17.png);
-  background-position: -738px 0px;
-  width: 81px;
-  height: 99px;
-}
-<<<<<<< HEAD
+  background-image: url(/static/sprites/spritesmith-main-17.png);
+  background-position: -738px -400px;
+  width: 81px;
+  height: 99px;
+}
 .Mount_Icon_Penguin-White {
-=======
-.Pet-Butterfly-CottonCandyPink {
->>>>>>> c9f68e24
-  background-image: url(/static/sprites/spritesmith-main-17.png);
-  background-position: -738px -100px;
-  width: 81px;
-  height: 99px;
-}
-<<<<<<< HEAD
+  background-image: url(/static/sprites/spritesmith-main-17.png);
+  background-position: -738px -500px;
+  width: 81px;
+  height: 99px;
+}
 .Mount_Icon_Penguin-Zombie {
-=======
-.Pet-Butterfly-Desert {
->>>>>>> c9f68e24
-  background-image: url(/static/sprites/spritesmith-main-17.png);
-  background-position: -738px -200px;
-  width: 81px;
-  height: 99px;
-}
-<<<<<<< HEAD
+  background-image: url(/static/sprites/spritesmith-main-17.png);
+  background-position: -738px -600px;
+  width: 81px;
+  height: 99px;
+}
 .Mount_Icon_Phoenix-Base {
-=======
-.Pet-Butterfly-Golden {
->>>>>>> c9f68e24
-  background-image: url(/static/sprites/spritesmith-main-17.png);
-  background-position: -738px -300px;
-  width: 81px;
-  height: 99px;
-}
-<<<<<<< HEAD
+  background-image: url(/static/sprites/spritesmith-main-17.png);
+  background-position: 0px -700px;
+  width: 81px;
+  height: 99px;
+}
 .Mount_Icon_Rat-Base {
-=======
-.Pet-Butterfly-Red {
->>>>>>> c9f68e24
-  background-image: url(/static/sprites/spritesmith-main-17.png);
-  background-position: -738px -400px;
-  width: 81px;
-  height: 99px;
-}
-<<<<<<< HEAD
+  background-image: url(/static/sprites/spritesmith-main-17.png);
+  background-position: -82px -700px;
+  width: 81px;
+  height: 99px;
+}
 .Mount_Icon_Rat-CottonCandyBlue {
-=======
-.Pet-Butterfly-Shade {
->>>>>>> c9f68e24
-  background-image: url(/static/sprites/spritesmith-main-17.png);
-  background-position: -738px -500px;
-  width: 81px;
-  height: 99px;
-}
-<<<<<<< HEAD
+  background-image: url(/static/sprites/spritesmith-main-17.png);
+  background-position: -164px -700px;
+  width: 81px;
+  height: 99px;
+}
 .Mount_Icon_Rat-CottonCandyPink {
-=======
-.Pet-Butterfly-Skeleton {
->>>>>>> c9f68e24
-  background-image: url(/static/sprites/spritesmith-main-17.png);
-  background-position: -738px -600px;
-  width: 81px;
-  height: 99px;
-}
-<<<<<<< HEAD
+  background-image: url(/static/sprites/spritesmith-main-17.png);
+  background-position: -246px -700px;
+  width: 81px;
+  height: 99px;
+}
 .Mount_Icon_Rat-Desert {
-=======
-.Pet-Butterfly-White {
->>>>>>> c9f68e24
-  background-image: url(/static/sprites/spritesmith-main-17.png);
-  background-position: 0px -700px;
-  width: 81px;
-  height: 99px;
-}
-<<<<<<< HEAD
+  background-image: url(/static/sprites/spritesmith-main-17.png);
+  background-position: -328px -700px;
+  width: 81px;
+  height: 99px;
+}
 .Mount_Icon_Rat-Golden {
-=======
-.Pet-Butterfly-Zombie {
->>>>>>> c9f68e24
-  background-image: url(/static/sprites/spritesmith-main-17.png);
-  background-position: -82px -700px;
-  width: 81px;
-  height: 99px;
-}
-<<<<<<< HEAD
+  background-image: url(/static/sprites/spritesmith-main-17.png);
+  background-position: -410px -700px;
+  width: 81px;
+  height: 99px;
+}
 .Mount_Icon_Rat-Red {
-=======
-.Pet-Cactus-Aquatic {
->>>>>>> c9f68e24
-  background-image: url(/static/sprites/spritesmith-main-17.png);
-  background-position: -164px -700px;
-  width: 81px;
-  height: 99px;
-}
-<<<<<<< HEAD
+  background-image: url(/static/sprites/spritesmith-main-17.png);
+  background-position: -492px -700px;
+  width: 81px;
+  height: 99px;
+}
 .Mount_Icon_Rat-Shade {
-=======
-.Pet-Cactus-Base {
->>>>>>> c9f68e24
-  background-image: url(/static/sprites/spritesmith-main-17.png);
-  background-position: -246px -700px;
-  width: 81px;
-  height: 99px;
-}
-<<<<<<< HEAD
+  background-image: url(/static/sprites/spritesmith-main-17.png);
+  background-position: -574px -700px;
+  width: 81px;
+  height: 99px;
+}
 .Mount_Icon_Rat-Skeleton {
-=======
-.Pet-Cactus-CottonCandyBlue {
->>>>>>> c9f68e24
-  background-image: url(/static/sprites/spritesmith-main-17.png);
-  background-position: -328px -700px;
-  width: 81px;
-  height: 99px;
-}
-<<<<<<< HEAD
+  background-image: url(/static/sprites/spritesmith-main-17.png);
+  background-position: -656px -700px;
+  width: 81px;
+  height: 99px;
+}
 .Mount_Icon_Rat-White {
-=======
-.Pet-Cactus-CottonCandyPink {
->>>>>>> c9f68e24
-  background-image: url(/static/sprites/spritesmith-main-17.png);
-  background-position: -410px -700px;
-  width: 81px;
-  height: 99px;
-}
-<<<<<<< HEAD
+  background-image: url(/static/sprites/spritesmith-main-17.png);
+  background-position: -738px -700px;
+  width: 81px;
+  height: 99px;
+}
 .Mount_Icon_Rat-Zombie {
-=======
-.Pet-Cactus-Cupid {
->>>>>>> c9f68e24
-  background-image: url(/static/sprites/spritesmith-main-17.png);
-  background-position: -492px -700px;
-  width: 81px;
-  height: 99px;
-}
-<<<<<<< HEAD
+  background-image: url(/static/sprites/spritesmith-main-17.png);
+  background-position: -820px 0px;
+  width: 81px;
+  height: 99px;
+}
 .Mount_Icon_Rock-Base {
-=======
-.Pet-Cactus-Desert {
->>>>>>> c9f68e24
-  background-image: url(/static/sprites/spritesmith-main-17.png);
-  background-position: -574px -700px;
-  width: 81px;
-  height: 99px;
-}
-<<<<<<< HEAD
+  background-image: url(/static/sprites/spritesmith-main-17.png);
+  background-position: -820px -100px;
+  width: 81px;
+  height: 99px;
+}
 .Mount_Icon_Rock-CottonCandyBlue {
-=======
-.Pet-Cactus-Ember {
->>>>>>> c9f68e24
-  background-image: url(/static/sprites/spritesmith-main-17.png);
-  background-position: -656px -700px;
-  width: 81px;
-  height: 99px;
-}
-<<<<<<< HEAD
+  background-image: url(/static/sprites/spritesmith-main-17.png);
+  background-position: -820px -200px;
+  width: 81px;
+  height: 99px;
+}
 .Mount_Icon_Rock-CottonCandyPink {
-=======
-.Pet-Cactus-Fairy {
->>>>>>> c9f68e24
-  background-image: url(/static/sprites/spritesmith-main-17.png);
-  background-position: -738px -700px;
-  width: 81px;
-  height: 99px;
-}
-<<<<<<< HEAD
+  background-image: url(/static/sprites/spritesmith-main-17.png);
+  background-position: -820px -300px;
+  width: 81px;
+  height: 99px;
+}
 .Mount_Icon_Rock-Desert {
-=======
-.Pet-Cactus-Floral {
->>>>>>> c9f68e24
-  background-image: url(/static/sprites/spritesmith-main-17.png);
-  background-position: -820px 0px;
-  width: 81px;
-  height: 99px;
-}
-<<<<<<< HEAD
+  background-image: url(/static/sprites/spritesmith-main-17.png);
+  background-position: -820px -400px;
+  width: 81px;
+  height: 99px;
+}
 .Mount_Icon_Rock-Golden {
-=======
-.Pet-Cactus-Ghost {
->>>>>>> c9f68e24
-  background-image: url(/static/sprites/spritesmith-main-17.png);
-  background-position: -820px -100px;
-  width: 81px;
-  height: 99px;
-}
-<<<<<<< HEAD
+  background-image: url(/static/sprites/spritesmith-main-17.png);
+  background-position: -820px -500px;
+  width: 81px;
+  height: 99px;
+}
 .Mount_Icon_Rock-Red {
-=======
-.Pet-Cactus-Golden {
->>>>>>> c9f68e24
-  background-image: url(/static/sprites/spritesmith-main-17.png);
-  background-position: -820px -200px;
-  width: 81px;
-  height: 99px;
-}
-<<<<<<< HEAD
+  background-image: url(/static/sprites/spritesmith-main-17.png);
+  background-position: -820px -600px;
+  width: 81px;
+  height: 99px;
+}
 .Mount_Icon_Rock-Shade {
-=======
-.Pet-Cactus-Holly {
->>>>>>> c9f68e24
-  background-image: url(/static/sprites/spritesmith-main-17.png);
-  background-position: -820px -300px;
-  width: 81px;
-  height: 99px;
-}
-<<<<<<< HEAD
+  background-image: url(/static/sprites/spritesmith-main-17.png);
+  background-position: -820px -700px;
+  width: 81px;
+  height: 99px;
+}
 .Mount_Icon_Rock-Skeleton {
-=======
-.Pet-Cactus-Peppermint {
->>>>>>> c9f68e24
-  background-image: url(/static/sprites/spritesmith-main-17.png);
-  background-position: -820px -400px;
-  width: 81px;
-  height: 99px;
-}
-<<<<<<< HEAD
+  background-image: url(/static/sprites/spritesmith-main-17.png);
+  background-position: 0px -800px;
+  width: 81px;
+  height: 99px;
+}
 .Mount_Icon_Rock-White {
-=======
-.Pet-Cactus-Red {
->>>>>>> c9f68e24
-  background-image: url(/static/sprites/spritesmith-main-17.png);
-  background-position: -820px -500px;
-  width: 81px;
-  height: 99px;
-}
-<<<<<<< HEAD
+  background-image: url(/static/sprites/spritesmith-main-17.png);
+  background-position: -82px -800px;
+  width: 81px;
+  height: 99px;
+}
 .Mount_Icon_Rock-Zombie {
-=======
-.Pet-Cactus-RoyalPurple {
->>>>>>> c9f68e24
-  background-image: url(/static/sprites/spritesmith-main-17.png);
-  background-position: -820px -600px;
-  width: 81px;
-  height: 99px;
-}
-<<<<<<< HEAD
+  background-image: url(/static/sprites/spritesmith-main-17.png);
+  background-position: -164px -800px;
+  width: 81px;
+  height: 99px;
+}
 .Mount_Icon_Rooster-Base {
-=======
-.Pet-Cactus-Shade {
->>>>>>> c9f68e24
-  background-image: url(/static/sprites/spritesmith-main-17.png);
-  background-position: -820px -700px;
-  width: 81px;
-  height: 99px;
-}
-<<<<<<< HEAD
+  background-image: url(/static/sprites/spritesmith-main-17.png);
+  background-position: -246px -800px;
+  width: 81px;
+  height: 99px;
+}
 .Mount_Icon_Rooster-CottonCandyBlue {
-=======
-.Pet-Cactus-Shimmer {
->>>>>>> c9f68e24
-  background-image: url(/static/sprites/spritesmith-main-17.png);
-  background-position: 0px -800px;
-  width: 81px;
-  height: 99px;
-}
-<<<<<<< HEAD
+  background-image: url(/static/sprites/spritesmith-main-17.png);
+  background-position: -328px -800px;
+  width: 81px;
+  height: 99px;
+}
 .Mount_Icon_Rooster-CottonCandyPink {
-=======
-.Pet-Cactus-Skeleton {
->>>>>>> c9f68e24
-  background-image: url(/static/sprites/spritesmith-main-17.png);
-  background-position: -82px -800px;
-  width: 81px;
-  height: 99px;
-}
-<<<<<<< HEAD
+  background-image: url(/static/sprites/spritesmith-main-17.png);
+  background-position: -410px -800px;
+  width: 81px;
+  height: 99px;
+}
 .Mount_Icon_Rooster-Desert {
-=======
-.Pet-Cactus-Spooky {
->>>>>>> c9f68e24
-  background-image: url(/static/sprites/spritesmith-main-17.png);
-  background-position: -164px -800px;
-  width: 81px;
-  height: 99px;
-}
-<<<<<<< HEAD
+  background-image: url(/static/sprites/spritesmith-main-17.png);
+  background-position: -492px -800px;
+  width: 81px;
+  height: 99px;
+}
 .Mount_Icon_Rooster-Golden {
-=======
-.Pet-Cactus-Thunderstorm {
->>>>>>> c9f68e24
-  background-image: url(/static/sprites/spritesmith-main-17.png);
-  background-position: -246px -800px;
-  width: 81px;
-  height: 99px;
-}
-<<<<<<< HEAD
+  background-image: url(/static/sprites/spritesmith-main-17.png);
+  background-position: -574px -800px;
+  width: 81px;
+  height: 99px;
+}
 .Mount_Icon_Rooster-Red {
-=======
-.Pet-Cactus-White {
->>>>>>> c9f68e24
-  background-image: url(/static/sprites/spritesmith-main-17.png);
-  background-position: -328px -800px;
-  width: 81px;
-  height: 99px;
-}
-<<<<<<< HEAD
+  background-image: url(/static/sprites/spritesmith-main-17.png);
+  background-position: -656px -800px;
+  width: 81px;
+  height: 99px;
+}
 .Mount_Icon_Rooster-Shade {
-=======
-.Pet-Cactus-Zombie {
->>>>>>> c9f68e24
-  background-image: url(/static/sprites/spritesmith-main-17.png);
-  background-position: -410px -800px;
-  width: 81px;
-  height: 99px;
-}
-<<<<<<< HEAD
+  background-image: url(/static/sprites/spritesmith-main-17.png);
+  background-position: -738px -800px;
+  width: 81px;
+  height: 99px;
+}
 .Mount_Icon_Rooster-Skeleton {
-=======
-.Pet-Cheetah-Base {
->>>>>>> c9f68e24
-  background-image: url(/static/sprites/spritesmith-main-17.png);
-  background-position: -492px -800px;
-  width: 81px;
-  height: 99px;
-}
-<<<<<<< HEAD
+  background-image: url(/static/sprites/spritesmith-main-17.png);
+  background-position: -820px -800px;
+  width: 81px;
+  height: 99px;
+}
 .Mount_Icon_Rooster-White {
-=======
-.Pet-Cheetah-CottonCandyBlue {
->>>>>>> c9f68e24
-  background-image: url(/static/sprites/spritesmith-main-17.png);
-  background-position: -574px -800px;
-  width: 81px;
-  height: 99px;
-}
-<<<<<<< HEAD
+  background-image: url(/static/sprites/spritesmith-main-17.png);
+  background-position: -902px 0px;
+  width: 81px;
+  height: 99px;
+}
 .Mount_Icon_Rooster-Zombie {
-=======
-.Pet-Cheetah-CottonCandyPink {
->>>>>>> c9f68e24
-  background-image: url(/static/sprites/spritesmith-main-17.png);
-  background-position: -656px -800px;
-  width: 81px;
-  height: 99px;
-}
-<<<<<<< HEAD
+  background-image: url(/static/sprites/spritesmith-main-17.png);
+  background-position: -902px -100px;
+  width: 81px;
+  height: 99px;
+}
 .Mount_Icon_Sabretooth-Base {
-=======
-.Pet-Cheetah-Desert {
->>>>>>> c9f68e24
-  background-image: url(/static/sprites/spritesmith-main-17.png);
-  background-position: -738px -800px;
-  width: 81px;
-  height: 99px;
-}
-<<<<<<< HEAD
+  background-image: url(/static/sprites/spritesmith-main-17.png);
+  background-position: -902px -200px;
+  width: 81px;
+  height: 99px;
+}
 .Mount_Icon_Sabretooth-CottonCandyBlue {
-=======
-.Pet-Cheetah-Golden {
->>>>>>> c9f68e24
-  background-image: url(/static/sprites/spritesmith-main-17.png);
-  background-position: -820px -800px;
-  width: 81px;
-  height: 99px;
-}
-<<<<<<< HEAD
+  background-image: url(/static/sprites/spritesmith-main-17.png);
+  background-position: -902px -300px;
+  width: 81px;
+  height: 99px;
+}
 .Mount_Icon_Sabretooth-CottonCandyPink {
-=======
-.Pet-Cheetah-Red {
->>>>>>> c9f68e24
-  background-image: url(/static/sprites/spritesmith-main-17.png);
-  background-position: -902px 0px;
-  width: 81px;
-  height: 99px;
-}
-<<<<<<< HEAD
+  background-image: url(/static/sprites/spritesmith-main-17.png);
+  background-position: -902px -400px;
+  width: 81px;
+  height: 99px;
+}
 .Mount_Icon_Sabretooth-Desert {
-=======
-.Pet-Cheetah-Shade {
->>>>>>> c9f68e24
-  background-image: url(/static/sprites/spritesmith-main-17.png);
-  background-position: -902px -100px;
-  width: 81px;
-  height: 99px;
-}
-<<<<<<< HEAD
+  background-image: url(/static/sprites/spritesmith-main-17.png);
+  background-position: -902px -500px;
+  width: 81px;
+  height: 99px;
+}
 .Mount_Icon_Sabretooth-Golden {
-=======
-.Pet-Cheetah-Skeleton {
->>>>>>> c9f68e24
-  background-image: url(/static/sprites/spritesmith-main-17.png);
-  background-position: -902px -200px;
-  width: 81px;
-  height: 99px;
-}
-<<<<<<< HEAD
+  background-image: url(/static/sprites/spritesmith-main-17.png);
+  background-position: -902px -600px;
+  width: 81px;
+  height: 99px;
+}
 .Mount_Icon_Sabretooth-Red {
-=======
-.Pet-Cheetah-White {
->>>>>>> c9f68e24
-  background-image: url(/static/sprites/spritesmith-main-17.png);
-  background-position: -902px -300px;
-  width: 81px;
-  height: 99px;
-}
-<<<<<<< HEAD
+  background-image: url(/static/sprites/spritesmith-main-17.png);
+  background-position: -902px -700px;
+  width: 81px;
+  height: 99px;
+}
 .Mount_Icon_Sabretooth-Shade {
-=======
-.Pet-Cheetah-Zombie {
->>>>>>> c9f68e24
-  background-image: url(/static/sprites/spritesmith-main-17.png);
-  background-position: -902px -400px;
-  width: 81px;
-  height: 99px;
-}
-<<<<<<< HEAD
+  background-image: url(/static/sprites/spritesmith-main-17.png);
+  background-position: -902px -800px;
+  width: 81px;
+  height: 99px;
+}
 .Mount_Icon_Sabretooth-Skeleton {
-=======
-.Pet-Cow-Base {
->>>>>>> c9f68e24
-  background-image: url(/static/sprites/spritesmith-main-17.png);
-  background-position: -902px -500px;
-  width: 81px;
-  height: 99px;
-}
-<<<<<<< HEAD
+  background-image: url(/static/sprites/spritesmith-main-17.png);
+  background-position: -984px 0px;
+  width: 81px;
+  height: 99px;
+}
 .Mount_Icon_Sabretooth-White {
-=======
-.Pet-Cow-CottonCandyBlue {
->>>>>>> c9f68e24
-  background-image: url(/static/sprites/spritesmith-main-17.png);
-  background-position: -902px -600px;
-  width: 81px;
-  height: 99px;
-}
-<<<<<<< HEAD
+  background-image: url(/static/sprites/spritesmith-main-17.png);
+  background-position: -984px -100px;
+  width: 81px;
+  height: 99px;
+}
 .Mount_Icon_Sabretooth-Zombie {
-=======
-.Pet-Cow-CottonCandyPink {
->>>>>>> c9f68e24
-  background-image: url(/static/sprites/spritesmith-main-17.png);
-  background-position: -902px -700px;
-  width: 81px;
-  height: 99px;
-}
-<<<<<<< HEAD
+  background-image: url(/static/sprites/spritesmith-main-17.png);
+  background-position: -984px -200px;
+  width: 81px;
+  height: 99px;
+}
 .Mount_Icon_Seahorse-Base {
-=======
-.Pet-Cow-Desert {
->>>>>>> c9f68e24
-  background-image: url(/static/sprites/spritesmith-main-17.png);
-  background-position: -902px -800px;
-  width: 81px;
-  height: 99px;
-}
-<<<<<<< HEAD
+  background-image: url(/static/sprites/spritesmith-main-17.png);
+  background-position: -984px -300px;
+  width: 81px;
+  height: 99px;
+}
 .Mount_Icon_Seahorse-CottonCandyBlue {
-=======
-.Pet-Cow-Golden {
->>>>>>> c9f68e24
-  background-image: url(/static/sprites/spritesmith-main-17.png);
-  background-position: -984px 0px;
-  width: 81px;
-  height: 99px;
-}
-<<<<<<< HEAD
+  background-image: url(/static/sprites/spritesmith-main-17.png);
+  background-position: -984px -400px;
+  width: 81px;
+  height: 99px;
+}
 .Mount_Icon_Seahorse-CottonCandyPink {
-=======
-.Pet-Cow-Red {
->>>>>>> c9f68e24
-  background-image: url(/static/sprites/spritesmith-main-17.png);
-  background-position: -984px -100px;
-  width: 81px;
-  height: 99px;
-}
-<<<<<<< HEAD
+  background-image: url(/static/sprites/spritesmith-main-17.png);
+  background-position: -984px -500px;
+  width: 81px;
+  height: 99px;
+}
 .Mount_Icon_Seahorse-Desert {
-=======
-.Pet-Cow-Shade {
->>>>>>> c9f68e24
-  background-image: url(/static/sprites/spritesmith-main-17.png);
-  background-position: -984px -200px;
-  width: 81px;
-  height: 99px;
-}
-<<<<<<< HEAD
+  background-image: url(/static/sprites/spritesmith-main-17.png);
+  background-position: -984px -600px;
+  width: 81px;
+  height: 99px;
+}
 .Mount_Icon_Seahorse-Golden {
-=======
-.Pet-Cow-Skeleton {
->>>>>>> c9f68e24
-  background-image: url(/static/sprites/spritesmith-main-17.png);
-  background-position: -984px -300px;
-  width: 81px;
-  height: 99px;
-}
-<<<<<<< HEAD
+  background-image: url(/static/sprites/spritesmith-main-17.png);
+  background-position: -984px -700px;
+  width: 81px;
+  height: 99px;
+}
 .Mount_Icon_Seahorse-Red {
-=======
-.Pet-Cow-White {
->>>>>>> c9f68e24
-  background-image: url(/static/sprites/spritesmith-main-17.png);
-  background-position: -984px -400px;
-  width: 81px;
-  height: 99px;
-}
-<<<<<<< HEAD
+  background-image: url(/static/sprites/spritesmith-main-17.png);
+  background-position: -984px -800px;
+  width: 81px;
+  height: 99px;
+}
 .Mount_Icon_Seahorse-Shade {
-=======
-.Pet-Cow-Zombie {
->>>>>>> c9f68e24
-  background-image: url(/static/sprites/spritesmith-main-17.png);
-  background-position: -984px -500px;
-  width: 81px;
-  height: 99px;
-}
-<<<<<<< HEAD
+  background-image: url(/static/sprites/spritesmith-main-17.png);
+  background-position: 0px -900px;
+  width: 81px;
+  height: 99px;
+}
 .Mount_Icon_Seahorse-Skeleton {
-=======
-.Pet-Cuttlefish-Base {
->>>>>>> c9f68e24
-  background-image: url(/static/sprites/spritesmith-main-17.png);
-  background-position: -984px -600px;
-  width: 81px;
-  height: 99px;
-}
-<<<<<<< HEAD
+  background-image: url(/static/sprites/spritesmith-main-17.png);
+  background-position: -82px -900px;
+  width: 81px;
+  height: 99px;
+}
 .Mount_Icon_Seahorse-White {
-=======
-.Pet-Cuttlefish-CottonCandyBlue {
->>>>>>> c9f68e24
-  background-image: url(/static/sprites/spritesmith-main-17.png);
-  background-position: -984px -700px;
-  width: 81px;
-  height: 99px;
-}
-<<<<<<< HEAD
+  background-image: url(/static/sprites/spritesmith-main-17.png);
+  background-position: -164px -900px;
+  width: 81px;
+  height: 99px;
+}
 .Mount_Icon_Seahorse-Zombie {
-=======
-.Pet-Cuttlefish-CottonCandyPink {
->>>>>>> c9f68e24
-  background-image: url(/static/sprites/spritesmith-main-17.png);
-  background-position: -984px -800px;
-  width: 81px;
-  height: 99px;
-}
-<<<<<<< HEAD
+  background-image: url(/static/sprites/spritesmith-main-17.png);
+  background-position: -246px -900px;
+  width: 81px;
+  height: 99px;
+}
 .Mount_Icon_Sheep-Base {
-=======
-.Pet-Cuttlefish-Desert {
->>>>>>> c9f68e24
-  background-image: url(/static/sprites/spritesmith-main-17.png);
-  background-position: 0px -900px;
-  width: 81px;
-  height: 99px;
-}
-<<<<<<< HEAD
+  background-image: url(/static/sprites/spritesmith-main-17.png);
+  background-position: -328px -900px;
+  width: 81px;
+  height: 99px;
+}
 .Mount_Icon_Sheep-CottonCandyBlue {
-=======
-.Pet-Cuttlefish-Golden {
->>>>>>> c9f68e24
-  background-image: url(/static/sprites/spritesmith-main-17.png);
-  background-position: -82px -900px;
-  width: 81px;
-  height: 99px;
-}
-<<<<<<< HEAD
+  background-image: url(/static/sprites/spritesmith-main-17.png);
+  background-position: -410px -900px;
+  width: 81px;
+  height: 99px;
+}
 .Mount_Icon_Sheep-CottonCandyPink {
-=======
-.Pet-Cuttlefish-Red {
->>>>>>> c9f68e24
-  background-image: url(/static/sprites/spritesmith-main-17.png);
-  background-position: -164px -900px;
-  width: 81px;
-  height: 99px;
-}
-<<<<<<< HEAD
+  background-image: url(/static/sprites/spritesmith-main-17.png);
+  background-position: -492px -900px;
+  width: 81px;
+  height: 99px;
+}
 .Mount_Icon_Sheep-Desert {
-=======
-.Pet-Cuttlefish-Shade {
->>>>>>> c9f68e24
-  background-image: url(/static/sprites/spritesmith-main-17.png);
-  background-position: -246px -900px;
-  width: 81px;
-  height: 99px;
-}
-<<<<<<< HEAD
+  background-image: url(/static/sprites/spritesmith-main-17.png);
+  background-position: -574px -900px;
+  width: 81px;
+  height: 99px;
+}
 .Mount_Icon_Sheep-Golden {
-=======
-.Pet-Cuttlefish-Skeleton {
->>>>>>> c9f68e24
-  background-image: url(/static/sprites/spritesmith-main-17.png);
-  background-position: -328px -900px;
-  width: 81px;
-  height: 99px;
-}
-<<<<<<< HEAD
+  background-image: url(/static/sprites/spritesmith-main-17.png);
+  background-position: -656px -900px;
+  width: 81px;
+  height: 99px;
+}
 .Mount_Icon_Sheep-Red {
-=======
-.Pet-Cuttlefish-White {
->>>>>>> c9f68e24
-  background-image: url(/static/sprites/spritesmith-main-17.png);
-  background-position: -410px -900px;
-  width: 81px;
-  height: 99px;
-}
-<<<<<<< HEAD
+  background-image: url(/static/sprites/spritesmith-main-17.png);
+  background-position: -738px -900px;
+  width: 81px;
+  height: 99px;
+}
 .Mount_Icon_Sheep-Shade {
-=======
-.Pet-Cuttlefish-Zombie {
->>>>>>> c9f68e24
-  background-image: url(/static/sprites/spritesmith-main-17.png);
-  background-position: -492px -900px;
-  width: 81px;
-  height: 99px;
-}
-<<<<<<< HEAD
+  background-image: url(/static/sprites/spritesmith-main-17.png);
+  background-position: -820px -900px;
+  width: 81px;
+  height: 99px;
+}
 .Mount_Icon_Sheep-Skeleton {
-=======
-.Pet-Deer-Base {
->>>>>>> c9f68e24
-  background-image: url(/static/sprites/spritesmith-main-17.png);
-  background-position: -574px -900px;
-  width: 81px;
-  height: 99px;
-}
-<<<<<<< HEAD
+  background-image: url(/static/sprites/spritesmith-main-17.png);
+  background-position: -902px -900px;
+  width: 81px;
+  height: 99px;
+}
 .Mount_Icon_Sheep-White {
-=======
-.Pet-Deer-CottonCandyBlue {
->>>>>>> c9f68e24
-  background-image: url(/static/sprites/spritesmith-main-17.png);
-  background-position: -656px -900px;
-  width: 81px;
-  height: 99px;
-}
-<<<<<<< HEAD
+  background-image: url(/static/sprites/spritesmith-main-17.png);
+  background-position: -984px -900px;
+  width: 81px;
+  height: 99px;
+}
 .Mount_Icon_Sheep-Zombie {
-=======
-.Pet-Deer-CottonCandyPink {
->>>>>>> c9f68e24
-  background-image: url(/static/sprites/spritesmith-main-17.png);
-  background-position: -738px -900px;
-  width: 81px;
-  height: 99px;
-}
-<<<<<<< HEAD
+  background-image: url(/static/sprites/spritesmith-main-17.png);
+  background-position: -1066px 0px;
+  width: 81px;
+  height: 99px;
+}
 .Mount_Icon_Slime-Base {
-=======
-.Pet-Deer-Desert {
->>>>>>> c9f68e24
-  background-image: url(/static/sprites/spritesmith-main-17.png);
-  background-position: -820px -900px;
-  width: 81px;
-  height: 99px;
-}
-<<<<<<< HEAD
+  background-image: url(/static/sprites/spritesmith-main-17.png);
+  background-position: -1066px -100px;
+  width: 81px;
+  height: 99px;
+}
 .Mount_Icon_Slime-CottonCandyBlue {
-=======
-.Pet-Deer-Golden {
->>>>>>> c9f68e24
-  background-image: url(/static/sprites/spritesmith-main-17.png);
-  background-position: -902px -900px;
-  width: 81px;
-  height: 99px;
-}
-<<<<<<< HEAD
+  background-image: url(/static/sprites/spritesmith-main-17.png);
+  background-position: -1066px -200px;
+  width: 81px;
+  height: 99px;
+}
 .Mount_Icon_Slime-CottonCandyPink {
-=======
-.Pet-Deer-Red {
->>>>>>> c9f68e24
-  background-image: url(/static/sprites/spritesmith-main-17.png);
-  background-position: -984px -900px;
-  width: 81px;
-  height: 99px;
-}
-<<<<<<< HEAD
+  background-image: url(/static/sprites/spritesmith-main-17.png);
+  background-position: -1066px -300px;
+  width: 81px;
+  height: 99px;
+}
 .Mount_Icon_Slime-Desert {
-=======
-.Pet-Deer-Shade {
->>>>>>> c9f68e24
-  background-image: url(/static/sprites/spritesmith-main-17.png);
-  background-position: -1066px 0px;
-  width: 81px;
-  height: 99px;
-}
-<<<<<<< HEAD
+  background-image: url(/static/sprites/spritesmith-main-17.png);
+  background-position: -1066px -400px;
+  width: 81px;
+  height: 99px;
+}
 .Mount_Icon_Slime-Golden {
-=======
-.Pet-Deer-Skeleton {
->>>>>>> c9f68e24
-  background-image: url(/static/sprites/spritesmith-main-17.png);
-  background-position: -1066px -100px;
-  width: 81px;
-  height: 99px;
-}
-<<<<<<< HEAD
+  background-image: url(/static/sprites/spritesmith-main-17.png);
+  background-position: -1066px -500px;
+  width: 81px;
+  height: 99px;
+}
 .Mount_Icon_Slime-Red {
-=======
-.Pet-Deer-White {
->>>>>>> c9f68e24
-  background-image: url(/static/sprites/spritesmith-main-17.png);
-  background-position: -1066px -200px;
-  width: 81px;
-  height: 99px;
-}
-<<<<<<< HEAD
+  background-image: url(/static/sprites/spritesmith-main-17.png);
+  background-position: -1066px -600px;
+  width: 81px;
+  height: 99px;
+}
 .Mount_Icon_Slime-Shade {
-=======
-.Pet-Deer-Zombie {
->>>>>>> c9f68e24
-  background-image: url(/static/sprites/spritesmith-main-17.png);
-  background-position: -1066px -300px;
-  width: 81px;
-  height: 99px;
-}
-<<<<<<< HEAD
+  background-image: url(/static/sprites/spritesmith-main-17.png);
+  background-position: -1066px -700px;
+  width: 81px;
+  height: 99px;
+}
 .Mount_Icon_Slime-Skeleton {
-=======
-.Pet-Dragon-Aquatic {
->>>>>>> c9f68e24
-  background-image: url(/static/sprites/spritesmith-main-17.png);
-  background-position: -1066px -400px;
-  width: 81px;
-  height: 99px;
-}
-<<<<<<< HEAD
+  background-image: url(/static/sprites/spritesmith-main-17.png);
+  background-position: -1066px -800px;
+  width: 81px;
+  height: 99px;
+}
 .Mount_Icon_Slime-White {
-=======
-.Pet-Dragon-Base {
->>>>>>> c9f68e24
-  background-image: url(/static/sprites/spritesmith-main-17.png);
-  background-position: -1066px -500px;
-  width: 81px;
-  height: 99px;
-}
-<<<<<<< HEAD
+  background-image: url(/static/sprites/spritesmith-main-17.png);
+  background-position: -1066px -900px;
+  width: 81px;
+  height: 99px;
+}
 .Mount_Icon_Slime-Zombie {
-=======
-.Pet-Dragon-CottonCandyBlue {
->>>>>>> c9f68e24
-  background-image: url(/static/sprites/spritesmith-main-17.png);
-  background-position: -1066px -600px;
-  width: 81px;
-  height: 99px;
-}
-<<<<<<< HEAD
+  background-image: url(/static/sprites/spritesmith-main-17.png);
+  background-position: 0px -1000px;
+  width: 81px;
+  height: 99px;
+}
 .Mount_Icon_Sloth-Base {
-=======
-.Pet-Dragon-CottonCandyPink {
->>>>>>> c9f68e24
-  background-image: url(/static/sprites/spritesmith-main-17.png);
-  background-position: -1066px -700px;
-  width: 81px;
-  height: 99px;
-}
-<<<<<<< HEAD
+  background-image: url(/static/sprites/spritesmith-main-17.png);
+  background-position: -82px -1000px;
+  width: 81px;
+  height: 99px;
+}
 .Mount_Icon_Sloth-CottonCandyBlue {
-=======
-.Pet-Dragon-Cupid {
->>>>>>> c9f68e24
-  background-image: url(/static/sprites/spritesmith-main-17.png);
-  background-position: -1066px -800px;
-  width: 81px;
-  height: 99px;
-}
-<<<<<<< HEAD
+  background-image: url(/static/sprites/spritesmith-main-17.png);
+  background-position: -164px -1000px;
+  width: 81px;
+  height: 99px;
+}
 .Mount_Icon_Sloth-CottonCandyPink {
-=======
-.Pet-Dragon-Desert {
->>>>>>> c9f68e24
-  background-image: url(/static/sprites/spritesmith-main-17.png);
-  background-position: -1066px -900px;
-  width: 81px;
-  height: 99px;
-}
-<<<<<<< HEAD
+  background-image: url(/static/sprites/spritesmith-main-17.png);
+  background-position: -246px -1000px;
+  width: 81px;
+  height: 99px;
+}
 .Mount_Icon_Sloth-Desert {
-=======
-.Pet-Dragon-Ember {
->>>>>>> c9f68e24
-  background-image: url(/static/sprites/spritesmith-main-17.png);
-  background-position: 0px -1000px;
-  width: 81px;
-  height: 99px;
-}
-<<<<<<< HEAD
+  background-image: url(/static/sprites/spritesmith-main-17.png);
+  background-position: -328px -1000px;
+  width: 81px;
+  height: 99px;
+}
 .Mount_Icon_Sloth-Golden {
-=======
-.Pet-Dragon-Fairy {
->>>>>>> c9f68e24
-  background-image: url(/static/sprites/spritesmith-main-17.png);
-  background-position: -82px -1000px;
-  width: 81px;
-  height: 99px;
-}
-<<<<<<< HEAD
+  background-image: url(/static/sprites/spritesmith-main-17.png);
+  background-position: -410px -1000px;
+  width: 81px;
+  height: 99px;
+}
 .Mount_Icon_Sloth-Red {
-=======
-.Pet-Dragon-Floral {
->>>>>>> c9f68e24
-  background-image: url(/static/sprites/spritesmith-main-17.png);
-  background-position: -164px -1000px;
-  width: 81px;
-  height: 99px;
-}
-<<<<<<< HEAD
+  background-image: url(/static/sprites/spritesmith-main-17.png);
+  background-position: -492px -1000px;
+  width: 81px;
+  height: 99px;
+}
 .Mount_Icon_Sloth-Shade {
-=======
-.Pet-Dragon-Ghost {
->>>>>>> c9f68e24
-  background-image: url(/static/sprites/spritesmith-main-17.png);
-  background-position: -246px -1000px;
-  width: 81px;
-  height: 99px;
-}
-<<<<<<< HEAD
+  background-image: url(/static/sprites/spritesmith-main-17.png);
+  background-position: -574px -1000px;
+  width: 81px;
+  height: 99px;
+}
 .Mount_Icon_Sloth-Skeleton {
-=======
-.Pet-Dragon-Golden {
->>>>>>> c9f68e24
-  background-image: url(/static/sprites/spritesmith-main-17.png);
-  background-position: -328px -1000px;
-  width: 81px;
-  height: 99px;
-}
-<<<<<<< HEAD
+  background-image: url(/static/sprites/spritesmith-main-17.png);
+  background-position: -656px -1000px;
+  width: 81px;
+  height: 99px;
+}
 .Mount_Icon_Sloth-White {
-=======
-.Pet-Dragon-Holly {
->>>>>>> c9f68e24
-  background-image: url(/static/sprites/spritesmith-main-17.png);
-  background-position: -410px -1000px;
-  width: 81px;
-  height: 99px;
-}
-<<<<<<< HEAD
+  background-image: url(/static/sprites/spritesmith-main-17.png);
+  background-position: -738px -1000px;
+  width: 81px;
+  height: 99px;
+}
 .Mount_Icon_Sloth-Zombie {
-=======
-.Pet-Dragon-Hydra {
->>>>>>> c9f68e24
-  background-image: url(/static/sprites/spritesmith-main-17.png);
-  background-position: -492px -1000px;
-  width: 81px;
-  height: 99px;
-}
-<<<<<<< HEAD
+  background-image: url(/static/sprites/spritesmith-main-17.png);
+  background-position: -820px -1000px;
+  width: 81px;
+  height: 99px;
+}
 .Mount_Icon_Snail-Base {
-=======
-.Pet-Dragon-Peppermint {
->>>>>>> c9f68e24
-  background-image: url(/static/sprites/spritesmith-main-17.png);
-  background-position: -574px -1000px;
-  width: 81px;
-  height: 99px;
-}
-<<<<<<< HEAD
+  background-image: url(/static/sprites/spritesmith-main-17.png);
+  background-position: -902px -1000px;
+  width: 81px;
+  height: 99px;
+}
 .Mount_Icon_Snail-CottonCandyBlue {
-=======
-.Pet-Dragon-Red {
->>>>>>> c9f68e24
-  background-image: url(/static/sprites/spritesmith-main-17.png);
-  background-position: -656px -1000px;
-  width: 81px;
-  height: 99px;
-}
-<<<<<<< HEAD
+  background-image: url(/static/sprites/spritesmith-main-17.png);
+  background-position: -984px -1000px;
+  width: 81px;
+  height: 99px;
+}
 .Mount_Icon_Snail-CottonCandyPink {
-=======
-.Pet-Dragon-RoyalPurple {
->>>>>>> c9f68e24
-  background-image: url(/static/sprites/spritesmith-main-17.png);
-  background-position: -738px -1000px;
-  width: 81px;
-  height: 99px;
-}
-<<<<<<< HEAD
+  background-image: url(/static/sprites/spritesmith-main-17.png);
+  background-position: -1066px -1000px;
+  width: 81px;
+  height: 99px;
+}
 .Mount_Icon_Snail-Desert {
-=======
-.Pet-Dragon-Shade {
->>>>>>> c9f68e24
-  background-image: url(/static/sprites/spritesmith-main-17.png);
-  background-position: -820px -1000px;
-  width: 81px;
-  height: 99px;
-}
-<<<<<<< HEAD
+  background-image: url(/static/sprites/spritesmith-main-17.png);
+  background-position: -1148px 0px;
+  width: 81px;
+  height: 99px;
+}
 .Mount_Icon_Snail-Golden {
-=======
-.Pet-Dragon-Shimmer {
->>>>>>> c9f68e24
-  background-image: url(/static/sprites/spritesmith-main-17.png);
-  background-position: -902px -1000px;
-  width: 81px;
-  height: 99px;
-}
-<<<<<<< HEAD
+  background-image: url(/static/sprites/spritesmith-main-17.png);
+  background-position: -1148px -100px;
+  width: 81px;
+  height: 99px;
+}
 .Mount_Icon_Snail-Red {
-=======
-.Pet-Dragon-Skeleton {
->>>>>>> c9f68e24
-  background-image: url(/static/sprites/spritesmith-main-17.png);
-  background-position: -984px -1000px;
-  width: 81px;
-  height: 99px;
-}
-<<<<<<< HEAD
+  background-image: url(/static/sprites/spritesmith-main-17.png);
+  background-position: -1148px -200px;
+  width: 81px;
+  height: 99px;
+}
 .Mount_Icon_Snail-Shade {
-=======
-.Pet-Dragon-Spooky {
->>>>>>> c9f68e24
-  background-image: url(/static/sprites/spritesmith-main-17.png);
-  background-position: -1066px -1000px;
-  width: 81px;
-  height: 99px;
-}
-<<<<<<< HEAD
+  background-image: url(/static/sprites/spritesmith-main-17.png);
+  background-position: -1148px -300px;
+  width: 81px;
+  height: 99px;
+}
 .Mount_Icon_Snail-Skeleton {
-=======
-.Pet-Dragon-Thunderstorm {
->>>>>>> c9f68e24
-  background-image: url(/static/sprites/spritesmith-main-17.png);
-  background-position: -1148px 0px;
-  width: 81px;
-  height: 99px;
-}
-<<<<<<< HEAD
+  background-image: url(/static/sprites/spritesmith-main-17.png);
+  background-position: -1148px -400px;
+  width: 81px;
+  height: 99px;
+}
 .Mount_Icon_Snail-White {
-=======
-.Pet-Dragon-White {
->>>>>>> c9f68e24
-  background-image: url(/static/sprites/spritesmith-main-17.png);
-  background-position: -1148px -100px;
-  width: 81px;
-  height: 99px;
-}
-<<<<<<< HEAD
+  background-image: url(/static/sprites/spritesmith-main-17.png);
+  background-position: -1148px -500px;
+  width: 81px;
+  height: 99px;
+}
 .Mount_Icon_Snail-Zombie {
-=======
-.Pet-Dragon-Zombie {
->>>>>>> c9f68e24
-  background-image: url(/static/sprites/spritesmith-main-17.png);
-  background-position: -1148px -200px;
-  width: 81px;
-  height: 99px;
-}
-<<<<<<< HEAD
+  background-image: url(/static/sprites/spritesmith-main-17.png);
+  background-position: -1148px -600px;
+  width: 81px;
+  height: 99px;
+}
 .Mount_Icon_Snake-Base {
-=======
-.Pet-Egg-Base {
->>>>>>> c9f68e24
-  background-image: url(/static/sprites/spritesmith-main-17.png);
-  background-position: -1148px -300px;
-  width: 81px;
-  height: 99px;
-}
-<<<<<<< HEAD
+  background-image: url(/static/sprites/spritesmith-main-17.png);
+  background-position: -1148px -700px;
+  width: 81px;
+  height: 99px;
+}
 .Mount_Icon_Snake-CottonCandyBlue {
-=======
-.Pet-Egg-CottonCandyBlue {
->>>>>>> c9f68e24
-  background-image: url(/static/sprites/spritesmith-main-17.png);
-  background-position: -1148px -400px;
-  width: 81px;
-  height: 99px;
-}
-<<<<<<< HEAD
+  background-image: url(/static/sprites/spritesmith-main-17.png);
+  background-position: -1148px -800px;
+  width: 81px;
+  height: 99px;
+}
 .Mount_Icon_Snake-CottonCandyPink {
-=======
-.Pet-Egg-CottonCandyPink {
->>>>>>> c9f68e24
-  background-image: url(/static/sprites/spritesmith-main-17.png);
-  background-position: -1148px -500px;
-  width: 81px;
-  height: 99px;
-}
-<<<<<<< HEAD
+  background-image: url(/static/sprites/spritesmith-main-17.png);
+  background-position: -1148px -900px;
+  width: 81px;
+  height: 99px;
+}
 .Mount_Icon_Snake-Desert {
-=======
-.Pet-Egg-Desert {
->>>>>>> c9f68e24
-  background-image: url(/static/sprites/spritesmith-main-17.png);
-  background-position: -1148px -600px;
-  width: 81px;
-  height: 99px;
-}
-<<<<<<< HEAD
+  background-image: url(/static/sprites/spritesmith-main-17.png);
+  background-position: -1148px -1000px;
+  width: 81px;
+  height: 99px;
+}
 .Mount_Icon_Snake-Golden {
-=======
-.Pet-Egg-Golden {
->>>>>>> c9f68e24
-  background-image: url(/static/sprites/spritesmith-main-17.png);
-  background-position: -1148px -700px;
-  width: 81px;
-  height: 99px;
-}
-<<<<<<< HEAD
+  background-image: url(/static/sprites/spritesmith-main-17.png);
+  background-position: 0px -1100px;
+  width: 81px;
+  height: 99px;
+}
 .Mount_Icon_Snake-Red {
-=======
-.Pet-Egg-Red {
->>>>>>> c9f68e24
-  background-image: url(/static/sprites/spritesmith-main-17.png);
-  background-position: -1148px -800px;
-  width: 81px;
-  height: 99px;
-}
-<<<<<<< HEAD
+  background-image: url(/static/sprites/spritesmith-main-17.png);
+  background-position: -82px -1100px;
+  width: 81px;
+  height: 99px;
+}
 .Mount_Icon_Snake-Shade {
-=======
-.Pet-Egg-Shade {
->>>>>>> c9f68e24
-  background-image: url(/static/sprites/spritesmith-main-17.png);
-  background-position: -1148px -900px;
-  width: 81px;
-  height: 99px;
-}
-<<<<<<< HEAD
+  background-image: url(/static/sprites/spritesmith-main-17.png);
+  background-position: 0px 0px;
+  width: 81px;
+  height: 99px;
+}
 .Mount_Icon_Snake-Skeleton {
-=======
-.Pet-Egg-Skeleton {
->>>>>>> c9f68e24
-  background-image: url(/static/sprites/spritesmith-main-17.png);
-  background-position: -1148px -1000px;
-  width: 81px;
-  height: 99px;
-}
-<<<<<<< HEAD
+  background-image: url(/static/sprites/spritesmith-main-17.png);
+  background-position: -246px -1100px;
+  width: 81px;
+  height: 99px;
+}
 .Mount_Icon_Snake-White {
-=======
-.Pet-Egg-White {
->>>>>>> c9f68e24
-  background-image: url(/static/sprites/spritesmith-main-17.png);
-  background-position: 0px -1100px;
-  width: 81px;
-  height: 99px;
-}
-<<<<<<< HEAD
+  background-image: url(/static/sprites/spritesmith-main-17.png);
+  background-position: -328px -1100px;
+  width: 81px;
+  height: 99px;
+}
 .Mount_Icon_Snake-Zombie {
-=======
-.Pet-Egg-Zombie {
->>>>>>> c9f68e24
-  background-image: url(/static/sprites/spritesmith-main-17.png);
-  background-position: -82px -1100px;
-  width: 81px;
-  height: 99px;
-}
-<<<<<<< HEAD
+  background-image: url(/static/sprites/spritesmith-main-17.png);
+  background-position: -410px -1100px;
+  width: 81px;
+  height: 99px;
+}
 .Mount_Icon_Spider-Base {
-=======
-.Pet-Falcon-Base {
->>>>>>> c9f68e24
-  background-image: url(/static/sprites/spritesmith-main-17.png);
-  background-position: 0px 0px;
-  width: 81px;
-  height: 99px;
-}
-<<<<<<< HEAD
+  background-image: url(/static/sprites/spritesmith-main-17.png);
+  background-position: -492px -1100px;
+  width: 81px;
+  height: 99px;
+}
 .Mount_Icon_Spider-CottonCandyBlue {
-=======
-.Pet-Falcon-CottonCandyBlue {
->>>>>>> c9f68e24
-  background-image: url(/static/sprites/spritesmith-main-17.png);
-  background-position: -246px -1100px;
-  width: 81px;
-  height: 99px;
-}
-<<<<<<< HEAD
+  background-image: url(/static/sprites/spritesmith-main-17.png);
+  background-position: -574px -1100px;
+  width: 81px;
+  height: 99px;
+}
 .Mount_Icon_Spider-CottonCandyPink {
-=======
-.Pet-Falcon-CottonCandyPink {
->>>>>>> c9f68e24
-  background-image: url(/static/sprites/spritesmith-main-17.png);
-  background-position: -328px -1100px;
-  width: 81px;
-  height: 99px;
-}
-<<<<<<< HEAD
+  background-image: url(/static/sprites/spritesmith-main-17.png);
+  background-position: -656px -1100px;
+  width: 81px;
+  height: 99px;
+}
 .Mount_Icon_Spider-Desert {
-=======
-.Pet-Falcon-Desert {
->>>>>>> c9f68e24
-  background-image: url(/static/sprites/spritesmith-main-17.png);
-  background-position: -410px -1100px;
-  width: 81px;
-  height: 99px;
-}
-<<<<<<< HEAD
+  background-image: url(/static/sprites/spritesmith-main-17.png);
+  background-position: -738px -1100px;
+  width: 81px;
+  height: 99px;
+}
 .Mount_Icon_Spider-Golden {
-=======
-.Pet-Falcon-Golden {
->>>>>>> c9f68e24
-  background-image: url(/static/sprites/spritesmith-main-17.png);
-  background-position: -492px -1100px;
-  width: 81px;
-  height: 99px;
-}
-<<<<<<< HEAD
+  background-image: url(/static/sprites/spritesmith-main-17.png);
+  background-position: -820px -1100px;
+  width: 81px;
+  height: 99px;
+}
 .Mount_Icon_Spider-Red {
-=======
-.Pet-Falcon-Red {
->>>>>>> c9f68e24
-  background-image: url(/static/sprites/spritesmith-main-17.png);
-  background-position: -574px -1100px;
-  width: 81px;
-  height: 99px;
-}
-<<<<<<< HEAD
+  background-image: url(/static/sprites/spritesmith-main-17.png);
+  background-position: -902px -1100px;
+  width: 81px;
+  height: 99px;
+}
 .Mount_Icon_Spider-Shade {
-=======
-.Pet-Falcon-Shade {
->>>>>>> c9f68e24
-  background-image: url(/static/sprites/spritesmith-main-17.png);
-  background-position: -656px -1100px;
-  width: 81px;
-  height: 99px;
-}
-<<<<<<< HEAD
+  background-image: url(/static/sprites/spritesmith-main-17.png);
+  background-position: -984px -1100px;
+  width: 81px;
+  height: 99px;
+}
 .Mount_Icon_Spider-Skeleton {
-=======
-.Pet-Falcon-Skeleton {
->>>>>>> c9f68e24
-  background-image: url(/static/sprites/spritesmith-main-17.png);
-  background-position: -738px -1100px;
-  width: 81px;
-  height: 99px;
-}
-<<<<<<< HEAD
+  background-image: url(/static/sprites/spritesmith-main-17.png);
+  background-position: -1066px -1100px;
+  width: 81px;
+  height: 99px;
+}
 .Mount_Icon_Spider-White {
-=======
-.Pet-Falcon-White {
->>>>>>> c9f68e24
-  background-image: url(/static/sprites/spritesmith-main-17.png);
-  background-position: -820px -1100px;
-  width: 81px;
-  height: 99px;
-}
-<<<<<<< HEAD
+  background-image: url(/static/sprites/spritesmith-main-17.png);
+  background-position: -1148px -1100px;
+  width: 81px;
+  height: 99px;
+}
 .Mount_Icon_Spider-Zombie {
-=======
-.Pet-Falcon-Zombie {
->>>>>>> c9f68e24
-  background-image: url(/static/sprites/spritesmith-main-17.png);
-  background-position: -902px -1100px;
-  width: 81px;
-  height: 99px;
-}
-<<<<<<< HEAD
+  background-image: url(/static/sprites/spritesmith-main-17.png);
+  background-position: -1230px 0px;
+  width: 81px;
+  height: 99px;
+}
 .Mount_Icon_TRex-Base {
-=======
-.Pet-Ferret-Base {
->>>>>>> c9f68e24
+  background-image: url(/static/sprites/spritesmith-main-17.png);
+  background-position: -1312px -500px;
+  width: 81px;
+  height: 99px;
+}
+.Mount_Icon_TRex-CottonCandyBlue {
+  background-image: url(/static/sprites/spritesmith-main-17.png);
+  background-position: -1312px -600px;
+  width: 81px;
+  height: 99px;
+}
+.Mount_Icon_TRex-CottonCandyPink {
+  background-image: url(/static/sprites/spritesmith-main-17.png);
+  background-position: -1312px -700px;
+  width: 81px;
+  height: 99px;
+}
+.Mount_Icon_TRex-Desert {
+  background-image: url(/static/sprites/spritesmith-main-17.png);
+  background-position: -1312px -800px;
+  width: 81px;
+  height: 99px;
+}
+.Mount_Icon_TRex-Golden {
+  background-image: url(/static/sprites/spritesmith-main-17.png);
+  background-position: -1312px -900px;
+  width: 81px;
+  height: 99px;
+}
+.Mount_Icon_TRex-Red {
+  background-image: url(/static/sprites/spritesmith-main-17.png);
+  background-position: -1312px -1000px;
+  width: 81px;
+  height: 99px;
+}
+.Mount_Icon_TRex-Shade {
+  background-image: url(/static/sprites/spritesmith-main-17.png);
+  background-position: -1312px -1100px;
+  width: 81px;
+  height: 99px;
+}
+.Mount_Icon_TRex-Skeleton {
+  background-image: url(/static/sprites/spritesmith-main-17.png);
+  background-position: -1312px -1200px;
+  width: 81px;
+  height: 99px;
+}
+.Mount_Icon_TRex-White {
+  background-image: url(/static/sprites/spritesmith-main-17.png);
+  background-position: -1394px 0px;
+  width: 81px;
+  height: 99px;
+}
+.Mount_Icon_TRex-Zombie {
+  background-image: url(/static/sprites/spritesmith-main-17.png);
+  background-position: -1394px -100px;
+  width: 81px;
+  height: 99px;
+}
+.Mount_Icon_TigerCub-Aquatic {
+  background-image: url(/static/sprites/spritesmith-main-17.png);
+  background-position: -1230px -100px;
+  width: 81px;
+  height: 99px;
+}
+.Mount_Icon_TigerCub-Base {
+  background-image: url(/static/sprites/spritesmith-main-17.png);
+  background-position: -1230px -200px;
+  width: 81px;
+  height: 99px;
+}
+.Mount_Icon_TigerCub-CottonCandyBlue {
+  background-image: url(/static/sprites/spritesmith-main-17.png);
+  background-position: -1230px -300px;
+  width: 81px;
+  height: 99px;
+}
+.Mount_Icon_TigerCub-CottonCandyPink {
+  background-image: url(/static/sprites/spritesmith-main-17.png);
+  background-position: -1230px -400px;
+  width: 81px;
+  height: 99px;
+}
+.Mount_Icon_TigerCub-Cupid {
+  background-image: url(/static/sprites/spritesmith-main-17.png);
+  background-position: -1230px -500px;
+  width: 81px;
+  height: 99px;
+}
+.Mount_Icon_TigerCub-Desert {
+  background-image: url(/static/sprites/spritesmith-main-17.png);
+  background-position: -1230px -600px;
+  width: 81px;
+  height: 99px;
+}
+.Mount_Icon_TigerCub-Ember {
+  background-image: url(/static/sprites/spritesmith-main-17.png);
+  background-position: -1230px -700px;
+  width: 81px;
+  height: 99px;
+}
+.Mount_Icon_TigerCub-Fairy {
+  background-image: url(/static/sprites/spritesmith-main-17.png);
+  background-position: -1230px -800px;
+  width: 81px;
+  height: 99px;
+}
+.Mount_Icon_TigerCub-Floral {
+  background-image: url(/static/sprites/spritesmith-main-17.png);
+  background-position: -1230px -900px;
+  width: 81px;
+  height: 99px;
+}
+.Mount_Icon_TigerCub-Ghost {
+  background-image: url(/static/sprites/spritesmith-main-17.png);
+  background-position: -1230px -1000px;
+  width: 81px;
+  height: 99px;
+}
+.Mount_Icon_TigerCub-Golden {
+  background-image: url(/static/sprites/spritesmith-main-17.png);
+  background-position: -1230px -1100px;
+  width: 81px;
+  height: 99px;
+}
+.Mount_Icon_TigerCub-Holly {
+  background-image: url(/static/sprites/spritesmith-main-17.png);
+  background-position: 0px -1200px;
+  width: 81px;
+  height: 99px;
+}
+.Mount_Icon_TigerCub-Peppermint {
+  background-image: url(/static/sprites/spritesmith-main-17.png);
+  background-position: -82px -1200px;
+  width: 81px;
+  height: 99px;
+}
+.Mount_Icon_TigerCub-Red {
+  background-image: url(/static/sprites/spritesmith-main-17.png);
+  background-position: -164px -1200px;
+  width: 81px;
+  height: 99px;
+}
+.Mount_Icon_TigerCub-RoyalPurple {
+  background-image: url(/static/sprites/spritesmith-main-17.png);
+  background-position: -246px -1200px;
+  width: 81px;
+  height: 99px;
+}
+.Mount_Icon_TigerCub-Shade {
+  background-image: url(/static/sprites/spritesmith-main-17.png);
+  background-position: -328px -1200px;
+  width: 81px;
+  height: 99px;
+}
+.Mount_Icon_TigerCub-Shimmer {
+  background-image: url(/static/sprites/spritesmith-main-17.png);
+  background-position: -410px -1200px;
+  width: 81px;
+  height: 99px;
+}
+.Mount_Icon_TigerCub-Skeleton {
+  background-image: url(/static/sprites/spritesmith-main-17.png);
+  background-position: -492px -1200px;
+  width: 81px;
+  height: 99px;
+}
+.Mount_Icon_TigerCub-Spooky {
+  background-image: url(/static/sprites/spritesmith-main-17.png);
+  background-position: -574px -1200px;
+  width: 81px;
+  height: 99px;
+}
+.Mount_Icon_TigerCub-Thunderstorm {
+  background-image: url(/static/sprites/spritesmith-main-17.png);
+  background-position: -656px -1200px;
+  width: 81px;
+  height: 99px;
+}
+.Mount_Icon_TigerCub-White {
+  background-image: url(/static/sprites/spritesmith-main-17.png);
+  background-position: -738px -1200px;
+  width: 81px;
+  height: 99px;
+}
+.Mount_Icon_TigerCub-Zombie {
+  background-image: url(/static/sprites/spritesmith-main-17.png);
+  background-position: -820px -1200px;
+  width: 81px;
+  height: 99px;
+}
+.Mount_Icon_Treeling-Base {
+  background-image: url(/static/sprites/spritesmith-main-17.png);
+  background-position: -902px -1200px;
+  width: 81px;
+  height: 99px;
+}
+.Mount_Icon_Treeling-CottonCandyBlue {
+  background-image: url(/static/sprites/spritesmith-main-17.png);
+  background-position: -984px -1200px;
+  width: 81px;
+  height: 99px;
+}
+.Mount_Icon_Treeling-CottonCandyPink {
+  background-image: url(/static/sprites/spritesmith-main-17.png);
+  background-position: -1066px -1200px;
+  width: 81px;
+  height: 99px;
+}
+.Mount_Icon_Treeling-Desert {
+  background-image: url(/static/sprites/spritesmith-main-17.png);
+  background-position: -1148px -1200px;
+  width: 81px;
+  height: 99px;
+}
+.Mount_Icon_Treeling-Golden {
+  background-image: url(/static/sprites/spritesmith-main-17.png);
+  background-position: -1230px -1200px;
+  width: 81px;
+  height: 99px;
+}
+.Mount_Icon_Treeling-Red {
+  background-image: url(/static/sprites/spritesmith-main-17.png);
+  background-position: -1312px 0px;
+  width: 81px;
+  height: 99px;
+}
+.Mount_Icon_Treeling-Shade {
   background-image: url(/static/sprites/spritesmith-main-17.png);
   background-position: -1312px -100px;
   width: 81px;
   height: 99px;
 }
-<<<<<<< HEAD
-.Mount_Icon_TRex-CottonCandyBlue {
-=======
-.Pet-Ferret-CottonCandyBlue {
->>>>>>> c9f68e24
+.Mount_Icon_Treeling-Skeleton {
   background-image: url(/static/sprites/spritesmith-main-17.png);
   background-position: -1312px -200px;
   width: 81px;
   height: 99px;
 }
-<<<<<<< HEAD
-.Mount_Icon_TRex-CottonCandyPink {
-=======
-.Pet-Ferret-CottonCandyPink {
->>>>>>> c9f68e24
+.Mount_Icon_Treeling-White {
   background-image: url(/static/sprites/spritesmith-main-17.png);
   background-position: -1312px -300px;
   width: 81px;
   height: 99px;
 }
-<<<<<<< HEAD
-.Mount_Icon_TRex-Desert {
-=======
-.Pet-Ferret-Desert {
->>>>>>> c9f68e24
+.Mount_Icon_Treeling-Zombie {
   background-image: url(/static/sprites/spritesmith-main-17.png);
   background-position: -1312px -400px;
   width: 81px;
   height: 99px;
 }
-<<<<<<< HEAD
-.Mount_Icon_TRex-Golden {
-=======
-.Pet-Ferret-Golden {
->>>>>>> c9f68e24
-  background-image: url(/static/sprites/spritesmith-main-17.png);
-  background-position: -1312px -500px;
-  width: 81px;
-  height: 99px;
-}
-<<<<<<< HEAD
-.Mount_Icon_TRex-Red {
-=======
-.Pet-Ferret-Red {
->>>>>>> c9f68e24
-  background-image: url(/static/sprites/spritesmith-main-17.png);
-  background-position: -1312px -600px;
-  width: 81px;
-  height: 99px;
-}
-<<<<<<< HEAD
-.Mount_Icon_TRex-Shade {
-=======
-.Pet-Ferret-Shade {
->>>>>>> c9f68e24
-  background-image: url(/static/sprites/spritesmith-main-17.png);
-  background-position: -1312px -700px;
-  width: 81px;
-  height: 99px;
-}
-<<<<<<< HEAD
-.Mount_Icon_TRex-Skeleton {
-=======
-.Pet-Ferret-Skeleton {
->>>>>>> c9f68e24
-  background-image: url(/static/sprites/spritesmith-main-17.png);
-  background-position: -1312px -800px;
-  width: 81px;
-  height: 99px;
-}
-<<<<<<< HEAD
-.Mount_Icon_TRex-White {
-=======
-.Pet-Ferret-White {
->>>>>>> c9f68e24
-  background-image: url(/static/sprites/spritesmith-main-17.png);
-  background-position: -1312px -900px;
-  width: 81px;
-  height: 99px;
-}
-<<<<<<< HEAD
-.Mount_Icon_TRex-Zombie {
-=======
-.Pet-Ferret-Zombie {
->>>>>>> c9f68e24
-  background-image: url(/static/sprites/spritesmith-main-17.png);
-  background-position: -1312px -1000px;
-  width: 81px;
-  height: 99px;
-}
-<<<<<<< HEAD
-.Mount_Icon_TigerCub-Aquatic {
-=======
-.Pet-FlyingPig-Aquatic {
->>>>>>> c9f68e24
-  background-image: url(/static/sprites/spritesmith-main-17.png);
-  background-position: -984px -1100px;
-  width: 81px;
-  height: 99px;
-}
-<<<<<<< HEAD
-.Mount_Icon_TigerCub-Base {
-=======
-.Pet-FlyingPig-Base {
->>>>>>> c9f68e24
-  background-image: url(/static/sprites/spritesmith-main-17.png);
-  background-position: -1066px -1100px;
-  width: 81px;
-  height: 99px;
-}
-<<<<<<< HEAD
-.Mount_Icon_TigerCub-CottonCandyBlue {
-=======
-.Pet-FlyingPig-CottonCandyBlue {
->>>>>>> c9f68e24
-  background-image: url(/static/sprites/spritesmith-main-17.png);
-  background-position: -1148px -1100px;
-  width: 81px;
-  height: 99px;
-}
-<<<<<<< HEAD
-.Mount_Icon_TigerCub-CottonCandyPink {
-=======
-.Pet-FlyingPig-CottonCandyPink {
->>>>>>> c9f68e24
-  background-image: url(/static/sprites/spritesmith-main-17.png);
-  background-position: -1230px 0px;
-  width: 81px;
-  height: 99px;
-}
-<<<<<<< HEAD
-.Mount_Icon_TigerCub-Cupid {
-=======
-.Pet-FlyingPig-Cupid {
->>>>>>> c9f68e24
-  background-image: url(/static/sprites/spritesmith-main-17.png);
-  background-position: -1230px -100px;
-  width: 81px;
-  height: 99px;
-}
-<<<<<<< HEAD
-.Mount_Icon_TigerCub-Desert {
-=======
-.Pet-FlyingPig-Desert {
->>>>>>> c9f68e24
-  background-image: url(/static/sprites/spritesmith-main-17.png);
-  background-position: -1230px -200px;
-  width: 81px;
-  height: 99px;
-}
-<<<<<<< HEAD
-.Mount_Icon_TigerCub-Ember {
-=======
-.Pet-FlyingPig-Ember {
->>>>>>> c9f68e24
-  background-image: url(/static/sprites/spritesmith-main-17.png);
-  background-position: -1230px -300px;
-  width: 81px;
-  height: 99px;
-}
-<<<<<<< HEAD
-.Mount_Icon_TigerCub-Fairy {
-=======
-.Pet-FlyingPig-Fairy {
->>>>>>> c9f68e24
-  background-image: url(/static/sprites/spritesmith-main-17.png);
-  background-position: -1230px -400px;
-  width: 81px;
-  height: 99px;
-}
-<<<<<<< HEAD
-.Mount_Icon_TigerCub-Floral {
-=======
-.Pet-FlyingPig-Floral {
->>>>>>> c9f68e24
-  background-image: url(/static/sprites/spritesmith-main-17.png);
-  background-position: -1230px -500px;
-  width: 81px;
-  height: 99px;
-}
-<<<<<<< HEAD
-.Mount_Icon_TigerCub-Ghost {
-=======
-.Pet-FlyingPig-Ghost {
->>>>>>> c9f68e24
-  background-image: url(/static/sprites/spritesmith-main-17.png);
-  background-position: -1230px -600px;
-  width: 81px;
-  height: 99px;
-}
-<<<<<<< HEAD
-.Mount_Icon_TigerCub-Golden {
-=======
-.Pet-FlyingPig-Golden {
->>>>>>> c9f68e24
-  background-image: url(/static/sprites/spritesmith-main-17.png);
-  background-position: -1230px -700px;
-  width: 81px;
-  height: 99px;
-}
-<<<<<<< HEAD
-.Mount_Icon_TigerCub-Holly {
-=======
-.Pet-FlyingPig-Holly {
->>>>>>> c9f68e24
-  background-image: url(/static/sprites/spritesmith-main-17.png);
-  background-position: -1230px -800px;
-  width: 81px;
-  height: 99px;
-}
-<<<<<<< HEAD
-.Mount_Icon_TigerCub-Peppermint {
-=======
-.Pet-FlyingPig-Peppermint {
->>>>>>> c9f68e24
-  background-image: url(/static/sprites/spritesmith-main-17.png);
-  background-position: -1230px -900px;
-  width: 81px;
-  height: 99px;
-}
-<<<<<<< HEAD
-.Mount_Icon_TigerCub-Red {
-=======
-.Pet-FlyingPig-Red {
->>>>>>> c9f68e24
-  background-image: url(/static/sprites/spritesmith-main-17.png);
-  background-position: -1230px -1000px;
-  width: 81px;
-  height: 99px;
-}
-<<<<<<< HEAD
-.Mount_Icon_TigerCub-RoyalPurple {
-=======
-.Pet-FlyingPig-RoyalPurple {
->>>>>>> c9f68e24
-  background-image: url(/static/sprites/spritesmith-main-17.png);
-  background-position: -1230px -1100px;
-  width: 81px;
-  height: 99px;
-}
-<<<<<<< HEAD
-.Mount_Icon_TigerCub-Shade {
-=======
-.Pet-FlyingPig-Shade {
->>>>>>> c9f68e24
-  background-image: url(/static/sprites/spritesmith-main-17.png);
-  background-position: 0px -1200px;
-  width: 81px;
-  height: 99px;
-}
-<<<<<<< HEAD
-.Mount_Icon_TigerCub-Shimmer {
-=======
-.Pet-FlyingPig-Shimmer {
->>>>>>> c9f68e24
-  background-image: url(/static/sprites/spritesmith-main-17.png);
-  background-position: -82px -1200px;
-  width: 81px;
-  height: 99px;
-}
-<<<<<<< HEAD
-.Mount_Icon_TigerCub-Skeleton {
-=======
-.Pet-FlyingPig-Skeleton {
->>>>>>> c9f68e24
-  background-image: url(/static/sprites/spritesmith-main-17.png);
-  background-position: -164px -1200px;
-  width: 81px;
-  height: 99px;
-}
-<<<<<<< HEAD
-.Mount_Icon_TigerCub-Spooky {
-=======
-.Pet-FlyingPig-Spooky {
->>>>>>> c9f68e24
-  background-image: url(/static/sprites/spritesmith-main-17.png);
-  background-position: -246px -1200px;
-  width: 81px;
-  height: 99px;
-}
-<<<<<<< HEAD
-.Mount_Icon_TigerCub-Thunderstorm {
-=======
-.Pet-FlyingPig-Thunderstorm {
->>>>>>> c9f68e24
-  background-image: url(/static/sprites/spritesmith-main-17.png);
-  background-position: -328px -1200px;
-  width: 81px;
-  height: 99px;
-}
-<<<<<<< HEAD
-.Mount_Icon_TigerCub-White {
-=======
-.Pet-FlyingPig-White {
->>>>>>> c9f68e24
-  background-image: url(/static/sprites/spritesmith-main-17.png);
-  background-position: -410px -1200px;
-  width: 81px;
-  height: 99px;
-}
-<<<<<<< HEAD
-.Mount_Icon_TigerCub-Zombie {
-=======
-.Pet-FlyingPig-Zombie {
->>>>>>> c9f68e24
-  background-image: url(/static/sprites/spritesmith-main-17.png);
-  background-position: -492px -1200px;
-  width: 81px;
-  height: 99px;
-}
-<<<<<<< HEAD
-.Mount_Icon_Treeling-Base {
-=======
-.Pet-Fox-Aquatic {
->>>>>>> c9f68e24
-  background-image: url(/static/sprites/spritesmith-main-17.png);
-  background-position: -574px -1200px;
-  width: 81px;
-  height: 99px;
-}
-<<<<<<< HEAD
-.Mount_Icon_Treeling-CottonCandyBlue {
-=======
-.Pet-Fox-Base {
->>>>>>> c9f68e24
-  background-image: url(/static/sprites/spritesmith-main-17.png);
-  background-position: -656px -1200px;
-  width: 81px;
-  height: 99px;
-}
-<<<<<<< HEAD
-.Mount_Icon_Treeling-CottonCandyPink {
-=======
-.Pet-Fox-CottonCandyBlue {
->>>>>>> c9f68e24
-  background-image: url(/static/sprites/spritesmith-main-17.png);
-  background-position: -738px -1200px;
-  width: 81px;
-  height: 99px;
-}
-<<<<<<< HEAD
-.Mount_Icon_Treeling-Desert {
-=======
-.Pet-Fox-CottonCandyPink {
->>>>>>> c9f68e24
-  background-image: url(/static/sprites/spritesmith-main-17.png);
-  background-position: -820px -1200px;
-  width: 81px;
-  height: 99px;
-}
-<<<<<<< HEAD
-.Mount_Icon_Treeling-Golden {
-=======
-.Pet-Fox-Cupid {
->>>>>>> c9f68e24
-  background-image: url(/static/sprites/spritesmith-main-17.png);
-  background-position: -902px -1200px;
-  width: 81px;
-  height: 99px;
-}
-<<<<<<< HEAD
-.Mount_Icon_Treeling-Red {
-=======
-.Pet-Fox-Desert {
->>>>>>> c9f68e24
-  background-image: url(/static/sprites/spritesmith-main-17.png);
-  background-position: -984px -1200px;
-  width: 81px;
-  height: 99px;
-}
-<<<<<<< HEAD
-.Mount_Icon_Treeling-Shade {
-=======
-.Pet-Fox-Ember {
->>>>>>> c9f68e24
-  background-image: url(/static/sprites/spritesmith-main-17.png);
-  background-position: -1066px -1200px;
-  width: 81px;
-  height: 99px;
-}
-<<<<<<< HEAD
-.Mount_Icon_Treeling-Skeleton {
-=======
-.Pet-Fox-Fairy {
->>>>>>> c9f68e24
-  background-image: url(/static/sprites/spritesmith-main-17.png);
-  background-position: -1148px -1200px;
-  width: 81px;
-  height: 99px;
-}
-<<<<<<< HEAD
-.Mount_Icon_Treeling-White {
-=======
-.Pet-Fox-Floral {
->>>>>>> c9f68e24
-  background-image: url(/static/sprites/spritesmith-main-17.png);
-  background-position: -1230px -1200px;
-  width: 81px;
-  height: 99px;
-}
-<<<<<<< HEAD
-.Mount_Icon_Treeling-Zombie {
-=======
-.Pet-Fox-Ghost {
->>>>>>> c9f68e24
-  background-image: url(/static/sprites/spritesmith-main-17.png);
-  background-position: -1312px 0px;
-  width: 81px;
-  height: 99px;
-}
-<<<<<<< HEAD
 .Mount_Icon_Triceratops-Base {
-=======
-.Pet-Fox-Golden {
->>>>>>> c9f68e24
-  background-image: url(/static/sprites/spritesmith-main-17.png);
-  background-position: -1312px -1100px;
-  width: 81px;
-  height: 99px;
-}
-<<<<<<< HEAD
+  background-image: url(/static/sprites/spritesmith-main-17.png);
+  background-position: -1394px -200px;
+  width: 81px;
+  height: 99px;
+}
 .Mount_Icon_Triceratops-CottonCandyBlue {
-=======
-.Pet-Fox-Holly {
->>>>>>> c9f68e24
-  background-image: url(/static/sprites/spritesmith-main-17.png);
-  background-position: -1312px -1200px;
-  width: 81px;
-  height: 99px;
-}
-<<<<<<< HEAD
+  background-image: url(/static/sprites/spritesmith-main-17.png);
+  background-position: -1394px -300px;
+  width: 81px;
+  height: 99px;
+}
 .Mount_Icon_Triceratops-CottonCandyPink {
-=======
-.Pet-Fox-Peppermint {
->>>>>>> c9f68e24
-  background-image: url(/static/sprites/spritesmith-main-17.png);
-  background-position: -1394px 0px;
-  width: 81px;
-  height: 99px;
-}
-<<<<<<< HEAD
+  background-image: url(/static/sprites/spritesmith-main-17.png);
+  background-position: -1394px -400px;
+  width: 81px;
+  height: 99px;
+}
 .Mount_Icon_Triceratops-Desert {
-=======
-.Pet-Fox-Red {
->>>>>>> c9f68e24
-  background-image: url(/static/sprites/spritesmith-main-17.png);
-  background-position: -1394px -100px;
-  width: 81px;
-  height: 99px;
-}
-<<<<<<< HEAD
+  background-image: url(/static/sprites/spritesmith-main-17.png);
+  background-position: -1394px -500px;
+  width: 81px;
+  height: 99px;
+}
 .Mount_Icon_Triceratops-Golden {
-=======
-.Pet-Fox-RoyalPurple {
->>>>>>> c9f68e24
-  background-image: url(/static/sprites/spritesmith-main-17.png);
-  background-position: -1394px -200px;
-  width: 81px;
-  height: 99px;
-}
-<<<<<<< HEAD
+  background-image: url(/static/sprites/spritesmith-main-17.png);
+  background-position: -1394px -600px;
+  width: 81px;
+  height: 99px;
+}
 .Mount_Icon_Triceratops-Red {
-=======
-.Pet-Fox-Shade {
->>>>>>> c9f68e24
-  background-image: url(/static/sprites/spritesmith-main-17.png);
-  background-position: -1394px -300px;
-  width: 81px;
-  height: 99px;
-}
-<<<<<<< HEAD
+  background-image: url(/static/sprites/spritesmith-main-17.png);
+  background-position: -1394px -700px;
+  width: 81px;
+  height: 99px;
+}
 .Mount_Icon_Triceratops-Shade {
-=======
-.Pet-Fox-Shimmer {
->>>>>>> c9f68e24
-  background-image: url(/static/sprites/spritesmith-main-17.png);
-  background-position: -1394px -400px;
-  width: 81px;
-  height: 99px;
-}
-<<<<<<< HEAD
+  background-image: url(/static/sprites/spritesmith-main-17.png);
+  background-position: -1394px -800px;
+  width: 81px;
+  height: 99px;
+}
 .Mount_Icon_Triceratops-Skeleton {
-=======
-.Pet-Fox-Skeleton {
->>>>>>> c9f68e24
-  background-image: url(/static/sprites/spritesmith-main-17.png);
-  background-position: -1394px -500px;
-  width: 81px;
-  height: 99px;
-}
-<<<<<<< HEAD
+  background-image: url(/static/sprites/spritesmith-main-17.png);
+  background-position: -1394px -900px;
+  width: 81px;
+  height: 99px;
+}
 .Mount_Icon_Triceratops-White {
-=======
-.Pet-Fox-Spooky {
->>>>>>> c9f68e24
-  background-image: url(/static/sprites/spritesmith-main-17.png);
-  background-position: -1394px -600px;
-  width: 81px;
-  height: 99px;
-}
-<<<<<<< HEAD
+  background-image: url(/static/sprites/spritesmith-main-17.png);
+  background-position: -1394px -1000px;
+  width: 81px;
+  height: 99px;
+}
 .Mount_Icon_Triceratops-Zombie {
-=======
-.Pet-Fox-Thunderstorm {
->>>>>>> c9f68e24
-  background-image: url(/static/sprites/spritesmith-main-17.png);
-  background-position: -1394px -700px;
-  width: 81px;
-  height: 99px;
-}
-<<<<<<< HEAD
+  background-image: url(/static/sprites/spritesmith-main-17.png);
+  background-position: -1394px -1100px;
+  width: 81px;
+  height: 99px;
+}
 .Mount_Icon_Turkey-Base {
-=======
-.Pet-Fox-White {
->>>>>>> c9f68e24
-  background-image: url(/static/sprites/spritesmith-main-17.png);
-  background-position: -1394px -800px;
-  width: 81px;
-  height: 99px;
-}
-<<<<<<< HEAD
+  background-image: url(/static/sprites/spritesmith-main-17.png);
+  background-position: -1394px -1200px;
+  width: 81px;
+  height: 99px;
+}
 .Mount_Icon_Turkey-Gilded {
-=======
-.Pet-Fox-Zombie {
->>>>>>> c9f68e24
-  background-image: url(/static/sprites/spritesmith-main-17.png);
-  background-position: -1394px -900px;
-  width: 81px;
-  height: 99px;
-}
-<<<<<<< HEAD
+  background-image: url(/static/sprites/spritesmith-main-17.png);
+  background-position: 0px -1300px;
+  width: 81px;
+  height: 99px;
+}
 .Mount_Icon_Turtle-Base {
-=======
-.Pet-Frog-Base {
->>>>>>> c9f68e24
-  background-image: url(/static/sprites/spritesmith-main-17.png);
-  background-position: -1394px -1000px;
-  width: 81px;
-  height: 99px;
-}
-<<<<<<< HEAD
+  background-image: url(/static/sprites/spritesmith-main-17.png);
+  background-position: -82px -1300px;
+  width: 81px;
+  height: 99px;
+}
 .Mount_Icon_Turtle-CottonCandyBlue {
-=======
-.Pet-Frog-CottonCandyBlue {
->>>>>>> c9f68e24
-  background-image: url(/static/sprites/spritesmith-main-17.png);
-  background-position: -1394px -1100px;
-  width: 81px;
-  height: 99px;
-}
-<<<<<<< HEAD
+  background-image: url(/static/sprites/spritesmith-main-17.png);
+  background-position: -164px -1300px;
+  width: 81px;
+  height: 99px;
+}
 .Mount_Icon_Turtle-CottonCandyPink {
-=======
-.Pet-Frog-CottonCandyPink {
->>>>>>> c9f68e24
-  background-image: url(/static/sprites/spritesmith-main-17.png);
-  background-position: -1394px -1200px;
-  width: 81px;
-  height: 99px;
-}
-<<<<<<< HEAD
+  background-image: url(/static/sprites/spritesmith-main-17.png);
+  background-position: -246px -1300px;
+  width: 81px;
+  height: 99px;
+}
 .Mount_Icon_Turtle-Desert {
-=======
-.Pet-Frog-Desert {
->>>>>>> c9f68e24
-  background-image: url(/static/sprites/spritesmith-main-17.png);
-  background-position: 0px -1300px;
-  width: 81px;
-  height: 99px;
-}
-<<<<<<< HEAD
+  background-image: url(/static/sprites/spritesmith-main-17.png);
+  background-position: -328px -1300px;
+  width: 81px;
+  height: 99px;
+}
 .Mount_Icon_Turtle-Golden {
-=======
-.Pet-Frog-Golden {
->>>>>>> c9f68e24
-  background-image: url(/static/sprites/spritesmith-main-17.png);
-  background-position: -82px -1300px;
-  width: 81px;
-  height: 99px;
-}
-<<<<<<< HEAD
+  background-image: url(/static/sprites/spritesmith-main-17.png);
+  background-position: -410px -1300px;
+  width: 81px;
+  height: 99px;
+}
 .Mount_Icon_Turtle-Red {
-=======
-.Pet-Frog-Red {
->>>>>>> c9f68e24
-  background-image: url(/static/sprites/spritesmith-main-17.png);
-  background-position: -164px -1300px;
-  width: 81px;
-  height: 99px;
-}
-<<<<<<< HEAD
+  background-image: url(/static/sprites/spritesmith-main-17.png);
+  background-position: -492px -1300px;
+  width: 81px;
+  height: 99px;
+}
 .Mount_Icon_Turtle-Shade {
-=======
-.Pet-Frog-Shade {
->>>>>>> c9f68e24
-  background-image: url(/static/sprites/spritesmith-main-17.png);
-  background-position: -246px -1300px;
-  width: 81px;
-  height: 99px;
-}
-<<<<<<< HEAD
+  background-image: url(/static/sprites/spritesmith-main-17.png);
+  background-position: -574px -1300px;
+  width: 81px;
+  height: 99px;
+}
 .Mount_Icon_Turtle-Skeleton {
-=======
-.Pet-Frog-Skeleton {
->>>>>>> c9f68e24
-  background-image: url(/static/sprites/spritesmith-main-17.png);
-  background-position: -328px -1300px;
-  width: 81px;
-  height: 99px;
-}
-<<<<<<< HEAD
+  background-image: url(/static/sprites/spritesmith-main-17.png);
+  background-position: -656px -1300px;
+  width: 81px;
+  height: 99px;
+}
 .Mount_Icon_Turtle-White {
-=======
-.Pet-Frog-White {
->>>>>>> c9f68e24
-  background-image: url(/static/sprites/spritesmith-main-17.png);
-  background-position: -410px -1300px;
-  width: 81px;
-  height: 99px;
-}
-<<<<<<< HEAD
+  background-image: url(/static/sprites/spritesmith-main-17.png);
+  background-position: -738px -1300px;
+  width: 81px;
+  height: 99px;
+}
 .Mount_Icon_Turtle-Zombie {
-=======
-.Pet-Frog-Zombie {
->>>>>>> c9f68e24
-  background-image: url(/static/sprites/spritesmith-main-17.png);
-  background-position: -492px -1300px;
-  width: 81px;
-  height: 99px;
-}
-<<<<<<< HEAD
+  background-image: url(/static/sprites/spritesmith-main-17.png);
+  background-position: -820px -1300px;
+  width: 81px;
+  height: 99px;
+}
 .Mount_Icon_Unicorn-Base {
-=======
-.Pet-Gryphon-Base {
->>>>>>> c9f68e24
-  background-image: url(/static/sprites/spritesmith-main-17.png);
-  background-position: -574px -1300px;
-  width: 81px;
-  height: 99px;
-}
-<<<<<<< HEAD
+  background-image: url(/static/sprites/spritesmith-main-17.png);
+  background-position: -902px -1300px;
+  width: 81px;
+  height: 99px;
+}
 .Mount_Icon_Unicorn-CottonCandyBlue {
-=======
-.Pet-Gryphon-CottonCandyBlue {
->>>>>>> c9f68e24
-  background-image: url(/static/sprites/spritesmith-main-17.png);
-  background-position: -656px -1300px;
-  width: 81px;
-  height: 99px;
-}
-<<<<<<< HEAD
+  background-image: url(/static/sprites/spritesmith-main-17.png);
+  background-position: -984px -1300px;
+  width: 81px;
+  height: 99px;
+}
 .Mount_Icon_Unicorn-CottonCandyPink {
-=======
-.Pet-Gryphon-CottonCandyPink {
->>>>>>> c9f68e24
-  background-image: url(/static/sprites/spritesmith-main-17.png);
-  background-position: -738px -1300px;
-  width: 81px;
-  height: 99px;
-}
-<<<<<<< HEAD
+  background-image: url(/static/sprites/spritesmith-main-17.png);
+  background-position: -1066px -1300px;
+  width: 81px;
+  height: 99px;
+}
 .Mount_Icon_Unicorn-Desert {
-=======
-.Pet-Gryphon-Desert {
->>>>>>> c9f68e24
-  background-image: url(/static/sprites/spritesmith-main-17.png);
-  background-position: -820px -1300px;
-  width: 81px;
-  height: 99px;
-}
-<<<<<<< HEAD
+  background-image: url(/static/sprites/spritesmith-main-17.png);
+  background-position: -1148px -1300px;
+  width: 81px;
+  height: 99px;
+}
 .Mount_Icon_Unicorn-Golden {
-=======
-.Pet-Gryphon-Golden {
->>>>>>> c9f68e24
-  background-image: url(/static/sprites/spritesmith-main-17.png);
-  background-position: -902px -1300px;
-  width: 81px;
-  height: 99px;
-}
-<<<<<<< HEAD
+  background-image: url(/static/sprites/spritesmith-main-17.png);
+  background-position: -1230px -1300px;
+  width: 81px;
+  height: 99px;
+}
 .Mount_Icon_Unicorn-Red {
-=======
-.Pet-Gryphon-Red {
->>>>>>> c9f68e24
-  background-image: url(/static/sprites/spritesmith-main-17.png);
-  background-position: -984px -1300px;
-  width: 81px;
-  height: 99px;
-}
-<<<<<<< HEAD
+  background-image: url(/static/sprites/spritesmith-main-17.png);
+  background-position: -1312px -1300px;
+  width: 81px;
+  height: 99px;
+}
 .Mount_Icon_Unicorn-Shade {
-=======
-.Pet-Gryphon-RoyalPurple {
->>>>>>> c9f68e24
-  background-image: url(/static/sprites/spritesmith-main-17.png);
-  background-position: -1066px -1300px;
-  width: 81px;
-  height: 99px;
-}
-<<<<<<< HEAD
+  background-image: url(/static/sprites/spritesmith-main-17.png);
+  background-position: -1394px -1300px;
+  width: 81px;
+  height: 99px;
+}
 .Mount_Icon_Unicorn-Skeleton {
-=======
-.Pet-Gryphon-Shade {
->>>>>>> c9f68e24
-  background-image: url(/static/sprites/spritesmith-main-17.png);
-  background-position: -1148px -1300px;
-  width: 81px;
-  height: 99px;
-}
-<<<<<<< HEAD
+  background-image: url(/static/sprites/spritesmith-main-17.png);
+  background-position: -1476px 0px;
+  width: 81px;
+  height: 99px;
+}
 .Mount_Icon_Unicorn-White {
-=======
-.Pet-Gryphon-Skeleton {
->>>>>>> c9f68e24
-  background-image: url(/static/sprites/spritesmith-main-17.png);
-  background-position: -1230px -1300px;
-  width: 81px;
-  height: 99px;
-}
-<<<<<<< HEAD
+  background-image: url(/static/sprites/spritesmith-main-17.png);
+  background-position: -1476px -100px;
+  width: 81px;
+  height: 99px;
+}
 .Mount_Icon_Unicorn-Zombie {
-=======
-.Pet-Gryphon-White {
->>>>>>> c9f68e24
-  background-image: url(/static/sprites/spritesmith-main-17.png);
-  background-position: -1312px -1300px;
-  width: 81px;
-  height: 99px;
-}
-<<<<<<< HEAD
+  background-image: url(/static/sprites/spritesmith-main-17.png);
+  background-position: -1476px -200px;
+  width: 81px;
+  height: 99px;
+}
 .Mount_Icon_Whale-Base {
-=======
-.Pet-Gryphon-Zombie {
->>>>>>> c9f68e24
   background-image: url(/static/sprites/spritesmith-main-17.png);
   background-position: -1640px -996px;
   width: 78px;
   height: 86px;
 }
-<<<<<<< HEAD
 .Mount_Icon_Whale-CottonCandyBlue {
-=======
-.Pet-GuineaPig-Base {
->>>>>>> c9f68e24
   background-image: url(/static/sprites/spritesmith-main-17.png);
   background-position: -1640px -909px;
   width: 78px;
   height: 86px;
 }
-<<<<<<< HEAD
 .Mount_Icon_Whale-CottonCandyPink {
-=======
-.Pet-GuineaPig-CottonCandyBlue {
->>>>>>> c9f68e24
   background-image: url(/static/sprites/spritesmith-main-17.png);
   background-position: -1640px -822px;
   width: 78px;
   height: 86px;
 }
-<<<<<<< HEAD
 .Mount_Icon_Whale-Desert {
-=======
-.Pet-GuineaPig-CottonCandyPink {
->>>>>>> c9f68e24
   background-image: url(/static/sprites/spritesmith-main-17.png);
   background-position: -1640px -1170px;
   width: 78px;
   height: 86px;
 }
-<<<<<<< HEAD
 .Mount_Icon_Whale-Golden {
-=======
-.Pet-GuineaPig-Desert {
->>>>>>> c9f68e24
   background-image: url(/static/sprites/spritesmith-main-17.png);
   background-position: -1640px -648px;
   width: 78px;
   height: 86px;
 }
-<<<<<<< HEAD
 .Mount_Icon_Whale-Red {
-=======
-.Pet-GuineaPig-Golden {
->>>>>>> c9f68e24
   background-image: url(/static/sprites/spritesmith-main-17.png);
   background-position: -1640px -561px;
   width: 78px;
   height: 86px;
 }
-<<<<<<< HEAD
 .Mount_Icon_Whale-Shade {
-=======
-.Pet-GuineaPig-Red {
->>>>>>> c9f68e24
   background-image: url(/static/sprites/spritesmith-main-17.png);
   background-position: -1640px -474px;
   width: 78px;
   height: 86px;
 }
-<<<<<<< HEAD
 .Mount_Icon_Whale-Skeleton {
-=======
-.Pet-GuineaPig-Shade {
->>>>>>> c9f68e24
   background-image: url(/static/sprites/spritesmith-main-17.png);
   background-position: -1640px -387px;
   width: 78px;
   height: 86px;
 }
-<<<<<<< HEAD
 .Mount_Icon_Whale-White {
-=======
-.Pet-GuineaPig-Skeleton {
->>>>>>> c9f68e24
   background-image: url(/static/sprites/spritesmith-main-17.png);
   background-position: -1640px -735px;
   width: 78px;
   height: 86px;
 }
-<<<<<<< HEAD
 .Mount_Icon_Whale-Zombie {
-=======
-.Pet-GuineaPig-White {
->>>>>>> c9f68e24
   background-image: url(/static/sprites/spritesmith-main-17.png);
   background-position: -1640px -300px;
   width: 78px;
   height: 86px;
 }
-<<<<<<< HEAD
 .Mount_Icon_Wolf-Aquatic {
-=======
-.Pet-GuineaPig-Zombie {
->>>>>>> c9f68e24
+  background-image: url(/static/sprites/spritesmith-main-17.png);
+  background-position: -1476px -1300px;
+  width: 81px;
+  height: 99px;
+}
+.Mount_Icon_Wolf-Base {
+  background-image: url(/static/sprites/spritesmith-main-17.png);
+  background-position: 0px -1400px;
+  width: 81px;
+  height: 99px;
+}
+.Mount_Icon_Wolf-CottonCandyBlue {
+  background-image: url(/static/sprites/spritesmith-main-17.png);
+  background-position: -82px -1400px;
+  width: 81px;
+  height: 99px;
+}
+.Mount_Icon_Wolf-CottonCandyPink {
+  background-image: url(/static/sprites/spritesmith-main-17.png);
+  background-position: -164px -1400px;
+  width: 81px;
+  height: 99px;
+}
+.Mount_Icon_Wolf-Cupid {
+  background-image: url(/static/sprites/spritesmith-main-17.png);
+  background-position: -246px -1400px;
+  width: 81px;
+  height: 99px;
+}
+.Mount_Icon_Wolf-Desert {
+  background-image: url(/static/sprites/spritesmith-main-17.png);
+  background-position: -328px -1400px;
+  width: 81px;
+  height: 99px;
+}
+.Mount_Icon_Wolf-Ember {
+  background-image: url(/static/sprites/spritesmith-main-17.png);
+  background-position: -410px -1400px;
+  width: 81px;
+  height: 99px;
+}
+.Mount_Icon_Wolf-Fairy {
+  background-image: url(/static/sprites/spritesmith-main-17.png);
+  background-position: -492px -1400px;
+  width: 81px;
+  height: 99px;
+}
+.Mount_Icon_Wolf-Floral {
+  background-image: url(/static/sprites/spritesmith-main-17.png);
+  background-position: -574px -1400px;
+  width: 81px;
+  height: 99px;
+}
+.Mount_Icon_Wolf-Ghost {
+  background-image: url(/static/sprites/spritesmith-main-17.png);
+  background-position: -656px -1400px;
+  width: 81px;
+  height: 99px;
+}
+.Mount_Icon_Wolf-Golden {
+  background-image: url(/static/sprites/spritesmith-main-17.png);
+  background-position: -738px -1400px;
+  width: 81px;
+  height: 99px;
+}
+.Mount_Icon_Wolf-Holly {
+  background-image: url(/static/sprites/spritesmith-main-17.png);
+  background-position: -820px -1400px;
+  width: 81px;
+  height: 99px;
+}
+.Mount_Icon_Wolf-Peppermint {
+  background-image: url(/static/sprites/spritesmith-main-17.png);
+  background-position: -902px -1400px;
+  width: 81px;
+  height: 99px;
+}
+.Mount_Icon_Wolf-Red {
+  background-image: url(/static/sprites/spritesmith-main-17.png);
+  background-position: -984px -1400px;
+  width: 81px;
+  height: 99px;
+}
+.Mount_Icon_Wolf-RoyalPurple {
+  background-image: url(/static/sprites/spritesmith-main-17.png);
+  background-position: -1066px -1400px;
+  width: 81px;
+  height: 99px;
+}
+.Mount_Icon_Wolf-Shade {
+  background-image: url(/static/sprites/spritesmith-main-17.png);
+  background-position: -1148px -1400px;
+  width: 81px;
+  height: 99px;
+}
+.Mount_Icon_Wolf-Shimmer {
+  background-image: url(/static/sprites/spritesmith-main-17.png);
+  background-position: -1230px -1400px;
+  width: 81px;
+  height: 99px;
+}
+.Mount_Icon_Wolf-Skeleton {
+  background-image: url(/static/sprites/spritesmith-main-17.png);
+  background-position: -1312px -1400px;
+  width: 81px;
+  height: 99px;
+}
+.Mount_Icon_Wolf-Spooky {
+  background-image: url(/static/sprites/spritesmith-main-17.png);
+  background-position: -1394px -1400px;
+  width: 81px;
+  height: 99px;
+}
+.Mount_Icon_Wolf-Thunderstorm {
+  background-image: url(/static/sprites/spritesmith-main-17.png);
+  background-position: -1476px -1400px;
+  width: 81px;
+  height: 99px;
+}
+.Mount_Icon_Wolf-White {
+  background-image: url(/static/sprites/spritesmith-main-17.png);
+  background-position: -1558px 0px;
+  width: 81px;
+  height: 99px;
+}
+.Mount_Icon_Wolf-Zombie {
+  background-image: url(/static/sprites/spritesmith-main-17.png);
+  background-position: -1558px -100px;
+  width: 81px;
+  height: 99px;
+}
+.Pet-Armadillo-Base {
+  background-image: url(/static/sprites/spritesmith-main-17.png);
+  background-position: -1558px -200px;
+  width: 81px;
+  height: 99px;
+}
+.Pet-Armadillo-CottonCandyBlue {
+  background-image: url(/static/sprites/spritesmith-main-17.png);
+  background-position: -1558px -300px;
+  width: 81px;
+  height: 99px;
+}
+.Pet-Armadillo-CottonCandyPink {
+  background-image: url(/static/sprites/spritesmith-main-17.png);
+  background-position: -1558px -400px;
+  width: 81px;
+  height: 99px;
+}
+.Pet-Armadillo-Desert {
+  background-image: url(/static/sprites/spritesmith-main-17.png);
+  background-position: -1558px -500px;
+  width: 81px;
+  height: 99px;
+}
+.Pet-Armadillo-Golden {
+  background-image: url(/static/sprites/spritesmith-main-17.png);
+  background-position: -1558px -600px;
+  width: 81px;
+  height: 99px;
+}
+.Pet-Armadillo-Red {
+  background-image: url(/static/sprites/spritesmith-main-17.png);
+  background-position: -1558px -700px;
+  width: 81px;
+  height: 99px;
+}
+.Pet-Armadillo-Shade {
+  background-image: url(/static/sprites/spritesmith-main-17.png);
+  background-position: -1558px -800px;
+  width: 81px;
+  height: 99px;
+}
+.Pet-Armadillo-Skeleton {
+  background-image: url(/static/sprites/spritesmith-main-17.png);
+  background-position: -1558px -900px;
+  width: 81px;
+  height: 99px;
+}
+.Pet-Armadillo-White {
+  background-image: url(/static/sprites/spritesmith-main-17.png);
+  background-position: -1558px -1000px;
+  width: 81px;
+  height: 99px;
+}
+.Pet-Armadillo-Zombie {
+  background-image: url(/static/sprites/spritesmith-main-17.png);
+  background-position: -1558px -1100px;
+  width: 81px;
+  height: 99px;
+}
+.Pet-Axolotl-Base {
+  background-image: url(/static/sprites/spritesmith-main-17.png);
+  background-position: -1558px -1200px;
+  width: 81px;
+  height: 99px;
+}
+.Pet-Axolotl-CottonCandyBlue {
+  background-image: url(/static/sprites/spritesmith-main-17.png);
+  background-position: -1558px -1300px;
+  width: 81px;
+  height: 99px;
+}
+.Pet-Axolotl-CottonCandyPink {
+  background-image: url(/static/sprites/spritesmith-main-17.png);
+  background-position: -1558px -1400px;
+  width: 81px;
+  height: 99px;
+}
+.Pet-Axolotl-Desert {
+  background-image: url(/static/sprites/spritesmith-main-17.png);
+  background-position: 0px -1500px;
+  width: 81px;
+  height: 99px;
+}
+.Pet-Axolotl-Golden {
+  background-image: url(/static/sprites/spritesmith-main-17.png);
+  background-position: -82px -1500px;
+  width: 81px;
+  height: 99px;
+}
+.Pet-Axolotl-Red {
+  background-image: url(/static/sprites/spritesmith-main-17.png);
+  background-position: -164px -1500px;
+  width: 81px;
+  height: 99px;
+}
+.Pet-Axolotl-Shade {
+  background-image: url(/static/sprites/spritesmith-main-17.png);
+  background-position: -246px -1500px;
+  width: 81px;
+  height: 99px;
+}
+.Pet-Axolotl-Skeleton {
+  background-image: url(/static/sprites/spritesmith-main-17.png);
+  background-position: -328px -1500px;
+  width: 81px;
+  height: 99px;
+}
+.Pet-Axolotl-White {
+  background-image: url(/static/sprites/spritesmith-main-17.png);
+  background-position: -410px -1500px;
+  width: 81px;
+  height: 99px;
+}
+.Pet-Axolotl-Zombie {
+  background-image: url(/static/sprites/spritesmith-main-17.png);
+  background-position: -492px -1500px;
+  width: 81px;
+  height: 99px;
+}
+.Pet-BearCub-Aquatic {
+  background-image: url(/static/sprites/spritesmith-main-17.png);
+  background-position: -574px -1500px;
+  width: 81px;
+  height: 99px;
+}
+.Pet-BearCub-Base {
+  background-image: url(/static/sprites/spritesmith-main-17.png);
+  background-position: -656px -1500px;
+  width: 81px;
+  height: 99px;
+}
+.Pet-BearCub-CottonCandyBlue {
+  background-image: url(/static/sprites/spritesmith-main-17.png);
+  background-position: -738px -1500px;
+  width: 81px;
+  height: 99px;
+}
+.Pet-BearCub-CottonCandyPink {
+  background-image: url(/static/sprites/spritesmith-main-17.png);
+  background-position: -820px -1500px;
+  width: 81px;
+  height: 99px;
+}
+.Pet-BearCub-Cupid {
+  background-image: url(/static/sprites/spritesmith-main-17.png);
+  background-position: -902px -1500px;
+  width: 81px;
+  height: 99px;
+}
+.Pet-BearCub-Desert {
+  background-image: url(/static/sprites/spritesmith-main-17.png);
+  background-position: -984px -1500px;
+  width: 81px;
+  height: 99px;
+}
+.Pet-BearCub-Ember {
+  background-image: url(/static/sprites/spritesmith-main-17.png);
+  background-position: -1066px -1500px;
+  width: 81px;
+  height: 99px;
+}
+.Pet-BearCub-Fairy {
+  background-image: url(/static/sprites/spritesmith-main-17.png);
+  background-position: -1148px -1500px;
+  width: 81px;
+  height: 99px;
+}
+.Pet-BearCub-Floral {
+  background-image: url(/static/sprites/spritesmith-main-17.png);
+  background-position: -1230px -1500px;
+  width: 81px;
+  height: 99px;
+}
+.Pet-BearCub-Ghost {
+  background-image: url(/static/sprites/spritesmith-main-17.png);
+  background-position: -1312px -1500px;
+  width: 81px;
+  height: 99px;
+}
+.Pet-BearCub-Golden {
+  background-image: url(/static/sprites/spritesmith-main-17.png);
+  background-position: -1394px -1500px;
+  width: 81px;
+  height: 99px;
+}
+.Pet-BearCub-Holly {
+  background-image: url(/static/sprites/spritesmith-main-17.png);
+  background-position: -1476px -1500px;
+  width: 81px;
+  height: 99px;
+}
+.Pet-BearCub-Peppermint {
+  background-image: url(/static/sprites/spritesmith-main-17.png);
+  background-position: -1558px -1500px;
+  width: 81px;
+  height: 99px;
+}
+.Pet-BearCub-Polar {
+  background-image: url(/static/sprites/spritesmith-main-17.png);
+  background-position: -1640px 0px;
+  width: 81px;
+  height: 99px;
+}
+.Pet-BearCub-Red {
+  background-image: url(/static/sprites/spritesmith-main-17.png);
+  background-position: -1640px -100px;
+  width: 81px;
+  height: 99px;
+}
+.Pet-BearCub-RoyalPurple {
+  background-image: url(/static/sprites/spritesmith-main-17.png);
+  background-position: -1476px -1200px;
+  width: 81px;
+  height: 99px;
+}
+.Pet-BearCub-Shade {
+  background-image: url(/static/sprites/spritesmith-main-17.png);
+  background-position: -1476px -1100px;
+  width: 81px;
+  height: 99px;
+}
+.Pet-BearCub-Shimmer {
+  background-image: url(/static/sprites/spritesmith-main-17.png);
+  background-position: -1476px -1000px;
+  width: 81px;
+  height: 99px;
+}
+.Pet-BearCub-Skeleton {
   background-image: url(/static/sprites/spritesmith-main-17.png);
   background-position: -1476px -900px;
   width: 81px;
   height: 99px;
 }
-<<<<<<< HEAD
-.Mount_Icon_Wolf-Base {
-=======
-.Pet-Hedgehog-Base {
->>>>>>> c9f68e24
-  background-image: url(/static/sprites/spritesmith-main-17.png);
-  background-position: -1476px -1000px;
-  width: 81px;
-  height: 99px;
-}
-<<<<<<< HEAD
-.Mount_Icon_Wolf-CottonCandyBlue {
-=======
-.Pet-Hedgehog-CottonCandyBlue {
->>>>>>> c9f68e24
-  background-image: url(/static/sprites/spritesmith-main-17.png);
-  background-position: -1476px -1100px;
-  width: 81px;
-  height: 99px;
-}
-<<<<<<< HEAD
-.Mount_Icon_Wolf-CottonCandyPink {
-=======
-.Pet-Hedgehog-CottonCandyPink {
->>>>>>> c9f68e24
-  background-image: url(/static/sprites/spritesmith-main-17.png);
-  background-position: -1476px -1200px;
-  width: 81px;
-  height: 99px;
-}
-<<<<<<< HEAD
-.Mount_Icon_Wolf-Cupid {
-=======
-.Pet-Hedgehog-Desert {
->>>>>>> c9f68e24
-  background-image: url(/static/sprites/spritesmith-main-17.png);
-  background-position: -1476px -1300px;
-  width: 81px;
-  height: 99px;
-}
-<<<<<<< HEAD
-.Mount_Icon_Wolf-Desert {
-=======
-.Pet-Hedgehog-Golden {
->>>>>>> c9f68e24
-  background-image: url(/static/sprites/spritesmith-main-17.png);
-  background-position: 0px -1400px;
-  width: 81px;
-  height: 99px;
-}
-<<<<<<< HEAD
-.Mount_Icon_Wolf-Ember {
-=======
-.Pet-Hedgehog-Red {
->>>>>>> c9f68e24
-  background-image: url(/static/sprites/spritesmith-main-17.png);
-  background-position: -82px -1400px;
-  width: 81px;
-  height: 99px;
-}
-<<<<<<< HEAD
-.Mount_Icon_Wolf-Fairy {
-=======
-.Pet-Hedgehog-Shade {
->>>>>>> c9f68e24
-  background-image: url(/static/sprites/spritesmith-main-17.png);
-  background-position: -164px -1400px;
-  width: 81px;
-  height: 99px;
-}
-<<<<<<< HEAD
-.Mount_Icon_Wolf-Floral {
-=======
-.Pet-Hedgehog-Skeleton {
->>>>>>> c9f68e24
-  background-image: url(/static/sprites/spritesmith-main-17.png);
-  background-position: -246px -1400px;
-  width: 81px;
-  height: 99px;
-}
-<<<<<<< HEAD
-.Mount_Icon_Wolf-Ghost {
-=======
-.Pet-Hedgehog-White {
->>>>>>> c9f68e24
-  background-image: url(/static/sprites/spritesmith-main-17.png);
-  background-position: -328px -1400px;
-  width: 81px;
-  height: 99px;
-}
-<<<<<<< HEAD
-.Mount_Icon_Wolf-Golden {
-=======
-.Pet-Hedgehog-Zombie {
->>>>>>> c9f68e24
-  background-image: url(/static/sprites/spritesmith-main-17.png);
-  background-position: -410px -1400px;
-  width: 81px;
-  height: 99px;
-}
-<<<<<<< HEAD
-.Mount_Icon_Wolf-Holly {
-=======
-.Pet-Hippo-Base {
->>>>>>> c9f68e24
-  background-image: url(/static/sprites/spritesmith-main-17.png);
-  background-position: -492px -1400px;
-  width: 81px;
-  height: 99px;
-}
-<<<<<<< HEAD
-.Mount_Icon_Wolf-Peppermint {
-=======
-.Pet-Hippo-CottonCandyBlue {
->>>>>>> c9f68e24
-  background-image: url(/static/sprites/spritesmith-main-17.png);
-  background-position: -574px -1400px;
-  width: 81px;
-  height: 99px;
-}
-<<<<<<< HEAD
-.Mount_Icon_Wolf-Red {
-=======
-.Pet-Hippo-CottonCandyPink {
->>>>>>> c9f68e24
-  background-image: url(/static/sprites/spritesmith-main-17.png);
-  background-position: -656px -1400px;
-  width: 81px;
-  height: 99px;
-}
-<<<<<<< HEAD
-.Mount_Icon_Wolf-RoyalPurple {
-=======
-.Pet-Hippo-Desert {
->>>>>>> c9f68e24
-  background-image: url(/static/sprites/spritesmith-main-17.png);
-  background-position: -738px -1400px;
-  width: 81px;
-  height: 99px;
-}
-<<<<<<< HEAD
-.Mount_Icon_Wolf-Shade {
-=======
-.Pet-Hippo-Golden {
->>>>>>> c9f68e24
-  background-image: url(/static/sprites/spritesmith-main-17.png);
-  background-position: -820px -1400px;
-  width: 81px;
-  height: 99px;
-}
-<<<<<<< HEAD
-.Mount_Icon_Wolf-Shimmer {
-=======
-.Pet-Hippo-Red {
->>>>>>> c9f68e24
-  background-image: url(/static/sprites/spritesmith-main-17.png);
-  background-position: -902px -1400px;
-  width: 81px;
-  height: 99px;
-}
-<<<<<<< HEAD
-.Mount_Icon_Wolf-Skeleton {
-=======
-.Pet-Hippo-Shade {
->>>>>>> c9f68e24
-  background-image: url(/static/sprites/spritesmith-main-17.png);
-  background-position: -984px -1400px;
-  width: 81px;
-  height: 99px;
-}
-<<<<<<< HEAD
-.Mount_Icon_Wolf-Spooky {
-=======
-.Pet-Hippo-Skeleton {
->>>>>>> c9f68e24
-  background-image: url(/static/sprites/spritesmith-main-17.png);
-  background-position: -1066px -1400px;
-  width: 81px;
-  height: 99px;
-}
-<<<<<<< HEAD
-.Mount_Icon_Wolf-Thunderstorm {
-=======
-.Pet-Hippo-White {
->>>>>>> c9f68e24
-  background-image: url(/static/sprites/spritesmith-main-17.png);
-  background-position: -1148px -1400px;
-  width: 81px;
-  height: 99px;
-}
-<<<<<<< HEAD
-.Mount_Icon_Wolf-White {
-=======
-.Pet-Hippo-Zombie {
->>>>>>> c9f68e24
-  background-image: url(/static/sprites/spritesmith-main-17.png);
-  background-position: -1230px -1400px;
-  width: 81px;
-  height: 99px;
-}
-<<<<<<< HEAD
-.Mount_Icon_Wolf-Zombie {
-=======
-.Pet-Horse-Base {
->>>>>>> c9f68e24
-  background-image: url(/static/sprites/spritesmith-main-17.png);
-  background-position: -1312px -1400px;
-  width: 81px;
-  height: 99px;
-}
-<<<<<<< HEAD
-.Pet-Armadillo-Base {
-=======
-.Pet-Horse-CottonCandyBlue {
->>>>>>> c9f68e24
-  background-image: url(/static/sprites/spritesmith-main-17.png);
-  background-position: -1394px -1400px;
-  width: 81px;
-  height: 99px;
-}
-<<<<<<< HEAD
-.Pet-Armadillo-CottonCandyBlue {
-=======
-.Pet-Horse-CottonCandyPink {
->>>>>>> c9f68e24
-  background-image: url(/static/sprites/spritesmith-main-17.png);
-  background-position: -1476px -1400px;
-  width: 81px;
-  height: 99px;
-}
-<<<<<<< HEAD
-.Pet-Armadillo-CottonCandyPink {
-=======
-.Pet-Horse-Desert {
->>>>>>> c9f68e24
-  background-image: url(/static/sprites/spritesmith-main-17.png);
-  background-position: -1558px 0px;
-  width: 81px;
-  height: 99px;
-}
-<<<<<<< HEAD
-.Pet-Armadillo-Desert {
-=======
-.Pet-Horse-Golden {
->>>>>>> c9f68e24
-  background-image: url(/static/sprites/spritesmith-main-17.png);
-  background-position: -1558px -100px;
-  width: 81px;
-  height: 99px;
-}
-<<<<<<< HEAD
-.Pet-Armadillo-Golden {
-=======
-.Pet-Horse-Red {
->>>>>>> c9f68e24
-  background-image: url(/static/sprites/spritesmith-main-17.png);
-  background-position: -1558px -200px;
-  width: 81px;
-  height: 99px;
-}
-<<<<<<< HEAD
-.Pet-Armadillo-Red {
-=======
-.Pet-Horse-Shade {
->>>>>>> c9f68e24
-  background-image: url(/static/sprites/spritesmith-main-17.png);
-  background-position: -1558px -300px;
-  width: 81px;
-  height: 99px;
-}
-<<<<<<< HEAD
-.Pet-Armadillo-Shade {
-=======
-.Pet-Horse-Skeleton {
->>>>>>> c9f68e24
-  background-image: url(/static/sprites/spritesmith-main-17.png);
-  background-position: -1558px -400px;
-  width: 81px;
-  height: 99px;
-}
-<<<<<<< HEAD
-.Pet-Armadillo-Skeleton {
-=======
-.Pet-Horse-White {
->>>>>>> c9f68e24
-  background-image: url(/static/sprites/spritesmith-main-17.png);
-  background-position: -1558px -500px;
-  width: 81px;
-  height: 99px;
-}
-<<<<<<< HEAD
-.Pet-Armadillo-White {
-=======
-.Pet-Horse-Zombie {
->>>>>>> c9f68e24
-  background-image: url(/static/sprites/spritesmith-main-17.png);
-  background-position: -1558px -600px;
-  width: 81px;
-  height: 99px;
-}
-<<<<<<< HEAD
-.Pet-Armadillo-Zombie {
-=======
-.Pet-JackOLantern-Base {
->>>>>>> c9f68e24
-  background-image: url(/static/sprites/spritesmith-main-17.png);
-  background-position: -1558px -800px;
-  width: 81px;
-  height: 99px;
-}
-<<<<<<< HEAD
-.Pet-Axolotl-Base {
-=======
-.Pet-JackOLantern-Ghost {
->>>>>>> c9f68e24
-  background-image: url(/static/sprites/spritesmith-main-17.png);
-  background-position: -1558px -900px;
-  width: 81px;
-  height: 99px;
-}
-<<<<<<< HEAD
-.Pet-Axolotl-CottonCandyBlue {
-=======
-.Pet-Jackalope-RoyalPurple {
->>>>>>> c9f68e24
-  background-image: url(/static/sprites/spritesmith-main-17.png);
-  background-position: -1558px -700px;
-  width: 81px;
-  height: 99px;
-}
-<<<<<<< HEAD
-.Pet-Axolotl-CottonCandyPink {
-=======
-.Pet-Lion-Veteran {
->>>>>>> c9f68e24
-  background-image: url(/static/sprites/spritesmith-main-17.png);
-  background-position: -1558px -1000px;
-  width: 81px;
-  height: 99px;
-}
-<<<<<<< HEAD
-.Pet-Axolotl-Desert {
-=======
-.Pet-LionCub-Aquatic {
->>>>>>> c9f68e24
-  background-image: url(/static/sprites/spritesmith-main-17.png);
-  background-position: -1558px -1100px;
-  width: 81px;
-  height: 99px;
-}
-<<<<<<< HEAD
-.Pet-Axolotl-Golden {
-=======
-.Pet-LionCub-Base {
->>>>>>> c9f68e24
-  background-image: url(/static/sprites/spritesmith-main-17.png);
-  background-position: -1558px -1200px;
-  width: 81px;
-  height: 99px;
-}
-<<<<<<< HEAD
-.Pet-Axolotl-Red {
-=======
-.Pet-LionCub-CottonCandyBlue {
->>>>>>> c9f68e24
-  background-image: url(/static/sprites/spritesmith-main-17.png);
-  background-position: -1558px -1300px;
-  width: 81px;
-  height: 99px;
-}
-<<<<<<< HEAD
-.Pet-Axolotl-Shade {
-=======
-.Pet-LionCub-CottonCandyPink {
->>>>>>> c9f68e24
-  background-image: url(/static/sprites/spritesmith-main-17.png);
-  background-position: -1558px -1400px;
-  width: 81px;
-  height: 99px;
-}
-<<<<<<< HEAD
-.Pet-Axolotl-Skeleton {
-=======
-.Pet-LionCub-Cupid {
->>>>>>> c9f68e24
-  background-image: url(/static/sprites/spritesmith-main-17.png);
-  background-position: 0px -1500px;
-  width: 81px;
-  height: 99px;
-}
-<<<<<<< HEAD
-.Pet-Axolotl-White {
-=======
-.Pet-LionCub-Desert {
->>>>>>> c9f68e24
-  background-image: url(/static/sprites/spritesmith-main-17.png);
-  background-position: -82px -1500px;
-  width: 81px;
-  height: 99px;
-}
-<<<<<<< HEAD
-.Pet-Axolotl-Zombie {
-=======
-.Pet-LionCub-Ember {
->>>>>>> c9f68e24
-  background-image: url(/static/sprites/spritesmith-main-17.png);
-  background-position: -164px -1500px;
-  width: 81px;
-  height: 99px;
-}
-<<<<<<< HEAD
-.Pet-BearCub-Aquatic {
-=======
-.Pet-LionCub-Fairy {
->>>>>>> c9f68e24
-  background-image: url(/static/sprites/spritesmith-main-17.png);
-  background-position: -246px -1500px;
-  width: 81px;
-  height: 99px;
-}
-<<<<<<< HEAD
-.Pet-BearCub-Base {
-=======
-.Pet-LionCub-Floral {
->>>>>>> c9f68e24
-  background-image: url(/static/sprites/spritesmith-main-17.png);
-  background-position: -328px -1500px;
-  width: 81px;
-  height: 99px;
-}
-<<<<<<< HEAD
-.Pet-BearCub-CottonCandyBlue {
-=======
-.Pet-LionCub-Ghost {
->>>>>>> c9f68e24
-  background-image: url(/static/sprites/spritesmith-main-17.png);
-  background-position: -410px -1500px;
-  width: 81px;
-  height: 99px;
-}
-<<<<<<< HEAD
-.Pet-BearCub-CottonCandyPink {
-=======
-.Pet-LionCub-Golden {
->>>>>>> c9f68e24
-  background-image: url(/static/sprites/spritesmith-main-17.png);
-  background-position: -492px -1500px;
-  width: 81px;
-  height: 99px;
-}
-<<<<<<< HEAD
-.Pet-BearCub-Cupid {
-=======
-.Pet-LionCub-Holly {
->>>>>>> c9f68e24
-  background-image: url(/static/sprites/spritesmith-main-17.png);
-  background-position: -574px -1500px;
-  width: 81px;
-  height: 99px;
-}
-<<<<<<< HEAD
-.Pet-BearCub-Desert {
-=======
-.Pet-LionCub-Peppermint {
->>>>>>> c9f68e24
-  background-image: url(/static/sprites/spritesmith-main-17.png);
-  background-position: -656px -1500px;
-  width: 81px;
-  height: 99px;
-}
-<<<<<<< HEAD
-.Pet-BearCub-Ember {
-=======
-.Pet-LionCub-Red {
->>>>>>> c9f68e24
-  background-image: url(/static/sprites/spritesmith-main-17.png);
-  background-position: -738px -1500px;
-  width: 81px;
-  height: 99px;
-}
-<<<<<<< HEAD
-.Pet-BearCub-Fairy {
-=======
-.Pet-LionCub-RoyalPurple {
->>>>>>> c9f68e24
-  background-image: url(/static/sprites/spritesmith-main-17.png);
-  background-position: -820px -1500px;
-  width: 81px;
-  height: 99px;
-}
-<<<<<<< HEAD
-.Pet-BearCub-Floral {
-=======
-.Pet-LionCub-Shade {
->>>>>>> c9f68e24
-  background-image: url(/static/sprites/spritesmith-main-17.png);
-  background-position: -902px -1500px;
-  width: 81px;
-  height: 99px;
-}
-<<<<<<< HEAD
-.Pet-BearCub-Ghost {
-=======
-.Pet-LionCub-Shimmer {
->>>>>>> c9f68e24
-  background-image: url(/static/sprites/spritesmith-main-17.png);
-  background-position: -984px -1500px;
-  width: 81px;
-  height: 99px;
-}
-<<<<<<< HEAD
-.Pet-BearCub-Golden {
-=======
-.Pet-LionCub-Skeleton {
->>>>>>> c9f68e24
-  background-image: url(/static/sprites/spritesmith-main-17.png);
-  background-position: -1066px -1500px;
-  width: 81px;
-  height: 99px;
-}
-<<<<<<< HEAD
-.Pet-BearCub-Holly {
-=======
-.Pet-LionCub-Spooky {
->>>>>>> c9f68e24
-  background-image: url(/static/sprites/spritesmith-main-17.png);
-  background-position: -1148px -1500px;
-  width: 81px;
-  height: 99px;
-}
-<<<<<<< HEAD
-.Pet-BearCub-Peppermint {
-=======
-.Pet-LionCub-Thunderstorm {
->>>>>>> c9f68e24
-  background-image: url(/static/sprites/spritesmith-main-17.png);
-  background-position: -1230px -1500px;
-  width: 81px;
-  height: 99px;
-}
-<<<<<<< HEAD
-.Pet-BearCub-Polar {
-=======
-.Pet-LionCub-White {
->>>>>>> c9f68e24
-  background-image: url(/static/sprites/spritesmith-main-17.png);
-  background-position: -1312px -1500px;
-  width: 81px;
-  height: 99px;
-}
-<<<<<<< HEAD
-.Pet-BearCub-Red {
-=======
-.Pet-LionCub-Zombie {
->>>>>>> c9f68e24
-  background-image: url(/static/sprites/spritesmith-main-17.png);
-  background-position: -1394px -1500px;
-  width: 81px;
-  height: 99px;
-}
-<<<<<<< HEAD
-.Pet-BearCub-RoyalPurple {
-=======
-.Pet-MagicalBee-Base {
->>>>>>> c9f68e24
-  background-image: url(/static/sprites/spritesmith-main-17.png);
-  background-position: -1476px -1500px;
-  width: 81px;
-  height: 99px;
-}
-<<<<<<< HEAD
-.Pet-BearCub-Shade {
-=======
-.Pet-Mammoth-Base {
->>>>>>> c9f68e24
-  background-image: url(/static/sprites/spritesmith-main-17.png);
-  background-position: -1558px -1500px;
-  width: 81px;
-  height: 99px;
-}
-<<<<<<< HEAD
-.Pet-BearCub-Shimmer {
-=======
-.Pet-MantisShrimp-Base {
->>>>>>> c9f68e24
-  background-image: url(/static/sprites/spritesmith-main-17.png);
-  background-position: -1640px 0px;
-  width: 81px;
-  height: 99px;
-}
-<<<<<<< HEAD
-.Pet-BearCub-Skeleton {
-=======
-.Pet-Monkey-Base {
->>>>>>> c9f68e24
-  background-image: url(/static/sprites/spritesmith-main-17.png);
-  background-position: -1640px -100px;
-  width: 81px;
-  height: 99px;
-}
-<<<<<<< HEAD
 .Pet-BearCub-Spooky {
-=======
-.Pet-Monkey-CottonCandyBlue {
->>>>>>> c9f68e24
   background-image: url(/static/sprites/spritesmith-main-17.png);
   background-position: -1476px -800px;
   width: 81px;
@@ -3234,17 +1966,12 @@
   width: 81px;
   height: 99px;
 }
-<<<<<<< HEAD
 .Pet-BearCub-White {
-=======
-.Pet-Monkey-CottonCandyPink {
->>>>>>> c9f68e24
   background-image: url(/static/sprites/spritesmith-main-17.png);
   background-position: -1476px -600px;
   width: 81px;
   height: 99px;
 }
-<<<<<<< HEAD
 .Pet-BearCub-Zombie {
   background-image: url(/static/sprites/spritesmith-main-17.png);
   background-position: -1476px -500px;
@@ -3252,79 +1979,24 @@
   height: 99px;
 }
 .Pet-Beetle-Base {
-=======
-.Pet-Monkey-Desert {
->>>>>>> c9f68e24
   background-image: url(/static/sprites/spritesmith-main-17.png);
   background-position: -1476px -400px;
   width: 81px;
   height: 99px;
 }
-<<<<<<< HEAD
 .Pet-Beetle-CottonCandyBlue {
-=======
-.Pet-Monkey-Golden {
->>>>>>> c9f68e24
   background-image: url(/static/sprites/spritesmith-main-17.png);
   background-position: -1476px -300px;
   width: 81px;
   height: 99px;
 }
-<<<<<<< HEAD
 .Pet-Beetle-CottonCandyPink {
-=======
-.Pet-Monkey-Red {
->>>>>>> c9f68e24
-  background-image: url(/static/sprites/spritesmith-main-17.png);
-  background-position: -1476px -200px;
-  width: 81px;
-  height: 99px;
-}
-<<<<<<< HEAD
+  background-image: url(/static/sprites/spritesmith-main-17.png);
+  background-position: -246px -100px;
+  width: 81px;
+  height: 99px;
+}
 .Pet-Beetle-Desert {
-=======
-.Pet-Monkey-Shade {
->>>>>>> c9f68e24
-  background-image: url(/static/sprites/spritesmith-main-17.png);
-  background-position: -1476px -100px;
-  width: 81px;
-  height: 99px;
-}
-<<<<<<< HEAD
-.Pet-Beetle-Golden {
-=======
-.Pet-Monkey-Skeleton {
->>>>>>> c9f68e24
-  background-image: url(/static/sprites/spritesmith-main-17.png);
-  background-position: -1476px 0px;
-  width: 81px;
-  height: 99px;
-}
-<<<<<<< HEAD
-.Pet-Beetle-Red {
-=======
-.Pet-Monkey-White {
->>>>>>> c9f68e24
-  background-image: url(/static/sprites/spritesmith-main-17.png);
-  background-position: -1394px -1300px;
-  width: 81px;
-  height: 99px;
-}
-<<<<<<< HEAD
-.Pet-Beetle-Shade {
-=======
-.Pet-Monkey-Zombie {
->>>>>>> c9f68e24
-  background-image: url(/static/sprites/spritesmith-main-17.png);
-  background-position: 0px -100px;
-  width: 81px;
-  height: 99px;
-}
-<<<<<<< HEAD
-.Pet-Beetle-Skeleton {
-=======
-.Pet-Nudibranch-Base {
->>>>>>> c9f68e24
   background-image: url(/static/sprites/spritesmith-main-17.png);
   background-position: -1640px -200px;
   width: 81px;
