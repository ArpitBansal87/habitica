import _ from 'lodash';
import { authWithHeaders } from '../../middlewares/auth';
import analytics from '../../libs/analyticsService';
import {
  model as Group,
  basicFields as basicGroupFields,
} from '../../models/group';
import { model as User } from '../../models/user';
import {
  NotFound,
  NotAuthorized,
  BadRequest,
} from '../../libs/errors';
import {
  getUserInfo,
  sendTxn as sendTxnEmail,
} from '../../libs/email';
import common from '../../../common';
import { sendNotification as sendPushNotification } from '../../libs/pushNotifications';

const questScrolls = common.content.quests;

function canStartQuestAutomatically (group)  {
  // If all members are either true (accepted) or false (rejected) return true
  // If any member is null/undefined (undecided) return false
  return _.every(group.quest.members, _.isBoolean);
}

/**
 * @apiDefine QuestNotFound
 * @apiError (404) {NotFound} QuestNotFound The specified quest could not be found.
 */

/**
 * @apiDefine QuestLeader Quest Leader
 * The quest leader can use this route.
 */

let api = {};

/**
 * @api {post} /api/v3/groups/:groupId/quests/invite/:questKey Invite users to a quest
 * @apiName InviteToQuest
 * @apiGroup Quest
 *
 * @apiParam (Path) {String} groupId The group _id (or 'party')
 * @apiParam (Path) {String} questKey
 *
 * @apiSuccess {Object} data Quest object
 *
 * @apiUse GroupNotFound
 * @apiUse QuestNotFound
 */
api.inviteToQuest = {
  method: 'POST',
  url: '/groups/:groupId/quests/invite/:questKey',
  middlewares: [authWithHeaders()],
  async handler (req, res) {
    let user = res.locals.user;
    let questKey = req.params.questKey;
    let quest = questScrolls[questKey];

    req.checkParams('groupId', res.t('groupIdRequired')).notEmpty();

    let validationErrors = req.validationErrors();
    if (validationErrors) throw validationErrors;

    let group = await Group.getGroup({user, groupId: req.params.groupId, fields: basicGroupFields.concat(' quest chat')});

    if (!group) throw new NotFound(res.t('groupNotFound'));
    if (group.type !== 'party') throw new NotAuthorized(res.t('guildQuestsNotSupported'));
    if (!quest) throw new NotFound(res.t('questNotFound', { key: questKey }));
    if (!user.items.quests[questKey]) throw new NotAuthorized(res.t('questNotOwned'));
    if (user.stats.lvl < quest.lvl) throw new NotAuthorized(res.t('questLevelTooHigh', { level: quest.lvl }));
    if (group.quest.key) throw new NotAuthorized(res.t('questAlreadyUnderway'));

    let members = await User.find({
      'party._id': group._id,
      _id: {$ne: user._id},
    })
      .select('auth.facebook auth.local preferences.emailNotifications profile.name pushDevices')
      .exec();

    group.markModified('quest');
    group.quest.key = questKey;
    group.quest.leader = user._id;
    group.quest.members = {};
    group.quest.members[user._id] = true;

    user.party.quest.RSVPNeeded = false;
    user.party.quest.key = questKey;

    await User.update({
      'party._id': group._id,
      _id: {$ne: user._id},
    }, {
      $set: {
        'party.quest.RSVPNeeded': true,
        'party.quest.key': questKey,
      },
    }, {multi: true}).exec();

    _.each(members, (member) => {
      group.quest.members[member._id] = null;
    });

    if (canStartQuestAutomatically(group)) {
      await group.startQuest(user);
    }

    let [savedGroup] = await Promise.all([
      group.save(),
      user.save(),
    ]);

    res.respond(200, savedGroup.quest);

    // send out invites
    let inviterVars = getUserInfo(user, ['name', 'email']);
    let membersToEmail = members.filter(member => {
      // send push notifications while filtering members before sending emails
      if (member.preferences.pushNotifications.invitedQuest !== false) {
        sendPushNotification(
          member,
          {
            title: res.t('questInvitationTitle'),
            message: res.t('questInvitationInfo', {quest: quest.text(req.language)}),
            identifier: 'questInvitation',
            category: 'questInvitation',
          }

        );
      }

      return member.preferences.emailNotifications.invitedQuest !== false;
    });
    sendTxnEmail(membersToEmail, `invite-${quest.boss ? 'boss' : 'collection'}-quest`, [
      {name: 'QUEST_NAME', content: quest.text()},
      {name: 'INVITER', content: inviterVars.name},
      {name: 'PARTY_URL', content: '/party'},
    ]);

    // track that the inviting user has accepted the quest
    analytics.track('quest', {
      category: 'behavior',
      owner: true,
      response: 'accept',
      gaLabel: 'accept',
      questName: questKey,
      uuid: user._id,
      headers: req.headers,
    });
  },
};

/**
 * @api {post} /api/v3/groups/:groupId/quests/accept Accept a pending quest
 * @apiName AcceptQuest
 * @apiGroup Quest
 *
 * @apiParam (Path) {String} groupId The group _id (or 'party')
 *
 * @apiSuccess {Object} data Quest Object
 *
 * @apiUse GroupNotFound
 * @apiUse QuestNotFound
 */
api.acceptQuest = {
  method: 'POST',
  url: '/groups/:groupId/quests/accept',
  middlewares: [authWithHeaders()],
  async handler (req, res) {
    let user = res.locals.user;

    req.checkParams('groupId', res.t('groupIdRequired')).notEmpty();

    let validationErrors = req.validationErrors();
    if (validationErrors) throw validationErrors;

    let group = await Group.getGroup({user, groupId: req.params.groupId, fields: basicGroupFields.concat(' quest chat')});

    if (!group) throw new NotFound(res.t('groupNotFound'));
    if (group.type !== 'party') throw new NotAuthorized(res.t('guildQuestsNotSupported'));
    if (!group.quest.key) throw new NotFound(res.t('questInviteNotFound'));
    if (group.quest.active) throw new NotAuthorized(res.t('questAlreadyUnderway'));
    if (group.quest.members[user._id]) throw new BadRequest(res.t('questAlreadyAccepted'));

    user.party.quest.RSVPNeeded = false;
    await user.save();

    group.markModified('quest');
    group.quest.members[user._id] = true;

    if (canStartQuestAutomatically(group)) {
      await group.startQuest(user);
    }

    let savedGroup = await group.save();

    res.respond(200, savedGroup.quest);

    // track that a user has accepted the quest
    analytics.track('quest', {
      category: 'behavior',
      owner: false,
      response: 'accept',
      gaLabel: 'accept',
      questName: group.quest.key,
      uuid: user._id,
      headers: req.headers,
    });
  },
};

/**
 * @api {post} /api/v3/groups/:groupId/quests/reject Reject a quest
 * @apiName RejectQuest
 * @apiGroup Quest
 *
 * @apiParam (Path) {String} groupId The group _id (or 'party')
 *
 * @apiSuccess {Object} data Quest Object
 *
 * @apiUse GroupNotFound
 * @apiUse QuestNotFound
 */
api.rejectQuest = {
  method: 'POST',
  url: '/groups/:groupId/quests/reject',
  middlewares: [authWithHeaders()],
  async handler (req, res) {
    let user = res.locals.user;

    req.checkParams('groupId', res.t('groupIdRequired')).notEmpty();

    let validationErrors = req.validationErrors();
    if (validationErrors) throw validationErrors;

    let group = await Group.getGroup({user, groupId: req.params.groupId, fields: basicGroupFields.concat(' quest chat')});
    if (!group) throw new NotFound(res.t('groupNotFound'));
    if (group.type !== 'party') throw new NotAuthorized(res.t('guildQuestsNotSupported'));
    if (!group.quest.key) throw new NotFound(res.t('questInvitationDoesNotExist'));
    if (group.quest.active) throw new NotAuthorized(res.t('questAlreadyUnderway'));
    if (group.quest.members[user._id]) throw new BadRequest(res.t('questAlreadyAccepted'));
    if (group.quest.members[user._id] === false) throw new BadRequest(res.t('questAlreadyRejected'));

    user.party.quest = Group.cleanQuestProgress();
    user.markModified('party.quest');
    await user.save();

    group.quest.members[user._id] = false;
    group.markModified('quest.members');

    if (canStartQuestAutomatically(group)) {
      await group.startQuest(user);
    }

    let savedGroup = await group.save();

    res.respond(200, savedGroup.quest);

    analytics.track('quest', {
      category: 'behavior',
      owner: false,
      response: 'reject',
      gaLabel: 'reject',
      questName: group.quest.key,
      uuid: user._id,
      headers: req.headers,
    });
  },
};


/**
 * @api {post} /api/v3/groups/:groupId/quests/force-start Force-start a pending quest
 * @apiName ForceQuestStart
 * @apiGroup Quest
 *
 * @apiParam (Path) {String} groupId The group _id (or 'party')
 *
 * @apiSuccess {Object} data Quest Object
 *
 * @apiPermission QuestLeader
 * @apiPermission GroupLeader
 *
 * @apiUse GroupNotFound
 * @apiUse QuestNotFound
 */
api.forceStart = {
  method: 'POST',
  url: '/groups/:groupId/quests/force-start',
  middlewares: [authWithHeaders()],
  async handler (req, res) {
    let user = res.locals.user;

    req.checkParams('groupId', res.t('groupIdRequired')).notEmpty();

    let validationErrors = req.validationErrors();
    if (validationErrors) throw validationErrors;

    let group = await Group.getGroup({user, groupId: req.params.groupId, fields: basicGroupFields.concat(' quest chat')});

    if (!group) throw new NotFound(res.t('groupNotFound'));
    if (group.type !== 'party') throw new NotAuthorized(res.t('guildQuestsNotSupported'));
    if (!group.quest.key) throw new NotFound(res.t('questNotPending'));
    if (group.quest.active) throw new NotAuthorized(res.t('questAlreadyUnderway'));
    if (!(user._id === group.quest.leader || user._id === group.leader)) throw new NotAuthorized(res.t('questOrGroupLeaderOnlyStartQuest'));

    group.markModified('quest');

    await group.startQuest(user);

    let [savedGroup] = await Promise.all([
      group.save(),
      user.save(),
    ]);

    res.respond(200, savedGroup.quest);

    analytics.track('quest', {
      category: 'behavior',
      owner: user._id === group.quest.leader,
      response: 'force-start',
      gaLabel: 'force-start',
      questName: group.quest.key,
      uuid: user._id,
      headers: req.headers,
    });
  },
};

/**
 * @api {post} /api/v3/groups/:groupId/quests/cancel Cancel a quest that is not active
 * @apiName CancelQuest
 * @apiGroup Quest
 *
 * @apiParam (Path) {String} groupId The group _id (or 'party')
 *
 * @apiSuccess {Object} data Quest Object
 *
 * @apiPermission QuestLeader
 * @apiPermission GroupLeader
 *
 * @apiUse GroupNotFound
 * @apiUse QuestNotFound
 */
api.cancelQuest = {
  method: 'POST',
  url: '/groups/:groupId/quests/cancel',
  middlewares: [authWithHeaders()],
  async handler (req, res) {
    // Cancel a quest BEFORE it has begun (i.e., in the invitation stage)
    // Quest scroll has not yet left quest owner's inventory so no need to return it.
    // Do not wipe quest progress for members because they'll want it to be applied to the next quest that's started.
    let user = res.locals.user;
    let groupId = req.params.groupId;

    req.checkParams('groupId', res.t('groupIdRequired')).notEmpty();

    let validationErrors = req.validationErrors();
    if (validationErrors) throw validationErrors;

    let group = await Group.getGroup({user, groupId, fields: basicGroupFields.concat(' quest')});
    if (!group) throw new NotFound(res.t('groupNotFound'));
    if (group.type !== 'party') throw new NotAuthorized(res.t('guildQuestsNotSupported'));
    if (!group.quest.key) throw new NotFound(res.t('questInvitationDoesNotExist'));
    if (user._id !== group.leader && group.quest.leader !== user._id) throw new NotAuthorized(res.t('onlyLeaderCancelQuest'));
    if (group.quest.active) throw new NotAuthorized(res.t('cantCancelActiveQuest'));

    group.quest = Group.cleanGroupQuest();
    group.markModified('quest');

    let [savedGroup] = await Promise.all([
      group.save(),
      User.update(
        {'party._id': groupId},
        {$set: {'party.quest': Group.cleanQuestProgress()}},
        {multi: true}
      ).exec(),
    ]);

    res.respond(200, savedGroup.quest);
  },
};

/**
 * @api {post} /api/v3/groups/:groupId/quests/abort Abort the current quest
 * @apiName AbortQuest
 * @apiGroup Quest
 *
 * @apiParam (Path) {String} groupId The group _id (or 'party')
 *
 * @apiSuccess {Object} data Quest Object
 *
 * @apiPermission QuestLeader
 * @apiPermission GroupLeader
 *
 * @apiUse GroupNotFound
 * @apiUse QuestNotFound
 */
api.abortQuest = {
  method: 'POST',
  url: '/groups/:groupId/quests/abort',
  middlewares: [authWithHeaders()],
  async handler (req, res) {
    // Abort a quest AFTER it has begun (see questCancel for BEFORE)
    let user = res.locals.user;
    let groupId = req.params.groupId;

    req.checkParams('groupId', res.t('groupIdRequired')).notEmpty();

    let validationErrors = req.validationErrors();
    if (validationErrors) throw validationErrors;

    let group = await Group.getGroup({user, groupId, fields: basicGroupFields.concat(' quest chat')});

    if (!group) throw new NotFound(res.t('groupNotFound'));
    if (group.type !== 'party') throw new NotAuthorized(res.t('guildQuestsNotSupported'));
    if (!group.quest.active) throw new NotFound(res.t('noActiveQuestToAbort'));
    if (user._id !== group.leader && user._id !== group.quest.leader) throw new NotAuthorized(res.t('onlyLeaderAbortQuest'));

    let questName = questScrolls[group.quest.key].text('en');
<<<<<<< HEAD
    group.sendChat(`\`${common.i18n.t('chatQuestAborted', {username: user.profile.name, questName}, 'en')}\``, null, null, {
      type: 'quest_abort',
      user: user.profile.name,
      quest: group.quest.key,
    });
=======
    const newChatMessage = group.sendChat(`\`${user.profile.name} aborted the party quest ${questName}.\``);
    await newChatMessage.save();
>>>>>>> 8d25a5d1

    let memberUpdates = User.update({
      'party._id': groupId,
    }, {
      $set: {'party.quest': Group.cleanQuestProgress()},
    }, {multi: true}).exec();

    let questLeaderUpdate = User.update({
      _id: group.quest.leader,
    }, {
      $inc: {
        [`items.quests.${group.quest.key}`]: 1, // give back the quest to the quest leader
      },
    }).exec();

    group.quest = Group.cleanGroupQuest();
    group.markModified('quest');

    let [groupSaved] = await Promise.all([group.save(), memberUpdates, questLeaderUpdate]);

    res.respond(200, groupSaved.quest);
  },
};

/**
 * @api {post} /api/v3/groups/:groupId/quests/leave Leave the active quest
 * @apiName LeaveQuest
 * @apiGroup Quest
 *
 * @apiParam (Path) {String} groupId The group _id (or 'party')
 *
 * @apiSuccess {Object} data Quest Object
 *
 * @apiUse GroupNotFound
 * @apiUse QuestNotFound
 */
api.leaveQuest = {
  method: 'POST',
  url: '/groups/:groupId/quests/leave',
  middlewares: [authWithHeaders()],
  async handler (req, res) {
    let user = res.locals.user;
    let groupId = req.params.groupId;

    req.checkParams('groupId', res.t('groupIdRequired')).notEmpty();

    let validationErrors = req.validationErrors();
    if (validationErrors) throw validationErrors;

    let group = await Group.getGroup({user, groupId, fields: basicGroupFields.concat(' quest')});

    if (!group) throw new NotFound(res.t('groupNotFound'));
    if (group.type !== 'party') throw new NotAuthorized(res.t('guildQuestsNotSupported'));
    if (!group.quest.active) throw new NotFound(res.t('noActiveQuestToLeave'));
    if (group.quest.leader === user._id) throw new NotAuthorized(res.t('questLeaderCannotLeaveQuest'));
    if (!group.quest.members[user._id]) throw new NotAuthorized(res.t('notPartOfQuest'));

    group.quest.members[user._id] = false;
    group.markModified('quest.members');

    user.party.quest = Group.cleanQuestProgress();
    user.markModified('party.quest');

    let [savedGroup] = await Promise.all([
      group.save(),
      user.save(),
    ]);

    res.respond(200, savedGroup.quest);
  },
};

module.exports = api;<|MERGE_RESOLUTION|>--- conflicted
+++ resolved
@@ -421,16 +421,12 @@
     if (user._id !== group.leader && user._id !== group.quest.leader) throw new NotAuthorized(res.t('onlyLeaderAbortQuest'));
 
     let questName = questScrolls[group.quest.key].text('en');
-<<<<<<< HEAD
-    group.sendChat(`\`${common.i18n.t('chatQuestAborted', {username: user.profile.name, questName}, 'en')}\``, null, null, {
+    const newChatMessage = group.sendChat(`\`${common.i18n.t('chatQuestAborted', {username: user.profile.name, questName}, 'en')}\``, null, null, {
       type: 'quest_abort',
       user: user.profile.name,
       quest: group.quest.key,
     });
-=======
-    const newChatMessage = group.sendChat(`\`${user.profile.name} aborted the party quest ${questName}.\``);
     await newChatMessage.save();
->>>>>>> 8d25a5d1
 
     let memberUpdates = User.update({
       'party._id': groupId,
