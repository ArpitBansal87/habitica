--- conflicted
+++ resolved
@@ -522,242 +522,6 @@
   },
 };
 
-<<<<<<< HEAD
-const partyMembersFields = 'profile.name stats achievements items.special';
-
-async function castTaskSpell (res, req, targetId, user, spell) {
-  if (!targetId) throw new BadRequest(res.t('targetIdUUID'));
-
-  const task = await Tasks.Task.findOne({
-    _id: targetId,
-    userId: user._id,
-  }).exec();
-  if (!task) throw new NotFound(res.t('taskNotFound'));
-  if (task.challenge.id) throw new BadRequest(res.t('challengeTasksNoCast'));
-  if (task.group.id) throw new BadRequest(res.t('groupTasksNoCast'));
-
-  spell.cast(user, task, req);
-
-  const results = await Bluebird.all([
-    user.save(),
-    task.save(),
-  ]);
-
-  return results;
-}
-
-async function castMultiTaskSpell (req, user, spell) {
-  const tasks = await Tasks.Task.find({
-    userId: user._id,
-    ...Tasks.taskIsGroupOrChallengeQuery,
-  }).exec();
-
-  spell.cast(user, tasks, req);
-
-  const toSave = tasks
-    .filter(t => t.isModified())
-    .map(t => t.save());
-  toSave.unshift(user.save());
-  const saved = await Bluebird.all(toSave);
-
-  const response = {
-    tasks: saved,
-    user,
-  };
-
-  return response;
-}
-
-async function castSelfSpell (req, user, spell) {
-  spell.cast(user, null, req);
-  await user.save();
-}
-
-async function castPartySpell (req, party, partyMembers, user, spell) {
-  if (!party) {
-    partyMembers = [user]; // Act as solo party
-  } else {
-    partyMembers = await User
-      .find({
-        'party._id': party._id,
-        _id: { $ne: user._id }, // add separately
-      })
-      // .select(partyMembersFields) Selecting the entire user because otherwise when saving it'll save
-      // default values for non-selected fields and pre('save') will mess up thinking some values are missing
-      .exec();
-
-    partyMembers.unshift(user);
-  }
-
-  spell.cast(user, partyMembers, req);
-  await Bluebird.all(partyMembers.map(m => m.save()));
-
-  return partyMembers;
-}
-
-async function castUserSpell (res, req, party, partyMembers, targetId, user, spell) {
-  if (!party && (!targetId || user._id === targetId)) {
-    partyMembers = user;
-  } else {
-    if (!targetId) throw new BadRequest(res.t('targetIdUUID'));
-    if (!party) throw new NotFound(res.t('partyNotFound'));
-    partyMembers = await User
-      .findOne({_id: targetId, 'party._id': party._id})
-      // .select(partyMembersFields) Selecting the entire user because otherwise when saving it'll save
-      // default values for non-selected fields and pre('save') will mess up thinking some values are missing
-      .exec();
-  }
-
-  if (!partyMembers) throw new NotFound(res.t('userWithIDNotFound', {userId: targetId}));
-
-  spell.cast(user, partyMembers, req);
-
-  if (partyMembers !== user) {
-    await Bluebird.all([
-      user.save(),
-      partyMembers.save(),
-    ]);
-  } else {
-    await partyMembers.save(); // partyMembers is user
-  }
-
-  return partyMembers;
-}
-
-/**
- * @api {post} /api/v3/user/class/cast/:spellId Cast a skill (spell) on a target
- * @apiName UserCast
- * @apiGroup User
- *
-
- * @apiParam (Path) {String=fireball, mpheal, earth, frost, smash, defensiveStance, valorousPresence, intimidate, pickPocket, backStab, toolsOfTrade, stealth, heal, protectAura, brightness, healAll} spellId The skill to cast.
- * @apiParam (Query) {UUID} targetId Query parameter, necessary if the spell is cast on a party member or task. Not used if the spell is case on the user or the user's current party.
- * @apiParamExample {json} Query example:
- * Cast "Pickpocket" on a task:
- *  https://habitica.com/api/v3/user/class/cast/pickPocket?targetId=fd427623...
- *
- * Cast "Tools of the Trade" on the party:
- *  https://habitica.com/api/v3/user/class/cast/toolsOfTrade
- *
- * @apiSuccess data Will return the modified targets. For party members only the necessary fields will be populated. The user is always returned.
- *
- * @apiDescription Skill Key to Name Mapping
- * Mage
- * fireball: "Burst of Flames"
- * mpheal: "Ethereal Surge"
- * earth: "Earthquake"
- * frost: "Chilling Frost"
- *
- * Warrior
- * smash: "Brutal Smash"
- * defensiveStance: "Defensive Stance"
- * valorousPresence: "Valorous Presence"
- * intimidate: "Intimidating Gaze"
- *
- * Rogue
- * pickPocket: "Pickpocket"
- * backStab: "Backstab"
- * toolsOfTrade: "Tools of the Trade"
- * stealth: "Stealth"
- *
- * Healer
- * heal: "Healing Light"
- * protectAura: "Protective Aura"
- * brightness: "Searing Brightness"
- * healAll: "Blessing"
- *
- * @apiError (400) {NotAuthorized} Not enough mana.
- * @apiUse TaskNotFound
- * @apiUse PartyNotFound
- * @apiUse UserNotFound
- */
-api.castSpell = {
-  method: 'POST',
-  middlewares: [authWithHeaders()],
-  url: '/user/class/cast/:spellId',
-  async handler (req, res) {
-    let user = res.locals.user;
-    let spellId = req.params.spellId;
-    let targetId = req.query.targetId;
-
-    // optional because not required by all targetTypes, presence is checked later if necessary
-    req.checkQuery('targetId', res.t('targetIdUUID')).optional().isUUID();
-
-    let reqValidationErrors = req.validationErrors();
-    if (reqValidationErrors) throw reqValidationErrors;
-
-    let klass = common.content.spells.special[spellId] ? 'special' : user.stats.class;
-    let spell = common.content.spells[klass][spellId];
-
-    if (!spell) throw new NotFound(res.t('spellNotFound', {spellId}));
-    if (spell.mana > user.stats.mp) throw new NotAuthorized(res.t('notEnoughMana'));
-    if (spell.value > user.stats.gp && !spell.previousPurchase) throw new NotAuthorized(res.t('messageNotEnoughGold'));
-    if (spell.lvl > user.stats.lvl) throw new NotAuthorized(res.t('spellLevelTooHigh', {level: spell.lvl}));
-
-    let targetType = spell.target;
-
-    if (targetType === 'task') {
-      const results = await castTaskSpell(res, req, targetId, user, spell);
-      res.respond(200, {
-        user: results[0],
-        task: results[1],
-      });
-    } else if (targetType === 'self') {
-      await castSelfSpell(req, user, spell);
-      res.respond(200, { user });
-    } else if (targetType === 'tasks') { // new target type in v3: when all the user's tasks are necessary
-      const response = await castMultiTaskSpell(req, user, spell);
-      res.respond(200, response);
-    } else if (targetType === 'party' || targetType === 'user') {
-      const party = await Group.getGroup({groupId: 'party', user});
-      // arrays of users when targetType is 'party' otherwise single users
-      let partyMembers;
-
-      if (targetType === 'party') {
-        partyMembers = await castPartySpell(req, party, partyMembers, user, spell);
-      } else {
-        partyMembers = await castUserSpell(res, req, party, partyMembers, targetId, user, spell);
-      }
-
-      let partyMembersRes = Array.isArray(partyMembers) ? partyMembers : [partyMembers];
-
-      // Only return some fields.
-      // See comment above on why we can't just select the necessary fields when querying
-      partyMembersRes = partyMembersRes.map(partyMember => {
-        return common.pickDeep(partyMember.toJSON(), common.$w(partyMembersFields));
-      });
-
-      res.respond(200, {
-        partyMembers: partyMembersRes,
-        user,
-      });
-
-      if (party && !spell.silent) {
-        let message = `\`${user.profile.name} casts ${spell.text()}${targetType === 'user' ? ` on ${partyMembers.profile.name}` : ' for the party'}.\``;
-        if (targetType === 'user') {
-          party.sendChat(message, null, null, {
-            type: 'spell_cast_user',
-            user: user.profile.name,
-            class: klass,
-            spell: spellId,
-            target: partyMembers.profile.name,
-          });
-        } else {
-          party.sendChat(message, null, null, {
-            type: 'spell_cast_party',
-            user: user.profile.name,
-            class: klass,
-            spell: spellId,
-          });
-        }
-        await party.save();
-      }
-    }
-  },
-};
-
-=======
->>>>>>> 01dab33b
 /**
  * @api {post} /api/v3/user/sleep Make the user start / stop sleeping (resting in the Inn)
  * @apiName UserSleep
