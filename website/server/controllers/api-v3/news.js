--- conflicted
+++ resolved
@@ -2,14 +2,10 @@
 
 const api = {};
 
-<<<<<<< HEAD
 // @TODO export this const, cannot export it
 // from here because only routes are exported from controllers
-const LAST_ANNOUNCEMENT_TITLE = 'SUPERNATURAL SKINS AND HAUNTED HAIR COLORS';
-=======
-// @TODO export this const, cannot export it from here because only routes are exported from controllers
 const LAST_ANNOUNCEMENT_TITLE = 'HABITICA HIRING ANDROID DEVELOPER! AND BLOG POST ON THE QUEST SHOP';
->>>>>>> ec7ded04
+
 const worldDmg = { // @TODO
   bailey: false,
 };
