--- conflicted
+++ resolved
@@ -2,15 +2,8 @@
 
 const api = {};
 
-<<<<<<< HEAD
-// @TODO export this const, cannot export it
-// from here because only routes are exported from controllers
-const LAST_ANNOUNCEMENT_TITLE = 'HABITICA HIRING ANDROID DEVELOPER! AND BLOG POST ON THE QUEST SHOP';
-
-=======
 // @TODO export this const, cannot export it from here because only routes are exported from controllers
 const LAST_ANNOUNCEMENT_TITLE = 'NEW PET COLLECTION BADGES!';
->>>>>>> 960a8688
 const worldDmg = { // @TODO
   bailey: false,
 };
