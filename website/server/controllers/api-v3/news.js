--- conflicted
+++ resolved
@@ -3,11 +3,7 @@
 let api = {};
 
 // @TODO export this const, cannot export it from here because only routes are exported from controllers
-<<<<<<< HEAD
-const LAST_ANNOUNCEMENT_TITLE = 'VALENTINE\'S DAY CELEBRATION! INCLUDING CUPID AND ROSE QUARTZ HATCHING POTIONS';
-=======
 const LAST_ANNOUNCEMENT_TITLE = 'VALENTINE’S DAY CELEBRATION! INCLUDING CUPID AND ROSE QUARTZ HATCHING POTIONS';
->>>>>>> b711c167
 const worldDmg = { // @TODO
   bailey: false,
 };
