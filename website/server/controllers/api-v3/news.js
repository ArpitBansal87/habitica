--- conflicted
+++ resolved
@@ -3,12 +3,6 @@
 
 const api = {};
 
-<<<<<<< HEAD
-=======
-// @TODO export this const, cannot export it from here because only routes are exported from
-// controllers
-const LAST_ANNOUNCEMENT_TITLE = 'NEW VAMPIRE MAGIC HATCHING POTIONS, PLUS THE RETURN OF GHOST AND SHADOW POTIONS!';
->>>>>>> d940066e
 const worldDmg = { // @TODO
   bailey: false,
 };
@@ -28,7 +22,6 @@
   async handler (req, res) {
     const baileyClass = worldDmg.bailey ? 'npc_bailey_broken' : 'npc_bailey';
 
-<<<<<<< HEAD
     const lastNewsPost = NewsPost.lastNewsPost();
     if (lastNewsPost) {
       res.status(200).send({
@@ -38,7 +31,7 @@
             <div class="mr-3 ${baileyClass}"></div>
             <div class="media-body">
               <h1 class="align-self-center">${res.t('newStuff')}</h1>
-              <h2>${lastNewsPost.title}</h2>
+              <h2>${lastNewsPost.title.toUpperCase()}</h2>
             </div>
           </div>
           <hr/>
@@ -47,7 +40,7 @@
             ${lastNewsPost.text}
           </p>
           <div class="small">
-            ${lastNewsPost.credits}
+            by ${lastNewsPost.credits}
           </div>
         </div>
         `,
@@ -66,40 +59,6 @@
         `,
       });
     }
-=======
-    res.status(200).send({
-      html: `
-      <div class="bailey">
-        <div class="media align-items-center">
-          <div class="mr-3 ${baileyClass}"></div>
-          <div class="media-body">
-            <h1 class="align-self-center">${res.t('newStuff')}</h1>
-            <h2>9/24/2020 - ${LAST_ANNOUNCEMENT_TITLE}</h2>
-          </div>
-        </div>
-        <hr/>
-        <div class="promo_vampire_potions center-block"></div>
-        <p>
-          There's a new pet breed in town! Between now and October 31st, you can buy Magic Hatching
-          Potions from <a href='/shops/market'>the Market</a> and use them to hatch any standard
-          pet egg. (Magic Hatching Potions do not work on Quest Pet eggs.) Magic Potion Pets aren't
-          picky, so they'll happily eat any kind of food that you feed them!
-        </p>
-        <p>
-          For this Gala, we've brought back Ghost and Shadow Potions, and added a brand-new potion:
-          Vampire!
-        </p>
-        <p>
-          After they're gone, it will be at least a year before these Hatching Potions are
-          available again, so be sure to get them now!
-        </p>
-        <div class="small mb-3">
-          by QuartzFox, Hermi, jjgame83, OuttaMyMind, loremi, and SabreCat
-        </div>
-      </div>
-      `,
-    });
->>>>>>> d940066e
   },
 };
 
