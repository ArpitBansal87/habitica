--- conflicted
+++ resolved
@@ -143,13 +143,8 @@
 const heroAdminFields = 'contributor balance profile.name purchased items auth flags.chatRevoked';
 
 /**
-<<<<<<< HEAD
- * @api {get} /api/v3/hall/heroes/:heroId Get any user ("hero") given the UUID
- * @apiParam (Path) {UUID} heroId User ID
-=======
  * @api {get} /api/v3/hall/heroes/:heroId Get any user ("hero") given the UUID or Username
  * @apiParam (Path) {UUID} heroId user ID
->>>>>>> e9397998
  * @apiName GetHero
  * @apiGroup Hall
  * @apiPermission Admin
