import _ from 'lodash';
import validator from 'validator';
import { authWithHeaders } from '../../middlewares/auth';
import { ensureAdmin } from '../../middlewares/ensureAccessRight';
import { model as User } from '../../models/user';
import {
  NotFound,
} from '../../libs/errors';
import apiError from '../../libs/apiError';
import {
  validateItemPath,
  castItemVal,
} from '../../libs/items/utils';


const api = {};

/**
 * @api {get} /api/v3/hall/patrons Get all patrons
 * @apiDescription Returns an array of objects containing the patrons who backed Habitica's
 * original kickstarter. The array is sorted by the backer tier in descending order.
 * By default, only the first 50 patrons are returned. More can be accessed by passing ?page=n
 * @apiName GetPatrons
 * @apiGroup Hall
 *
 * @apiParam (Query) {Number} [page=0] The result page.
 * @apiSuccess {Array} data An array of patrons
 *
 * @apiSuccessExample {json} Example response
 * {
 *   "success": true,
 *   "data": [
 *     {
 *       "_id": "3adb52a9-0dfb-4752-81f2-a62d911d1bf5",
 *       "profile": {
 *         "name": "mattboch"
 *       },
 *       "contributor": {},
 *       "backer": {
 *         "tier": 800,
 *         "npc": "Beast Master"
 *       }
 *     },
 *     {
 *       "_id": "9da65443-ed43-4c21-804f-d260c1361596",
 *       "profile": {
 *         "name": "ʎǝlᴉɐq s,┴I"
 *       },
 *       "contributor": {
 *         "text": "Pollen Purveyor",
 *         "admin": true,
 *         "level": 8
 *       },
 *       "backer": {
 *         "npc": "Town Crier",
 *         "tier": 800,
 *         "tokensApplied": true
 *       }
 *     }
 *   ]
 * }
 *
 *
 * @apiUse NoAuthHeaders
 * @apiUse NoAccount
 */
api.getPatrons = {
  method: 'GET',
  url: '/hall/patrons',
  middlewares: [authWithHeaders()],
  async handler (req, res) {
    req.checkQuery('page').optional().isInt({ min: 0 }, apiError('queryPageInteger'));

    const validationErrors = req.validationErrors();
    if (validationErrors) throw validationErrors;

    const page = req.query.page ? Number(req.query.page) : 0;
    const perPage = 50;

    const patrons = await User
      .find({
        'backer.tier': { $gt: 0 },
      })
      .select('contributor backer profile.name')
      .sort('-backer.tier')
      .skip(page * perPage)
      .limit(perPage)
      .lean()
      .exec();

    res.respond(200, patrons);
  },
};

/**
 * @api {get} /api/v3/hall/heroes Get all Heroes (contributors)
 * @apiName GetHeroes
 * @apiGroup Hall
 *
 * @apiDescription Returns an array of objects containing the heroes who have
 * contributed for Habitica. The array is sorted by the contribution level in descending order.
 *
 * @apiSuccess {Array} heroes An array of heroes
 *
 * @apiSuccessExample {json} Example response:
 * {
 *   "success": true,
 *   "data": [
 *    {
 *      "_id": "e6e01d2a-c2fa-4b9f-9c0f-7865b777e7b5",
 *      "profile": {
 *        "name": "test2"
 *      },
 *      "contributor": {
 *        "admin": false,
 *        "level": 2,
 *        "text": "Linguist"
 *      },
 *      "backer": {}
 *     }
 *   ]
 * }
 *
 * @apiUse NoAuthHeaders
 * @apiUse NoAccount
 */
api.getHeroes = {
  method: 'GET',
  url: '/hall/heroes',
  middlewares: [authWithHeaders()],
  async handler (req, res) {
    const heroes = await User
      .find({
        'contributor.level': { $gt: 0 },
      })
      .select('contributor backer profile.name')
      .sort('-contributor.level')
      .lean()
      .exec();

    res.respond(200, heroes);
  },
};

// Note, while the following routes are called getHero / updateHero
// they can be used by admins to get/update any user

<<<<<<< HEAD
const heroAdminFields = 'contributor balance profile.name purchased items preferences auth lastCron flags.chatRevoked flags.chatShadowMuted party';
=======
const heroAdminFields = 'contributor balance profile.name purchased items auth flags.chatRevoked flags.chatShadowMuted secret';
>>>>>>> be622e8b

/**
 * @api {get} /api/v3/hall/heroes/:heroId Get any user ("hero") given the UUID or Username
 * @apiParam (Path) {UUID} heroId user ID
 * @apiName GetHero
 * @apiGroup Hall
 * @apiPermission Admin
 *
 * @apiDescription Returns the profile of the given user. User does not need to be a contributor.
 *
 * @apiSuccess {Object} data The user object
 *
 * @apiUse NoAuthHeaders
 * @apiUse NoAccount
 * @apiUse NoUser
 * @apiUse NotAdmin
 */
api.getHero = {
  method: 'GET',
  url: '/hall/heroes/:heroId',
  middlewares: [authWithHeaders(), ensureAdmin],
  async handler (req, res) {
    req.checkParams('heroId', res.t('heroIdRequired')).notEmpty();

    const validationErrors = req.validationErrors();
    if (validationErrors) throw validationErrors;

    const { heroId } = req.params;

    let query;
    if (validator.isUUID(heroId)) {
      query = { _id: heroId };
    } else {
      query = { 'auth.local.lowerCaseUsername': heroId.toLowerCase() };
    }

    const hero = await User
      .findOne(query)
      .select(heroAdminFields)
      .exec();

    if (!hero) throw new NotFound(res.t('userWithIDNotFound', { userId: heroId }));
    const heroRes = hero.toJSON({ minimize: true });
    heroRes.secret = hero.getSecretData();

    // supply to the possible absence of hero.contributor
    // if we didn't pass minimize: true it would have returned all fields as empty
    if (!heroRes.contributor) heroRes.contributor = {};
    res.respond(200, heroRes);
  },
};

// e.g., tier 5 gives 4 gems. Tier 8 = moderator. Tier 9 = staff
const gemsPerTier = {
  1: 3, 2: 3, 3: 3, 4: 4, 5: 4, 6: 4, 7: 4, 8: 0, 9: 0,
};

/**
 * @api {put} /api/v3/hall/heroes/:heroId Update any user ("hero")
 * @apiParam (Path) {UUID} heroId User ID
 * @apiName UpdateHero
 * @apiGroup Hall
 * @apiPermission Admin
 *
 * @apiDescription Update user's gem balance, contributions and contribution tier,
 * or admin status. Grant items. Block / unblock user's account.
 * Revoke / unrevoke chat privileges.
 *
 * @apiExample Example Body:
 * {
 *    "balance": 1000,
 *    "auth": {"blocked": false},
 *    "flags": {
 *      "chatRevoked": true,
 *      "chatShadowMuted": true
 *    },
 *    "purchased": {"ads": true},
 *    "contributor": {
 *      "admin": true,
 *      "contributions": "Improving API documentation",
 *      "level": 5,
 *      "text": "Scribe, Blacksmith"
 *    },
 *    "itemPath": "items.pets.BearCub-Skeleton",
 *    "itemVal": 1
 * }
 *
 * @apiSuccess {Object} data The updated user object
 *
 * @apiUse NoAuthHeaders
 * @apiUse NoAccount
 * @apiUse NoUser
 * @apiUse NotAdmin
 */
api.updateHero = {
  method: 'PUT',
  url: '/hall/heroes/:heroId',
  middlewares: [authWithHeaders(), ensureAdmin],
  async handler (req, res) {
    const { heroId } = req.params;
    const updateData = req.body;

    req.checkParams('heroId', res.t('heroIdRequired')).notEmpty().isUUID();

    const validationErrors = req.validationErrors();
    if (validationErrors) throw validationErrors;

    const hero = await User.findById(heroId).exec();
    if (!hero) throw new NotFound(res.t('userWithIDNotFound', { userId: heroId }));

    if (updateData.balance) hero.balance = updateData.balance;

    // give them gems if they got an higher level
    // tier = level in this context
    let newTier = updateData.contributor && updateData.contributor.level;

    const oldTier = (hero.contributor && hero.contributor.level) || 0;
    if (newTier > oldTier) {
      hero.flags.contributor = true;
      let tierDiff = newTier - oldTier; // can be 2+ tier increases at once
      while (tierDiff) {
        hero.balance += gemsPerTier[newTier] / 4; // balance is in $
        tierDiff -= 1;
        newTier -= 1; // give them gems for the next tier down if they weren't already that tier
      }

      hero.addNotification('NEW_CONTRIBUTOR_LEVEL');
    }

    if (updateData.contributor) _.assign(hero.contributor, updateData.contributor);
    if (updateData.purchased && updateData.purchased.ads) {
      hero.purchased.ads = updateData.purchased.ads;
    }

    // give them the Dragon Hydra pet if they're above level 6
    if (hero.contributor.level >= 6) {
      hero.items.pets['Dragon-Hydra'] = 5;
      hero.markModified('items.pets');
    }
    if (updateData.itemPath && updateData.itemVal && validateItemPath(updateData.itemPath)) {
      // Sanitization at 5c30944 (deemed unnecessary)
      _.set(hero, updateData.itemPath, castItemVal(updateData.itemPath, updateData.itemVal));
    }

    if (updateData.auth && updateData.auth.blocked === true) {
      hero.auth.blocked = updateData.auth.blocked;
      hero.preferences.sleep = true; // when blocking, have them rest at an inn to prevent damage
    }
    if (updateData.auth && updateData.auth.blocked === false) {
      hero.auth.blocked = false;
    }

    if (updateData.flags && _.isBoolean(updateData.flags.chatRevoked)) {
      hero.flags.chatRevoked = updateData.flags.chatRevoked;
    }
    if (updateData.flags && _.isBoolean(updateData.flags.chatShadowMuted)) {
      hero.flags.chatShadowMuted = updateData.flags.chatShadowMuted;
    }

    if (updateData.secret) {
      if (typeof updateData.secret.text !== 'undefined') {
        hero.secret.text = updateData.secret.text;
      }
    }

    const savedHero = await hero.save();
    const heroJSON = savedHero.toJSON();
    heroJSON.secret = savedHero.getSecretData();
    const responseHero = { _id: heroJSON._id }; // only respond with important fields
    heroAdminFields.split(' ').forEach(field => {
      _.set(responseHero, field, _.get(heroJSON, field));
    });

    res.respond(200, responseHero);
  },
};

export default api;<|MERGE_RESOLUTION|>--- conflicted
+++ resolved
@@ -145,11 +145,7 @@
 // Note, while the following routes are called getHero / updateHero
 // they can be used by admins to get/update any user
 
-<<<<<<< HEAD
-const heroAdminFields = 'contributor balance profile.name purchased items preferences auth lastCron flags.chatRevoked flags.chatShadowMuted party';
-=======
-const heroAdminFields = 'contributor balance profile.name purchased items auth flags.chatRevoked flags.chatShadowMuted secret';
->>>>>>> be622e8b
+const heroAdminFields = 'contributor secret balance profile.name purchased items preferences auth lastCron flags.chatRevoked flags.chatShadowMuted party';
 
 /**
  * @api {get} /api/v3/hall/heroes/:heroId Get any user ("hero") given the UUID or Username
