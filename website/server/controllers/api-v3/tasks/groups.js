--- conflicted
+++ resolved
@@ -200,16 +200,12 @@
     // User is claiming the task
     if (user._id === assignedUserId) {
       let message = res.t('userIsClamingTask', {username: user.profile.name, task: task.text});
-<<<<<<< HEAD
-      group.sendChat(message, null, null, {
+      const newMessage = group.sendChat(message, null, null, {
         type: 'claim_task',
         user: user.profile.name,
         task: task.text,
       });
-=======
-      const newMessage = group.sendChat(message);
       promises.push(newMessage.save());
->>>>>>> 8d25a5d1
     }
 
     promises.push(group.syncTask(task, assignedUser));
