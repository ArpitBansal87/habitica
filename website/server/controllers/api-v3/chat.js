import { authWithHeaders } from '../../middlewares/auth';
import { model as Group } from '../../models/group';
import { model as User } from '../../models/user';
import { chatModel as Chat } from '../../models/message';
import common from '../../../common';
import {
  BadRequest,
  NotFound,
  NotAuthorized,
} from '../../libs/errors';
import { removeFromArray } from '../../libs/collectionManipulators';
import { getUserInfo, getGroupUrl, sendTxn } from '../../libs/email';
import slack from '../../libs/slack';
import { chatReporterFactory } from '../../libs/chatReporting/chatReporterFactory';
import { getAuthorEmailFromMessage} from '../../libs/chat';
import nconf from 'nconf';
import bannedWords from '../../libs/bannedWords';
import guildsAllowingBannedWords from '../../libs/guildsAllowingBannedWords';
import { getMatchesByWordArray } from '../../libs/stringUtils';
import bannedSlurs from '../../libs/bannedSlurs';
import apiError from '../../libs/apiError';
import {highlightMentions} from '../../libs/highlightMentions';
import {sendNotification} from '../../libs/pushNotifications';

const FLAG_REPORT_EMAILS = nconf.get('FLAG_REPORT_EMAIL').split(',').map((email) => {
  return { email, canSend: true };
});

/**
 * @apiDefine MessageNotFound
 * @apiError (404) {NotFound} MessageNotFound The specified message could not be found.
 */

/**
 * @apiDefine GroupIdRequired
 * @apiError (400) {badRequest} groupIdRequired A group ID is required
 */

/**
 * @apiDefine ChatIdRequired
 * @apiError (400) {badRequest} chatIdRequired A chat ID is required
 */

/**
 * @apiDefine MessageIdRequired
 * @apiError (400) {badRequest} messageIdRequired A message ID is required
 */

let api = {};

function textContainsBannedSlur (message) {
  let bannedSlursMatched = getMatchesByWordArray(message, bannedSlurs);
  return bannedSlursMatched.length > 0;
}

/**
 * @api {get} /api/v3/groups/:groupId/chat Get chat messages from a group
 * @apiName GetChat
 * @apiGroup Chat
 * @apiDescription Fetches an array of messages from a group
 *
 * @apiParam (Path) {String} groupId The group _id ('party' for the user party and 'habitrpg' for tavern are accepted)
 *
 * @apiSuccess {Array} data An array of <a href='https://github.com/HabitRPG/habitica/blob/develop/website/server/models/group.js#L51' target='_blank'>chat messages</a>
 *
 * @apiUse GroupNotFound
 * @apiUse GroupIdRequired
 */
api.getChat = {
  method: 'GET',
  url: '/groups/:groupId/chat',
  middlewares: [authWithHeaders()],
  async handler (req, res) {
    let user = res.locals.user;

    req.checkParams('groupId', apiError('groupIdRequired')).notEmpty();

    let validationErrors = req.validationErrors();
    if (validationErrors) throw validationErrors;

    const groupId = req.params.groupId;
    let group = await Group.getGroup({user, groupId, fields: 'chat'});
    if (!group) throw new NotFound(res.t('groupNotFound'));

    const groupChat = await Group.toJSONCleanChat(group, user);
    res.respond(200, groupChat.chat);
  },
};

function getBannedWordsFromText (message) {
  return getMatchesByWordArray(message, bannedWords);
}


/**
 * @api {post} /api/v3/groups/:groupId/chat Post chat message to a group
 * @apiName PostChat
 * @apiGroup Chat
 * @apiDescription Posts a chat message to a group
 *
 * @apiParam (Path) {UUID} groupId The group _id ('party' for the user party and 'habitrpg' for tavern are accepted)
 * @apiParam (Body) {String} message Message The message to post
 * @apiParam (Query) {UUID} previousMsg The previous chat message's UUID which will force a return of the full group chat
 *
 * @apiUse GroupNotFound
 * @apiUse GroupIdRequired
 * @apiError (400) {NotAuthorized} chatPriviledgesRevoked You cannot do that because your chat privileges have been revoked.
 */
api.postChat = {
  method: 'POST',
  url: '/groups/:groupId/chat',
  middlewares: [authWithHeaders()],
  async handler (req, res) {
    let user = res.locals.user;
    let groupId = req.params.groupId;
    let chatUpdated;

    req.checkParams('groupId', apiError('groupIdRequired')).notEmpty();
    req.sanitize('message').trim();
    req.checkBody('message', res.t('messageGroupChatBlankMessage')).notEmpty();

    let validationErrors = req.validationErrors();
    if (validationErrors) throw validationErrors;

    let group = await Group.getGroup({user, groupId});

    // Check message for banned slurs
    if (textContainsBannedSlur(req.body.message)) {
      let message = req.body.message;
      user.flags.chatRevoked = true;
      await user.save();

      // Email the mods
      let authorEmail = getUserInfo(user, ['email']).email;
      let groupUrl = getGroupUrl(group);

      let report =  [
        {name: 'MESSAGE_TIME', content: (new Date()).toString()},
        {name: 'MESSAGE_TEXT', content: message},

        {name: 'AUTHOR_USERNAME', content: user.profile.name},
        {name: 'AUTHOR_UUID', content: user._id},
        {name: 'AUTHOR_EMAIL', content: authorEmail},
        {name: 'AUTHOR_MODAL_URL', content: `/profile/${user._id}`},

        {name: 'GROUP_NAME', content: group.name},
        {name: 'GROUP_TYPE', content: group.type},
        {name: 'GROUP_ID', content: group._id},
        {name: 'GROUP_URL', content: groupUrl},
      ];

      sendTxn(FLAG_REPORT_EMAILS, 'slur-report-to-mods', report);

      // Slack the mods
      slack.sendSlurNotification({
        authorEmail,
        author: user,
        group,
        message,
      });

      throw new BadRequest(res.t('bannedSlurUsed'));
    }

    if (!group) throw new NotFound(res.t('groupNotFound'));

    if (group.privacy === 'public' && user.flags.chatRevoked) {
      throw new NotAuthorized(res.t('chatPrivilegesRevoked'));
    }

    // prevent banned words being posted, except in private guilds/parties and in certain public guilds with specific topics
    if (group.privacy === 'public' && !guildsAllowingBannedWords[group._id]) {
      let matchedBadWords = getBannedWordsFromText(req.body.message);
      if (matchedBadWords.length > 0) {
        throw new BadRequest(res.t('bannedWordUsed', {swearWordsUsed: matchedBadWords.join(', ')}));
      }
    }

    const chatRes = await Group.toJSONCleanChat(group, user);
    const lastClientMsg = req.query.previousMsg;
    chatUpdated = lastClientMsg && group.chat && group.chat[0] && group.chat[0].id !== lastClientMsg ? true : false;

    if (group.checkChatSpam(user)) {
      throw new NotAuthorized(res.t('messageGroupChatSpam'));
    }

    const [message, mentions, mentionedMembers] = await highlightMentions(req.body.message);
    let client = req.headers['x-client'] || '3rd Party';
    if (client) {
      client = client.replace('habitica-', '');
    }

    let flagCount = 0;
    if (group.privacy === 'public' && user.flags.chatShadowMuted) {
      flagCount = common.constants.CHAT_FLAG_FROM_SHADOW_MUTE;

      // Email the mods
      let authorEmail = getUserInfo(user, ['email']).email;
      let groupUrl = getGroupUrl(group);

      let report =  [
        {name: 'MESSAGE_TIME', content: (new Date()).toString()},
        {name: 'MESSAGE_TEXT', content: message},

        {name: 'AUTHOR_USERNAME', content: user.profile.name},
        {name: 'AUTHOR_UUID', content: user._id},
        {name: 'AUTHOR_EMAIL', content: authorEmail},
        {name: 'AUTHOR_MODAL_URL', content: `/profile/${user._id}`},

        {name: 'GROUP_NAME', content: group.name},
        {name: 'GROUP_TYPE', content: group.type},
        {name: 'GROUP_ID', content: group._id},
        {name: 'GROUP_URL', content: groupUrl},
      ];

      sendTxn(FLAG_REPORT_EMAILS, 'shadow-muted-post-report-to-mods', report);

      // Slack the mods
      slack.sendShadowMutedPostNotification({
        authorEmail,
        author: user,
        group,
        message,
      });
    }

<<<<<<< HEAD
    const newChatMessage = group.sendChat({message, user, flagCount, metaData: null, client});
=======
    const newChatMessage = group.sendChat({message: req.body.message, user, flagCount, metaData: null, client, translate: res.t});
>>>>>>> e6ca63cc
    let toSave = [newChatMessage.save()];

    if (group.type === 'party') {
      user.party.lastMessageSeen = newChatMessage.id;
      toSave.push(user.save());
    }

    mentionedMembers.forEach((member) => {
      if (member._id === user._id) return;
      const pushNotifPrefs = member.preferences.pushNotifications;
      if (group.type === 'party') {
        if (pushNotifPrefs.mentionParty !== true) {
          return;
        }
      } else if (member.guilds.contains(group._id)) {
        if (pushNotifPrefs.mentionJoinedGuild !== true) {
          return;
        }
      } else {
        if (group.privacy !== 'public') {
          return;
        }
        if (pushNotifPrefs.mentionUnjoinedGuild !== true) {
          return;
        }
      }
      sendNotification(member, {identifier: 'chatMention', title: `${user.profile.name} mentioned you in ${group.name}`, message: req.body.message});
    });


    await Promise.all(toSave);

    let analyticsObject = {
      uuid: user._id,
      hitType: 'event',
      category: 'behavior',
      groupType: group.type,
      privacy: group.privacy,
      headers: req.headers,
    };

    if (mentions) {
      analyticsObject.mentionsCount = mentions.length;
    } else {
      analyticsObject.mentionsCount = 0;
    }
    if (group.privacy === 'public') {
      analyticsObject.groupName = group.name;
    }

    res.analytics.track('group chat', analyticsObject);

    if (chatUpdated) {
      res.respond(200, {chat: chatRes.chat});
    } else {
      res.respond(200, {message: newChatMessage});
    }
  },
};

/**
 * @api {post} /api/v3/groups/:groupId/chat/:chatId/like Like a group chat message
 * @apiName LikeChat
 * @apiGroup Chat
 * @apiDescription Likes a chat message from a group
 *
 * @apiParam (Path) {UUID} groupId The group _id ('party' for the user party and 'habitrpg' for tavern are accepted)
 * @apiParam (Path) {UUID} chatId The chat message _id
 *
 * @apiSuccess {Object} data The liked <a href='https://github.com/HabitRPG/habitica/blob/develop/website/server/models/group.js#L51' target='_blank'>chat message</a>
 *
 * @apiUse GroupNotFound
 * @apiUse MessageNotFound
 * @apiUse GroupIdRequired
 * @apiUse ChatIdRequired
 * @apiError (400) {NotFound} messageGroupChatLikeOwnMessage A user can't like their own message
 */
api.likeChat = {
  method: 'POST',
  url: '/groups/:groupId/chat/:chatId/like',
  middlewares: [authWithHeaders()],
  async handler (req, res) {
    let user = res.locals.user;
    let groupId = req.params.groupId;

    req.checkParams('groupId', apiError('groupIdRequired')).notEmpty();
    req.checkParams('chatId', apiError('chatIdRequired')).notEmpty();

    let validationErrors = req.validationErrors();
    if (validationErrors) throw validationErrors;

    let group = await Group.getGroup({user, groupId});
    if (!group) throw new NotFound(res.t('groupNotFound'));

    let message = await Chat.findOne({_id: req.params.chatId}).exec();
    if (!message) throw new NotFound(res.t('messageGroupChatNotFound'));
    // @TODO correct this error type
    if (message.uuid === user._id) throw new NotFound(res.t('messageGroupChatLikeOwnMessage'));

    if (!message.likes) message.likes = {};
    message.likes[user._id] = !message.likes[user._id];
    message.markModified('likes');
    await message.save();

    res.respond(200, message); // TODO what if the message is flagged and shouldn't be returned?
  },
};

/**
 * @api {post} /api/v3/groups/:groupId/chat/:chatId/flag Flag a group chat message
 * @apiDescription A message will be hidden from chat if two or more users flag a message. It will be hidden immediately if a moderator flags the message. An email is sent to the moderators about every flagged message.
 * @apiName FlagChat
 * @apiGroup Chat
 *
 * @apiParam (Path) {UUID} groupId The group id ('party' for the user party and 'habitrpg' for tavern are accepted)
 * @apiParam (Path) {UUID} chatId The chat message id
 * @apiParam (Body) {String} [comment] explain why the message was flagged
 *
 * @apiSuccess {Object} data The flagged chat message
 * @apiSuccess {UUID} data.id The id of the message
 * @apiSuccess {String} data.text The text of the message
 * @apiSuccess {Number} data.timestamp The timestamp of the message in milliseconds
 * @apiSuccess {Object} data.likes The likes of the message
 * @apiSuccess {Object} data.flags The flags of the message
 * @apiSuccess {Number} data.flagCount The number of flags the message has
 * @apiSuccess {UUID} data.uuid The User ID of the author of the message
 * @apiSuccess {String} data.user The username of the author of the message
 *
 * @apiUse GroupNotFound
 * @apiUse MessageNotFound
 * @apiUse GroupIdRequired
 * @apiUse ChatIdRequired
 * @apiError (404) {NotFound} AlreadyFlagged Chat messages cannot be flagged more than once by a user
 * @apiError (404) {NotFound} messageGroupChatFlagAlreadyReported The message has already been flagged
 */
api.flagChat = {
  method: 'POST',
  url: '/groups/:groupId/chat/:chatId/flag',
  middlewares: [authWithHeaders()],
  async handler (req, res) {
    const chatReporter = chatReporterFactory('Group', req, res);
    const message = await chatReporter.flag();
    res.respond(200, message);
  },
};

/**
 * @api {post} /api/v3/groups/:groupId/chat/:chatId/clearflags Clear flags
 * @apiDescription Resets the flag count on a chat message. Retains the id of the user's that have flagged the message. (Only visible to moderators)
 * @apiPermission Admin
 * @apiName ClearFlags
 * @apiGroup Chat
 *
 * @apiParam (Path) {UUID} groupId The group id ('party' for the user party and 'habitrpg' for tavern are accepted)
 * @apiParam (Path) {UUID} chatId The chat message id
 *
 * @apiSuccess {Object} data An empty object
 *
 * @apiUse GroupNotFound
 * @apiUse MessageNotFound
 * @apiUse GroupIdRequired
 * @apiUse ChatIdRequired
 * @apiError (404) {NotAuthorized} MustBeAdmin Must be a moderator to use this route
 */
api.clearChatFlags = {
  method: 'Post',
  url: '/groups/:groupId/chat/:chatId/clearflags',
  middlewares: [authWithHeaders()],
  async handler (req, res) {
    let user = res.locals.user;
    let groupId = req.params.groupId;
    let chatId = req.params.chatId;

    req.checkParams('groupId', apiError('groupIdRequired')).notEmpty();
    req.checkParams('chatId', apiError('chatIdRequired')).notEmpty();

    let validationErrors = req.validationErrors();
    if (validationErrors) throw validationErrors;

    if (!user.contributor.admin) {
      throw new NotAuthorized(res.t('messageGroupChatAdminClearFlagCount'));
    }

    let group = await Group.getGroup({
      user,
      groupId,
      optionalMembership: user.contributor.admin,
    });
    if (!group) throw new NotFound(res.t('groupNotFound'));

    let message = await Chat.findOne({_id: chatId}).exec();
    if (!message) throw new NotFound(res.t('messageGroupChatNotFound'));

    message.flagCount = 0;
    await message.save();

    let adminEmailContent = getUserInfo(user, ['email']).email;
    let authorEmail = getAuthorEmailFromMessage(message);
    let groupUrl = getGroupUrl(group);

    sendTxn(FLAG_REPORT_EMAILS, 'unflag-report-to-mods', [
      {name: 'MESSAGE_TIME', content: (new Date(message.timestamp)).toString()},
      {name: 'MESSAGE_TEXT', content: message.text},

      {name: 'ADMIN_USERNAME', content: user.profile.name},
      {name: 'ADMIN_UUID', content: user._id},
      {name: 'ADMIN_EMAIL', content: adminEmailContent},
      {name: 'ADMIN_MODAL_URL', content: `/profile/${user._id}`},

      {name: 'AUTHOR_USERNAME', content: message.user},
      {name: 'AUTHOR_UUID', content: message.uuid},
      {name: 'AUTHOR_EMAIL', content: authorEmail},
      {name: 'AUTHOR_MODAL_URL', content: `/profile/${message.uuid}`},

      {name: 'GROUP_NAME', content: group.name},
      {name: 'GROUP_TYPE', content: group.type},
      {name: 'GROUP_ID', content: group._id},
      {name: 'GROUP_URL', content: groupUrl},
    ]);

    res.respond(200, {});
  },
};

/**
 * @api {post} /api/v3/groups/:groupId/chat/seen Mark all messages as read for a group
 * @apiName SeenChat
 * @apiGroup Chat
 *
 * @apiParam (Path) {UUID} groupId The group _id ('party' for the user party and 'habitrpg' for tavern are accepted)
 *
 * @apiSuccess {Object} data An empty object
 * @apiUse GroupIdRequired
 */
api.seenChat = {
  method: 'POST',
  url: '/groups/:groupId/chat/seen',
  middlewares: [authWithHeaders()],
  async handler (req, res) {
    let user = res.locals.user;
    let groupId = req.params.groupId;

    req.checkParams('groupId', apiError('groupIdRequired')).notEmpty();

    let validationErrors = req.validationErrors();
    if (validationErrors) throw validationErrors;

    // Do not validate group existence, it doesn't really matter and make it works if the group gets deleted
    // let group = await Group.getGroup({user, groupId});
    // if (!group) throw new NotFound(res.t('groupNotFound'));

    let update = {
      $unset: {},
      $pull: {},
    };
    update.$unset[`newMessages.${groupId}`] = true;

    update.$pull.notifications = {
      type: 'NEW_CHAT_MESSAGE',
      'data.group.id': groupId,
    };

    // Remove from response
    user.notifications = user.notifications.filter(n => {
      if (n && n.type === 'NEW_CHAT_MESSAGE' && n.data && n.data.group && n.data.group.id === groupId) {
        return false;
      }

      return true;
    });

    // Update the user version field manually,
    // it cannot be updated in the pre update hook
    // See https://github.com/HabitRPG/habitica/pull/9321#issuecomment-354187666 for more info
    user._v++;

    await User.update({_id: user._id}, update).exec();
    res.respond(200, {});
  },
};

/**
 * @api {delete} /api/v3/groups/:groupId/chat/:chatId Delete chat message from a group
 * @apiName DeleteChat
 * @apiGroup Chat
 * @apiDescription Delete's a chat message from a group
 *
 * @apiParam (Query) {UUID} previousMsg The last message's ID fetched by the client so that the whole chat will be returned only if new messages have been posted in the meantime
 * @apiParam (Path) {UUID} groupId The group _id ('party' for the user party and 'habitrpg' for tavern are accepted)
 * @apiParam (Path) {UUID} chatId The chat message id
 *
 * @apiSuccess data The updated chat array or an empty object if no message was posted after previousMsg
 * @apiSuccess {Object} data An empty object when the previous message was deleted
 *
 * @apiUse GroupNotFound
 * @apiUse MessageNotFound
 * @apiUse GroupIdRequired
 * @apiUse ChatIdRequired
 * @apiError (400) onlyCreatorOrAdminCanDeleteChat Only the creator of the message and admins can delete a chat message
 */
api.deleteChat = {
  method: 'DELETE',
  url: '/groups/:groupId/chat/:chatId',
  middlewares: [authWithHeaders()],
  async handler (req, res) {
    let user = res.locals.user;
    let groupId = req.params.groupId;
    let chatId = req.params.chatId;

    req.checkParams('groupId', apiError('groupIdRequired')).notEmpty();
    req.checkParams('chatId', apiError('chatIdRequired')).notEmpty();

    let validationErrors = req.validationErrors();
    if (validationErrors) throw validationErrors;

    let group = await Group.getGroup({user, groupId, fields: 'chat'});
    if (!group) throw new NotFound(res.t('groupNotFound'));

    let message = await Chat.findOne({_id: chatId}).exec();
    if (!message) throw new NotFound(res.t('messageGroupChatNotFound'));

    if (user._id !== message.uuid && !user.contributor.admin) {
      throw new NotAuthorized(res.t('onlyCreatorOrAdminCanDeleteChat'));
    }

    const chatRes = await Group.toJSONCleanChat(group, user);
    const lastClientMsg = req.query.previousMsg;
    const chatUpdated = lastClientMsg && group.chat && group.chat[0] && group.chat[0].id !== lastClientMsg ? true : false;

    await Chat.remove({_id: message._id}).exec();

    if (chatUpdated) {
      removeFromArray(chatRes.chat, {id: chatId});
      res.respond(200, chatRes.chat);
    } else {
      res.respond(200, {});
    }
  },
};

module.exports = api;<|MERGE_RESOLUTION|>--- conflicted
+++ resolved
@@ -224,11 +224,7 @@
       });
     }
 
-<<<<<<< HEAD
-    const newChatMessage = group.sendChat({message, user, flagCount, metaData: null, client});
-=======
     const newChatMessage = group.sendChat({message: req.body.message, user, flagCount, metaData: null, client, translate: res.t});
->>>>>>> e6ca63cc
     let toSave = [newChatMessage.save()];
 
     if (group.type === 'party') {
