import { authWithHeaders } from '../../middlewares/auth';
import { model as Group } from '../../models/group';
import { model as User } from '../../models/user';
import { chatModel as Chat } from '../../models/message';
import common from '../../../common';
import {
  BadRequest,
  NotFound,
  NotAuthorized,
} from '../../libs/errors';
import { removeFromArray } from '../../libs/collectionManipulators';
import { getUserInfo, getGroupUrl, sendTxn } from '../../libs/email';
import slack from '../../libs/slack';
import { getAuthorEmailFromMessage } from '../../libs/chat';
import { chatReporterFactory } from '../../libs/chatReporting/chatReporterFactory';
import nconf from 'nconf';
import bannedWords from '../../libs/bannedWords';
import guildsAllowingBannedWords from '../../libs/guildsAllowingBannedWords';
import { getMatchesByWordArray } from '../../libs/stringUtils';
import bannedSlurs from '../../libs/bannedSlurs';
import apiError from '../../libs/apiError';
import {highlightMentions} from '../../libs/highlightMentions';

const FLAG_REPORT_EMAILS = nconf.get('FLAG_REPORT_EMAIL').split(',').map((email) => {
  return { email, canSend: true };
});

/**
 * @apiDefine MessageNotFound
 * @apiError (404) {NotFound} MessageNotFound The specified message could not be found.
 */

/**
 * @apiDefine GroupIdRequired
 * @apiError (400) {badRequest} groupIdRequired A group ID is required
 */

/**
 * @apiDefine ChatIdRequired
 * @apiError (400) {badRequest} chatIdRequired A chat ID is required
 */

/**
 * @apiDefine MessageIdRequired
 * @apiError (400) {badRequest} messageIdRequired A message ID is required
 */

let api = {};

function textContainsBannedSlur (message) {
  let bannedSlursMatched = getMatchesByWordArray(message, bannedSlurs);
  return bannedSlursMatched.length > 0;
}

/**
 * @api {get} /api/v3/groups/:groupId/chat Get chat messages from a group
 * @apiName GetChat
 * @apiGroup Chat
 * @apiDescription Fetches an array of messages from a group
 *
 * @apiParam (Path) {String} groupId The group _id ('party' for the user party and 'habitrpg' for tavern are accepted)
 *
 * @apiSuccess {Array} data An array of <a href='https://github.com/HabitRPG/habitica/blob/develop/website/server/models/group.js#L51' target='_blank'>chat messages</a>
 *
 * @apiUse GroupNotFound
 * @apiUse GroupIdRequired
 */
api.getChat = {
  method: 'GET',
  url: '/groups/:groupId/chat',
  middlewares: [authWithHeaders()],
  async handler (req, res) {
    let user = res.locals.user;

    req.checkParams('groupId', apiError('groupIdRequired')).notEmpty();

    let validationErrors = req.validationErrors();
    if (validationErrors) throw validationErrors;

    const groupId = req.params.groupId;
    let group = await Group.getGroup({user, groupId, fields: 'chat'});
    if (!group) throw new NotFound(res.t('groupNotFound'));

    const groupChat = await Group.toJSONCleanChat(group, user);
    res.respond(200, groupChat.chat);
  },
};

function getBannedWordsFromText (message) {
  return getMatchesByWordArray(message, bannedWords);
}


/**
 * @api {post} /api/v3/groups/:groupId/chat Post chat message to a group
 * @apiName PostChat
 * @apiGroup Chat
 * @apiDescription Posts a chat message to a group
 *
 * @apiParam (Path) {UUID} groupId The group _id ('party' for the user party and 'habitrpg' for tavern are accepted)
 * @apiParam (Body) {String} message Message The message to post
 * @apiParam (Query) {UUID} previousMsg The previous chat message's UUID which will force a return of the full group chat
 *
 * @apiUse GroupNotFound
 * @apiUse GroupIdRequired
 * @apiError (400) {NotAuthorized} chatPriviledgesRevoked You cannot do that because your chat privileges have been revoked.
 */
api.postChat = {
  method: 'POST',
  url: '/groups/:groupId/chat',
  middlewares: [authWithHeaders()],
  async handler (req, res) {
    let user = res.locals.user;
    let groupId = req.params.groupId;
    let chatUpdated;

    req.checkParams('groupId', apiError('groupIdRequired')).notEmpty();
    req.sanitize('message').trim();
    req.checkBody('message', res.t('messageGroupChatBlankMessage')).notEmpty();

    let validationErrors = req.validationErrors();
    if (validationErrors) throw validationErrors;

    let group = await Group.getGroup({user, groupId});

    // Check message for banned slurs
    if (textContainsBannedSlur(req.body.message)) {
      let message = req.body.message;
      user.flags.chatRevoked = true;
      await user.save();

      // Email the mods
      let authorEmail = getUserInfo(user, ['email']).email;
      let groupUrl = getGroupUrl(group);

      let report =  [
        {name: 'MESSAGE_TIME', content: (new Date()).toString()},
        {name: 'MESSAGE_TEXT', content: message},

        {name: 'AUTHOR_USERNAME', content: user.profile.name},
        {name: 'AUTHOR_UUID', content: user._id},
        {name: 'AUTHOR_EMAIL', content: authorEmail},
        {name: 'AUTHOR_MODAL_URL', content: `/profile/${user._id}`},

        {name: 'GROUP_NAME', content: group.name},
        {name: 'GROUP_TYPE', content: group.type},
        {name: 'GROUP_ID', content: group._id},
        {name: 'GROUP_URL', content: groupUrl},
      ];

      sendTxn(FLAG_REPORT_EMAILS, 'slur-report-to-mods', report);

      // Slack the mods
      slack.sendSlurNotification({
        authorEmail,
        author: user,
        group,
        message,
      });

      throw new BadRequest(res.t('bannedSlurUsed'));
    }

    if (!group) throw new NotFound(res.t('groupNotFound'));

    if (group.privacy === 'public' && user.flags.chatRevoked) {
      throw new NotAuthorized(res.t('chatPrivilegesRevoked'));
    }

    // prevent banned words being posted, except in private guilds/parties and in certain public guilds with specific topics
    if (group.privacy === 'public' && !guildsAllowingBannedWords[group._id]) {
      let matchedBadWords = getBannedWordsFromText(req.body.message);
      if (matchedBadWords.length > 0) {
        throw new BadRequest(res.t('bannedWordUsed', {swearWordsUsed: matchedBadWords.join(', ')}));
      }
    }

    const chatRes = await Group.toJSONCleanChat(group, user);
    const lastClientMsg = req.query.previousMsg;
    chatUpdated = lastClientMsg && group.chat && group.chat[0] && group.chat[0].id !== lastClientMsg ? true : false;

    if (group.checkChatSpam(user)) {
      throw new NotAuthorized(res.t('messageGroupChatSpam'));
    }

    const [message, mentions] = await highlightMentions(req.body.message);
    let client = req.headers['x-client'] || '3rd Party';
    if (client) {
      client = client.replace('habitica-', '');
    }

<<<<<<< HEAD
    const newChatMessage = group.sendChat(message, user, null, client);
=======
    let flagCount = 0;
    if (group.privacy === 'public' && user.flags.chatShadowMuted) {
      flagCount = common.constants.CHAT_FLAG_FROM_SHADOW_MUTE;
      let message = req.body.message;

      // Email the mods
      let authorEmail = getUserInfo(user, ['email']).email;
      let groupUrl = getGroupUrl(group);

      let report =  [
        {name: 'MESSAGE_TIME', content: (new Date()).toString()},
        {name: 'MESSAGE_TEXT', content: message},

        {name: 'AUTHOR_USERNAME', content: user.profile.name},
        {name: 'AUTHOR_UUID', content: user._id},
        {name: 'AUTHOR_EMAIL', content: authorEmail},
        {name: 'AUTHOR_MODAL_URL', content: `/profile/${user._id}`},

        {name: 'GROUP_NAME', content: group.name},
        {name: 'GROUP_TYPE', content: group.type},
        {name: 'GROUP_ID', content: group._id},
        {name: 'GROUP_URL', content: groupUrl},
      ];

      sendTxn(FLAG_REPORT_EMAILS, 'shadow-muted-post-report-to-mods', report);

      // Slack the mods
      slack.sendShadowMutedPostNotification({
        authorEmail,
        author: user,
        group,
        message,
      });
    }

    const newChatMessage = group.sendChat({message: req.body.message, user, flagCount, metaData: null, client});
>>>>>>> 6f75a8d9
    let toSave = [newChatMessage.save()];

    if (group.type === 'party') {
      user.party.lastMessageSeen = newChatMessage.id;
      toSave.push(user.save());
    }

    await Promise.all(toSave);

    let analyticsObject = {
      uuid: user._id,
      hitType: 'event',
      category: 'behavior',
      groupType: group.type,
      privacy: group.privacy,
      headers: req.headers,
    };

    if (mentions) {
      analyticsObject.mentionsCount = mentions.length;
    } else {
      analyticsObject.mentionsCount = 0;
    }
    if (group.privacy === 'public') {
      analyticsObject.groupName = group.name;
    }

    res.analytics.track('group chat', analyticsObject);

    if (chatUpdated) {
      res.respond(200, {chat: chatRes.chat});
    } else {
      res.respond(200, {message: newChatMessage});
    }
  },
};

/**
 * @api {post} /api/v3/groups/:groupId/chat/:chatId/like Like a group chat message
 * @apiName LikeChat
 * @apiGroup Chat
 * @apiDescription Likes a chat message from a group
 *
 * @apiParam (Path) {UUID} groupId The group _id ('party' for the user party and 'habitrpg' for tavern are accepted)
 * @apiParam (Path) {UUID} chatId The chat message _id
 *
 * @apiSuccess {Object} data The liked <a href='https://github.com/HabitRPG/habitica/blob/develop/website/server/models/group.js#L51' target='_blank'>chat message</a>
 *
 * @apiUse GroupNotFound
 * @apiUse MessageNotFound
 * @apiUse GroupIdRequired
 * @apiUse ChatIdRequired
 * @apiError (400) {NotFound} messageGroupChatLikeOwnMessage A user can't like their own message
 */
api.likeChat = {
  method: 'POST',
  url: '/groups/:groupId/chat/:chatId/like',
  middlewares: [authWithHeaders()],
  async handler (req, res) {
    let user = res.locals.user;
    let groupId = req.params.groupId;

    req.checkParams('groupId', apiError('groupIdRequired')).notEmpty();
    req.checkParams('chatId', apiError('chatIdRequired')).notEmpty();

    let validationErrors = req.validationErrors();
    if (validationErrors) throw validationErrors;

    let group = await Group.getGroup({user, groupId});
    if (!group) throw new NotFound(res.t('groupNotFound'));

    let message = await Chat.findOne({_id: req.params.chatId}).exec();
    if (!message) throw new NotFound(res.t('messageGroupChatNotFound'));
    // @TODO correct this error type
    if (message.uuid === user._id) throw new NotFound(res.t('messageGroupChatLikeOwnMessage'));

    if (!message.likes) message.likes = {};
    message.likes[user._id] = !message.likes[user._id];
    message.markModified('likes');
    await message.save();

    res.respond(200, message); // TODO what if the message is flagged and shouldn't be returned?
  },
};

/**
 * @api {post} /api/v3/groups/:groupId/chat/:chatId/flag Flag a group chat message
 * @apiDescription A message will be hidden from chat if two or more users flag a message. It will be hidden immediately if a moderator flags the message. An email is sent to the moderators about every flagged message.
 * @apiName FlagChat
 * @apiGroup Chat
 *
 * @apiParam (Path) {UUID} groupId The group id ('party' for the user party and 'habitrpg' for tavern are accepted)
 * @apiParam (Path) {UUID} chatId The chat message id
 * @apiParam (Body) {String} [comment] explain why the message was flagged
 *
 * @apiSuccess {Object} data The flagged chat message
 * @apiSuccess {UUID} data.id The id of the message
 * @apiSuccess {String} data.text The text of the message
 * @apiSuccess {Number} data.timestamp The timestamp of the message in milliseconds
 * @apiSuccess {Object} data.likes The likes of the message
 * @apiSuccess {Object} data.flags The flags of the message
 * @apiSuccess {Number} data.flagCount The number of flags the message has
 * @apiSuccess {UUID} data.uuid The User ID of the author of the message
 * @apiSuccess {String} data.user The username of the author of the message
 *
 * @apiUse GroupNotFound
 * @apiUse MessageNotFound
 * @apiUse GroupIdRequired
 * @apiUse ChatIdRequired
 * @apiError (404) {NotFound} AlreadyFlagged Chat messages cannot be flagged more than once by a user
 * @apiError (404) {NotFound} messageGroupChatFlagAlreadyReported The message has already been flagged
 */
api.flagChat = {
  method: 'POST',
  url: '/groups/:groupId/chat/:chatId/flag',
  middlewares: [authWithHeaders()],
  async handler (req, res) {
    const chatReporter = chatReporterFactory('Group', req, res);
    const message = await chatReporter.flag();
    res.respond(200, message);
  },
};

/**
 * @api {post} /api/v3/groups/:groupId/chat/:chatId/clearflags Clear flags
 * @apiDescription Resets the flag count on a chat message. Retains the id of the user's that have flagged the message. (Only visible to moderators)
 * @apiPermission Admin
 * @apiName ClearFlags
 * @apiGroup Chat
 *
 * @apiParam (Path) {UUID} groupId The group id ('party' for the user party and 'habitrpg' for tavern are accepted)
 * @apiParam (Path) {UUID} chatId The chat message id
 *
 * @apiSuccess {Object} data An empty object
 *
 * @apiUse GroupNotFound
 * @apiUse MessageNotFound
 * @apiUse GroupIdRequired
 * @apiUse ChatIdRequired
 * @apiError (404) {NotAuthorized} MustBeAdmin Must be a moderator to use this route
 */
api.clearChatFlags = {
  method: 'Post',
  url: '/groups/:groupId/chat/:chatId/clearflags',
  middlewares: [authWithHeaders()],
  async handler (req, res) {
    let user = res.locals.user;
    let groupId = req.params.groupId;
    let chatId = req.params.chatId;

    req.checkParams('groupId', apiError('groupIdRequired')).notEmpty();
    req.checkParams('chatId', apiError('chatIdRequired')).notEmpty();

    let validationErrors = req.validationErrors();
    if (validationErrors) throw validationErrors;

    if (!user.contributor.admin) {
      throw new NotAuthorized(res.t('messageGroupChatAdminClearFlagCount'));
    }

    let group = await Group.getGroup({
      user,
      groupId,
      optionalMembership: user.contributor.admin,
    });
    if (!group) throw new NotFound(res.t('groupNotFound'));

    let message = await Chat.findOne({_id: chatId}).exec();
    if (!message) throw new NotFound(res.t('messageGroupChatNotFound'));

    message.flagCount = 0;
    await message.save();

    let adminEmailContent = getUserInfo(user, ['email']).email;
    let authorEmail = getAuthorEmailFromMessage(message);
    let groupUrl = getGroupUrl(group);

    sendTxn(FLAG_REPORT_EMAILS, 'unflag-report-to-mods', [
      {name: 'MESSAGE_TIME', content: (new Date(message.timestamp)).toString()},
      {name: 'MESSAGE_TEXT', content: message.text},

      {name: 'ADMIN_USERNAME', content: user.profile.name},
      {name: 'ADMIN_UUID', content: user._id},
      {name: 'ADMIN_EMAIL', content: adminEmailContent},
      {name: 'ADMIN_MODAL_URL', content: `/profile/${user._id}`},

      {name: 'AUTHOR_USERNAME', content: message.user},
      {name: 'AUTHOR_UUID', content: message.uuid},
      {name: 'AUTHOR_EMAIL', content: authorEmail},
      {name: 'AUTHOR_MODAL_URL', content: `/profile/${message.uuid}`},

      {name: 'GROUP_NAME', content: group.name},
      {name: 'GROUP_TYPE', content: group.type},
      {name: 'GROUP_ID', content: group._id},
      {name: 'GROUP_URL', content: groupUrl},
    ]);

    res.respond(200, {});
  },
};

/**
 * @api {post} /api/v3/groups/:groupId/chat/seen Mark all messages as read for a group
 * @apiName SeenChat
 * @apiGroup Chat
 *
 * @apiParam (Path) {UUID} groupId The group _id ('party' for the user party and 'habitrpg' for tavern are accepted)
 *
 * @apiSuccess {Object} data An empty object
 * @apiUse GroupIdRequired
 */
api.seenChat = {
  method: 'POST',
  url: '/groups/:groupId/chat/seen',
  middlewares: [authWithHeaders()],
  async handler (req, res) {
    let user = res.locals.user;
    let groupId = req.params.groupId;

    req.checkParams('groupId', apiError('groupIdRequired')).notEmpty();

    let validationErrors = req.validationErrors();
    if (validationErrors) throw validationErrors;

    // Do not validate group existence, it doesn't really matter and make it works if the group gets deleted
    // let group = await Group.getGroup({user, groupId});
    // if (!group) throw new NotFound(res.t('groupNotFound'));

    let update = {
      $unset: {},
      $pull: {},
    };
    update.$unset[`newMessages.${groupId}`] = true;

    update.$pull.notifications = {
      type: 'NEW_CHAT_MESSAGE',
      'data.group.id': groupId,
    };

    // Remove from response
    user.notifications = user.notifications.filter(n => {
      if (n && n.type === 'NEW_CHAT_MESSAGE' && n.data && n.data.group && n.data.group.id === groupId) {
        return false;
      }

      return true;
    });

    // Update the user version field manually,
    // it cannot be updated in the pre update hook
    // See https://github.com/HabitRPG/habitica/pull/9321#issuecomment-354187666 for more info
    user._v++;

    await User.update({_id: user._id}, update).exec();
    res.respond(200, {});
  },
};

/**
 * @api {delete} /api/v3/groups/:groupId/chat/:chatId Delete chat message from a group
 * @apiName DeleteChat
 * @apiGroup Chat
 * @apiDescription Delete's a chat message from a group
 *
 * @apiParam (Query) {UUID} previousMsg The last message's ID fetched by the client so that the whole chat will be returned only if new messages have been posted in the meantime
 * @apiParam (Path) {UUID} groupId The group _id ('party' for the user party and 'habitrpg' for tavern are accepted)
 * @apiParam (Path) {UUID} chatId The chat message id
 *
 * @apiSuccess data The updated chat array or an empty object if no message was posted after previousMsg
 * @apiSuccess {Object} data An empty object when the previous message was deleted
 *
 * @apiUse GroupNotFound
 * @apiUse MessageNotFound
 * @apiUse GroupIdRequired
 * @apiUse ChatIdRequired
 * @apiError (400) onlyCreatorOrAdminCanDeleteChat Only the creator of the message and admins can delete a chat message
 */
api.deleteChat = {
  method: 'DELETE',
  url: '/groups/:groupId/chat/:chatId',
  middlewares: [authWithHeaders()],
  async handler (req, res) {
    let user = res.locals.user;
    let groupId = req.params.groupId;
    let chatId = req.params.chatId;

    req.checkParams('groupId', apiError('groupIdRequired')).notEmpty();
    req.checkParams('chatId', apiError('chatIdRequired')).notEmpty();

    let validationErrors = req.validationErrors();
    if (validationErrors) throw validationErrors;

    let group = await Group.getGroup({user, groupId, fields: 'chat'});
    if (!group) throw new NotFound(res.t('groupNotFound'));

    let message = await Chat.findOne({_id: chatId}).exec();
    if (!message) throw new NotFound(res.t('messageGroupChatNotFound'));

    if (user._id !== message.uuid && !user.contributor.admin) {
      throw new NotAuthorized(res.t('onlyCreatorOrAdminCanDeleteChat'));
    }

    const chatRes = await Group.toJSONCleanChat(group, user);
    const lastClientMsg = req.query.previousMsg;
    const chatUpdated = lastClientMsg && group.chat && group.chat[0] && group.chat[0].id !== lastClientMsg ? true : false;

    await Chat.remove({_id: message._id}).exec();

    if (chatUpdated) {
      removeFromArray(chatRes.chat, {id: chatId});
      res.respond(200, chatRes.chat);
    } else {
      res.respond(200, {});
    }
  },
};

module.exports = api;<|MERGE_RESOLUTION|>--- conflicted
+++ resolved
@@ -189,9 +189,6 @@
       client = client.replace('habitica-', '');
     }
 
-<<<<<<< HEAD
-    const newChatMessage = group.sendChat(message, user, null, client);
-=======
     let flagCount = 0;
     if (group.privacy === 'public' && user.flags.chatShadowMuted) {
       flagCount = common.constants.CHAT_FLAG_FROM_SHADOW_MUTE;
@@ -227,8 +224,7 @@
       });
     }
 
-    const newChatMessage = group.sendChat({message: req.body.message, user, flagCount, metaData: null, client});
->>>>>>> 6f75a8d9
+    const newChatMessage = group.sendChat({message, user, flagCount, metaData: null, client});
     let toSave = [newChatMessage.save()];
 
     if (group.type === 'party') {
