import { authWithHeaders } from '../../middlewares/auth';
import { model as Group } from '../../models/group';
import { model as User } from '../../models/user';
import { chatModel as Chat } from '../../models/message';
import {
  BadRequest,
  NotFound,
  NotAuthorized,
} from '../../libs/errors';
import { removeFromArray } from '../../libs/collectionManipulators';
import { getUserInfo, getGroupUrl, sendTxn } from '../../libs/email';
import slack from '../../libs/slack';
import { getAuthorEmailFromMessage } from '../../libs/chat';
import { chatReporterFactory } from '../../libs/chatReporting/chatReporterFactory';
import nconf from 'nconf';
import bannedWords from '../../libs/bannedWords';
import guildsAllowingBannedWords from '../../libs/guildsAllowingBannedWords';
import { getMatchesByWordArray } from '../../libs/stringUtils';
import bannedSlurs from '../../libs/bannedSlurs';
import apiError from '../../libs/apiError';
import {highlightMentions} from '../../libs/highlightMentions';

const FLAG_REPORT_EMAILS = nconf.get('FLAG_REPORT_EMAIL').split(',').map((email) => {
  return { email, canSend: true };
});

/**
 * @apiDefine MessageNotFound
 * @apiError (404) {NotFound} MessageNotFound The specified message could not be found.
 */

/**
 * @apiDefine GroupIdRequired
 * @apiError (404) {badRequest} groupIdRequired A group ID is required
 */

/**
 * @apiDefine ChatIdRequired
 * @apiError (404) {badRequest} chatIdRequired A chat ID is required
 */

let api = {};

function textContainsBannedSlur (message) {
  let bannedSlursMatched = getMatchesByWordArray(message, bannedSlurs);
  return bannedSlursMatched.length > 0;
}

/**
 * @api {get} /api/v3/groups/:groupId/chat Get chat messages from a group
 * @apiName GetChat
 * @apiGroup Chat
 * @apiDescription Fetches an array of messages from a group
 *
 * @apiParam (Path) {String} groupId The group _id ('party' for the user party and 'habitrpg' for tavern are accepted)
 *
 * @apiSuccess {Array} data An array of <a href='https://github.com/HabitRPG/habitica/blob/develop/website/server/models/group.js#L51' target='_blank'>chat messages</a>
 *
 * @apiUse GroupNotFound
 * @apiUse GroupIdRequired
 */
api.getChat = {
  method: 'GET',
  url: '/groups/:groupId/chat',
  middlewares: [authWithHeaders()],
  async handler (req, res) {
    let user = res.locals.user;

    req.checkParams('groupId', apiError('groupIdRequired')).notEmpty();

    let validationErrors = req.validationErrors();
    if (validationErrors) throw validationErrors;

    const groupId = req.params.groupId;
    let group = await Group.getGroup({user, groupId, fields: 'chat'});
    if (!group) throw new NotFound(res.t('groupNotFound'));

    const groupChat = await Group.toJSONCleanChat(group, user);
    res.respond(200, groupChat.chat);
  },
};

function getBannedWordsFromText (message) {
  return getMatchesByWordArray(message, bannedWords);
}

/**
 * @api {post} /api/v3/groups/:groupId/chat Post chat message to a group
 * @apiName PostChat
 * @apiGroup Chat
 * @apiDescription Posts a chat message to a group
 *
 * @apiParam (Path) {UUID} groupId The group _id ('party' for the user party and 'habitrpg' for tavern are accepted)
 * @apiParam (Body) {String} message Message The message to post
 * @apiParam (Query) {UUID} previousMsg The previous chat message's UUID which will force a return of the full group chat
 *
 * @apiUse GroupNotFound
 * @apiUse GroupIdRequired
 * @apiError (400) {NotAuthorized} chatPriviledgesRevoked You cannot do that because your chat privileges have been revoked.
 */
api.postChat = {
  method: 'POST',
  url: '/groups/:groupId/chat',
  middlewares: [authWithHeaders()],
  async handler (req, res) {
    let user = res.locals.user;
    let groupId = req.params.groupId;
    let chatUpdated;

    req.checkParams('groupId', apiError('groupIdRequired')).notEmpty();
    req.sanitize('message').trim();
    req.checkBody('message', res.t('messageGroupChatBlankMessage')).notEmpty();

    let validationErrors = req.validationErrors();
    if (validationErrors) throw validationErrors;

    let group = await Group.getGroup({user, groupId});

    // Check message for banned slurs
    if (textContainsBannedSlur(req.body.message)) {
      let message = req.body.message;
      user.flags.chatRevoked = true;
      await user.save();

      // Email the mods
      let authorEmail = getUserInfo(user, ['email']).email;
      let groupUrl = getGroupUrl(group);

      let report =  [
        {name: 'MESSAGE_TIME', content: (new Date()).toString()},
        {name: 'MESSAGE_TEXT', content: message},

        {name: 'AUTHOR_USERNAME', content: user.profile.name},
        {name: 'AUTHOR_UUID', content: user._id},
        {name: 'AUTHOR_EMAIL', content: authorEmail},
        {name: 'AUTHOR_MODAL_URL', content: `/static/front/#?memberId=${user._id}`},

        {name: 'GROUP_NAME', content: group.name},
        {name: 'GROUP_TYPE', content: group.type},
        {name: 'GROUP_ID', content: group._id},
        {name: 'GROUP_URL', content: groupUrl},
      ];

      sendTxn(FLAG_REPORT_EMAILS, 'slur-report-to-mods', report);

      // Slack the mods
      slack.sendSlurNotification({
        authorEmail,
        author: user,
        group,
        message,
      });

      throw new BadRequest(res.t('bannedSlurUsed'));
    }

    if (!group) throw new NotFound(res.t('groupNotFound'));

    if (group.privacy !== 'private' && user.flags.chatRevoked) {
      throw new NotAuthorized(res.t('chatPrivilegesRevoked'));
    }

    // prevent banned words being posted, except in private guilds/parties and in certain public guilds with specific topics
    if (group.privacy !== 'private' && !guildsAllowingBannedWords[group._id]) {
      let matchedBadWords = getBannedWordsFromText(req.body.message);
      if (matchedBadWords.length > 0) {
        throw new BadRequest(res.t('bannedWordUsed', {swearWordsUsed: matchedBadWords.join(', ')}));
      }
    }

    const chatRes = await Group.toJSONCleanChat(group, user);
    const lastClientMsg = req.query.previousMsg;
    chatUpdated = lastClientMsg && group.chat && group.chat[0] && group.chat[0].id !== lastClientMsg ? true : false;

    if (group.checkChatSpam(user)) {
      throw new NotAuthorized(res.t('messageGroupChatSpam'));
    }

<<<<<<< HEAD
    const message = await highlightMentions(req.body.message);
=======
>>>>>>> 7b687280
    let client = req.headers['x-client'] || '3rd Party';
    if (client) {
      client = client.replace('habitica-', '');
    }
<<<<<<< HEAD
    const newChatMessage = group.sendChat(message, user, null, client);
=======
    const newChatMessage = group.sendChat(req.body.message, user, null, client);
>>>>>>> 7b687280
    let toSave = [newChatMessage.save()];

    if (group.type === 'party') {
      user.party.lastMessageSeen = newChatMessage.id;
      toSave.push(user.save());
    }

    await Promise.all(toSave);

    if (chatUpdated) {
      res.respond(200, {chat: chatRes.chat});
    } else {
      res.respond(200, {message: newChatMessage});
    }
  },
};

/**
 * @api {post} /api/v3/groups/:groupId/chat/:chatId/like Like a group chat message
 * @apiName LikeChat
 * @apiGroup Chat
 * @apiDescription Likes a chat message from a group
 *
 * @apiParam (Path) {UUID} groupId The group _id ('party' for the user party and 'habitrpg' for tavern are accepted)
 * @apiParam (Path) {UUID} chatId The chat message _id
 *
 * @apiSuccess {Object} data The liked <a href='https://github.com/HabitRPG/habitica/blob/develop/website/server/models/group.js#L51' target='_blank'>chat message</a>
 *
 * @apiUse GroupNotFound
 * @apiUse MessageNotFound
 * @apiUse GroupIdRequired
 * @apiUse ChatIdRequired
 * @apiError (400) {NotFound} messageGroupChatLikeOwnMessage A user can't like their own message
 */
api.likeChat = {
  method: 'POST',
  url: '/groups/:groupId/chat/:chatId/like',
  middlewares: [authWithHeaders()],
  async handler (req, res) {
    let user = res.locals.user;
    let groupId = req.params.groupId;

    req.checkParams('groupId', apiError('groupIdRequired')).notEmpty();
    req.checkParams('chatId', res.t('chatIdRequired')).notEmpty();

    let validationErrors = req.validationErrors();
    if (validationErrors) throw validationErrors;

    let group = await Group.getGroup({user, groupId});
    if (!group) throw new NotFound(res.t('groupNotFound'));

    let message = await Chat.findOne({_id: req.params.chatId}).exec();
    if (!message) throw new NotFound(res.t('messageGroupChatNotFound'));
    // @TODO correct this error type
    if (message.uuid === user._id) throw new NotFound(res.t('messageGroupChatLikeOwnMessage'));

    if (!message.likes) message.likes = {};
    message.likes[user._id] = !message.likes[user._id];
    message.markModified('likes');
    await message.save();

    res.respond(200, message); // TODO what if the message is flagged and shouldn't be returned?
  },
};

/**
 * @api {post} /api/v3/groups/:groupId/chat/:chatId/flag Flag a group chat message
 * @apiDescription A message will be hidden from chat if two or more users flag a message. It will be hidden immediately if a moderator flags the message. An email is sent to the moderators about every flagged message.
 * @apiName FlagChat
 * @apiGroup Chat
 *
 * @apiParam (Path) {UUID} groupId The group id ('party' for the user party and 'habitrpg' for tavern are accepted)
 * @apiParam (Path) {UUID} chatId The chat message id
 *
 * @apiSuccess {Object} data The flagged chat message
 * @apiSuccess {UUID} data.id The id of the message
 * @apiSuccess {String} data.text The text of the message
 * @apiSuccess {Number} data.timestamp The timestamp of the message in milliseconds
 * @apiSuccess {Object} data.likes The likes of the message
 * @apiSuccess {Object} data.flags The flags of the message
 * @apiSuccess {Number} data.flagCount The number of flags the message has
 * @apiSuccess {UUID} data.uuid The user id of the author of the message
 * @apiSuccess {String} data.user The username of the author of the message
 *
 * @apiUse GroupNotFound
 * @apiUse MessageNotFound
 * @apiUse GroupIdRequired
 * @apiUse ChatIdRequired
 * @apiError (404) {NotFound} AlreadyFlagged Chat messages cannot be flagged more than once by a user
 * @apiError (404) {NotFound} messageGroupChatFlagAlreadyReported The message has already been flagged
 */
api.flagChat = {
  method: 'POST',
  url: '/groups/:groupId/chat/:chatId/flag',
  middlewares: [authWithHeaders()],
  async handler (req, res) {
    const chatReporter = chatReporterFactory('Group', req, res);
    const message = await chatReporter.flag();
    res.respond(200, message);
  },
};

/**
 * @api {post} /api/v3/groups/:groupId/chat/:chatId/clearflags Clear flags
 * @apiDescription Resets the flag count on a chat message. Retains the id of the user's that have flagged the message. (Only visible to moderators)
 * @apiPermission Admin
 * @apiName ClearFlags
 * @apiGroup Chat
 *
 * @apiParam (Path) {UUID} groupId The group id ('party' for the user party and 'habitrpg' for tavern are accepted)
 * @apiParam (Path) {UUID} chatId The chat message id
 *
 * @apiSuccess {Object} data An empty object
 *
 * @apiUse GroupNotFound
 * @apiUse MessageNotFound
 * @apiUse GroupIdRequired
 * @apiUse ChatIdRequired
 * @apiError (404) {NotAuthorized} MustBeAdmin Must be a moderator to use this route
 */
api.clearChatFlags = {
  method: 'Post',
  url: '/groups/:groupId/chat/:chatId/clearflags',
  middlewares: [authWithHeaders()],
  async handler (req, res) {
    let user = res.locals.user;
    let groupId = req.params.groupId;
    let chatId = req.params.chatId;

    req.checkParams('groupId', apiError('groupIdRequired')).notEmpty();
    req.checkParams('chatId', res.t('chatIdRequired')).notEmpty();

    let validationErrors = req.validationErrors();
    if (validationErrors) throw validationErrors;

    if (!user.contributor.admin) {
      throw new NotAuthorized(res.t('messageGroupChatAdminClearFlagCount'));
    }

    let group = await Group.getGroup({
      user,
      groupId,
      optionalMembership: user.contributor.admin,
    });
    if (!group) throw new NotFound(res.t('groupNotFound'));

    let message = await Chat.findOne({_id: chatId}).exec();
    if (!message) throw new NotFound(res.t('messageGroupChatNotFound'));

    message.flagCount = 0;
    await message.save();

    let adminEmailContent = getUserInfo(user, ['email']).email;
    let authorEmail = getAuthorEmailFromMessage(message);
    let groupUrl = getGroupUrl(group);

    sendTxn(FLAG_REPORT_EMAILS, 'unflag-report-to-mods', [
      {name: 'MESSAGE_TIME', content: (new Date(message.timestamp)).toString()},
      {name: 'MESSAGE_TEXT', content: message.text},

      {name: 'ADMIN_USERNAME', content: user.profile.name},
      {name: 'ADMIN_UUID', content: user._id},
      {name: 'ADMIN_EMAIL', content: adminEmailContent},
      {name: 'ADMIN_MODAL_URL', content: `/static/front/#?memberId=${user._id}`},

      {name: 'AUTHOR_USERNAME', content: message.user},
      {name: 'AUTHOR_UUID', content: message.uuid},
      {name: 'AUTHOR_EMAIL', content: authorEmail},
      {name: 'AUTHOR_MODAL_URL', content: `/static/front/#?memberId=${message.uuid}`},

      {name: 'GROUP_NAME', content: group.name},
      {name: 'GROUP_TYPE', content: group.type},
      {name: 'GROUP_ID', content: group._id},
      {name: 'GROUP_URL', content: groupUrl},
    ]);

    res.respond(200, {});
  },
};

/**
 * @api {post} /api/v3/groups/:groupId/chat/seen Mark all messages as read for a group
 * @apiName SeenChat
 * @apiGroup Chat
 *
 * @apiParam (Path) {UUID} groupId The group _id ('party' for the user party and 'habitrpg' for tavern are accepted)
 *
 * @apiSuccess {Object} data An empty object
 * @apiUse GroupIdRequired
 */
api.seenChat = {
  method: 'POST',
  url: '/groups/:groupId/chat/seen',
  middlewares: [authWithHeaders()],
  async handler (req, res) {
    let user = res.locals.user;
    let groupId = req.params.groupId;

    req.checkParams('groupId', apiError('groupIdRequired')).notEmpty();

    let validationErrors = req.validationErrors();
    if (validationErrors) throw validationErrors;

    // Do not validate group existence, it doesn't really matter and make it works if the group gets deleted
    // let group = await Group.getGroup({user, groupId});
    // if (!group) throw new NotFound(res.t('groupNotFound'));

    let update = {
      $unset: {},
      $pull: {},
    };
    update.$unset[`newMessages.${groupId}`] = true;

    update.$pull.notifications = {
      type: 'NEW_CHAT_MESSAGE',
      'data.group.id': groupId,
    };

    // Remove from response
    user.notifications = user.notifications.filter(n => {
      if (n && n.type === 'NEW_CHAT_MESSAGE' && n.data && n.data.group && n.data.group.id === groupId) {
        return false;
      }

      return true;
    });

    // Update the user version field manually,
    // it cannot be updated in the pre update hook
    // See https://github.com/HabitRPG/habitica/pull/9321#issuecomment-354187666 for more info
    user._v++;

    await User.update({_id: user._id}, update).exec();
    res.respond(200, {});
  },
};

/**
 * @api {delete} /api/v3/groups/:groupId/chat/:chatId Delete chat message from a group
 * @apiName DeleteChat
 * @apiGroup Chat
 * @apiDescription Delete's a chat message from a group
 *
 * @apiParam (Query) {UUID} previousMsg The last message's ID fetched by the client so that the whole chat will be returned only if new messages have been posted in the meantime
 * @apiParam (Path) {UUID} groupId The group _id ('party' for the user party and 'habitrpg' for tavern are accepted)
 * @apiParam (Path) {UUID} chatId The chat message id
 *
 * @apiSuccess data The updated chat array or an empty object if no message was posted after previousMsg
 * @apiSuccess {Object} data An empty object when the previous message was deleted
 *
 * @apiUse GroupNotFound
 * @apiUse MessageNotFound
 * @apiUse GroupIdRequired
 * @apiUse ChatIdRequired
 * @apiError (400) onlyCreatorOrAdminCanDeleteChat Only the creator of the message and admins can delete a chat message
 */
api.deleteChat = {
  method: 'DELETE',
  url: '/groups/:groupId/chat/:chatId',
  middlewares: [authWithHeaders()],
  async handler (req, res) {
    let user = res.locals.user;
    let groupId = req.params.groupId;
    let chatId = req.params.chatId;

    req.checkParams('groupId', apiError('groupIdRequired')).notEmpty();
    req.checkParams('chatId', res.t('chatIdRequired')).notEmpty();

    let validationErrors = req.validationErrors();
    if (validationErrors) throw validationErrors;

    let group = await Group.getGroup({user, groupId, fields: 'chat'});
    if (!group) throw new NotFound(res.t('groupNotFound'));

    let message = await Chat.findOne({_id: chatId}).exec();
    if (!message) throw new NotFound(res.t('messageGroupChatNotFound'));

    if (user._id !== message.uuid && !user.contributor.admin) {
      throw new NotAuthorized(res.t('onlyCreatorOrAdminCanDeleteChat'));
    }

    const chatRes = await Group.toJSONCleanChat(group, user);
    const lastClientMsg = req.query.previousMsg;
    const chatUpdated = lastClientMsg && group.chat && group.chat[0] && group.chat[0].id !== lastClientMsg ? true : false;

    await Chat.remove({_id: message._id}).exec();

    if (chatUpdated) {
      removeFromArray(chatRes.chat, {id: chatId});
      res.respond(200, chatRes.chat);
    } else {
      res.respond(200, {});
    }
  },
};

module.exports = api;<|MERGE_RESOLUTION|>--- conflicted
+++ resolved
@@ -176,19 +176,13 @@
       throw new NotAuthorized(res.t('messageGroupChatSpam'));
     }
 
-<<<<<<< HEAD
     const message = await highlightMentions(req.body.message);
-=======
->>>>>>> 7b687280
     let client = req.headers['x-client'] || '3rd Party';
     if (client) {
       client = client.replace('habitica-', '');
     }
-<<<<<<< HEAD
+
     const newChatMessage = group.sendChat(message, user, null, client);
-=======
-    const newChatMessage = group.sendChat(req.body.message, user, null, client);
->>>>>>> 7b687280
     let toSave = [newChatMessage.save()];
 
     if (group.type === 'party') {
