--- conflicted
+++ resolved
@@ -312,21 +312,9 @@
     //   'PandaCub-Red': 10, // Number represents "Growth Points"
     //   etc...
     // }
-<<<<<<< HEAD
-    pets: _.defaults(
-      // First transform to a 1D eggs/potions mapping
-      _.transform(shared.content.pets, (m, v, k) => m[k] = Number),
-      // Then add additional pets (quest, backer, contributor, premium)
-      _.transform(shared.content.questPets, (m, v, k) => m[k] = Number),
-      _.transform(shared.content.specialPets, (m, v, k) => m[k] = Number),
-      _.transform(shared.content.premiumPets, (m, v, k) => m[k] = Number),
-      _.transform(shared.content.wackyPets, (m, v, k) => m[k] = Number)
-    ),
-=======
     pets: {$type: Schema.Types.Mixed, default: () => {
       return {};
     }},
->>>>>>> 1f0fa500
     currentPet: String, // Cactus-Desert
 
     // eggs: {
