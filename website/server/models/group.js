import moment from 'moment';
import mongoose from 'mongoose';
import _ from 'lodash';
import validator from 'validator';
import nconf from 'nconf';
import { // eslint-disable-line import/no-cycle
  model as User,
  nameFields,
} from './user';
import shared from '../../common';
import { model as Challenge } from './challenge'; // eslint-disable-line import/no-cycle
import {
  chatModel as Chat,
  setUserStyles,
  messageDefaults,
} from './message';
import * as Tasks from './task';
import { removeFromArray } from '../libs/collectionManipulators';
import payments from '../libs/payments/payments'; // eslint-disable-line import/no-cycle
import { // eslint-disable-line import/no-cycle
  groupChatReceivedWebhook,
  questActivityWebhook,
} from '../libs/webhook';
import {
  InternalServerError,
  BadRequest,
  NotAuthorized,
} from '../libs/errors';
import baseModel from '../libs/baseModel';
import { sendTxn as sendTxnEmail } from '../libs/email'; // eslint-disable-line import/no-cycle
import { sendNotification as sendPushNotification } from '../libs/pushNotifications';
import {
  syncableAttrs,
} from '../libs/taskManager';
import {
  schema as SubscriptionPlanSchema,
} from './subscriptionPlan';
import amazonPayments from '../libs/payments/amazon'; // eslint-disable-line import/no-cycle
import stripePayments from '../libs/payments/stripe'; // eslint-disable-line import/no-cycle
import { getGroupChat, translateMessage } from '../libs/chat/group-chat'; // eslint-disable-line import/no-cycle
import { model as UserNotification } from './userNotification';
import { sendChatPushNotifications } from '../libs/chat'; // eslint-disable-line import/no-cycle

const questScrolls = shared.content.quests;
const { questSeriesAchievements } = shared.content;
const { Schema } = mongoose;

export const INVITES_LIMIT = 100; // must not be greater than MAX_EMAIL_INVITES_BY_USER
export const { TAVERN_ID } = shared;

const NO_CHAT_NOTIFICATIONS = [TAVERN_ID];
const { LARGE_GROUP_COUNT_MESSAGE_CUTOFF } = shared.constants;
const { MAX_SUMMARY_SIZE_FOR_GUILDS } = shared.constants;
const { GUILDS_PER_PAGE } = shared.constants;

const { CHAT_FLAG_LIMIT_FOR_HIDING } = shared.constants;

const CRON_SAFE_MODE = nconf.get('CRON_SAFE_MODE') === 'true';
const CRON_SEMI_SAFE_MODE = nconf.get('CRON_SEMI_SAFE_MODE') === 'true';
const MAX_UPDATE_RETRIES = 5;

/*
#  Spam constants to limit people from sending too many messages too quickly
#    SPAM_MESSAGE_LIMIT - The amount of messages that can be sent in a time window
#    SPAM_WINDOW_LENGTH - The window length for spam protection in milliseconds
#    SPAM_MIN_EXEMPT_CONTRIB_LEVEL - Anyone at or above this level is exempt
*/
export const SPAM_MESSAGE_LIMIT = 2;
export const SPAM_WINDOW_LENGTH = 60000; // 1 minute
export const SPAM_MIN_EXEMPT_CONTRIB_LEVEL = 4;

export const MAX_CHAT_COUNT = 200;
export const MAX_SUBBED_GROUP_CHAT_COUNT = 400;

export const schema = new Schema({
  name: { $type: String, required: true },
  summary: { $type: String, maxlength: MAX_SUMMARY_SIZE_FOR_GUILDS },
  description: String,
  leader: {
    $type: String, ref: 'User', validate: [v => validator.isUUID(v), 'Invalid uuid.'], required: true,
  },
  type: { $type: String, enum: ['guild', 'party'], required: true },
  privacy: {
    $type: String, enum: ['private', 'public'], default: 'private', required: true,
  },
  chat: Array, // Used for backward compatibility, but messages aren't stored here
  leaderOnly: { // restrict group actions to leader (members can't do them)
    challenges: { $type: Boolean, default: false, required: true },
    // invites: {$type: Boolean, default: false, required: true},
    // Some group plans prevent members from getting gems
    getGems: { $type: Boolean, default: false },
  },
  memberCount: { $type: Number, default: 1 },
  challengeCount: { $type: Number, default: 0 },
  balance: { $type: Number, default: 0 },
  logo: String,
  leaderMessage: String,
  quest: {
    key: String,
    active: { $type: Boolean, default: false },
    leader: { $type: String, ref: 'User' },
    progress: {
      hp: Number,
      collect: {
        $type: Schema.Types.Mixed,
        default: () => ({}),
      }, // {feather: 5, ingot: 3}
      rage: Number, // limit break / "energy stored in shell", for explosion-attacks
    },

    // Shows boolean for each party-member who has accepted the quest.
    // Eg {UUID: true, UUID: false}. Once all users click
    // 'Accept', the quest begins.
    // If a false user waits too long, probably a good sign to prod them or boot them.
    // TODO when booting user, remove from .joined and check again if we can now start the quest
    members: {
      $type: Schema.Types.Mixed,
      default: () => ({}),
    },
    extra: {
      $type: Schema.Types.Mixed,
      default: () => ({}),
    },
  },
  tasksOrder: {
    habits: [{ $type: String, ref: 'Task' }],
    dailys: [{ $type: String, ref: 'Task' }],
    todos: [{ $type: String, ref: 'Task' }],
    rewards: [{ $type: String, ref: 'Task' }],
  },
  purchased: {
    plan: {
      $type: SubscriptionPlanSchema,
      default: () => ({}),
    },
  },
  managers: {
    $type: Schema.Types.Mixed,
    default: () => ({}),
  },
  categories: [{
    slug: { $type: String },
    name: { $type: String },
  }],
}, {
  strict: true,
  minimize: false, // So empty objects are returned
  typeKey: '$type', // So that we can use fields named `type`
});

schema.plugin(baseModel, {
  noSet: ['_id', 'balance', 'quest', 'memberCount', 'chat', 'challengeCount', 'tasksOrder', 'purchased', 'managers'],
  private: ['purchased.plan'],
  toJSONTransform (plainObj, originalDoc) {
    if (plainObj.purchased) plainObj.purchased.active = originalDoc.isSubscribed();
  },
});

schema.pre('init', group => {
  // The Vue website makes the summary be mandatory for all new groups, but the
  // Angular website did not, and the API does not yet for backwards-compatibilty.
  // When any guild without a summary is fetched from the database, this code
  // supplies the name as the summary. This can be removed when all guilds have
  // a summary and the API makes it mandatory (a breaking change!)
  // NOTE: the Tavern and parties do NOT need summaries so ensure they don't break
  // if we remove this code.
  if (!group.summary) {
    group.summary = group.name ? group.name.substring(0, MAX_SUMMARY_SIZE_FOR_GUILDS) : ' ';
  }
});

// A list of additional fields that cannot be updated (but can be set on creation)
const noUpdate = ['privacy', 'type'];
schema.statics.sanitizeUpdate = function sanitizeUpdate (updateObj) {
  return this.sanitize(updateObj, noUpdate);
};

// Basic fields to fetch for populating a group info
export const basicFields = 'name type privacy leader summary categories';

schema.pre('remove', true, async function preRemoveGroup (next, done) {
  next();
  try {
    await this.removeGroupInvitations();
    done();
  } catch (err) {
    done(err);
  }
});

// return clean updates for each user in a party without resetting their progress
function _cleanQuestParty (merge) {
  const updates = {
    $set: {
      'party.quest.key': null,
      'party.quest.completed': null,
      'party.quest.RSVPNeeded': false,
    },
  };

  if (merge) _.merge(updates, merge);

  return updates;
}

// return a clean user.quest of a particular user while keeping his progress
function _cleanQuestUser (userProgress) {
  if (!userProgress) {
    userProgress = { // eslint-disable-line no-param-reassign
      up: 0,
      down: 0,
      collect: {},
      collectedItems: 0,
    };
  } else {
    userProgress = userProgress.toObject(); // eslint-disable-line no-param-reassign
  }

  const clean = {
    key: null,
    progress: userProgress,
    completed: null,
    RSVPNeeded: false,
  };

  return clean;
}

schema.statics.getGroup = async function getGroup (options = {}) {
  const {
    user, groupId, fields, optionalMembership = false,
    populateLeader = false, requireMembership = false,
  } = options;
  let query;

  const isUserParty = groupId === 'party' || user.party._id === groupId;
  const isUserGuild = user.guilds.indexOf(groupId) !== -1;
  const isTavern = ['habitrpg', TAVERN_ID].indexOf(groupId) !== -1;

  // When requireMembership is true check that user is member even in public guild
  if (requireMembership && !isUserParty && !isUserGuild && !isTavern) {
    return null;
  }

  // When optionalMembership is true it's not required for the user to be a member of the group
  if (isUserParty) {
    query = { type: 'party', _id: user.party._id };
  } else if (isTavern) {
    query = { _id: TAVERN_ID };
  } else if (optionalMembership === true) {
    query = { _id: groupId };
  } else if (isUserGuild) {
    query = { type: 'guild', _id: groupId };
  } else {
    query = { type: 'guild', privacy: 'public', _id: groupId };
  }

  const mQuery = this.findOne(query);
  if (fields) mQuery.select(fields);
  if (populateLeader === true) mQuery.populate('leader', nameFields);
  const group = await mQuery.exec();

  if (!group) {
    if (groupId === user.party._id) {
      // reset party object to default state
      user.party = {};
    } else {
      removeFromArray(user.guilds, groupId);
    }
    await user.save();
  }

  return group;
};

export const VALID_QUERY_TYPES = ['party', 'guilds', 'privateGuilds', 'publicGuilds', 'tavern'];

schema.statics.getGroups = async function getGroups (options = {}) {
  const {
    user, types, groupFields = basicFields,
    sort = '-memberCount', populateLeader = false,
    paginate = false, page = 0, // optional pagination for public guilds
    filters = {},
  } = options;
  const queries = [];

  // Throw error if an invalid type is supplied
  const areValidTypes = types.every(type => VALID_QUERY_TYPES.indexOf(type) !== -1);
  if (!areValidTypes) throw new BadRequest(shared.i18n.t('groupTypesRequired'));

  types.forEach(type => {
    switch (type) { // eslint-disable-line default-case
      case 'party': {
        queries.push(this.getGroup({
          user, groupId: 'party', fields: groupFields, populateLeader,
        }));
        break;
      }
      case 'guilds': {
        const query = {
          type: 'guild',
          _id: { $in: user.guilds },
        };
        _.assign(query, filters);
        const userGuildsQuery = this.find(query).select(groupFields);
        if (populateLeader === true) userGuildsQuery.populate('leader', nameFields);
        userGuildsQuery.sort(sort).exec();
        queries.push(userGuildsQuery);
        break;
      }
      case 'privateGuilds': {
        const query = {
          type: 'guild',
          privacy: 'private',
          _id: { $in: user.guilds },
        };
        _.assign(query, filters);
        const privateGuildsQuery = this.find(query).select(groupFields);
        if (populateLeader === true) privateGuildsQuery.populate('leader', nameFields);
        privateGuildsQuery.sort(sort).exec();
        queries.push(privateGuildsQuery);
        break;
      }
      // NOTE: when returning publicGuilds we use `.lean()` so all
      // mongoose methods won't be available.
      // Docs are going to be plain javascript objects
      case 'publicGuilds': {
        const query = {
          type: 'guild',
          privacy: 'public',
        };
        _.assign(query, filters);

        const publicGuildsQuery = this.find(query).select(groupFields);

        if (populateLeader === true) publicGuildsQuery.populate('leader', nameFields);
        if (paginate === true) {
          publicGuildsQuery.limit(GUILDS_PER_PAGE).skip(page * GUILDS_PER_PAGE);
        }
        publicGuildsQuery.sort(sort).lean().exec();
        queries.push(publicGuildsQuery);

        break;
      }
      case 'tavern': {
        if (types.indexOf('publicGuilds') === -1) {
          queries.push(this.getGroup({ user, groupId: TAVERN_ID, fields: groupFields }));
        }
        break;
      }
    }
  });

  const groupsArray = _.reduce(await Promise.all(queries), (previousValue, currentValue) => {
    // don't add anything to the results if the query returned null or an empty array
    if (_.isEmpty(currentValue)) return previousValue;
    // otherwise concat the new results to the previousValue
    return previousValue.concat(Array.isArray(currentValue) ? currentValue : [currentValue]);
  }, []);

  return groupsArray;
};

// When converting to json remove chat messages with more than 1 flag and remove all flags info
// unless the user is an admin or said chat is posted by that user
// Not putting into toJSON because there we can't access user
// It also removes the _meta field that can be stored inside a chat message
schema.statics.toJSONCleanChat = async function groupToJSONCleanChat (group, user) {
  // @TODO: Adding this here for support the old chat,
  // but we should depreciate accessing chat like this
  // Also only return chat if requested, eventually we don't want to return chat here
  if (group && group.chat) {
    await getGroupChat(group);
  }

  const groupToJson = group.toJSON();
  const userLang = user.preferences.language;

  groupToJson.chat = groupToJson.chat
    .map(chatMsg => {
      // Translate system messages
      if (!_.isEmpty(chatMsg.info)) {
        chatMsg.text = translateMessage(userLang, chatMsg.info);
      }

      // Convert to timestamps because Android expects it
      // old chats are saved with a numeric timestamp
      // new chats use `Date` which then has to be converted to the numeric timestamp
      if (chatMsg.timestamp && chatMsg.timestamp.getTime) {
        chatMsg.timestamp = chatMsg.timestamp.getTime();
      }

      if (!user.contributor.admin) {
        // Flags are hidden to non admins
        chatMsg.flags = {};
        if (chatMsg._meta) chatMsg._meta = undefined;

        // Messages with too many flags are hidden to non-admins and non-authors
        if (user._id !== chatMsg.uuid && chatMsg.flagCount >= CHAT_FLAG_LIMIT_FOR_HIDING) {
          return undefined;
        }
      }

      return chatMsg;
    })
    // Used to filter for undefined chat messages that should not be shown to non-admins
    .filter(chatMsg => chatMsg !== undefined);

  return groupToJson;
};

function getInviteError (uuids, emails, usernames) {
  const uuidsIsArray = Array.isArray(uuids);
  const emailsIsArray = Array.isArray(emails);
  const usernamesIsArray = Array.isArray(usernames);
  const emptyEmails = emailsIsArray && emails.length < 1;
  const emptyUuids = uuidsIsArray && uuids.length < 1;
  const emptyUsernames = usernamesIsArray && usernames.length < 1;

  let errorString;

  if (!uuids && !emails && !usernames) {
    errorString = 'canOnlyInviteEmailUuid';
  } else if (uuids && !uuidsIsArray) {
    errorString = 'uuidsMustBeAnArray';
  } else if (emails && !emailsIsArray) {
    errorString = 'emailsMustBeAnArray';
  } else if (usernames && !usernamesIsArray) {
    errorString = 'usernamesMustBeAnArray';
  } else if ((!emails || emptyEmails) && (!uuids || emptyUuids) && (!usernames || emptyUsernames)) {
    errorString = 'inviteMustNotBeEmpty';
  }

  return errorString;
}

function getInviteCount (uuids, emails) {
  let totalInvites = 0;

  if (uuids) {
    totalInvites += uuids.length;
  }

  if (emails) {
    totalInvites += emails.length;
  }

  return totalInvites;
}

/**
 * Checks invitation uuids and emails for possible errors.
 *
 * @param  uuids  An array of User IDs
 * @param  emails  An array of emails
 * @param  res  Express res object for use with translations
 * @throws BadRequest An error describing the issue with the invitations
 */
schema.statics.validateInvitations = async function getInvitationErr (invites, res, group = null) {
  const {
    uuids,
    emails,
    usernames,
  } = invites;
  const errorString = getInviteError(uuids, emails, usernames);
  if (errorString) throw new BadRequest(res.t(errorString));

  const totalInvites = getInviteCount(uuids, emails);
  if (totalInvites > INVITES_LIMIT) {
    throw new BadRequest(res.t('canOnlyInviteMaxInvites', { maxInvites: INVITES_LIMIT }));
  }

  // If party, check the limit of members
  if (group && group.type === 'party') {
    let memberCount = 0;

    // Counting the members that already joined the party
    memberCount += group.memberCount;

    // Count how many invitations currently exist in the party
    const query = {};
    query['invitations.party.id'] = group._id;
    // @TODO invitations are now stored like this: `'invitations.parties': []`
    const groupInvites = await User.count(query).exec();
    memberCount += groupInvites;

    // Counting the members that are going to be invited by email and uuids
    memberCount += totalInvites;

    if (memberCount > shared.constants.PARTY_LIMIT_MEMBERS) {
      throw new BadRequest(res.t('partyExceedsMembersLimit', { maxMembersParty: shared.constants.PARTY_LIMIT_MEMBERS }));
    }
  }
};

schema.methods.getParticipatingQuestMembers = function getParticipatingQuestMembers () {
  return Object.keys(this.quest.members).filter(member => this.quest.members[member]);
};

schema.methods.removeGroupInvitations = async function removeGroupInvitations () {
  const group = this;

  const usersToRemoveInvitationsFrom = await User.find({
    [`invitations.${group.type}${group.type === 'guild' ? 's' : ''}.id`]: group._id,
  }).exec();

  const userUpdates = usersToRemoveInvitationsFrom.map(user => {
    if (group.type === 'party') {
      removeFromArray(user.invitations.parties, { id: group._id });
      user.invitations.party = user.invitations.parties.length > 0
        ? user.invitations.parties[user.invitations.parties.length - 1] : {};
      this.markModified('invitations.party');
    } else {
      removeFromArray(user.invitations.guilds, { id: group._id });
    }
    return user.save();
  });

  return Promise.all(userUpdates);
};

// Return true if user is a member of the group
schema.methods.isMember = function isGroupMember (user) {
  if (this._id === TAVERN_ID) {
    return true; // everyone is considered part of the tavern
  } if (this.type === 'party') {
    return user.party._id === this._id;
  } // guilds
  return user.guilds.indexOf(this._id) !== -1;
};

schema.methods.getMemberCount = async function getMemberCount () {
  let query = { guilds: this._id };

  if (this.type === 'party') {
    query = { 'party._id': this._id };
  }

  return User.count(query).exec();
};

schema.methods.sendChat = function sendChat (options = {}) {
<<<<<<< HEAD
  const {
    message, user, metaData, client, flagCount = 0, info = {}, translate,
  } = options;
  const newMessage = messageDefaults(message, user, client, flagCount, info);
=======
  const {message, user, metaData, client, flagCount = 0, info = {}, translate, mentions, mentionedMembers} = options;
  let newMessage = messageDefaults(message, user, client, flagCount, info);
>>>>>>> 17b13658
  let newChatMessage = new Chat();
  newChatMessage = Object.assign(newChatMessage, newMessage);
  newChatMessage.groupId = this._id;

  if (user) setUserStyles(newChatMessage, user);

  // Optional data stored in the chat message but not returned
  // to the users that can be stored for debugging purposes
  if (metaData) {
    newChatMessage._meta = metaData;
  }

  // Activate the webhook for receiving group chat messages before
  // newChatMessage is possibly returned
  this.sendGroupChatReceivedWebhooks(newChatMessage);

  // do not send notifications for:
  // - groups that never send notifications (e.g., Tavern)
  // - groups with very many users
  // - messages that have already been flagged to hide them
  if (
    NO_CHAT_NOTIFICATIONS.indexOf(this._id) !== -1
    || this.memberCount > LARGE_GROUP_COUNT_MESSAGE_CUTOFF
    || newChatMessage.flagCount >= CHAT_FLAG_LIMIT_FOR_HIDING
  ) {
    return newChatMessage;
  }

  // Kick off chat notifications in the background.

  const query = {};

  if (this.type === 'party') {
    query['party._id'] = this._id;
  } else {
    query.guilds = this._id;
  }

  query._id = { $ne: user ? user._id : '' };

  // First remove the old notification (if it exists)
  const lastSeenUpdateRemoveOld = {
    $pull: {
      notifications: { type: 'NEW_CHAT_MESSAGE', 'data.group.id': this._id },
    },
  };

  // Then add the new notification
  const lastSeenUpdateAddNew = {
    $set: { // old notification, supported until mobile is updated and we release api v4
      [`newMessages.${this._id}`]: { name: this.name, value: true },
    },
    $push: {
      notifications: new UserNotification({
        type: 'NEW_CHAT_MESSAGE',
        data: { group: { id: this._id, name: this.name } },
      }).toObject(),
    },
  };

  User.update(query, lastSeenUpdateRemoveOld, { multi: true }).exec().then(() => {
    User.update(query, lastSeenUpdateAddNew, { multi: true }).exec();
  });

  if (this.type === 'party' && user) {
    sendChatPushNotifications(user, this, newChatMessage, mentions, translate);
  }
  if (mentionedMembers) {
    mentionedMembers.forEach((member) => {
      if (member._id === user._id) return;
      const pushNotifPrefs = member.preferences.pushNotifications;
      if (this.type === 'party') {
        if (pushNotifPrefs.mentionParty !== true || !this.isMember(member)) {
          return;
        }
      } else if (this.isMember(member)) {
        if (pushNotifPrefs.mentionJoinedGuild !== true) {
          return;
        }
      } else {
        if (this.privacy !== 'public') {
          return;
        }
        if (pushNotifPrefs.mentionUnjoinedGuild !== true) {
          return;
        }
      }
      sendPushNotification(member, {identifier: 'chatMention', title: `${user.profile.name} mentioned you in ${this.name}`, message});
    });
  }
  return newChatMessage;
};

schema.methods.startQuest = async function startQuest (user) {
  // not using i18n strings because these errors are meant
  // for devs who forgot to pass some parameters
  if (this.type !== 'party') throw new InternalServerError('Must be a party to use this method');
  if (!this.quest.key) throw new InternalServerError('Party does not have a pending quest');
  if (this.quest.active) throw new InternalServerError('Quest is already active');

  const userIsParticipating = this.quest.members[user._id];
  const quest = questScrolls[this.quest.key];
  let collected = {};
  if (quest.collect) {
    collected = _.transform(quest.collect, (result, n, itemToCollect) => {
      result[itemToCollect] = 0;
    });
  }

  this.markModified('quest');
  this.quest.active = true;
  if (quest.boss) {
    this.quest.progress.hp = quest.boss.hp;
    if (quest.boss.rage) this.quest.progress.rage = 0;
  } else if (quest.collect) {
    this.quest.progress.collect = collected;
  }

  const nonMembers = Object.keys(_.pickBy(this.quest.members, member => !member));

  // Changes quest.members to only include participating members
  this.quest.members = _.pickBy(this.quest.members, _.identity);
  const nonUserQuestMembers = _.keys(this.quest.members);
  removeFromArray(nonUserQuestMembers, user._id);

  // remove any users from quest.members who aren't in the party
  // and get the data necessary to send webhooks
  const members = [];

  await User.find({
    _id: { $in: Object.keys(this.quest.members) },
  })
    .select('party.quest party._id items.quests auth preferences.emailNotifications preferences.pushNotifications preferences.language pushDevices profile.name webhooks')
    .lean()
    .exec()
    .then(partyMembers => {
      partyMembers.forEach(member => {
        if (!member.party || member.party._id !== this._id) {
          delete this.quest.members[member._id];
        } else {
          members.push(member);
        }
      });
    });

  if (userIsParticipating) {
    user.party.quest.key = this.quest.key;
    user.party.quest.progress.down = 0;
    user.party.quest.completed = null;
    user.markModified('party.quest');
  }

  const promises = [];

  // Remove the quest from the quest leader items (if they are the current user)
  if (this.quest.leader === user._id) {
    user.items.quests[this.quest.key] -= 1;
    user.markModified('items.quests');
    promises.push(user.save());
  } else { // another user is starting the quest, update the leader separately
    promises.push(User.update({ _id: this.quest.leader }, {
      $inc: {
        [`items.quests.${this.quest.key}`]: -1,
      },
    }).exec());
  }

  // update the remaining users
  promises.push(User.update({
    _id: { $in: nonUserQuestMembers },
  }, {
    $set: {
      'party.quest.key': this.quest.key,
      'party.quest.progress.down': 0,
      'party.quest.completed': null,
    },
  }, { multi: true }).exec());

  await Promise.all(promises);

  // update the users who are not participating
  // Do not block updates
  User.update({
    _id: { $in: nonMembers },
  }, _cleanQuestParty(),
  { multi: true }).exec();

  const newMessage = this.sendChat({
    message: `\`${shared.i18n.t('chatQuestStarted', { questName: quest.text('en') }, 'en')}\``,
    metaData: {
      participatingMembers: this.getParticipatingQuestMembers().join(', '),
    },
    info: {
      type: 'quest_start',
      quest: quest.key,
    },
  });
  await newMessage.save();

  const membersToEmail = [];

  // send notifications and webhooks in the background without blocking
  members.forEach(member => {
    if (member._id !== user._id) {
      // send push notifications and filter users that disabled emails
      if (member.preferences.emailNotifications.questStarted !== false) {
        membersToEmail.push(member);
      }

      // send push notifications and filter users that disabled emails
      if (member.preferences.pushNotifications.questStarted !== false) {
        const memberLang = member.preferences.language;
        sendPushNotification(member, {
          title: quest.text(memberLang),
          message: shared.i18n.t('questStarted', memberLang),
          identifier: 'questStarted',
        });
      }
    }

    // Send webhooks
    questActivityWebhook.send(member, {
      type: 'questStarted',
      group: this,
      quest,
    });
  });

  // Send emails in bulk
  sendTxnEmail(membersToEmail, 'quest-started', [
    { name: 'PARTY_URL', content: '/party' },
  ]);
};

schema.methods.sendGroupChatReceivedWebhooks = function sendGroupChatReceivedWebhooks (chat) {
  const query = {
    webhooks: {
      $elemMatch: {
        type: 'groupChatReceived',
        'options.groupId': this._id,
      },
    },
  };

  if (this.type === 'party') {
    query['party._id'] = this._id;
  } else {
    query.guilds = this._id;
  }

  User.find(query).select({ webhooks: 1 }).lean().exec()
    .then(users => {
      users.forEach(user => {
        groupChatReceivedWebhook.send(user, {
          group: this,
          chat,
        });
      });
    });
};

schema.statics.cleanQuestParty = _cleanQuestParty;
schema.statics.cleanQuestUser = _cleanQuestUser;

// returns a clean object for group.quest
schema.statics.cleanGroupQuest = function cleanGroupQuest () {
  return {
    key: null,
    active: false,
    leader: null,
    progress: {
      collect: {},
    },
    members: {},
  };
};

function _getUserUpdateForQuestReward (itemToAward, allAwardedItems) {
  let updates = {
    $set: {},
    $inc: {},
  };
  const dropK = itemToAward.key;

  switch (itemToAward.type) { // eslint-disable-line default-case
    case 'gear': {
      // TODO This means they can lose their new gear on death, is that what we want?
      updates.$set[`items.gear.owned.${dropK}`] = true;
      break;
    }
    case 'eggs':
    case 'food':
    case 'hatchingPotions':
    case 'quests': {
      updates.$inc[`items.${itemToAward.type}.${dropK}`] = _.filter(allAwardedItems, { type: itemToAward.type, key: itemToAward.key }).length;
      break;
    }
    case 'pets': {
      updates.$set[`items.pets.${dropK}`] = 5;
      break;
    }
    case 'mounts': {
      updates.$set[`items.mounts.${dropK}`] = true;
      break;
    }
  }
  updates = _.omitBy(updates, _.isEmpty);
  return updates;
}

async function _updateUserWithRetries (userId, updates, numTry = 1, query = {}) {
  query._id = userId;
  try {
    return await User.update(query, updates).exec();
  } catch (err) {
    if (numTry < MAX_UPDATE_RETRIES) {
      numTry += 1; // eslint-disable-line no-param-reassign
      return _updateUserWithRetries(userId, updates, numTry, query);
    }
    throw err;
  }
}

// Participants: Grant rewards & achievements, finish quest.
// Changes the group object update members
schema.methods.finishQuest = async function finishQuest (quest) {
  const questK = quest.key;
  const updates = {
    $inc: {
      [`achievements.quests.${questK}`]: 1,
      'stats.gp': Number(quest.drop.gp),
      'stats.exp': Number(quest.drop.exp),
    },
    $set: {},
  };

  if (this._id === TAVERN_ID) {
    updates.$set['party.quest.completed'] = questK; // Just show the notif
  } else {
    _.merge(updates, _cleanQuestParty({ $set: { 'party.quest.completed': questK } })); // clear quest progress
  }

  _.each(_.reject(quest.drop.items, 'onlyOwner'), item => {
    _.merge(updates, _getUserUpdateForQuestReward(item, quest.drop.items));
  });

  const questOwnerUpdates = {};
  const questLeader = this.quest.leader;

  _.each(_.filter(quest.drop.items, 'onlyOwner'), item => {
    _.merge(questOwnerUpdates, _getUserUpdateForQuestReward(item, quest.drop.items));
  });
  _.merge(questOwnerUpdates, updates);

  const participants = this._id === TAVERN_ID ? {} : this.getParticipatingQuestMembers();
  this.quest = {};
  this.markModified('quest');

  if (this._id === TAVERN_ID) {
    return User.update({}, updates, { multi: true }).exec();
  }

  const promises = participants.map(userId => {
    if (userId === questLeader) {
      return _updateUserWithRetries(userId, questOwnerUpdates);
    }
    return _updateUserWithRetries(userId, updates);
  });

  // Send webhooks in background
  // @TODO move the find users part to a worker as well, not just the http request
  User.find({
    _id: { $in: participants },
    webhooks: {
      $elemMatch: {
        type: 'questActivity',
        'options.questFinished': true,
      },
    },
  })
    .select('_id webhooks')
    .lean()
    .exec()
    .then(participantsWithWebhook => {
      participantsWithWebhook.forEach(participantWithWebhook => {
        // Send webhooks
        questActivityWebhook.send(participantWithWebhook, {
          type: 'questFinished',
          group: this,
          quest,
        });
      });
    });

  _.forEach(questSeriesAchievements, (questList, achievement) => {
    if (questList.includes(questK)) {
      const questAchievementQuery = {};
      questAchievementQuery[`achievements.${achievement}`] = { $ne: true };

      _.forEach(questList, questName => {
        if (questName !== questK) {
          questAchievementQuery[`achievements.quests.${questName}`] = { $gt: 0 };
        }
      });

      const questAchievementUpdate = { $set: {}, $push: {} };
      questAchievementUpdate.$set[`achievements.${achievement}`] = true;
      const achievementTitleCase = `${achievement.slice(0, 1).toUpperCase()}${achievement.slice(1, achievement.length)}`;
      const achievementSnakeCase = `ACHIEVEMENT_${_.snakeCase(achievement).toUpperCase()}`;
      questAchievementUpdate.$push = {
        notifications: new UserNotification({
          type: achievementSnakeCase,
          data: {
            achievement,
            message: `${shared.i18n.t('modalAchievement')} ${shared.i18n.t(`achievement${achievementTitleCase}`)}`,
            modalText: shared.i18n.t(`achievement${achievementTitleCase}ModalText`),
          },
        }).toObject(),
      };

      promises.push(participants.map(userId => _updateUserWithRetries(
        userId, questAchievementUpdate, null, questAchievementQuery,
      )));
    }
  });

  return Promise.all(promises);
};

function _isOnQuest (user, progress, group) {
  return group && progress && group.quest && group.quest.active
    && group.quest.members[user._id] === true;
}

schema.methods._processBossQuest = async function processBossQuest (options) {
  const {
    user,
    progress,
  } = options;

  const group = this;
  const quest = questScrolls[group.quest.key];
  const down = progress.down * quest.boss.str; // multiply by boss strength
  // Everyone takes damage
  const updates = {
    $inc: { 'stats.hp': down },
  };
  const promises = [];

  group.quest.progress.hp -= progress.up;
  if (CRON_SAFE_MODE || CRON_SEMI_SAFE_MODE) {
    const groupMessage = group.sendChat({
      message: `\`${shared.i18n.t('chatBossDontAttack', { bossName: quest.boss.name('en') }, 'en')}\``,
      info: {
        type: 'boss_dont_attack',
        user: user.profile.name,
        quest: group.quest.key,
        userDamage: progress.up.toFixed(1),
      },
    });
    promises.push(groupMessage.save());
  } else {
    const groupMessage = group.sendChat({
      message: `\`${shared.i18n.t('chatBossDamage', {
        username: user.profile.name, bossName: quest.boss.name('en'), userDamage: progress.up.toFixed(1), bossDamage: Math.abs(down).toFixed(1),
      }, user.preferences.language)}\``,
      info: {
        type: 'boss_damage',
        user: user.profile.name,
        quest: group.quest.key,
        userDamage: progress.up.toFixed(1),
        bossDamage: Math.abs(down).toFixed(1),
      },
    });
    promises.push(groupMessage.save());
  }

  // If boss has Rage, increment Rage as well
  if (quest.boss.rage) {
    group.quest.progress.rage += Math.abs(down);
    if (group.quest.progress.rage >= quest.boss.rage.value) {
      const rageMessage = group.sendChat({
        message: quest.boss.rage.effect('en'),
        info: {
          type: 'boss_rage',
          quest: quest.key,
        },
      });
      promises.push(rageMessage.save());
      group.quest.progress.rage = 0;

      // TODO To make Rage effects more expandable,
      // let's turn these into functions in quest.boss.rage
      if (quest.boss.rage.healing) {
        group.quest.progress.hp += group.quest.progress.hp * quest.boss.rage.healing;
      }
      if (group.quest.progress.hp > quest.boss.hp) group.quest.progress.hp = quest.boss.hp;
      if (quest.boss.rage.mpDrain) {
        updates.$set = { 'stats.mp': 0 };
      }
    }
  }

  await User.update(
    {
      _id:
      { $in: this.getParticipatingQuestMembers() },
    },
    updates,
    { multi: true },
  ).exec();
  // Apply changes the currently cronning user locally
  // so we don't have to reload it to get the updated state
  // TODO how to mark not modified? https://github.com/Automattic/mongoose/pull/1167
  // must be notModified or otherwise could overwrite future changes:
  // if the user is saved it'll save
  // the modified user.stats.hp but that must not happen as the hp value has already been updated
  // by the User.update above
  // if (down) user.stats.hp += down;

  // Boss slain, finish quest
  if (group.quest.progress.hp <= 0) {
    const questFinishChat = group.sendChat({
      message: `\`${shared.i18n.t('chatBossDefeated', { bossName: quest.boss.name('en') }, 'en')}\``,
      info: {
        type: 'boss_defeated',
        quest: quest.key,
      },
    });
    promises.push(questFinishChat.save());

    // Participants: Grant rewards & achievements, finish quest
    await group.finishQuest(shared.content.quests[group.quest.key]);
  }

  promises.unshift(group.save());
  return Promise.all(promises);
};

schema.methods._processCollectionQuest = async function processCollectionQuest (options) {
  const {
    user,
    progress,
  } = options;

  const group = this;
  const quest = questScrolls[group.quest.key];
  const itemsFound = {};

  const possibleItemKeys = Object.keys(quest.collect)
    .filter(key => group.quest.progress.collect[key] !== quest.collect[key].count);

  const possibleItemsToCollect = possibleItemKeys.reduce((accumulator, current, index) => {
    accumulator[possibleItemKeys[index]] = quest.collect[current];
    return accumulator;
  }, {});

  _.times(progress.collectedItems, () => {
    const item = shared.randomVal(possibleItemsToCollect, { key: true });

    if (!itemsFound[item]) {
      itemsFound[item] = 0;
    }
    itemsFound[item] += 1;
    group.quest.progress.collect[item] += 1;
  });

  // Add 0 for all items not found
  Object.keys(this.quest.progress.collect).forEach(item => {
    if (!itemsFound[item]) {
      itemsFound[item] = 0;
    }
  });

  let foundText = _.reduce(itemsFound, (m, v, k) => {
    m.push(`${v} ${quest.collect[k].text('en')}`);
    return m;
  }, []);

  foundText = foundText.join(', ');
  const foundChat = group.sendChat({
    message: `\`${shared.i18n.t('chatFindItems', { username: user.profile.name, items: foundText }, 'en')}\``,
    info: {
      type: 'user_found_items',
      user: user.profile.name,
      quest: quest.key,
      items: itemsFound,
    },
  });
  group.markModified('quest.progress.collect');

  // Still needs completing
  const needsCompleted = _.find(quest.collect, (v, k) => group.quest.progress.collect[k] < v.count);

  if (needsCompleted) {
    return Promise.all([group.save(), foundChat.save()]);
  }

  await group.finishQuest(quest);
  const allItemsFoundChat = group.sendChat({
    message: `\`${shared.i18n.t('chatItemQuestFinish', 'en')}\``,
    info: {
      type: 'all_items_found',
    },
  });

  const promises = [group.save(), foundChat.save(), allItemsFoundChat.save()];

  return Promise.all(promises);
};

schema.statics.processQuestProgress = async function processQuestProgress (user, progress) {
  if (user.preferences.sleep) return;

  const group = await this.getGroup({ user, groupId: 'party' });

  if (!_isOnQuest(user, progress, group)) return;

  const quest = shared.content.quests[group.quest.key];

  if (!quest) return; // TODO should this throw an error instead?

  const questType = quest.boss ? 'Boss' : 'Collection';

  await group[`_process${questType}Quest`]({ // _processBossQuest, _processCollectionQuest
    user,
    progress,
    group,
  });
};

// to set a boss:
// `db.groups.update({_id:TAVERN_ID},
// {$set:{quest:{key:'dilatory',active:true,progress:{hp:1000,rage:1500}}}}).exec()`
// we export an empty object that is then populated with the query-returned data
export const tavernQuest = {};
const tavernQ = { _id: TAVERN_ID, 'quest.key': { $ne: null } };

// we use process.nextTick because at this point the model is not yet available
process.nextTick(() => {
  model // eslint-disable-line no-use-before-define
    .findOne(tavernQ).exec()
    .then(tavern => {
      if (!tavern) return; // No tavern quest

      // Using _assign so we don't lose the reference to the exported tavernQuest
      _.assign(tavernQuest, tavern.quest.toObject());
    })
    .catch(err => {
      throw err;
    });
});

// returns a promise
schema.statics.tavernBoss = async function tavernBoss (user, progress) {
  if (!progress) return null;
  if (user.preferences.sleep) return null;

  // hack: prevent crazy damage to world boss
  const dmg = Math.min(900, Math.abs(progress.up || 0));
  const rage = -Math.min(900, Math.abs(progress.down || 0));

  const tavern = await this.findOne(tavernQ).exec();
  if (!(tavern && tavern.quest && tavern.quest.key)) return null;

  const quest = shared.content.quests[tavern.quest.key];

  const chatPromises = [];

  if (tavern.quest.progress.hp <= 0) {
    const completeChat = tavern.sendChat({
      message: quest.completionChat('en'),
      info: {
        type: 'tavern_quest_completed',
        quest: quest.key,
      },
    });
    chatPromises.push(completeChat.save());
    await tavern.finishQuest(quest);
    _.assign(tavernQuest, { extra: null });
    return tavern.save();
  }

  // Deal damage. Note a couple things here, str & def are calculated.
  // If str/def are defined in the database,
  // use those first - which allows us to update the boss on the go if things are too easy/hard.
  if (!tavern.quest.extra) tavern.quest.extra = {};
  tavern.quest.progress.hp -= dmg / (tavern.quest.extra.def || quest.boss.def);
  tavern.quest.progress.rage -= rage * (tavern.quest.extra.str || quest.boss.str);

  if (tavern.quest.progress.rage >= quest.boss.rage.value) {
    if (!tavern.quest.extra.worldDmg) tavern.quest.extra.worldDmg = {};

    const wd = tavern.quest.extra.worldDmg;
    // Dysheartener attacks Seasonal Sorceress, Alex, Ian
    let scene;
    if (wd.quests) {
      scene = false;
    } else if (wd.market) {
      scene = 'quests';
    } else if (wd.seasonalShop) {
      scene = 'market';
    } else {
      scene = 'seasonalShop';
    }

    if (!scene) {
      const tiredChat = tavern.sendChat({
        message: `\`${shared.i18n.t('tavernBossTired', { rageName: quest.boss.rage.title('en'), bossName: quest.boss.name('en') }, 'en')}\``,
        info: {
          type: 'tavern_boss_rage_tired',
          quest: quest.key,
        },
      });
      chatPromises.push(tiredChat.save());
      tavern.quest.progress.rage = 0; // quest.boss.rage.value;
    } else {
      const rageChat = tavern.sendChat({
        message: quest.boss.rage[scene]('en'),
        info: {
          type: 'tavern_boss_rage',
          quest: quest.key,
          scene,
        },
      });
      chatPromises.push(rageChat.save());
      tavern.quest.extra.worldDmg[scene] = true;
      tavern.markModified('quest.extra.worldDmg');
      tavern.quest.progress.rage = 0;
      if (quest.boss.rage.healing) {
        tavern.quest.progress.hp += quest.boss.rage.healing * tavern.quest.progress.hp;
      }
    }
  }

  if (
    quest.boss.desperation
    && tavern.quest.progress.hp < quest.boss.desperation.threshold
    && !tavern.quest.extra.desperate
  ) {
    const progressChat = tavern.sendChat({
      message: quest.boss.desperation.text('en'),
      info: {
        type: 'tavern_boss_desperation',
        quest: quest.key,
      },
    });
    chatPromises.push(progressChat.save());
    tavern.quest.extra.desperate = true;
    tavern.quest.extra.def = quest.boss.desperation.def;
    tavern.quest.extra.str = quest.boss.desperation.str;
    tavern.markModified('quest.extra');
  }

  _.assign(tavernQuest, tavern.quest.toObject());

  chatPromises.unshift(tavern.save());
  return Promise.all(chatPromises);
};

schema.methods.leave = async function leaveGroup (user, keep = 'keep-all', keepChallenges = 'leave-challenges') {
  const group = this;
  const update = {};

  if (group.memberCount <= 1 && group.privacy === 'private' && group.hasNotCancelled()) {
    throw new NotAuthorized(shared.i18n.t('cannotDeleteActiveGroup'));
  }

  if (group.leader === user._id && group.hasNotCancelled()) {
    throw new NotAuthorized(shared.i18n.t('leaderCannotLeaveGroupWithActiveGroup'));
  }

  // only remove user from challenges if it's set to leave-challenges
  if (keepChallenges === 'leave-challenges') {
    const challenges = await Challenge.find({
      _id: { $in: user.challenges },
      group: group._id,
    }).exec();

    const challengesToRemoveUserFrom = challenges.map(chal => chal.unlinkTasks(user, keep, false));
    await Promise.all(challengesToRemoveUserFrom);
  }

  // Unlink group tasks
  const assignedTasks = await Tasks.Task.find({
    'group.id': group._id,
    userId: { $exists: false },
    'group.assignedUsers': user._id,
  }).exec();
  const assignedTasksToRemoveUserFrom = assignedTasks
    .map(task => this.unlinkTask(task, user, keep, false));
  await Promise.all(assignedTasksToRemoveUserFrom);

  // the user could be modified by calls to `unlinkTask` for challenge and group tasks
  // it has not been saved before to avoid multiple saves in parallel
  const promises = user.isModified() ? [user.save()] : [];

  // remove the group from the user's groups
  if (group.type === 'guild') {
    promises.push(User.update({ _id: user._id }, { $pull: { guilds: group._id } }).exec());
  } else {
    promises.push(User.update({ _id: user._id }, { $set: { party: {} } }).exec());

    update.$unset = { [`quest.members.${user._id}`]: 1 };
  }

  if (group.purchased.plan.customerId) {
    promises.push(payments.cancelGroupSubscriptionForUser(user, this));
  }

  // If user is the last one in group and group is private, delete it
  if (group.memberCount <= 1 && group.privacy === 'private') {
    // double check the member count is correct
    // so we don't accidentally delete a group that still has users in it
    let members;
    if (group.type === 'guild') {
      members = await User.find({ guilds: group._id }).select('_id').exec();
    } else {
      members = await User.find({ 'party._id': group._id }).select('_id').exec();
    }

    _.remove(members, { _id: user._id });

    if (members.length === 0) {
      promises.push(group.remove());
      return Promise.all(promises);
    }
  // otherwise If the leader is leaving
  // (or if the leader previously left, and this wasn't accounted for)
  } else if (group.leader === user._id) {
    const query = group.type === 'party' ? { 'party._id': group._id } : { guilds: group._id };
    query._id = { $ne: user._id };
    const seniorMember = await User.findOne(query).select('_id').exec();

    // could be missing in case of public guild (that can have 0 members)
    // with 1 member who is leaving
    if (seniorMember) update.$set = { leader: seniorMember._id };
  }
  // otherwise If the leader is leaving
  // (or if the leader previously left, and this wasn't accounted for)
  update.$inc = { memberCount: -1 };
  if (group.leader === user._id) {
    const query = group.type === 'party' ? { 'party._id': group._id } : { guilds: group._id };
    query._id = { $ne: user._id };
    const seniorMember = await User.findOne(query).select('_id').exec();

    // could be missing in case of public guild (that can have 0 members)
    // with 1 member who is leaving
    if (seniorMember) update.$set = { leader: seniorMember._id };
  }
  promises.push(group.update(update).exec());

  return Promise.all(promises);
};

/**
 * Updates all linked tasks for a group task
 *
 * @param  taskToSync  The group task that will be synced
 * @param  options.newCheckListItem  The new checklist item
 *          that needs to be synced to all assigned users
 * @param  options.removedCheckListItem  The removed checklist item that
 *          needs to be removed from all assigned users
 *
 * @return The created tasks
 */
schema.methods.updateTask = async function updateTask (taskToSync, options = {}) {
  const group = this;

  const updateCmd = { $set: {} };

  const syncableAttributes = syncableAttrs(taskToSync);
  for (const key of Object.keys(syncableAttributes)) {
    updateCmd.$set[key] = syncableAttributes[key];
  }

  updateCmd.$set['group.approval.required'] = taskToSync.group.approval.required;
  updateCmd.$set['group.assignedUsers'] = taskToSync.group.assignedUsers;
  updateCmd.$set['group.sharedCompletion'] = taskToSync.group.sharedCompletion;

  const taskSchema = Tasks[taskToSync.type];

  const updateQuery = {
    userId: { $exists: true },
    'group.id': group.id,
    'group.taskId': taskToSync._id,
  };

  if (options.newCheckListItem) {
    const newCheckList = { completed: false };
    newCheckList.linkId = options.newCheckListItem.id;
    newCheckList.text = options.newCheckListItem.text;
    updateCmd.$push = { checklist: newCheckList };
  }

  if (options.removedCheckListItemId) {
    updateCmd.$pull = { checklist: { linkId: { $in: [options.removedCheckListItemId] } } };
  }

  if (options.updateCheckListItems && options.updateCheckListItems.length > 0) {
    const checkListIdsToRemove = [];
    const checkListItemsToAdd = [];

    options.updateCheckListItems.forEach(updateCheckListItem => {
      checkListIdsToRemove.push(updateCheckListItem.id);
      const newCheckList = { completed: false };
      newCheckList.linkId = updateCheckListItem.id;
      newCheckList.text = updateCheckListItem.text;
      checkListItemsToAdd.push(newCheckList);
    });

    updateCmd.$pull = { checklist: { linkId: { $in: checkListIdsToRemove } } };
    await taskSchema.update(updateQuery, updateCmd, { multi: true }).exec();

    delete updateCmd.$pull;
    updateCmd.$push = { checklist: { $each: checkListItemsToAdd } };
    await taskSchema.update(updateQuery, updateCmd, { multi: true }).exec();

    return;
  }

  // Updating instead of loading and saving for performances,
  // risks becoming a problem if we introduce more complexity in tasks
  await taskSchema.update(updateQuery, updateCmd, { multi: true }).exec();
};

schema.methods.syncTask = async function groupSyncTask (taskToSync, user) {
  const group = this;
  const toSave = [];

  if (taskToSync.group.assignedUsers.indexOf(user._id) === -1) {
    taskToSync.group.assignedUsers.push(user._id);
  }

  // Sync tags
  const userTags = user.tags;
  const i = _.findIndex(userTags, { id: group._id });

  if (i !== -1) {
    if (userTags[i].name !== group.name) {
      // update the name - it's been changed since
      userTags[i].name = group.name;
      userTags[i].group = group._id;
    }
  } else {
    userTags.push({
      id: group._id,
      name: group.name,
      group: group._id,
    });
  }

  const findQuery = {
    'group.taskId': taskToSync._id,
    userId: user._id,
    'group.id': group._id,
  };

  let matchingTask = await Tasks.Task.findOne(findQuery).exec();

  if (!matchingTask) { // If the task is new, create it
    matchingTask = new Tasks[taskToSync.type](Tasks.Task.sanitize(syncableAttrs(taskToSync)));
    matchingTask.group.id = taskToSync.group.id;
    matchingTask.userId = user._id;
    matchingTask.group.taskId = taskToSync._id;
    matchingTask.group.assignedDate = new Date();
    user.tasksOrder[`${taskToSync.type}s`].unshift(matchingTask._id);
  } else {
    _.merge(matchingTask, syncableAttrs(taskToSync));
    // Make sure the task is in user.tasksOrder
    const orderList = user.tasksOrder[`${taskToSync.type}s`];
    if (orderList.indexOf(matchingTask._id) === -1 && (matchingTask.type !== 'todo' || !matchingTask.completed)) orderList.push(matchingTask._id);
  }

  matchingTask.group.approval.required = taskToSync.group.approval.required;
  matchingTask.group.assignedUsers = taskToSync.group.assignedUsers;
  matchingTask.group.sharedCompletion = taskToSync.group.sharedCompletion;

  //  sync checklist
  if (taskToSync.checklist) {
    taskToSync.checklist.forEach(element => {
      const newCheckList = { completed: false };
      newCheckList.linkId = element.id;
      newCheckList.text = element.text;
      matchingTask.checklist.push(newCheckList);
    });
  }

  // don't override the notes, but provide it if not provided
  if (!matchingTask.notes) matchingTask.notes = taskToSync.notes;
  // add tag if missing
  if (matchingTask.tags.indexOf(group._id) === -1) matchingTask.tags.push(group._id);

  toSave.push(matchingTask.save(), taskToSync.save(), user.save());
  return Promise.all(toSave);
};

schema.methods.unlinkTask = async function groupUnlinkTask (
  unlinkingTask, user,
  keep, saveUser = true,
) {
  const findQuery = {
    'group.taskId': unlinkingTask._id,
    userId: user._id,
  };

  const assignedUserIndex = unlinkingTask.group.assignedUsers.indexOf(user._id);
  unlinkingTask.group.assignedUsers.splice(assignedUserIndex, 1);

  if (keep === 'keep-all') {
    await Tasks.Task.update(findQuery, {
      $set: { group: {} },
    }).exec();

    // When multiple tasks are being unlinked at the same time,
    // save the user once outside of this function
    if (saveUser) await user.save();
  } else { // keep = 'remove-all'
    const task = await Tasks.Task.findOne(findQuery).select('_id type completed').exec();
    // Remove task from user.tasksOrder and delete them
    if (task && (task.type !== 'todo' || !task.completed)) {
      removeFromArray(user.tasksOrder[`${task.type}s`], task._id);
      user.markModified('tasksOrder');
    }

    const promises = [unlinkingTask.save()];
    if (task) {
      promises.push(task.remove());
    }
    // When multiple tasks are being unlinked at the same time,
    // save the user once outside of this function
    if (saveUser) promises.push(user.save());

    await Promise.all(promises);
  }
};

schema.methods.removeTask = async function groupRemoveTask (task) {
  const group = this;

  // Set the task as broken
  await Tasks.Task.update({
    userId: { $exists: true },
    'group.id': group.id,
    'group.taskId': task._id,
  }, {
    $set: { 'group.broken': 'TASK_DELETED' },
  }, { multi: true }).exec();

  // Get Managers
  const managerIds = Object.keys(group.managers);
  managerIds.push(group.leader);
  const managers = await User.find({ _id: managerIds }, 'notifications').exec(); // Use this method so we can get access to notifications

  // Remove old notifications
  const removalPromises = [];
  managers.forEach(manager => {
    const notificationIndex = manager.notifications.findIndex(notification => notification && notification.data && notification.data.groupTaskId === task._id && notification.type === 'GROUP_TASK_APPROVAL');

    if (notificationIndex !== -1) {
      manager.notifications.splice(notificationIndex, 1);
      removalPromises.push(manager.save());
    }
  });

  removeFromArray(group.tasksOrder[`${task.type}s`], task._id);
  group.markModified('tasksOrder');
  removalPromises.push(group.save());

  return Promise.all(removalPromises);
};

// Returns true if the user has reached the spam message limit
schema.methods.checkChatSpam = function groupCheckChatSpam (user) {
  if (this._id !== TAVERN_ID) {
    return false;
  } if (user.contributor && user.contributor.level >= SPAM_MIN_EXEMPT_CONTRIB_LEVEL) {
    return false;
  }

  const currentTime = Date.now();
  let userMessages = 0;
  for (let i = 0; i < this.chat.length; i += 1) {
    const message = this.chat[i];
    if (message.uuid === user._id && currentTime - message.timestamp <= SPAM_WINDOW_LENGTH) {
      userMessages += 1;
      if (userMessages >= SPAM_MESSAGE_LIMIT) {
        return true;
      }
    } else if (currentTime - message.timestamp > SPAM_WINDOW_LENGTH) {
      break;
    }
  }

  return false;
};

schema.methods.isSubscribed = function isSubscribed () {
  const now = new Date();
  const { plan } = this.purchased;
  return plan && plan.customerId
    && (!plan.dateTerminated || moment(plan.dateTerminated).isAfter(now));
};

schema.methods.hasNotCancelled = function hasNotCancelled () {
  const { plan } = this.purchased;
  return Boolean(this.isSubscribed() && !plan.dateTerminated);
};

schema.methods.hasCancelled = function hasNotCancelled () {
  const { plan } = this.purchased;
  return Boolean(this.isSubscribed() && plan.dateTerminated);
};

schema.methods.updateGroupPlan = async function updateGroupPlan (removingMember) {
  // Recheck the group plan count
  let members;
  if (this.type === 'guild') {
    members = await User.find({ guilds: this._id }).select('_id').exec();
  } else {
    members = await User.find({ 'party._id': this._id }).select('_id').exec();
  }
  this.memberCount = members.length;

  if (this.purchased.plan.paymentMethod === stripePayments.constants.PAYMENT_METHOD) {
    await stripePayments.chargeForAdditionalGroupMember(this);
  } else if (
    this.purchased.plan.paymentMethod === amazonPayments.constants.PAYMENT_METHOD
    && !removingMember
  ) {
    await amazonPayments.chargeForAdditionalGroupMember(this);
  }
};

export const model = mongoose.model('Group', schema);

// initialize tavern if !exists (fresh installs)
// do not run when testing as it's handled by the tests and can easily cause a race condition
if (!nconf.get('IS_TEST')) {
  model.count({ _id: TAVERN_ID }, (err, ct) => {
    if (err) throw err;
    if (ct > 0) return;
    new model({ // eslint-disable-line new-cap
      _id: TAVERN_ID,
      leader: '7bde7864-ebc5-4ee2-a4b7-1070d464cdb0', // Siena Leslie
      name: 'Tavern',
      type: 'guild',
      privacy: 'public',
    }).save();
  });
}<|MERGE_RESOLUTION|>--- conflicted
+++ resolved
@@ -540,15 +540,13 @@
 };
 
 schema.methods.sendChat = function sendChat (options = {}) {
-<<<<<<< HEAD
   const {
-    message, user, metaData, client, flagCount = 0, info = {}, translate,
+    message, user, metaData,
+    client, flagCount = 0, info = {},
+    translate, mentions, mentionedMembers,
   } = options;
   const newMessage = messageDefaults(message, user, client, flagCount, info);
-=======
-  const {message, user, metaData, client, flagCount = 0, info = {}, translate, mentions, mentionedMembers} = options;
-  let newMessage = messageDefaults(message, user, client, flagCount, info);
->>>>>>> 17b13658
+
   let newChatMessage = new Chat();
   newChatMessage = Object.assign(newChatMessage, newMessage);
   newChatMessage.groupId = this._id;
@@ -617,7 +615,7 @@
     sendChatPushNotifications(user, this, newChatMessage, mentions, translate);
   }
   if (mentionedMembers) {
-    mentionedMembers.forEach((member) => {
+    mentionedMembers.forEach(member => {
       if (member._id === user._id) return;
       const pushNotifPrefs = member.preferences.pushNotifications;
       if (this.type === 'party') {
@@ -636,7 +634,7 @@
           return;
         }
       }
-      sendPushNotification(member, {identifier: 'chatMention', title: `${user.profile.name} mentioned you in ${this.name}`, message});
+      sendPushNotification(member, { identifier: 'chatMention', title: `${user.profile.name} mentioned you in ${this.name}`, message });
     });
   }
   return newChatMessage;
