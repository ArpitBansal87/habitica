--- conflicted
+++ resolved
@@ -558,90 +558,9 @@
   return await User.count(query).exec();
 };
 
-<<<<<<< HEAD
-// info: An object containing relevant information about a system message,
-// so it can be translated to any language.
-export function chatDefaults (msg, user, info = {}) {
-  const id = shared.uuid();
-  const message = {
-    id,
-    _id: id,
-    text: msg.substring(0, 3000),
-    info,
-    timestamp: Number(new Date()),
-    likes: {},
-    flags: {},
-    flagCount: 0,
-  };
-
-  if (user) {
-    _.defaults(message, {
-      uuid: user._id,
-      contributor: user.contributor && user.contributor.toObject(),
-      backer: user.backer && user.backer.toObject(),
-      user: user.profile.name,
-    });
-  } else {
-    message.uuid = 'system';
-  }
-
-  return message;
-}
-
-function setUserStyles (newMessage, user) {
-  let userStyles = {};
-  userStyles.items = {gear: {}};
-
-  let userCopy = user;
-  if (user.toObject) userCopy = user.toObject();
-
-  if (userCopy.items) {
-    userStyles.items.gear = {};
-    userStyles.items.gear.costume = Object.assign({}, userCopy.items.gear.costume);
-    userStyles.items.gear.equipped = Object.assign({}, userCopy.items.gear.equipped);
-
-    userStyles.items.currentMount = userCopy.items.currentMount;
-    userStyles.items.currentPet = userCopy.items.currentPet;
-  }
-
-
-  if (userCopy.preferences) {
-    userStyles.preferences = {};
-    if (userCopy.preferences.style) userStyles.preferences.style = userCopy.preferences.style;
-    userStyles.preferences.hair = userCopy.preferences.hair;
-    userStyles.preferences.skin = userCopy.preferences.skin;
-    userStyles.preferences.shirt = userCopy.preferences.shirt;
-    userStyles.preferences.chair = userCopy.preferences.chair;
-    userStyles.preferences.size = userCopy.preferences.size;
-    userStyles.preferences.chair = userCopy.preferences.chair;
-    userStyles.preferences.background = userCopy.preferences.background;
-    userStyles.preferences.costume = userCopy.preferences.costume;
-  }
-
-  if (userCopy.stats) {
-    userStyles.stats = {};
-    userStyles.stats.class = userCopy.stats.class;
-    if (userCopy.stats.buffs) {
-      userStyles.stats.buffs = {
-        seafoam: userCopy.stats.buffs.seafoam,
-        shinySeed: userCopy.stats.buffs.shinySeed,
-        spookySparkles: userCopy.stats.buffs.spookySparkles,
-        snowball: userCopy.stats.buffs.snowball,
-      };
-    }
-  }
-
-  newMessage.userStyles = userStyles;
-  newMessage.markModified('userStyles');
-}
-
 schema.methods.sendChat = function sendChat (options = {}) {
   const {message, user, metaData, info = {}} = options;
-  let newMessage = chatDefaults(message, user, info);
-=======
-schema.methods.sendChat = function sendChat (message, user, metaData) {
-  let newMessage = messageDefaults(message, user);
->>>>>>> 362ca73c
+  let newMessage = messageDefaults(message, user, info);
   let newChatMessage = new Chat();
   newChatMessage = Object.assign(newChatMessage, newMessage);
   newChatMessage.groupId = this._id;
