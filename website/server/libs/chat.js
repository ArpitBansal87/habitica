import { model as User } from '../models/user'; // eslint-disable-line import/no-cycle
import { getUserInfo } from './email'; // eslint-disable-line import/no-cycle
import { sendNotification as sendPushNotification } from './pushNotifications';

export async function getAuthorEmailFromMessage (message) {
  const authorId = message.uuid;

  if (authorId === 'system') {
    return 'system';
  }

  const author = await User.findOne({ _id: authorId }, { auth: 1 }).exec();

  if (author) {
    return getUserInfo(author, ['email']).email;
  }
  return 'Author Account Deleted';
}

<<<<<<< HEAD
export async function sendChatPushNotifications (user, group, message, translate) {
  const members = await User.find({
=======
export async function sendChatPushNotifications (user, group, message, mentions, translate) {
  let members = await User.find({
>>>>>>> 17b13658
    'party._id': group._id,
    _id: { $ne: user._id },
  })
    .select('preferences.pushNotifications preferences.language profile.name pushDevices auth.local.username')
    .exec();
  members.forEach(member => {
    if (member.preferences.pushNotifications.partyActivity !== false) {
      if (mentions && mentions.includes(`@${member.auth.local.username}`) && member.preferences.pushNotifications.mentionParty !== false) {
        return;
      }
      sendPushNotification(
        member,
        {
          title: translate('groupActivityNotificationTitle', { user: message.user, group: group.name }, member.preferences.language),
          message: message.text,
          identifier: 'groupActivity',
          category: 'groupActivity',
          payload: {
            groupID: group._id,
            type: group.type,
            groupName: group.name,
            message: message.text,
            timestamp: message.timestamp,
            senderName: message.user,
          },
        },
      );
    }
  });
}<|MERGE_RESOLUTION|>--- conflicted
+++ resolved
@@ -17,18 +17,14 @@
   return 'Author Account Deleted';
 }
 
-<<<<<<< HEAD
-export async function sendChatPushNotifications (user, group, message, translate) {
+export async function sendChatPushNotifications (user, group, message, mentions, translate) {
   const members = await User.find({
-=======
-export async function sendChatPushNotifications (user, group, message, mentions, translate) {
-  let members = await User.find({
->>>>>>> 17b13658
     'party._id': group._id,
     _id: { $ne: user._id },
   })
     .select('preferences.pushNotifications preferences.language profile.name pushDevices auth.local.username')
     .exec();
+
   members.forEach(member => {
     if (member.preferences.pushNotifications.partyActivity !== false) {
       if (mentions && mentions.includes(`@${member.auth.local.username}`) && member.preferences.pushNotifications.mentionParty !== false) {
