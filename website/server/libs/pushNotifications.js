--- conflicted
+++ resolved
@@ -56,13 +56,9 @@
       case 'ios':
         if (apnProvider) {
           const notification = new apn.Notification({
-<<<<<<< HEAD
-            alert: {title: details.title, body: details.message},
-=======
             alert: {title: details.title,
                     body: details.message,
             },
->>>>>>> e6ca63cc
             sound: 'default',
             category: details.category,
             topic: 'com.habitrpg.ios.Habitica',
