--- conflicted
+++ resolved
@@ -10,10 +10,6 @@
     "rebirthOrbNoLevel": "Ha utilizado una esfera de renacimiento para comenzar de nuevo.",
     "rebirthPop": "Reinicia instantáneamente tu personaje a Guerrero nivel 1, manteniendo tus logros, coleccionables y equipamiento. Tus tareas y su historial se mantendrán pero se volverán amarillas. Tus rachas serán removidas exceptuando aquellas que pertenezcan a Desafíos activos y Planes Grupales. Tu Oro, Experiencia, Maná, y los efectos de todas las Habilidades serán removidas. Todo esto tomará efecto inmediatamente. Para mas información, ve la página <a href='http://habitica.fandom.com/wiki/Orb_of_Rebirth' target='_blank'>Orb of Rebirth</a> en la Wiki.",
     "rebirthName": "Esfera de Renacimiento",
-<<<<<<< HEAD
-    "rebirthComplete": "¡Haz sido revivido!"
-=======
     "rebirthComplete": "¡Haz sido revivido!",
     "nextFreeRebirth": "<strong><%= days %> días</strong> hasta un Orbe de Renacimiento <strong>GRATIS</strong>"
->>>>>>> 17b520de
 }