{
    "iAcceptCommunityGuidelines": "Zgadzam się na przestrzeganie Regulaminu Społeczności",
    "tavernCommunityGuidelinesPlaceholder": "Życzliwe przypomnienie: to czat dla ludzi w każdym wieku, więc uważaj na język oraz treść swoich wypowiedzi! Jeśli masz jakieś pytania, zajrzyj do Regulaminu społeczności poniżej.",
    "commGuideHeadingWelcome": "Witamy w Habitice!",
    "commGuidePara001": "Witaj, poszukiwaczu przygód! Witaj w Habitice, krainie produktywności, zdrowego stylu życia i sporadycznych wściekłych gryfów. Mamy tu radosną społeczność pełną pomocnych ludzi wspierających się nawzajem w swej drodze do samodoskonalenia.",
    "commGuidePara002": "By utrzymać społeczność w atmosferze bezpieczeństwa, radości i produktywności, mamy kilka wskazówek. Sporządziliśmy je z rozwagą, by były tak przyjazne i łatwe w rozumieniu, jak to tylko możliwe. Prosimy o poświęcenie czasu na ich przeczytanie.",
    "commGuidePara003": "Te zasady stosuje się do wszystkich przestrzeni społecznych, których używamy, łącznie z (ale nie tylko) Trello, GitHubem, Transifexem i Wikią (aka wiki). Czasem zdarzają się nieprzewidziane sytuacje, na przykład konflikt uknuty przez złośliwego nekromantę. Kiedy tak się dzieje, modzi mogą zareagować przez modyfikację zasad, by ochronić społeczność przed nowymi zagrożeniami. Nie martwcie się: jeśli coś się w nich zmieni, powiadomi was o tym Bailey.",
    "commGuidePara004": "Przygotujcie pióra i zwoje i zaczynajmy!",
    "commGuideHeadingBeing": "Bycie Habitaninem",
    "commGuidePara005": "Habitica to przede wszystkim strona poświęcona samodoskonaleniu. Dzięki temu, szczęśliwie udało się nam stworzyć jedną z najserdeczniejszych, najmilszych, najbardziej kulturalnych i pomocnych społeczności w Internecie. Habitanie mają wiele różnorodnych cech. Najczęstszymi i wartymi wzmianki są:",
    "commGuideList01A": "<strong>A Helpful Spirit.</strong> Many people devote time and energy helping out new members of the community and guiding them. Habitica Help, for example, is a guild devoted just to answering people's questions. If you think you can help, don't be shy!",
    "commGuideList01B": "<strong>Skrupulatne Nastawienie.</strong>Habitanie ciężko pracują nad poprawą swoich żyć, ale też pomagają w budowaniu strony i ciągle ją usprawniają. Jesteśmy projektem typu open-source, więc ciągle pracujemy nad uczynieniem z tej strony jak najlepszego miejsca.",
    "commGuideList01C": "<strong>Wspierająca Postawa</strong>Habitanie gratulują sobie zwycięstw oraz pocieszają w trudnych okresach. Użyczamy sobie nawzajem siły i wspieramy, a także uczymy się od siebie. W drużynach robimy to za pomocą zaklęć, na chatach dzięki serdecznym i życzliwym słowom.",
    "commGuideList01D": "<strong>Postawa Pełna Szacunku.</strong>Wszyscy pochodzimy z różnych środowisk, mamy różne umiejętności i opinie. To część tego, co czyni tę społeczność wyjątkową! Habitanie szanują te różnice i cieszą się z nich. Zostań na chwilę, a wkrótce będziesz mieć przyjaciół na wszystkich ścieżkach życia.",
    "commGuideHeadingMeet": "Meet the Staff and Mods!",
    "commGuidePara006": "Habitica ma w swoich szeregach niezmordowanych rycerzy-pomocników, którzy łączą siły z personelem, by utrzymać społeczność w spokoju, zadowoleniu i wolności od trolli. Każdy z nich ma swój sektor, ale czasem mogą zostać wezwani, by służyć w innych kręgach. Personel i Moderatorzy będą często poprzedzać oficjalne komunikaty słowami \"Mówi Mod\" (ang. Mod Talk) lub \"Czapka Moda Założona\" (ang. Mod Hat On).",
    "commGuidePara007": "Personel ma fioletowe tagi z koroną. Ich tytuł to \"Heroiczny\".",
    "commGuidePara008": "Moderatorzy mają granatowe tagi z gwiazdkami. Ich tytułem jest \"Strażnik\". Jedynym wyjątkiem jest Bailey, która, jako NPC, ma czarno-zielony tag z gwiazdką.",
    "commGuidePara009": "Obecni członkowie Personelu to (od lewej do prawej):",
    "commGuideAKA": "<%= habitName %> jako <%= realName %>",
    "commGuideOnTrello": "<%= trelloName %> na Trello",
    "commGuideOnGitHub": "<%= gitHubName %> na GitHubie",
    "commGuidePara010": "Jest też kilku Moderatorów, którzy pomagają personelowi. Zostali starannie wybrani, więc prosimy, szanuj ich i słuchaj tego, co mówią.",
    "commGuidePara011": "Obecnie Moderatorami są (od lewej do prawej):",
    "commGuidePara011a": "na chacie Karczmy",
    "commGuidePara011b": "na GitHub/Wikia",
    "commGuidePara011c": "na Wikia",
    "commGuidePara011d": "na GitHub",
    "commGuidePara012": "If you have an issue or concern about a particular Mod, please send an email to Lemoness (<%= hrefCommunityManagerEmail %>).",
    "commGuidePara013": "W społeczności tak dużej jak Habitica, użytkownicy przychodzą i odchodzą, a czasem nawet moderator musi odwiesić swój szlachecki płaszcz i odpocząć. Tych drugich nazywamy Moderators Emeritus. Nie mają już uprawnień Moderatorów, ale wciąż doceniamy ich ciężką pracę.",
    "commGuidePara014": "Emerytowani Moderatorzy:",
    "commGuideHeadingPublicSpaces": "Przestrzeń publiczna w Habitice",
    "commGuidePara015": "Habitica ma dwa rodzaje przestrzeni społecznych: publiczne i prywatne. Publicznymi są: Karczma, gildie publiczne, GitHub, Trello i Wiki. Prywatnymi natomiast są: gildie prywatne, czat drużyny i skrzynki prywatnych wiadomości. Wszystkie nazwy graczy muszą spełniać zasady przestrzeni publicznej. Aby zmienić swoją nazwę gracza, przejdź do Użytkownik → Profil i wybierz opcję „Edytuj”.",
    "commGuidePara016": "Odwiedzając strefy publiczne na Habitice, należy pamiętać o ogólnych zasadach, które pomagają w utrzymaniu bezpieczeństwa i zadowolenia. Zachowanie ich powinno być łatwe dla takiego poszukiwacza przygód jak ty!",
    "commGuidePara017": "<strong>Szanujcie się nawzajem.</strong> Bądźcie uprzejmi, mili, przyjaźni i pomocni. Pamiętajcie: Habitanie pochodzą z różnorodnych środowisk i mają bardzo odmienne doświadczenia. To część tego, co czyni Habitikę tak wspaniałą! Tworzenie społeczności oznacza respektowanie i celebrowanie tak różnic jak i podobieństw. Oto kilka prostych sposobów na okazywanie szacunku wobec innych:",
    "commGuideList02A": "<strong>Przestrzegaj wszystkich Zasad Użytkowania.</strong>",
    "commGuideList02B": "<strong>Nie zamieszczajcie obrazków ani tekstów pełnych przemocy, przerażających, pornograficznych lub o podtekście seksualnym, promujących dyskryminację, nietolerancję, rasizm, seksizm, nienawiść, dręczenie czy krzywdzenie osoby lub grupy.</strong> Nawet w formie żartu. Powyższe dotyczy także wulgaryzmów i wszelkich obraźliwych wypowiedzi. Nie wszyscy mają takie samo poczucie humoru, więc coś, co Wy uznajecie za dowcip, kogoś innego może urazić. Atakujcie swoje Codzienne zadania, nie siebie nawzajem.",
    "commGuideList02C": "<strong>Utrzymujcie dyskusję na poziomie przyzwoitym dla osób w każdym wieku.</strong> Wielu młodych Habitanów korzysta z tej strony! Nie demoralizujcie niewinnych i nie utrudniajcie wypełniania postanowień innym Habitanom.",
    "commGuideList02D": "<strong>Avoid profanity.</strong> This includes milder, religious-based oaths that may be acceptable elsewhere-we have people from all religious and cultural backgrounds, and we want to make sure that all of them feel comfortable in public spaces. <strong>If a moderator or staff member tells you that a term is disallowed on Habitica, even if it is a term that you did not realize was problematic, that decision is final.</strong> Additionally, slurs will be dealt with very severely, as they are also a violation of the Terms of Service.",
    "commGuideList02E": "<strong>Unikajcie rozwlekłych dyskusji na kontrowersyjne tematy poza Zapleczem.</strong> Jeśli uważacie, że ktoś zachował się niegrzecznie czy obraźliwie, nie angażuj się. Pojedynczy, uprzejmy komentarz typu: \"Ten żart sprawia, że czuję się niekomfortowo\", jest w porządku, ale ostra lub niemiła odpowiedź na ostrą lub niemiłą wypowiedź intensyfikuje napięcie i czyni Habitikę mniej przyjazną przestrzenią. Uprzejmość i grzeczność pomagają innym zrozumieć, o co Wam chodzi.",
    "commGuideList02F": "<strong>Stosujcie się bezzwłocznie do wszelkich próśb Moderatorów</strong>, by zakończyć dyskusję lub przenieść ją na Zaplecze. Ostatnie słowo, riposty, podsumowania i gesty na pożegnanie powinny być (uprzejmie) wymieniane przy waszym \"stoliku\" na Zapleczu, jeśli są zgodne z zasadami.",
    "commGuideList02G": "<strong>Poświęćcie czas na refleksję zamiast odpowiadać w gniewie </strong>, jeśli ktoś stwierdzi, że to, co powiedzieliście lub zrobiliście, spowodowało u innych zmieszanie. Szczere przeprosiny wymagają wielkiej siły. Jeżeli uważacie, że ich odpowiedź była niestosowna, raczej skontaktujcie się z modem zamiast publicznie ich o to posądzać.",
    "commGuideList02H": "<strong>Divisive/contentious conversations should be reported to mods</strong> by flagging the messages involved. If you feel that a conversation is getting heated, overly emotional, or hurtful, cease to engage. Instead, flag the posts to let us know about it. Moderators will respond as quickly as possible. It's our job to keep you safe. If you feel screenshots may be helpful, please email them to <%= hrefCommunityManagerEmail %>.",
    "commGuideList02I": "<strong>Nie spamujcie.</strong> Spamem mogą być między innymi: jednakowe komentarze lub pytanie zamieszczone w kilku miejscach, linki publikowane bez wyjaśnienia lub bez kontekstu, bezsensowne wiadomości lub wiele wiadomości wysłanych pod rząd. Prośby o klejnoty lub abonament na jakimkolwiek czacie czy w prywatnej wiadomości także mogą być uznane za spam.",
    "commGuideList02J": "<strong>Please avoid posting large header text in the public chat spaces, particularly the Tavern.</strong> Much like ALL CAPS, it reads as if you were yelling, and interferes with the comfortable atmosphere.",
    "commGuideList02K": "<strong>We highly discourage the exchange of personal information - particularly information that can be used to identify you - in public chat spaces.</strong> Identifying information can include but is not limited to: your address, your email address, and your API token/password. This is for your safety! Staff or moderators may remove such posts at their discretion. If you are asked for personal information in a private Guild, Party, or PM, we highly recommend that you politely refuse and alert the staff and moderators by either 1) flagging the message if it is in a Party or private Guild, or 2) taking screenshots and emailing Lemoness at <%= hrefCommunityManagerEmail %> if the message is a PM.",
    "commGuidePara019": "<strong>W przestrzeni prywatnej</strong> użytkownicy mają większą swobodę dyskusji na wszelkie możliwe tematy, ale nadal nie mogą łamać Zasad Użytkowania, w tym nie mogą zamieszczać żadnych dyskryminujących czy agresywnych wiadomości ani gróźb. Pamiętaj, że nazwy Wyzwań pojawiają się w publicznym profilu zwycięzcy, zatem WSZYSTKIE nazwy wyzwań muszą spełniać Zasady Przestrzeni Publicznej, nawet jeśli samo wyzwanie jest prywatne.",
    "commGuidePara020": "<strong>Private Messages (PMs)</strong> have some additional guidelines. If someone has blocked you, do not contact them elsewhere to ask them to unblock you. Additionally, you should not send PMs to someone asking for support (since public answers to support questions are helpful to the community). Finally, do not send anyone PMs begging for a gift of gems or a subscription, as this can be considered spamming.",
    "commGuidePara020A": "<strong>If you see a post that you believe is in violation of the public space guidelines outlined above, or if you see a post that concerns you or makes you uncomfortable, you can bring it to the attention of Moderators and Staff by flagging to report it</strong>. A Staff member or Moderator will respond to the situation as soon as possible. Please note that intentionally flagging innocent posts is an infraction of these Guidelines (see below in “Infractions”). PMs cannot be flagged at this time, so if you need to report a PM please take screenshots and email them to Lemoness at <%= hrefCommunityManagerEmail %>.",
    "commGuidePara021": "Ponadto, niektóre przestrzenie publiczne w Habitice mają dodatkowe regulaminy.",
    "commGuideHeadingTavern": "Karczma",
    "commGuidePara022": "The Tavern is the main spot for Habiticans to mingle. Daniel the Innkeeper keeps the place spic-and-span, and Lemoness will happily conjure up some lemonade while you sit and chat. Just keep in mind...",
    "commGuidePara023": "Rozmowy kręcą się głównie wokół zwykłych pogaduszek, produktywności i wskazówek, jak ułatwić sobie życie.",
    "commGuidePara024": "Ponieważ Karczma może pomieścić do 200 wiadomości na raz, <strong>nie jest to dobre miejsce na długie dysputy, zwłaszcza na kontrowersyjne tematy</strong> (np. polityka, religia, depresja, czy polowania na gobliny powinny być zakazane, itd.). Takie rozmowy powinny mieć miejsce w odpowiednich gildiach lub na Zapleczu (więcej informacji poniżej).",
    "commGuidePara027": "<strong>Nie dyskutujcie w Karczmie o niczym uzależniającym.</strong> Wielu użytkowników Habitiki jest tu, bo starają się skończyć ze złymi nawykami. Słuchanie rozmów o uzależniających/nielegalnych substancjach może im to utrudnić! Szanujcie innych bywalców Tawerny i miejcie to na uwadze. Niektóre z zakazanych tematów to: papierosy, alkohol, pornografia, hazard, narkotyki.",
    "commGuideHeadingPublicGuilds": "Publiczne Gildie",
    "commGuidePara029": "<strong>Publiczne gildie przypominają Tawernę, ale zamiast skupiania się na ogólnych kwestiach, mają one temat przewodni.</strong> Ich czat powinien się na nim koncentrować. Przykładowo członkowie gildii Wordsmiths (Mistrzowie Słowa), mogą się zezłościć, jeśli temat rozmowy zejdzie nagle z pisarstwa na ogrodnictwo. Z kolei Dragon-Fanciers (Wielbiciele Smoków) mogą nie interesować się odczytywaniem starożytnych runów. Niektóre gildie są bardziej pobłażliwe, ale generalnie <strong>starajcie się nie odbiegać od tematu!</strong>",
    "commGuidePara031": "<strong>W niektórych gildiach publicznych omawia się drażliwe kwestie, jak: depresja, religia, polityka itd.</strong> Wszystko w porządku, o ile ich uczestnicy nie łamią przy tym Zasad Użytkowania lub Zasad Przestrzeni Publicznej i nie odbiegają od tematu.",
    "commGuidePara033": "<strong>Public Guilds may NOT contain 18+ content. If they plan to regularly discuss sensitive content, they should say so in the Guild title.</strong> This is to keep Habitica safe and comfortable for everyone. <br><br><strong>If the guild in question has different kinds of sensitive issues, it is respectful to your fellow Habiticans to place your comment behind a warning (ex. \"Warning: references self-harm\").</strong> These may be characterized as trigger warnings and/or content notes, and guilds may have their own rules in addition to those given here. If possible, please use <a href='http://habitica.wikia.com/wiki/Markdown_Cheat_Sheet' target='_blank'>markdown</a> to hide the potentially sensitive content below line breaks so that those who may wish to avoid reading it can scroll past it without seeing the content. Habitica staff and moderators may still remove this material at their discretion. Additionally, the sensitive material should be topical -- bringing up self-harm in a guild focused on fighting depression may make sense, but may be less appropriate in a music guild. If you see someone who is repeatedly violating this guideline, especially after several requests, please flag the posts and email <%= hrefCommunityManagerEmail %> with screenshots.",
    "commGuidePara035": "<strong>Nie wolno tworzyć gildii publicznych ani prywatnych w celu atakowania osoby bądź grupy osób. Złamanie tego zakazu skutkuje natychmiastowym banem.</strong> Walczcie ze złymi nawykami, nie ze sobą nawzajem!",
    "commGuidePara037": "Wszystkie wyzwania Karczemne i \nPublicznych Gildii również muszą być zgodne z zasadami.",
    "commGuideHeadingBackCorner": "Zaplecze",
    "commGuidePara038": "<strong>Sometimes a conversation will get too heated or sensitive to be continued in a Public Space without making users uncomfortable. In that case, the conversation will be directed to the Back Corner Guild. Note that being directed to the Back Corner is not at all a punishment!</strong> In fact, many Habiticans like to hang out there and discuss things at length.",
    "commGuidePara039": "The Back Corner Guild is a free public space to discuss sensitive subjects, and it is carefully moderated. It is not a place for general discussions or conversations. <strong>The Public Space Guidelines still apply, as do all of the Terms and Conditions.</strong> Just because we are wearing long cloaks and clustering in a corner doesn't mean that anything goes! Now pass me that smoldering candle, will you?",
    "commGuideHeadingTrello": "Tablice Trello",
    "commGuidePara040": "<strong>Trello serves as an open forum for suggestions and discussion of site features.</strong> Habitica is ruled by the people in the form of valiant contributors -- we all build the site together. Trello lends structure to our system. Out of consideration for this, <strong>try your best to contain all your thoughts into one comment, instead of commenting many times in a row on the same card. If you think of something new, feel free to edit your original comments.</strong> Please, take pity on those of us who receive a notification for every new comment. Our inboxes can only withstand so much.",
<<<<<<< HEAD
    "commGuidePara041": "Habitica uses four different Trello boards:",
=======
    "commGuidePara041": "Habitika używa czterech różnych tablic Trello:",
>>>>>>> 91b6d3db
    "commGuideList03A": "<strong>Main Board</strong> (Tablica Główna) koncentruje się na nowych funkcjach Habitiki. Można na nią wpisywać prośby ich dotyczące oraz głosować w ankietach.",
    "commGuideList03B": "<strong>Mobile Board</strong> (Tablica Urządzeń Przenośnych) to miejsce poświęcone funkcjom aplikacji mobilnych. Tutaj przedstawiamy własne pomysły dotyczące tych funkcji i głosujemy na cudze.",
    "commGuideList03C": "<strong>Pixel Art Board</strong> (Tablica Grafiki Pikselowej) to miejsce na dyskusje o grafice pikselowej i umieszczanie własnych prac wykonanych tą techniką dla Habitiki.",
    "commGuideList03D": "<strong>Quest Board</strong> (Tablica Misji) to miejsce do zgłaszania i dyskusji na temat nowych misji.",
    "commGuideList03E": "Na <strong>Wiki Board</strong> (Tablica Wiki) wysuwamy propozycje dotyczące zarówno ulepszeń istniejących stron naszej wiki jak i napisania nowych artykułów. ",
    "commGuidePara042": "<strong>Wszystkie mają precyzyjne reguły, a zasady Przestrzeni Publicznych nadal obowiązują.</strong> Użytkownicy powinni unikać zbaczania z tematu na tablicach i kartach. Uwierzcie, tablice i bez tego  są przepełnione. Przedłużające się dyskusje powinny być przenoszone do Gildii na Zapleczu.",
    "commGuideHeadingGitHub": "GitHub",
    "commGuidePara043": "<strong>Habitica używa GitHuba do śledzenia bugów i dostarczania kodu.</strong>To kuźnia, w której Kowale bez wytchnienia wytwarzają nowe funkcje! <strong>Wszystkie reguły Przestrzeni Społecznych w niej także obowiązują.</strong>Bądźcie mili wobec Kowali, jako że podtrzymywanie działania strony kosztuje ich wiele pracy. Na Waszą cześć - wiwat, Kowale!",
    "commGuidePara044": "The following users are <a href='https://help.github.com/articles/permission-levels-for-an-organization/' target='_blank'>owners</a> of the Habitica repo:",
    "commGuideHeadingWiki": "Wiki",
    "commGuidePara045": "<strong> Wiki Habitica zbiera informacje o tej stronie. </strong> Wiki posiada fora podobne do Gildii w Habitice. W związku z tym, wszystkie Zasady Przestrzeni Publicznych dotyczą także stron wiki.",
    "commGuidePara046": "Wiki Habitica można nazwać bazą danych na temat Habitiki. Jest źródłem informacji na temat funkcji strony, wskazówek do gry, porad, jak przysłużyć się rozwojowi Habitiki, a także miejscem na reklamę Waszych gildii i drużyn. Umożliwia też głosowanie na tematy.",
    "commGuidePara047": "Ponieważ wiki jest obsługiwana przez Wikię, zasady użytkowania Wikii obowiązują dodatkowo oprócz zasad nałożonych przez Habitikę i wiki Habitica.",
    "commGuidePara048": "Wiki powstaje przez współpracę wszystkich edytorów, wobec czego dochodzą kolejne reguły:",
    "commGuideList04A": "Propozycje utworzenia nowych stron lub wprowadzenia większych zmian na wiki zgłaszamy na odpowiedniej tablicy na Trello",
    "commGuideList04B": "Zachowanie otwartej postawy wobec sugestii innych użytkowników na temat Waszych edycji wiki",
    "commGuideList04C": "Wszelkie konflikty edycji w danym artykule dyskutuje się na stronie tego artykułu przeznaczonej do takich rozmów",
    "commGuideList04D": "O wszelkich nierozwiązanych konfliktach należy informować adminów wiki",
    "commGuideList04DRev": "Mentioning any unresolved conflict in the Wizards of the Wiki guild for additional discussion, or if the conflict has become abusive, contacting moderators (see below) or emailing Lemoness at <%= hrefCommunityManagerEmail %>",
    "commGuideList04E": "Nie spamowianie czy sabotowanie stron dla własnego zysku",
    "commGuideList04F": "Przeczytaj <a href='http://habitica.wikia.com/wiki/Guidance_for_Scribes' target='_blank'>Przewodnik dla piszących</a> zanim dokonasz jakichkolwiek zmian",
    "commGuideList04G": "Using an impartial tone within wiki pages",
    "commGuideList04H": "Informacje wprowadzane na wiki muszą stosować się do całej Habitiki, a nie do jednej z gildii albo drużyn (informacje odnoszące się do nich mogą być przeniesione na fora)",
    "commGuidePara049": "Obecnymi administratorami wiki są:",
    "commGuidePara049A": "The following moderators can make emergency edits in situations where a moderator is needed and the above admins are unavailable:",
    "commGuidePara018": "Do Administrators Emeritus wiki należą:",
    "commGuideHeadingInfractionsEtc": "Naruszenie zasad, Konsekwencje i Powrót do łask",
    "commGuideHeadingInfractions": "Naruszenie zasad",
    "commGuidePara050": "Przytłaczająca większość Habitanów pomaga sobie nawzajem, szanuje współużytkowników i pracuje na to, by społeczność była radosna i przyjazna. Jednakże, raz na jakiś czas, komuś zdarza się naruszyć którąś z powyższych reguł. Gdy to się zdarza, Modzi podejmują wszelkie starania, by przywrócić wszystkim w Habitice bezpieczeństwo i spokój.",
    "commGuidePara051": "<strong>Jest mnóstwo rodzajów wykroczeń i zajmujemy się nimi w zależności od ich powagi.</strong> To nie jest jednoznaczna lista, a Modzi mają pewną dozę swobody działania. Wezmą pod uwagę kontekst podczas oceniania wykroczenia.",
    "commGuideHeadingSevereInfractions": "Poważne wykroczenia",
    "commGuidePara052": "Ciężkie przewinienia bardzo naruszają bezpieczeństwo społeczności Habitiki, więc wiążą się z równie poważnymi konsekwencjami dla sprawców.",
    "commGuidePara053": "Poniżej przedstawione są przykłady ciężkich przewinień. To nie jest pełna lista.",
    "commGuideList05A": "Naruszenie Zasad Użytkowania",
    "commGuideList05B": "Mowa/obrazy nienawiści, napastowanie/nękanie, cyber-przemoc, kłótnie i trolling",
    "commGuideList05C": "Naruszenie Okresu Próbnego",
    "commGuideList05D": "Impersonation of Staff or Moderators",
    "commGuideList05E": "Powtarzające się średnie wykroczenia",
    "commGuideList05F": "Creation of a duplicate account to avoid consequences (for example, making a new account to chat after having chat privileges revoked)",
    "commGuideList05G": "Intentional deception of Staff or Moderators in order to avoid consequences or to get another user in trouble",
    "commGuideHeadingModerateInfractions": "Średnie wykroczenia",
    "commGuidePara054": "Umiarkowane wykroczenia nie narażają naszej społeczności na niebezpieczeństwo, lecz raczej na nieprzyjemności. Mają umiarkowane konsekwencje. Jeśli występują w połączeniu z innymi wykroczeniami, pociągają za sobą surowsze kary.",
    "commGuidePara055": "Oto przykłady średnich wykroczeń. To nie jest kompletna lista.",
    "commGuideList06A": "Ignoring or Disrespecting a Mod. This includes publicly complaining about moderators or other users/publicly glorifying or defending banned users. If you are concerned about one of the rules or Mods, please contact Lemoness via email (<%= hrefCommunityManagerEmail %>).",
    "commGuideList06B": "Nieupoważnione moderatorstwo. Szybkie wyjaśnienie w czym rzecz: przyjazne wspomnienie o zasadach jest w porządku. Nieupoważnione moderatorstwo to mówienie innym, żądanie i/lub naleganie, żeby zrobili coś, co Wy opisujecie jako naprawienie błędu. Możecie ostrzegać ludzi, którzy naruszają zasady, ale nie wymagajcie od nich żadnych działań. Przykładowo, powiedzenie: \"dla twojej wiadomości, nie wolno przeklinać w Karczmie, więc chyba lepiej byłoby to usunąć\" jest lepsze, niż \"muszę Cię prosić, byś usunął ten post\".",
    "commGuideList06C": "Repeatedly Violating Public Space Guidelines",
    "commGuideList06D": "Repeatedly Committing Minor Infractions",
    "commGuideHeadingMinorInfractions": "Drobne wykroczenia",
    "commGuidePara056": "Drobne naruszenia zasad pociągają za sobą drobne sankcje. Jednak jeśli niewielkie kary w przypadku danej osoby nie skutkują, konsekwencje mogą się dla niej z czasem zaostrzyć. ",
    "commGuidePara057": "Oto przykłady drobnych wykroczeń. To nie jest kompletna lista.",
    "commGuideList07A": "Pierwsze złamanie Zasad Przestrzeni Publicznej",
    "commGuideList07B": "Jakakolwiek wypowiedź czy czynność, na którą Mod musi odpowiedzieć \"proszę, przestań\". Każda taka sytuacja może się liczyć jako bardzo niewielkie wykroczenie danej osoby. Na przykład, Mod pisze: \"Proszę, przestań się kłócić o dodanie tej funkcji, skoro już wielokrotnie powiedzieliśmy Ci, że jest niemożliwa do wprowadzenia.\" W wielu przypadkach za tego typu \"proszę, przestań\" ponosi się niewielkie konsekwencje, ale jeśli Modzi muszą się wielokrotnie powtarzać, ranga niskich wykroczeń rośnie do średnich.",
    "commGuideHeadingConsequences": "Konsekwencje",
    "commGuidePara058": "W Habitice -- jak w prawdziwym życiu życiu -- każda akcja ma swoje konsekwencje, czy to nabranie kondycji poprzez bieganie, dostanie próchnicy przez nadmiar cukru, czy przejście do następnej klasy, bo się uczyło.",
    "commGuidePara059": "<strong>Podobnie, za wykroczenia ponosi się konsekwencje.</strong> Przykładowe znajdują się poniżej.",
    "commGuidePara060": "If your infraction has a moderate or severe consequence, there will be a post from a staff member or moderator in the forum in which the infraction occurred explaining:",
    "commGuideList08A": "co było twoim wykroczeniem",
    "commGuideList08B": "co jest konsekwencją",
    "commGuideList08C": "co zrobić, by naprawić sytuację i odzyskać swój status, jeśli to możliwe.",
    "commGuidePara060A": "If the situation calls for it, you may receive a PM or email in addition to or instead of a post in the forum in which the infraction occurred.",
    "commGuidePara060B": "If your account is banned (a severe consequence), you will not be able to log into Habitica and will receive an error message upon attempting to log in. If you wish to apologize or make a plea for reinstatement, please email Lemoness at <%= hrefCommunityManagerEmail %> with your UUID (which will be given in the error message). It is your responsibility to reach out if you desire reconsideration or reinstatement.",
    "commGuideHeadingSevereConsequences": "Przykłady Poważnych Konsekwencji",
    "commGuideList09A": "Konto zablokowana (spójrz powyżej)",
    "commGuideList09B": "Usunięcie konta",
    "commGuideList09C": "Permanentne uniemożliwienie zwiększenia (\"zamrożenie\") Rangi Pomocnika",
    "commGuideHeadingModerateConsequences": "Przykłady Średnich Konsekwencji",
    "commGuideList10A": "Ograniczenie przywilejów w chatach publicznych",
    "commGuideList10A1": "If your actions result in revocation of your chat privileges, a Moderator or Staff member will PM you and/or post in the forum in which you were muted to notify you of the reason for your muting and the length of time for which you will be muted. At the end of that period, you will receive your chat privileges back, provided you are willing to correct the behavior for which you were muted and comply with the Community Guidelines.",
    "commGuideList10B": "Ograniczenie przywilejów w chatach prywatnych",
    "commGuideList10C": "Ograniczenie przywilejów tworzenia gildii/wyzwań",
    "commGuideList10D": "Tymczasowe uniemożliwienie zwiększenia (\"zamrożenie\") Rangi Pomocnika",
    "commGuideList10E": "Zmniejszenie Rangi Użytkownika",
    "commGuideList10F": "Wystawianie użytkowników na \"Próbę\"",
    "commGuideHeadingMinorConsequences": "Przykłady Drobnych Konsekwencji",
    "commGuideList11A": "Przypomnienie o Zasadach Przestrzeni Publicznej",
    "commGuideList11B": "Ostrzeżenia",
    "commGuideList11C": "Prośby",
    "commGuideList11D": "Usuwanie (Modzi/Personel mogą usuwać problematyczną zawartość)",
    "commGuideList11E": "Edycja (Modzi/Personel mogą zmieniać problematyczną zawartość)",
    "commGuideHeadingRestoration": "Przywrócenie",
    "commGuidePara061": "Habitica to miejsce poświęcone samorozwojowi, więc wierzymy w drugie szanse. <strong>Jeśli popełnicie wykroczenie i zostaną na Was nałożone konsekwencje, spójrzcie na to jak na bodziec do zmiany swoich zachowań na lepsze, wskazówkę, jak możecie lepiej współtworzyć społeczność.</strong>",
    "commGuidePara062": "The announcement, message, and/or email that you receive explaining the consequences of your actions (or, in the case of minor consequences, the Mod/Staff announcement) is a good source of information. <strong>Cooperate with any restrictions which have been imposed, and endeavor to meet the requirements to have any penalties lifted.</strong>",
    "commGuidePara063": "<strong>Jeśli nie rozumiecie, jakie lub dlaczego ponieśliście konsekwencje, albo jakiego rodzaju było Wasze wykroczenie, poproście Personel/Moderatorów</strong> o pomoc, żeby móc uniknąć łamania zasad w przyszłości.",
    "commGuideHeadingContributing": "Współpraca przy tworzeniu Habitiki",
    "commGuidePara064": "Habitica to projekt open-source, więc wszyscy Habitanie mogą przyłożyć do niego rękę! Ci, którzy to zrobią, zostaną nagrodzeni w następujący sposób:",
    "commGuideList12A": "Habitica Contributor's badge, plus 3 Gems.",
    "commGuideList12B": "Zbroja pomocnika, plus 3 Klejnoty.",
    "commGuideList12C": "Hełm pomocnika, plus 3 Klejnoty.",
    "commGuideList12D": "Miecz pomocnika, plus 4 Klejnoty.",
    "commGuideList12E": "Tarcza pomocnika, plus 4 Klejnoty.",
    "commGuideList12F": "Chowaniec pomocnika, plus 4 Klejnoty",
    "commGuideList12G": "Zaproszenie do Gildii Pomocników, plus 4 Klejnoty",
    "commGuidePara065": "Nowi Modzi są wybierani spośród pomocników Rangi Siódmej przez Personel i aktualnych Moderatorów. Uwaga: mimo, że wszyscy pomocnicy o siódmej randze ciężko pracowali dla strony, nie wszyscy przemawiają z autorytetem Moda.",
    "commGuidePara066": "Oto kilka istotnych spraw związanych z Rangami Pomocników:",
    "commGuideList13A": "<strong>Rangi są uznaniowe.</strong> Moderatorzy mogą je swobodnie przyznawać w zależności od wielu czynników, włącznie z oceną pracy danej osoby i wartości tego wkładu dla społeczności. Zastrzegamy sobie prawo zmiany określonych poziomów, tytułów i nagród wedle naszego uznania.",
    "commGuideList13B": "<strong>Zdobywanie kolejnych rang jest coraz trudniejsze.</strong> Jeśli stworzyliście potwora lub naprawiliście mały błąd w kodzie, to może wystarczyć do zdobycia pierwszej rangi pomocnika, ale do zdobycia drugiej już nie. Jak w każdym dobrym RPG, w miarę postępów rosną wyzwania!",
    "commGuideList13C": "<strong>Rangi nie \"restartują się\" w każdej dziedzinie.</strong> Skalując trudność, zwracamy uwagę na wszystkie Wasze dokonania, więc ludzie, którzy stworzą kilka grafik, a potem naprawią mały błąd w kodzie i pogmerają w wiki nie dostają nowych rang szybciej od tych, którzy skupiają się na jednym zadaniu. Dzięki temu jest bardziej sprawiedliwie.",
    "commGuideList13D": "<strong>Użytkownicy na okresie próbnym nie mogą dostać wyższej rangi.</strong> Modzi mają prawo zamrozić awans użytkowników w ramach kary za ich przewinienia. Jeśli to się zdarza, użytkownicy ci są informowani o tej decyzji, oraz o tym, jak mogą ją zmienić. Rangi mogą też zostać zmienione w rezultacie wykroczeń lub w związku z okresem próby.",
    "commGuideHeadingFinal": "Ostatni Rozdział",
    "commGuidePara067": "So there you have it, brave Habitican -- the Community Guidelines! Wipe that sweat off of your brow and give yourself some XP for reading it all. If you have any questions or concerns about these Community Guidelines, please email Lemoness (<%= hrefCommunityManagerEmail %>) and she will be happy to help clarify things.",
    "commGuidePara068": "A teraz naprzód, dzielni poszukiwacze przygód, zgładźcie kilka Codziennych!",
    "commGuideHeadingLinks": "Użyteczne linki:",
    "commGuidePara069": "Poniżsi utalentowani artyści przyczynili się do tych ilustracji:",
    "commGuideLink01": "Pomoc Habitiki: Zadaj pytanie",
    "commGuideLink01description": "Gildia dla graczy do zadawania pytań dotyczących Habitiki!",
    "commGuideLink02": "Gildia na Zapleczu",
    "commGuideLink02description": "Gildia do dyskusji długich lub na wrażliwe tematy.",
    "commGuideLink03": "<a href='http://pl.habitica.wikia.com/wiki/Habitica_Wikia' target='_blank'>Wiki</a>",
    "commGuideLink03description": "największy zbiór informacji o Habitice.",
    "commGuideLink04": "GitHub",
    "commGuideLink04description": "do zgłaszania błędów lub pomocy w programowaniu!",
    "commGuideLink05": "Główne Trello",
    "commGuideLink05description": "do zapytań o nowe funkcje.",
    "commGuideLink06": "Mobilne Trello",
    "commGuideLink06description": "do zapytań o nowe funkcje mobilne.",
    "commGuideLink07": "Artystyczne Trello",
    "commGuideLink07description": "to dodawania grafik pikselowych.",
    "commGuideLink08": "Misjowe Trello",
    "commGuideLink08description": "do dodawania opisów misji.",
    "lastUpdated": "Ostatnio zaktualizowano"
}<|MERGE_RESOLUTION|>--- conflicted
+++ resolved
@@ -64,11 +64,7 @@
     "commGuidePara039": "The Back Corner Guild is a free public space to discuss sensitive subjects, and it is carefully moderated. It is not a place for general discussions or conversations. <strong>The Public Space Guidelines still apply, as do all of the Terms and Conditions.</strong> Just because we are wearing long cloaks and clustering in a corner doesn't mean that anything goes! Now pass me that smoldering candle, will you?",
     "commGuideHeadingTrello": "Tablice Trello",
     "commGuidePara040": "<strong>Trello serves as an open forum for suggestions and discussion of site features.</strong> Habitica is ruled by the people in the form of valiant contributors -- we all build the site together. Trello lends structure to our system. Out of consideration for this, <strong>try your best to contain all your thoughts into one comment, instead of commenting many times in a row on the same card. If you think of something new, feel free to edit your original comments.</strong> Please, take pity on those of us who receive a notification for every new comment. Our inboxes can only withstand so much.",
-<<<<<<< HEAD
-    "commGuidePara041": "Habitica uses four different Trello boards:",
-=======
     "commGuidePara041": "Habitika używa czterech różnych tablic Trello:",
->>>>>>> 91b6d3db
     "commGuideList03A": "<strong>Main Board</strong> (Tablica Główna) koncentruje się na nowych funkcjach Habitiki. Można na nią wpisywać prośby ich dotyczące oraz głosować w ankietach.",
     "commGuideList03B": "<strong>Mobile Board</strong> (Tablica Urządzeń Przenośnych) to miejsce poświęcone funkcjom aplikacji mobilnych. Tutaj przedstawiamy własne pomysły dotyczące tych funkcji i głosujemy na cudze.",
     "commGuideList03C": "<strong>Pixel Art Board</strong> (Tablica Grafiki Pikselowej) to miejsce na dyskusje o grafice pikselowej i umieszczanie własnych prac wykonanych tą techniką dla Habitiki.",
