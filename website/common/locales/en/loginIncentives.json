{
  "unlockedReward": "You have received <%= reward %>",
  "earnedRewardForDevotion": "You have earned a <%= reward %> for being committed to improving your life.",
  "nextRewardUnlocksIn": "Check-ins until your next prize: <%= numberOfCheckinsLeft %>",
  "awesome": "Awesome!",
  "totalCount": "<%= count %> total count",
  "countLeft": "Check-ins until next reward: <%= count %>",
  "incentivesDescription": "When it comes to building habits, consistency is key. Each day you check-in you get closer to a prize.",
  "totalCheckins": "<%= count %> Check-Ins",
  "checkinEarned": "Your Check-In Counter went up!",
  "unlockedCheckInReward": "You unlocked a Check-In Prize!",
  "totalCheckinsTitle": "Total Check-Ins",
  "checkinProgressTitle": "Progress until next",
<<<<<<< HEAD
  "incentiveBackgroundsUnlockedWithCheckins": "These backgrounds will unlock with Daily Check-Ins.",
  "moreIncentivesComingSoon": "New check-in incentives will be added soon!",
  "checkinReceivedAllRewardsMessage" : "You have received all the Check-In prizes currently available! More will be added in the future."
=======
  "incentiveBackgroundsUnlockedWithCheckins": "Locked Plain Backgrounds will unlock with Daily Check-Ins.",
  "moreIncentivesComingSoon": "New check-in incentives will be added soon!"
>>>>>>> 13865bcf
}<|MERGE_RESOLUTION|>--- conflicted
+++ resolved
@@ -11,12 +11,7 @@
   "unlockedCheckInReward": "You unlocked a Check-In Prize!",
   "totalCheckinsTitle": "Total Check-Ins",
   "checkinProgressTitle": "Progress until next",
-<<<<<<< HEAD
-  "incentiveBackgroundsUnlockedWithCheckins": "These backgrounds will unlock with Daily Check-Ins.",
+  "incentiveBackgroundsUnlockedWithCheckins": "Locked Plain Backgrounds will unlock with Daily Check-Ins.",
   "moreIncentivesComingSoon": "New check-in incentives will be added soon!",
   "checkinReceivedAllRewardsMessage" : "You have received all the Check-In prizes currently available! More will be added in the future."
-=======
-  "incentiveBackgroundsUnlockedWithCheckins": "Locked Plain Backgrounds will unlock with Daily Check-Ins.",
-  "moreIncentivesComingSoon": "New check-in incentives will be added soon!"
->>>>>>> 13865bcf
 }