{
  "backgrounds": "Backgrounds",
  "background": "Background",
  "backgroundShop": "Background Shop",
  "backgroundShopText": "Background Shop",
  "noBackground": "No Background Selected",

  "backgrounds062014": "SET 1: Released June 2014",
  "backgroundBeachText":"Beach",
  "backgroundBeachNotes":"Lounge upon a warm beach.",
  "backgroundFairyRingText":"Fairy Ring",
  "backgroundFairyRingNotes":"Dance in a fairy ring.",
  "backgroundForestText":"Forest",
  "backgroundForestNotes":"Stroll through a summer forest.",

  "backgrounds072014": "SET 2: Released July 2014",
  "backgroundCoralReefText":"Coral Reef",
  "backgroundCoralReefNotes":"Swim in a coral reef.",
  "backgroundOpenWatersText":"Open Waters",
  "backgroundOpenWatersNotes":"Enjoy the open waters.",
  "backgroundSeafarerShipText":"Seafarer Ship",
  "backgroundSeafarerShipNotes":"Sail aboard a Seafarer Ship.",

  "backgrounds082014": "SET 3: Released August 2014",
  "backgroundCloudsText":"Clouds",
  "backgroundCloudsNotes":"Soar through the Clouds.",
  "backgroundDustyCanyonsText":"Dusty Canyon",
  "backgroundDustyCanyonsNotes":"Wander through a Dusty Canyon.",
  "backgroundVolcanoText":"Volcano",
  "backgroundVolcanoNotes":"Heat up inside a Volcano.",

  "backgrounds092014": "SET 4: Released September 2014",
  "backgroundThunderstormText":"Thunderstorm",
  "backgroundThunderstormNotes":"Conduct lightning in a Thunderstorm.",
  "backgroundAutumnForestText":"Autumn Forest",
  "backgroundAutumnForestNotes":"Stroll through an Autumn Forest.",
  "backgroundHarvestFieldsText":"Harvest Fields",
  "backgroundHarvestFieldsNotes":"Cultivate your Harvest Fields.",

  "backgrounds102014": "SET 5: Released October 2014",
  "backgroundGraveyardText":"Graveyard",
  "backgroundGraveyardNotes":"Visit a Creepy Graveyard.",
  "backgroundHauntedHouseText":"Haunted House",
  "backgroundHauntedHouseNotes":"Sneak through a Haunted House.",
  "backgroundPumpkinPatchText":"Pumpkin Patch",
  "backgroundPumpkinPatchNotes":"Carve jack-o-lanterns in a Pumpkin Patch.",

  "backgrounds112014": "SET 6: Released November 2014",
  "backgroundHarvestFeastText":"Harvest Feast",
  "backgroundHarvestFeastNotes":"Enjoy a Harvest Feast.",
  "backgroundStarrySkiesText":"Starry Skies",
  "backgroundStarrySkiesNotes":"Gaze at the Starry Skies.",
  "backgroundSunsetMeadowText":"Sunset Meadow",
  "backgroundSunsetMeadowNotes":"Admire a Sunset Meadow.",

  "backgrounds122014": "SET 7: Released December 2014",
  "backgroundIcebergText":"Iceberg",
  "backgroundIcebergNotes":"Drift upon an Iceberg.",
  "backgroundTwinklyLightsText":"Winter Twinkly Lights",
  "backgroundTwinklyLightsNotes":"Stroll between trees bedecked in festive lights.",
  "backgroundSouthPoleText":"South Pole",
  "backgroundSouthPoleNotes":"Visit the icy South Pole.",

  "backgrounds012015": "SET 8: Released January 2015",
  "backgroundIceCaveText": "Ice Cave",
  "backgroundIceCaveNotes": "Descend into an Ice Cave.",
  "backgroundFrigidPeakText": "Frigid Peak",
  "backgroundFrigidPeakNotes": "Summit a Frigid Peak.",
  "backgroundSnowyPinesText": "Snowy Pines",
  "backgroundSnowyPinesNotes": "Shelter amid Snowy Pines.",

  "backgrounds022015": "SET 9: Released February 2015",
  "backgroundBlacksmithyText": "Blacksmithy",
  "backgroundBlacksmithyNotes": "Labor in the Blacksmithy.",
  "backgroundCrystalCaveText": "Crystal Cave",
  "backgroundCrystalCaveNotes": "Explore a Crystal Cave.",
  "backgroundDistantCastleText": "Distant Castle",
  "backgroundDistantCastleNotes": "Defend a Distant Castle.",

  "backgrounds032015": "SET 10: Released March 2015",
  "backgroundSpringRainText": "Spring Rain",
  "backgroundSpringRainNotes": "Dance in the Spring Rain.",
  "backgroundStainedGlassText": "Stained Glass",
  "backgroundStainedGlassNotes": "Admire some Stained Glass.",
  "backgroundRollingHillsText": "Rolling Hills",
  "backgroundRollingHillsNotes": "Frolic through the Rolling Hills.",

  "backgrounds042015": "SET 11: Released April 2015",
  "backgroundCherryTreesText": "Cherry Trees",
  "backgroundCherryTreesNotes": "Admire the Cherry Trees in blossom.",
  "backgroundFloralMeadowText": "Flowering Meadow",
  "backgroundFloralMeadowNotes": "Picnic in a Flowering Meadow.",
  "backgroundGumdropLandText": "Gumdrop Land",
  "backgroundGumdropLandNotes": "Nibble the scenery of Gumdrop Land.",

  "backgrounds052015": "SET 12: Released May 2015",
  "backgroundMarbleTempleText": "Marble Temple",
  "backgroundMarbleTempleNotes": "Pose in front of a Marble Temple.",
  "backgroundMountainLakeText": "Mountain Lake",
  "backgroundMountainLakeNotes": "Dip your toes in a Mountain Lake.",
  "backgroundPagodasText": "Pagodas",
  "backgroundPagodasNotes": "Climb to the top of Pagodas.",

  "backgrounds062015": "SET 13: Released June 2015",
  "backgroundDriftingRaftText": "Drifting Raft",
  "backgroundDriftingRaftNotes": "Paddle a Drifting Raft.",
  "backgroundShimmeryBubblesText": "Shimmery Bubbles",
  "backgroundShimmeryBubblesNotes": "Float through a sea of Shimmery Bubbles.",
  "backgroundIslandWaterfallsText": "Island Waterfalls",
  "backgroundIslandWaterfallsNotes": "Picnic near Island Waterfalls.",

  "backgrounds072015": "SET 14: Released July 2015",
  "backgroundDilatoryRuinsText": "Ruins of Dilatory",
  "backgroundDilatoryRuinsNotes": "Dive to the Ruins of Dilatory.",
  "backgroundGiantWaveText": "Giant Wave",
  "backgroundGiantWaveNotes": "Surf a Giant Wave!",
  "backgroundSunkenShipText": "Sunken Ship",
  "backgroundSunkenShipNotes": "Explore a Sunken Ship.",

  "backgrounds082015": "SET 15: Released August 2015",
  "backgroundPyramidsText": "Pyramids",
  "backgroundPyramidsNotes": "Admire the Pyramids.",
  "backgroundSunsetSavannahText": "Sunset Savannah",
  "backgroundSunsetSavannahNotes": "Stalk across the Sunset Savannah.",
  "backgroundTwinklyPartyLightsText": "Twinkly Party Lights",
  "backgroundTwinklyPartyLightsNotes": "Dance under Twinkly Party Lights!",

  "backgrounds092015": "SET 16: Released September 2015",
  "backgroundMarketText": "Habitica Market",
  "backgroundMarketNotes": "Shop in the Habitica Market.",
  "backgroundStableText": "Habitica Stable",
  "backgroundStableNotes": "Tend mounts in the Habitica Stable.",
  "backgroundTavernText": "Habitica Tavern",
  "backgroundTavernNotes": "Visit the Habitica Tavern.",

  "backgrounds102015": "SET 17: Released October 2015",
  "backgroundHarvestMoonText": "Harvest Moon",
  "backgroundHarvestMoonNotes": "Cackle under the Harvest Moon.",
  "backgroundSlimySwampText": "Slimy Swamp",
  "backgroundSlimySwampNotes": "Slog through a Slimy Swamp.",
  "backgroundSwarmingDarknessText": "Swarming Darkness",
  "backgroundSwarmingDarknessNotes": "Shiver in the Swarming Darkness.",

  "backgrounds112015": "SET 18: Released November 2015",
  "backgroundFloatingIslandsText": "Floating Islands",
  "backgroundFloatingIslandsNotes": "Hop across the Floating Islands.",
  "backgroundNightDunesText": "Night Dunes",
  "backgroundNightDunesNotes": "Walk peacefully through the Night Dunes.",
  "backgroundSunsetOasisText": "Sunset Oasis",
  "backgroundSunsetOasisNotes": "Bask in the Sunset Oasis.",

  "backgrounds122015": "SET 19: Released December 2015",
  "backgroundAlpineSlopesText": "Alpine Slopes",
  "backgroundAlpineSlopesNotes": "Ski on the Alpine Slopes.",
  "backgroundSnowySunriseText": "Snowy Sunrise",
  "backgroundSnowySunriseNotes": "Gaze at the Snowy Sunrise.",
  "backgroundWinterTownText": "Winter Town",
  "backgroundWinterTownNotes": "Bustle through a Winter Town.",

  "backgrounds012016": "SET 20: Released January 2016",
  "backgroundFrozenLakeText": "Frozen Lake",
  "backgroundFrozenLakeNotes": "Skate on a Frozen Lake.",
  "backgroundSnowmanArmyText": "Snowman Army",
  "backgroundSnowmanArmyNotes": "Lead a Snowman Army.",
  "backgroundWinterNightText": "Winter Night",
  "backgroundWinterNightNotes": "Look at the stars of a Winter Night.",

  "backgrounds022016": "SET 21: Released February 2016",
  "backgroundBambooForestText": "Bamboo Forest",
  "backgroundBambooForestNotes": "Stroll through the Bamboo Forest.",
  "backgroundCozyLibraryText": "Cozy Library",
  "backgroundCozyLibraryNotes": "Read in the Cozy Library.",
  "backgroundGrandStaircaseText": "Grand Staircase",
  "backgroundGrandStaircaseNotes": "Stride down the Grand Staircase.",

  "backgrounds032016": "SET 22: Released March 2016",
  "backgroundDeepMineText": "Deep Mine",
  "backgroundDeepMineNotes": "Find precious metals in a Deep Mine.",
  "backgroundRainforestText": "Rainforest",
  "backgroundRainforestNotes": "Venture into a Rainforest.",
  "backgroundStoneCircleText": "Circle of Stones",
  "backgroundStoneCircleNotes": "Cast spells in a Circle of Stones.",

  "backgrounds042016": "SET 23: Released April 2016",
  "backgroundArcheryRangeText": "Archery Range",
  "backgroundArcheryRangeNotes": "Practice on the Archery Range.",
  "backgroundGiantFlowersText": "Giant Flowers",
  "backgroundGiantFlowersNotes": "Frolic atop Giant Flowers.",
  "backgroundRainbowsEndText": "End of the Rainbow",
  "backgroundRainbowsEndNotes": "Discover gold at the End of the Rainbow.",

  "backgrounds052016": "SET 24: Released May 2016",
  "backgroundBeehiveText": "Beehive",
  "backgroundBeehiveNotes": "Buzz and dance in a Beehive.",
  "backgroundGazeboText": "Gazebo",
  "backgroundGazeboNotes": "Battle a Gazebo.",
  "backgroundTreeRootsText": "Tree Roots",
  "backgroundTreeRootsNotes": "Explore the Tree Roots.",

  "backgrounds062016": "SET 25: Released June 2016",
  "backgroundLighthouseShoreText": "Lighthouse Shore",
  "backgroundLighthouseShoreNotes": "Stroll down the Lighthouse Shore.",
  "backgroundLilypadText": "Lilypad",
  "backgroundLilypadNotes": "Hop on a Lilypad.",
  "backgroundWaterfallRockText": "Waterfall Rock",
  "backgroundWaterfallRockNotes": "Splash on a Waterfall Rock.",

  "backgrounds072016": "SET 26: Released July 2016",
  "backgroundAquariumText": "Aquarium",
  "backgroundAquariumNotes": "Bob in an Aquarium.",
  "backgroundDeepSeaText": "Deep Sea",
  "backgroundDeepSeaNotes": "Dive to the Deep Sea.",
  "backgroundDilatoryCastleText": "Castle of Dilatory",
  "backgroundDilatoryCastleNotes": "Swim past the Castle of Dilatory.",

  "backgrounds082016": "SET 27: Released August 2016",
  "backgroundIdyllicCabinText": "Idyllic Cabin",
  "backgroundIdyllicCabinNotes": "Retreat to an Idyllic Cabin.",
  "backgroundMountainPyramidText": "Mountain Pyramid",
  "backgroundMountainPyramidNotes": "Climb the many steps of a Mountain Pyramid.",
  "backgroundStormyShipText": "Stormy Ship",
  "backgroundStormyShipNotes": "Hold steady against wind and wave aboard a Stormy Ship.",

  "backgrounds092016": "SET 28: Released September 2016",
  "backgroundCornfieldsText": "Cornfields",
  "backgroundCornfieldsNotes": "Enjoy a beautiful day out in the Cornfields.",
  "backgroundFarmhouseText": "Farmhouse",
  "backgroundFarmhouseNotes": "Say hello to the animals on your way to the Farmhouse.",
  "backgroundOrchardText": "Orchard",
  "backgroundOrchardNotes": "Pick ripe fruit in an Orchard.",

  "backgrounds102016": "SET 29: Released October 2016",
  "backgroundSpiderWebText": "Spider Web",
  "backgroundSpiderWebNotes": "Get snagged in a Spider Web.",
  "backgroundStrangeSewersText": "Strange Sewers",
  "backgroundStrangeSewersNotes": "Slither through the Strange Sewers.",
  "backgroundRainyCityText": "Rainy City",
  "backgroundRainyCityNotes": "Splash through a Rainy City.",

  "backgrounds112016": "SET 30: Released November 2016",
  "backgroundMidnightCloudsText": "Midnight Clouds",
  "backgroundMidnightCloudsNotes": "Fly through the Midnight Clouds.",
  "backgroundStormyRooftopsText": "Stormy Rooftops",
  "backgroundStormyRooftopsNotes": "Creep across Stormy Rooftops.",
  "backgroundWindyAutumnText": "Windy Autumn",
  "backgroundWindyAutumnNotes": "Chase leaves during a Windy Autumn.",

  "incentiveBackgrounds": "Plain Background Set",
  "backgroundVioletText": "Violet",
  "backgroundVioletNotes": "A vibrant violet backdrop.",
  "backgroundBlueText": "Blue",
  "backgroundBlueNotes": "A basic blue backdrop.",
  "backgroundGreenText": "Green",
  "backgroundGreenNotes": "A great green backdrop.",
  "backgroundPurpleText": "Purple",
  "backgroundPurpleNotes": "A pleasant purple backdrop.",
  "backgroundRedText": "Red",
  "backgroundRedNotes": "A rad red backdrop.",
  "backgroundYellowText": "Yellow",
  "backgroundYellowNotes": "A yummy yellow backdrop.",

  "backgrounds122016": "SET 31: Released December 2016",
  "backgroundShimmeringIcePrismText": "Shimmering Ice Prisms",
  "backgroundShimmeringIcePrismNotes": "Dance through the Shimmering Ice Prisms.",
  "backgroundWinterFireworksText": "Winter Fireworks",
  "backgroundWinterFireworksNotes": "Set off Winter Fireworks.",
  "backgroundWinterStorefrontText": "Winter Shop",
  "backgroundWinterStorefrontNotes": "Purchase presents from a Winter Shop.",

  "backgrounds012017": "SET 32: Released January 2017",
  "backgroundBlizzardText": "Blizzard",
  "backgroundBlizzardNotes": "Brave a fierce Blizzard.",
  "backgroundSparklingSnowflakeText": "Sparkling Snowflake",
  "backgroundSparklingSnowflakeNotes": "Glide on a Sparkling Snowflake.",
  "backgroundStoikalmVolcanoesText": "Stoïkalm Volcanoes",
  "backgroundStoikalmVolcanoesNotes": "Explore the Stoïkalm Volcanoes.",

  "backgrounds022017": "SET 33: Released February 2017",
  "backgroundBellTowerText": "Bell Tower",
  "backgroundBellTowerNotes": "Climb to the Bell Tower.",
  "backgroundTreasureRoomText": "Treasure Room",
  "backgroundTreasureRoomNotes": "Bask in the wealth of a Treasure Room.",
  "backgroundWeddingArchText": "Wedding Arch",
  "backgroundWeddingArchNotes": "Pose under the Wedding Arch.",

  "backgrounds032017": "SET 34: Released March 2017",
  "backgroundMagicBeanstalkText": "Magic Beanstalk",
  "backgroundMagicBeanstalkNotes": "Ascend a Magic Beanstalk.",
  "backgroundMeanderingCaveText": "Meandering Cave",
  "backgroundMeanderingCaveNotes": "Explore the Meandering Cave.",
  "backgroundMistiflyingCircusText": "Mistiflying Circus",
  "backgroundMistiflyingCircusNotes": "Carouse in the Mistiflying Circus.",

  "backgrounds042017": "SET 35: Released April 2017",
  "backgroundBugCoveredLogText": "Bug-Covered Log",
  "backgroundBugCoveredLogNotes": "Investigate a Bug-Covered Log.",
  "backgroundGiantBirdhouseText": "Giant Birdhouse",
  "backgroundGiantBirdhouseNotes": "Perch in a Giant Birdhouse.",
  "backgroundMistShroudedMountainText": "Mist-Shrouded Mountain",
  "backgroundMistShroudedMountainNotes": "Summit a Mist-Shrouded Mountain.",

  "backgrounds052017": "SET 36: Released May 2017",
  "backgroundGuardianStatuesText": "Guardian Statues",
  "backgroundGuardianStatuesNotes": "Stand vigil in front of Guardian Statues.",
  "backgroundHabitCityStreetsText": "Habit City Streets",
  "backgroundHabitCityStreetsNotes": "Explore the Streets of Habit City.",
  "backgroundOnATreeBranchText": "On a Tree Branch",
  "backgroundOnATreeBranchNotes": "Perch On a Tree Branch.",

  "backgrounds062017": "SET 37: Released June 2017",
  "backgroundBuriedTreasureText": "Buried Treasure",
  "backgroundBuriedTreasureNotes": "Unearth Buried Treasure.",
  "backgroundOceanSunriseText": "Ocean Sunrise",
  "backgroundOceanSunriseNotes": "Admire an Ocean Sunrise.",
  "backgroundSandcastleText": "Sandcastle",
  "backgroundSandcastleNotes": "Rule over a Sandcastle.",

  "backgrounds072017": "SET 38: Released July 2017",
  "backgroundGiantSeashellText": "Giant Seashell",
  "backgroundGiantSeashellNotes": "Lounge in a Giant Seashell.",
  "backgroundKelpForestText": "Kelp Forest",
  "backgroundKelpForestNotes": "Swim through a Kelp Forest.",
  "backgroundMidnightLakeText": "Midnight Lake",
  "backgroundMidnightLakeNotes": "Rest by a Midnight Lake.",

  "backgrounds082017": "SET 39: Released August 2017",
  "backgroundBackOfGiantBeastText": "Back of a Giant Beast",
  "backgroundBackOfGiantBeastNotes": "Ride on the Back of a Giant Beast.",
  "backgroundDesertDunesText": "Desert Dunes",
  "backgroundDesertDunesNotes": "Boldly explore the Desert Dunes.",
  "backgroundSummerFireworksText": "Summer Fireworks",
  "backgroundSummerFireworksNotes": "Celebrate Habitica's Naming Day with Summer Fireworks!",

  "backgrounds092017": "SET 40: Released September 2017",
  "backgroundBesideWellText": "Beside a Well",
  "backgroundBesideWellNotes": "Stroll Beside a Well.",
  "backgroundGardenShedText": "Garden Shed",
  "backgroundGardenShedNotes": "Work in a Garden Shed.",
  "backgroundPixelistsWorkshopText": "Pixelist's Workshop",
  "backgroundPixelistsWorkshopNotes": "Create masterpieces in the Pixelist's Workshop.",

  "backgrounds102017": "SET 41: Released October 2017",
  "backgroundMagicalCandlesText": "Magical Candles",
  "backgroundMagicalCandlesNotes": "Bask in the glow of Magical Candles.",
  "backgroundSpookyHotelText": "Spooky Hotel",
  "backgroundSpookyHotelNotes": "Sneak down the hall of a Spooky Hotel.",
  "backgroundTarPitsText": "Tar Pits",
  "backgroundTarPitsNotes": "Tiptoe through the Tar Pits.",

  "backgrounds112017": "SET 42: Released November 2017",
  "backgroundFiberArtsRoomText": "Fiber Arts Room",
  "backgroundFiberArtsRoomNotes": "Spin thread in a Fiber Arts Room.",
  "backgroundMidnightCastleText": "Midnight Castle",
  "backgroundMidnightCastleNotes": "Stroll by the Midnight Castle.",
  "backgroundTornadoText": "Tornado",
  "backgroundTornadoNotes": "Fly through a Tornado.",

  "backgrounds122017": "SET 43: Released December 2017",
  "backgroundCrosscountrySkiTrailText": "Cross-Country Ski Trail",
  "backgroundCrosscountrySkiTrailNotes": "Glide along a Cross-Country Ski Trail.",
  "backgroundStarryWinterNightText": "Starry Winter Night",
  "backgroundStarryWinterNightNotes": "Admire a Starry Winter Night.",
  "backgroundToymakersWorkshopText": "Toymaker's Workshop",
  "backgroundToymakersWorkshopNotes": "Bask in the wonder of a Toymaker's Workshop.",

  "backgrounds012018": "SET 44: Released January 2018",
  "backgroundAuroraText": "Aurora",
  "backgroundAuroraNotes": "Bask in the wintry glow of an Aurora.",
  "backgroundDrivingASleighText": "Sleigh",
  "backgroundDrivingASleighNotes": "Drive a Sleigh over snow-covered fields.",
  "backgroundFlyingOverIcySteppesText": "Icy Steppes",
  "backgroundFlyingOverIcySteppesNotes": "Fly over Icy Steppes.",

  "backgrounds022018": "SET 45: Released February 2018",
  "backgroundChessboardLandText": "Chessboard Land",
  "backgroundChessboardLandNotes": "Play a game in Chessboard Land.",
  "backgroundMagicalMuseumText": "Magical Museum",
  "backgroundMagicalMuseumNotes": "Tour a Magical Museum.",
  "backgroundRoseGardenText": "Rose Garden",
  "backgroundRoseGardenNotes": "Dally in a fragrant Rose Garden.",

  "backgrounds032018": "SET 46: Released March 2018",
  "backgroundGorgeousGreenhouseText": "Gorgeous Greenhouse",
  "backgroundGorgeousGreenhouseNotes": "Walk among the flora kept in a Gorgeous Greenhouse.",
  "backgroundElegantBalconyText": "Elegant Balcony",
  "backgroundElegantBalconyNotes": "Look out over the landscape from an Elegant Balcony.",
  "backgroundDrivingACoachText": "Driving a Coach",
  "backgroundDrivingACoachNotes": "Enjoy Driving a Coach past fields of flowers.",

  "backgrounds042018": "SET 47: Released April 2018",
  "backgroundTulipGardenText": "Tulip Garden",
  "backgroundTulipGardenNotes": "Tiptoe through a Tulip Garden.",
  "backgroundFlyingOverWildflowerFieldText": "Field of Wildflowers",
  "backgroundFlyingOverWildflowerFieldNotes": "Soar above a Field of Wildflowers.",
  "backgroundFlyingOverAncientForestText": "Ancient Forest",
  "backgroundFlyingOverAncientForestNotes": "Fly over the canopy of an Ancient Forest.",

  "backgrounds052018": "SET 48: Released May 2018",
  "backgroundTerracedRiceFieldText": "Terraced Rice Field",
  "backgroundTerracedRiceFieldNotes": "Enjoy a Terraced Rice Field in the growing season.",
  "backgroundFantasticalShoeStoreText": "Fantastical Shoe Store",
  "backgroundFantasticalShoeStoreNotes": "Look for fun new footwear in the Fantastical Shoe Store.",
  "backgroundChampionsColosseumText": "Champions' Colosseum",
  "backgroundChampionsColosseumNotes": "Bask in the glory of the Champions' Colosseum.",

  "backgrounds062018": "SET 49: Released June 2018",
  "backgroundDocksText": "Docks",
  "backgroundDocksNotes": "Fish from atop the Docks.",
  "backgroundRowboatText": "Rowboat",
  "backgroundRowboatNotes": "Sing rounds in a Rowboat.",
  "backgroundPirateFlagText": "Pirate Flag",
  "backgroundPirateFlagNotes": "Fly a fearsome Pirate Flag.",

  "backgrounds072018": "SET 50: Released July 2018",
  "backgroundDarkDeepText": "Dark Deep",
  "backgroundDarkDeepNotes": "Swim in the Dark Deep among bioluminescent critters.",
  "backgroundDilatoryCityText": "City of Dilatory",
  "backgroundDilatoryCityNotes": "Meander through the undersea City of Dilatory.",
  "backgroundTidePoolText": "Tide Pool",
  "backgroundTidePoolNotes": "Observe the ocean life near a Tide Pool.",

  "backgrounds082018": "SET 51: Released August 2018",
  "backgroundTrainingGroundsText": "Training Grounds",
  "backgroundTrainingGroundsNotes": "Spar on the Training Grounds.",
  "backgroundFlyingOverRockyCanyonText": "Rocky Canyon",
  "backgroundFlyingOverRockyCanyonNotes": "Look down into a breathtaking scene as you fly over a Rocky Canyon.",
  "backgroundBridgeText": "Bridge",
  "backgroundBridgeNotes": "Cross a charming Bridge.",

  "backgrounds092018": "SET 52: Released September 2018",
  "backgroundApplePickingText": "Apple Picking",
  "backgroundApplePickingNotes": "Go Apple Picking and bring home a bushel.",
  "backgroundGiantBookText": "Giant Book",
  "backgroundGiantBookNotes": "Read as you walk through the pages of a Giant Book.",
  "backgroundCozyBarnText": "Cozy Barn",
  "backgroundCozyBarnNotes": "Relax with your pets and mounts in their Cozy Barn.",

  "backgrounds102018": "SET 53: Released October 2018",
  "backgroundBayouText": "Bayou",
  "backgroundBayouNotes": "Bask in the fireflies' glow on the misty Bayou.",
  "backgroundCreepyCastleText": "Creepy Castle",
  "backgroundCreepyCastleNotes": "Dare to approach a Creepy Castle.",
  "backgroundDungeonText": "Dungeon",
  "backgroundDungeonNotes": "Rescue the prisoners of a spooky Dungeon.",

  "backgrounds112018": "SET 54: Released November 2018",
  "backgroundBackAlleyText": "Back Alley",
  "backgroundBackAlleyNotes": "Look shady loitering in a Back Alley.",
  "backgroundGlowingMushroomCaveText": "Glowing Mushroom Cave",
  "backgroundGlowingMushroomCaveNotes": "Stare in awe at a Glowing Mushroom Cave.",
  "backgroundCozyBedroomText": "Cozy Bedroom",
  "backgroundCozyBedroomNotes": "Curl up in a Cozy Bedroom.",

  "backgrounds122018": "SET 55: Released December 2018",
  "backgroundFlyingOverSnowyMountainsText": "Snowy Mountains",
  "backgroundFlyingOverSnowyMountainsNotes": "Soar over Snowy Mountains at night.",
  "backgroundFrostyForestText": "Frosty Forest",
  "backgroundFrostyForestNotes": "Bundle up to hike through a Frosty Forest.",
  "backgroundSnowyDayFireplaceText": "Snowy Day Fireplace",
  "backgroundSnowyDayFireplaceNotes": "Snuggle up next to a Fireplace on a Snowy Day.",

  "backgrounds012019": "SET 56: Released January 2019",
  "backgroundAvalancheText": "Avalanche",
  "backgroundAvalancheNotes": "Flee the thundering might of an Avalanche.",
  "backgroundArchaeologicalDigText": "Archaeological Dig",
  "backgroundArchaeologicalDigNotes": "Unearth secrets of the ancient past at an Archaeological Dig.",
  "backgroundScribesWorkshopText": "Scribe's Workshop",
  "backgroundScribesWorkshopNotes": "Write your next great scroll in a Scribe's Workshop.",

  "backgrounds022019": "SET 57: Released February 2019",
  "backgroundMedievalKitchenText": "Medieval Kitchen",
  "backgroundMedievalKitchenNotes": "Cook up a storm in a Medieval Kitchen.",
  "backgroundOldFashionedBakeryText": "Old-Fashioned Bakery",
  "backgroundOldFashionedBakeryNotes": "Enjoy delicious smells outside an Old-Fashioned Bakery.",
  "backgroundValentinesDayFeastingHallText": "Valentine's Day Feasting Hall",
  "backgroundValentinesDayFeastingHallNotes": "Feel the love in a Valentine's Day Feasting Hall.",

  "backgrounds032019": "SET 58: Released March 2019",
  "backgroundDuckPondText": "Duck Pond",
  "backgroundDuckPondNotes": "Feed aquatic birds at the Duck Pond.",
  "backgroundFieldWithColoredEggsText": "Field with Colored Eggs",
  "backgroundFieldWithColoredEggsNotes": "Hunt for springtime treasure in a Field with Colored Eggs.",
  "backgroundFlowerMarketText": "Flower Market",
  "backgroundFlowerMarketNotes": "Find the perfect colors for bouquet or garden in a Flower Market.",

  "backgrounds042019": "SET 59: Released April 2019",
  "backgroundBirchForestText": "Birch Forest",
  "backgroundBirchForestNotes": "Dally in a peaceful Birch Forest.",
  "backgroundHalflingsHouseText": "Halfling's House",
  "backgroundHalflingsHouseNotes": "Visit a charming Halfling's House.",
  "backgroundBlossomingDesertText": "Blossoming Desert",
  "backgroundBlossomingDesertNotes": "Witness a rare superbloom in the Blossoming Desert.",

  "backgrounds052019": "SET 60: Released May 2019",
  "backgroundDojoText": "Dojo",
  "backgroundDojoNotes": "Learn new moves in a Dojo.",
  "backgroundParkWithStatueText": "Park with Statue",
  "backgroundParkWithStatueNotes": "Follow a flower-lined path through a Park with a Statue.",
  "backgroundRainbowMeadowText": "Rainbow Meadow",
  "backgroundRainbowMeadowNotes": "Find the pot of gold where a Rainbow ends in a Meadow.",

  "backgrounds062019": "SET 61: Released June 2019",
  "backgroundSchoolOfFishText": "School of Fish",
  "backgroundSchoolOfFishNotes": "Swim among a School of Fish.",
  "backgroundSeasideCliffsText": "Seaside Cliffs",
  "backgroundSeasideCliffsNotes": "Stand on a beach with the beauty of Seaside Cliffs above.",
  "backgroundUnderwaterVentsText": "Underwater Vents",
  "backgroundUnderwaterVentsNotes": "Take a deep dive down, down to the Underwater Vents.",

  "backgrounds072019": "SET 62: Released July 2019",
  "backgroundLakeWithFloatingLanternsText": "Lake with Floating Lanterns",
  "backgroundLakeWithFloatingLanternsNotes": "Stargaze from the festival atmosphere of a Lake with Floating Lanterns.",
  "backgroundFlyingOverTropicalIslandsText": "Flying over Tropical Islands",
  "backgroundFlyingOverTropicalIslandsNotes": "Let the view take your breath away as you Fly over Tropical Islands.",
  "backgroundAmongGiantAnemonesText": "Among Giant Anemones",
  "backgroundAmongGiantAnemonesNotes": "Explore reef life, protected from predators Among Giant Anemones.",

  "backgrounds082019": "SET 63: Released August 2019",
  "backgroundAmidAncientRuinsText": "Amid Ancient Ruins",
  "backgroundAmidAncientRuinsNotes": "Stand in reverence of the mysterious past Amid Ancient Ruins.",
  "backgroundGiantDandelionsText": "Giant Dandelions",
  "backgroundGiantDandelionsNotes": "Dally among Giant Dandelions.",
  "backgroundTreehouseText": "Treehouse",
  "backgroundTreehouseNotes": "Hang out in an arboreal hideaway all to yourself, in your very own Treehouse.",

  "backgrounds092019": "SET 64: Released September 2019",
  "backgroundAutumnFlowerGardenText": "Autumn Flower Garden",
  "backgroundAutumnFlowerGardenNotes": "Take in the warmth of an Autumn Flower Garden.",
  "backgroundInAnAncientTombText": "Ancient Tomb",
  "backgroundInAnAncientTombNotes": "Brave the mysteries of an Ancient Tomb.",
  "backgroundInAClassroomText": "Classroom",
  "backgroundInAClassroomNotes": "Absorb knowledge from your mentors in a Classroom.",

  "backgrounds102019": "SET 65: Released October 2019",
  "backgroundFoggyMoorText": "Foggy Moor",
  "backgroundFoggyMoorNotes": "Watch your step traversing a Foggy Moor.",
  "backgroundPumpkinCarriageText": "Pumpkin Carriage",
  "backgroundPumpkinCarriageNotes": "Ride in an enchanted Pumpkin Carriage before the clock strikes midnight.",
  "backgroundMonsterMakersWorkshopText": "Monster Maker's Workshop",
  "backgroundMonsterMakersWorkshopNotes": "Experiment with discredited sciences in a Monster Maker's Workshop.",

  "backgrounds112019": "SET 66: Released November 2019",
  "backgroundFarmersMarketText": "Farmer's Market",
  "backgroundFarmersMarketNotes": "Shop for the freshest of foods at a Farmer's Market.",
  "backgroundFlyingInAThunderstormText": "Tumultuous Thunderstorm",
  "backgroundFlyingInAThunderstormNotes": "Chase a Tumultuous Thunderstorm as closely as you dare.",
  "backgroundPotionShopText": "Potion Shop",
  "backgroundPotionShopNotes": "Find an elixir for any ailment at a Potion Shop.",

  "backgrounds122019": "SET 67: Released December 2019",
  "backgroundHolidayMarketText": "Holiday Market",
  "backgroundHolidayMarketNotes": "Find the perfect gifts and decorations at a Holiday Market.",
  "backgroundHolidayWreathText": "Holiday Wreath",
  "backgroundHolidayWreathNotes": "Festoon your avatar with a fragrant Holiday Wreath.",
  "backgroundWinterNocturneText": "Winter Nocturne",
  "backgroundWinterNocturneNotes": "Bask in the starlight of a Winter Nocturne.",

<<<<<<< HEAD
  "timeTravelBackgrounds": "Steampunk Backgrounds",
  "backgroundAirshipText": "Airship",
  "backgroundAirshipNotes": "Become a sky sailor on board your very own Airship.",
  "backgroundSteamworksText": "Steamworks",
  "backgroundSteamworksNotes": "Build mighty contraptions of vapor and steel in a Steamworks.",
  "backgroundClocktowerText": "Clock Tower",
  "backgroundClocktowerNotes": "Situate your secret lair behind the face of a Clock Tower."
=======
  "backgrounds012020": "SET 68: Released January 2020",
  "backgroundBirthdayPartyText": "Birthday Party",
  "backgroundBirthdayPartyNotes": "Celebrate the Birthday Party of your favorite Habitican.",
  "backgroundDesertWithSnowText": "Snowy Desert",
  "backgroundDesertWithSnowNotes": "Witness the rare and quiet beauty of a Snowy Desert.",
  "backgroundSnowglobeText": "Snowglobe",
  "backgroundSnowglobeNotes": "Shake up a Snowglobe and take your place in a microcosm of a winter landscape."
>>>>>>> 3baf6568
}<|MERGE_RESOLUTION|>--- conflicted
+++ resolved
@@ -555,7 +555,14 @@
   "backgroundWinterNocturneText": "Winter Nocturne",
   "backgroundWinterNocturneNotes": "Bask in the starlight of a Winter Nocturne.",
 
-<<<<<<< HEAD
+  "backgrounds012020": "SET 68: Released January 2020",
+  "backgroundBirthdayPartyText": "Birthday Party",
+  "backgroundBirthdayPartyNotes": "Celebrate the Birthday Party of your favorite Habitican.",
+  "backgroundDesertWithSnowText": "Snowy Desert",
+  "backgroundDesertWithSnowNotes": "Witness the rare and quiet beauty of a Snowy Desert.",
+  "backgroundSnowglobeText": "Snowglobe",
+  "backgroundSnowglobeNotes": "Shake up a Snowglobe and take your place in a microcosm of a winter landscape.",
+
   "timeTravelBackgrounds": "Steampunk Backgrounds",
   "backgroundAirshipText": "Airship",
   "backgroundAirshipNotes": "Become a sky sailor on board your very own Airship.",
@@ -563,13 +570,4 @@
   "backgroundSteamworksNotes": "Build mighty contraptions of vapor and steel in a Steamworks.",
   "backgroundClocktowerText": "Clock Tower",
   "backgroundClocktowerNotes": "Situate your secret lair behind the face of a Clock Tower."
-=======
-  "backgrounds012020": "SET 68: Released January 2020",
-  "backgroundBirthdayPartyText": "Birthday Party",
-  "backgroundBirthdayPartyNotes": "Celebrate the Birthday Party of your favorite Habitican.",
-  "backgroundDesertWithSnowText": "Snowy Desert",
-  "backgroundDesertWithSnowNotes": "Witness the rare and quiet beauty of a Snowy Desert.",
-  "backgroundSnowglobeText": "Snowglobe",
-  "backgroundSnowglobeNotes": "Shake up a Snowglobe and take your place in a microcosm of a winter landscape."
->>>>>>> 3baf6568
 }