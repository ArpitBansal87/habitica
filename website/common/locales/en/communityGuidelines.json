{
    "iAcceptCommunityGuidelines": "I agree to abide by the Community Guidelines",
    "tavernCommunityGuidelinesPlaceholder": "Friendly reminder: this is an all-ages chat, so please keep content and language appropriate! Consult the Community Guidelines below if you have questions.",
    "commGuideHeadingWelcome": "Welcome to Habitica!",
    "commGuidePara001": "Greetings, adventurer! Welcome to Habitica, the land of productivity, healthy living, and the occasional rampaging gryphon. We have a cheerful community full of helpful people supporting each other on their way to self-improvement.",
    "commGuidePara002": "To help keep everyone safe, happy, and productive in the community, we have some guidelines. We have carefully crafted them to make them as friendly and easy-to-read as possible. Please take the time to read them.",
    "commGuidePara003": "These rules apply to all of the social spaces we use, including (but not necessarily limited to) Trello, GitHub, Transifex, and the Wikia (aka wiki). Sometimes, unforeseen situations will arise, like a new source of conflict or a vicious necromancer. When this happens, the mods may respond by editing these guidelines to keep the community safe from new threats. Fear not: you will be notified by an announcement from Bailey if the guidelines change.",
    "commGuidePara004": "Now ready your quills and scrolls for note-taking, and let's get started!",
    "commGuideHeadingBeing": "Being a Habitican",
    "commGuidePara005": "Habitica is first and foremost a website devoted to improvement. As a result, we've been lucky to attract one of the warmest, kindest, most courteous and supportive communities on the internet. There are many traits that make up Habiticans. Some of the most common and most notable are:",

    "commGuideList01A": "<strong>A Helpful Spirit.</strong> Many people devote time and energy helping out new members of the community and guiding them. Habitica Help, for example, is a guild devoted just to answering people's questions. If you think you can help, don't be shy!",
    "commGuideList01B": "<strong>A Diligent Attitude.</strong> Habiticans work hard to improve their lives, but also help build the site and improve it constantly. We're an open-source project, so we are all constantly working to make the site the best place it can be.",
    "commGuideList01C": "<strong>A Supportive Demeanor.</strong> Habiticans cheer for each other's victories, and comfort each other during hard times. We lend strength to each other and lean on each other and learn from each other. In parties, we do this with our spells; in chat rooms, we do this with kind and supportive words.",
    "commGuideList01D": "<strong>A Respectful Manner.</strong> We all have different backgrounds, different skill sets, and different opinions. That's part of what makes our community so wonderful! Habiticans respect these differences and celebrate them. Stick around, and soon you will have friends from all walks of life.",

    "commGuideHeadingMeet": "Meet the Staff and Mods!",
    "commGuidePara006": "Habitica has some tireless knight-errants who join forces with the staff members to keep the community calm, contented, and free of trolls. Each has a specific domain, but will sometimes be called to serve in other social spheres. Staff and Mods will often precede official statements with the words \"Mod Talk\" or \"Mod Hat On\".",
    "commGuidePara007": "Staff have purple tags marked with crowns. Their title is \"Heroic\".",
    "commGuidePara008": "Mods have dark blue tags marked with stars. Their title is \"Guardian\". The only exception is Bailey, who, as an NPC, has a black and green tag marked with a star.",
    "commGuidePara009": "The current Staff Members are (from left to right):",
    "commGuideAKA": "<%= habitName %> aka <%= realName %>",
    "commGuideOnTrello": "<%= trelloName %> on Trello",
    "commGuideOnGitHub": "<%= gitHubName %> on GitHub",
    "commGuidePara010": "There are also several Moderators who assist the staff members. They were selected carefully, so please give them your respect and listen to their suggestions.",
    "commGuidePara011": "The current Moderators are (from left to right):",
    "commGuidePara011a": "in Tavern chat",
    "commGuidePara011b": "on GitHub/Wikia",
    "commGuidePara011c": "on Wikia",
    "commGuidePara011d": "on GitHub",
    "commGuidePara012": "If you have an issue or concern about a particular Mod, please send an email to Lemoness (<%= hrefCommunityManagerEmail %>).",
    "commGuidePara013": "In a community as big as Habitica, users come and go, and sometimes a moderator needs to lay down their noble mantle and relax. The following are Moderators Emeritus. They no longer act with the power of a Moderator, but we would still like to honor their work!",
    "commGuidePara014": "Moderators Emeritus:",
    "commGuideHeadingPublicSpaces": "Public Spaces In Habitica",
    "commGuidePara015": "Habitica has two kinds of social spaces: public, and private. Public spaces include the Tavern, Public Guilds, GitHub, Trello, and the Wiki. Private spaces are Private Guilds, party chat, and Private Messages. All Display Names must comply with the public space guidelines. To change your Display Name, go on the website to User > Profile and click on the \"Edit\" button.",
    "commGuidePara016": "When navigating the public spaces in Habitica, there are some general rules to keep everyone safe and happy. These should be easy for adventurers like you!",

    "commGuidePara017": "<strong>Respect each other.</strong> Be courteous, kind, friendly, and helpful. Remember: Habiticans come from all backgrounds and have had wildly divergent experiences. This is part of what makes Habitica so cool! Building a community means respecting and celebrating our differences as well as our similarities. Here are some easy ways to respect each other:",
    "commGuideList02A": "<strong>Obey all of the Terms and Conditions.</strong>",
    "commGuideList02B": "<strong>Do not post images or text that are violent, threatening, or sexually explicit/suggestive, or that promote discrimination, bigotry, racism, sexism, hatred, harassment or harm against any individual or group.</strong> Not even as a joke. This includes slurs as well as statements. Not everyone has the same sense of humor, and so something that you consider a joke may be hurtful to another. Attack your Dailies, not each other.",
    "commGuideList02C": "<strong>Keep discussions appropriate for all ages.</strong> We have many young Habiticans who use the site! Let's not tarnish any innocents or hinder any Habiticans in their goals.",
    "commGuideList02D": "<strong>Avoid profanity.</strong> This includes milder, religious-based oaths that may be acceptable elsewhere-we have people from all religious and cultural backgrounds, and we want to make sure that all of them feel comfortable in public spaces. <strong>If a moderator or staff member tells you that a term is disallowed on Habitica, even if it is a term that you did not realize was problematic, that decision is final.</strong> Additionally, slurs will be dealt with very severely, as they are also a violation of the Terms of Service.",
    "commGuideList02E": "<strong>Avoid extended discussions of divisive topics outside of the Back Corner.</strong> If you feel that someone has said something rude or hurtful, do not engage them. A single, polite comment, such as \"That joke makes me feel uncomfortable,\" is fine, but being harsh or unkind in response to harsh or unkind comments heightens tensions and makes Habitica a more negative space. Kindness and politeness helps others understand where you are coming from.",
    "commGuideList02F": "<strong>Comply immediately with any Mod request</strong> to cease a discussion or move it to the Back Corner. Last words, parting shots and conclusive zingers should all be delivered (courteously) at your \"table\" in the Back Corner, if allowed.",
    "commGuideList02G": "<strong>Take time to reflect instead of responding in anger</strong> if someone tells you that something you said or did made them uncomfortable. There is great strength in being able to sincerely apologize to someone. If you feel that the way they responded to you was inappropriate, contact a mod rather than calling them out on it publicly.",
    "commGuideList02H": "<strong>Divisive/contentious conversations should be reported to mods</strong> by flagging the messages involved. If you feel that a conversation is getting heated, overly emotional, or hurtful, cease to engage. Instead, flag the posts to let us know about it. Moderators will respond as quickly as possible. It's our job to keep you safe. If you feel screenshots may be helpful, please email them to <%= hrefCommunityManagerEmail %>.",
    "commGuideList02I": "<strong>Do not spam.</strong> Spamming may include, but is not limited to: posting the same comment or query in multiple places, posting links without explanation or context, posting nonsensical messages, or posting many messages in a row. Asking for gems or a subscription in any of the chat spaces or via Private Message is also considered spamming.",
    "commGuideList02J": "<strong>Please avoid posting large header text in the public chat spaces, particularly the Tavern.</strong> Much like ALL CAPS, it reads as if you were yelling, and interferes with the comfortable atmosphere.",
    "commGuideList02K": "<strong>We highly discourage the exchange of personal information - particularly information that can be used to identify you - in public chat spaces.</strong> Identifying information can include but is not limited to: your address, your email address, and your API token/password. This is for your safety! Staff or moderators may remove such posts at their discretion. If you are asked for personal information in a private Guild, Party, or PM, we highly recommend that you politely refuse and alert the staff and moderators by either 1) flagging the message if it is in a Party or private Guild, or 2) taking screenshots and emailing Lemoness at <%= hrefCommunityManagerEmail %> if the message is a PM.",

    "commGuidePara019": "<strong>In private spaces,</strong> users have more freedom to discuss whatever topics they would like, but they still may not violate the Terms and Conditions, including posting any discriminatory, violent, or threatening content. Note that, because Challenge names appear in the winner's public profile, ALL Challenge names must obey the public space guidelines, even if they appear in a private space.",
    "commGuidePara020": "<strong>Private Messages (PMs)</strong> have some additional guidelines. If someone has blocked you, do not contact them elsewhere to ask them to unblock you. Additionally, you should not send PMs to someone asking for support (since public answers to support questions are helpful to the community). Finally, do not send anyone PMs begging for a gift of gems or a subscription, as this can be considered spamming.",
    "commGuidePara020A": "<strong>If you see a post that you believe is in violation of the public space guidelines outlined above, or if you see a post that concerns you or makes you uncomfortable, you can bring it to the attention of Moderators and Staff by flagging to report it</strong>. A Staff member or Moderator will respond to the situation as soon as possible. Please note that intentionally flagging innocent posts is an infraction of these Guidelines (see below in “Infractions”). PMs cannot be flagged at this time, so if you need to report a PM please take screenshots and email them to Lemoness at <%= hrefCommunityManagerEmail %>.",
    "commGuidePara021": "Furthermore, some public spaces in Habitica have additional guidelines.",
    "commGuideHeadingTavern": "The Tavern",
    "commGuidePara022": "The Tavern is the main spot for Habiticans to mingle. Daniel the Innkeeper keeps the place spic-and-span, and Lemoness will happily conjure up some lemonade while you sit and chat. Just keep in mind...",
    "commGuidePara023": "Conversation tends to revolve around casual chatting and productivity or life improvement tips.",

    "commGuidePara024": "Because the Tavern chat can only hold 200 messages, <strong>it isn't a good place for prolonged conversations on topics, especially sensitive ones</strong> (ex. politics, religion, depression, whether or not goblin-hunting should be banned, etc.). These conversations should be taken to an applicable guild or the Back Corner (more information below).",
    "commGuidePara027": "<strong>Don't discuss anything addictive in the Tavern.</strong> Many people use Habitica to try to quit their bad Habits. Hearing people talk about addictive/illegal substances may make this much harder for them! Respect your fellow Tavern-goers and take this into consideration. This includes, but is not exclusive to: smoking, alcohol, pornography, gambling, and drug use/abuse.",

    "commGuideHeadingPublicGuilds": "Public Guilds",
    "commGuidePara029": "<strong>Public guilds are much like the Tavern, except that instead of being centered around general conversation, they have a focused theme.</strong> Public guild chat should focus on this theme. For example, members of the Wordsmiths guild might be cross if they found the conversation suddenly focusing on gardening instead of writing, and a Dragon-Fanciers guild might not have any interest in deciphering ancient runes. Some guilds are more lax about this than others, but in general, <strong>try to stay on topic!</strong>",
    "commGuidePara031": "<strong>Some public guilds will contain sensitive topics such as depression, religion, politics, etc.</strong> This is fine as long as the conversations therein do not violate any of the Terms and Conditions or Public Space Rules, and as long as they stay on topic.",
    "commGuidePara033": "<strong>Public Guilds may NOT contain 18+ content. If they plan to regularly discuss sensitive content, they should say so in the Guild title.</strong> This is to keep Habitica safe and comfortable for everyone. <br><br><strong>If the guild in question has different kinds of sensitive issues, it is respectful to your fellow Habiticans to place your comment behind a warning (ex. \"Warning: references self-harm\").</strong> These may be characterized as trigger warnings and/or content notes, and guilds may have their own rules in addition to those given here. If possible, please use <a href='http://habitica.wikia.com/wiki/Markdown_Cheat_Sheet' target='_blank'>markdown</a> to hide the potentially sensitive content below line breaks so that those who may wish to avoid reading it can scroll past it without seeing the content. Habitica staff and moderators may still remove this material at their discretion. Additionally, the sensitive material should be topical -- bringing up self-harm in a guild focused on fighting depression may make sense, but may be less appropriate in a music guild. If you see someone who is repeatedly violating this guideline, especially after several requests, please flag the posts and email <%= hrefCommunityManagerEmail %> with screenshots.",
    "commGuidePara035": "<strong>No Guilds, Public or Private, should be created for the purpose of attacking any group or individual. Creating such a Guild is grounds for an instant ban.</strong> Fight bad habits, not your fellow adventurers!",
    "commGuidePara037": "All Tavern Challenges and Public Guild Challenges must comply with these rules as well.",
    "commGuideHeadingBackCorner": "The Back Corner",
    "commGuidePara038": "<strong>Sometimes a conversation will get too heated or sensitive to be continued in a Public Space without making users uncomfortable. In that case, the conversation will be directed to the Back Corner Guild. Note that being directed to the Back Corner is not at all a punishment!</strong> In fact, many Habiticans like to hang out there and discuss things at length.",
    "commGuidePara039": "The Back Corner Guild is a free public space to discuss sensitive subjects, and it is carefully moderated. It is not a place for general discussions or conversations. <strong>The Public Space Guidelines still apply, as do all of the Terms and Conditions.</strong> Just because we are wearing long cloaks and clustering in a corner doesn't mean that anything goes! Now pass me that smoldering candle, will you?",
    "commGuideHeadingTrello": "Trello Boards",
    "commGuidePara040": "<strong>Trello serves as an open forum for suggestions and discussion of site features.</strong> Habitica is ruled by the people in the form of valiant contributors -- we all build the site together. Trello lends structure to our system. Out of consideration for this, <strong>try your best to contain all your thoughts into one comment, instead of commenting many times in a row on the same card. If you think of something new, feel free to edit your original comments.</strong> Please, take pity on those of us who receive a notification for every new comment. Our inboxes can only withstand so much.",
<<<<<<< HEAD
    "commGuidePara041": "Habitica uses five different Trello boards:",
=======
    "commGuidePara041": "Habitica uses four different Trello boards:",
>>>>>>> c23062f8
    "commGuideList03A": "The <strong>Main Board</strong> is a place to request and vote on site features.",
    "commGuideList03B": "The <strong>Mobile Board</strong> is a place to request and vote on mobile app features.",
    "commGuideList03C": "The <strong>Pixel Art Board</strong> is a place to discuss and submit pixel art.",
    "commGuideList03D": "The <strong>Quest Board</strong> is a place to discuss and submit quests.",
    "commGuideList03E": "The <strong>Wiki Board</strong> is a place to improve, discuss and request new wiki content.",

    "commGuidePara042": "<strong>All have their own guidelines outlined, and the Public Spaces rules apply.</strong> Users should avoid going off-topic in any of the boards or cards. Trust us, the boards get crowded enough as it is! Prolonged conversations should be moved to the Back Corner Guild.",
    "commGuideHeadingGitHub": "GitHub",
    "commGuidePara043": "<strong>Habitica uses GitHub to track bugs and contribute code.</strong> It's the smithy where the tireless Blacksmiths forge the features! <strong>All the Public Spaces rules apply.</strong> Be sure to be polite to the Blacksmiths -- they have a lot of work to do, keeping the site running! Hooray, Blacksmiths!",
    "commGuidePara044": "The following users are <a href='https://help.github.com/articles/permission-levels-for-an-organization/' target='_blank'>owners</a> of the Habitica repo:",
    "commGuideHeadingWiki": "Wiki",
    "commGuidePara045": "<strong>The Habitica wiki collects information about the site.</strong> It also hosts a few forums similar to the guilds on Habitica. Hence, all the Public Space rules apply.",
    "commGuidePara046": "The Habitica wiki can be considered to be a database of all things Habitica. It provides information about site features, guides to play the game, tips on how you can contribute to Habitica and also provides a place for you to advertise your guild or party and vote on topics.",
    "commGuidePara047": "Since the wiki is hosted by Wikia, the terms and conditions of Wikia also apply in addition to the rules set by Habitica and the Habitica wiki site.",
    "commGuidePara048": "The wiki is solely a collaboration between all of its editors so some additional guidelines include:",
    "commGuideList04A": "Requesting new pages or major changes on the Wiki Trello board",
    "commGuideList04B": "Being open to other peoples' suggestion about your edit",
    "commGuideList04C": "Discussing any conflict of edits within the page's talk page",
    "commGuideList04D": "Bringing any unresolved conflict to the attention of wiki admins",
    "commGuideList04DRev": "Mentioning any unresolved conflict in the Wizards of the Wiki guild for additional discussion, or if the conflict has become abusive, contacting moderators (see below) or emailing Lemoness at <%= hrefCommunityManagerEmail %>",
    "commGuideList04E": "Not spamming or sabotaging pages for personal gain",
    "commGuideList04F": "Reading <a href='http://habitica.wikia.com/wiki/Guidance_for_Scribes' target='_blank'>Guidance for Scribes</a> before making any changes",
    "commGuideList04G": "Using an impartial tone within wiki pages",
    "commGuideList04H": "Ensuring that wiki content is relevant to the whole site of Habitica and not pertaining to a particular guild or party (such information can be moved to the forums)",
    "commGuidePara049": "The following people are the current wiki administrators:",
    "commGuidePara049A": "The following moderators can make emergency edits in situations where a moderator is needed and the above admins are unavailable:",
    "commGuidePara018": "Wiki Administrators Emeritus are",
    "commGuideHeadingInfractionsEtc": "Infractions, Consequences, and Restoration",
    "commGuideHeadingInfractions": "Infractions",
    "commGuidePara050": "Overwhelmingly, Habiticans assist each other, are respectful, and work to make the whole community fun and friendly. However, once in a blue moon, something that a Habitican does may violate one of the above guidelines. When this happens, the Mods will take whatever actions they deem necessary to keep Habitica safe and comfortable for everyone.",
    "commGuidePara051": "<strong>There are a variety of infractions, and they are dealt with depending on their severity.</strong> These are not conclusive lists, and Mods have a certain amount of discretion. The Mods will take context into account when evaluating infractions.",
    "commGuideHeadingSevereInfractions": "Severe Infractions",
    "commGuidePara052": "Severe infractions greatly harm the safety of Habitica's community and users, and therefore have severe consequences as a result.",
    "commGuidePara053": "The following are examples of some severe infractions. This is not a comprehensive list.",
    "commGuideList05A": "Violation of Terms and Conditions",
    "commGuideList05B": "Hate Speech/Images, Harassment/Stalking, Cyber-Bullying, Flaming, and Trolling",
    "commGuideList05C": "Violation of Probation",
    "commGuideList05D": "Impersonation of Staff or Moderators",
    "commGuideList05E": "Repeated Moderate Infractions",
    "commGuideList05F": "Creation of a duplicate account to avoid consequences (for example, making a new account to chat after having chat privileges revoked)",
    "commGuideList05G": "Intentional deception of Staff or Moderators in order to avoid consequences or to get another user in trouble",
    "commGuideHeadingModerateInfractions": "Moderate Infractions",
    "commGuidePara054": "Moderate infractions do not make our community unsafe, but they do make it unpleasant. These infractions will have moderate consequences. When in conjunction with multiple infractions, the consequences may grow more severe.",
    "commGuidePara055": "The following are some examples of Moderate Infractions. This is not a comprehensive list.",
    "commGuideList06A": "Ignoring or Disrespecting a Mod. This includes publicly complaining about moderators or other users/publicly glorifying or defending banned users. If you are concerned about one of the rules or Mods, please contact Lemoness via email (<%= hrefCommunityManagerEmail %>).",
    "commGuideList06B": "Backseat Modding. To quickly clarify a relevant point: A friendly mention of the rules is fine. Backseat modding consists of telling, demanding, and/or strongly implying that someone must take an action that you describe to correct a mistake. You can alert someone to the fact that they have committed a transgression, but please do not demand an action-for example, saying, \"Just so you know, profanity is discouraged in the Tavern, so you may want to delete that,\" would be better than saying, \"I'm going to have to ask you to delete that post.\"",
    "commGuideList06C": "Repeatedly Violating Public Space Guidelines",
    "commGuideList06D": "Repeatedly Committing Minor Infractions",
    "commGuideHeadingMinorInfractions": "Minor Infractions",
    "commGuidePara056": "Minor Infractions, while discouraged, still have minor consequences. If they continue to occur, they can lead to more severe consequences over time.",
    "commGuidePara057": "The following are some examples of Minor Infractions. This is not a comprehensive list.",
    "commGuideList07A": "First-time violation of Public Space Guidelines",
    "commGuideList07B": "Any statements or actions that trigger a \"Please Don't\". When a Mod has to say \"Please Don't do this\" to a user, it can count as a very minor infraction for that user. An example might be \"Mod Talk: Please Don't keep arguing in favor of this feature idea after we've told you several times that it isn't feasible.\" In many cases, the Please Don't will be the minor consequence as well, but if Mods have to say \"Please Don't\" to the same user enough times, the triggering Minor Infractions will start to count as Moderate Infractions.",
    "commGuideHeadingConsequences": "Consequences",
    "commGuidePara058": "In Habitica -- as in real life -- every action has a consequence, whether it is getting fit because you've been running, getting cavities because you've been eating too much sugar, or passing a class because you've been studying.",
    "commGuidePara059": "<strong>Similarly, all infractions have direct consequences.</strong> Some sample consequences are outlined below.",
    "commGuidePara060": "If your infraction has a moderate or severe consequence, there will be a post from a staff member or moderator in the forum in which the infraction occurred explaining:",
    "commGuideList08A": "what your infraction was",
    "commGuideList08B": "what the consequence is",
    "commGuideList08C": "what to do to correct the situation and restore your status, if possible.",
    "commGuidePara060A": "If the situation calls for it, you may receive a PM or email in addition to or instead of a post in the forum in which the infraction occurred.",
    "commGuidePara060B": "If your account is banned (a severe consequence), you will not be able to log into Habitica and will receive an error message upon attempting to log in. If you wish to apologize or make a plea for reinstatement, please email Lemoness at <%= hrefCommunityManagerEmail %> with your UUID (which will be given in the error message). It is your responsibility to reach out if you desire reconsideration or reinstatement.",
    "commGuideHeadingSevereConsequences": "Examples of Severe Consequences",
    "commGuideList09A": "Account bans (see above)",
    "commGuideList09B": "Account deletions",
    "commGuideList09C": "Permanently disabling (\"freezing\") progression through Contributor Tiers",
    "commGuideHeadingModerateConsequences": "Examples of Moderate Consequences",
    "commGuideList10A": "Restricted public chat privileges",
    "commGuideList10A1": "If your actions result in revocation of your chat privileges, a Moderator or Staff member will PM you and/or post in the forum in which you were muted to notify you of the reason for your muting and the length of time for which you will be muted. At the end of that period, you will receive your chat privileges back, provided you are willing to correct the behavior for which you were muted and comply with the Community Guidelines.",
    "commGuideList10B": "Restricted private chat privileges",
    "commGuideList10C": "Restricted guild/challenge creation privileges",
    "commGuideList10D": "Temporarily disabling (\"freezing\") progression through Contributor Tiers",
    "commGuideList10E": "Demotion of Contributor Tiers",
    "commGuideList10F": "Putting users on \"Probation\"",
    "commGuideHeadingMinorConsequences": "Examples of Minor Consequences",
    "commGuideList11A": "Reminders of Public Space Guidelines",
    "commGuideList11B": "Warnings",
    "commGuideList11C": "Requests",
    "commGuideList11D": "Deletions (Mods/Staff may delete problematic content)",
    "commGuideList11E": "Edits (Mods/Staff may edit problematic content)",
    "commGuideHeadingRestoration": "Restoration",
    "commGuidePara061": "Habitica is a land devoted to self-improvement, and we believe in second chances. <strong>If you commit an infraction and receive a consequence, view it as a chance to evaluate your actions and strive to be a better member of the community.</strong>",
    "commGuidePara062": "The announcement, message, and/or email that you receive explaining the consequences of your actions (or, in the case of minor consequences, the Mod/Staff announcement) is a good source of information. <strong>Cooperate with any restrictions which have been imposed, and endeavor to meet the requirements to have any penalties lifted.</strong>",
    "commGuidePara063": "<strong>If you do not understand your consequences, or the nature of your infraction, ask the Staff/Moderators</strong> for help so you can avoid committing infractions in the future.",
    "commGuideHeadingContributing": "Contributing to Habitica",
    "commGuidePara064": "Habitica is an open-source project, which means that any Habiticans are welcome to pitch in! The ones who do will be rewarded according to the following tier of rewards:",
    "commGuideList12A": "Habitica Contributor's badge, plus 3 Gems.",
    "commGuideList12B": "Contributor Armor, plus 3 Gems.",
    "commGuideList12C": "Contributor Helmet, plus 3 Gems.",
    "commGuideList12D": "Contributor Sword, plus 4 Gems.",
    "commGuideList12E": "Contributor Shield, plus 4 Gems.",
    "commGuideList12F": "Contributor Pet, plus 4 Gems.",
    "commGuideList12G": "Contributor Guild Invite, plus 4 Gems.",
    "commGuidePara065": "Mods are chosen from among Seventh Tier contributors by the Staff and preexisting Moderators. Note that while Seventh Tier Contributors have worked hard on behalf of the site, not all of them speak with the authority of a Mod.",
    "commGuidePara066": "There are some important things to note about the Contributor Tiers:",
    "commGuideList13A": "<strong>Tiers are discretionary.</strong> They are assigned at the discretion of Moderators, based on many factors, including our perception of the work you are doing and its value in the community. We reserve the right to change the specific levels, titles and rewards at our discretion.",
    "commGuideList13B": "<strong>Tiers get harder as you progress.</strong> If you made one monster, or fixed a small bug, that may be enough to give you your first contributor level, but not enough to get you the next. Like in any good RPG, with increased level comes increased challenge!",
    "commGuideList13C": "<strong>Tiers don't \"start over\" in each field.</strong> When scaling the difficulty, we look at all your contributions, so that people who do a little bit of art, then fix a small bug, then dabble a bit in the wiki, do not proceed faster than people who are working hard at a single task. This helps keep things fair!",
    "commGuideList13D": "<strong>Users on probation cannot be promoted to the next tier.</strong> Mods have the right to freeze user advancement due to infractions. If this happens, the user will always be informed of the decision, and how to correct it. Tiers may also be removed as a result of infractions or probation.",
    "commGuideHeadingFinal": "The Final Section",
    "commGuidePara067": "So there you have it, brave Habitican -- the Community Guidelines! Wipe that sweat off of your brow and give yourself some XP for reading it all. If you have any questions or concerns about these Community Guidelines, please email Lemoness (<%= hrefCommunityManagerEmail %>) and she will be happy to help clarify things.",
    "commGuidePara068": "Now go forth, brave adventurer, and slay some Dailies!",
    "commGuideHeadingLinks": "Useful Links",
    "commGuidePara069": "The following talented artists contributed to these illustrations:",
    "commGuideLink01": "Habitica Help: Ask a Question ",
    "commGuideLink01description": "a guild for any players to ask questions about Habitica!",
    "commGuideLink02": "The Back Corner Guild",
    "commGuideLink02description": "a guild for the discussion of long or sensitive topics.",
    "commGuideLink03": "<a href='http://habitica.wikia.com/wiki/Habitica_Wiki' target='_blank'>The Wiki</a>",
    "commGuideLink03description": "the biggest collection of information about Habitica.",
    "commGuideLink04": "GitHub",
    "commGuideLink04description": "for bug reports or helping code programs!",
    "commGuideLink05": "The Main Trello",
    "commGuideLink05description": "for site feature requests.",
    "commGuideLink06": "The Mobile Trello",
    "commGuideLink06description": "for mobile feature requests.",
    "commGuideLink07": "The Art Trello",
    "commGuideLink07description": "for submitting pixel art.",
    "commGuideLink08": "The Quest Trello",
    "commGuideLink08description": "for submitting quest writing.",

    "lastUpdated": "Last updated"
}<|MERGE_RESOLUTION|>--- conflicted
+++ resolved
@@ -70,11 +70,7 @@
     "commGuidePara039": "The Back Corner Guild is a free public space to discuss sensitive subjects, and it is carefully moderated. It is not a place for general discussions or conversations. <strong>The Public Space Guidelines still apply, as do all of the Terms and Conditions.</strong> Just because we are wearing long cloaks and clustering in a corner doesn't mean that anything goes! Now pass me that smoldering candle, will you?",
     "commGuideHeadingTrello": "Trello Boards",
     "commGuidePara040": "<strong>Trello serves as an open forum for suggestions and discussion of site features.</strong> Habitica is ruled by the people in the form of valiant contributors -- we all build the site together. Trello lends structure to our system. Out of consideration for this, <strong>try your best to contain all your thoughts into one comment, instead of commenting many times in a row on the same card. If you think of something new, feel free to edit your original comments.</strong> Please, take pity on those of us who receive a notification for every new comment. Our inboxes can only withstand so much.",
-<<<<<<< HEAD
-    "commGuidePara041": "Habitica uses five different Trello boards:",
-=======
     "commGuidePara041": "Habitica uses four different Trello boards:",
->>>>>>> c23062f8
     "commGuideList03A": "The <strong>Main Board</strong> is a place to request and vote on site features.",
     "commGuideList03B": "The <strong>Mobile Board</strong> is a place to request and vote on mobile app features.",
     "commGuideList03C": "The <strong>Pixel Art Board</strong> is a place to discuss and submit pixel art.",
