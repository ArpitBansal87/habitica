{
  "spellWizardFireballText": "Burst of Flames",
  "spellWizardFireballNotes": "You summon XP and deal fiery damage to Bosses! (Based on: INT)",

  "spellWizardMPHealText": "Ethereal Surge",
  "spellWizardMPHealNotes": "You sacrifice Mana so the rest of your Party, except Mages, gains MP! (Based on: INT)",

  "spellWizardEarthText": "Earthquake",
  "spellWizardEarthNotes": "Your mental power shakes the earth and buffs your Party's Intelligence! (Based on: Unbuffed INT)",

  "spellWizardFrostText": "Chilling Frost",
  "spellWizardFrostNotes": "With one cast, ice freezes all your streaks so they won't reset to zero tomorrow! ",


  "spellWarriorSmashText": "Brutal Smash",
  "spellWarriorSmashNotes": "You make a task more blue/less red and deal extra damage to Bosses! (Based on: STR)",

  "spellWarriorDefensiveStanceText": "Defensive Stance",
  "spellWarriorDefensiveStanceNotes": "You crouch low and gain a buff to Constitution! (Based on: Unbuffed CON)",

  "spellWarriorValorousPresenceText": "Valorous Presence",
  "spellWarriorValorousPresenceNotes": "Your boldness buffs your whole Party's Strength! (Based on: Unbuffed STR)",

  "spellWarriorIntimidateText": "Intimidating Gaze",
  "spellWarriorIntimidateNotes": "Your fierce stare buffs your whole Party's Constitution! (Based on: Unbuffed CON)",

  "spellRoguePickPocketText": "Pickpocket",
  "spellRoguePickPocketNotes": "You rob a nearby task and gain gold! (Based on: PER)",

  "spellRogueBackStabText": "Backstab",
  "spellRogueBackStabNotes": "You betray a foolish task and gain gold and XP! (Based on: STR)",

  "spellRogueToolsOfTradeText": "Tools of the Trade",
  "spellRogueToolsOfTradeNotes": "Your tricky talents buff your whole Party's Perception! (Based on: Unbuffed PER)",

  "spellRogueStealthText": "Stealth",
  "spellRogueStealthNotes": "With each cast, a few of your undone Dailies won't cause damage tonight. Their streaks and colors won't change. (Based on: PER)",
<<<<<<< HEAD
  "spellRogueStealthDaliesAvoided": "<%= originalText %> Number of dailies that will be avoided: <%= number %>.",
=======
  "spellRogueStealthDaliesAvoided": "<%- originalText %> Number of dailies that will be avoided: <%- number %>.",
  "spellRogueStealthMaxedOut": "You have already avoided all your dailies; there's no need to cast this again.",
>>>>>>> b7964a41

  "spellHealerHealText": "Healing Light",
  "spellHealerHealNotes": "Shining light restores your health! (Based on: CON and INT)",

  "spellHealerBrightnessText": "Searing Brightness",
  "spellHealerBrightnessNotes": "A burst of light makes your tasks more blue/less red! (Based on: INT)",

  "spellHealerProtectAuraText": "Protective Aura",
  "spellHealerProtectAuraNotes": "You shield your Party by buffing their Constitution! (Based on: Unbuffed CON)",

  "spellHealerHealAllText": "Blessing",
  "spellHealerHealAllNotes": "Your soothing spell restores your whole Party's health! (Based on: CON and INT)",

  "spellSpecialSnowballAuraText": "Snowball",
  "spellSpecialSnowballAuraNotes": "Turn a friend into a frosty snowman!",
  "spellSpecialSaltText": "Salt",
  "spellSpecialSaltNotes": "Reverse the spell that made you a snowman.",

  "spellSpecialSpookySparklesText": "Spooky Sparkles",
  "spellSpecialSpookySparklesNotes": "Turn your friend into a transparent pal!",
  "spellSpecialOpaquePotionText": "Opaque Potion",
  "spellSpecialOpaquePotionNotes": "Reverse the spell that made you transparent.",

  "spellSpecialShinySeedText": "Shiny Seed",
  "spellSpecialShinySeedNotes": "Turn a friend into a joyous flower!",
  "spellSpecialPetalFreePotionText": "Petal-Free Potion",
  "spellSpecialPetalFreePotionNotes": "Reverse the spell that made you a flower.",

  "spellSpecialSeafoamText": "Seafoam",
  "spellSpecialSeafoamNotes": "Turn a friend into a sea creature!",
  "spellSpecialSandText": "Sand",
  "spellSpecialSandNotes": "Reverse the spell that made you a sea star.",

  "partyNotFound": "Party not found",
  "targetIdUUID": "\"targetId\" must be a valid User ID.",
  "challengeTasksNoCast": "Casting a skill on challenge tasks is not allowed.",
  "groupTasksNoCast": "Casting a skill on group tasks is not allowed.",
  "spellNotOwned": "You don't own this skill.",
<<<<<<< HEAD
  "spellLevelTooHigh": "You must be level <%= level %> to use this skill.",
  "spellAlreadyCast": "You've cast this skill already. It won't have any additional effect."
=======
  "spellLevelTooHigh": "You must be level <%- level %> to use this skill."
>>>>>>> b7964a41
}<|MERGE_RESOLUTION|>--- conflicted
+++ resolved
@@ -35,12 +35,8 @@
 
   "spellRogueStealthText": "Stealth",
   "spellRogueStealthNotes": "With each cast, a few of your undone Dailies won't cause damage tonight. Their streaks and colors won't change. (Based on: PER)",
-<<<<<<< HEAD
-  "spellRogueStealthDaliesAvoided": "<%= originalText %> Number of dailies that will be avoided: <%= number %>.",
-=======
   "spellRogueStealthDaliesAvoided": "<%- originalText %> Number of dailies that will be avoided: <%- number %>.",
   "spellRogueStealthMaxedOut": "You have already avoided all your dailies; there's no need to cast this again.",
->>>>>>> b7964a41
 
   "spellHealerHealText": "Healing Light",
   "spellHealerHealNotes": "Shining light restores your health! (Based on: CON and INT)",
@@ -79,10 +75,5 @@
   "challengeTasksNoCast": "Casting a skill on challenge tasks is not allowed.",
   "groupTasksNoCast": "Casting a skill on group tasks is not allowed.",
   "spellNotOwned": "You don't own this skill.",
-<<<<<<< HEAD
-  "spellLevelTooHigh": "You must be level <%= level %> to use this skill.",
-  "spellAlreadyCast": "You've cast this skill already. It won't have any additional effect."
-=======
   "spellLevelTooHigh": "You must be level <%- level %> to use this skill."
->>>>>>> b7964a41
 }