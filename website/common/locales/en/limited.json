--- conflicted
+++ resolved
@@ -151,11 +151,7 @@
     "winter2020CarolOfTheMageSet": "Carol of the Mage (Mage)",
     "winter2020WinterSpiceSet": "Winter Spice (Healer)",
     "winter2020LanternSet": "Lantern (Rogue)",
-<<<<<<< HEAD
-    "spring2020BeetleWarriorSet": "Beetle (Warrior)",
-=======
     "spring2020BeetleWarriorSet": "Rhinoceros Beetle (Warrior)",
->>>>>>> d8a99647
     "spring2020PuddleMageSet": "Puddle (Mage)",
     "spring2020IrisHealerSet": "Iris (Healer)",
     "spring2020LapisLazuliRogueSet": "Lapis Lazuli (Rogue)",
