{
    "rebirthNew": "Renaissance : Une Nouvelle Aventure Disponible !",
    "rebirthUnlock": "Vous avez débloqué la Renaissance ! Cet article spécial du marché vous permet de commencer une nouvelle partie au niveau 1 tout en gardant vos tâches, vos familiers et bien plus. Utilisez-le pour vous procurer un vent de renouveau dans Habitica si vous sentez que vous en avez fait le tour, ou pour expérimenter de nouvelles fonctionnalités avec le regard nouveau d'un personnage débutant.",
    "rebirthBegin": "Renaissance : Commencez une Nouvelle Aventure",
    "rebirthStartOver": "Renaissance fait recommencer votre personnage au Niveau 1.",
    "rebirthAdvList1": "Vous repartez avec une Santé complète.",
    "rebirthAdvList2": "Vous n'avez pas d'expérience ou d'or.",
<<<<<<< HEAD
    "rebirthAdvList3": "Vos Habitudes, Quotidiennes et Tâches À Faire sont remises au jaune et les combos sont remis à zéro, à l'exception des tâches de défis.",
=======
    "rebirthAdvList3": "Vos habitudes, Quotidiennes et tâches À Faire sont remises au jaune et les combos sont remis à zéro, à l'exception des tâches de défis.",
>>>>>>> 0c3f4071
    "rebirthAdvList4": "Vous avez la classe de départ de Guerrier jusqu'à ce que vous obteniez une nouvelle classe.",
    "rebirthInherit": "Votre nouveau personnage a hérité de quelques petites choses de son prédécesseur :",
    "rebirthInList1": "Les tâches, l'historique, l'équipement et les paramètres sont conservés.",
    "rebirthInList2": "Les défis, les guildes et les appartenances à des équipes sont conservés.",
    "rebirthInList3": "Les gemmes, les paliers de soutien et les niveaux de contribution sont conservés.",
    "rebirthInList4": "Les objets obtenus via des gemmes ou des butins (tels que les familiers et les montures) sont conservés, bien que vous ne puissiez pas y accéder jusqu'à ce que vous les ayez débloqués de nouveau.",
    "rebirthEarnAchievement": "Vous avez également obtenu un Succès pour avoir commencé une nouvelle aventure !",
    "beReborn": "Renaître",
    "rebirthAchievement": "Vous avez commencé une nouvelle aventure ! C'est votre Renaissance n°<%= number %> et le niveau le plus élevé que vous avez atteint est <%= level %>. Pour cumuler ce Succès, commencez votre nouvelle aventure une fois que vous aurez atteint un niveau encore plus élevé !",
    "rebirthAchievement100": "Vous avez commencé une nouvelle aventure ! C'est votre Renaissance <%= number %>, et le plus haut niveau que vous ayez atteint est 100 ou plus. Pour obtenir ce succès une fois de plus, commencez votre prochaine nouvelle aventure lorsque vous aurez atteint la prochaine centaine !",
    "rebirthBegan": "A commencé une Nouvelle Aventure",
    "rebirthText": "A débuté <%= rebirths %> Nouvelles Aventures",
    "rebirthOrb": "A utilisé un Orbe de Renaissance pour recommencer à zéro après avoir atteint le niveau  <%= level %>.",
    "rebirthOrb100": "A utilisé un Orbe de Renaissance pour recommencer à zéro après avoir atteint le niveau 100 ou plus.",
    "rebirthOrbNoLevel": "A utilisé un Orbe de Renaissance pour recommencer à zéro.",
    "rebirthPop": "Commencez un nouveau personnage au niveau 1 en conservant les succès, les objets de collecte, l'équipement et les tâches avec historique.",
    "rebirthName": "Orbe de Renaissance",
    "reborn": "Né de nouveau, niveau maximum <%= reLevel %>",
    "confirmReborn": "Confirmez-vous ?",
    "rebirthComplete": "Vous avez été ressuscité !"
}<|MERGE_RESOLUTION|>--- conflicted
+++ resolved
@@ -5,11 +5,7 @@
     "rebirthStartOver": "Renaissance fait recommencer votre personnage au Niveau 1.",
     "rebirthAdvList1": "Vous repartez avec une Santé complète.",
     "rebirthAdvList2": "Vous n'avez pas d'expérience ou d'or.",
-<<<<<<< HEAD
-    "rebirthAdvList3": "Vos Habitudes, Quotidiennes et Tâches À Faire sont remises au jaune et les combos sont remis à zéro, à l'exception des tâches de défis.",
-=======
     "rebirthAdvList3": "Vos habitudes, Quotidiennes et tâches À Faire sont remises au jaune et les combos sont remis à zéro, à l'exception des tâches de défis.",
->>>>>>> 0c3f4071
     "rebirthAdvList4": "Vous avez la classe de départ de Guerrier jusqu'à ce que vous obteniez une nouvelle classe.",
     "rebirthInherit": "Votre nouveau personnage a hérité de quelques petites choses de son prédécesseur :",
     "rebirthInList1": "Les tâches, l'historique, l'équipement et les paramètres sont conservés.",
