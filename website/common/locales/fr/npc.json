{
    "npc": "PNJ",
    "npcAchievementName": "<%= key %> PNJ",
    "npcAchievementText": "A soutenu le projet Kickstarter à son niveau maximum!",
    "welcomeTo": "Welcome to",
    "welcomeBack": "Welcome back!",
    "justin": "Justin",
    "justinIntroMessage1": "Hello there! You must be new here. My name is Justin, your guide to Habitica.",
    "justinIntroMessage2": "To start, you'll need to create an avatar.",
    "justinIntroMessage3": "Great! Now, what are you interested in working on throughout this journey?",
    "introTour": "Here we are! I've filled out some Tasks for you based on your interests, so you can get started right away. Click a Task to edit or add new Tasks to fit your routine!",
    "prev": "Prev",
    "next": "Next",
    "randomize": "Randomize",
    "mattBoch": "Matt Boch",
    "mattShall": "Dois-je préparer votre coursier, <%= name %> ? Lorsque vous avez assez nourri un animal pour qu'il devienne une fière monture, il apparaît ici. Cliquez sur une monture pour monter en selle !",
    "mattBochText1": "Bienvenue à l'écurie ! Je suis Matt, le Maître des bêtes. Après avoir passé le niveau 3, vous pourrez collecter des œufs de familiers et des potions d'éclosion en accomplissant vos tâches. Lorsque vous faites éclore un œuf de familier au marché, il apparaît ici ! Cliquez sur l'image d'un familier pour qu'il rejoigne votre avatar. Donnez à vos familiers la nourriture que vous trouvez dès la fin du niveau 3, et ils deviendront de puissantes montures.",
    "welcomeToTavern": "Welcome to The Tavern!",
    "sleepDescription": "Need a break? Check into Daniel's Inn to pause some of Habitica's more difficult game mechanics:",
    "sleepBullet1": "Missed Dailies won't damage you",
    "sleepBullet2": "Tasks won't lose streaks or decay in color",
    "sleepBullet3": "Bosses won't do damage for your missed Dailies",
    "sleepBullet4": "Your boss damage or collection Quest items will stay pending until check-out",
    "pauseDailies": "Pause Damage",
    "unpauseDailies": "Unpause Damage",
    "staffAndModerators": "Staff and Moderators",
    "communityGuidelinesIntro": "Habitica tries to create a welcoming environment for users of all ages and backgrounds, especially in public spaces like the Tavern. If you have any questions, please consult our <a href='/static/community-guidelines' target='_blank'>Community Guidelines</a>.",
    "acceptCommunityGuidelines": "I agree to follow the Community Guidelines",
    "daniel": "Daniel",
    "danielText": "Bienvenue à la taverne ! Installez-vous et faites connaissance avec les autres personnes. Si vous avez besoin de vous reposer (vacances ? maladie ?), je vous installerai à l'auberge. Pendant votre séjour, vos tâches Quotidiennes ne vous infligeront pas de dommages à la fin de la journée, mais vous pourrez quand même les réaliser.",
    "danielText2": "Prenez garde : si vous êtes au milieu d'une quête contre un boss, celui-ci vous infligera tout de même des blessures en fonction des Quotidiennes manquées des membres de votre groupe ! De façon identique, vos propres dégâts au boss (ou les objets récoltés) ne seront pas appliqués tant que vous ne quitterez pas l'auberge.",
    "danielTextBroken": "Bienvenue à la taverne... je suppose... Si vous avez besoin de vous reposer, je vous installerai à l'auberge... Pendant votre séjour, vos tâches Quotidiennes ne vous infligeront pas de dommages à la fin de la journée, mais vous pourrez quand même les réaliser... si vous en avez la force...",
    "danielText2Broken": "Oh... si vous êtes au milieu d'une quête contre un boss, celui-ci vous infligera tout de même des blessures si les membres de votre groupe rate des Quotidiennes ! De plus, vos propres dégâts infligés au boss (ou les objets récoltés) ne seront pas appliqués tant que vous n'aurez pas quitté l'auberge.",
    "alexander": "Alexander le marchand",
    "welcomeMarket": "Bienvenue au marché ! Achetez des œufs rares et des potions ! Vendez vos surplus ! Commandez des services utiles ! Venez voir ce que nous avons à proposer.",
<<<<<<< HEAD
    "welcomeMarketMobile": "Bienvenue ! Parcourez notre sélection raffinée d'équipements, œufs, potions et bien plus. Revenez régulièrement pour les nouveautés !",
=======
    "welcomeMarketMobile": "Welcome to the Market! Buy hard-to-find eggs and potions! Come see what we have to offer.",
>>>>>>> fdf2dd1f
    "displayItemForGold": "Voulez-vous vendre une <strong><%= itemType %></strong> ?",
    "displayEggForGold": "Voulez-vous vendre un œuf de <strong><%= itemType %></strong> ?",
    "displayPotionForGold": "Voulez-vous vendre une <strong>potion <%= itemType %></strong> ?",
    "sellForGold": "Vendre pour <%= gold %> pièces d'or.",
    "howManyToSell": "How many would you like to sell?",
    "yourBalance": "Your balance",
    "sell": "Sell",
    "buyNow": "Buy Now",
    "sortByNumber": "Number",
    "featuredItems": "Featured Items!",
    "hideLocked": "Hide locked",
    "hidePinned": "Hide pinned",
    "amountExperience": "<%= amount %> Experience",
    "amountGold": "<%= amount %> Gold",
    "namedHatchingPotion": "<%= type %> Hatching Potion",
    "buyGems": "Acheter des gemmes",
    "purchaseGems": "Acheter des gemmes",
    "items": "Items",
    "AZ": "A-Z",
    "sort": "Sort",
    "sortBy": "Sort By",
    "groupBy2": "Group By",
    "sortByName": "Name",
    "quantity": "Quantity",
    "cost": "Cost",
    "shops": "Shops",
    "custom": "Custom",
    "wishlist": "Wishlist",
    "wrongItemType": "The item type \"<%= type %>\" is not valid.",
    "wrongItemPath": "The item path \"<%= path %>\" is not valid.",
    "unpinnedItem": "You unpinned <%= item %>! It will no longer display in your Rewards column.",
    "cannotUnpinArmoirPotion": "The Health Potion and Enchanted Armoire cannot be unpinned.",
    "purchasedItem": "You bought <%= itemName %>",
    "ian": "Ian",
    "ianText": "Bienvenue à la boutique des quêtes ! Vous pouvez utiliser des parchemins de quête pour battre des monstres avec vos amis. Jetez un œil à notre ensemble de parchemins de quêtes disponibles à l'achat, sur votre droite !",
    "ianTextMobile": "Puis-je vous proposer quelques parchemins de quête ? Activez-les pour combattre des monstres avec votre équipe !",
    "ianBrokenText": "Bienvenue à la boutique des quêtes... Ici, vous pouvez utiliser des parchemins de quêtes pour combattre des monstres avec vos amis. Assurez-vous de regarder notre ensemble de parchemins de quêtes en vente sur votre droite...",
    "featuredQuests": "Featured Quests!",
    "missingKeyParam": "\"req.params.key\" est requis.",
    "itemNotFound": "Objet \"<%= key %>\" non trouvé.",
    "cannotBuyItem": "Vous ne pouvez pas acheter cet objet.",
    "missingTypeKeyEquip": "\"key\" et \"type\" sont des paramètres requis.",
    "missingPetFoodFeed": "\"pet\" et \"food\" sont des paramètres requis.",
    "invalidPetName": "Nom de familier invalide.",
    "missingEggHatchingPotionHatch": "\"egg\" et \"hatchingPotion\" sont des paramètres requis.",
    "invalidTypeEquip": "\"type\" doit faire partie de 'equipped', 'pet', 'mount', 'costume'.",
    "mustPurchaseToSet": "Il faut acheter <%= val %> pour le mettre en <%= key %>.",
    "typeRequired": "Type est requis",
    "keyRequired": "La clé est requise",
    "notAccteptedType": "Le Type doit faire partie de [eggs, hatchingPotions, premiumHatchingPotions, food, quests, gear]",
    "contentKeyNotFound": "Clé non trouvée pour le contenu <%= type %>",
    "plusOneGem": "+1 gemme",
    "typeNotSellable": "Type n'est pas vendable. Il doit faire partie des types suivants <%= acceptedTypes %>",
    "userItemsKeyNotFound": "Clé non trouvée pour user.items <%= type %>",
    "userItemsNotEnough": "Pas assez d'objets trouvés pour user.items <%= type %>",
    "pathRequired": "La chaîne de chemin d'accès est requise",
    "unlocked": "Les objets ont été débloqués.",
    "alreadyUnlocked": "Ensemble complet déjà débloqué.",
    "alreadyUnlockedPart": "Ensemble déjà partiellement débloqué.",
    "USD": "(USD)",
    "newStuff": "New Stuff by [Bailey](https://twitter.com/Mihakuu)",
    "cool": "Rappelez-le moi plus tard",
    "dismissAlert": "Renvoyer la Messagère",
    "donateText1": "Ajoute 20 gemmes à votre compte. Les gemmes sont utilisées pour acheter des objets spéciaux en jeu tel que les maillots ou les coiffures.",
    "donateText2": "Contribuez à soutenir Habitica",
    "donateText3": "En tant que projet à code source ouvert, Habitica est dépendant du soutien de ses utilisateurs. L'argent que vous dépensez en gemmes nous aide à continuer à faire tourner les serveurs, à maintenir un petit groupe d'employés, à développer de nouvelles fonctionnalités et à  fournir des encouragements à nos programmeurs bénévoles. Merci de votre générosité !",
    "donationDesc": "20 gemmes, Don à Habitica",
    "payWithCard": "Payer par Carte Bancaire",
    "payNote": "Note : Paypal met parfois longtemps à transmettre. Nous vous recommandons de payer par carte.",
    "card": "Carte de Crédit (via Stripe)",
    "amazonInstructions": "Cliquez sur ce bouton pour payer avec Amazon Payments.",
    "paymentMethods": "Moyens de paiement :",
    "classGear": "Équipement de classe",
    "classGearText": "Félicitations, vous avez choisi une classe ! J'ai ajouté à votre inventaire de nouvelles armes basiques. Regardez ci-dessous et équipez-vous !",
    "classStats": "Voici les attributs de votre classe ; ils affectent la façon de jouer. Chaque fois que vous gagnez un niveau, vous obtenez un point à allouer à un attribut spécifique. Passez au dessus de chaque attribut pour plus d'information.",
    "autoAllocate": "Distribution automatique",
    "autoAllocateText": "Si \"attribution automatique\" est sélectionné, votre avatar gagne des attributs automatiquement selon les attributs de vos tâches, que vous pouvez trouver dans <strong>TÂCHES > Modifier > Options Avancées > Attributs</strong>. Par exemple, si vous allez souvent à la salle de sport et que votre Quotidienne \"Sport\" est définie à 'Force', vous gagnerez de la Force automatiquement.",
    "spells": "Skills",
    "spellsText": "You can now unlock class-specific skills. You'll see your first at level 11. Your mana replenishes 10 points per day, plus 1 point per completed <a target='_blank' href='http://habitica.wikia.com/wiki/Todos'>To-Do</a>.",
    "skillsTitle": "Skills",
    "toDo": "À faire",
    "moreClass": "Pour en apprendre plus sur le système de classe, consultez <a href='http://fr.habitica.wikia.com/wiki/Système_de_Classe' target='_blank'>Wikia</a>.",
    "tourWelcome": "Bienvenue à Habitica ! Ceci est votre liste de Tâches. Cochez une tâche pour continuer !",
    "tourExp": "Beau travail ! Valider une tâche vous rapportera de l'expérience et de l'or !",
    "tourDailies": "Cette colonne regroupe les tâches quotidiennes. Pour commencer, renseignez une tâches que vous devriez faire tous les jours ! <strong>Exemple de tâches quotidiennes</strong> : <strong>Faire son lit</strong>, <strong>Se brosser les dents</strong>, <strong>Vérifier ses courriels professionnels</strong>",
    "tourCron": "Magnifique ! Vos Quotidiennes sont réinitialisées chaque jour.",
    "tourHP": "Prenez garde ! Si vous ne complétez pas une Quotidienne avant minuit, elle vous infligera des dégâts.",
    "tourHabits": "Cette colonne est pour les bonnes et mauvaises habitudes que vous réalisez fréquemment ! Pour continuer, cliquez sur le crayon pour changer les noms, puis cliquez sur la coche pour enregistrer.",
    "tourStats": "Les bonnes habitudes vous donneront de l'expérience et de l'or ! Les mauvaises habitudes vous feront perdre de la vie.",
    "tourGP": "Pour continuer, achetez l’Épée d'Entrainement avec l'or que vous venez de recevoir !",
    "tourAvatar": "<strong>Personnalisez votre Avatar</strong><ul><li>Votre avatar vous représente.</li><li>Personnalisez-le maintenant ou revenez plus tard.</li><li>Votre avatar sera basique jusqu'à ce que vous ayez gagné de l'équipement !</li></ul>",
    "tourScrollDown": "Faites attention à bien aller tout en bas de la page pour voir toutes les options ! Cliquez sur votre avatar à nouveau pour retourner à la page des tâches.",
    "tourMuchMore": "Quand vous aurez fini avec vos tâches, vous pourrez former une équipe avec vos amis, discuter dans les guildes liées à vos centres d'intérêts, participer à des défis, et bien plus !",
    "tourStatsPage": "Ceci est votre page de statistiques ! Remportez des succès en complétant les tâches listées.",
    "tourTavernPage": "Welcome to the Tavern, an all-ages chat room! You can keep your Dailies from hurting you in case of illness or travel by clicking \"Pause Damage\". Come say hi!",
    "tourPartyPage": "Votre équipe vous aidera à rester responsable. Invitez des amis pour déverrouiller un parchemin de quête !",
    "tourGuildsPage": "Les guildes sont des groupes de discussion autour de centres d'intérêts communs, créés par les joueurs et pour les joueurs. Naviguez dans la liste des guildes et rejoignez celles qui vous intéressent. Jetez un œil à la guilde la plus populaire, la guilde d'aide de Habitica (\"Habitica Help\"), où tout le monde peut poser des questions concernant Habitica !",
    "tourChallengesPage": "Les défis sont des listes de tâches à thème créées par des membres ! Rejoindre un défi ajoutera ses tâches à votre compte. Rivalisez avec d'autres membres pour gagner des gemmes !",
    "tourMarketPage": "À partir du niveau 3, des œufs et des potions d'éclosion apparaîtront au hasard comme butin lorsque vous réaliserez vos tâches. Ils apparaissent ici. Utilisez-les pour faire éclore des familiers ! Vous pouvez aussi acheter des objets au marché.",
    "tourHallPage": "Bienvenue au Panthéon des Héros, où les contributeurs et contributrices open-source d'Habitica sont honorés. Que ce soit par le code, les illustrations, la musique, l'écriture ou simplement par leur obligeance, ils ont gagné des gemmes, de l'équipement exclusif et des titres prestigieux. Vous pouvez vous aussi contribuer à Habitica !",
    "tourPetsPage": "Bienvenue à l'écurie ! Je suis Matt, le Maître des bêtes. Après avoir passé le niveau 3, vous pourrez collecter des œufs de familiers et des potions d'éclosion en accomplissant vos tâches. Lorsque vous faites éclore un œuf de familier au marché, il apparaît ici ! Cliquez sur l'image d'un animal pour le faire rejoindre votre avatar. Donnez à vos familiers la nourriture que vous trouvez dès la fin du niveau 3, et ils deviendront de puissantes montures.",
    "tourMountsPage": "Lorsque vous avez assez nourri un familier pour qu'il devienne une fière monture, il apparaît ici. Cliquez sur une monture pour monter en selle !",
    "tourEquipmentPage": "C'est ici que vous rangez votre équipement ! Votre tenue de combat influe sur vos stats. Si vous voulez que votre avatar arbore un équipement différent sans changer vos stats, cochez \"Utiliser un costume\".",
    "equipmentAlreadyOwned": "Vous avez déjà acheté cette pièce d'équipement.",
    "tourOkay": "Cool !",
    "tourAwesome": "Génial !",
    "tourSplendid": "Splendide !",
    "tourNifty": "Habile !",
    "tourAvatarProceed": "Montrez-moi mes tâches !",
    "tourToDosBrief": "<strong>Liste À Faire</strong><ul><li> Cochez des tâches À Faire pour gagner de l'or & de l'expérience !</li><li>Les tâches À Faire ne font jamais perdre de santé à votre avatar.</li></ul>",
    "tourDailiesBrief": "<strong>Tâches Quotidiennes</strong><ul><li>Les tâches Quotidiennes se répètent chaque jour.</li><li>Vous perdez en santé si vous manquez des tâches Quotidiennes.</li></ul>",
    "tourDailiesProceed": "Je ferai attention !",
    "tourHabitsBrief": "<strong>Bonnes & mauvaises habitudes</strong><ul><li>Les bonnes habitudes vous octroient de l'or & de l'expérience.</li><li>Les mauvaises habitudes vous font perdre de la santé.</li></ul>",
    "tourHabitsProceed": "Logique !",
    "tourRewardsBrief": "<strong>Liste de récompenses</strong><ul><li>Dépensez ici votre or durement gagné !</li><li>Achetez de l'équipement pour votre avatar ou définissez des récompenses personnalisées.</li></ul>",
    "tourRewardsArmoire": "<strong>Liste de récompenses</strong><ul><li>Dépensez votre or durement gagné ici!</li><li>Achetez de l'équipement pour votre avatar, obtenez un prix aléatoire dans l'Armoire enchantée, ou définissez des récompenses personnalisées.</li></ul>",
    "tourRewardsProceed": "C'est tout !",
    "welcomeToHabit": "Bienvenue dans Habitica !",
    "welcome1": "Créez un simple avatar.",
    "welcome1notes": "Cet avatar vous représentera dans votre progression",
    "welcome2": "Créez vos tâches.",
    "welcome2notes": "Plus vous réussirez vos tâches, mieux vous progresserez dans le jeu !",
    "welcome3": "Progressez dans la vie et dans le jeu !",
    "welcome3notes": "Au fur et à mesure que vous vous améliorerez, votre avatar gagnera des niveaux et débloquera des familiers, des quêtes, et l'équipement, et plus encore !",
    "welcome4": "Évitez les mauvaises habitudes qui vident votre santé (PV),  ou votre avatar mourra !",
    "welcome5": "Maintenant, vous allez personnaliser votre avatar et définissez vos tâches ...",
    "imReady": "Entrez dans Habitica",
    "limitedOffer": "Available until <%= date %>"
}<|MERGE_RESOLUTION|>--- conflicted
+++ resolved
@@ -33,11 +33,7 @@
     "danielText2Broken": "Oh... si vous êtes au milieu d'une quête contre un boss, celui-ci vous infligera tout de même des blessures si les membres de votre groupe rate des Quotidiennes ! De plus, vos propres dégâts infligés au boss (ou les objets récoltés) ne seront pas appliqués tant que vous n'aurez pas quitté l'auberge.",
     "alexander": "Alexander le marchand",
     "welcomeMarket": "Bienvenue au marché ! Achetez des œufs rares et des potions ! Vendez vos surplus ! Commandez des services utiles ! Venez voir ce que nous avons à proposer.",
-<<<<<<< HEAD
-    "welcomeMarketMobile": "Bienvenue ! Parcourez notre sélection raffinée d'équipements, œufs, potions et bien plus. Revenez régulièrement pour les nouveautés !",
-=======
     "welcomeMarketMobile": "Welcome to the Market! Buy hard-to-find eggs and potions! Come see what we have to offer.",
->>>>>>> fdf2dd1f
     "displayItemForGold": "Voulez-vous vendre une <strong><%= itemType %></strong> ?",
     "displayEggForGold": "Voulez-vous vendre un œuf de <strong><%= itemType %></strong> ?",
     "displayPotionForGold": "Voulez-vous vendre une <strong>potion <%= itemType %></strong> ?",
