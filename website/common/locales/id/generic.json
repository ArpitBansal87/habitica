{
    "languageName": "Bahasa Indonesia",
    "stringNotFound": "String '<%= string %>' tidak ditemukan.",
    "titleIndex": "Habitica | Hidupmu Permainanmu",
    "habitica": "Habitica",
    "habiticaLink": "<a href='http://habitica.wikia.com/wiki/Habitica' target='_blank'>Habitica</a>",
    "titleTasks": "Tugas",
    "titleAvatar": "Avatar",
    "titleBackgrounds": "Latar Belakang",
    "titleStats": "Status",
    "titleAchievs": "Pencapaian",
    "titleProfile": "Profil",
    "titleInbox": "Kotak Masuk",
    "titleTavern": "Kedai Minuman",
    "titleParty": "Party",
    "titleHeroes": "Aula para Pahlawan",
    "titlePatrons": "Aula para Pelindung",
    "titleGuilds": "Guild",
    "titleChallenges": "Tantangan",
    "titleDrops": "Pasar",
    "titleQuests": "Misi",
    "titlePets": "Peliharaan",
    "titleMounts": "Tunggangan",
    "titleEquipment": "Perlengkapan",
    "titleTimeTravelers": "Penjelajah Waktu",
    "titleSeasonalShop": "Toko Musiman",
    "titleSettings": "Pengaturan",
    "expandToolbar": "Perluas bagan peralatan",
    "collapseToolbar": "Tutup bagan peralatan",
    "markdownBlurb": "Habitica menggunakan markdown untuk format pesan. Lihat <a href='http://habitica.wikia.com/wiki/Markdown_Cheat_Sheet' target='_blank'>Markdown Cheat Sheet</a> untuk info lebih lanjut.",
    "showFormattingHelp": "Perlihatkan bantuan fomat",
    "hideFormattingHelp": "Sembunyikan bantuan format",
    "youType": "Yang kamu tulis:",
    "youSee": "Yang kamu lihat:",
    "italics": "*huruf miring*",
    "bold": "**tebal**",
    "strikethrough": "~~dicoret~~",
    "emojiExample": ":smile:",
    "markdownLinkEx": "[Habitica itu keren!](https://habitica.com)",
    "markdownImageEx": "![teks tambahan](https://habitica.com/cake.png \"judul\")",
    "unorderedListHTML": "+ Item pertama<br>+ Item kedua<br>+ Item ketiga",
    "unorderedListMarkdown": "+ Item pertama\n+ Item kedua\n+ Item ketiga",
    "code": "`kode`",
    "achievements": "Pencapaian",
    "basicAchievs": "Pencapaian Dasar",
    "seasonalAchievs": "Pencapaian Musiman",
    "specialAchievs": "Pencapaian Spesial",
    "modalAchievement": "Pencapaian!",
    "special": "Spesial",
    "site": "Situs",
    "help": "Bantuan",
    "user": "Pengguna",
    "market": "Pasar",
    "groupPlansTitle": "Rencana Kelompok",
    "subscriberItem": "Item Misterius",
    "newSubscriberItem": "Item Misterius Baru",
    "subscriberItemText": "Setiap bulan, pelanggan menerima item misterius. Biasanya dikeluarkan satu minggu sebelum akhir bulan. Lihat halaman wiki 'Mystery Item' untuk informasi lebih lanjut.",
    "all": "Semua",
    "none": "Tidak satupun",
    "or": "Atau",
    "and": "dan",
    "loginSuccess": "Login berhasil!",
    "youSure": "Kamu yakin?",
    "submit": "Laporkan",
    "close": "Tutup",
    "saveAndClose": "Simpan & Tutup",
    "cancel": "Batal",
    "ok": "OK",
    "add": "Tambah",
    "undo": "Batal",
    "continue": "Lanjutkan",
    "accept": "Terima",
    "reject": "Tolak",
    "neverMind": "Lupakan",
    "buyMoreGems": "Beli Permata",
    "notEnoughGems": "Tidak cukup Permata",
    "alreadyHave": "Waduh! Kamu sudah memiliki item ini. Tidak perlu membelinya lagi!",
    "delete": "Hapus",
    "gemsPopoverTitle": "Permata",
    "gems": "Permata",
    "gemButton": "Kamu punya <%= number %> Permata",
    "moreInfo": "Info Lebih Lanjut",
    "moreInfoChallengesURL": "http://habitica.wikia.com/wiki/Challenges",
    "moreInfoTagsURL": "http://habitica.wikia.com/wiki/Tags",
    "showMoreMore": "(lihat selengkapnya)",
    "showMoreLess": "(lihat secara ringkas)",
    "gemsWhatFor": "Klik untuk membeli Permata! Permata digunakan untuk membeli barang-barang spesial seperti Misi, kustomisasi avatar, dan perlengkapan musiman.",
    "veteran": "Veteran",
    "veteranText": "Telah menggunakan Habit The Grey (versi awal web kami) dan telah mendapatkan banyak luka perang dari segala bug yang terdapat di dalamnya.",
    "originalUser": "Pengguna Awal!",
    "originalUserText": "Salah satu dari pengguna <em>paling</em> awal. Bicara tentang pencoba versi alpha!",
    "habitBirthday": "Perayaan Ulang Tahun Habitica",
    "habitBirthdayText": "Berpartisipasi dalam Perayaan Ulang Tahun Habitica",
    "habitBirthdayPluralText": "Merayakan <%= count %> Ulang Tahun Habitica!",
    "habiticaDay": "Hari Pemberian Nama Habitica",
    "habiticaDaySingularText": "Merayakan Hari Pemberian Nama Habitica! Terimakasih telah manjadi pengguna layanan kami.",
    "habiticaDayPluralText": "Merayakan <%= count %> kali Hari Pemberian Nama! Terima kasih, kamu keren banget.",
    "achievementDilatory": "Penyelamat dari Kelalaian",
    "achievementDilatoryText": "Telah membantu mengalahkan Dread Drag'on dari Kelalaian selama Event Summer Splash 2014!",
    "costumeContest": "Kontestan Kostum",
    "costumeContestText": "Telah berpartisipasi dalam Kontes Kostum Habitoween. Lihat karya peserta lain <a href='http://blog.habitrpg.com/tagged/cosplay' target='_blank'>di blog Habitica</a>!",
    "costumeContestTextPlural": "Telah berpartisipasi dalam <%= count %> Kontes Kostum Habitoween. Lihat beberapa karya peserta lain <a href='http://blog.habitrpg.com/tagged/cosplay' target='_blank'>di blog Habitica</a>!",
    "memberSince": "- Anggota sejak",
    "lastLoggedIn": "- Terakhir masuk",
    "notPorted": "Fitur ini belum dipindahkan dari situs sebenarnya.",
    "buyThis": "Beli <%= text %> ini dengan <%= price %> dari <%= gems %> permatamu?",
    "noReachServer": "Server tidak dapat terhubung, coba lagi nanti",
    "errorUpCase": "ERROR:",
    "newPassSent": "Jika email-mu telah terdaftar, petunjuk untuk membuat kata sandi baru sudah dikirim ke email kamu.",
    "serverUnreach": "Server saat ini tidak terhubung.",
    "requestError": "Waduh, terjadi kesalahan! <strong>Mohon muat ulang halaman,</strong> tindakan terakhir kamu mungkin belum tersimpan dengan benar.",
    "seeConsole": "Jika kesalahan terus berlanjut, tolong laporkan pada Bantuan > Laporkan Gangguan. Jika kamu familiar dengan konsol browser kamu, tolong sertakan pesan kesalahan.",
    "error": "Error",
    "menu": "Menu",
    "notifications": "Notifikasi",
    "noNotifications": "Kamu tidak memiliki pesan baru.",
    "clear": "Bersihkan",
    "endTour": "Akhiri Tur",
    "audioTheme": "Tema Audio",
    "audioTheme_off": "Matikan",
    "audioTheme_danielTheBard": "Daniel Sang Pemusik",
    "audioTheme_wattsTheme": "Tema Watts",
    "audioTheme_gokulTheme": "Tema Gokul",
    "audioTheme_luneFoxTheme": "Tema LuneFox",
    "audioTheme_rosstavoTheme": "Tema Rosstavo",
    "audioTheme_dewinTheme": "Tema Dewin",
    "audioTheme_airuTheme": "Tema Airu",
    "askQuestion": "Tanyakan sebuah Pertanyaan",
    "reportBug": "Laporkan Bug",
    "HabiticaWiki": "Habitica Wiki",
    "HabiticaWikiFrontPage": "http://habitica.wikia.com/wiki/Habitica_Wiki",
    "contributeToHRPG": "Berkontribusi untuk Habitica",
    "overview": "Gambaran Awal  untuk Pengguna Baru",
    "January": "Januari",
    "February": "Februari",
    "March": "Maret",
    "April": "April",
    "May": "Mei",
    "June": "Juni",
    "July": "Juli",
    "August": "Agustus",
    "September": "September",
    "October": "Oktober",
    "November": "November",
    "December": "Desember",
    "dateFormat": "Format Tanggal",
    "achievementStressbeast": "Penyelamat Stoïkalm",
    "achievementStressbeastText": "Membantu mengalahkan Abominable Stressbeast selama event Winter Wonderland 2014!",
    "achievementBurnout": "Penyelamat Padang Bermekaran",
    "achievementBurnoutText": "Membantu mengalahkan Burnout dan mengembalikan Ruh Kelelahan selama event Festival Musim Gugur 2015!",
    "achievementBewilder": "Penyelamat Mistiflying",
    "achievementBewilderText": "Membantu mengalahkan Be-Wilder selama event Pesta Pora Musim Semi 2016!",
    "checkOutProgress": "Cek progresku di Habitica!",
    "cardReceived": "Mendapat Kartu!",
    "cardReceivedFrom": "<%= cardType %> dari <%= userName %>",
    "greetingCard": "Kartu Ucapan",
    "greetingCardExplanation": "Kalian berdua mendapatkan lencana Teman yang Ceria!",
    "greetingCardNotes": "Kirim kartu ucapan ke teman party.",
    "greeting0": "Hai yang disana!",
    "greeting1": "Cuma mau bilang halo :)",
    "greeting2": "'melambaikan tangan'",
    "greeting3": "Hei kamu!",
    "greetingCardAchievementTitle": "Teman yang Ceria",
    "greetingCardAchievementText": "Hey! Hai! Halo! Telah mengirim atau menerima <%= count %> kartu ucapan.",
    "thankyouCard": "Kartu Ucapan Terima Kasih",
    "thankyouCardExplanation": "Kalian berdua mendapatkan lencana Penuh Syukur!",
    "thankyouCardNotes": "Kirim kartu Ucapan Terima Kasih ke teman party.",
    "thankyou0": "Terima kasih banyak!",
    "thankyou1": "Terima kasih, terima kasih, terima kasih!",
    "thankyou2": "Mengirimimu beribu terima kasih.",
    "thankyou3": "Aku sangat bersyukur - terima kasih!",
    "thankyouCardAchievementTitle": "Penuh Syukur",
    "thankyouCardAchievementText": "Terima kasih sudah menjadi orang yang suka berterima kasih! Telah mengirim atau menerima <%= count %> kartu Ucapan Terima Kasih.",
    "birthdayCard": "Kartu ucapan Selamat Ulang Tahun",
    "birthdayCardExplanation": "Kalian berdua mendapatkan lencana Kegembiraan Ulang Tahun!",
    "birthdayCardNotes": "Kirim kartu ucapan Selamat Ulang Tahun ke teman party.",
    "birthday0": "Selamat Ulang Tahun!",
    "birthdayCardAchievementTitle": "Kegembiraan Ulang Tahun",
    "birthdayCardAchievementText": "Banyak kebahagiaan yang kembali! Telah mengirim atau menerima <%= count %> kartu ucapan ulang tahun.",
<<<<<<< HEAD
    "streakAchievement": "Kamu mendapat pencapaian urutan!",
=======
    "streakAchievement": "Kamu mendapat pencapaian runtunan!",
>>>>>>> ad0a5116
    "firstStreakAchievement": "21-Hari Berturut-turut",
    "streakAchievementCount": "<%= streaks %> 21-Hari Berturut-turut",
    "twentyOneDays": "Kamu melengkapi keseharianmu selama 21 hari berturut-turut!",
    "dontBreakStreak": "Kerja bagus. Jangan hentikan runtunannya!",
    "dontStop": "Jangan Berhenti Sekarang!",
    "levelUpShare": "Aku naik level di Habitica dengan meningkatkan kebiasaan-kebiasaan baik dalam hidupku!",
    "questUnlockShare": "Aku membuka misi baru di Habitica!",
    "hatchPetShare": "Aku menetaskan peliharaan baru dengan menyelesaikan tugas dalam hidupku!",
    "raisePetShare": "Aku membesarkan peliharaan menjadi tunggangan dengan menyelesaikan tugas dalam hidupku!",
    "wonChallengeShare": "Aku memenangkan sebuah tantangan di Habitica!",
    "achievementShare": "Aku mendapatkan sebuah pencapaian baru di Habitica!",
    "orderBy": "Urutkan Berdasarkan <%= item %>",
    "you": "(kamu) ",
    "enableDesktopNotifications": "Aktifkan Notifikasi Desktop",
    "online": "online",
    "onlineCount": "<%= count %> online",
    "loading": "Memuat... ",
    "userIdRequired": "ID Pengguna dibutuhkan."
}<|MERGE_RESOLUTION|>--- conflicted
+++ resolved
@@ -177,11 +177,7 @@
     "birthday0": "Selamat Ulang Tahun!",
     "birthdayCardAchievementTitle": "Kegembiraan Ulang Tahun",
     "birthdayCardAchievementText": "Banyak kebahagiaan yang kembali! Telah mengirim atau menerima <%= count %> kartu ucapan ulang tahun.",
-<<<<<<< HEAD
-    "streakAchievement": "Kamu mendapat pencapaian urutan!",
-=======
     "streakAchievement": "Kamu mendapat pencapaian runtunan!",
->>>>>>> ad0a5116
     "firstStreakAchievement": "21-Hari Berturut-turut",
     "streakAchievementCount": "<%= streaks %> 21-Hari Berturut-turut",
     "twentyOneDays": "Kamu melengkapi keseharianmu selama 21 hari berturut-turut!",
