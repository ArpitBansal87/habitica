--- conflicted
+++ resolved
@@ -3,13 +3,7 @@
     "share": "Del",
     "onwards": "Fremad!",
     "levelup": "Ved at opnå dine mål fra den virkelige verden er du steget i level, og er nu fuldt helet igen.",
-<<<<<<< HEAD
-    "reachedLevel": "Du har nået niveau <%= level %>",
-    "achievementLostMasterclasser": "Quest færdiggører: Mesterklasse-rækken",
-    "achievementLostMasterclasserText": "Færdiggjorde alle 16 quests i Mesterklasse quest-rækken og løste alle mysterier fra \"den Forsvundne Mesterklasser\"!"
-=======
     "reachedLevel": "Du har nået level <%= level %>",
     "achievementLostMasterclasser": "Quest færdiggører: Mesterklasse-rækken",
     "achievementLostMasterclasserText": "Færdiggjorde alle 16 quests i Mesterklasse quest-rækken og løste alle mysterier fra \"the Lost Masterclasser\"!"
->>>>>>> 7ffecf92
 }