--- conflicted
+++ resolved
@@ -10,10 +10,6 @@
     "rebirthOrbNoLevel": "Bruke en Gjenfødelseskule til å starte på nytt.",
     "rebirthPop": "Start karakteren din umiddelbart som en nivå 1-Kriger mens du beholder prestasjoner, samleobjekter og utstyr. Oppgavene dine og historikken blir værende, men de blir tilbakestilt til gule. Dine gjennomføringskjeder vil bli fjernet bortsett fra oppgaver som tilhører aktive Utfordringer og Gruppeplaner. Ditt Gull, Erfaring, Mana og effekten av alle Ferdigheter vil bli fjernet. Alt dette vil tre i kraft umiddelbart. For mer informasjon, se wikiens <a href='http://habitica.fandom.com/wiki/Orb_of_Rebirth' target='_blank'>Gjenfødelseskule</a> side.",
     "rebirthName": "Gjenfødelseskule",
-<<<<<<< HEAD
-    "rebirthComplete": "Du har blitt gjenfødt!"
-=======
     "rebirthComplete": "Du har blitt gjenfødt!",
     "nextFreeRebirth": "<strong><%= days %> dager</strong> til <strong>GRATIS</strong> Gjenfødelseskule"
->>>>>>> 17b520de
 }