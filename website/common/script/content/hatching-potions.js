import assign from 'lodash/assign';
import defaults from 'lodash/defaults';
import each from 'lodash/each';
import moment from 'moment';
import t from './translation';

function hasQuestAchievementFunction (key) {
  return user => user.achievements.quests
      && user.achievements.quests[key] > 0;
}

const drops = {
  Base: {
    value: 2,
    text: t('hatchingPotionBase'),
  },
  White: {
    value: 2,
    text: t('hatchingPotionWhite'),
  },
  Desert: {
    value: 2,
    text: t('hatchingPotionDesert'),
  },
  Red: {
    value: 3,
    text: t('hatchingPotionRed'),
  },
  Shade: {
    value: 3,
    text: t('hatchingPotionShade'),
  },
  Skeleton: {
    value: 3,
    text: t('hatchingPotionSkeleton'),
  },
  Zombie: {
    value: 4,
    text: t('hatchingPotionZombie'),
  },
  CottonCandyPink: {
    value: 4,
    text: t('hatchingPotionCottonCandyPink'),
  },
  CottonCandyBlue: {
    value: 4,
    text: t('hatchingPotionCottonCandyBlue'),
  },
  Golden: {
    value: 5,
    text: t('hatchingPotionGolden'),
  },
};

const premium = {
  RoyalPurple: {
    value: 2,
    text: t('hatchingPotionRoyalPurple'),
    limited: true,
  },
  Cupid: {
    value: 2,
    text: t('hatchingPotionCupid'),
    limited: true,
    canBuy () {
      return moment().isBefore('2020-03-02');
    },
  },
  Shimmer: {
    value: 2,
    text: t('hatchingPotionShimmer'),
    limited: true,
  },
  Fairy: {
    value: 2,
    text: t('hatchingPotionFairy'),
    limited: true,
  },
  Floral: {
    value: 2,
    text: t('hatchingPotionFloral'),
    limited: true,
  },
  Aquatic: {
    value: 2,
    text: t('hatchingPotionAquatic'),
    limited: true,
  },
  Ember: {
    value: 2,
    text: t('hatchingPotionEmber'),
    limited: true,
    _addlNotes: t('eventAvailabilityReturning', {
      availableDate: t('dateEndNovember'),
      previousDate: t('augustYYYY', { year: 2017 }),
    }),
    canBuy () {
      return moment().isBetween('2019-11-12', '2019-12-02');
    },
  },
  Thunderstorm: {
    value: 2,
    text: t('hatchingPotionThunderstorm'),
    limited: true,
    _addlNotes: t('eventAvailabilityReturning', {
      availableDate: t('dateEndNovember'),
      previousDate: t('augustYYYY', { year: 2016 }),
    }),
    canBuy () {
      return moment().isBetween('2019-11-12', '2019-12-02');
    },
  },
  Spooky: {
    value: 2,
    text: t('hatchingPotionSpooky'),
    limited: true,
    _addlNotes: t('eventAvailabilityReturning', {
      availableDate: t('dateEndOctober'),
      previousDate: t('september2017'),
    }),
  },
  Ghost: {
    value: 2,
    text: t('hatchingPotionGhost'),
    limited: true,
  },
  Holly: {
    value: 2,
    text: t('hatchingPotionHolly'),
    limited: true,
    canBuy () {
      return moment().isBetween('2019-12-19', '2020-02-02');
    },
    _addlNotes: t('eventAvailabilityReturning', {
      availableDate: t('dateEndJanuary'),
      previousDate: t('decemberYYYY', { year: 2016 }),
    }),
  },
  Peppermint: {
    value: 2,
    text: t('hatchingPotionPeppermint'),
    limited: true,
  },
  StarryNight: {
    value: 2,
    text: t('hatchingPotionStarryNight'),
    limited: true,
    canBuy () {
      return moment().isBetween('2019-12-19', '2020-02-02');
    },
    _addlNotes: t('eventAvailabilityReturning', {
      availableDate: t('dateEndJanuary'),
      previousDate: t('decemberYYYY', { year: 2017 }),
    }),
  },
  Rainbow: {
    value: 2,
    text: t('hatchingPotionRainbow'),
    limited: true,
  },
  Glass: {
    value: 2,
    text: t('hatchingPotionGlass'),
    limited: true,
    _addlNotes: t('eventAvailabilityReturning', {
      availableDate: t('dateEndJuly'),
      previousDate: t('june2018'),
    }),
  },
  Glow: {
    value: 2,
    text: t('hatchingPotionGlow'),
    limited: true,
    _addlNotes: t('eventAvailabilityReturning', {
      availableDate: t('dateEndOctober'),
      previousDate: t('september2018'),
    }),
  },
  Frost: {
    value: 2,
    text: t('hatchingPotionFrost'),
    limited: true,
  },
  IcySnow: {
    value: 2,
    text: t('hatchingPotionIcySnow'),
    limited: true,
  },
  RoseQuartz: {
    value: 2,
    text: t('hatchingPotionRoseQuartz'),
    limited: true,
    canBuy () {
      return moment().isBefore('2020-03-02');
    },
  },
  Celestial: {
    value: 2,
    text: t('hatchingPotionCelestial'),
    limited: true,
  },
  Sunshine: {
    value: 2,
    text: t('hatchingPotionSunshine'),
    limited: true,
  },
  Bronze: {
    value: 2,
    text: t('hatchingPotionBronze'),
    limited: true,
    canBuy: hasQuestAchievementFunction('bronze'),
    _addlNotes: t('premiumPotionUnlimitedNotes'),
  },
  Watery: {
    value: 2,
    text: t('hatchingPotionWatery'),
    limited: true,
  },
  Silver: {
    value: 2,
    text: t('hatchingPotionSilver'),
    limited: true,
    canBuy: hasQuestAchievementFunction('silver'),
    _addlNotes: t('premiumPotionUnlimitedNotes'),
  },
  Shadow: {
    value: 2,
    text: t('hatchingPotionShadow'),
    limited: true,
  },
  Amber: {
    value: 2,
    text: t('hatchingPotionAmber'),
    limited: true,
    canBuy: hasQuestAchievementFunction('amber'),
    _addlNotes: t('premiumPotionUnlimitedNotes'),
  },
  Aurora: {
    value: 2,
    text: t('hatchingPotionAurora'),
    limited: true,
    canBuy () {
      return moment().isBetween('2019-12-19', '2020-02-02');
    },
    _addlNotes: t('premiumPotionAddlNotes', {
      date: t('dateEndJanuary'),
    }),
  },
  Ruby: {
    value: 2,
    text: t('hatchingPotionRuby'),
    limited: true,
    canBuy: hasQuestAchievementFunction('ruby'),
    _addlNotes: t('premiumPotionUnlimitedNotes'),
  },
};

const wacky = {
  Veggie: {
    text: t('hatchingPotionVeggie'),
    limited: true,
    _season: '_PENDING_',
  },
};

each(drops, (pot, key) => {
  defaults(pot, {
    key,
    value: 2,
    notes: t('hatchingPotionNotes', {
      potText: pot.text,
    }),
    premium: false,
    limited: false,
    canBuy () {
      return true;
    },
  });
});

each(premium, (pot, key) => {
  defaults(pot, {
    key,
    value: 2,
    notes: t('hatchingPotionNotes', {
      potText: pot.text,
    }),
<<<<<<< HEAD
    _addlNotes: pot._season ? t('eventAvailability', {
      date: t(`dateEnd${pot._season}`),
    }) : null,
=======
    _addlNotes: t('eventAvailability', {
      date: t('dateEndFebruary'),
    }),
>>>>>>> c6f6722a
    premium: true,
    limited: false,
    canBuy () {
      return false;
    },
  });
});

each(wacky, (pot, key) => {
  defaults(pot, {
    key,
    value: 2,
    notes: t('hatchingPotionNotes', {
      potText: pot.text,
    }),
    _addlNotes: pot._seasont && pot._season !== '_PENDING_' ? ('eventAvailability', {
      date: t(`dateEnd${pot._season}`),
    }) : null,
    premium: false,
    limited: true,
    wacky: true,
    canBuy () {
      return false;
    },
  });
});

const all = assign({}, drops, premium, wacky);

export {
  drops,
  premium,
  wacky,
  all,
};<|MERGE_RESOLUTION|>--- conflicted
+++ resolved
@@ -285,15 +285,9 @@
     notes: t('hatchingPotionNotes', {
       potText: pot.text,
     }),
-<<<<<<< HEAD
     _addlNotes: pot._season ? t('eventAvailability', {
       date: t(`dateEnd${pot._season}`),
     }) : null,
-=======
-    _addlNotes: t('eventAvailability', {
-      date: t('dateEndFebruary'),
-    }),
->>>>>>> c6f6722a
     premium: true,
     limited: false,
     canBuy () {
