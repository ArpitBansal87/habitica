import t from '../translation';
import prefill from './prefill.js';

<<<<<<< HEAD
export default prefill({
  baseHair1: { setPrice: 5, text: t('hairSet1') },
  baseHair2: { setPrice: 5, text: t('hairSet2') },
  baseHair3: { setPrice: 5, text: t('hairSet3') },
  facialHair: { setPrice: 5, text: t('bodyFacialHair') },
  specialShirts: { setPrice: 5, text: t('specialShirts') },
  winterHairColors: { setPrice: 5, availableUntil: '2016-01-01' },
  pastelHairColors: { setPrice: 5, availableUntil: '2016-01-01' },
  rainbowHairColors: { setPrice: 5, text: t('rainbowColors') },
  shimmerHairColors: {
    setPrice: 5, availableFrom: '2019-04-09', availableUntil: '2019-05-02', text: t('shimmerColors'),
  },
  hauntedHairColors: {
    setPrice: 5, availableFrom: '2018-10-11', availableUntil: '2018-11-02', text: t('hauntedColors'),
  },
  winteryHairColors: {
    setPrice: 5, availableFrom: '2019-01-08', availableUntil: '2019-02-02', text: t('winteryColors'),
  },
  rainbowSkins: { setPrice: 5, text: t('rainbowSkins') },
  animalSkins: { setPrice: 5, text: t('animalSkins') },
  pastelSkins: {
    setPrice: 5, availableFrom: '2019-04-09', availableUntil: '2019-05-02', text: t('pastelSkins'),
  },
  spookySkins: { setPrice: 5, availableUntil: '2016-01-01', text: t('spookySkins') },
  supernaturalSkins: {
    setPrice: 5, availableFrom: '2018-10-11', availableUntil: '2018-11-02', text: t('supernaturalSkins'),
  },
  splashySkins: {
    setPrice: 5, availableFrom: '2019-07-02', availableUntil: '2019-08-02', text: t('splashySkins'),
  },
  winterySkins: {
    setPrice: 5, availableFrom: '2019-01-08', availableUntil: '2019-02-02', text: t('winterySkins'),
  },
=======
module.exports = prefill({
  baseHair1: {setPrice: 5, text: t('hairSet1')},
  baseHair2: {setPrice: 5, text: t('hairSet2')},
  baseHair3: {setPrice: 5, text: t('hairSet3')},
  facialHair: {setPrice: 5, text: t('bodyFacialHair')},
  specialShirts: {setPrice: 5, text: t('specialShirts')},
  winterHairColors: {setPrice: 5, availableUntil: '2016-01-01'},
  pastelHairColors: {setPrice: 5, availableUntil: '2016-01-01'},
  rainbowHairColors: {setPrice: 5, text: t('rainbowColors')},
  shimmerHairColors: {setPrice: 5, availableFrom: '2019-04-09', availableUntil: '2019-05-02', text: t('shimmerColors')},
  hauntedHairColors: {setPrice: 5, availableFrom: '2019-10-08', availableUntil: '2019-11-02', text: t('hauntedColors')},
  winteryHairColors: {setPrice: 5, availableFrom: '2019-01-08', availableUntil: '2019-02-02', text: t('winteryColors')},
  rainbowSkins: {setPrice: 5, text: t('rainbowSkins')},
  animalSkins: {setPrice: 5, text: t('animalSkins')},
  pastelSkins: {setPrice: 5, availableFrom: '2019-04-09', availableUntil: '2019-05-02', text: t('pastelSkins')},
  spookySkins: {setPrice: 5, availableUntil: '2016-01-01', text: t('spookySkins')},
  supernaturalSkins: {setPrice: 5, availableFrom: '2019-10-08', availableUntil: '2019-11-02', text: t('supernaturalSkins')},
  splashySkins: {setPrice: 5, availableFrom: '2019-07-02', availableUntil: '2019-08-02', text: t('splashySkins')},
  winterySkins: {setPrice: 5, availableFrom: '2019-01-08', availableUntil: '2019-02-02', text: t('winterySkins')},
>>>>>>> 676eeaf1
});<|MERGE_RESOLUTION|>--- conflicted
+++ resolved
@@ -1,42 +1,7 @@
 import t from '../translation';
-import prefill from './prefill.js';
+import prefill from './prefill';
 
-<<<<<<< HEAD
 export default prefill({
-  baseHair1: { setPrice: 5, text: t('hairSet1') },
-  baseHair2: { setPrice: 5, text: t('hairSet2') },
-  baseHair3: { setPrice: 5, text: t('hairSet3') },
-  facialHair: { setPrice: 5, text: t('bodyFacialHair') },
-  specialShirts: { setPrice: 5, text: t('specialShirts') },
-  winterHairColors: { setPrice: 5, availableUntil: '2016-01-01' },
-  pastelHairColors: { setPrice: 5, availableUntil: '2016-01-01' },
-  rainbowHairColors: { setPrice: 5, text: t('rainbowColors') },
-  shimmerHairColors: {
-    setPrice: 5, availableFrom: '2019-04-09', availableUntil: '2019-05-02', text: t('shimmerColors'),
-  },
-  hauntedHairColors: {
-    setPrice: 5, availableFrom: '2018-10-11', availableUntil: '2018-11-02', text: t('hauntedColors'),
-  },
-  winteryHairColors: {
-    setPrice: 5, availableFrom: '2019-01-08', availableUntil: '2019-02-02', text: t('winteryColors'),
-  },
-  rainbowSkins: { setPrice: 5, text: t('rainbowSkins') },
-  animalSkins: { setPrice: 5, text: t('animalSkins') },
-  pastelSkins: {
-    setPrice: 5, availableFrom: '2019-04-09', availableUntil: '2019-05-02', text: t('pastelSkins'),
-  },
-  spookySkins: { setPrice: 5, availableUntil: '2016-01-01', text: t('spookySkins') },
-  supernaturalSkins: {
-    setPrice: 5, availableFrom: '2018-10-11', availableUntil: '2018-11-02', text: t('supernaturalSkins'),
-  },
-  splashySkins: {
-    setPrice: 5, availableFrom: '2019-07-02', availableUntil: '2019-08-02', text: t('splashySkins'),
-  },
-  winterySkins: {
-    setPrice: 5, availableFrom: '2019-01-08', availableUntil: '2019-02-02', text: t('winterySkins'),
-  },
-=======
-module.exports = prefill({
   baseHair1: {setPrice: 5, text: t('hairSet1')},
   baseHair2: {setPrice: 5, text: t('hairSet2')},
   baseHair3: {setPrice: 5, text: t('hairSet3')},
@@ -55,5 +20,4 @@
   supernaturalSkins: {setPrice: 5, availableFrom: '2019-10-08', availableUntil: '2019-11-02', text: t('supernaturalSkins')},
   splashySkins: {setPrice: 5, availableFrom: '2019-07-02', availableUntil: '2019-08-02', text: t('splashySkins')},
   winterySkins: {setPrice: 5, availableFrom: '2019-01-08', availableUntil: '2019-02-02', text: t('winterySkins')},
->>>>>>> 676eeaf1
 });