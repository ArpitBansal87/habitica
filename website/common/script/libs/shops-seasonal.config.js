import { SEASONAL_SETS } from '../content/constants';

export default {
  opened: true,

  currentSeason: 'Spring',

  dateRange: { start: '2020-03-19', end: '2020-04-30' },

  availableSets: [
    ...SEASONAL_SETS.spring,
  ],

  pinnedSets: {
    healer: 'spring2020IrisHealerSet',
    rogue: 'spring2020LapisLazuliRogueSet',
    warrior: 'spring2020BeetleWarriorSet',
    wizard: 'spring2020PuddleMageSet',
  },

  availableSpells: [
  ],

  availableQuests: [
  ],

<<<<<<< HEAD
  featuredSet: 'spring2019OrchidWarriorSet',
=======
  featuredSet: 'spring2020PuddleMageSet',
>>>>>>> cf03261b
};<|MERGE_RESOLUTION|>--- conflicted
+++ resolved
@@ -24,9 +24,5 @@
   availableQuests: [
   ],
 
-<<<<<<< HEAD
-  featuredSet: 'spring2019OrchidWarriorSet',
-=======
   featuredSet: 'spring2020PuddleMageSet',
->>>>>>> cf03261b
 };