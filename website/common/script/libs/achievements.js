--- conflicted
+++ resolved
@@ -175,38 +175,7 @@
 }
 
 function _getBasicAchievements (user, language) {
-<<<<<<< HEAD
   const result = {};
-
-  _addPlural(result, user, { path: 'streak', language });
-  _addPlural(result, user, { path: 'perfect', language });
-
-  _addSimple(result, user, { path: 'partyUp', language });
-  _addSimple(result, user, { path: 'partyOn', language });
-  _addSimple(result, user, { path: 'joinedGuild', language });
-  _addSimple(result, user, { path: 'royallyLoyal', language });
-  _addSimple(result, user, { path: 'joinedChallenge', language });
-  _addSimple(result, user, { path: 'invitedFriend', language });
-  _addSimple(result, user, { path: 'lostMasterclasser', language });
-  _addSimple(result, user, { path: 'mindOverMatter', language });
-  _addSimple(result, user, { path: 'justAddWater', language });
-  _addSimple(result, user, { path: 'backToBasics', language });
-  _addSimple(result, user, { path: 'allYourBase', language });
-  _addSimple(result, user, { path: 'dustDevil', language });
-  _addSimple(result, user, { path: 'aridAuthority', language });
-
-  _addSimpleWithMasterCount(result, user, { path: 'beastMaster', language });
-  _addSimpleWithMasterCount(result, user, { path: 'mountMaster', language });
-  _addSimpleWithMasterCount(result, user, { path: 'triadBingo', language });
-
-  _addUltimateGear(result, user, { path: 'healer', language });
-  _addUltimateGear(result, user, { path: 'rogue', language });
-  _addUltimateGear(result, user, { path: 'warrior', language });
-  _addUltimateGear(result, user, { path: 'mage', altPath: 'wizard', language });
-
-  const cardAchievements = ['greeting', 'thankyou', 'birthday', 'congrats', 'getwell', 'goodluck'];
-=======
-  let result = {};
 
   _addPlural(result, user, {path: 'streak', language});
   _addPlural(result, user, {path: 'perfect', language});
@@ -237,7 +206,6 @@
   _addUltimateGear(result, user, {path: 'mage', altPath: 'wizard', language});
 
   let cardAchievements = ['greeting', 'thankyou', 'birthday', 'congrats', 'getwell', 'goodluck'];
->>>>>>> 960a8688
   cardAchievements.forEach(path => {
     _addSimpleWithCount(result, user, { path, key: `${path}Cards`, language });
   });
