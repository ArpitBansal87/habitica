// When this file grows, it can be split into multiple ones.
export default {
  taskIdRequired: 'req.params.taskId must contain a task id.',
  keepOrRemove: 'req.query.keep must be either "keep" or "remove".',
  keepOrRemoveAll: 'req.query.keep must be either "keep-all" or "remove-all".',

  queryPageInteger: 'req.query.page must be an integer greater than or equal to 0.',

  missingTypeKeyEquip: '"key" and "type" are required parameters.',

  chatIdRequired: 'req.params.chatId must contain a chatId.',
  messageIdRequired: 'req.params.messageId must contain a message ID.',

  guildsOnlyPaginate: 'Only public guilds support pagination.',
  guildsPaginateBooleanString: 'req.query.paginate must be a boolean string.',
  groupIdRequired: 'req.params.groupId must contain a groupId.',
  groupRemainOrLeaveChallenges: 'req.query.keep must be either "remain-in-challenges" or "leave-challenges"',
  managerIdRequired: 'req.body.managerId must contain a User ID.',
  noSudoAccess: 'You don\'t have sudo access.',

  eventRequired: '"req.params.event" is required.',
  countRequired: '"req.query.count" is required.',

  missingPaymentId: 'Missing "req.query.paymentId"',
  missingCustomerId: 'Missing "req.query.customerId"',
  missingPaypalBlock: 'Missing "req.session.paypalBlock"',
  missingSubKey: 'Missing "req.query.sub"',
  invalidGemsBlock: 'The supplied gemsBlock does not exists',

<<<<<<< HEAD
  postIdRequired: '"postId" must be a valid UUID.',
  ipAddressBlocked: 'This IP address has been blocked from accessing Habitica. This may be due to a breach of our Terms of Service or technical issue originating at this IP address. For details or to ask to be unblocked, please email admin@habitica.com or ask your parent or guardian to email them. Include your Habitica @ Username or User Id in the email if you have one.',
=======
  ipAddressBlocked: 'Your access to Habitica has been blocked. This may be due to a breach of our Terms of Service or for other reasons. For details or to ask to be unblocked, please email admin@habitica.com or ask your parent or guardian to email them. Include your Habitica @Username or User Id in the email if you know it.',
>>>>>>> d45a6f26
  clientRateLimited: 'This User ID or IP address has been rate limited due to an excess amount of requests to the Habitica API v3. More info can be found in the response headers and at https://habitica.fandom.com/wiki/Guidance_for_Comrades#Rules_for_Third-Party_Tools under the section Rate Limiting.',

  invalidPlatform: 'Invalid platform specified',

  directionUpDown: '"direction" is required and must be "up" or "down".',
  invalidTaskIdentifier: 'A task is identified by its UUID or alias.',
  invalidTaskScorings: 'This API route expects a body in the form of [{id, direction}].',
};<|MERGE_RESOLUTION|>--- conflicted
+++ resolved
@@ -27,12 +27,9 @@
   missingSubKey: 'Missing "req.query.sub"',
   invalidGemsBlock: 'The supplied gemsBlock does not exists',
 
-<<<<<<< HEAD
   postIdRequired: '"postId" must be a valid UUID.',
   ipAddressBlocked: 'This IP address has been blocked from accessing Habitica. This may be due to a breach of our Terms of Service or technical issue originating at this IP address. For details or to ask to be unblocked, please email admin@habitica.com or ask your parent or guardian to email them. Include your Habitica @ Username or User Id in the email if you have one.',
-=======
   ipAddressBlocked: 'Your access to Habitica has been blocked. This may be due to a breach of our Terms of Service or for other reasons. For details or to ask to be unblocked, please email admin@habitica.com or ask your parent or guardian to email them. Include your Habitica @Username or User Id in the email if you know it.',
->>>>>>> d45a6f26
   clientRateLimited: 'This User ID or IP address has been rate limited due to an excess amount of requests to the Habitica API v3. More info can be found in the response headers and at https://habitica.fandom.com/wiki/Guidance_for_Comrades#Rules_for_Third-Party_Tools under the section Rate Limiting.',
 
   invalidPlatform: 'Invalid platform specified',
