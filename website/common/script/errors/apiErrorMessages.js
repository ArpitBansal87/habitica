--- conflicted
+++ resolved
@@ -26,11 +26,8 @@
   missingPaypalBlock: 'Missing "req.session.paypalBlock"',
   missingSubKey: 'Missing "req.query.sub"',
 
-<<<<<<< HEAD
   postIdRequired: '"postId" must be a valid UUID.',
-=======
   ipAddressBlocked: 'This IP address has been blocked from accessing Habitica. This may be due to a breach of our Terms of Service or technical issue originating at this IP address. For details or to ask to be unblocked, please email admin@habitica.com or ask your parent or guardian to email them. Include your Habitica @ Username or User Id in the email if you have one.',
 
   invalidPlatform: 'Invalid platform specified',
->>>>>>> db0009eb
 };