--- conflicted
+++ resolved
@@ -3,17 +3,10 @@
     popover='{{env.t(task._edit.frequency + "RepeatHelpContent")}}')=env.t('repeatEvery')
 
 // If frequency is daily
-<<<<<<< HEAD
-ng-form.form-group(name='everyX' ng-if='task._edit.frequency=="daily"')
+ng-form.form-group(name='everyX', ng-if='task._edit.frequency=="daily"')
   .input-group
-    input.form-control(type='number', ng-model='task._edit.everyX', ng-disabled='task._edit.challenge.id', min='0', required)
+    input.form-control(type='number', ng-model='task._edit.everyX', min='0', ng-disabled='!canEdit(task)', required)
     span.input-group-addon {{task._edit.everyX == 1 ? env.t('day') : env.t('days')}}
-=======
-ng-form.form-group(name='everyX', ng-if='task.frequency=="daily"')
-  .input-group
-    input.form-control(type='number', ng-model='task.everyX', min='0', ng-disabled='!canEdit(task)', required)
-    span.input-group-addon {{task.everyX == 1 ? env.t('day') : env.t('days')}}
->>>>>>> 106bf529
 
 // If frequency is weekly
 .form-group(ng-if='task._edit.frequency=="weekly"')
@@ -21,15 +14,9 @@
     // note, does not use data-toggle="buttons-checkbox" - it would interfere with our own click binding
     mixin dayOfWeek(day, num)
       li
-<<<<<<< HEAD
         button(type='button', ng-class='{active: task._edit.repeat.#{day}}',
-          ng-disabled='task._edit.challenge.id', ng-click='task._edit.repeat.#{day} = !task._edit.repeat.#{day}',
+          ng-disabled='!canEdit(task)', ng-click='task._edit.repeat.#{day} = !task._edit.repeat.#{day}',
           tooltip='{{env.t((task._edit.repeat.#{day}) ? "due" : "notDue")}}')
-=======
-        button(type='button', ng-class='{active: task.repeat.#{day}}',
-          ng-disabled='!canEdit(task)', ng-click='task.repeat.#{day} = !task.repeat.#{day}',
-          tooltip='{{env.t((task.repeat.#{day}) ? "due" : "notDue")}}')
->>>>>>> 106bf529
           | {{::moment.weekdaysMin(#{num})}}
 
     +dayOfWeek('su', 0)
