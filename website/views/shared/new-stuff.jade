h2 NEW ITEMS IN THE ENCHANTED ARMOIRE AND SEPTEMBER BACKGROUNDS!
  hr
  tr
    td
      .background_tavern.pull-right
<<<<<<< HEAD
      h5 September Backgrounds Revealed
      p There are three new avatar backgrounds in the <a href='/#/options/profile/backgrounds'>Background Shop</a>! Now your avatar can visit the Habitica Tavern, shop in the Habitica Market, or ride mounts in the Habitica Stable!
  tr
    td
      .promo_enchanted_armoire_201509.pull-right
      h5 New Items in the Enchanted Armoire!
      p There is new equipment in the Enchanted Armoire, a 100 GP Reward in the Rewards Column which unlocks after you've attained Ultimate Gear!
=======
      h3 September Backgrounds Revealed
      p There are three new avatar backgrounds in the <a href='/#/options/profile/backgrounds'>Background Shop</a>! Now your avatar can visit the Habitica Tavern, shop in the Habitica Market, or ride mounts in the Habitica Stable! 
  tr
    td
      .promo_enchanted_armoire_201509.pull-right
      h3 New Items in the Enchanted Armoire!
      p There is new equipment in the Enchanted Armoire, a 100 GP Reward in the Rewards Column which unlocks after you've attained Ultimate Gear! 
>>>>>>> e6a0f405
      br
      p Click on the Enchanted Armoire for a random chance at special Equipment, including the Yellow Hairbow, Red Floppy Hat, Gold Winged Staff, and the Plague Doctor Item Set! It may also give you random XP or food items. We'll be adding new equipment to it during the first week of each month, but even when you've exhausted the current supply, you can keep clicking for a chance at food and XP.
      br
      p Now go spend all that accumulated gold! May the Random Number Generator smile upon you...
      p.small.muted by Lemoness and SabreCat
      p.small.muted Art by Starsystemic and Kiwibot

<<<<<<< HEAD
if menuItem !== 'oldNews'
=======
.remove-on-static
>>>>>>> e6a0f405
  hr
  a(href='/static/old-news', target='_blank') Read older news

mixin oldNews
  h2 LAST CHANCE FOR CHEETAH COSTUME! COSTUME CHALLENGE ANNOUNCED!
    hr
    tr
      td
        .promo_mystery_201508.pull-right
        h3 Last Chance for Cheetah Costume Set
        p Reminder: this is the final day to <a href='/#/options/settings/subscription'>subscribe</a> and receive the Cheetah Costume Item Set! If you want the Cheetah Hat or the Cheetah Costume, now's the time. Thanks so much for your support - it's your generosity that keeps Habitica alive.
    tr
      td
        h3 Get Ready for the Community Costume Challenge!
        p On October 1st, we will launch the second annual Community Costume Challenge! Dress up in real-life versions of your avatar's armor to receive a special badge. (No, just wearing a colored shirt doesn't count. Where's the fun in that?)
        br
        p We're announcing the Challenge early so that people will have time to prepare costumes. You can see some of the excellent costumes from last year <a href='http://blog.habitrpg.com/tagged/cosplay' target='_blank'>here</a>.
        br
        p Instructions on how to take part in the CCC will be posted on October 1st. We can't wait to see your costumes!

  h2 8/27/2015 - OFFICIAL BACK TO SCHOOL ADVICE CHALLENGE
    hr
    tr
      td
        .promo_backtoschool.pull-right
        h3 Official Back to School Advice Challenge!
        p We've launched another Official Challenge: the Back To School Advice Challenge! Use social media to tell us how you use Habitica to improve study habits, share stories of scholarly success with the app, or just give us your advice on using Habitica to be the best you can be.
        br
        p The contest ends on September 27th, and the 10 winners will each get 30 Gems! For the full rules, <a href='/#/options/groups/challenges/533cac3f-f431-424f-9eaa-4d509f015a75'>check out the challenge here</a>.
  h2 8/24/2015 - AUGUST SUBSCRIBER ITEM SET: CHEETAH COSTUME!
    hr
    tr
      td
        .promo_mystery_201508.pull-right
        h3 August Subscriber Item Set: Cheetah Costume!
        p The August Subscriber Items have been revealed: the Cheetah Costume Item Set! All August subscribers will receive the Cheetah Costume and the Cheetah Hat. You still have six days to <a href='/#/options/settings/subscription'>subscribe</a> and receive the item set! Thank you so much for your support - we really do rely on you to keep Habitica free to use and running smoothly.
        p.small.muted by Lemoness
  h2 8/19/2015 - CHEETAH PET QUEST, iPAD APP, and GRYPHON CONTEST WINNER!
    hr
    tr
      td
        .Pet-Cheetah-Base.pull-right
        h3 Cheetah Pet Quest
        p A new pet quest is available in the <a href='/#/options/inventory/quests'>Quests Page</a>: Such a Cheetah! A Cheetah is speeding past incomplete tasks and burning them up before people can complete them. Can you put on the brakes? If so, you’ll be awarded with some cheetah eggs!
        p.small.muted by PainterProphet, tivaquinn, Unruly Hyena, Crawford, janetmango, Lemoness, and SabreCat
    tr
      td
        h3 iOS Update and iPad App
        p There’s a new iOS update! One of our awesome open-source contributors, Shadallark, has made our Habitica iOS app Universal so that it natively supports iPads. Enjoy all the new space for your tasks! We've also fixed several bugs, and excellent contributor kylefox has added a search bar.
        br
        p If you like the direction that we’ve been taking the app, please consider leaving us a review. It means a lot to us :) Questions? Concerns? Don't hesitate to email <a href='mailto:mobile@habitica.com' target='_blank'>mobile@habitica.com</a> and we will happily help you!
        br
        p This is an example of our fantastic open-source community at work - since our developers are spending all their time on the Android app, it would have been a long while before we could develop an iPad version if it weren’t for our excellent volunteers!
        br
        p Speaking of which, we are now accepting translations for the iOS app on Transifex <a href='https://www.transifex.com/habitrpg/habitica-ios/' target='_blank'>here</a>. If you speak another language, we’d love your help!
        p.small.muted by Shalladark, kylefox, and viirus
    tr
      td
        span.Mount_Body_Gryphon-RoyalPurple.pull-right
          span.Mount_Head_Gryphon-RoyalPurple.pull-right(style='margin:0')
        h3 Gryphon Contest Winner
        p After sorting through over 1600 entries, we finally have a name for our Royal Purple Gryphon: MELIOR! "Melior" is Latin for "better," because Habitica is a place where everyone is striving to become better at their goals in their quest to improve their lives.
        br
        p The name "Melior" was submitted by awesome user NobleTheSecond, who has received their prize. Congratulations! A secondary prize has also been awarded to TangyDragonBBQ, who independently submitted a slightly different variant of that name.
        br
        p Thank you so much to everyone who submitted names! They were very well-thought-out and very entertaining, and it was extremely difficult for the staff to make a decision. We hope you will join with us in welcoming Melior into the Habitica family!

  h2 8/13/2015 - GOLD-PURCHASABLE CARDS
    hr
    tr
      td
        .inventory_special_greeting.pull-right
        .inventory_special_thankyou.pull-right
        h3 Gold-Purchasable Cards
        p There are two new types of Card available in the <a href='/#/options/inventory/drops'>Market</a> that you can send to the people in your Party: Greeting Cards and Thank-You Cards! Both cost 10 Gold, and will be available year-round. Sending or receiving these cards will give you some fun achievements!
        br
        p Enjoy!
        p.small.muted by PainterProphet, Teto Is Great, Lemoness, and SabreCat

  h2 8/4/2015 - NEW ITEMS IN THE ENCHANTED ARMOIRE AND AUGUST BACKGROUNDS
    hr
    tr
      td
        .background_pyramids.pull-right
        h3 August Backgrounds Revealed
        p There are three new avatar backgrounds in the <a href='/#/options/profile/backgrounds'>Background Shop</a>! Now your avatar can admire the Pyramids, stalk across the Sunset Savannah, or dance under Twinkly Party Lights!
        p.small.muted by (in order): minac1, Bambin, and rosiesully
    tr
      td
        .promo_enchanted_armoire_201508.pull-right
        h3 New Items in the Enchanted Armoire!
        p There is new equipment in Enchanted Armoire, a 100 GP Reward in the Rewards Column which unlocks after you've attained Ultimate Gear!
        br
        p Click on the Enchanted Armoire for a random chance at special Equipment, including the Golden Toga Item Set and the Horned Iron Item Set.! It may also give you random XP or food items. We'll be adding new equipment to it during the first week of each month, but even when you've exhausted the current supply, you can keep clicking for a chance at food and XP.
        br
        p Now go spend all that accumulated Gold! May the Random Number Generator smile upon you...
        br
        p.small.muted by Lemoness and SabreCat
        p.small.muted Art by Kiwibot, Starsystemic, Podcod, and UncommonCriminal
  h2 8/2/2015 - AUGUST MYSTERY BOX!
    hr
    tr
      td
        .inventory_present_08.pull-right
        h3 August Mystery Box
        p How curious! All Habiticans who are <a href='/#/options/settings/subscription'>subscribed</a> during the month of August will receive the August Mystery Item Set, as well as the ability to buy Gems with Gold! The August Item Set will be revealed on the 24th, so keep your eyes peeled. Thanks for supporting the site <3
  h2 7/31/2015 - HABITICA NAMING DAY AND LAST CHANCE FOR SUMMER SPLASH
    hr
    tr
      td
        .achievement_habiticaDay.pull-right
        h3 Habitica Naming Day!
        p It's finally here! HabitRPG has become Habitica. Your accounts should still stay exactly the same and work normally, just with some of the names and references changed. (For example, habitrpg.com now redirects to habitica.com.)
        br
        p In honor of the first annual Habitica Naming Day, we've given everyone an achievement, as well as some awesome treats...
        p.small.muted by cheerskevin, Lemoness, and SabreCat
    tr
      td
        span.Mount_Body_Gryphon-RoyalPurple.pull-right
          span.Mount_Head_Gryphon-RoyalPurple.pull-right(style='margin:0')
        h3 Habitica Gryphon Mount and Contest
        p Our new logo features a Gryphon, and now, so does your stable! We've given everyone a Royal Purple Gryphon Mount, under <a href='/#/options/inventory/mounts'>Inventory &gt; Mounts.</a>
        br
        p Furthermore, we need your help to give our Gryphon a name! Check out the Official Name the Gryphon Challenge <a href='/#/options/groups/challenges/a4898d49-9ed4-4029-974a-ff702f5b8b14'>here</a>. If we choose your name for the Gryphon in our logo, you'll win 30 Gems. You have until August 10th to submit a name.
        p.small.muted by Lemoness and Baconsaur
    tr
      td
        .promo_veteran_pets.pull-right
        h3 Veteran Pets
        p Since you are all veterans who have weathered the name change to Habitica, we've awarded everyone a Veteran Pet! If this is your first Veteran Pet, you've received the Veteran Wolf; if you already had the Wolf, you got the Veteran Tiger. You can find it under <a href='/#/options/inventory/pets'>Inventory &gt; Pets</a>, in the Rare Pets section.
        p.small.muted by Lemoness and Shaner
    tr
      td
        .promo_summer_classes_2015.pull-right
        h3 Last Chance for Summer Splash Outfits, Hair and Skins, and Seafoam!
        p Today is the final day of the Summer Splash Festival, so if you still have any remaining Summer Splash Items that you want to buy, you'd better do it now! The <a href='/#/tasks'>Seasonal Edition items</a>, <a href='/#/options/profile/avatar'>Skins</a>, and <a href='/#/options/profile/avatar'>Hair Colors</a> won't be back until next June, and if the Limited Edition items return they will have increased prices or changed art, so strike while the iron is hot!
    tr
      td
        .promo_mystery_201507.pull-right
        h3 Last Chance for Rad Surfer Item Set
        p Reminder: this is the final day to <a href='/#/options/settings/subscription'>subscribe</a> and receive the Rad Surfer Item Set! If you want the Rad Surfboard or the Rad Sunglasses, now's the time! Thanks so much for your support <3
  h2 7/29/2015 - HABITICA NAMING DAY ON JULY 31ST!
    hr
    tr
      td
        h3 Habitica Naming Day is July 31st!
        p We are pleased to announce that the final day of the Summer Splash Festival, July 31st, will be the inaugural Habitica Naming Day! On this day, HabitRPG will officially become Habitica. Our old name was unfortunately very confusing to people ("HabitZPR? HabitGRG?"), so we've decided to name our app and website after the land of Habitica, where all these adventures take place.
        br
        p We will be celebrating with some fun surprises, so get excited!
    tr
      td
        h3 What will change?
        p In almost all cases, your accounts will still stay exactly the same and work normally! Only some of the names and references will be different. Here is a list of the changes:
        br
        ul
          li The URL will be changed from habitrpg.com to habitica.com for all links, and habitrpg.com will automatically redirect to habitica.com.
          li All in-game references to HabitRPG will become references to Habitica.
          li The HabitRPG chest logo will change to the new Habitica logo.
          li Our affiliated sites, such as the Wiki, Trello, Twitter, etc. will use the new Habitica name.
          li We don't anticipate any issues with third-party tools, but we will be actively working with developers to help them make any necessary updates. You can help us by reporting broken third-party tools at <a href='https://github.com/HabitRPG/habitrpg/issues/2760' target='_blank'>Help -&gt; Report a Bug</a>.
    tr
      td
        h3 When will it change?
        p Changing our name is a pretty enormous task, so it won't all happen in an instant! Some changes may start switching over slightly before the 31st, and some may take slightly longer, but the majority of the changes and all of the celebration will take place on July 31st. Thank you for being patient with us!
    tr
      td
        h3 More questions?
        p If you have any more questions, drop by <a href='/#/options/groups/guilds/5481ccf3-5d2d-48a9-a871-70a7380cee5a'>the Newbies Guild</a> and we'll be happy to answer them!
  h2 7/24/2015 - JULY SUBSCRIBER ITEM SET: RAD SURFER!
    hr
    tr
      td
        .promo_mystery_201507.pull-right
        h3 July Subscriber Items Revealed!
        p The July Subscriber Items have been revealed: the Rad Surfer Item Set! All July subscribers will receive the Rad Surfboard and the Rad Sunglasses. You still have six days to <a href='/#/options/settings/subscription'>subscribe</a> and receive the item set, along with the ability to buy Gems with Gold! Thank you so much for your support - we really do rely on you to keep HabitRPG free to use and running smoothly.
        p.small.muted by Lemoness
  h2 7/22/2015 - NEW iOS UPDATE, INCLUDING FACEBOOK LOGIN!
    hr
    tr
      td
        .promo_habitica.pull-right
        h3 Habitica App Update with Facebook Login
        p We've released a new update to our iOS Habitica app, including Facebook Login, Accessories, and much more. <a href='https://itunes.apple.com/us/app/habitica/id994882113?mt=8' target='_blank'>Check it out now!</a>
        br
        p If you like what we've been doing with the app, please consider leaving us a review. It means so much to us, and really helps us out. Thanks for being awesome! If you have any feedback or concerns, feel free to email us at <a href='mailto:mobile@habitrpg.com' target='_blank'>mobile@habitrpg.com</a>, or use the in-app Report a Bug feature under Menu > About.
        br
        p We're still hard at work on the native Android app, don't worry! Our Blacksmiths are toiling away. Stay tuned for further information!
        p.small.muted by Viirus
  h2 7/14/2015 - GOLD-PURCHASABLE QUESTS, NEW EQUIPMENT IN THE ENCHANTED ARMOIRE, AND TRIVIAL TASK DIFFICULTY SETTING!
    hr
    tr
      td
        .promo_dilatoryDistress.pull-right
        h3 Gold-Purchasable Quest Line: Dilatory Distress
        p We've moved the quests to <a href='/#/options/inventory/quests'>their own separate page</a>, and added a new category: GOLD PURCHASABLE QUESTS!
        br
        p Now you can use Gold to purchase the Dilatory Distress Quest Line! King Manta's daughter has disappeared, and monsters are laying siege to the underwater city of Dilatory. Can you intervene to save them all? If so, you'll earn the exclusive Oceanic Armor Set.
        br
        p As time goes on, we'll be adding more gold-purchasable quests. Dilatory Distress is not a limited-edition quest line, so you have plenty of time to save up!
        p.small.muted by SabreCat and Lemoness
        p.small.muted Writing by liorsamuel
        p.small.muted Art by Kiwibot, aiseant, starsystemic, hazel40, and benga
    tr
      td
        .promo_enchanted_armoire_201507.pull-right
        h3 New Equipment in the Enchanted Armoire
        p There is new equipment in Enchanted Armoire, a 100 GP Reward in the Rewards Column which unlocks after you've attained Ultimate Gear!
        br
        p Click on the Enchanted Armoire for a random chance at special Equipment, including the Rancher Robes, Rancher Lasso, Blue Hairbow, and Royal Crown! It may also give you random XP or food items. We'll be adding new equipment to it during the first week of each month, but even when you've exhausted the current supply, you can keep clicking for a chance at food and XP.
        br
        p  Now go spend all that accumulated gold! May the Random Number Generator smile upon you...
        p.small.muted by Lemoness and SabreCat
        p.small.muted Art by podcod, Kiwibot, and Megan
    tr
      td
        h3 Trivial Task Difficulty
        p There's a new difficulty for Tasks available under task edit: Trivial! Trivial tasks reward you or damage you at the rate of one tenth of the amount that Easy tasks would. Likewise, Trivial tasks cause much less damage during boss battles!
        p.small.muted by efim
  h2 7/9/2015 - DERBY DAY! FREE ORCA MOUNT AND WHALE QUEST
    hr
    tr
      td
        h3 Derby Day!
        p On this day, Habitica defeated the worst of its ancient bugs! We celebrate with the Dilatory Derby, which means that Habiticans get aquatic mounts to ride!
    tr
      td
        .promo_orca.pull-right
        h3 Free Orca Mount
        p Everyone has received a rare Orca Mount in honor of the Dilatory Derby! Now you can race through the waves on the back of your Orca, which is found under <a href='/#/options/inventory/mounts'>Mounts</a>.
        p.small.muted by Uncommon Criminal
    tr
      td
        .quest_whale.pull-right
        h3 New Pet Quest: Whales!
        p Want more whales? Check out the The Wail of the Whale, a new pet quest in the <a href='/#/options/inventory/drops'>Market</a>! On your way to the Dilatory Derby, you encounter a whale in distress. Can you calm her down? If so, you may gain some whale eggs...
        p.small.muted Art by krazjega, zoebeagle, and Uncommon Criminal
        p.small.muted Writing by Calae
  h2 7/7/2015 - NEW iOS APP: HABITICA!
    hr
    tr
      td
        .promo_habitica.pull-right
        h3 New iOS App: Habitica!
        p We are proud to announce the beta release of our new native iOS app: <a href='https://itunes.apple.com/us/app/habitica/id994882113?ls=1&mt=8' target='_blank'>Habitica</a>! It features an all-new interface, smoother performance, reminders to complete Dailies, and tons of features including skills and better party chat! <a href='https://itunes.apple.com/us/app/habitica/id994882113?ls=1&mt=8' target='_blank'>Click here to download it</a> - it's a new app, not an upgrade of the clunky old one.
        br
        p This is a beta release, so please report any issues using the in-app Send Feedback and Report a Bug buttons, under Menu > About. <a href='https://github.com/HabitRPG/habitrpg-ios/' target='_blank'>The repository is open source</a>, so anyone can jump in and help out.
        br
        p Finally, if you like what we're doing with the app, please consider leaving us a review! We'd really appreciate it.
        p.small.muted by Viirus
    tr
      td
        h3 What about Android?
        p We are hard at work on the native Android app as we speak! It's coming along very well. We will announce as soon as it is ready to download, never fear.
    tr
      td
        h3 Why Habitica?
        p Habitica is the land where HabitRPG takes place - a land where players ride dragons and slay Dailies. Plus, it's now the name of the mobile app. Soon, it will also be the name of the site!
        br
        p The decision to switch from HabitRPG to Habitica is a big one, and we've been talking it over for a long time. We've gotten feedback since the beginning that it was confusing, especially for the many people who aren't familiar with the acronym. ("HabitPGR? HabitRZG? What was your name again?") We feel that "Habitica" keeps the fantasy flair without the confusing abbreviation, so it's the best of both realms.
        br
        p So far, habitica.com redirects to habitrpg.com, and it's the name of the native mobile apps. Look forward to an upcoming announcement of the switchover date, when we will be ringing in the name change with our inaugural Habitica Day celebration!
  h2 7/1/2015 - SEAFOAM TRANSFORMATION ITEM , JULY BACKGROUNDS REVEALED, SUBSCRIBE WITH AMAZON PAYMENTS AND JULY SUBSCRIBER BOX
    hr
    tr
      td
        .inventory_special_seafoam.pull-right
        h3 Seafoam Transformation Item
        p Splash some Seafoam on your friends and they will undergo a mysterious transformation until their next cron! You can buy the Seafoam in the <a href='/#/options/inventory/seasonalshop'>Seasonal Shop</a> for Gold. Don't want to be transformed? Just buy some Sand from the <a href='/#/tasks'>Rewards Store</a> to reverse it.
        p.small.muted by Lemoness
    tr
      td
        .background_giant_wave.pull-right
        h3 July Backgrounds Revealed
        p There are three new avatar backgrounds in the <a href='/#/options/profile/backgrounds'>Background Shop</a>! Now your avatar can surf on a Giant Wave, explore a Sunken Ship, or dive to the Ruins of Dilatory!
        p.small.muted by (in order): minac1, Mimi Alves, and Twitching
    tr
      td
        .inventory_present_07.pull-left
        h3 Subscribe with Amazon Payments
        p Want to subscribe to get the July Mystery Item and the ability to buy Gems with Gold? Now you have a new way to pay for a subscription: Amazon Payments! The July Subscriber Item Set will be revealed on the 24th, so keep your eyes peeled.
        br
        p Right now, we only support Amazon Payments for subscriptions, but in the future, we will make it possible to use Amazon Payments to buy Gems as well. Thanks for supporting the site <3
  h2 6/30/2015 - LAST CHANCE FOR NEON SNORKELER, CLONE CHALLENGES, AND CHALLENGER CONTRIBUTOR TITLE
    hr
    tr
      td
        .promo_mystery_201506.pull-right
        h3 Last Chance for Neon Snorkeler Item Set
        p Reminder: this is the final day to <a href='/#/options/settings/subscription'>subscribe</a> and receive the Neon Snorkeler Item Set! If you want the Snorkeler Suit or the Neon Snorkel, now's the time! Thanks so much for your support <3
        p.small.muted by Lemoness
    tr
      td
        h3 Clone Challenges
        p It's now easier than ever to create a recurring Challenge! Just go to a previously created challenge and click the clone button. This creates a new Challenge with all the same information (name, description, prize, tasks) pre-populated, so the challenge creator can adjust only as needed. We hope this saves you time!
        p.small.muted by TheHollidayInn and Blade
    tr
      td
        h3 Challenger Contributor Title
        p Speaking of recurring Challenges, we've decided to create a new Contributor title, "Challenger", to honor the Habiticans who have been working to improve the community by consistently creating many valuable Challenges. The Challenger title is awarded at the discretion of the staff and mods. Many thanks to our creative and dedicated Challengers!
  h2 6/25/2015 - JUNE SUBSCRIBER ITEM SET, SPLASHY SKIN SET, AND NEW SOUND EFFECTS
    hr
    tr
      td
        .promo_mystery_201506.pull-right
        h3 June Subscriber Item Set!
        p The June Subscriber Item has been revealed: the Neon Snorkeler Item Set! All June subscribers will receive the Neon Snorkel and the Snorkel Suit. You still have five days to <a href='https://habitrpg-staging.herokuapp.com/#/options/settings/subscription'>subscribe</a> and receive the item set, along with the ability to buy Gems with Gold! Thank you so much for your support - we really do rely on you to keep HabitRPG free to use and running smoothly.
        p.small.muted by Lemoness
    tr
      td
        .promo_splashyskins.pull-right
        h3 Splashy Skin Set
        p There's a new set of Seasonal Edition Skins available in the <a href='/#/options/profile/avatar'>Avatar Customization page</a> until July 31st! Get them while you can, or they won't be available until next year.
        p.small.muted by UncommonCriminal
    tr
      td
        h3 New Sound Effects
        p There's a new Sound Effects theme on the site: Gokul Theme! You can enable it by clicking on the megaphone in the upper right hand corner and selecting "Gokul Theme" from the dropdown list.
        p.small.muted by NomindTR
  h2 6/20/2015 - SUMMER SPLASH EVENT: LIMITED EDITION OUTFITS, SEASONAL SHOP OPENS, AND SUMMER NPCS!
    hr
    tr
      td
        h3 Summer Splash Begins!
        p The Summer Splash festival has arrived, and Habitica has moved to the undersea city of Dilatory for the summer! From today until July 31st, join us for fun in the sun.
    tr
      td
        .promo_summer_classes_2015.pull-right
        h3 Limited Edition Class Outfits
        p From now until July 31st, limited edition outfits are available in the Rewards column. Depending on your class, you can be a Reef Renegade, Sunfish Warrior, Strapping Sailor, or Ship Soothsayer! You'd better get productive to earn enough gold before they disappear. Good luck!
        p.small.muted by Lemoness
    tr
      td
        .promo_summer_classes_2014.pull-right
        h3 Seasonal Shop Opens
        p The <a href='/#/options/inventory/seasonalshop'>Seasonal Shop</a> has opened! It's stocking summertime Seasonal Edition goodies at the moment, including last year's summer outfits. Everything there will be available to purchase during the Summer Splash event each year, but it's only open until July 31st, so be sure to stock up now, or you'll have to wait a year to buy these items again.
        p.small.muted by Lemoness
    tr
      td
        .seasonalshop_summer2015.pull-right
        h3 Summer NPCs
        p Looks like the NPCs are really getting in to the summer spirit. Ian, Bailey, Matt, and the Seasonal Sorceress are having fun under the sea in the sunken city of Dilatory, and Alex and Daniel have moved down to the beach. Even the Time Travelers are getting into the fun, although... oh dear... they seem to have overshot the season...
        p.small.muted by Lemoness
  h2 6/17/2015 - CUTTLEFISH PET QUEST AND QUEST DISPLAY IMPROVEMENTS
    hr
    tr
      td
        .quest_kraken.pull-right
        h3 Cuttlefish Pet Quest
        p A new pet quest is available in the <a href='/#/options/inventory/drops' target='_blank'>Market</a>: The Kraken of Inkomplete! A pleasant day sailing is ruined when a Kraken attacks. Can you strike down the tasks and tentacles that keep cropping up? If so, you'll be awarded with some cuttlefish eggs!
        p.small.muted art by Lemoness and Wolvenhalo
        p.small.muted writing by Lemoness
    tr
      td
        h3 Quest Display Improvements
        p Now you can see the details of a pending quest on the Party Page by clicking the new "Quest Details" tab above the quest invitations. We hope this helps you decide whether or not you want to accept the quest!
        p.small.muted by hairlessbear
  h2 6/16/2015 - SEARCH BAR, CHALLENGES FILTER, INTERMITTENT REFRESH, AND VISUAL TWEAKS
    hr
    tr
      td
        h3 Search Bar
        p You can now easily search for a specific task by using the handy search bar on the upper right of the task page!
        p.small.muted by Jiří Chára
    tr
      td
        h3 New Challenges Filter
        p Now you can filter Challenges based on whether or not you own the Challenge! Easily see all the Challenges that you've created with a single click.
        p.small.muted by theHollidayInn
    tr
      td
        h3 Intermittent Refresh
        p To improve performance, HabitRPG now refreshes automatically after 6 hours of inactivity to combat bugs and make sure that you have the most up-to-date code. You're always welcome to refresh more frequently, of course.
        p.small.muted by cheerskevin
    tr
      td
        h3 Visual Tweaks
        p We now have a highlighted Help button, to remind people about those resources, and a denser task edit style!
        p.small.muted by excentris and nthomsn
  h2 6/11/2015 - REPEATING TASKS, START DATE, AND MOBILE APP UPDATES!
    p
    br
    p.small.muted by Blade and fallenpanda
    hr
    tr
      td
        h3 New Repeat Option for Dailies
        p Dailies now have a new Advanced Option: Repeat Every X Days. You've wanted this feature for a long time, and it's finally here!
        br
        p First, please note that this new option is OPT-IN only. We won't make any changes to your preexisting Dailies without you knowing it. We wouldn't do that!
        br
        p That being said, here are the new features:
    tr
      td
        h3 Repeating Tasks
        p Use the "Every X Days" function under Dailies Advanced Options to create tasks that repeat after a certain number of days have passed, whether every 2 days, every 15 days, every 30 days... You choose the number that works for you!
        br
        p These Dailies are only due on those given dates. Need to pay your rent every 30 days? Take medicine every other day? Water your plants every 4 days? No longer a problem.
    tr
      td
        h3 Start Date
        p Dailies now have a Start Date. They will not be due before this date. This means that if you want to add a new Daily while you're thinking about it, but not have it be due until later, you can achieve that by setting a future Start Date!
    tr
      td
        h3 Mobile App Updates
        p New <a href='https://play.google.com/store/apps/details?id=com.ocdevel.habitrpg' target='_blank'>Android</a> and <a href='https://itunes.apple.com/us/app/habitrpg/id689569235?mt=8' target='_blank'>iOS</a> updates are available to support this feature. Please, update your apps before using it, or the new repeating Dailies will not display normally on the mobile apps!
    tr
      td
        h3 Other Notes
        p For a short period of time, the <a href='http://data.habitrpg.com' target='_blank'>Data Display Tool</a> will not be able to calculate damage correctly for Repeat Every X Dailies. We'll get that updated very soon so that it will be accurate again!
        br
        p If you still have questions about Repeat Every X Dailies, don't hesitate to ask in <a href='/#/options/groups/guilds/5481ccf3-5d2d-48a9-a871-70a7380cee5a' target='_blank'>the Newbies Guild</a>!
  h2 6/1/2015 - NEW EQUIPMENT: THE ENCHANTED ARMOIRE, JUNE BACKGROUNDS, AND NEW MOUNT POSITIONING!
    hr
    tr
      td
        .promo_enchanted_armoire.pull-right
        h3 New Equipment: The Enchanted Armoire!
        p Now after you achieve Ultimate Gear, you'll unlock a new Reward: THE ENCHANTED ARMOIRE!
        br
        p Click on the Enchanted Armoire, a 100 GP Reward in the Rewards Column, for a random chance at special Equipment! It may also give you random XP or food items. We'll be adding new equipment to it every month, but even when you've exhausted the current supply, you can keep clicking for a chance at food and XP.
        br
        p Now go spend all that accumulated Gold! May the Random Number Generator smile upon you...
        p.small.muted by Lemoness and SabreCat
        p.small.muted Art by Kiwibot, Starsystemic, UncommonCriminal, Zoebeagle, and Andrews38
    tr
      td
        .background_island_waterfalls.pull-right
        h3 June Backgrounds Revealed
        p There are three new avatar backgrounds in the <a href='/#/options/profile/backgrounds' target='_blank'>Background Shop</a>! Now your avatar can paddle a Drifting Raft, float through a sea of Shimmery Bubbles, or picnic near Island Waterfalls!
        p.small.muted by (in order): Teto is Great, beffymaroo, and UncommonCriminal
    tr
      td
        h3 New Mount Positioning!
        p The mount positioning has been fixed for all the base mounts where it looked like the avatar was riding extreme sidesaddle. Now avatars sit properly, no longer clinging to the sides of their mounts for dear life.
        p.small.muted by Kiwibot, Lemoness, and SabreCat
  h2 6/1/2015 - JUNE MYSTERY ITEM!
    hr
    tr
      td
        .inventory_present_06.pull-right
        h3 June Mystery Item!
        p Ooh, how mysterious! All Habiticans who are <a href='/#/options/settings/subscription' target='_blank'>subscribed</a> during the month of June will receive the June Mystery Item Set, as well as the ability to buy Gems with Gold! The June Item Set will be revealed on the 25th, so keep your eyes peeled. Thanks for supporting the site <3
  h2 5/31/2015 - PUSH NOTIFICATIONS FOR ANDROID, AND LAST CHANCE FOR GREEN KNIGHT SUBSCRIBER ITEMS!
    hr
    tr
      td
        .promo_mystery_201505.pull-right
        h3 Last Chance for Green Knight Item Set
        p Reminder: this is the final day to <a href='/#/options/settings/subscription' target='_blank'>subscribe</a> and receive the Green Knight Item Set! If you want the Green Knight Helm or the Green Knight Lance, now's the time! Thanks so much for your support <3
        p.small.muted by Lemoness
    tr
      td
        h3 Push Notifications for Android
        p We've released an update to the Android app that includes new types of push notification! Now it's easier than ever to remember to stay productive. Get the Android update <a href='https://play.google.com/store/apps/details?id=com.ocdevel.habitrpg' target='_blank'>here</a>!
        p.small.muted by Negue
  h2 5/25/2015 - MAY SUBSCRIBER ITEM SET: GREEN KNIGHT!
    hr
    tr
      td
        .promo_mystery_201505.pull-right
        h3 May Subscriber Item Set Revealed: Green Knight!
        p The May Subscriber Item has been revealed: the Green Knight Item Set! All May subscribers will receive the Green Knight Helm and the Green Knight Lance. You still have six days to <a href='/#/options/settings/subscription' target='_blank'>subscribe</a> and receive the item set, along with the ability to buy Gems with Gold! Thank you so much for your support - we really do rely on you to keep HabitRPG free to use and running smoothly.
        p.small.muted by Lemoness
  h2 5/20/2015 - NEW PET QUEST: SHEEP!
    hr
    tr
      td
        .quest_sheep.pull-right
        h3 New Pet Quest: Sheep!
        p It looks like there's some ba-a-a-ad weather in the Taskan countryside! Can you and your party be diligent enough to defeat the Thunder Ram? If so, you may find yourself with some wooly sheep pets...
        p.small.muted art by Starsystemic and Misceo
        p.small.muted writing by Salambander, Leephon, and Lemoness
  h2 5/13/2015 - NEW ANIMAL SKINS AND ACCESSORIES, INN IMPROVEMENTS, COPY CHAT TO TO-DO, AND EXTRA INFO
    hr
    tr
      td
        .promo_pet_skins.pull-right
        h3 New Animal Skins and Accessories Available!
        p They say that owners resemble their pets, and now that's truer than ever for Habiticans! The Animal Skin Set and Animal Accessory Set are now available in the <a href='/#/options/profile/avatar' target='_blank'>Customization shop</a>. Time to let your avatar walk on the wild side.
        p.small.muted by Painter de Cluster and SabreCat
    tr
      td
        h3 Inn Improvements
        p Now even when you Rest in the Inn, your Dailies will refresh each day. <strong>Important note: your Dailies still do NOT hurt you while you're in the Inn.</strong> We wouldn't do that to you!
        br
        p It used to be that the Resting in the Inn froze all your Dailies so that they wouldn't refresh the next day - even for important Dailies like "take medicine" or "feed pets." This was very frustrating to a lot of users who relied on these features, even during periods of time when they needed to rest in the Inn for finals, illness, vacation, etc.
        br
        p Now if you're in a situation, for example finals period, where you don't have the time or energy to do most of your Dailies, you can still complete some of them every day while Resting in the Inn. It's much more flexible and convenient!
        br
        p If you're in a quest, you still won't deal damage/collect items until you check out of the Inn, and your Dailies will not damage your party members, but you can still be injured by a Boss if your Party mates skip their own Dailies. You also still do not gain Mana overnight until you check out of the Inn. If you have any questions about how Resting in the Inn works, be sure to ask in the <a href='https://habitrpg.com/#/options/groups/guilds/5481ccf3-5d2d-48a9-a871-70a7380cee5a' target='_blank'>Newbies Guild!</a>
        p.small.muted by hairlessbear and Blade
    tr
      td
        h3 Copy Chat to To-Do
        p Now you can copy any chat message into your To-Do list! If your roommate posted in party chat and asked you to grab groceries, or your friend reminded you about the history quiz tomorrow, you can save it right into your To-Do list. Awesome! 
        p.small.muted by Negue and Redphoenix
    tr
      td
        h3 Extra Info
        p We know that HabitRPG can be confusing, so now you can easily double-check what each task type does by clicking the question mark next to its name.
        p.small.muted by Lemoness, lefnire, and SabreCat
  h2 5/06/2015 - MAY BACKGROUNDS REVEALED
    hr
    tr
      td
        .background_mountain_lake.pull-right
        h3 May Backgrounds Revealed
        p There are three new avatar backgrounds in the <a href='https://habitrpg.com/#/options/profile/backgrounds' target='_blank'>Background Shop</a>! Now your avatar can climb to the top of Pagodas, pose in front of a Marble Temple, or dip toes in a Mountain Lake!
        p.small.muted by (in order) Teto is Great, Painter de Cluster, and Hazel40

  h2 5/01/2015 - Skills Rebalancing
    hr
    tr
      td
        p After over a year's worth of complaints on Trello and countless bug reports on Github, and after almost five months of dedicated debating, coding, and testing, we have finally rolled out an overhaul of the skills and mana system. Thank you so much to everyone who contributed opinions, time, and effort! Here's what happened:
    tr
      td
        h3 HABITS DAMAGE BOSSES
        p Now it's even easier to damage a Boss without skills! It was definitely high time that HabitRPG counted Habits towards battles. We were not living up to our name.
    tr
      td
        h3 MANA DIRECTLY LINKED TO PROGRESS
        p Mana was pretty broken: you gained it overnight no matter what you'd done the day before, and it was only linked to To-Dos. This meant that using skills was pretty detached from how well you were doing in your real life, which defeated the purpose of the game!
        p Now you can gain Mana from Dailies and positive Habits as well as To-Dos! You still gain Mana overnight, but how much you gain depends on how many of your Dailies you did.
        p You can also lose Mana by hitting negative Habits. Yikes! Better not indulge...
    tr
      td
        h3 SKILLS STRENGTHENED AND WEAKENED
        p Some notoriously overpowered skills have been weakened, like Backstab (which often granted over 1000GP per cast), Burst of Flames (which allowed you to 1-hit KO most bosses regardless of how much or how little you'd done that day), and Valorous Presence (which caused the notorious "I checked off one Daily and gained 997 levels" bug reports).
        p Some painfully UNDERpowered skills have been strengthened, such as Tools of the Trade and Searing Brightness. We think you'll like these much better now!
        p For a full description of what changed, <a href='http://habitrpg.wikia.com/wiki/User_blog:LadyAlys/Skills_Rebalancing_and_Other_Changes' target='_blank'>check out this blog post</a>.
    tr
      td
        h3 GIVING FEEDBACK
        p We understand that these changes may be disruptive to some of you. We're sorry! We hope that with time, you will find them to be a drastic improvement. We will be waiting two weeks (so that everyone can get used to the new system), and then on May 15th will open up a new Trello card for comments and feedback.
        p For those of you who want to reallocate stats now that you have the new system, please post your User ID in this <a href='https://github.com/HabitRPG/habitrpg/issues/5082' target='_blank'>Github ticket</a>. (Your UUID is found under Settings > API; do NOT post your API Token.) That ticket is also being used to debate a possibility to make it so that reallocating stats does not cost gems. If that's a feature you would like (or would hate), definitely drop by that ticket and let us know!
        p.small.muted by Alys, Verabird, brandonjreid, ShilohT, betaveros, SabreCat, chimericdream, and everyone who commented with feedback on Trello and Github. You all are great!

  h2 4/30/2015 - LAST CHANCE FOR BUSY BEE AND SPRING FLING ITEMS, AND SOON-TO-APPEAR NEW EQUIPMENT!
    hr
    tr
      td
        .promo_shimmer_hair.pull-right
        h3 Last Chance for Spring Fling Outfits, Hair Colors, and Shiny Seeds!
        p Tomorrow everything will be back to normal in Habitica, so if you still have any remaining Spring Fling Items that you want to buy, you'd better do it now! The <a href='https://habitrpg.com/#/options/inventory/seasonalshop' target='_blank'>Seasonal Edition items</a> and <a href='https://habitrpg.com/#/options/profile/avatar' target='_blank'>Hair Colors</a> won't be back until next March, and if the Limited Edition items return they will have increased prices or changed art, so strike while the iron is hot!
    tr
      td
        .promo_mystery_201504.pull-right
        h3 Last Chance for Busy Bee Item Set
        p Reminder: this is the final day to <a href='https://habitrpg.com/#/options/settings/subscription' target='_blank'>subscribe</a> and receive the Busy Bee Item Set! If you want the Busy Bee Robe or the Busy Bee Robes, now's the time! Thanks so much for your support <3
    tr
      td
        h3 New Equipment Soon
        p If you're sad to see the extra gold-purchasable equipment disappear, don't worry! We have something fun in the works...

  h2 4/24/2015 - APRIL SUBSCRIBER ITEM SET AND NEW LANGUAGES
    hr
    tr
      td
        .promo_mystery_201504.pull-right
        h3 April Subscriber Item Set: Busy Bee!
        p The April Subscriber Item has been revealed: the Busy Bee Item Set! All April subscribers will receive the Busy Bee Robe and the Busy Bee Wings. You still have six days to <a href='https://habitrpg.com/#/options/settings/subscription' target='_blank'>subscribe</a> and receive the item set! Thank you so much for your support - we really do rely on you to keep HabitRPG free to use and running smoothly.
        p.small.muted by Lemoness
    tr
      td
        h3 New Languages
        p We've added three new languages to the site: Japanese, Serbian and Chinese (Traditional)!
        p.small.muted by Paglias, the <a href='https://www.transifex.com/projects/p/habitrpg/language/ja/' target='_blank'>Japanese Translation Team</a>, the <a href='https://www.transifex.com/projects/p/habitrpg/language/sr/' target='_blank'>Serbian Translation Team</a>, and the <a href='https://www.transifex.com/projects/p/habitrpg/language/zh_TW/' target='_blank'>Chinese (Traditional) Translation Team</a>

  h2 4/15/2015 - MARSHMALLOW SLIMES, KEY TO THE KENNELS CHANGE, AND CHALLENGE IMPROVEMENTS
    hr
    tr
      td
        .Pet-Slime-Base.pull-right
        h3 Marshmallow Slime Pet Quest!
        p There is a new Pet Quest available in the <a href='https://habitrpg.com/#/options/inventory/drops' target='_blank'>Market</a>: The Jelly Regent! Gooey slime is gumming up the works, and Habiticans are having a tough time finishing their tasks. Can you mop the floor with the Jelly Regent? If so, you'll get some adorable Marshmallow Slime pets!
        p.small.muted art by Starsystemic, Leephon, LordDarkly, Overomega, and Shaner
        p.small.muted writing by Bethany Woll and Theothermeme
    tr
      td
        h3 Key to the Kennels Free with Triad Bingo
        .pet_key.pull-right
        p The Key to the Kennels is now free if you have the Triad Bingo achievement and if you choose to release your pets and mounts together! Rejoice, collectors! Note that the Key will not be free if you release only pets or only mounts.
        p.small.muted by gisikw
    tr
      td
        h3 Challenge Improvements
        p Now Challenge links take you directly to that Challenge, instead of the top of the list, and when you edit a Challenge, the name is automatically updated!
        p.small.muted by gisikw, chrisdotcode, and TheHollidayInn
  h2 4/7/2015 - APRIL BACKGROUNDS REVEALED
    hr
    tr
      td
        .background_cherry_trees.pull-right
        h3 April Backgrounds
        p There are three new avatar backgrounds in the <a href='https://habitrpg.com/#/options/profile/backgrounds' target='_blank'>Background Shop</a>! Now your avatar can picnic in a Flowering Meadow, nibble the scenery of Gumdrop Land, or admire the Cherry Trees!
        p.small.muted by Rattify, Painter de Cluster, and kmcallah
  h2 4/2/2015 - MARCH AND APRIL ITEM SETS; SHINY SEEDS; MESSAGE CHALLENGE CREATORS; ITEM DROP ICONS
    hr
    tr
      td
        h3 Last Chance for March Item Set
        p Reminder: this is the final day to <a href='https://habitrpg.com/#/options/settings/subscription' target='_blank'>subscribe</a> and receive the Aquamarine Item Set! If you want the Aquamarine Eyewear or the Aquamarine Armor, now's the time! Thanks so much for your support <3
    tr
      td
        h3 April Mystery Box
        .inventory_present.pull-right
        p Cool! What could it be? All Habiticans who are subscribed during the month of April will receive the April Mystery Item Set! It will be revealed on the 25th, so keep your eyes peeled. Thanks for supporting the site <3
        p.small.muted by Lemoness
    tr
      td
        h3 Shiny Seeds
        .inventory_special_shinySeed.pull-right
        p Phew! It was tough, but we overthrew the flowers that had taken over the site. However, they've left behind some of their Shiny Seeds!
        br
        p Throw a Shiny Seed at your friends and they will turn into a cheerful flower until their next cron! You can buy the Seeds in the <a href='https://habitrpg.com/#/options/inventory/seasonalshop' target='_blank'>Seasonal Shop</a> for gold. Don't want to be a flower? Just buy some Petal-Free Potion from the <a href='https://habitrpg.com/#/tasks'>Rewards Store</a> to reverse it.
        br
        p Shiny Seeds will be available in the <a href='https://habitrpg.com/#/options/inventory/seasonalshop' target='_blank'>Seasonal Shop</a> until April 30th!
        p.small.muted by Lemoness and SabreCat
    tr
      td
        h3 Message Challenge Creators
        p Now on the Challenges page, you can to click on the challenge creator's name to view their profile, message them, or to see how long ago they last logged in if you are curious about whether the challenge might still be active.
        p.small.muted by TheHollidayInn
    tr
      td
        .promo_item_notif.pull-right
        h3 Icons in Notifications
        p Now, when you find an item from scoring a task, an image of the item appears in the drop notification. Instant gratification when that egg or potion you've been hunting for finally appears!
        p.small.muted by TheHollidayInn
  h2 4/1/2015 - HOSTILE FLOWER TAKEOVER OF JOY AND DOOM
    hr
    tr
      td
        h3 Joy and Doom to All!
        p THE SPRING FLING HAS FLUNG TOO FAR! Run while you can, Habiticans! The floral theme has come to life and is taking over Habitica with horrifying cheer, repeat, the flowers are taking over HMMMPH MMPH MMMHPPPH....
        .avatar_floral_wizard
        p CELEBRATE FLOWER POWER.
        br
        p RESISTANCE IS SILLY.
        p.small.muted by Lemoness and Baconsaur
  h2 3/29/2015 - PASTEL SKIN, SHIMMER HAIR COLORS, SURVEY BADGES AWARDED, AND PARTY SORT ORDER
    hr
    tr
      td
        .promo_pastel_skin.pull-right
        h3 Pastel Skin
        p The Seasonal Edition Pastel Skin Set is now available for purchase in the <a href='https://habitrpg.com/#/options/profile/avatar' target='_blank'>avatar customizations page</a>! This skin set will only be available until April 30th, and then it will disappear until next Spring Fling.
        p.small.muted by McCoyly
    tr
      td
        .promo_shimmer_hair.pull-right
        h3 Shimmer Hair Colors
        p The Seasonal Edition Shimmer Hair Colors are now available for purchase in the <a href='https://habitrpg.com/#/options/profile/avatar' target='_blank'>avatar customizations page</a>! Now you can dye your avatar's hair Shimmer Pink, Shimmer Purple, Shimmer Blue, Shimmer Green, Shimmer Orange, or Shimmer Yellow.
        br
        p Seasonal Edition items recur unchanged every year, but they are only available to purchase during a short period of time. This is different from Limited Edition Items, which only recur if something is changed, such as the art or the price. These hair colors may remind some of you of the Pastel Hair Colors that were available last spring. The Pastel Hair Colors have been retired in favor of the similar Seasonal Edition Shimmer Hair Colors. Read more about the difference between Seasonal and Limited Edition items <a href='http://habitrpg.wikia.com/wiki/Item_Availability' target='_blank'>here</a>!
        p.small.muted by Lemoness, crystalphoenix, and mariahm
    tr
      td
        h3 Survey Badges Awarded
        p The Survey badges have been awarded to everyone who took the survey and provided their user ID! Unfortunately, some people did not include their User ID with the survey. As a result, we have no way of linking the survey with their accounts, and could not give them the "Helped Habit Grow" badge. If you have any questions, please email <a href='mailto:leslie@habitrpg.com'>Leslie</a>.
        p.small.muted by Sugarfiend and Alys
    tr
      td
        h3 Party Sort Order
        p Now when you change the sort order for your party, it takes effect immediately. You can change the sort order under Social > Party.
        p.small.muted by ChokesMcGee
  h2 3/25/2015 - MARCH SUBSCRIBER ITEM, FREE EGG HUNT QUEST, EGG MOUNTS, AND NEW MODERATOR!
    hr
    tr
      td
        .promo_mystery_201503.pull-right
        h3 March Subscriber Item
        p The March Subscriber Item has been revealed: the Aquamarine Item Set! All March subscribers will receive the Aquamarine Eyewear and the Aquamarine Armor. You still have six days to <a href='https://habitrpg.com/#/options/settings/subscription' target='_blank'>subscribe</a> and receive the item set! Thank you so much for your support - we really do rely on you to keep HabitRPG free to use and running smoothly.
        p.small.muted by Lemoness
    tr
      td
        .Pet-Egg-CottonCandyPink.pull-right
        h3 Egg Hunt Quest and Egg Mounts
        p In celebration of the season, everyone has received a free Egg Hunt collection quest scroll! You can find it in the <a href='https://habitrpg.com/#/options/inventory/drops' target='_blank'>Inventory</a>. Collect eggs by completing your tasks, and you'll be rewarded with some egg pets.
        br
        p Furthermore, the Egg Pets can now be fed... and grow into some glorious Egg Mounts!
        br
        p The <a href='https://habitrpg.com/#/options/inventory/seasonalshop' target='_blank'>Seasonal Sorceress</a> will also be stocking the Egg Quest scrolls until April 30th. Once they're gone, they won't return until next Spring, so get them while they're hot!
        p.small.muted by Beffymaroo and Megan
    tr
      td
        h3 New Moderator
        p Finally, we have a new moderator on the site: @Beffymaroo! Hooray! Be sure to say hello to her in the Tavern.
  h2 3/20/2015 - SPRING FLING EVENT! LIMITED EDITION OUTFITS, SEASONAL SHOP OPENS, AND SPRING NPCS
    hr
    tr
      td
        h3 Spring Fling!
        p The Spring Fling is here! From today until April 30th, join Habitica in its sweet celebration.
    tr
      td
        .promo_springclasses2015.pull-right
        h3 Limited Edition Class Outfits
        p From now until April 30th, limited edition outfits are available in the Rewards column. Depending on your class, you can be a Beware Dog, Magician's Bunny, Sneaky Squeaker, or Comforting Kitty! You'd better get productive to earn enough gold before they disappear. Good luck!
        p.small.muted by Lemoness
    tr
      td
        .promo_springclasses2014.pull-right
        h3 Seasonal Shop Opens
        p The <a href='https://habitrpg.com/#/options/inventory/seasonalshop' target='_blank'>Seasonal Shop</a> has opened! It's stocking springtime Seasonal Edition goodies at the moment, including last year's spring outfits. Everything there will be available to purchase during the Spring Fling event each year, but it's only open until April 30th, so be sure to stock up now, or you'll have to wait a year to buy these items again.
        p.small.muted by Lemoness
    tr
      td
        .seasonalshop_spring2015.pull-left
        h3 Spring NPCs
        p Looks like the NPCs are really getting in to the springtime fun around the site. Who wouldn't? After all, there's plenty more to come!
        p.small.muted by Lemoness and Shaner
  h2 3/17/2015 - BUNNY PET QUEST, EGG PURCHASING CHANGE, LAST DAY FOR SURVEY AND ACHIEVEMENT, AND UNEQUIP BUTTONS
    hr
    tr
      td
        h3 New Pet Quest: Killer Bunny
        p There's a new quest scroll in the <a href='https://habitrpg.com/#/options/inventory/drops' target='_blank'>Market</a>! Deep within Mount Procrastination lies a once-sweet beast grown horrifying with neglect. Can you rally your strength to defeat the Killer Bunny? If so, you'll get some bunny eggs!
        p.small.muted by Draayder, Gully, and TetoIsGreat
    tr
      td
        h3 Egg Purchasing Change
        p You can now purchase quest eggs from the <a href='https://habitrpg.com/#/options/inventory/drops' target='_blank'>Market</a> after defeating the corresponding boss at least once! Previously, you had to defeat the boss at least twice before being able to purchase the eggs.
        p.small.muted by Blade
    tr
      td
        h3 Last Day for Survey and Achievement
        p March 18th is the final day to complete <a href='https://www.surveymonkey.com/s/62RXRF3' target='_blank'>this survey</a> to receive or stack the Helped Habit Grow survey! After it is closed, it will take us several days to award the badges. Thanks so much for sharing your feedback with us!
        p.small.muted by sugarfiend and SabreCat
    tr
      td
        h3 Unequip Buttons
        p It’s now easier to switch your avatar’s costume! You can now unequip all your battle gear, costume pieces, and/or pets from the Equipment page using the new Unequip buttons.
        p.small.muted by TheHolidayInn
  h2 3/10/2015 - SURVEY, TESTIMONIALS GUILD, AND CHAT EXTENSION
    hr
    tr
      td
        h3 Survey and Achievement
        .achievement.achievement-tree.pull-right
        p We're giving out the rare Helped Habit Grow achievement to all users who help us out by completing <a href='https://www.surveymonkey.com/s/62RXRF3' target='_blank'>this 10-question survey</a>! If you already received this badge, taking this new survey will stack your achievement. Thanks for sparing a minute to let us know what you think about HabitRPG!
        p.small.muted by sugarfiend and SabreCat
    tr
      td
        h3 Testimonials Guild
        p We're collecting testimonials from users to display on the front page along with pictures of their avatars. If HabitRPG has been helpful to you and you feel comfortable leaving a short testimonial for us, you can post it <a href='https://habitrpg.com/#/options/groups/guilds/ae985ab0-fcc3-410d-bdb3-ae4defe712bb' target='_blank'>here</a>. Thanks for all your help! <3
    tr
      td
        h3 Chat Extension
        p Horacious Moreau has made a <a href='https://chrome.google.com/webstore/detail/habitrpg-chat-client/hidkdfgonpoaiannijofifhjidbnilbb' target='_blank'>chat extension</a> for HabitRPG! It creates a chat box for Tavern, parties, and Guilds. :)
        br
        p The Chat Client is also open-source! You can check out the project <a href='https://github.com/Horacious/HabitRPG-Chat-Extension' target='_blank'>here</a>.
        p.small.muted by Horacious Moreau
  h2 3/3/2015 - MARCH BACKGROUNDS, ANDROID APP NOTIFICATIONS, AND MARCH MYSTERY BOX
    hr
    tr
      td
        h3 March Backgrounds Revealed
        p There are three new avatar backgrounds in the <a href='https://habitrpg.com/#/options/profile/backgrounds' target='_blank'>Background Shop</a>! Now your avatar can dance in the Spring Rain, admire some Stained Glass, or frolic through the Rolling Hills!
        p.small.muted by (in order) Sunstroke, Kiwibot, and Uncommon Criminal
    tr
      td
        h3 Android App Notifications
        p The <a href='https://play.google.com/store/apps/details?id=com.ocdevel.habitrpg' target='_blank'>Android app</a> can now remind you to log in! Simply go to Settings and select the time that you want the reminder.
        p.small.muted by Negue
    tr
      td
        .inventory_present.pull-right
        h3 March Mystery Box
        p Wow! What could it be? All Habiticans who are <a href='https://habitrpg.com/#/options/settings/subscription' target='_blank'>subscribed</a> during the month of March will receive the March Mystery Item Set! It will be revealed on the 25th, so keep your eyes peeled. Thanks for supporting the site <3
        p.small.muted by Lemoness
  h2 2/24/2015 - FEBRUARY SUBSCRIBER ITEM AND ADD MULTIPLE TASKS!
    hr
    tr
      td
        .promo_mystery_201502.pull-right
        h3 February Subscriber Item
        p The February Subscriber Item has been revealed: the Winged Enchanter Item Set! All February subscribers will receive the Wings of Thought and the Shimmery Winged Staff of Love and Also Truth. You still have four days to <a href='https://habitrpg.com/#/options/settings/subscription' target='_blank'>subscribe</a> and receive the item set! Thank you so much for your support - we really do rely on you to keep HabitRPG free to use and running smoothly.
        p.small.muted by Lemoness
    tr
      td
        h3 Add Multiple Tasks
        p Got a bunch of tasks you need to add all at once? No problem! Now you can add a batch of tasks all at once by clicking "Add Multiple" under the task entry bar. We hope that this will save you time!
        p.small.muted by ChimericDream
  h2 2/24/2015 - SITE DOWNTIME EXPLANATION (AND SLEEPING AVATARS)
    hr
    tr
      td
        h3
        p As most of you probably noticed, the site was down yesterday. We got a surge of new users from Imgur who absolutely flattened the servers by registering all at once, and it proved very difficult to start up again. You can read the technical details <a href="https://github.com/HabitRPG/habitrpg/issues/4737" target="_blank">in this Github ticket</a>. We're sorry about all of the frustration!
        br
        p At about midnight PST we checked all active users into the inn, "freezing" their accounts so that their incomplete Dailies would not hurt them, in hopes that this would prevent most of the undeserved deaths due to server troubles. That's why your avatar is sleeping! To check yourself out of the inn, go to Social > Tavern > Check out of inn.
        br
        p If you died before we could check you into the Inn, you can restore your streaks under task edit, and all other stats under Settings > Site > Fix Character Values. You should be able to buy back all missing items under Rewards. If you cannot, please post in Social > Tavern and a moderator will help you!
        br
        p Thank you so much to all of our intrepid users who answered questions on social media and in the chat rooms, and to everyone who sent us kind messages while we were scrambling to save the site. You guys are incredible, and we feel constantly lucky to have such a caring and positive community.
        br
        p And welcome, Imgurians! Sorry your introduction was so rocky, but we can't wait to get to know you. There is a <a href="https://habitrpg.com/#/options/groups/guilds/4709ba62-2ba0-43ff-a5a5-494c774236ec">Camp Imgur Guild</a> that you might enjoy.
        br
        p Now, back to productivity!
  h2 2/17/2015 - NEW PET QUEST AND COMMUNITY GUIDELINE UPDATES
    hr
    tr
      td
        .quest_rock.pull-right
        h3 New Pet Quest: Rocks!
        p It seemed like a simple hike... until we discovered that the cave was alive! You can get the newest Pet Quest, "Escape the Cave Creature," in the <a href='https://habitrpg.com/#/options/inventory/drops' target='_blank'>Market</a>. If you defeat it, you'll get some cuddly pet rocks!
        p.small.muted by itokro, Pfeffernusse, Painter de Cluster, and intone
    tr
      td
        h3 Community Guideline Updates
        p We've updated the <a href='https://habitrpg.com/static/community-guidelines' target='_blank'>Community Guidelines</a> to include the following:
        ul
          li Blade, a new mod, is listed!
          li Private Messages have been added to the guidelines for Private Spaces.
          li Spamming is now expressly forbidden.
          li Sexism has been added to the list of unacceptable behaviors.
          li Making duplicate accounts to circumvent consequences is now expressly forbidden.

  h2 2/12/2015
    hr
    tr
      td
        h3 Happy Valentine's Day!
        p Help motivate all of the lovely people in your life by sending them a caring valentine. Valentines can be purchased for 10 gold from the Market. For spreading love and joy throughout the community, both the giver AND the receiver get a coveted "adoring friends" badge. Hooray!
        p.small.muted by Lemoness and SabreCat
    tr
      td
        h3 New Hairstyles!
        .promo_updos.pull-right
        p There are a new set of updo hairstyles available in the <a href='https://habitrpg.com/#/options/profile/avatar' target='_blank'>Avatar Customization page</a>! Have fun customizing your characters.
        p.small.muted by Crystalphoenix, Mariahm, Painter de Cluster, Leephon, Beffymaroo, Sungabraverday, Lemoness, and Bailey
  h2 2/8/2015
    hr
    tr
      td
        h3 Email Notifications
        p We've implemented email notifications for a variety of events, including receiving a Private Message, being invited to a Party, Guild, or Quest, and receiving a gift of Gems or a Subscription! We've got some more coming up, too, including the much-requested check-in reminders.
        p Don't want to receive a certain type of notification? No problem! Just go to <a href='https://habitrpg.com/#/options/settings/notifications' target='_blank'>Notification Settings</a> to tell us exactly which ones you do and do not want to receive. Our messenger dragons will be happy to comply!
        p.small.muted by paglias and Lemoness
    tr
      td
        h3 Login Type Switching
        p Want to change your email address, or switch from Facebook login to email login? Good news! Now you can switch it yourself, under <a href='https://habitrpg.com/#/options/settings/settings' target='_blank'>Settings</a>!
        p.small.muted by Lefnire
  h2 2/3/2015
    hr
    tr
      td
        h3 February Backgrounds Revealed
        .background_distant_castle.pull-right
        p There are three new avatar backgrounds in the <a href='https://habitrpg.com/#/options/profile/backgrounds' target='_blank'>Background Shop</a>! Now your avatar can survey a Distant Castle, toil in the Blacksmithy, or explore a Crystal Cave!
        p.small.muted by Holseties, Hanztan, and Twitching
  h2 2/2/2015
    hr
    tr
      td
        h3 February Mystery Box
        .inventory_present.pull-right
        p Ooh... What could it be? All Habiticans who are subscribed during the month of February will receive the February Mystery Item Set! It will be revealed on the 24th, so keep your eyes peeled. Thanks for supporting the site <3
        p.small.muted by Lemoness
    tr
      td
        h3 New Quest Descriptions
        p We've updated quest descriptions so that when you hover over them, you can now see the Boss or Collection stats and the Rewards that you will gain when you complete the quest!
        p.small.muted by Blade
    tr
      td
        h3 Spread the Word Challenge Has Ended
        p The Spread the Word Challenge has ended! Thank you to all the participants. It will be some time before the winners are announced because we have to go over all the entries ourselves. Thanks for your patience!
  h2 1/30/2015
    hr
    tr
      td
        .npc_alex.pull-left
        h3 HabitRPG Birthday Bash
        p January 31st is HabitRPG's Birthday! All of the NPCs are celebrating, and we've awarded you a bunch of cake for your pets and mounts!
    tr
      td
        h3 Party Robes
        .shop_armor_special_birthday.pull-right
        .shop_armor_special_birthday2015.pull-right
        p Until February 1st only, there are Party Robes available for free in the Rewards store! If this is your first Birthday bash with us, you can find some Absurd Party Robes; if you already got some last year, then you will find the Silly Party Robes.
    tr
      td
        .promo_mystery_201501.pull-left
        h3 Last Chance for Starry Knight Item Set
        p Reminder: this is the final day to <a href='https://habitrpg.com/#/options/settings/subscription' target='_blank'>subscribe</a> and receive the Starry Knight Item Set! If you want the Starry Helm or the Starry Armor, now's the time! Thanks so much for your support <3
    tr
      td
        h3 Last Chance for Winter Wonderland Outfits + Hair Colors
        .promo_winterclasses2015.pull-right
        p Tomorrow everything will be back to normal in Habitica, so if you still have any remaining Winter Wonderland Items that you want to buy, you'd better do it now! The <a href='https://habitrpg.com/#/options/inventory/seasonalshop' target='_blank'>Seasonal Edition items</a> and <a href='https://habitrpg.com/#/options/profile/avatar' target='_blank'>Hair Colors</a> won't be back until next December, and if the Limited Edition items return they will have increased prices or changed art, so strike while the iron is hot!
  h2 1/26/2015
    hr
    tr
      td
        h3 Subscriber Outfit Revealed
        .promo_mystery_201501.pull-right
        p The January Subscriber Item has been revealed: the Starry Knight Item Set! All January subscribers will receive the Starry Helm and the Starry Armor. You still have five days to <a href='https://habitrpg.com/#/options/settings/subscription' target='_blank'>subscribe</a> and receive the item set! Thank you so much for your support - we really do rely on you to keep HabitRPG free to use and running smoothly.
        p.small.muted by Lemoness
    tr
      td
        h3 New Audio Theme
        p A new audio theme is available: Watts' Theme! You can toggle between Watts' Theme and Daniel the Bard's Theme by selecting the megaphone in the upper right-hand corner. Watts' Theme was created by Harry Pepe. You can visit his <a href='https://www.linkedin.com/in/hpepe4' target='_blank'>LinkedIn page here</a>.
        p.small.muted by Hpepe4 and Blade
    tr
      td
        h3 Quest Scroll Redesign
        p We've redesigned the quest scrolls so that they are visually unique! Quest type and difficulty is determined by the scroll lining (Easy Boss = Green, Medium Boss = Yellow, Hard Boss = Red, Collection Quest = Blue, Rage Bar Boss = Purple speckles), and an icon symbolizing the quest is located in the lower left.
        p.small.muted by UncommonCriminal and Rattify
    tr
      td
        h3 Spread the Word Challenge Ending Soon
        p Reminder: January 31st is the last day to enter the <a href='https://habitrpg.com/#/options/groups/challenges/e1ad6d92-587d-4137-848e-4a1f643603ba' target='_blank'>Spread the Word Challenge</a> for your chance at winning 100 gems! We will stop accepting new applications on February 1st, but it will be some time before the winners are announced because we have to go over all the entries ourselves. Good luck!
  h2 1/23/2015
    hr
    tr
      td
        h3 The Abominable Stressbeast is DEFEATED!
        p We've done it! With a final bellow, the Abominable Stressbeast dissipates into a cloud of snow. The flakes twinkle down through the air as cheering Habiticans embrace their pets and mounts. Our animals and our NPCs are safe once more!
    tr
      td
        h3 Stoïkalm is Saved!
        p SabreCat speaks gently to a small sabertooth. "Please find the citizens of the Stoïkalm Steppes and bring them to us," he says. Several hours later, the sabertooth returns, with a herd of mammoth riders following slowly behind. You recognize the head rider as Lady Glaciate, the leader of Stoïkalm.
        p "Mighty Habiticans," she says, "My citizens and I owe you the deepest thanks, and the deepest apologies. In an effort to protect our Steppes from turmoil, we began to secretly banish all of our stress into the icy mountains. We had no idea that it would build up over generations into the Stressbeast that you saw! When it broke loose, it trapped all of us in the mountains in its stead and went on a rampage against our beloved animals." Her sad gaze follows the falling snow. "We put everyone at risk with our foolishness. Rest assured that in the future, we will come to you with our problems before our problems come to you."
        .Pet-Mammoth-Base.pull-right
        p She turns to where @Baconsaur is snuggling with some of the baby mammoths. "We have brought your animals an offering of food to apologize for frightening them, and as a symbol of trust, we will leave some of our pets and mounts with you. We know that you will all take care good care of them."
        p.small.muted by everyone who completed a Daily or a To-Do during the battle!
  h2 1/21/2015
    hr
    tr
      td
        h3 THIRD STRESS STRIKE!
        .npc_justin_broken.pull-right
        p The World Boss in the <a href='https://habitrpg.com/#/options/groups/tavern' target='_blank'>Tavern</a> has used a third Stress Strike!
        p Justin the Guide is trying to distract the Stressbeast by running around its ankles, yelling productivity tips! The Abominable Stressbeast is stomping madly, but it seems like we're really wearing this beast down. I doubt it has enough energy for another strike. Don't give up... we're so close to finishing it off!
        p Complete Dailies and To-Dos to damage the World Boss! A World Boss will never damage individual players or accounts in any way. Only active accounts who are not resting in the inn will have their incomplete Dailies tallied.
        p.small.muted by Lemoness, Kiwibot, and SabreCat
  h2 1/20/2015
    hr
    tr
      td
        h3 Mount Master and Triad Bingo Achievements
        .achievement.achievement-wolf
        .achievement.achievement-triadbingo
        p There are two new achievements you can earn: Mount Master and Triad Bingo! Mount Master is awarded to users who have collected all 90 standard mounts, and Triad Bingo is for those who have collected all 90 standard pets, grown all 90 into mounts, and then rehatched 90 more standard pets. Wow!

        P Note that Quest Pets and Quest Mounts do not count towards Mount Master or Triad Bingo. If you currently meet the criteria, you will be awarded the badge, but unfortunately, if you already released your Mounts, you will not receive the badge until you collect them again.
        p.small.muted by Taldin, Blade, Lorian, Aiseant, and Hanztan
    tr
      td
        h3 Party Sorting Options
        p In the <a href="/#/options/groups/party">Party Page</a> you can now sort your friends' avatars in ascending or descending order! To make the change take effect, you'll have to refresh the page.

        p.small.muted by Blade and Viirus
    tr
      td
        h3 Dated To-Dos
        p Now you can use To-Do tabs to sort and see your dated To-Dos! Simply click the "Dated" tab and only To-Dos with a due date will be displayed. They are not currently sorted by date, but we will be implementing that feature in the future.

        p.small.muted by Alys
    tr
      td
        h3 Stressbeast Desperation Triggered

        p We're almost there, Habiticans! With diligence and Dailies, we've whittled the Stressbeast's health down to only 500K! The creature roars and flails in desperation, rage building faster than ever. The monster is --- AHHH! --- swinging me and Matt around at a terrifying pace, raising a blinding snowstorm that makes it harder to hit.
        p We'll have to redouble our efforts, but take heart - this is a sign that the Stressbeast knows it is about to be defeated. Don't give up now! Please?

        p The Stressbeast raises its Rage and Defense! Complete Dailies and To-Dos to damage the World Boss. A World Boss will never damage individual players or accounts in any way. Only active accounts who are not resting in the inn will have their incomplete Dailies tallied.
        p.small.muted by Lemoness, Kiwibot, and SabreCat
  h2 1/19/2015
    hr
    tr
      td
        h3 WORLD BOSS: SECOND STRESS STRIKE!
        p AHHHHHHHH!!!!! IT'S GOT ME!!!!! Oh, Habiticans, why didn't you do your Dailies?!
        p The World Boss in the <a href='https://habitrpg.com/#/options/groups/tavern' target='_blank'>Tavern</a> has used another Stress Strike, and this time it's attacked me, Bailey the Town Crier! To save me and the other NPCs, complete Dailies and To-Dos to damage the World Boss! Incomplete Dailies fill the Stress Strike Bar. When the Stress Strike bar is full, the World Boss will attack an NPC and regain some health. A World Boss will never damage individual players or accounts in any way. Only active accounts who are not resting in the inn will have their incomplete Dailies tallied.
        p.small.muted by Lemoness, Kiwibot, and SabreCat

  h2 1/15/2015
    hr
    tr
      td
        h3 Tyrannosaur Pet Quest
        p In the <a href='https://habitrpg.com/#/options/inventory/drops' target='_blank'>Market</a> there are now two new pet quests: King of the Dinosaurs and The Dinosaur Unearthed! They both give out the same rewards, including pet Tyrannosaur eggs. The difference is that "King of the Dinosaurs" is a normal pet quest, like all the others, whereas "The Dinosaur Unearthed" has less HP - but also a Rage bar (a la World Bosses) that allows it to heal if you skip too many of your Dailies. Both bosses still attack your party based on how many Dailies are incomplete. Users will be able to buy Tyrannosaur eggs after defeating either boss twice or both bosses once.
        p Have fun!
        p.small.muted by Baconsaur, Urse, Lemoness, and SabreCat
    tr
      td
        h3 Spread the Word Challenge Reminder
        p In case you missed it, we're running our second Spread the Word Challenge! The rules are simple: make a post some time between December 31st 2014 and January 31st 2015 on some form of blog or social media that tells people about HabitRPG. The top post will be awarded 100 GEMS, and the next nineteen top posts will be awarded 80 GEMS each. Learn more and join in <a href='https://habitrpg.com/#/options/groups/challenges/e1ad6d92-587d-4137-848e-4a1f643603ba' target='_blank'>here</a>!
    tr
      td
        h3 World Boss: First Stress Strike!
        p The World Boss in the <a href='https://habitrpg.com/#/options/groups/tavern' target='_blank'>Tavern</a> has used its first Stress Strike!
        p Despite our best efforts, we've let some Dailies get away from us, and their dark-red color has infuriated the Abominable Stressbeast and caused it to regain some of its health! The horrible creature lunges for the Stables, but Matt the Beast Master heroically leaps into the fray to protect the pets and mounts. The Stressbeast has seized Matt in its vicious grip, but at least it's distracted for the moment.
        p Complete Dailies and To-Dos to damage the World Boss! Incomplete Dailies fill the Stress Strike Bar. When the Stress Strike bar is full, the World Boss will attack an NPC. A World Boss will never damage individual players or accounts in any way. Only active accounts who are not resting in the inn will have their incomplete Dailies tallied.
        p.small.muted by Lemoness, Kiwibot, and SabreCat
  h2 1/8/2015
    hr
    tr
      td
        h3 World Boss: The Abominable Stressbeast!
        .quest_stressbeast.pull-right
        p A new World Boss has appeared in the <a href='https://habitrpg.com/#/options/groups/tavern' target='_blank'>Tavern</a>! All of the completed Dailies and To-Dos of Habiticans damage the World Boss. Incomplete Dailies fill the Stress Strike Bar. When the Stress Strike bar is full, the World Boss will attack an NPC.
        p A World Boss will never damage individual players or accounts in any way. Only active accounts who are not resting in the inn will have their incomplete Dailies tallied. Read on for the details!
    tr
      td
        h3 Winter Plot-Line: The Abominable Stressbeast Attacks!
        p The first thing we hear are the footsteps, slower and more thundering than the stampede. One by one, Habiticans look outside their doors, and words fail us.
        p We've all seen Stressbeasts before, of course - tiny vicious creatures that attack during difficult times. But this? This towers taller than the buildings, with paws that could crush a dragon with ease. Frost swings from its stinking fur, and as it roars, the icy blast rips the roofs off our houses. A monster of this magnitude has never been mentioned outside of distant legend.
        p "Beware, Habiticans!" SabreCat cries. "Barricade yourselves indoors - this is the Abominable Stressbeast itself!"
        p "That thing must be made of centuries of stress!" Kiwibot says, locking the Tavern door tightly and shuttering the windows.
        p "The Stoïkalm Steppes," Lemoness says, face grim. "All this time, we thought they were placid and untroubled, but they must have been secretly hiding their stress somewhere. Over generations, it grew into this, and now it's broken free and attacked them - and us!"
        p There's only one way to drive away a Stressbeast, Abominable or otherwise, and that's to attack it with completed Dailies and To-Dos! Let's all band together and fight off this fearsome foe - but be sure not to slack on your tasks, or our undone Dailies may enrage it so much that it lashes out...
        p.small.muted by Lemoness, Kiwibot, and SabreCat
  h2 1/5/2015
    hr
    tr
      td
        h3 January Backgrounds
        p There are three new avatar backgrounds in the <a href='https://habitrpg.com/#/options/profile/backgrounds' target='_blank'>Background Shop</a>! Now your avatar can summit a Frigid Peak, shiver in an Ice Cave, or wander through the Snowy Pines!
        p.small.muted by Kiwibot, Sunstroke, and Rattify
    tr
      td
        h3 Testing Fix for Cron Bug
        p Today we will be testing a possible fix for a bug that sometimes causes Dailies to not reset correctly on the following day. It's a big change, so we will be keeping a close watch on the site to make sure that it doesn't break anything. If you experience any problems with day start or Dailies reseting in the next few days, please let us know immediately on <a href='https://github.com/HabitRPG/habitrpg/issues/1057' target='_blank'>GitHub</a>. Thanks!
    tr
      td
        h3 Date Format Adjustment
        p There's a new option under <a href='https://habitrpg.com/#/options/settings/settings' target='_blank'>Settings</a> that lets you adjust the date format. Now you can list dates as MM/DD/YYYY, DD/MM/YYYY, or YYYY/MM/DD.
        p.small.muted by Verabird
  h2 1/3/2015
    hr
    tr
      td
        h3 January Mystery Item Set
        .inventory_present.pull-right
        p Sparkly! What could it be? All Habiticans who are subscribed during the month of January will receive the January Mystery Item Set! It will be revealed on the 26th, so keep your eyes peeled. Thanks for supporting the site <3
        p.small.muted by Lemoness
    tr
      td
        h3 Spread the Word Challenge
        p In honor of the season of New Year's resolutions, we're running our second Spread the Word Challenge! The rules are simple: make a post some time between December 31st 2014 and January 31st 2015 on some form of blog or social media that tells people about HabitRPG. The top post will be awarded 100 GEMS, and the next nineteen top posts will be awarded 80 GEMS each. Learn more and join in <a href='https://habitrpg.com/#/options/groups/challenges/e1ad6d92-587d-4137-848e-4a1f643603ba' target='_blank'>here</a>!
    tr
      td
        h3 Winter Plot-Line Continues
        p After a fun-filled New Year's Eve, Habiticans wake to a rumbling that shakes them out of their Absurd Party Hats. Running to their windows reveals.... a stampede?
        p A thundering herd of mammoths charges past, sabertooths roar, and dinosaurs both feathery and scaly slither by at top speed. Habiticans stare open-mouthed, but before anyone can react, the stampede has swept through Habit City and is gone into the distance, leaving only pawprints in the snow, the howling wind, and some trampled New Year's cards.
        p Habiticans are advised to keep calm and not give in to stress during this confusing and difficult time. We've sent SabreCat after the frightened animals from the Stoïkalm Steppes, and he is working to calm them down so that we can bring them back to the safety of the Stables. We hope to have an explanation for this strangeness soon. In the meantime, keep all of your own pets and mounts indoors.
        p.small.muted Read the previous installments of the Winter Plot-Line <a href='http://habitrpg.wikia.com/wiki/Winter_Wonderland#Winter_Mystery_Plot' target='_blank'>here</a>!
  h2 12/31/2014
    hr
    tr
      td
        h3 Party Hats
        .promo_partyhats.pull-right
        p In honor of the new year, some free Party Hats are available in the Rewards store! New users get the ever-handsome Absurd Party Hat, and users who already received one last year get the Silly Party Hat. These hats will be available to purchase until January 31st, but once you've bought them, you'll have them forever. Enjoy!
        p.small.muted by Lemoness and SabreCat
    tr
      td
        h3 New Year's Cards (Until Jan 1st Only!)
        .inventory_special_nye.pull-right
        p Until January 1st only, the <a href='https://habitrpg.com/#/options/inventory/seasonalshop' target='_blank'>Seasonal Shop</a> is stocking New Year's Cards! Now you can send cards to your friends (and yourself) to wish them a Happy Habit New Year. All senders and recipients will receive the Auld Acquaintance badge! When you receive a card, it will appear in your <a href='https://habitrpg.com/#/options/inventory/drops' target='_blank'>Inventory</a>. Click it to receive a seasonal message!
        p.small.muted by Lemoness and SabreCat
    tr
      td
        h3 Snowballs
        .inventory_special_snowball.pull-right
        p The <a href='https://habitrpg.com/#/options/inventory/seasonalshop' target='_blank'>Seasonal Shop</a> is also stocking Snowballs for gold! Throw them at your friends to have an exciting effect. Anyone hit with a snowball earns the Annoying Friends badge. The results of being hit with a Snowball will last until the end of your day, but you can also reverse them early by buying Salt from the Rewards column. Snowballs are available until January 31st.
        p.small.muted by Shaner, Lemoness, and SabreCat
  h2 12/25/2014
    hr
    tr
      td
        h3 December Subscriber Item Set
        .promo_mystery_201412.pull-right
        p The December Subscriber Item has been revealed: the Penguin Item Set! All December subscribers will receive the Penguin Hat and the Penguin Suit. You still have six days to <a href='https://habitrpg.com/#/options/settings/subscription' target='_blank'>subscribe</a>) and receive the item set! Thank you so much for your support - we really do rely on you to keep HabitRPG free to use and running smoothly.
        p.small.muted by Lemoness
    tr
      td
        h3 Seasonal Shop: Seasonal Outfits and Quests
        .seasonalshop_winter2015.pull-right
        p The <a href='https://habitrpg.com/#/options/inventory/seasonalshop'>Seasonal Shop</a> has opened! The Seasonal Sorceress is stocking the seasonal edition versions of last year's winter outfits, now available for Gems instead of Gold, and the two winter quests, Trapper Santa and Find the Cub. The Seasonal Shop will only be open until January 31st, so don't wait!
        p.small.muted by SabreCat and Lemoness
    tr
      td
        h3 Flagging Posts
        p You can now report inappropriate posts to moderators simply by clicking the new flag button next to the post. You should only report posts that violate the Community Guidelines and/or Terms of Service. Thanks for helping us to keep Habitica safe and pleasant for everybody!
        p.small.muted by Alys, Blade, and Matteo
    tr
      td
        h3 Winter Plot-Line Continues
        p SabreCat's news is dire. "Most of my sabertooth friends have been impossible to reach, but one thing is clear: the prides have been disappearing from the Steppes. There are also reports that something drove the mammoths to early migration and disturbed the hibernation of the terrible lizards."
        p He wraps his cloak around himself as another blast of frigid wind roars through the streets. An icy winter gale has been blowing from the north, rattling the window panes and setting the pets and mounts to trembling and howling.
        p "I've never seen anything like it!" says Matt the Beast Master. "Something is terrifying all my animals - even the cacti, who are normally so mighty and brave! For something to frighten a cactus..." He shakes his head.
        p The stress level in Habitica is mounting.
        p.small.muted Missed the previous Winter Plot-line? Catch up on the story <a href='http://habitrpg.wikia.com/wiki/Winter_Wonderland#Winter_Mystery_Plot' target='_blank'>here</a>!
        p.small.muted by Lemoness
  h2 12/21/2014 - Winter Wonderland Begins, Winter Class Outfits, Wintery Hair Colors, and NPC Decorations!
    hr
    tr
      td
        h3 Winter Wonderland Begins!
        p Winter has arrived, and the snow is gently drifting down over Habit City. Come celebrate with us!
    tr
      td
        h3 Winter Class Outfits
        .promo_winterclasses2015.pull-right
        p From now until January 31st, limited edition outfits are available in the Rewards column. Depending on your class, you can be a Soothing Skater, Mage of the North, Gingerbread Warrior, or Icicle Drake! You'd better get productive to earn enough gold before they disappear. Good luck!
        p.small.muted by Lemoness
    tr
      td
        h3 Wintery Hair Colors
        .promo_winteryhair.pull-right
        p The Seasonal Edition Wintery Hair Colors are now available for purchase in the avatar customizations page! Now you can dye your avatar's hair Holly Green, Winter Star, Snowy, Peppermint, Aurora, or Festive.
        p Seasonal Edition items recur unchanged every year, but they are only available to purchase during a short period of time. This is different from Limited Edition Items, which only recur if something is changed, such as the art or the price. These hair colors may remind some of you of the Holiday Hair Colors that were available last winter. The Holiday Hair Colors have been Retired in favor of the similar Seasonal Edition Wintery Hair Colors. Read more about the difference between Seasonal and Limited Edition items <a href='http://habitrpg.wikia.com/wiki/Item_Availability'>here</a>!
        p.small.muted by Lemoness, crystalphoenix, and mariahm
    tr
      td
        h3 NPC Decorations
        .npc_alex.pull-right
        p Looks like the NPCs are really getting in to the cheery winter mood around the site. Who wouldn't? After all, there's plenty more to come!
        p.small.muted by Lemoness
  h2 12/17/2014 - Android App Update, Seasonal Shop, and Winter Plot-Line Continues
    hr
    tr
      td
        h3 Android App Update: December Art and Buying Gems!
        p The December backgrounds and penguin pet quest are now visible in the Android mobile app! Also, we’ve made it possible to buy gems directly from the app. Now you don’t have to switch to the website to stock up!
        p You can get the Android app <a href='https://play.google.com/store/apps/details?id=com.ocdevel.habitrpg&hl=en' target='_blank'>here</a>! We will announce when the iOS app is available as well.
        p.small.muted by negue
    tr
      td
        h3 Seasonal Shop Tab
        .seasonalshop_closed.pull-right
        p Looks like a new tab has appeared under Inventory - the <a href='https://habitrpg.com/#/options/inventory/seasonalshop'>Seasonal Shop</a>! It's still closed, but I've heard a rumor that it will open soon...
        p.small.muted by SabreCat and Lemoness
    tr
      td
        h3 Winter Plot-Line Continues
        p Lemoness bursts into the Tavern, shaking icicles off her hat. "The Stoïkalm Steppes are completely abandoned!" she says, gulping the cup of tea that Daniel the Barkeep offers her. "No people milling about, no mounts and pets playing in the snow - and when I tried to fly closer, my dragon spooked and refused to land!"
        p A cloaked figure in the corner steps into the fire light - SabreCat, a powerful adventurer from the north. "The Stoïkalm Steppes are the last home of many animals that have long since gone extinct elsewhere," he says. "The stoic Stoïkalmers would never flee their lands unless something was threatening their pets and mounts!"
        p He turns to Lemoness. "I can speak the language of the northern beasts. I'll try to contact the roaming sabertooth prides to see if they know what happened." As he lopes off into the distance, a cold wind begins to blow.
        p.muted Missed the first part of the Winter Plot-Line? Read it <a href='http://habitrpg.wikia.com/wiki/Whats_new'>here</a>.
  h2 12/9/2014 - Penguin Pet Quest and Winter Plot-Line
    hr
    tr
      td
        h3 Penguin Pet Quest
        .quest_penguin.pull-right
        p Habiticans wanted to go ice-skating, but instead, a giant penguin is freezing everything in sight! All we wanted was to go ice-skating... Can you get this penguin to chill out? If so, you'll be rewarded with some penguins of your own!
        p.small.muted by Melynnrose, Breadstrings, Rattify, Painter de Cluster, Daniel the Bard, and Leephon
    tr
      td
        h3 Winter Plot-Line
        p Lemoness enters the Tavern with worrying news from the far north of Habitica. "Nobody's heard from the Stoïkalm Steppes for over a week," she says. "It's hard to imagine anything troubling the citizens there, since it's such a placid part of the continent... But just in case, maybe I should pay a visit." Sounds like a good plan to us!

  h2 12/3/2014 - Gifting Subscriptions And Gems, New Subscription Benefits, Mysterious Time Travelers, Steampunk Item Sets, And Block Subscriptions!
  table.table.table-striped
    tr
      td
        h3 Gifting Subscriptions And Gems
        p You can now gift subscriptions and gems to other people (bottom-left in a user's profile window)! If you need holiday present ideas for the awesome Habiticans in your life, or just want to do something nice for someone, consider getting them a subscription to our fair site or tossing a few gems their way. They'll thank you, and so will we <3
        p.small.muted by Lefnire
    tr
      td
        h3 New Subscription Benefits!
        p We've added new benefits for long-term subscribers! Now for every 3 months that you are subscribed consecutively, your monthly gold-to-gem conversion cap will increase by 5, up to a total of 50 gems per month! Plus, for each three months of consecutive subscription, you will receive 1 Mystic Hourglass. What does that do? Read on!
        p.small.muted by Lefnire
    tr
      td
        h3 Mysterious Time Travelers
        .npc_timetravelers.pull-right
        p If you've received a Mystic Hourglass for being subscribed for 3 consecutive months, you can now summon the <a href='/#/options/inventory/timetravelers' target='_blank'>Mysterious Time Travelers</a> to get you one Mystery Item Set from the past! Being subscribed for multiple consecutive months is the only way to get these past items if you missed them. They will never be available to non-subscribers.
        p.small.muted by Lemoness, Megan, Lefnire
    tr
      td
        h3 Steampunk Item Sets
        .promo_mystery_3014.pull-right
        p The Mysterious Time Travelers are also offering two brand-new Item Sets - the Steampunk Standard Item Set and the Steampunk Accessory Item Set! These Item Sets can only be obtained if you have a Mystic Hourglass.
        p.small.muted by Megan
    tr
      td
        h3 Block Subscriptions
        p Don't want to wait for your consecutive months to stack up? You can now subscribe in a fixed block period of 1 month, 3 months, 6 months, or 1 year! If you subscribe for a block period of 1 year, you get a 20% discount. PLUS, you'll instantly get all the benefits of consecutive subscription for that time period (e.g. getting a block subscription for 6 months will instantly raise your monthly gold-to-gem cap by 10)!
        p.small.muted by Lefnire

  h2 12/1/2014 - SITE OUTAGE EXPLANATION, DECEMBER BACKGROUNDS, AND DECEMBER MYSTERY ITEM SET
  table.table.table-striped
    tr
      td
        h3 Site Outage Explanation
        p Many of you may have noticed that you could not access HabitRPG for a large portion of December 1st. This wasn't a problem on our end - it was due to an outage by DNSimple, the service that provides us with our domain. We're very sorry about any frustration that this caused! If you lost any stats, you can restore them using Settings > Site > Fix Character Values. For future reference, if you ever have trouble accessing HabitRPG, be sure to follow our official Twitter, @HabitRPG, for updates! Thank you for all of your supportive messages <3
    tr
      td
        h3 December Backgrounds
        p There are three new avatar backgrounds in the <a href=https://habitrpg.com/#/options/profile/backgrounds>Background Shop</a>! Now your avatar can explore the South Pole, drift on an Iceberg, or admire the Winter Party Lights!
        p.small.muted by McCoyly, RosieSully, and Holseties
    tr
      td
        h3 December Mystery Item Set
        p Hmmm! What could it be? All Habiticans who are subscribed during the month of December will receive the December Mystery Item Set! It will be revealed on the 25th, so keep your eyes peeled. Thanks for supporting the site <3
        p.small.muted by Lemoness

  h2 11/26/2014 - Happy Thanksgiving!
  table.table.table-striped
    tr
      td
        h3 Happy Thanksgiving!
        p It's Thanksgiving in Habitica! On this day Habiticans celebrate by spending time with loved ones, giving thanks, and riding their glorious turkeys into the magnificent sunset. Some of the NPCs are celebrating the occasion!
        p.small.muted by Lemoness
    tr
      td
        h3 Turkey Pet and Mount!
        p Those of you who weren't around last Thanksgiving have received an adorable Turkey Pet, and those of you who got a Turkey Pet last year have received a handsome Turkey Mount! Thank you for using HabitRPG - we really love you guys <3
        p.small.muted by Lemoness

  h2 11/25/2014
  table.table.table-striped
    tr
      td
        h3 November Item Set Revealed
        p The November Subscriber Item has been revealed: the Feast and Fun Set! All November subscribers will receive the Pitchfork of Feasting and the Steel Helm of Sporting. You still have five days to subscribe and receive the item set! Thank you so much for your support - we really do rely on you to keep HabitRPG free to use and running smoothly.
        p.small.muted by Lemoness
    tr
      td
        h3 Private Messaging Version 1.0
        p We're excited to announce a new feature: Private Messaging! Now you can send someone a PM by clicking the envelope icon in the bottom-left of their profile window . You can check your messages under Social > Inbox! This is a very rudimentary feature so far, only containing the ability to send messages, block people, and opt out. To read about some of the planned features for the future and make suggestions, check out <a href='https://trello.com/c/hHpIzMc5/459-private-messaging-v-2' target='_blank'>this Trello card</a>!
        p.small.muted by Lefnire

  h2 11/18/2014
  table.table.table-striped
    tr
      td
        h3 New Pet Quest: The Night-Owl!
        p Habiticans are in the dark when a giant Night-Owl blots out the Tavern light! Can you drive it away in time to finish your all-nighter? If so, you may find some cute pet owls in the morning...
        p.small.muted by Twitching, Lemoness, and Arcosine

  h2 11/13/2014 - Share Avatar To Social Media, Email Invites, First Mini Quest, And Data Tab
  table.table.table-striped
    tr
      td
        h3 Share Avatar To Social Media
        p You can now automatically share your avatar and public profile to social media! Just hover over the picture and click the "Share" button in the right-hand corner. Show off your outfit, your achievements, and your profile picture! Note that your tasks, as always, remain 100% private.
        p.small.muted by Lefnire
    tr
      td
        h3 Invite Friends To Party Via Email
        p Do you want to invite friends to join your party without inputting their User ID? Now you can send them an email directly from the party page - even if they don't have an account yet!
        p.small.muted by Lefnire
    tr
      td
        h3 Mini Quest: The Basi-List!
        p Now when someone accepts your party invitation and joins your party, you will be given a Mini Quest: The Basi-List! Battle the Basi-List with your friends for an XP and GP reward.
        p.small.muted by Arcosine and Redphoenix
    tr
      td
        h3 Data Tab
        p Now you can access the Data Display Tool and Export Data from the toolbar!
        p.small.muted by ShilohT

  h2 11/12/2014
  table.table.table-striped
    tr
      td
        h3 New Equipment Quest Line: The Golden Knight!
        p The Golden Knight believes that she is the perfect Habitican, and that anyone who slips up in their quest for self-improvement is a lazy failure. Can you talk some sense into her - or will it come to blows? If you complete the entire quest line, you'll be rewarded with a legendary weapon...
        p The first scroll in this quest line, "A Stern Talking-to," drops automatically at Level 40! If you're already over Level 40, you will automatically be awarded this quest - just check off a task and then check your inventory.

  h2 11/09/2014 - Facebook Login Fixed For Mobile And Community Guidelines To Chat
  table.table.table-striped
    tr
      td
        h3 Facebook Login Fixed For Mobile!
        p Great news! If you use Facebook to log in to the mobile app, we've released an update so you no longer have to type in your UUID/API manually, misspelling things on your tiny keyboard and bemoaning your fate. Thank goodness! The Android update is out now, and the iOS update has been submitted and should be out soon.
    tr
      td
        h3 Community Guidelines To Chat
        p Before you can use any of the public chat features, you now have to agree to our Community Guidelines. We know they're long, but they're important, so please do read them if you haven't already. Plus, we worked hard to make them entertaining, and they were illustrated by many of our excellent artisans!

  h2 11/06/2014
  table.table.table-striped
    tr
      td
        h3 Bailey: Costume Challenge Badges Awarded!
        p The HabitRPG Costume Challenge Badges have been awarded! Thanks for your patience while we went through all the entries individually. You can see some of the entries <a href='http://blog.habitrpg.com/tagged/cosplay' target='_blank'>on the HabitRPG blog</a> already, and more will be added every week.
        p IMPORTANT: some of the links that people provided did not work. If you entered the Challenge but even after refreshing the page you still don't have your badge, email leslie@habitrpg.com with the link to your costume and your avatar. (The costume and avatar must have been posted prior to November 1st to count.)
        p Thanks to all our amazing participants!

  h2 11/05/2014- November Backgrounds And Beeminder Integration
  table.table.table-striped
    tr
      td
        h3 November Backgrounds
        p There are three new avatar backgrounds in the <a href='https://habitrpg.com/#/options/profile/backgrounds' target='_blank'>Background Shop</a>! Now your avatar can enjoy a Harvest Feast, admire a Sunset Meadow, or gaze at the Starry Skies!
        p.small.muted by Kiwibot, Holsety1, and Draayder
    tr
      td
        h3 Beeminder Integration
        p We've integrated with Beeminder! Now you can beemind your To-Dos automatically :) <a href='https://www.beeminder.com/habitrpg' target='_blank'>Check it out</a>!
        p If you've never heard of Beeminder or want to learn more about what we've integrated so far, check out our <a href='http://blog.habitrpg.com/post/101773418876/beeminder-integration' target='_blank'>blog post about it</a>. Enjoy!
        p.small.muted by Alys and Alice Monday

  h2 11/01/2014
  table.table.table-striped
    tr
      td
        h3 November Mystery Item Set
        .pull-right.inventory_present
        p Cool! What could it be? All Habiticans who are subscribed during the month of November will receive the November Mystery Item Set! It will be revealed on the 25th, so keep your eyes peeled. Thanks for supporting the site <3

  h2 10/31/2014 - Monster Npcs, Last Day For Fall Festival Items, Last Day Of Community Costume Challenge, Last Day For Winged Goblin Item Set
  table.table.table-striped
    tr
      td
        h3 Last Day For Fall Festival Items
        p Tomorrow everything will be back to normal in Habitica, so if you still have any remaining Fall Festival Items that you want to buy, you'd better do it now! The Seasonal Edition items won't be back until next fall, and if the Limited Edition items return they will have increased prices or changed art, so strike while the iron is hot!
    tr
      td
        h3 Last Day For Winged Goblin Item Set
        p Reminder: this is the final day to subscribe and receive the Winged Goblin Item Set! If you want the Goblin Wings or the Goblin Gear, now's the time! Thanks so much for your support <3
    tr
      td
        h3 Last Day Of Community Costume Challenge
        p It's the last day to post your pictures of yourself dressed up as your HabitRPG avatar if you want to get the Costume Challenge Badge! You can join the Challenge <a href='https://habitrpg.com/#/options/groups/challenges/39f7e9b4-1fbf-4b01-baee-221fd9b9ef43' target='_blank'>here</a>.
    tr
      td
        h3 Monster Npcs
        p The NPCs have dressed up in their Halloween costumes! Be sure to stop by and check them all out.

  h2 10/27/2014 - Increased Gems For Contributors And Community Guidelines
  table.table.table-striped
    tr
      td
        h3 Community Guidelines
        p Our community has grown and evolved over this past year and a half, and we realized that none of the community expectations had been codified anywhere. This has now changed with the implementation of the <a href='/static/community-guidelines' target='_blank'>Community Guidelines</a>. The Guidelines have been written by the staff and mods and illustrated by many of our talented artisans. We know they're long, but they contain all the expectations for participating in the public social side of HabitRPG, so please do read them carefully! Soon you'll have to agree to them to participate in any of the Public Chat.
        p.small.muted by <strong>Alys</strong>, Lemoness, lefnire, redphoenix, SabreCat, paglias, Bailey, Ryan, Breadstrings, Megan, Daniel the Bard, Draayder, Kiwibot, Leephon, Luciferian, Revcleo, Shaner, Starsystemic, UncommonCriminal
    tr
      td
        h3 Increased Gems For Contributors
        p When we first started rewarding contributors, we decided to give them 2 gems per contributor tier. Since then, however, we've introduced many more things to buy, so we've decided to increase this number. All contributors now receive 3 gems/tier for tiers 1-3, and then 4 gems/tier for tiers 4-7, bringing the total number of gems you can earn by contributing to the site to 25.
        p If you've already contributed, you've been given the gems that you're owed according to the new system. (For example, if you are a tier 3 contributor, you received 6 gems in the past and would receive 9 gems under the new system, so you've been awarded 3 gems to account for the difference.)
        p Enjoy!
        p.small.muted by Alys

  h2 10/25/2014 - October Item Set Revealed And Community Costume Challenge Reminder
  table.table.table-striped
    tr
      td
        h3 October Item Set Revealed
        .promo_mystery_201410.pull-right
        The October Subscriber Item has been revealed: the Winged Goblin Item Set! All October subscribers will receive the Goblin Gear and the Goblin Wings. You still have six days to subscribe and receive the item set! Thank you so much for your support - we really do rely on you to keep HabitRPG free to use and running smoothly.
        by Lemoness
        h3 Community Costume Challenge Reminder
        .achievement-costumeContest.pull-right
        p Don't forget about the <a href='https://habitrpg.com/#/options/groups/challenges/39f7e9b4-1fbf-4b01-baee-221fd9b9ef43' target='_blank'>Community Costume Challenge</a>! We've had some really amazing entries so far, and we're looking forward to seeing more over the next six days! All participants will receive the 2014 Costume Challenge Badge.
        p You can view some of the awesome costumes <a href='http://blog.habitrpg.com/tagged/cosplay' target='_blank'>here</a>!

  h2 10/23/2014
  table.table.table-striped
    tr
      td
        h3 Level 60 Equipment Quest: Recidivate Quest Line!
        p All over Habitica, Bad Habits thought long-dead are rising up again - it must be the work of Recidivate, the wicked Necromancer! Can you complete your Dailies and fight down your Bad Habits to lay her to rest once more? If so, you'll reap some fine spoils... including some legendary armor!
        p This quest line contains the hardest Boss Battle that we've released to date, so the first quest scroll drops for free at Level 60. If you're already Level 60 or over, you can unlock it for free, too - just check off any task and it will drop for you :) Good luck! You'll need it.
        p.small.muted by Lemoness, Tru_, aurakami, Inventrix, and Baconsaur

  h2 10/15/2014 - Spider Pet Quest, Mobile App Update, Hide Grey Dailies, And Sortable Checklists!
  table.table.tables-striped
    tr
      td
        h3 New Pet Quest: The Icy Arachnid!
        p Yikes, what's leaving these icy webs all over Habitica? It must be the Frost Spider from the newest Pet Quest: The Icy Arachnid! You can buy this quest in the <a href='https://habitrpg.com/#/options/inventory/drops' target='_blank'>Market</a>. Don't worry, it will be around even after the Fall Festival ends :)
        p.small.muted by Arcosine
    tr
      td
        h3 Mobile App Update!
        p The newest mobile app update is available on iOS and Android! Now when you're on your phone you can see Fall Festival items, get drop notifications, and view the pixel art of the bosses that you're battling!
        p.small.muted By lefnire, negue, huarui, and paglias
    tr
      td
        h3 Hide Grey Dailies
        p You can now hide grey Dailies to de-clutter your list! There are tabs at the bottom of the Dailies column that you can toggle to see only which Dailies are still active.
        p.small.muted by Gaelan, and Alys
    tr
      td
        h3 Sortable Checklists
        p Have you ever wanted to rearrange checklist order? Now you can! Simply drag and drop to sort your checklist points.
        p.small.muted By gjoyner

  h2 10/7/2014 - Back-To-School Advice Challenge Winners And Jack-O-Lantern Pet!
  table.table.table-striped
    tr
      td
        h3 Back-To-School Advice Challenge Winners
        p We had a ton of participants in our Back-To-School Advice Challenge, and we've finally sorted through and chosen the winners! Congratulations to
        p DJ Ringis, The Writer, San Condor, Tavi Wright, Stepharuka, Clyc, samaeldreams, LitNerdy, Tritlo, Shansie, Han Solo, FrauleinNinja, Nortya, itsallaboutfalling, TomFrankly, [TGL] Dogg, Amanda, InfH, Evan950, and Mizuokami! You've all received your gems :)
        p Thanks so much for participating! If you had fun, don't forget that the Community Costume Challenge is happening all October :)
    tr
      td
        h3 Jack-O-Lantern Pet
        p Habiticans have been carving lots of pumpkins recently - and it looks like one has followed you home! Everyone has received a pet Jack-O-Lantern! You can find it in the Stables :)
        p.small.muted by Lemoness

  h2 10/3/2014- Spooky Sparkles, New Backgrounds, And Memory Leaks Almost Fixed!
  table.table.table-striped
    tr
      td
        h3 Spooky Sparkles
        .pull-right
          .inventory_special_spookDust
          .achievement-spookDust
          .spookman
        p There's a new gold-purchasable item in the <a href='https://habitrpg.com/#/options/inventory/drops' target='_blank'>Market</a>: Spooky Sparkles! Buy some and then cast it on your friends. I wonder what it will do?
        br
        p If you have Spooky Sparkles cast on you, you will receive the "Alarming Friends" badge! Don't worry, any mysterious effects will wear off the next day.... or you can cancel them early by buying an Opaque Potion!
        br
        p Spooky Sparkles will only be in the Rewards store until October 31st, so stock up!
        p.small.muted by Lemoness, lefnire
    tr
      td
        h3 New Backgrounds Revealed: Haunted House, Graveyard, And Pumpkin Patch
        p There are three new avatar backgrounds in the <a href='https://habitrpg.com/#/options/profile/backgrounds' target='_blank'>Background Shop</a>! Now your avatar can sneak through a Haunted House, visit a creepy Graveyard, or carve jack-o-lanterns in a Pumpkin Patch!
        p.small.muted by cecilyperez, Kiwibot, and Sooz
    tr
      td
        h3 Memory Leaks Almost Fixed
        p It took a ton of effort, but Tyler has fixed the largest memory leak that was crashing our servers! There are a few smaller ones that he’s still conquering one by one, but the fiercest monster has been slain. Ten thousand cheers for Tyler! You can read the technical description of how we’re fixing the leaks <a href='https://github.com/HabitRPG/habitrpg/issues/4079' target='_blank'>here</a>, and for any JavaScript developers out there: we'd love your help! We’ll let you all know when we’ve fixed the problem for once and for all.
        p.small.muted by lefnire

  h2 10/1/2014 - Seasonal Edition Skins, Seasonal Edition Hair Colors, Community Costume Challenge, Release Pets, and October Mystery Item!
  table.table.table-striped
    tr
      td
        h3 Seasonal Edition Hair
        p The Seasonal Edition Haunted Hair Colors are now available for purchase in the avatar customizations page! Now you can dye your avatar's hair Pumpkin, Midnight, Candy Corn, Ghost White, Zombie, or Halloween.
        p Seasonal Edition items recur unchanged every year, but they are only available to purchase during a short period of time. This is different from Limited Edition Items, which only recur if something is changed, such as the art or the price. Read more about the difference between Seasonal and Limited Edition items <a href='http://habitrpg.wikia.com/wiki/Item_Availability' target='_blank'>here</a>!
        p.small.muted by Lemoness, mariahm, and crystal phoenix
    tr
      td
        h3 Seasonal Edition Skins
        p The Supernatural Skin Set is here! Now your avatar can become an Ogre, Skeleton, Pumpkin, Candy Corn, Reptile, or Dread Shade. You can buy them from now until October 31st!
        p These skins may remind some of you of the Spooky Skin set that was available briefly last fall. This is because we've received many requests for these Limited Edition skins from more recent players who were unable to purchase those skins. As a compromise, we have decided to Retire the Spooky Skin Set and release some similar but unique skins as part of the Supernatural Skin Set. That way, anyone who wants their avatar to be a pumpkin can have their way, but the original owners of the skin sets still have the unique items that they were promised. You can read more about the new Item Availability categories <a href='http://habitrpg.wikia.com/wiki/Item_Availability' target='_blank'>here</a>.
        p.small.muted by Lemoness
    tr
      td
        h3 Community Costume Challenge
        p The Community Costume Challenge has begun! Between now and October 31st, dress up as your avatar in real life and post a photo on social media to get the coveted Costume Challenge badge! Read the full rules on the Challenge page <a href='https://habitrpg.com/#/options/groups/challenges/39f7e9b4-1fbf-4b01-baee-221fd9b9ef43' target='_blank'>here</a>.
        p.small.muted by Lemoness
    tr
      td
        h3 Release Pets and Mounts
        p If you find collecting pets highly motivating and want to start over from zero, you're in luck! You can now release all your pets and mounts so that you can collect them again - and stack your Beastmaster achievement!
        p.small.muted By Ryan
    tr
      td
        h3 October Mystery Item
        p Spooky! What could it be? All Habiticans who are subscribed during the month of October will receive the October Mystery Item Set! It will be revealed on the 25th, so keep your eyes peeled. Thanks for supporting the site <3
        p.small.muted by Lemoness

  h2 9/25/2014
  table.table.table-striped
    tr
      td
        h3 Update: Diagnosing Server Problems
        p Our servers have been under a massive strain recently, and so we've created a <a href='https://github.com/HabitRPG/habitrpg/issues/4079' target='_blank'>Github ticket</a> that you can follow for updates on the things we're doing to fix the problem. We've also written a <a href='http://blog.habitrpg.com/post/98367930371/update-diagnosing-server-problems' target='_blank'>blog post</a>. We'll keep you updated with new developments as we strive to solve this problem.
        p If you've lost any of your stats during this time, you can restore them using Settings > Site > Fix Character Values. Thank you so much for your patience and encouragement as we work to fight this fearsome foe!
        p.small.muted by lefnire, Lemoness
    tr
      td
        h3 September Item Set Revealed
        .promo_mystery_201409.pull-right
        p In happier news, the September Subscriber Item has been revealed: the Autumn Strider Item Set. All people who are subscribed before the end of September will receive the Autumn Antlers and the Strider Vest. Thank you so much for your support - it means a lot to us, especially right now.
        p.small.muted by Lemoness

  h2 9/22/2014 - Fall Festival! Limited-Edition Outfits, Candy Food Drops, And Npc Dress-Up
  p Autumn is upon us! The air is crisp, the leaves are red, and Habitica is feeling spooky. Come celebrate the Fall Festival with us... if you dare!
  table.table.table-striped
    tr
      td
        h3 Limited Edition Class Outfits
        p Habiticans everywhere are dressing up. From now until October 31st, limited edition outfits are available in the Rewards column. Depending on your class, you can be a Witchy Wizard, Monster of Science, Vampire Smiter, or Mummy Medic! You'd better get productive to earn enough gold before your time runs out...
    tr
      td
        h3 Candy Food Drops!
        p You've received some Candy in your inventory in honor of the Fall Festival! Plus, for the duration of the Event, Habiticans may randomly find candy drops when they complete their tasks. These candies function just like normal food drops - can you guess which flavor your pet will like best?
    tr
      td
        h3 NPC Dress-Up
        p Looks like the NPCs are really getting in to the spooky autumnal mood around the site. Who wouldn't?

  h2 9/17/2014 - Rooster Pets, Party Sorting, And Back-To-School Challenge
  table.table.table-striped
    tr
      td
        h3 New Pet Quest: Rooster Rampage!
        p There's a new pet quest in <a href='https://habitrpg.com/#/options/inventory/drops' target='_blank'>the Market</a>! This monstrous rooster can't be quieted, and Habiticans are unable to sleep. Can you and your Party calm down this foul fowl? You'll be rewarded with Rooster eggs if you do!
        p.small.muted by LordDarkly, Pandoro, EmeraldOx, extrajordanary, and playgroundgiraffe
    tr
      td
        h3 Party Sorting!
        p We've improved the preexisting party sort feature. Now you can sort your party members' avatars by level, backgrounds, and more! Simply go to Social > Party > Members and select from the drop-down menu.
        p.small.muted by Alys and Viirus
    tr
      td
        h3 Back-To-School Challenge!
        p Don't forget that the 2nd Official HabitRPG Challenge is running right now - the <a href='https://habitrpg.com/#/options/groups/challenges/a367eb40-8514-46fd-805e-b9b7f89bad7f' target='_blank'>Back-To-School Advice Challenge</a>! Post your best tips for using HabitRPG during the Back-To-School season on social media for a chance at winning 60 gems. If you want to share it with the maximum number of people, you can use the #habitrpg and #backtoschool tags. You only have thirteen more days to enter. Good luck!

  h2 9/12/2014 - Official Back-To-School Challenge, Markdown In Checklists, And Help Tab
  table.table.table-striped
    tr
      td
        h3 Official Back-To-School Challenge
        p We've launched our 2nd Official HabitRPG Challenge: the Back-To-School Advice Challenge! Use social media to tell us how you use HabitRPG to improve study habits, share stories of scholarly success with the app, or just give us your advice on using HabitRPG to be the best you can be.
        p The contest ends on September 30th, and the 20 winners will each get 60 Gems! For the full rules, <a href='https://habitrpg.com/#/options/groups/challenges/a367eb40-8514-46fd-805e-b9b7f89bad7f' target='_blank'>check out the challenge here</a>.
        h3 Markdown In Checklists
        p Previously, you've been able to use <a href='http://habitrpg.wikia.com/wiki/Markdown_Cheat_Sheet' target='_blank'>markdown</a> in your task names and in chat. Now you can also use it in checklists! Fill every aspect of your tasks with emoji, bolding, italics, or links. NOTE: If your checklists look strange, it's probably because they're accidentally using markdown now, so just edit them accordingly! Check out <a href='http://habitrpg.wikia.com/wiki/Markdown_Cheat_Sheet' target='_blank'>this Cheat Sheet</a> for an explanation of how to use markdown.
        p.small.muted By @negue
        h3 Help Tab
        p There's a new tab on the top bar that contains some helpful links. If you're confused about something, want to request a feature, or wonder if your question was asked before, you can now use the Help Tab's drop down menu!
        p.small.muted By @Alys

  h2 9/10/2014
  table.table.table-striped
    tr
      td
        h3 Get Ready For The Community Costume Challenge!
        p We've got an exciting event coming up this October - the first-ever Community Costume Challenge! In the spirit of the season, Habiticans who dress up in real-life versions of their avatar's armor (or in any HabitRPG costume) will receive a special badge. (No, just wearing a colored shirt doesn't count. Where's the fun in that?)
        p The Community Costume Challenge will start on October 1st, but we're announcing it early so that people have time to get their costumes together.
        p Instructions on how to participate in the CCC will be posted on October 1st. We can't wait to see your costumes!

  h2 9/3/2014
  table.table.table-striped
    tr
      td
        h3 New Backgrounds Revealed: Thunderstorm, Autumn Forest, Harvest Fields
        p There are three new avatar backgrounds in the <a href='https://habitrpg.com/#/options/profile/backgrounds' target='_blank'>Background Shop!</a> Now your avatar can conduct lightning in a Thunderstorm, stroll through an Autumn Forest, or cultivate their Harvest Fields!
        p.small.muted by krajzega and Uncommon Criminal

  h2 9/1/2014
  table.table.table-striped
    tr
      td
        h3 September Mystery Item
        p Hmm, intriguing... All Habiticans who are subscribed during the month of September will receive the September Mystery Item Set! It will be revealed on the 25th, so keep your eyes peeled. Thanks for supporting the site <3

  h2 8/31/2014
  table.table.table-striped
    tr
      td
        h3 Last Day For Sun Sorcerer Item Set
        p Reminder: this is the final day to subscribe and receive the Sun Sorcerer Item Set! If you want the Sun Crown or the Sun Robes, now's the time! Thanks so much for your support <3

  h2 8/26/2014 - August Mystery Item, Sortable Tags, Push To Top
  table.table.table-striped
    tr
      td
        h3 August Item Set Revealed!
        .promo_mystery_201408.pull-right
        p The August Subscriber Item has been revealed: the Sun Sorcerer Item Set! All August subscribers will receive the Sun Crown and the Sun Robes. You still have five days to subscribe and receive the item set! Thank you so much for your support - we really do rely on you to keep HabitRPG free to use and running smoothly.
        p.small.muted by Lemoness
    tr
      td
        h3 Sortable Tags
        p You can now sort your tags. Drag left-to-right and drop them into place.
        p.small.muted by Fandekasp, lefnire
    tr
      td
        h3 Push to Top
        p We've added a small button in your tasks' one-click actions: Push to Top. This will help easily you sort your day's priorities, which may change from day-to-day.
        p.small.muted by negue

  h2 8/19/2014 - Parrot Quest, Audio, And Mobile App Update!
  table.table.table-striped
    tr
      td
        h3 New Pet Quest: Help! Harpy!
        p There's a new Pet Quest available in the <a href='https://habitrpg.com/#/options/inventory/drops'>Market</a>! @UncommonCriminal is being held hostage by a Parrot-like Harpy. If you can find a way to help, you'll definitely get your hands on some coveted Parrot Eggs....
        p After you've purchased the scroll, battle the Boss by completing Habits and To-Dos. Be careful - every Daily that you skip will cause the Boss to attack your party!
        p.small.muted by Uncommon Criminal and Token
    tr
      td
        h3 Audio
        p You can now enable sound effects for various website actions. Click the volume icon (<span class='glyphicon glyphicon-volume-off'></span>) and choose an "Audio Theme". For now, the only theme available is "Daniel The Bard" (@DanielTheBard designed this set); however, we'll release more themes over time (<a href='http://habitrpg.wikia.com/wiki/Guidance_for_Bards' target='_blank'>get involved here</a>). We'll also add more sound effects, and possibly music, to the current set.
        p.small.muted by DanielTheBard, Fandekasp

    tr
      td
        h3 New Mobile Update: Backgrounds and Guilds!
        p We've updated the mobile app to include Backgrounds and Guilds! Now you can use the mobile app to join common interest groups, chat with like-minded people, and swap your avatar’s background. The iOS app is <a href='https://itunes.apple.com/us/app/habitrpg/id689569235?mt=8' target='_blank'>here</a>, and the Android app is <a href='https://play.google.com/store/apps/details?id=com.ocdevel.habitrpg&hl=en' target='_blank'>here</a>. If you enjoy the direction that we’ve been taking the app, we would really appreciate it if you would leave us a review <3 Thank you!
        p.small.muted by huarui, paglias

  h2 8/12/2014
  table.table.table-striped
    tr
      td
        h3 New Equipment Quest: Attack Of The Mundane!
        p There's a new Quest that will drop automatically for all users level 15 and up: the Dish Disaster, first quest in the Attack of the Mundane Questline! Scrub enchanted dirty dishes, battle the SnackLess Monster, and face off against the Evil Laundromancer. You might just be rewarded with a new piece of armor...
        p As you complete each quest in this questline, you will be awarded with the quest scroll for the next part. There are three parts in total. Good luck!
        small.muted by Arcosine, Kiwibot, Lemoness, Daniel the Bard, itokro

  h2 8/6/2014
  table.table.table-striped
    tr
      td
        h3 New Backgrounds Revealed: Volcano, Dusty Canyon, Clouds
        p There are three new avatar backgrounds in the <a href='https://habitrpg.com/#/options/profile/backgrounds' target='_blank'>Background Shop</a>! Now your avatar can heat up inside a Volcano, wander through a Dusty Canyon, or soar through the Clouds!

  h2 8/4/2014
  table.table.table-striped
    tr
      td
        h3 New Mobile Update: Checklist Editing And Bug Fixes!
        p In case you missed it, we’ve released a new mobile update! You can edit checklists from the mobile app now. We also fixed some bugs, including the image problems on iOS! The Android app is <a href='https://play.google.com/store/apps/details?id=com.ocdevel.habitrpg&hl=en' target='_blank'>here</a> and the iOS app is <a href='https://itunes.apple.com/us/app/habitrpg/id689569235?mt=8' target='_blank'>here</a>.
        p You may have noticed that we've been releasing lots of updates recently. This is greatly due to two awesome members of our team!
        p The first is superstar contributor Matteo, aka <a href='https://github.com/paglias' target='_blank'>paglias</a>. In addition to the mobile app, he contributes tons of code to the site, runs translations, and fixes bugs without blinking. We are so thankful to have him on the team!
        p We also have another new mobile app contributor who has rocketed to Level 7 in record time: <a href='https://github.com/huaruiwu' target='_blank'>huarui</a>! Huarui has been an absolute whirlwind with mobile app improvements.
        p Give them both a giant round of applause!

  h2 8/2/2014
  table.table.table-striped
    tr
      td
        h3 Dread Drag'on Defeated! Prizes: Mantis Shrimp Pet, Mantis Shrimp Mount, Food, and Badge
        p We've done it!
        p With a final last roar, the Dread Drag'on collapses and swims far, far away. Crowds of cheering Habiticans line the shores! We've helped Daniel rebuild his Tavern.
        p But what's this?
        p THE CITIZENS RETURN!
        p Now that the Drag'on has fled, thousands of sparkling colors are ascending through the sea. It is a rainbow swarm of Mantis Shrimp... and among them, hundreds of merpeople!
        p "We are the lost citizens of Dilatory!" explains their leader, Manta. "When Dilatory sank, the Mantis Shrimp that lived in these waters used a spell to transform us into merpeople so that we could survive. But in its rage, the Dread Drag'on trapped us all in the dark crevasse. We have been imprisoned there for hundreds of years - but now at last we are free to rebuild our city!"
        p "As a thank you," says his friend @Ottl, "Please accept this Mantis Shrimp pet and Mantis Shrimp mount, this feast, and our eternal gratitude!"
    tr
      td
        h3 August Mystery Item
        p Ooh, mysterious! All Habiticans who are subscribed during the month of August will receive the August Mystery Item Set! It will be revealed on the 26th, so keep your eyes peeled. Thanks for supporting the site <3

  h2 7/31/2014
  table.table.table-striped
    tr
      td
        h3 Last Day for July Subscriber Set
        .promo_mystery_201407.pull-right
        p Reminder: this is the final day to subscribe and receive the Undersea Explorer Item Set! If you want the Undersea Explorer Helm or the Undersea Explorer Suit, now's the time! Thank you so much for your support <3
    tr
      td
        h3 Final Day for Limited Edition Summer Outfits
        p Today is the last day of the Summer Splash Event, so it is the last day to buy the Limited Edition Outfits and the Rainbow Warrior Armor from the Rewards store. Get productive and spend that gold!

  hr
  h2 7/25/2014
  table.table.table-striped
    tr
      td
        h3 July Subscriber Item
        .promo_mystery_201407.pull-right
        p The July Subscriber Item has been revealed: the Undersea Explorer Item Set! All July subscribers will receive the Undersea Explorer Helm and the Undersea Explorer Suit. You still have six days to subscribe and receive the item set! Thank you so much for your support - we really do rely on you to keep HabitRPG free to use and running smoothly.

  hr
  h2 7/16/2014
  table.table.table-striped
    tr
      td
        h3 Mobile App Update
        p We’ve released another update to the mobile app! Now you can feed and select pets from the app. Carry your cute pets with you everywhere you go! The app is available for <a href='https://itunes.apple.com/us/app/habitrpg/id689569235?mt=8' target='_blank'>iOS here</a>, and <a href='https://play.google.com/store/apps/details?id=com.ocdevel.habitrpg' target='_blank'>Android here</a>. We’re continuing to release updates on a regular basis, so if you like the direction that we’ve been taking the app, please do consider leaving us a review. Thank you!
    tr
      td
        h3 Neglect Strike: Tavern Art Swap
        p The Dread Drag'on's Rage Bar has filled, and it has unleashed its Neglect Strike, leading to a new look for the Tavern! As a reminder, the Drag'on's rage will NEVER hurt any users or interfere with their ability to be productive, so the chat and inn are still functional. Even so... poor Daniel!
        p All users are automatically damaging the Drag'on with their tasks. There is nothing bad that can happen to you or your account by being in this fight!
    tr
      td
        h3 Dread Drag'on Prize Change: Food Reward!
        p We've received a lot of feedback due to the weekend's confusion, and it seems that awarding GP and XP for defeating the world boss significantly unbalanced the game for newer players. Based on your feedback, XP and GP will no longer be awarded. Instead, players will receive an assortment of food! The Mantis Shrimps will still be awarded.
        p If you were looking forward to receiving the 900XP and 90 GP upon completion of the battle, feel free to award it to yourself using Settings > Site > Fix Character Values when the battle is done!
        p Thank you for bearing with us through the confusion. We love you guys.
  hr
  h2 7/12/2014
  table.table.table-striped
    tr
      td
        h3 Wow, What'S Going On?!
        p You may have noticed some strange things happening - extra gold? Drag'on defeated? No quest damage?
        br
        p Turns out the Dread Drag'on of Dilatory was harder to handle than we expected, and wreaked havoc on us last night by unexpectedly completing due to a glitch, throwing off party quest damage, and granting all of its rewards early! *shakes fist at terrible beast*
        br
        p The Drag’on is now back in the battle (<a href='http://habitrpg.wikia.com/wiki/The_Dread_Drag'on_of_Dilatory' target='_blank'>read about how to fight it here</a>), and the Mantis Shrimp pet/mount were removed until it is defeated for good. We are so sorry about the confusion!
        br
        p If you don’t want the 900 XP and 90 Gold, you can delete it using Settings > Site >Fix Character Values. You can also keep it as an apology from the devs for all the confusion! Do whatever is most motivating for you :) It will be granted again when the Drag'on is truly vanquished.
        br
        p The Drag’on also caused some glitches with party boss damage, but they should be repaired now.
        br
        p For a detailed breakdown of what happened, follow the issue <a href='https://github.com/HabitRPG/habitrpg/issues/3712' target='_blank'>here</a>!
        br
        p Now let's fight this monster for real.

  hr
  table.table.table-striped
    tr
      td
        h3 July 11th: GaymerX reminder
        p Reminder: Vicky (aka redphoenix) is at GaymerX at the InterContinental in San Francisco this weekend! She will have lots of promo codes for the Unconventional Armor Set. Our champion moderator Ryan will be there, too, and would love to meet you guys! Vicky will be wearing a dinosaur hoodie and a red shirt, and Ryan has a partially-shaved head and is in a wheelchair.
        br
        p There will be an official HabitRPG meet-up on <strong>Saturday 3:15-4:30</strong> outside GX Panel Room A (Grand Ballroom AB (3F)). Come get your promo codes there! If you can't make it at that time, contact Vicky via email (vicky@habitrpg.com) or Twitter (@caffeinatedvee) to coordinate an alternative time and place to meet up at the convention!
  small.muted 7/11/2014
  hr

  h2 7/9/2014
  table.table.table-striped
    tr
      td
        h3 Happy Derby Day!
        p In celebration of Derby Day, all Habiticans have received a seahorse egg! On this day, the worst of Habitica's ancient bugs were defeated, and so every year we celebrate. Let's ride through Dilatory on this fun day.
        h3 New Pet Quest: Seahorse!
        p But oh, no - it looks like a wild Sea Stallion is disrupting the races! Quickly, battle the Sea Stallion to calm him down, and you might just get your hands on some additional seahorse eggs...
        p.small.muted - by Kiwibot and Lemoness
        h3 Updated Stats Bars
        p Based on your feedback, we’ve updated the design of the new status bars with an 8-bit style and improved accessibility.
        p.small.muted - by BenManley

  hr
  h2 7/3/2014
  table.table.table-striped
    tr
      td
        h3 New backgrounds available: Coral Reef, Open Waters, Seafarer Ship
        p Three new avatar backgrounds are available in the Background Shop! Now your avatar can swim in a <strong>coral reef</strong>, enjoy the <strong>open waters</strong>, or sail aboard a <strong>Seafarer Ship</strong>. Thanks so much for supporting the site!
    tr
      td
        h3 Next Convention: GaymerX!
        p HabitRPG's own Vicky Hsu will be at GaymerX, a game convention celebrating LGBTQ and gaming which is open to everyone, at the InterContinental in downtown San Francisco on July 11-13. (For more information, check out gaymerx.com!) Vicky will be giving away promo codes for the UnConventional Armor Set, so if you want to meet up with her (and snag some awesome capes), send a message to vicky@habitrpg.com or @caffeinatedvee on Twitter!
    tr
      td
        h3 Rainbow Warrior Set!
        p Even if you can't make it to the convention, you can still enjoy the two new armor pieces available for free in the Rewards Store: the Rainbow Warrior Helm and the Rainbow Warrior Armor! They were designed by our GaymerX friends and they look awesome. They'll be available until the end of the month, so enjoy!

  hr
  h2 7/1/2014
  table.table.table-striped
    tr
      td
        h3 WORLD BOSS: The Dread Drag'on of Dilatory!
        p We should have heeded the warnings.
        p Dark shining eyes. Ancient scales. Massive jaws, and flashing teeth. We've awoken something horrifying from the crevasse: **the Dread Drag'on of Dilatory!** Screaming Habiticans fled in all directions when it reared out of the sea, its terrifyingly long neck extending hundreds of feet out of the water as it shattered windows with its searing roar.
        p "This must be what dragged Dilatory down!" yells Lemoness. "It wasn't the weight of the neglected tasks - the Dark Red Dailies just attracted its attention!"
        p "It's surging with magical energy!" @Baconsaur cries. "To have lived this long, it must be able to heal itself! How can we defeat it?"
        p Why, the same way we defeat all beasts - with productivity! Quickly, Habitica, band together and strike through your tasks, and all of us will battle this monster together. (There's no need to abandon previous quests -  we believe in your ability to double-strike!) It won't attack us individually, but the more Dailies we skip, the closer we get to triggering its Neglect Strike - and I don't like the way it's eyeing the Tavern....
  hr
  h2 6/30/2014
  table.table.table-striped
    tr
      td
        h3 Last day for June Item Set!
        p Reminder: this is the final day to subscribe and receive the Octomage Item Set! If you want the Octopus Robe or the Tentacle Helm, now's the time! Thanks so much for your support <3
        h3 Dilatory Update
        p PLEASE! Habiticans, stop  exploring the dark crevasse!!! Lemoness is really getting worried. There have been.... reports.
        p Reports of something big.
        p Reports of something terrifying.
        p Reports of mysterious aftershocks, growing in intensity.
        p Besides, exploring the dark and dangerous crevasse has become a source of procrastination. Let's get back to work, people!

  hr
  h2 6/25/2014
  table.table.table-striped
    tr
      td
        h3 June Subscriber Item
        .pull-right.promo_mystery_201406.png
        p The June Subscriber Item has been revealed: the Octomage Item Set!  All June subscribers will receive the Octopus Robe and the Crown of Tentacles. You still have six days to subscribe and receive the item set! Thank you so much for your support - we really do rely on you to keep HabitRPG free to use and running smoothly.
        h3 Mobile App Update
        p There's a new mobile app update available! In addition to bug fixes, there are many improvements, including a new button-based menu, tap-and-hold to edit tasks, and the return of stats and in-app avatar customization! Working on the mobile app is our biggest To-Do this summer, so expect more in the coming months. If you feel that the app is improving, we'd love it if you would take the time to give us a review and let us know what you think!
        h3 Dilatory Update
        p It's great to see Habiticans having fun exploring the ruins! There's just one small thing Lemoness wants us to avoid. She's noticed a lot of Habiticans trying to explore the fallen palace of the other side of the dark crevasse. She really doesn't feel that the crevasse is safe, so please don't swim so close. Other than that, enjoy your explorations!

  hr
  h2 6/21/2014
  table.table.table-striped
    tr
      td
        h3 Summer Mystery Update
        p Lady Lemoness has returned at last! She startled beach-goers by charging up out of the waves and onto the shore, shouting "I found it!!! I found it!!! Oh, I just KNEW that citing it as impossible would make it a narrative probability!"
        p Wait - found what?
        h3 Summer Splash Event: The Lost City Of Dilatory!
        p Dilatory was a lovely island city of ancient Habitica. It was a prosperous place, but as the wealth of the city grew, the inHabitants grew lazy and procrastinated on their Dailies and To-Dos... until the combined weight of their dark red tasks triggered a massive earthquake that sunk the city. Legends say that all of the inHabitants were transformed into sea creatures.
        p The location of this city was lost to time... until now!
        h3 Limited Edition Outfits!
        p What's the fun of an underwater city if you can't explore it? Luckily, from now until July 31st, special Limited Edition Outfits are available for gold in the Rewards store! Spellcasters can transform themselves into <strong>Emerald Mermages</strong> and <strong>Reef Seahealers</strong> to swim among the ruins, while fighters may prefer to dress as <strong>Roguish Pirates</strong> and <strong>Daring Swashbucklers</strong>, riding above the city on magnificent ships. Work hard, and you can join them!
        h3 NPC Dress-up
        p The NPCs got so excited about the discovery of Dilatory that they've moved over there for the summer! Daniel the Innkeeper has opened a beachside tavern, and Alex is also selling by the shore! Meanwhile, Justin the Guide is giving tours aboard boats, Ian is dispensing quest wisdom from the deep ocean, Matt has opened stables for aquatic pets, and I am swimming about keeping everyone informed!
        h3 But what caused the Earthquake?
        p Only one piece of the mystery remains unsolved - what caused the second earthquake that unearthed the ancient Dailies? After all, the earthquake that destroyed Dilatory was caused by a build up of undone Dailies and To-Dos, wasn't it?
        p But *we've* all been doing our tasks...

  hr
  h2 6/14/2014
  table.table.table-striped
    tr
      td
        h3 New Feature: Backgrounds!
        p We're debuting a brand-new feature - backgrounds for your avatar! Stroll through a Summer Forest, lounge upon a warm Beach, or dance in a Fairy Ring. You can buy the backgrounds in the new Background tab, under User. Have fun!
        h3 Summer Mystery Update
        p It's been a while since we've seen Lemoness around - she's been a bit scarce since she started trying to decipher those ancient Dailies. We just stopped by her hut to check on her and found her..... missing?
        br
        p It looked like she'd taken her armor-enchanting crochet hook, but little else. There was a single scrawled note on the table: "I think I've translated it!!!! If I'm right, this is going to be QUITE the summer. Verifying claims - be back soon!!!"
        br
        p The only other thing on the table was an ancient map... with the corner ripped off.
  small.muted 6/14/2014

  hr
  h2 6/10/2014
  table.table.table-striped
    tr
      td
        h3 New Pet Quest: The Call Of Octothulu!
        p There's a new pet in town! The dreaded Octothulu, sticky spawn of the stars, has emerged from a whirlpool in a dark cave by the sea. It's up to you and your party to banish the foul beast by being extra-productive! If you manage to defeat it, you might just find some octopus eggs...
        h3 Earthquake Update
        p Remember the strange earthquake we had recently? Well, this probably isn't related in any way, but Habiticans have recently noticed some mysterious black Dailies strewn along the beaches. Lemoness happily reports that they are scrawled upon with an ancient language, and that she is hard at work deciphering the script. More news as this develops!

  hr
  h2 6/5/2014
  table.table.table-striped
    tr
      td
        h3 June Mystery Item
        p Wow, what could it be? All Habiticans who are subscribed during the month of June will receive the June Mystery Item Set! It will be revealed on the 25th, so keep your eyes peeled. Thanks for supporting the site <3
    tr
      td
        h3 What Was That?
        p Yikes! A mysterious earthquake has rocked Habitica! Luckily, nobody was hurt and there was no real damage, but our scholars are baffled. "We're not even IN a seismic zone," Lady Lemoness was heard muttering as she paged through an enormous tome. "There hasn't been an earthquake since.... but no, that's impossible." Well, if Lemoness says so, it must be true! Seems like it was just a false alarm.

  hr
  h2 5/23/2014
  table.table.table-striped
    tr
      td
        h3 May Mystery Outfit Revealed!
        .pull-right.promo_mystery_201405.png
        p The May Mystery Item Set has been revealed for all subscribers... <strong>Flame Wielder Item Set</strong>! All people who are subscribed this May will receive two items:
        ul
          li Flame of Mind (helm)
          li Flame of Heart (armor)
        p You still have eight more days to subscribe and get the item set. Thank you all for supporting us! We love you <3


  hr
  h2 5/14/2014
  table.table.table-striped
    tr
      td
        h3 The Rat King
        p Habitica's streets are filled with the skittering of little paws... looks like there's a new Pet Quest available in the Market! Can you and your party defeat the Rat King? If so, there will be some eggs to reward you...
        small.muted By: Pandah and Token
    tr
      td
        h3 Level Cap Lifted
        p You can now level up beyond 100, the 100-cap has been lifted!
        small.muted By: Ryan

  hr
  h2 5/5/2014
  table.table.table-striped
    tr
      td
        h3 Mobile Update
        p The new iOS update is live! <a href='https://itunes.apple.com/us/app/habitrpg/id689569235?mt=8' target='_blank'>You can download it here</a>. If you have Android, <a href='https://play.google.com/store/apps/details?id=com.ocdevel.habitrpg' target='_blank'>the update is available here.</a>
        br
        p Note: to edit a task or view checklists, swipe left on the task. We're <a href='https://github.com/HabitRPG/habitrpg-mobile/issues/199' target='_blank'>working on click-to-view</a>, we'd love some developer help!
        br
        p If you think the new app is an improvement, please consider rating us - many of our old reviews were (justifiably!) pretty low, especially on Apple, but we feel that this update is the first in a line of major improvements. Thanks for sticking with us!
    tr
      td
        h3 The HabitRPG Chrome Extension
        p Great news - we've fixed our Chrome Extension! Many thanks to new contributor <a href='https://github.com/HabitRPG/habitrpg-chrome/pull/88' target='_blank'>@GoldBattle<a/>. Now you can set the times and dates you want to only browse productive sites. If you're procrastinating, it will automatically start docking your character's health; if you're hard at work, it will reward you with GP and XP! <a href='https://chrome.google.com/webstore/detail/habitrpg/pidkmpibnnnhneohdgjclfdjpijggmjj' target='_blank'>Read more about it here.</a>
    tr
      td
        p Also, a quick change - May's mystery item will now be revealed on the 23rd, instead of the 25th. Rejoice, impatient Habiticans!

  hr
  h2 4/30/2014
  table.table.table-striped
    tr
      td
        h3 May Mystery Item
        p Ooh, how mysterious! All Habiticans who are subscribed during the month of May will receive the May Mystery Item Set! It will be revealed on the 25th, so keep your eyes peeled. Thanks for supporting the site <3
  hr
  h2 4/30/2014
  table.table.table-striped
    tr
      td
        h3 Mobile Update
        p Great news! We've just released a big upgrade to our mobile app. One of our biggest priorities right now is improving the HabitRPG mobile experience, so this is an important first step. We've upgraded the framework to Ionic, which means a cleaner look and smoother feel, and best of all, it is now easier for the developers to add new updates and features! <a href='http://blog.habitrpg.com/post/84100207996/habitrpg-mobile-on-ionic' target='_blank'>Read more about the upgrade here.</a>
        p The Android App is <a href='https://play.google.com/store/apps/details?id=com.ocdevel.habitrpg' target='_blank'>available here</a>! The iOS app was submitted to the App Store, but Apple always takes a while to process things, so it may be a few more days. Let's hope they're quick this time around! We'll let you know when it goes through.
        p Have a productive day!
    tr
      td
        h3 Spread the Word Challenge
        p Also, at long last the staff has finished sorting through the 1.5K+ participants in the Spread The World Challenge, and we are pleased (and so, so relieved) to finally announce a winner!
        p Congratulations to ALEX KRALIE, the winner of the Spread The Word Challenge! 47K+ notes is truly momentous.
        p A warm congratulation is also due to the runner-ups: sarahtyler, HannahAR, Raiyna, thefandomsarecool, Chickenfox, Anrisa Ryn, frabajulous, galdrasdottir, Judith Meyer, jazzmoth, RavenclawKiba, daraxlaine, Phiso, Billieboo, Victor Fonic, nikoftime, Aedra, amBarthes, and thaichicken! You guys are great <3 Thanks for helping to get the word out about HabitRPG!
    tr
      td

        h3 Spring Fling
        p Reminder that today, 4/30, is the LAST DAY of the Spring Fling event! After today, you will no longer be able to purchase the Pastel Hair Set or the Limited-Edition class items. Additionally, the Egg Hunt scroll will no longer be available in the Market, although if you have started the quest, it will NOT disappear and you will be able to complete it at your leisure.
        p It is also the last day to get the Twilight Butterfly Item Set before it disappears forever! If you want the Twilight Butterfly Wings or the Twilight Butterfly head accessory, this is your last chance to subscribe and get them.
        p Happy Spring!

  hr
  h2 4/25/2014
  table.table.table-striped
    tr
      td
        h3 April Mystery Outfit Revealed!
        //-img.pull-right(src='/marketing/promos/April14SAMPLE2.png')
        p The April Mystery Item Set has been revealed for all subscribers... <strong>Twilight Butterfly Armor Set</strong>! All people who are subscribed this April will receive two items:
        ul
          li Twilight Butterfly Antennae
          li Twilight Butterfly Wings!
        p You still have five more days to subscribe and get the item set. Thank you all for supporting us! We love you <3

  hr
  h2 4/6/2014
  table.table.table-striped
    tr
      td
        h3 The Great Egg Hunt
        p A new quest is available in the Market between now and April 30th. Anyone who signed up before April 7th has one in their inventory free!

  hr
  h2 4/3/2014
  table.table.table-striped
    tr
      td
        h3 Limited Edition Pastel Hair Color Set
        p A new set of hair colors has been released: the Pastel Set! Now your avatar can have flowing locks in Pastel Blue, Pastel Pink, Pastel Purple, Pastel Orange, Pastel Green, or Pastel Yellow! You will only be able to purchase these hair colors until April 30th, so don't miss out!

  hr
  h2 4/2/2014
  table.table.table-striped
    tr
      td
        h3 April Mystery Item
        p  What could it be? All people who are subscribed during the month of April will receive the April Mystery Item Set! It will be revealed on the 25th, so keep your eyes peeled.

  hr
  h2 April F... irst
  table.table.table-striped
    tr
      td
        p Hiya, folks! I'm Mrs. Carrot the Carroty Carrot, and I am your new announcer here at HabitRPG! I'm pleased to say that we've released several important updates that we are convinced will drastically improve user experience. Be sure to click around to admire our completely warranted and not at all arbitrary changes! In short, we were worried that the fantasy role-playing-game theme was getting somewhat overplayed, so we've decided unanimously to take the app in a different, more nutritious direction.
        br
        p After all, talking vegetables NEVER get old.
        small.muted By @lemoness and @baconsaur

  hr
  h2 03/31/2014
  table.table.table-striped
    tr
      td
        p Reminder that today is the <strong>last day</strong> to get the Forest Walker Subscriber Set before it disappears forever! If you want the Forest Walker Armor or the Forest Walker Antler head accessory, this is your last chance to subscribe and get it.


  hr
  h2 03/25/2014
  table.table.table-striped
    tr
      td
        h3 March Mystery Item Set
        //-img.pull-right(src='/marketing/promos/201403_Forest_Walker.png')
        p The March Mystery Item Set has been revealed for all subscribers... The Forest Walker Set! All people who are subscribed this March will receive two items: <strong>Forest Walker Armor</strong> and <strong>Forest Walker Antlers</strong>!
        br
        p The antlers are a head accessory, so they can be worn with any helmet.
        br
        p You still have five more days to subscribe and get the item set. Thank you all for supporting us! We love you <3
    tr
      td
        h3 PayPal Subscriptions
        p We've added PayPal as a payment method for subscriptions. We still recommend the <strong>Card</strong> method, as <a href='https://stripe.com/' target='_blank'>Stripe</a> (the processor we use) has a more stable API and better account management tools. However, we realize not everyone owns a credit/debit card, so there's PayPal for ya!

  hr
  h2 03/22/2014
  table.table.table-striped
    tr
      td
        h3 Spring Fling Event
        p Spring has come to Habitica, and flowers have sprouted everywhere: in the Stables, in the Marketplace... and even in your character customization pages!
    tr
      td
        h3 Head Accessories
        p That's right - we've introduced Head Accessories! Your avatar can now bedeck their helms with colorful flowers. And that's not the only place to get head accessories….
    tr
      td
        h3 Limited Edition Class Outfits
        p The Spring 2014 Limited Edition Class Outfits have been released!
        p From now until April 30th, you will be able to use your gold to buy your current class' armor set from the Rewards store! You can be a Stealthy Kitty, a Mighty Bunny, a Magic Mouse, or a Loving Pup. If you switch classes (system unlocked at level 10), you will gain access to your new classes' armor set. Make sure to collect yours first, though!
        p What are you waiting for? Go be productive and earn some gold!
    tr
      td
        h3 New Un-Equip Mechanic
        p Now to un-equip your gear, click the same item that you have currently equipped. We removed the "Base Equipment" tier for consistency with how un-equipping pets & mounts is handled, and to easily support adding new gear types.
    tr
      td
        h3 Pet Quest: The Ghost Stag
        p The meadows of Habitica are bursting with flowers, sunshine, and.... ominous mist? Looks like a ghost stag is keeping winter alive! Defeat him, and maybe you'll get an egg or three....
    tr
      td
        h3 And More To Come...
        p This is only the beginning of all the treats that we've got in store for you. Stay tuned - and happy Spring Fling!

  hr
  h2 03/18/2014
  table.table.table-striped
    tr
      td
        h3 New Pet Quest Mechanics
        p Great news - now it is easier to complete the Quest Pet sets! Pet Quest  Bosses will now drop 3 eggs instead of 2. Additionally, after you have defeated a Pet Quest Boss two times, those eggs will be gem-purchasable in the market like all other eggs, so that your party doesn't have to replay the same quest over and over :)
    tr
      td
        h3 WonderCon
        p HabitRPG will be attending WonderCon from April 18th-20th! Come say hi to Tyler, Leslie, and Vicky, and chat about productivity and games. Tickets are available <a href='http://www.comic-con.org/wca/2014/badge-sale' target='_blank'>here</a>.
        p All the users who visit our booth will receive the <a href='http://goo.gl/2urFUt' target='_blank'>Unconventional Armor Accessory Set</a>! (It will also be available if we attend other cons in the future.)
    tr
      td
        h3 LifeHacker Poll
        p HabitRPG is in the running to be Lifehacker's #1 To-Do list manager! We've got some tough competition, so if you like our site, please help us out <a href='http://lifehacker.com/5924093/five-best-to-do-list-managers' target='_blank'>by voting for us here</a> <3

  hr
  h2 03/02/2014
  table.table.table-striped
    tr
      td
        h3 March Mystery Item
        p Happy March! The awesome people who subscribe to HabitRPG will now receive the limited-edition March mystery item! The mystery item set will contain a stats-free costume piece that will <strong>only</strong> be available to the people who are subscribers this March. The set will be revealed on the 25th to everyone, but all people who are subscribers during the month of March will receive it. Get excited - and thank you so much for helping to support HabitRPG! We love you.
    tr
      td
        h3 Hedgehog Quest
        p A new pet has been introduced, the Hedgehog. You can find some eggs by battling the Hedgebeast Boss, a quest scroll available in the market.

  hr
  h2 02/22/2014
  table.table.table-striped
    tr
      td
        .pull-right.character-sprites(style='clear:both;width:90px;height:90px')
          span.back_mystery_201402
          span.slim_armor_mystery_201402
          span.head_mystery_201402
        p The February Mystery Item Set has been revealed for all subscribers... <strong>The Winged Messenger Set</strong>! All people who are subscribed this February will receive three items:
        ul(style='margin-left:15px')
          li Winged Helm
          li Messenger Robes
          li and... <strong>Golden Wings</strong>!
        p The wings are a brand-new type of item, called a Back Accessory! These items appear behind your avatar, so you can wear the wings with any outfit. You still have five more days to subscribe and get the item set. Thank you all so, so much for supporting HabitRPG!


  hr
  h2 02/18/2014
  table.table.table-striped
    tr
      td
        h3 Translations
        p Translations are well underway! Many of you should already be seeing HabitRPG in your own languages. If not, head <a href='https://trello.com/c/SvTsLdRF/12-translations' target='_blank'>here</a> to see your language's progress or to help translate.
        p
          small.muted by @paglias, @Sinza-, @Luveluen, and more.
    tr
      td
        h3 BountySource
        p We’ve started using BountySource, a service which lets users post bounties on bug fixes and feature requests. Any features or bugs in HabitRPG you’ve been dying to see resolved? <a href='https://www.bountysource.com/teams/habitrpg/issues' target='_blank'>Post a bounty</a> to attract contributor attention. <a href='http://blog.habitrpg.com/post/76898655192/bountysource' target='_blank'>Read more here</a>.
        p
          small.muted by @Cole, @lefnire, @Ryan

  hr
  h2 02/13/2014
  table.table.table-striped
    tr
      td
        h3 Happy Valentine's Day!
        p Help motivate all of the lovely people in your life by sending them a caring valentine. Valentines can be purchased for 10 gold from the Item Store. For spreading love and joy throughout the community, both the giver AND the receiver get a coveted "adoring friends" badge. Hooray!
        p
          small.muted By Lemoness and zoebeagle


  hr
  h2 02/12/2014
  table.table.table-striped
    tr
      td
        h3 Chat & Invite Notifications
        p Chat & group-invitation notifications are back! Miss them? They currently work for all chat updates in parties & guilds. Any devs willing to jump into @tagging in Tavern, <a href='http://goo.gl/uhcjkg' target='_blank'>see here</a>.
    tr
      td
        h3 Toolbar
        p In order to make room for these notifs, we added a toolbar above the header. You can collapse the toolbar (far-right icon), but take care as Bailey notifs are inside the toolbar!
  hr
  h2 02/07/2014
  table.table.table-striped
    tr
      td
        h3 February Mystery Item
        p
          .pull-right.inventory_present
          | We're excited to announce a new feature a s a big thank-you to the awesome people who <a href='https://habitrpg.com/#/options/settings/subscription' target='_blank'>subscribe</a> to HabitRPG! Every month, all subscribers will now receive a limited-edition mystery item! The mystery item will be a stats-free costume piece (like the Absurd Party Robes) that will <strong>only</strong> be available to the people who are subscribers each month. The February 2014 item will be revealed on the 23rd to everyone, but all people who are subscribers during the month of February will receive it. <a href='https://habitrpg.com/#/options/settings/subscription' target='_blank'>Subscribe now</a>, get excited, and thank you so much for helping to support HabitRPG! We love you.
    tr
      td
        h3 Critical Hammer Of Bug-Crushing
        p
          .pull-right.weapon_special_critical
          | Some of you may have noticed that we periodically have some bugs that are nastier than the norm - the dreaded critical bugs. These monstrous apparitions have been snapping at the heels of many a player. For updates on what we're currently working on to improve site stability, read <a href='https://github.com/HabitRPG/habitrpg/issues/milestones' target='_blank'>this link</a> - and then jump in to help!  Not only will programming assistance reward you with the usual contributor levels, but if you actually manage to fix a bug marked <a href='http://goo.gl/v4DnzB' target='_blank'>"critical,"</a> you will now receive the <em>Critical Hammer of Bug-Crushing</em> as your reward!
    tr
      td

        h3 Rainbow Hair Colors
        p
          .pull-right.customize-option.hair_bangs_1_rainbow
          | Want to spruce up your avatar? Rainbow hair colors are now available! Dye your luscious locks purple, green, or even rainbow-striped, and passersby will look at you with envy.
    tr
      td
        h3 Stability Update
        p We've stabilized the site a lot (we're still working out kinks, but we're way better now). Follow the <a href='https://github.com/HabitRPG/habitrpg/issues/milestones' target='_blank'>progress here</a>, but here are some workarounds for now:
        ul
          li Click slower. <a href='https://github.com/HabitRPG/habitrpg/issues/2301#issuecomment-34398206' target='_blank'>VersionError</a> is caused by clicking things off too fast (we're working on a fix).
          li If you see an error, refresh before proceeding﻿.

  p
    small.muted By Lemoness, mariahm, crystalphoenix, aiseant, zoebeagle, cole, lefnire

  hr
  h2 02/01/2014
  table.table.table-striped
    tr
      td
        h3 Vice
        p You awaken after the Winter Wonderland festivities and birthday celebrations with a smile. It's been a snowy, cheerful couple months, and the NPCs have finally returned to their normal attire. But today something is very wrong. Shadowy whisps cover the ground of Habitica, the sky has darkened. At the tavern you hear @DanielTheBard struming dark tales on his lute, and @Baconsaur peering into a mug, grumbling about her mounts swallowed in the shadows. They speak of the same thing: <strong>Vice</strong>, a dark an terrible foe. This new boss arc is a 3-part quest that requires level 30 to begin. Bring your strongest party members, and don't miss your dailies - there's a powerful weapon at the end!
        p
          small.muted by @baconsaur & @DanielTheBard

  hr
  h2 01/30/2014
  table.table.table-striped
    tr
      td
        h3 Happy Birthday, HabitRPG!
        p The fair land of Habitica is two years old on January 31st! The NPCs are celebrating in style, and it looks like some of the staff is, too! Won't you join in?
    tr
      td
        h3 Absurd Party Robtes
        p As part of the festivities, Absurd Party Robes are available free of charge in the Item Store! Swath yourself in those silly garbs and don your matching hats to celebrate this momentous day.
    tr
      td
        h3 Delicious Cake
        p What would a birthday be without birthday cake in a myriad of flavors? Of course, pets are very picky, but luckily Lemoness and her team of bakers have plenty of slices to go around. Mmm, delicious!
    tr
      td
        h3 Last Day of Winter Wonderland Event
        p Also, just a reminder - January 31st is the final day of the Winter Wonderland event, so it's your last day to get the Limited Edition Winter Hair Colors, the Winter Outfits, the snowballs, and the Trapper Santa and Find the Cub quest scrolls. Remember that mid-progress Trapper Santa and Find the Cub quests will not abort, nor will you lose your scrolls - they will simply be removed from Alexander's marketplace. We hope that you've had a wonderful winter!
    tr
      td
        h3 Birthday Bash Badge
        p Finally, to commemorate the fun, all party participants receive a birthday badge! Polish it frequently and wear it fondly.

  p Thanks so much for being a part of the HabitRPG community. We love you guys, and we can't wait to have you at our sides in the upcoming year! Stay productive, Habiteers, and have an awesome day.

  p.muted By @lemoness

  hr
  h2 01/28/2014
  table.table.table-striped
    tr
      td
        h3 Group Plans
        p We've begun adding <a href='/static/plans' targte='_blank'>plans for groups</a> (parents, teachers, health & wellness administrators, etc). These plans will provide group leaders with more control, privacy, security, and support. Currently only the Organization Plan (top tier) is available (due to tech limitations believe it or not), and we'll be releasing the Family & Group plans later. <a href='/static/plans' targte='_blank'>Click the "Contact Us" buttons</a> if you're interested, and we'll keep you updated!
    tr
      td
        h3 Individual Plan
        p We've introduced a $5/mo basic subscription plan. It comes with a number of perks, which <a href='https://habitrpg.com/#/options/settings/subscription' target='_blank'>you can see here</a>. We'll likely add more benefits over time, follow <a href='https://trello.com/c/euDUHPpn/371-basic-plan-subscription' target='_blank'>the conversation here</a>.
    tr
      td
        h3 Perfect Day Achievement
        p Now when you complete all your dailies, you stack this badge, plus and additional perk: you get a +(level/2) buff to all stats!
    tr
      td
        h3 <a href='/#/options/groups/challenges/95533e05-1ff9-4e46-970b-d77219f199e9' target='_blank'>Spread The Word Challenge</a> Update
        p We have 1k+ submissions, holy cow! Great job everyone! Now, we need to go through these manually, so it will take a few days to a couple weeks to process. The challenge will stay open until we're done choosing our winners, but be sure to edit the To-Do with your submission URL before 1/31, as that's the cut-off date for processing. We'll send a Tweet out when the winner has been selected, so follow <a href='https://twitter.com/habitrpg' target='_blank'>@habitrpg</a> and stay tuned.

  hr
  h2 01/25/2014
  table
    tr
      td
        h3 Gryphon Quest
        p A new pet has been introduced, the Gryphon. You can find some eggs by battling the Fiery Gryphon Boss, a quest scroll available in the market.
        p
          small.muted Note: we'll be fixing the beast-master achievement to work from the original 90 in coming days. Fear not current beast-masters, you'll get sorted soon!
        p
          small.muted By @baconsaur, @danielthebard


  hr
  h2 01/16/2014
  table.table.table-striped
    tr
      td
        h3 "Spread The Word" Challenge Updates
        p If you're not yet participating, check out the <a target='_blank' href='/#/options/groups/challenges/95533e05-1ff9-4e46-970b-d77219f199e9'>Spread The Word Challenge</a>, which has a large prize and many winners. We've made some updates: upped the prize to 80 Gems for the top 20 posts, 100 Gems for the winner. Note: some people are listing their submission as a Tumblr reblog of someone else's post, often with added commentary. Though reblogs are greatly appreciated, we can only count original submissions. Read more <a target='_blank' href='/#/options/groups/challenges/95533e05-1ff9-4e46-970b-d77219f199e9'>challenge guidelines here</a>.
    tr
      td
        h3 Quest Deadlines
        p To clear some confusion, you have until Jan 31, 2014 to <strong>purchase</strong> your quest scrolls, after 1/31 Alexander no longer sells them. You can still begin / finish your quests any time after. Thanks to @Cole, you're now allowed to purchase the Cub quest even if you haven't finished Trapper. Stock up!

  hr
  h2 01/06/2014
  h2 <a tooltip='Winter Wonderland Event' href='http://habitrpg.wikia.com/wiki/Winter_Wonderland' target='_blank'>WWE</a> Part 4: Winter Classes
  table.table.table-striped
    tr
      td
        h3 Limited-Edition Winter Class Outfits
        p Happy winter! Instead of a boring pair of earmuffs, why not use the gold that you earned with all your hard work to buy a Limited Edition class outfit?
        p From now until January 31st, you will be able to use your gold to buy your current class' armor set from the Rewards store! You can be a Yeti Tamer, a Ski-Sassin, a Candy Cane Mage, or a Snowflake Healer. If you switch classes (system unlocked at level 10), you will gain access to your new classes' armor set. Make sure to collect yours first, though!
        p What are you waiting for? Go be productive and earn some gold!
        small.muted by @lemoness
    tr
      td
        h3 Chat +1
        p You can now +1 chat messages in Tavern, Guilds, & Parties
    tr
      td
        h3 Halls
        p We've added the "Hall of Heroes" and "Hall of Patrons" <a href='https://habitrpg.com/#/options/groups/hall/heroes' target='_blank'>here</a>, which list our project contributors and Kickstarter backers. Want be amongst those immortalized in the Hall of Heroes? <a href='http://habitrpg.wikia.com/wiki/Contributor_Rewards' target='_blank'>Lend us your sword!</a>

  hr
  h2 12/31/2013
  h2 Winter Wonderland Event Part 3: Party!
  table.table.table-striped
    tr
      td
        h3 Happy New Year!
        p Happy New Year! Join the NPCs and Staff in showing off your new Absurd party hat.... and have a great night!
        small.muted by @lemoness
    tr
      td
        h3 Rebirth
        p Nothing says New Year like a fresh start. Now when you reach level 50, Ultimate Gear, or BeastMaster, you can begin anew with the most prestigious of achievements: Rebirth. <a href='https://trello.com/c/SLiq4enr/333-rebirth-new-game' target='_blank'>Read more here</a>. But take heed! Scouts have reported <a href='https://github.com/HabitRPG/habitrpg/issues/945#issuecomment-31355229' target='_blank'>monster sightings</a>, harbinged by Trapper Santa. You may need all the strength you can muster come late January, Rebirth is for the hard-core.
        small.muted by @SabreCat
    tr
      td
        h3 Checklists
        p <a href='https://trello.com/c/PJ1iJ413/65-checklists' target='_blank'>Checklists</a> are here! You can break your Dailies and To-Dos down into bite-size chunks. Their game mechanic takes some learning, so <a href='http://habitrpg.wikia.com/wiki/Checklist' target='_blank'>read more here</a>.
        small.muted by @lefnire
    tr
      td
        h3 Task Icons & Markdown
        p Task titles now support Markdown and Emoji, so you can create something <a href='http://gyazo.com/f2021674925a79a1dec22101ef74a63c' target='_blank'>like this</a>. Read more <a href='https://trello.com/c/FCVdjdUd/102-task-reward-icons' target='_blank'>here</a>.
        small.muted by @lefnire

  hr
  h2 12/25/2013
  h2 Winter Wonderland Event Part 2: Rescue the Bears
  table.table.table-striped
    tr
      td
        h3 Quests & Bosses!
        p A beast is roaring in the distant mountains, mysterious tracks have appeared in the snow. A new feature has been unlocked, <a href='https://trello.com/c/VPPjVRlF/212-quests-bosses' target='_blank'>Quests & Bosses</a>. As a holiday present, HabitRPG gives you your first quest: "Trapper Santa". Check your inventory, you have until Jan 31 to complete it!

  p By @lefnire, @pandoro, @Shaners

  hr


  h2 12/20/2013
  h2 Winter Wonderland Event Part 1: The Great Snowball Fight
  p It's time for HabitRPG's biggest event yet - Winter Wonderland! The fun starts today, on the first day of winter, and ends on January 31st - HabitRPG's birthday.
  p Get prepared to build new habits, earn fun drops, hold your party members accountable for their tasks, and decorate your avatar. Various features will be rolling out over the course of the event, so expect many updates! For starters...
  table.table.table-striped
    tr
      td
        h3 NPC Decorations
        p Looks like everyone is really getting into the winter spirit! Check out the new NPC sprites. (And I heard a rumor that the final NPC might show up, just in time for the new year...)
    tr
      td
        .customize-option.hair_bangs_1_winternight.pull-right
        h3 Limited-Edition Holiday Hair-Colors
        p Now your avatar can dye their hair Candy Cane, Frost, Winter Sky, or Holly! You'll only be able to purchase these hair colors until January 31st, when they will be retired.
    tr
      td
        .shop_snowball.pull-right
        h3 The Great HabitRPG Snowball Fight
        p Yes, you can now buy snowballs and hurl them at all your friends... to, uh, help them improve their habits. How? Weeeeellll, let's just say that after getting walloped, they might find themselves needing some extra gold to escape their predicament...
          //-span.shop_head_special_candycane.item-img.shop-sprite
    tr
      td
        h3 More to Come
        p A beast is roaring in the distant mountains, mysterious tracks have appeared in the snow, and Lemoness is furiously crocheting something sparkly.
        p It's going to be a wild winter.

  p By @lemoness

  hr

  h2 12/16/2013
  p Good gracious, where do I start...
  br
  table.table.table-striped
    tr
      td
        h2 Classes
        p You can now be a Warrior, Rogue, Wizard, or Healer. <a href='http://habitrpg.wikia.com/wiki/Class_System' target='_blank'>See details here.</a>
    tr
      td
        h2 Armory & Costumes
        p Once you select your new class, you're now equipped with your new class's apprentice gear. Fear not, your old gear is still available in your inventory! You can switch gear at any time, and wear a different costume than your equipment. See <a href='https://trello.com/c/83M5RqQB/299-armory' target='_blank'>Armory</a> & <a href='https://trello.com/c/iY6A7nlX/336-costumes-armory-v2' target='_blank'>Costumes</a>
    tr
      td
        h2 New Customizations
        p We now have a much wider selection of hair, shirt, facial-hair, body-size, etc. customizations. See <a href='https://trello.com/c/YKXmHNjY/306-customization-redo' target='_blank'>Customizations v2</a>
    tr
      td
        h2 300 Tier Gear
        p All you $300 backers who have been waiting patiently, your gear is now in! Currently, only available to $300+ backers, but we'll add them as drops to the Boss system once that's released. See <a href='https://trello.com/c/sb6f9w5r/217-custom-items-300-tier' target='_blank'>300-tier</a>
    tr
      td
        h2 API v2
        p The API has been completely overhauled, and v2 comes with many more routes for a *full featured* API. v1 is no longer supported, take heed ye 3rd-party-ists! For the time being, basic routes are supported (such as up/down -scoring). v2 will be documented soon, and I'll ping you when. see <a href='https://trello.com/c/L4pYimQM/343-api-v2' target='_blank'>APIv2</a>
  hr
  p By @lemoness @sabrecat @danielthebard @fuzzytrees @crystalphoenix @rosemonkeyct @fandekasp, and many more. (Who am I missing? We'll put up a CONTRIBUTORS.md soon)

  h2 12/7/20132
  table.table.table-striped
    tr
      td
        h2 Mounts!
        p You can now feed your pets and they'll grow into trusty steeds. Obtain food as new random drops, or you can hasten the process buy buying a saddle from Alexander.
        // We may want to use their twitter handles, or something they prefer instead
        hr
        p.
         By <a target='_blank' href='https://github.com/lemoness'>@lemoness</a> <a target='_blank' href='https://github.com/Shaners'>@Shaners</a> <a target='_blank' href='https://github.com/baconsaur'>@baconsaur</a> <a target='_blank' href='https://github.com/RandallStanhope'>@RandallStanhope</a> <a target='_blank' href='https://github.com/ashjolliffe'>@ashjolliffe</a> <a target='_blank' href='https://github.com/fuzzytrees'>@fuzzytrees</a>

  h2 11/27/2013
  table.table.table-striped
    tr
      td
        h2 Turkey Event (by @lemoness)
        p Say hi to our NPCs, dressed to impressed for Turkey day! Also - check your stable, you'll find a fun new pet.
    tr
      td
        h2 Chat Enhancements (by @Nick Gordon)
        p.
          Chat can now use markdown, Emoji, and @-tagging. Some pointers on using markdown & Emoji at <a href="http://habitrpg.wikia.com/wiki/Markdown_Cheat_Sheet" target="_blank">here</a>. To use @-tagging, simply type '@' in chat.
    tr
      td
        h2 Party Sorting (by @Fandekasp)
        p.
          You can now adjust the way you view your party members in the top bar. They can be sorted by level, number of pets, the date they joined the party, or just randomly. Also, level colors now reflect your contributor status.
    tr
      td
        h2 Wiki Updates (by @bobbyroberts99)
        p.
         The <a href='http://habitrpg.wikia.com/wiki/HabitRPG_Wiki' target='_blank'>HabitRPG wiki</a> is being speedily updated. If you’re confused about anything, go check it out - it’s a treasure trove.

  h2 11/08/2013
  table.table.table-striped
    tr
      td.
        Contrib Gear. You can now unlock new a top-tier gear set and pet by contributing (code, art, docs, etc) to HabitRPG. <a href='http://habitrpg.wikia.com/wiki/Contributor_Rewards' target='_blank'>Read more</a>

  h2 11/01/2013
  table.table.table-striped
    tr
      td.
        Challenges! Compete with your party, guilds, or the tavern on certain tasks. Win gem prizes. <a href='http://blog.habitrpg.com/post/65721506787/challenges-ui-router' target='_blank'>Read more.</a>
    tr
      td Backend overhaul, including bookmark-able paths throughout the application. Will pave the way towards improved performance.

  h2 10/22/2013
  table.table.table-striped
    tr
      td TRICK OR TREAT! It's Habit Halloween! Some of the NPCs have decorated for the occasion. Can you spot us?
    tr
      td Two gem-purchasable skin tones are now available! The Rainbow Skin Set is here to stay, but in honor of Halloween, we also have the LIMITED EDITION SPOOKY SKIN SET. You will only be able to purchase the Spooky Skin Set until November 10th, so if you want a monstrous avatar, now's the time to act!
    tr
      td Do note, skins won't work on mobile until the app is updated. We'll update Android ASAP, iPhone usually takes ~1wk to approve.

  h2 10/19/2013
  table.table.table-striped
    tr
      td New custom skin colors are now available! Go check them out in the Profile section. Also, the new mobile update, 0.0.10, is now available to download! It includes the new skin tones and the ability to hide or show your helm, among other things.
    tr
      td You can now sell un-wanted drops to Alex the Merchant. Trade those troves of eggs for gold!

  h2 09/01/2013
  table.table.table-striped
    tr
      td.
        We <a target='_blank' href="http://habitrpg.tumblr.com/post/59104876969/website-issues-what-were-doing">re-wrote the website from the ground up</a>
        And in case you missed it, <a target='_blank' href='https://play.google.com/store/apps/details?id=com.ocdevel.habitrpg'>Android</a> & <a target='_blank' href='https://itunes.apple.com/us/app/habitrpg/id689569235?mt=8'>iOS</a> Apps are out!
        Both apps and the website are open source, and we desparately need your help porting the rest of the features, and polishing off the bugs. <a target='_blank' href='http://habitrpg.wikia.com/wiki/Contributing_to_HabitRPG'>Read this guide</a> to getting started.
        We're working on a system of Contributor Gear to reward the awesome people who help out, so stay tuned!

  h2 The Rewrite! (Mid August)
  table.table.table-striped
    tr
      td.
        Hello my Habiteers! I have some amazing news to share with you, it's huge!
         Has Habit ever crashed for you? (Joke). Well we <u><a target='_blank' href="http://habitrpg.tumblr.com/post/59104876969/website-issues-what-were-doing">re-wrote the website</a></u> from the ground up
         to conquor those critical bugs once and for all (more from Tyler in a bit). If you haven't seen me for a while (due to a bug in the old site), be sure to catch up with me on the right side of the screen for any missed news. Importantly:
         <a target='_blank' href='https://play.google.com/store/apps/details?id=com.ocdevel.habitrpg'>Android</a> & <a target='_blank' href='https://itunes.apple.com/us/app/habitrpg/id689569235?mt=8'>iOS</a> Apps are out!</u>
    tr
      td.
        They're open source, so help us make them awesome. As for the rewrite: not all features are yet ported, but don't worry - you're still getting drops and streak-bonuses in the background, even if you can't see them yet.
         We'll be working hard to bring in all the missing features. And if you're not already, be sure to follow our updates on <a href="http://habitrpg.tumblr.com/" target="_blank">Tumblr</a> (there are some fun member highlights recently). One more thing: if you are a Veteran of the old site, I have granted you a Veteran Wolf! Check your inventory :)
    tr
      td.
        JavaScript developers! To me! We must finish vanquishing the old site, as not all features have been ported.
         We rewrote Habit on <a target='_blank' href='http://angularjs.org/'>AngularJS</a> + <a target='_blank' href='http://expressjs.com/'>Express</a>.
         We desparately need your help porting <a href='http://goo.gl/jYWTwl' target='_blank'>the rest of the features</a>, and polishing off the bugs. <a target='_blank' href='http://habitrpg.wikia.com/wiki/Contributing_to_HabitRPG'>Read this guide</a> to getting started.
         Thanks everyone for all your support and patience!

  h2 8/20/2013
  table.table.table-striped
    tr
      td.
        Timezone + custom day start issues fixed, your dailies should now reset properly and in your own timezone. (This was vexing <strong>Android</strong> users particularly). If you're still experiencing issues, <a target='_blank' href='https://github.com/HabitRPG/habitrpg-mobile/issues/73#issuecomment-22960877'>chime in here</a>.
    tr
      td.
        API developers, the above means that <strong>cron</strong> is automatically run for your users! Weee, they no longer have to log into the website to reset their dailies!

  h2 8/18/2013
  table.table.table-striped
    tr
      td.
        The Mobile Apps are out! <a target='_blank' href="https://itunes.apple.com/us/app/habitrpg/id689569235">iOS app</a> and <a target='_blank' href="https://play.google.com/store/apps/details?id=com.ocdevel.habitrpg">Android</a>. There's a bug with Android 2.3, <a target='_blank' href='https://github.com/HabitRPG/habitrpg-mobile/issues/85'>follow the progress here</a>.  For more details, see our <a target=_blank href="http://habitrpg.tumblr.com/post/58449057415/android-mobile-app-released-iphone-app-coming-soon">Tumblr post</a>
    tr
      td
        | Hey guys! Long time no see :) We want to make sure you guys have a better idea of what's going on behind the scenes, so we're going to be releasing
        b weekly status reports
        | of what we're currently working on! This weekend, we are working hard to fix the "Not Enough GP" bug, a cruel and greedy monster that has wrapped itself around the rewards box and is refusing to let anyone purchase anything. Rest assured that our heroic Tyler will slay this beast soon! Then it wiil be full steam ahead on the new site upgrade process.
        a(target='_blank', href='http://habitrpg.tumblr.com/post/57627483715/news-about-upgrade-and-app') Read more about how that will work in this post here

  h2 6/03/2013
  table.table.table-striped
    tr
      td
        a(target='_blank', href='https://trello.com/card/groups-guilds/50e5d3684fe3a7266b0036d6/84') Guilds!
        | You can now belong to multiple groups, not just your party. There are public and private guilds, think "Subreddits" v "multiple friend groups".

  h2 5/27/2013
  table.table.table-striped
    tr
      td
        | Get the "Helped Habit Grow" badge by
        a(href='http://community.habitrpg.com/node/290', target='_blank') filling out this survey.
    tr
      td
        a(href='http://habitrpg.tumblr.com/post/51476277225/upcoming-features-bugs-update-user-survey', target='_blank') New blog post
        | about upcoming Guilds & Challenges features, & huge bug-fixes on the horizon.

  h2 5/25/2013
  table.table.table-striped
    tr
      td
        | Code logic migrated to
        a(target='_blank', href='https://github.com/habitrpg/habitrpg-shared') habitrpg-shared
        | . See
        a(target='_blank', href='https://github.com/lefnire/habitrpg/issues/1039') details here
        | , but two takeaways: (1) keep an eye out and
        a(href='http://community.habitrpg.com/content/submitting-bugs', target='_blank') report a problem
        | if you experience any issues, (2) this is going to allow for much less buggy code (read previous link for reasoning).

  h2 5/12/2013
  table.table.table-striped
    tr
      td Renamed "Tokens" to "Gems". Tokens caused confusion.
  h2 5/10/2013
  table.table.table-striped
    tr
      td
        | Less harsh death: Used to be you lose everything, now you lose GP & one random gear piece, 1 level. We're working on a
        a(_target='blank', href='https://trello.com/card/death-mechanic/50e5d3684fe3a7266b0036d6/204') really cool death mechanic here.
        | , but this is a stop-gap so people don't lose heart presently.
    tr
      td Chat messages: can delete your own message, fix the duplicate messages issue.

  h2 5/9/2013
  table.table.table-striped
    tr
      td
        a(_target='blank', href='https://trello.com/card/backer-gear/50e5d3684fe3a7266b0036d6/213') Backer Gear
        | : There's a new top-tier gear set for Kickstarter Backers. $45+ gets new Shield, Helm, Armor. $70+ that plus Weapon. $80+ that plus Pet. Keep leveling my friends, get that gear! Discuss gear-unlocking mechanic
        a(href='https://trello.com/card/backer-items-availability-mechanic/50e5d3684fe3a7266b0036d6/188', target='_blank') here
        | , and if you're top-gear but not seeing backer stuff, message me from your KS profile.

  h2 5/7/2013
  table.table.table-striped
    tr
      td
        a(_target='blank', href='https://trello.com/card/tags-categories/50e5d3684fe3a7266b0036d6/43') Tags
        | . You can now categorize your tasks, eg "Work", "Home", "Morning", "Taxes", etc.

  h2 5/4/2013
  table.table.table-striped
    tr
      td
        a(_target='blank', href='https://trello.com/card/streaks-consecutive-bonus/50e5d3684fe3a7266b0036d6/182') Streaks
        | . You get a GP & drop-% increase the longer you hold daily streaks (they stack). You also get a stacking badge for each 21-day streak.

  h2 5/3/2013
  table.table.table-striped
    tr
      td
        | Two new achievements: Beast Master & Ultimate Gear. Got ideas for more achievements?
        a(target='_blank', href='https://trello.com/card/awards-badges/50e5d3684fe3a7266b0036d6/19') chime in here

  h2 5/2/2013
  table.table.table-striped
    tr
      td
        a(target='_blank', href='https://trello.com/card/party-chat/50e5d3684fe3a7266b0036d6/267') Party Chat!
        | also, Tavern Chat (LFG)
    tr
      td
        a(target='_blank', href='https://trello.com/card/rest-in-tavern/50e5d3684fe3a7266b0036d6/14') Rest in Tavern
        | (basic implementation, more to come)
    tr
      td.
        NPCs! <a target='_blank' href='https://twitter.com/Mihakuu'>Bailey</a> the Town Crier, <a target='_blank' href='http://www.kickstarter.com/profile/523661924'>Alexander</a> the <a target='_blank' href='https://trello.com/card/marketplace/50e5d3684fe3a7266b0036d6/167'>Merchant</a>, <a target='_blank' href='http://www.kickstarter.com/profile/2014640723'>Daniel</a> the <a target='_blank' href='http://goo.gl/FkSib'>Tavern Keep</a>.
    tr
      td
        a(href='https://github.com/lefnire/habitrpg/issues/828') New "Game Options" layout
        | (click your avatar to see)

  h2 3/27/2013
  table.table.table-striped
    tr
      td
        | Drop system + pets overhaul (
        a(href='http://www.kickstarter.com/projects/lefnire/habitrpg-mobile/posts/439433') Blog Post
        | |
        a(href='https://trello.com/card/pets/50e5d3684fe3a7266b0036d6/166') Trello Card
        | )

  h2 3/21/2013
  table.table.table-striped
    tr
      td
        a(href='https://github.com/lefnire/habitrpg/issues/585') More design tweaks to header & avatars

  h2 3/20/2013
  table.table.table-striped
    tr
      td
        a(href='https://github.com/lefnire/habitrpg/issues/585') New Design
    tr
      td
        a(href='https://trello.com/card/toggle-helm-visible/50e5d3684fe3a7266b0036d6/153') Toggle helm visible
    tr
      td
        a(href='https://trello.com/card/toggle-header/50e5d3684fe3a7266b0036d6/241') Toggle Header
    tr
      td
        a(href='https://trello.com/card/deletable-accounts/50e5d3684fe3a7266b0036d6/69') Deletable Accounts
    tr
      td
        a(href='https://trello.com/card/undo-button/50e5d3684fe3a7266b0036d6/20') Undo Button

  h2 3/3/2013
  table.table.table-striped
    tr
      td
        a(href='https://trello.com/card/custom-day-start/50e5d3684fe3a7266b0036d6/15') Add custom day start<|MERGE_RESOLUTION|>--- conflicted
+++ resolved
@@ -3,23 +3,13 @@
   tr
     td
       .background_tavern.pull-right
-<<<<<<< HEAD
-      h5 September Backgrounds Revealed
+      h3 September Backgrounds Revealed
       p There are three new avatar backgrounds in the <a href='/#/options/profile/backgrounds'>Background Shop</a>! Now your avatar can visit the Habitica Tavern, shop in the Habitica Market, or ride mounts in the Habitica Stable!
   tr
     td
       .promo_enchanted_armoire_201509.pull-right
-      h5 New Items in the Enchanted Armoire!
+      h3 New Items in the Enchanted Armoire!
       p There is new equipment in the Enchanted Armoire, a 100 GP Reward in the Rewards Column which unlocks after you've attained Ultimate Gear!
-=======
-      h3 September Backgrounds Revealed
-      p There are three new avatar backgrounds in the <a href='/#/options/profile/backgrounds'>Background Shop</a>! Now your avatar can visit the Habitica Tavern, shop in the Habitica Market, or ride mounts in the Habitica Stable! 
-  tr
-    td
-      .promo_enchanted_armoire_201509.pull-right
-      h3 New Items in the Enchanted Armoire!
-      p There is new equipment in the Enchanted Armoire, a 100 GP Reward in the Rewards Column which unlocks after you've attained Ultimate Gear! 
->>>>>>> e6a0f405
       br
       p Click on the Enchanted Armoire for a random chance at special Equipment, including the Yellow Hairbow, Red Floppy Hat, Gold Winged Staff, and the Plague Doctor Item Set! It may also give you random XP or food items. We'll be adding new equipment to it during the first week of each month, but even when you've exhausted the current supply, you can keep clicking for a chance at food and XP.
       br
@@ -27,11 +17,7 @@
       p.small.muted by Lemoness and SabreCat
       p.small.muted Art by Starsystemic and Kiwibot
 
-<<<<<<< HEAD
 if menuItem !== 'oldNews'
-=======
-.remove-on-static
->>>>>>> e6a0f405
   hr
   a(href='/static/old-news', target='_blank') Read older news
 
