<<<<<<< HEAD
h2 4/18/2017 - ANDROID UPDATE, NEW JACKALOPE PET FOR SUBSCRIBERS, AND MAGICAL BEES IN THE TIME TRAVEL SHOP
  hr
  tr
    td
      .promo_bees.pull-right
      h3 Android Update
      p There's an exciting new update to our <a href='https://play.google.com/store/apps/details?id=com.habitrpg.android.habitica&hl=en' target='_blank'>Android app</a>! Task navigation has been redesigned, and there are more options for filtering your tasks. We've also added a snazzy new login screen and an improved tutorial for new users!
      br
      p Be sure to download the update now for a better Habitica experience! If you like the improvements that we’ve been making to our app, please consider reviewing this new version. It really helps us out!
      p.small.muted by viirus, Sara Olson, and beffymaroo
  tr
    td
      .Pet-Jackalope-RoyalPurple.pull-left.slight-right-margin
      h3 New Exclusive Jackalope Pet for Subscribers
      p As a thank-you for your support, all subscribers and group plan members have received Royal Purple Jackalope pets! New subscribers will receive this pet when they sign up, so check out the info on our <a href='/#/options/settings/subscription'>Subscriptions page</a> to learn more about all the great benefits of subscribing to Habitica including your very own Jackalope pet!
      p.small.muted by Beffymaroo and SabreCat
  tr
    td
      h3 Bees Available from the Time Travelers
      p Magical Bee Pets and Mounts are now available from the <a href='/#/options/inventory/timetravelers'>Time Travelers</a>! If you missed out on these happy, buzzing companions from last year, be sure to adopt them now.
      br
      p If bees are something you'd prefer not to see in Habitica due to a phobia, check out the <a href='http://habitica.wikia.com/wiki/Phobia_Protection_Extension' target='_blank'>Phobia Protection Extension</a> which will hide any pets, mounts, backgrounds, quest bosses, or equipment featuring bees (as well as snakes, spiders, and rats). We hope that it helps make everyone's Habitica experience fun!
      p.small.muted by Lemoness and SabreCat
=======
h2 4/20/2017 - FAIRY HATCHING POTIONS, NEW GOLD-PURCHASABLE QUEST LINE, AND BEHIND THE SCENES BLOG POST
  hr
  tr
    td
      .promo_fairy_potions.pull-right
      h3 Fairy Hatching Potions
      p There's a new pet breed in town! Between now and May 17th, you can buy Fairy Hatching Potions from <a href='/#/options/inventory/drops'>the Market</a> and use them to hatch any standard pet egg. (Magic Hatching Potions do not work on Quest Pet eggs.) Fairy Potion Pets aren't picky, so they'll happily eat any kind of food that you feed them!
      br
      p After they're gone, it will be at least a year before the Fairy Hatching Potions are available again, so be sure to get them now!
      p.small.muted by Edge, Willow the Witty, and SabreCat
  tr
    td
      .quest_mayhemMistiflying2.pull-left.slight-right-margin
      h3 Gold-Purchasable Quest Line: Mayhem in Mistiflying
      p There's a new set of gold-purchasable quests available in the <a href='/#/options/inventory/quests'>Quest Shop</a>: the Mayhem in Mistiflying Quest-Line! Mistiflying is being assailed by extremely windy weather and peculiar monster attacks. Can you help the April Fool save the city? If so, you'll earn the exclusive Roguish Rainbow Messenger Armor Set.
      br
      p As time goes on, we'll be adding more gold-purchasable quests. Mayhem in Mistiflying is not a limited-edition quest line, so you have plenty of time to save up!
      p.small.muted by SabreCat, Beffymaroo, and Lemoness
  tr
    td
      .npc_aprilFool.pull-right
      h3 Behind the Scenes Blog Post: The April Fool
      p Have you ever wanted to know more about the ridiculous Rogue who plays pranks on us every year? <a href='https://habitica.wordpress.com/2017/04/20/behind-the-scenes-spotlight-on-the-april-fool/' target='_blank'>Today's blog post</a> features a spotlight on the April Fool. Check it out now to learn about his favorite hobbies, the object of his affection, and even his real name.
      p.small.muted by Lemoness
>>>>>>> 0c3f4071

if menuItem !== 'oldNews'
  hr
  a(href='/static/old-news', target='_blank') Read older news

mixin oldNews
<<<<<<< HEAD
=======
  h2 4/18/2017 - ANDROID UPDATE, NEW JACKALOPE PET FOR SUBSCRIBERS, AND MAGICAL BEES IN THE TIME TRAVEL SHOP
    tr
      td
        .promo_bees.pull-right
        h3 Android Update
        p There's an exciting new update to our <a href='https://play.google.com/store/apps/details?id=com.habitrpg.android.habitica&hl=en' target='_blank'>Android app</a>! Task navigation has been redesigned, and there are more options for filtering your tasks. We've also added a snazzy new login screen and an improved tutorial for new users!
        br
        p Be sure to download the update now for a better Habitica experience! If you like the improvements that we’ve been making to our app, please consider reviewing this new version. It really helps us out!
        p.small.muted by viirus, Sara Olson, and beffymaroo
    tr
      td
        .Pet-Jackalope-RoyalPurple.pull-left.slight-right-margin
        h3 New Exclusive Jackalope Pet for Subscribers
        p As a thank-you for your support, all subscribers and group plan members have received Royal Purple Jackalope pets! New subscribers will receive this pet when they sign up, so check out the info on our <a href='/#/options/settings/subscription'>Subscriptions page</a> to learn more about all the great benefits of subscribing to Habitica including your very own Jackalope pet!
        p.small.muted by Beffymaroo and SabreCat
    tr
      td
        h3 Bees Available from the Time Travelers
        p Magical Bee Pets and Mounts are now available from the <a href='/#/options/inventory/timetravelers'>Time Travelers</a>! If you missed out on these happy, buzzing companions from last year, be sure to adopt them now.
        br
        p If bees are something you'd prefer not to see in Habitica due to a phobia, check out the <a href='http://habitica.wikia.com/wiki/Phobia_Protection_Extension' target='_blank'>Phobia Protection Extension</a> which will hide any pets, mounts, backgrounds, quest bosses, or equipment featuring bees (as well as snakes, spiders, and rats). We hope that it helps make everyone's Habitica experience fun!
        p.small.muted by Lemoness and SabreCat
>>>>>>> 0c3f4071
  h2 4/13/2017 - BUTTERFLY PET QUEST AND SAMPLE DAILIES WIKI SPOTLIGHT
    tr
      td
        .quest_butterfly.pull-right
        h3 New Pet Quest: Bye, Bye, Butterfry!
        p A trip to the Taskan countryside's butterfly garden gets deeply dangerous when some neglected Dailies attract a Flaming Butterfry! Get the latest pet quest, "Bye, Bye Butterfry" in the <a href='/#/options/inventory/quests'>Quest Shop</a>, and earn some cute caterpillar pets by completing your real-life tasks.
        p.small.muted Written by AnnDeLune
        p.small.muted Art by Leephon, Megan, Eevachu, Beffymaroo, UncommonCriminal, Anna Glassman, and Lilith of Alfheim
    tr
      td
        .scene_dailies.pull-left.slight-right-margin
        h3 Featured Wiki Article: Sample Dailies
        p This month's <a href='https://habitica.wordpress.com/2017/04/12/sample-dailies/' target='_blank'>featured Wiki article</a> is about Sample Dailies! We hope that it will help you as work on adding or revamping your daily tasks. Be sure to check it out, and let us know what you think by reaching out on <a href='https://twitter.com/habitica' target='_blank'>Twitter</a>, <a href='http://blog.habitrpg.com/' target='_blank'>Tumblr</a>, and <a href='https://www.facebook.com/Habitica' target='_blank'>Facebook</a>.
        p.small.muted by Beffymaroo and the Wiki Wizards
  h2 4/11/2017 - EGG HUNT QUEST, APRIL FOOL'S CHALLENGE WINNERS, AND CHANGE TO PARTY SIZES
    tr
      td
        .promo_egg_hunt.pull-right
        h3 Egg Hunt Quest Available
        p The Egg Hunt is available again in the <a href='/#/options/inventory/seasonalshop'>Seasonal Shop</a>! Strange eggs are appearing all over Habitica. Can you collect them all to earn some colorful Egg pets and mounts?
        p.small.muted by Megan, Beffymaroo, and Lemoness
    tr
      td
        h3 April Fool's Challenge Winners
        p The winners of the Party with the April Fool Challenge have been selected! Congratulations to: Anna Lilliman, CaptivatingLight, Lalaitha, Tousled Smile, and Acquafortis Fortis!
        br
        p Thank you to everyone who shared their awesome April Fool's photobomb pics! You can see <a href='https://habitica.wordpress.com/2017/04/07/your-photobombed-party-pics-with-the-april-fool/' target='_blank'>a fun recap of the shenanigans</a> on our blog. Stay tuned to see what wacky antics the Fool gets up to next year!
        p.small.muted by Beffymaroo, Lemoness, and SabreCat
    tr
      td
        h3 Change to Party Sizes
        p Due to some technical constraints that were causing performance issues for large Habitica parties, we've limited the number of members in a single party to 30 people. If you already have more than thirty people in your party, don't worry--you won't be forced to eject anyone! This rule only applies going forward.
        br
        p This change will help prevent a lot of the bugs and glitches that affected very large parties, and will improve Habitica's site performance overall. Thanks for understanding! if you have any questions, we'll be happy to answer them in the <a href='/#/options/groups/guilds/5481ccf3-5d2d-48a9-a871-70a7380cee5a'>Habitica Help Guild</a>.
        p.small.muted by Yutsuten
  h2 4/6/2017 - SHINY SEEDS AND USE CASE SPOTLIGHT
    .promo_shinySeeds.pull-right
    tr
      td
        h3 Shiny Seeds
        p Throw a Shiny Seed at your friends and they will turn into a cheerful flower until their next cron! You can buy the Seeds in the <a href='/#/options/inventory/seasonalshop'>Seasonal Shop</a> for gold. Plus, they will receive the Agricultural Friends badge!
        br
        p Don't want to be a flower? Just buy some Petal-Free Potion from your Rewards column to reverse it.
        br
        p Shiny Seeds will be available in the <a href='/#/options/inventory/seasonalshop'>Seasonal Shop</a> until April 30th!
        p.small.muted by Lemoness
    tr
      td
        .scene_video_games.pull-left.slight-right-margin
        h3 Use Case Spotlight: Relaxing Hobbies
        p This month's <a href='https://habitica.wordpress.com/2017/04/05/use-case-spotlight-managing-your-relaxing-hobbies/' target='_blank'>Use Case Spotlight</a> is about Managing Your Relaxing Hobbies! It features a number of great suggestions submitted by Habiticans in the <a href='/#/options/groups/guilds/1d3a10bf-60aa-4806-a38b-82d1084a59e6'>Use Case Spotlights Guild</a>. We hope it helps any of you who might be trying to make more time for the things you enjoy.
        br
        p Plus, we're collecting user submissions for the next spotlight! How do you use Habitica to keep track of Arts and Crafts Projects? We’ll be featuring player-submitted examples in Use Case Spotlights on the Habitica Blog at the start of next month, so post your suggestions in the Use Case Spotlight Guild now. We look forward to learning more about how you use Habitica to improve your life and get things done!
        p.small.muted by Beffymaroo
  h2 4/4/2017 - APRIL BACKGROUNDS, ARMOIRE ITEMS, AND TAKE THIS CHALLENGE
    .promo_backgrounds_armoire_201704.pull-right
    tr
      td
        h3 April Backgrounds and Armoire Items!
        p We’ve added three new backgrounds to the <a href='/#/options/profile/backgrounds'>Background Shop</a>! Now your avatar can summit a Mist-Shrouded Mountain, investigate a Bug-Covered Log, and perch in a Giant Birdhouse.
        br
        p Plus, there’s new gold-purchasable equipment in the Enchanted Armoire, including the Festival Attire set. Better work hard on your real-life tasks to earn all the pieces! Enjoy :)
        p.small.muted by CarolinaAsh, Katy133, James Danger, and AnnDeLune
    tr
      td
        .promo_takeThis_gear.pull-left.slight-right-margin
        h3 April Take This Challenge
        p The next Take This Challenge has launched, "<a href='/#/options/groups/challenges/69999331-d4ea-45a0-8c3f-f725d22b56c8'>Check Your HP!</a>," with a focus on tracking one's mood over time. Be sure to check it out to earn additional pieces of the Take This armor set!
        br
        p <a href='http://www.takethis.org/' target='_blank'>Take This</a> is a nonprofit that seeks to inform the gamer community about mental health issues, to provide education about mental disorders and mental illness prevention, and to reduce the stigma of mental illness.
        br
        p Congratulations to the winners of the last Take This Challenge, "It's Dangerous to Go Alone": grand prize winner SuchARarity, and runners-up miketheguy101, TheRossGamer, B_Rud, Cj_Cesareo, and Jacob Da Jeweler! Plus, all participants in that Challenge have received a piece of the <a href='http://habitica.wikia.com/wiki/Event_Item_Sequences#Take_This_Armor_Set' target='_blank'>Take This item set</a>, if they hadn't completed the set already. New set pieces appear in your Rewards column. Enjoy!
        p.small.muted by Doctor B, the Take This team, Lemoness, and SabreCat
  h2 4/1/2017 - THE APRIL FOOL'S DISTRACTION DISCOTHEQUE AND DAZZLE DANCE EMPORIUM
    tr
      td
        h3 Welcome to the Distraction Discotheque and Dazzle Dance Emporium!
        p "It's a marvelous day, and I, Bailey the Town DJ, would like to warmly welcome you to the Distraction Discotheque and Dazzle Dance Emporium! This festive location was set up by the dashing, brilliant, and humble April Fool. It's entirely devoted to sparkly diversion -- and avoiding productivity at all costs!
    tr
      td
        h3 Rad New NPCs!
        p Be sure to check out all your favorite places on Habitica today to visit the Non-Player Characters, a set of ENTIRELY unique individuals, as I... er, they... have a grand time and dance the day away!
    tr
      td
        h3 Party with the April Fool and Win Gems!
        p You're going to have a wonderful time, not least of all because the April Fool, in his endless magnanimity, is making the time to party with every single one of you -- take a peek at your avatar!
        br
        p For even more fun, check out <a href='/#/options/groups/challenges/f55bbda3-f14c-407e-b238-8f82b85f126f'>the official Challenge</a> posted especially for today! Share your avatar featuring that fantastic Fool on social media, and you'll have a chance to win gems. Now go boogie!"
  h2 3/30/2017 - LAST CHANCE FOR SHIMMER ARMOR SET, AND... WHAT IS THE APRIL FOOL UP TO?
    tr
      td
        .npc_aprilFool.pull-right
        h3 Be on the Lookout for Weekend Shenanigans...
        p The April Fool has been looking awfully cheerful recently. TOO cheerful... He promises that he's not planning any shenanigans at the turn of the month, but we suspect that this masterful Rogue may have some tricks up his sleeves.
        br
        p "Nonsense!" he says. "Me, interfere on April Fool's Day? Why, you won't even see me."
        br
        p Perhaps you should check back over the weekend, just in case...
    tr
      td
        .promo_mystery_201703.pull-left.slight-right-margin
        h3 Last Chance for Shimmer Armor Set
        p Reminder: this is the final day to <a href='/#/options/settings/subscription'>subscribe</a> and receive the Shimmer Armor Set! Subscribing also lets you buy gems for gold. The longer your subscription, the more gems you get!
        br
        p Thanks so much for your support! You help keep Habitica running.
        p.small.muted by Lemoness
  h2 3/28/2017 - DEWINES CONTRIBUTOR SPOTLIGHT, ECO-FRIENDLY GUILD SPOTLIGHT, AND COMMUNITY GUIDELINES UPDATES
    tr
      td
        .promo_contrib_spotlight_dewines.pull-right
        h3 Contributor Spotlight: Dewines
        p We've posted a new <a href='https://habitica.wordpress.com/2017/03/23/contributor-spotlight-dewines/' target='_blank'>Contributor Spotlight</a> on the blog! Check out our latest interview with Dewines, a Moderator, to learn more about how she uses Habitica.
        p.small.muted by Dewines, Beffymaroo, and Lemoness
    tr
      td
        .scene_eco_friendly.pull-left.slight-right-margin
        h3 Guild Spotlight: Eco-Friendly Guilds
        p There's a new <a href='https://habitica.wordpress.com/2017/03/28/taking-better-care-of-yourself-and-the-planet-guilds-for-living-eco-friendly/' target='_blank'>Guild Spotlight</a> on the blog that highlights the Guilds that can help you as you look for ways to live more eco-friendly! Check it out now to find Habitica's best Earth-conscious communities.
        p.small.muted by Beffymaroo
    tr
      td
        h3 Community Guidelines Updates
        p We've updated <a href='/static/community-guidelines'>the Community Guidelines</a> as follows:
        br
        ul
          li Included our newest Mods and Staff members, as well as up-to-date information on the admins of the Wiki and Github repo
          li Updated information about flagging posts and reporting problematic posts, PMs, and profiles
          li Clarified our policy advising against sharing identifying information in public chat spaces
          li Updated our policy on content warnings
          li Clarified information about our banning and muting procedures for users who commit severe infractions
          li Added minor updates and clarifications to some sections
        br
        p Please give the updates a read! <a href='/static/community-guidelines'>The Community Guidelines</a> are long, but they're very important to our mission to keep Habitica a safe and happy community. Thanks for helping our community thrive!
        p.small.muted by the Habitica Team
  h2 3/23/2017 - SHIMMER SHIMMER! MARCH SUBSCRIBER ITEMS AND MAGIC HATCHING POTIONS
    tr
      td
        .promo_shimmer_potions.pull-left.slight-right-margin
        .promo_mystery_201703.pull-right
        h3 March Subscriber Items Revealed!
        p The March Subscriber Item Set has been revealed: the Shimmer Armor Item Set! You only have eight days to <a href='/#/options/settings/subscription'>receive the item set when you subscribe</a>. If you're already an active subscriber, reload the site and then head to Inventory > Market to claim your gear!
        br
        p Subscribers also receive the ability to buy gems for gold -- the longer you subscribe, the more gems you can buy per month! There are other perks as well, such as longer access to uncompressed data. Best of all, subscriptions let us keep Habitica running. Thank you very much for your support -- it means a lot to us.
        p.small.muted by Lemoness
    tr
      td
        h3 Shimmer Hatching Potions
        p There's a new pet breed in town! Between now and April 19th, you can buy Shimmer Hatching Potions from <a href='/#/options/inventory/drops'>the Market</a> and use them to hatch any standard pet egg. (Magic Hatching Potions do not work on Quest Pet eggs.) Shimmer Potion Pets aren't picky, so they'll happily eat any kind of food that you feed them!
        br
        p After they're gone, it will be at least a year before the Shimmer Hatching Potions are available again, so be sure to get them now!
        p.small.muted by Teto Forever, tricksy.fox, and SabreCat
  h2 3/21/2017 - SPRING FLING BEGINS! LIMITED EDITION EQUIPMENT, SEASONAL SHOP OPENS, AND SEASONAL AVATAR CUSTOMIZATIONS!
    tr
      td
        .promo_spring_classes_2017.pull-right
        h3 Limited Edition Class Outfits
        p From now until April 30th, limited edition outfits are available in the Rewards column! Depending on your class, you can be a Floral Mouse, Feline Warrior, Canine Conjuror, or Sneaky Bunny. You'd better get productive to earn enough gold before your time runs out...
        p.small.muted by beffymaroo, Scarvia, Awesome kitty, usnbfs, and SabreCat
    tr
      td
        .seasonalshop_open.pull-left.slight-right-margin
        h3 Seasonal Shop Opens
        p The <a href='/#/options/inventory/seasonalshop'>Seasonal Shop</a> has opened! It's stocking springtime Seasonal Edition goodies at the moment, including past spring outfits. Everything there will be available to purchase during the Spring Fling event each year, but it's only open until April 30th, so be sure to stock up now, or you'll have to wait a year to buy these items again!
        p.small.muted by Lemoness, Balduranne, PainterProphet, and SabreCat
    tr
      td
        .promo_pastel_skin_hair.pull-right
        h3 Shimmer Hair Colors and Pastel Skin Set
        p The Seasonal Edition Shimmer Hair Colors and Pastel Skin Set are now available for purchase in the <a href='/#/options/profile/avatar'>avatar customizations page</a>! These skin sets will only be available to purchase until April 30th, and then they will disappear from the shop until next Spring Fling. If you buy them, though, you will have access to them year-round!
        p.small.muted by Lemoness and McCoyly
  h2 3/16/2017 - SUBSCRIPTIONS ON iOS AND NEW BLOG POST
    tr
      td
        h3 iOS Update: Subscriptions!
        p We've released <a href='https://itunes.apple.com/us/app/habitica/id994882113?ls=1&mt=8' target='_blank'>a new iOS update</a> which lets you subscribe through the app!
        br
        p Subscribers help us keep the app running and updating, so as a thank-you, they get exclusive monthly items, the ability to buy gems with gold, and more. If you're already a subscriber, you can now use the app to open your monthly gift and buy gems with gold!
        br
        p Other improvements include a redesign of the task list and new icons for the header! Habits also now will show when they were last completed. We've also smashed some bugs. Be sure to download the update now for a better Habitica experience!
        br
        .scene_habits.pull-right
        p If you like the improvements that we’ve been making to our app, please consider reviewing this new version. It really helps us out! Old reviews get hidden with each update, but if you go to the review section you can re-post them again with a single tap. We hope you enjoy the update!
        p.small.muted by viirus
    tr
      td
        h3 Blog Post: Sample Habits
        p This month's <a href='https://habitica.wordpress.com/2017/03/15/sample-habits/' target='_blank'>featured Wiki article</a> is about Sample Habits! We hope that it will help you as you consider new Habits you'd like to establish or avoid. Be sure to check it out, and let us know what you think by reaching out on <a href='https://twitter.com/habitica' target='_blank'>Twitter</a>, <a href='http://blog.habitrpg.com/' target='_blank'>Tumblr</a>, and <a href='https://www.facebook.com/Habitica' target='_blank'>Facebook</a>.
        p.small.muted by Beffymaroo and the Wiki Wizards
  h2 3/14/2017 - NEW PET QUEST AND TIME TRAVELER ITEM SETS
    tr
      td
        .promo_steampunk_3017.pull-left.slight-right-margin
        .quest_peacock.pull-right
        h3 New Pet Quest: Peacocks!
        p Can't choose a single task to accomplish? Sounds like the Push-and-Pull Peacock has you paralyzed by indecision! Get the latest pet quest <a href='/#/options/inventory/quests'>from the Quest Shop</a> and earn some proud peacock pets by completing your real-life tasks.
        p.small.muted Written by Elizabeth Queenan
        p.small.muted Art by Cecily Perez, Lilith of Alfheim, PainterProphet, Pfeffernusse, Draayder, Podcod, and McCoyley
    tr
      td
        h3 Steampunk Peacock Item Sets
        p Want your avatar to express your excitement about the new peacock pets and mounts? Now the <a href='/#/options/inventory/timetravelers'>Time Travelers</a> are offering two new feathery steampunk Equipment sets that you can purchase with Mystic Hourglasses!
        br
        p Mystic Hourglasses are awarded to people who have had a <a href='/#/options/settings/subscription'>subscription</a> or <a href='/#/options/groups/group-plans'>group plan membership</a> for at least three consecutive months. For every three months that you're a subscriber or group plan member, you'll earn an additional Mystic Hourglass! You can also earn Mystic Hourglasses instantly by purchasing a multi-month subscription bundle.
        br
        p Thanks for supporting Habitica! We hope that you enjoy your new outfits.
        p.small.muted by AnnDeLune, Beffymaroo, Lemoness, and SabreCat
  h2 3/9/2017 - GROUP PLAN IMPROVEMENTS AND HABIT COUNTERS
    tr
      td
        .promo_jackalope.pull-right
        h3 Group Plan Improvements: Subscription Benefits and Exclusive Jackalope Mount for All Group Plan Members!
        p We're thrilled to announce that we've added some new features to the <a href='/#/options/groups/group-plans'>group plans</a>.
        br
        p Based on your feedback, all members of a group plan now automatically get:
        br
        ul
          li Full subscription benefits, including the exclusive monthly items and the ability to buy gems with gold
          li A brand-new exclusive Jackalope Mount
          li The classic task-sharing features from the original version of group plans, including the ability to assign tasks to specific group members and the ability to approve whether or not tasks were actually completed.
          li A group chat cap of 400 messages instead of the usual 200 messages.
        br
        p More features will be coming in the future! You can learn more about group plans <a href='/#/options/groups/group-plans'>on their information page</a>. Thanks so much for supporting Habitica!
        p.small.muted by TheHollidayInn, SabreCat, Alys, paglias, and all our hard-working testers
    tr
      td
        .scene_habits.pull-left.slight-right-margin
        h3 New Habit Counters!
        p We've launched a new and exciting feature to help you keep track of your progress on Habits! Habits now display a count of how many times you've clicked them, positive or negative. In Advanced Options, you can choose how often the counter resets to 0: daily (the default), weekly, or monthly. We hope this makes your Habit-building experience even better!
        p.small.muted by astolat, TheHollidayInn, paglias, Alys, and SabreCat
  h2 3/2/2017 - MARCH BACKGROUNDS AND ARMOIRE ITEMS
    tr
      td
        .promo_backgrounds_armoire_201703.pull-right
        h3 New Backgrounds and Enchanted Armoire Items!
        p We’ve added three new backgrounds to the <a href='/#/options/profile/backgrounds'>Background Shop</a>! Now your avatar can ascend a Magic Beanstalk, explore the Meandering Cave, and carouse in the Mistiflying Circus.
        br
        p Plus, there’s new gold-purchasable equipment in the Enchanted Armoire, including the Mushroom Druid Set. Better work hard on your real-life tasks to earn all the pieces! Enjoy :)
        p.small.muted by Witticaster, Stefalupagus, KusSv, and Katy133
  h2 3/1/2017 - NEXT TAKE THIS CHALLENGE AND USE CASE SPOTLIGHT
    tr
      td
        .promo_takeThis_gear.pull-left.slight-right-margin
        h3 Take This Challenge for March!
        p The next Take This Challenge has launched, <a href='/#/options/groups/challenges/630018a7-49ab-4e95-ac26-12417b746e1c'>It's Dangerous to Go Alone!</a>, with a focus on maintaining offline relationships. You might recognize this Challenge as a repeat of the first Take This Challenge we held, back in June of 2016. We will continue to revisit each of the Challenges in the Take This series, allowing more people to participate for the exclusive armor items and chances at Gem prizes!
        br
        p <a href='http://www.takethis.org/' target='_blank'>Take This</a> is a nonprofit that seeks to inform the gamer community about mental health issues, to provide education about mental disorders and mental illness prevention, and to reduce the stigma of mental illness.
        br
        p Congratulations to the winners of the last Take This Challenge, "Notice Me, Senpai!": grand prize winner Lucy Zhuang, and runners-up Emithyst, 5h4d0wd4nc3r, rjboo, Ellie Goldshire, and Alex the Healer! Plus, all participants in that Challenge have received a piece of the <a href='http://habitica.wikia.com/wiki/Event_Item_Sequences#Take_This_Armor_Set' target='_blank'>Take This item set</a> if they hadn't completed the set already. It is located in your Rewards column. Enjoy!
        p.small.muted by Doctor B, the Take This team, Lemoness, and SabreCat
    tr
      td
        .scene_eco_friendly.pull-right
        h3 Use Case Spotlight: Living Eco-Friendly
        p This month's <a href='https://habitica.wordpress.com/2017/03/01/use-case-spotlight-living-eco-friendly/' target='_blank'>Use Case Spotlight</a> is about Living Eco-Friendly! It features a number of great suggestions submitted by Habiticans in the <a href='/#/options/groups/guilds/1d3a10bf-60aa-4806-a38b-82d1084a59e6'>Use Case Spotlights Guild</a>. We hope it helps any of you who might be trying to live in a more Earth-friendly way.
        br
        p Plus, we're collecting user submissions for the next spotlight! How do you use Habitica to manage your relaxing hobbies? We’ll be featuring player-submitted examples in Use Case Spotlights on the Habitica Blog at the start of next month, so post your suggestions in the Use Case Spotlight Guild now. We look forward to learning more about how you use Habitica to improve your life and get things done!
        p.small.muted by Beffymaroo
  h2 2/22/2017 - FEBRUARY SUBSCRIBER ITEMS AND GUILD SPOTLIGHT
    tr
      td
        .promo_mystery_201702.pull-right
        h3 February Subscriber Items!
        p The February Subscriber Items have been revealed: the Heartstealer Item Set! You only have six days to receive the item set when you <a href='/#/options/settings/subscription'>subscribe</a>.
        br
        p Subscribers also receive the ability to buy gems for gold -- the longer you subscribe, the more gems you can buy per month! (Very helpful if you want to nab all those cute Cupid pets and mounts before they disappear.) There are other perks as well, such as longer access to uncompressed data. Best of all, subscriptions let us keep Habitica running. Thank you very much for your support -- it means a lot to us.
        p.small.muted by Lemoness
    tr
      td
        .promo_cooking.pull-left.slight-right-margin
        h3 Guild Spotlight: Food and Cooking!
        p There's a new <a href='https://habitica.wordpress.com/2017/02/21/guild-spotlight-food-and-cooking/' target='_blank'>Guild Spotlight on the blog</a> that highlights the Guilds that can help you as you explore new culinary horizons! Check it out now to find Habitica's best Food and Cooking communities.
        p.small.muted by beffymaroo
  h2 2/16/2017 - NEW PET QUEST AND CONTRIBUTOR SPOTLIGHT
    span.Mount_Body_GuineaPig-Base.pull-right
      span.Mount_Head_GuineaPig-Base.pull-right(style='margin:0')
    tr
      td
        h3 New Pet Quest: Guinea Pigs!
        p The notorious Guinea Pig Gang is trying to rob <a href='/#/options/inventory/quests'>the Market</a>! Get the latest pet quest, The Guinea Pig Gang, and earn some giddy Guinea Pig pets by completing your real-life tasks.
        p.small.muted Art by Pandah, mewrose, eyenne, Stefalupagus, and Willow the Witty
        p.small.muted Writing by Lilith of Alfheim
    tr
      td
        .promo_contrib_spotlight_shanaqui.pull-left.slight-right-margin
        h3 Contributor Spotlight: Shanaqui
        p We've posted a new <a href='https://habitica.wordpress.com/2017/02/16/contributor-spotlight-shanaqui/' target='_blank'>Contributor Spotlight</a> on the blog! Check out our latest interview with shanaqui, a Moderator and Challenger, to learn more about how they use Habitica.
        p.small.muted by shanaqui, Beffymaroo, and Lemoness
  h2 2/14/2017 - HAPPY VALENTINE'S DAY! ALSO, BEHIND THE SCENES WITH HABITICA STAFF PETS
    tr
      td
        .promo_valentines.center-block
        h3 Valentine's Day in Habitica!
        p Help motivate all of the lovely people in your life by sending them a caring valentine. For the next week only, Valentines can be purchased for 10 gold from <a href='/#/options/inventory/drops'>the Market</a>. For spreading love and joy throughout the community, both the giver AND the receiver get a coveted "adoring friends" badge. Hooray!
        br
        p While you're there, why not check out the other cards that are available to send to your party? Each one gives a special achievement of its own...
        p.small.muted By Lemoness and SabreCat
    tr
      td
        h3 Behind the Scenes: Our Real-Life Pets
        p Although the Habitica staff and mods use pixel pets and mounts to motivate ourselves to complete our tasks, today we wanted to share pictures of the real-world pets that we adore. Come meet them on this month's <a href='https://habitica.wordpress.com/2017/02/14/behind-the-scenes-our-beloved-pets/' target='_blank'>Behind the Scenes blog post!</a>
        p.small.muted by Lemoness and the Habitica Team
  h2 2/8/2017 - HABITICA BLOG: WIKI AND USE CASE SPOTLIGHTS
    tr
      td
        .promo_task_planning.pull-left.slight-right-margin
        h3 Featured Wiki Article: Establishing Your Tasks
        p This month's <a href='https://habitica.wordpress.com/2017/02/08/establishing-your-tasks/' target='blank'>featured Wiki article</a> is about Establishing your Tasks! We hope that it will help you as you create new Tasks and re-evaluate existing ones.  Be sure to check it out, and let us know what you think by reaching out on <a href='https://twitter.com/habitica' target='_blank'>Twitter</a>, <a href='http://blog.habitrpg.com/' target='_blank'>Tumblr</a>, and <a href='https://www.facebook.com/Habitica' target='_blank'>Facebook</a>.
        p.small.muted by beffymaroo and the Wiki Wizards
    tr
      td
        .promo_cooking.pull-right
        h3 Use Case Spotlight: Food and Cooking
        p This month's <a href='https://habitica.wordpress.com/2017/02/02/use-case-spotlight-food-and-cooking/' target='_blank'>Use Case Spotlight</a> is about Food and Cooking! It features a number of great suggestions submitted by Habiticans in the <a href='/#/options/groups/guilds/1d3a10bf-60aa-4806-a38b-82d1084a59e6'>Use Case Spotlights Guild</a>. We hope it helps any of you who might be re-evaluating your nutritional habits and routines.
        br
        p Plus, we're collecting user submissions for the next spotlight! How do you use Habitica to live more eco-friendly? We’ll be featuring player-submitted examples in Use Case Spotlights on the Habitica Blog at the start of next month, so post your suggestions in the Use Case Spotlight Guild now. We look forward to learning more about how you use Habitica to improve your life and get things done!
        p.small.muted by Beffymaroo
  h2 2/2/2017 - CUPID HATCHING POTIONS, SUBSCRIPTIONS ON ANDROID, NEW BACKGROUNDS, AND NEW ARMOIRE ITEMS
    tr
      td
        .promo_cupid_potions.pull-left.slight-right-margin
        h3 Cupid Hatching Potions
        p There's a new pet breed in town! Between now and February 28th, you can buy Cupid Hatching Potions from <a href='/#/options/inventory/drops'>the Market</a> and use them to hatch any standard pet egg. (Magic Hatching Potions do not work on Quest Pet eggs.) Cupid Potion Pets aren't picky, so they'll happily eat any kind of food that you feed them!
        br
        p After they're gone, it will be at least a year before the Cupid Hatching Potions are available again, so be sure to get them now!
        p.small.muted by Willow the Witty and SabreCat
    tr
      td
        .promo_backgrounds_armoire_201702.pull-right
        h3 Android Update: Subscriptions
        p There's an exciting new update to our <a href='https://play.google.com/store/apps/details?id=com.habitrpg.android.habitica&hl=en' target='_blank'>Android app</a>. You can now subscribe to Habitica through the app!
        br
        p Subscribers help us keep the app running and updating, so as a thank-you, they get exclusive monthly items, the ability to buy gems with gold, and more!
        br
        p If you're already a subscriber, you can now use the app to open your monthly gift and buy gems with gold! Thank you for your support, it means a lot to us!
        br
        p We’ve also done some minor bug fixes. Be sure to download the update now for a better Habitica experience! If you like the improvements that we’ve been making to our app, please consider reviewing this new version. It really helps us out!
        p.small.muted by Viirus
    tr
      td
        h3 New Backgrounds and Armoire Items
        p We’ve added three new backgrounds to the <a href='/#/options/profile/backgrounds'>Background Shop</a>! Now your avatar can climb to the Bell Tower, bask in the wealth of a Treasure Room and pose under the Wedding Arch.
        br
        p Plus, there’s new gold-purchasable equipment in the Enchanted Armoire, including the Queen of Hearts set. Better work hard on your real-life tasks to earn all the pieces! Enjoy :)
        p.small.muted by Casey, AnnDeLune, and CitrineSun
  h2 2/1/2017 - RESOLUTIONS CHALLENGE AND TAKE THIS CHALLENGES CONCLUDED; NEW TAKE THIS CHALLENGE
    tr
      td
        h3 Resolution Challenge Winners
        p The winners of the Habitica New Years Resolutions Challenge have been selected! Congratulations to: thesuperalice, booksandchips, Meriah, hazey_sunshine, and Valendro!
        br
        p Thank you to everyone who shared your resolutions! We're excited to help you pursue your goals throughout 2017 and beyond!
    tr
      td
        .promo_takeThis_gear.pull-left.slight-right-margin
        h3 New Take This Challenge
        p The next Take This Challenge has launched, <a href='/#/options/groups/challenges/1b242bc7-73a8-4307-aa97-7be7d9a3d1a0'>Notice Me, Senpai!</a>, with a focus on reaching out to others when you're struggling. Be sure to check it out to earn additional pieces of the Take This armor set!
        br
        p <a href='http://www.takethis.org/' target='_blank'>Take This</a> is a nonprofit that seeks to inform the gamer community about mental health issues, to provide education about mental disorders and mental illness prevention, and to reduce the stigma of mental illness.
        br
        p Congratulations to the winners of the last Take This Challenge, "Multiplayer Co-op Exercise": grand prize winner IvokaOrange, and runners-up nerelleaustralis, Millificent, Soul Brig, wwwave, and Arawasa the Unseen! Plus, all participants in that Challenge have received a piece of the <a href='http://habitica.wikia.com/wiki/Event_Item_Sequences#Take_This_Armor_Set' target='_blank'>Take This item set</a> if they didn't have all the pieces already. It is located in your Rewards column. Enjoy!
        p.small.muted by Doctor B, the Take This team, Lemoness, and SabreCat
  h2 1/31/2017 - HABITICA BIRTHDAY PARTY AND LAST CHANCE FOR MANY SPECIAL ITEMS
    tr
      td
        h3 Habitica Birthday Bash
        p January 31st is Habitica's 4th Birthday! Thank you so much for being a part of our community - it means a lot.
        br
        p Now come join us and the NPCs as we celebrate!
    tr
      td
        .Pet_Food_Cake_Base.pull-left.slight-right-margin
        h3 Cake for Everybody!
        p In honor of the festivities, everyone has been awarded an assortment of yummy cake to feed to your pets! Plus, for the next two days <a href='/#/options/inventory/drops'>Alexander the Merchant</a> is selling cake in his shop, and cake will sometimes drop when you complete your tasks. Cake works just like normal pet food, but if you want to know what type of pet likes each slice, <a href='http://habitica.wikia.com/wiki/Food' target='_blank'>the wiki has spoilers</a>.
    tr
      td
        h3 Party Robes
        p There are Party Robes available for free in the <a href='/#/tasks'>Rewards column</a>! Don them with pride.
    tr
      td
        .promo_holly_potions.pull-left.slight-right-margin
        .achievement-birthday2x.pull-right
        h3 Birthday Bash Achievement
        p In honor of Habitica's birthday, everyone has been awarded the Habitica Birthday Bash achievement! This achievement stacks for each Birthday Bash you celebrate with us.
    tr
      td
        h3 Last Chance for Winter Wonderland Outfits, Wintry Hair Colors, and Snowballs
        p Today is the final day of the Winter Wonderland Festival, so if you still have any remaining Winter Wonderland Items that you want to buy, you'd better do it now! The <a href='/#/options/inventory/seasonalshop'>Seasonal Edition items</a> and <a href='/#/options/profile/avatar'>Hair Colors</a> won't be back until next December, and if the Limited Edition items return they will have increased prices or changed art, so be sure to snag them today! Due to the fact that the Wintry Skins were released later than the rest of the Seasonal Customization items, we've decided to make a special one-time exception to their end date, so they will be available until February 3rd rather than January 31st.
    tr
      td
        .promo_mystery_201701.pull-right
        h3 Last Chance for Time-Freezer Set
        p Reminder: it's the final day to <a href='/#/options/settings/subscription'>subscribe</a> and receive the Timefreezer Set! Subscribing also lets you buy gems for gold. The longer your subscription, the more gems you get!
        br
        p Thanks so much for your support! You help keep Habitica running.
        p.small.muted by Lemoness
    tr
      td
        h3 Last Chance for Holly and Peppermint Hatching Potions
        p Reminder: the 31st is the final day to <a href='/#/options/inventory/drops'>buy Holly and Peppermint Hatching Potions</a>! If they come back, it won't be until next year at the earliest, so don't delay!
        p.small.muted by Vampitch, Lemoness, and SabreCat
  h2 1/26/2017 - BEFFYMAROO JOINS HABITICA STAFF; GUILD SPOTLIGHT ON HEALTH AND FITNESS
    tr
      td
        .promo_contrib_spotlight_beffymaroo.pull-right
        h3 New Staff Member: Beffymaroo!
        p We're thrilled to announce that our long-time moderator and pixel artist <a href='https://habitica.wordpress.com/2016/09/12/contributor-spotlight-beffymaroo/' target='_blank'>Beffymaroo</a> will be coming onboard as a staff member! She's been a major part of our community for a long time, and we couldn't be happier to welcome her aboard. Go congratulate her in <a href='/#/options/groups/tavern'>the Tavern</a>!
        p.small.muted by the Habitica Team
    tr
      td
        .promo_working_out.pull-left.slight-right-margin
        h3 Guild Spotlight: Health and Fitness
        p There's a new <a href='https://habitica.wordpress.com/2017/01/26/starting-a-happy-healthy-2017-guilds-for-health-and-fitness/' target='_blank'>Guild Spotlight on the blog</a> that highlights the Guilds that can help you as you evaluate your Health and Fitness goals for 2017! Check it out now to find Habitica's best Health and Fitness communities.
        p.small.muted by Beffymaroo
  h2 1/24/2017 - JANUARY SUBSCRIBER ITEMS REVEALED
    tr
      td
        .promo_mystery_201701.pull-right
        h3 January Subscriber Items!
        p The January Subscriber Items have been revealed: the <a href='/#/options/settings/subscription'>Time-Freezer Item Set</a>! You only have seven days to receive the item set when you subscribe.
        br
        p Subscribers also receive the ability to buy gems for gold -- the longer you subscribe, the more gems you can buy per month! There are other perks as well, such as longer access to uncompressed data. Best of all, subscriptions let us keep Habitica running. Thank you very much for your support -- it means a lot to us.
        p.small.muted by Lemoness
  h2 1/19/2017 - CHALLENGES UPDATE FOR ANDROID AND FEATURED WIKI ARTICLE BLOG
    tr
      td
        h3 Android Update: Challenges!
        p We've released <a href='https://play.google.com/store/apps/details?id=com.habitrpg.android.habitica&hl=en' target='_blank'>a new Android update</a> that contains Challenges!
        br
        p Now you can browse, join, and view Challenges on the app! Easily add user-created tasks to your list, then compete against other Habiticans to win gems and achievements.
        br
        p Plus, we've made some design improvements! Habit buttons now have the +/- on different sides to improve accessibility, and long pressing on the floating action button now creates a task that matches the task list you’re currently viewing. We've got some snazzy new icons, too! Be sure to download it now for a better Habitica experience.
        br
        p If you like the improvements that we’ve been making to our app, please consider reviewing this new version. It really helps us out! We hope you enjoy the update.
        p.small.muted by Viirus
    tr
      td
        .promo_startingover.pull-right
        h3 Blog Post: Starting Over Options
        p This month's <a href='https://habitica.wordpress.com/2017/01/18/starting-over-options/' target='_blank'>featured Wiki article</a> is about Starting Over Options! We hope that it will help you as you make a fresh start on the New Year. Be sure to check it out, and let us know what you think by reaching out on <a href='https://twitter.com/habitica' target='_blank'>Twitter</a>, <a href='http://blog.habitrpg.com/' target='_blank'>Tumblr</a>, and <a href='https://www.facebook.com/Habitica' target='_blank'>Facebook</a>.
        p.small.muted by Beffymaroo and the Wiki Wizards
  h2 1/17/2017 - WINTER WONDERLAND: GOLD-PURCHASABLE QUEST LINE AND WINTERY SKINS
    .promo_wintery_skins.pull-right
    tr
      td
        .quest_stoikalmCalamity3.pull-left.slight-right-margin
        h3 Gold-Purchasable Quest Line: Stoïkalm Calamity!
        p There's a new set of gold-purchasable quests available in the <a href='/#/options/inventory/quests'>Quest Shop</a>: the Stoïkalm Calamity Quest-Line! The frozen north is experiencing a rash of thefts and monster outbreaks. Can you help Lady Glaciate and the Mammoth Riders vanquish their foes and recover their valuables? If so, you'll earn the exclusive Mammoth Rider Armor Set.
        br
        p As time goes on, we'll be adding more gold-purchasable quests. The Stoïkalm Calamity is not a limited-edition quest line, so you have plenty of time to save up!
        p.small.muted Written by Lemoness
        p.small.muted Art by Beffymaroo and Kiwibot
    tr
      td
        h3 Wintery Skins Available!
        p There's a new set of Seasonal Edition Skins available in the <a href='/#/options/profile/avatar'>Avatar Customization page</a>! You can complete your wintry avatar look with Aurora, Dapper, Festive, Holly, Polar, Sugar, or Winter Star Skins. Due to the fact that these skins released later than the rest of the Seasonal Customization items, we've decided to make a special one-time exception to their end date, so they will be available until February 3rd, rather than the festival end date of January 31st! Get these new skins while you can, or they won't be available until next year.
        p.small.muted by tricksy.fox
  h2 1/12/2017 - CONTRIBUTOR SPOTLIGHT: MEGAN!
    tr
      td
        .promo_contrib_spotlight_megan.pull-right
        h3 Habitica Blog: Contributor Spotlight on Megan
        p We've posted a new <a href='https://habitica.wordpress.com/2017/01/12/contributor-spotlight-megan/' target='_blank'>Contributor Spotlight</a> on the blog! Check out our latest interview with Megan, a moderator and pixel artist, to learn more about she uses Habitica.
        p.small.muted by Megan, Beffymaroo, and Lemoness
  h2 1/10/2017 - NEW PET QUEST: TRICERATOPS!
    tr
      td
        .quest_triceratops.pull-right
        h3 Triceratops Pet Quest!
        p An enchanted Triceratops is causing the Stoïkalm Volcanoes to erupt! Get the latest pet quest, <a href='/#/options/inventory/quests'>the Trampling Triceratops</a>, and earn some tricky Triceratops pets by completing your real-life tasks.
        p.small.muted Art by McCoyly, plumilla, *~Seraphina~*, PainterProphet, and beffymaroo
        p.small.muted Written by Lillith of Alfheim
  h2 1/5/2017 - NEW YEAR'S RESOLUTION CHALLENGE, LAST CHANCE FOR GIFT-1-GET-1 SUBSCRIPTIONS, AND USE CASE SPOTLIGHT
    tr
      td
        h3 Habitica New Year's Resolution Challenge!
        p We've launched a new official Challenge giving five people the chance to win 15 gems each! All you have to do is post about your #HabiticaResolutions in this coming year. <a href='/#/options/groups/challenges/c8efc86f-30fd-4c72-b18b-6c3e2443498f'>Head here to check out the full rules and sign up</a>!
        br
        p Need some inspiration for your post? <a href='https://habitica.wordpress.com/2017/01/04/behind-the-scenes-habitica-staff-new-years-resolutions/' target='_blank'>Check out the Habitica team's resolutions on our blog</a>!
        p.small.muted by Lemoness and the Habitica team
    tr
      td
        .promo_holly_potions.pull-right
        h3 Final Chance for Free Subscription Promotion!
        p Don't forget that January 6th is your last day to get a free subscription when you gift a subscription to your friend! If you want to take advantage of that deal, you should definitely do it now.
        br
        p Subscribers get to buy gems with gold, so if you have your eye on some fun hatching potions, backgrounds, or quests, this is a great opportunity. They also get increased access to data, and a special equipment set every month! Best of all, they help Habitica stay afloat.
        br
        p Enjoy!
        p.small.muted by Lemoness
    tr
      td
        h3 Use Case Spotlight: Health and Fitness!
        p This month's <a href='https://habitica.wordpress.com/2017/01/05/use-case-spotlight-health-and-fitness/' target='_blank'>Use Case Spotlight</a> is about Health and Fitness! It features a number of great suggestions submitted by Habiticans in the <a href='/#/options/groups/guilds/1d3a10bf-60aa-4806-a38b-82d1084a59e6'>Use Case Spotlights Guild</a>. We hope it helps any of you who might be setting new Health and Fitness goals for the New Year. You can also pop into the guild to view all the ideas submitted! Be sure to check it out, and let us know what you think by reaching out on <a href='https://twitter.com/habitica' target='_blank'>Twitter</a>, <a href='http://blog.habitrpg.com/' target='_blank'>Tumblr</a>, and <a href='https://www.facebook.com/Habitica' target='_blank'>Facebook</a>.
        br
        p Plus, we're collecting user submissions for the next spotlight! How do you use Habitica to manage food and cooking? We’ll be featuring player-submitted examples in Use Case Spotlights on the Habitica Blog at the start of next month, so post your suggestions in the Use Case Spotlight Guild now. We look forward to learning more about how you use Habitica to improve your life and get things done!
        p.small.muted by Beffymaroo and the Use Case Spotlight Guild
  h2 1/3/2017 - JANUARY BACKGROUNDS AND ARMOIRE ITEMS, WINTERY HAIR COLORS, AND NEW TAKE THIS CHALLENGE
    tr
      td
        .promo_backgrounds_armoire_201701.pull-right
        h3 January Backgrounds and Armoire Items!
        p We’ve added three new backgrounds to the <a href='/#/options/profile/backgrounds'>Background Shop</a>! Now your avatar can explore the Stoïkalm Volcanoes, glide on a Sparkling Snowflake, and brave a fierce Blizzard.
        br
        p Plus, there’s new gold-purchasable equipment in the Enchanted Armoire, including the Ram Barbarian Set. Better work hard on your real-life tasks to earn all the pieces! Enjoy :)
        p.small.muted by KusSv, Jasmine Osler, zacharyatacksherwood, Kiwibot, chumbucket, and Lemoness
    tr
      td
        .promo_winteryhair.pull-left.slight-right-margin
        h3 Wintery Hair Colors
        p The Seasonal Edition Wintery Hair Colors are now available for purchase from the <a href='/#/options/profile/avatar'>avatar customizations page</a>! Now you can dye your avatar's hair Snowy, Peppermint, Holly Green, Aurora, Winter Star, or Festive. Enjoy!
        p.small.muted by Lemoness
    tr
      td
        .promo_takethis_armor.pull-left.slight-right-margin
        h3 New Take This Challenge!
        p The next Take This Challenge has launched, <a href='/#/options/groups/challenges/b1d436b5-c784-42e3-9b07-7072479a6f8e'>Multi-Player Co-op Exercise</a>, with a focus on exercising with a friend. Be sure to check it out to earn additional pieces of the Take This armor set!
        br
        p <a href='http://www.takethis.org/' target='_blank'>Take This</a> is a nonprofit that seeks to inform the gamer community about mental health issues, to provide education about mental disorders and mental illness prevention, and to reduce the stigma of mental illness.
        br
        p Congratulations to the winners of the last Take This Challenge, "Hero's Triumph": grand prize winner AngelaY, and runners-up KamiFlame, InkyWitch, mistressofrevels, Spesilva, and Deomew! Plus, all participants in that Challenge have received a piece of the <a href='http://habitica.wikia.com/wiki/Event_Item_Sequences#Take_This_Armor_Set' target='_blank'>Take This Armor Set</a>. It is located in your Rewards column. Enjoy!
        p.small.muted by Doctor B, the Take This team, Lemoness, and SabreCat
  h2 12/30/2016 - NEW YEAR'S EVE CELEBRATION: PARTY HATS, NEW YEAR'S CARDS, SNOWBALLS, AND LAST CHANCE FOR NUTCRACKER SET
    tr
      td
        .seasonalshop_open.pull-right
        h3 Party Hats
        p In honor of the new year, some free Party Hats are available in the Rewards store! Each year you celebrate New Year's with Habitica, you unlock a new hat. Enjoy, and stay tuned for the matching robes in late January during our annual Habitica Birthday Bash!
        p.small.muted by Lemoness and SabreCat
    tr
      td
        .inventory_special_nye.pull-left.slight-right-margin
        h3 New Year's Cards (Until Jan 1st Only!)
        p Until January 1st only, the <a href='/#/options/inventory/seasonalshop'>Seasonal Shop</a> is stocking New Year's Cards! Now you can send cards to your friends (and yourself) to wish them a Happy Habit New Year. All senders and recipients will receive the Auld Acquaintance badge!
        p.small.muted by Lemoness and SabreCat
    tr
      td
        .inventory_special_snowball.pull-right
        h3 Snowballs
        p The <a href='/#/options/inventory/seasonalshop'>Seasonal Shop</a> is also stocking Snowballs for gold! Throw them at your friends to have an exciting effect. Anyone hit with a snowball earns the Annoying Friends badge. The results of being hit with a Snowball will last until the end of your day, but you can also reverse them early by buying Salt from the Rewards column. Snowballs are available until January 31st.
        p.small.muted by Shaner and Lemoness
    tr
      td
        h3 Last Chance for Nutcracker Armor
        p Reminder: the 31st is the final day to <a href='/#/options/settings/subscription'>subscribe</a> and receive the Nutcracker Armor Set! Subscribing also lets you buy gems for gold. The longer your subscription, the more gems you get!
        br
        p If you'd like to share the subscription love, don't forget that right now we're holding a special promotion where if you gift a subscription to a friend, you then earn a free subscription for yourself. Spread the love <3
        br
        p Thanks so much for your support! You help keep Habitica running.
        p.small.muted by Lemoness
        .promo_mystery_201612.center-block
  h2 12/28/2016 - BEHIND THE SCENES BLOG POST AND QUEST AWARDS BUG FIXED
    tr
      td
        h3 Blog Post: How We Work
        p If you've ever been curious about how the Habitica staff works, check out <a href='https://habitica.wordpress.com/2016/12/27/behind-the-scenes-how-we-coordinate-work-through-meetings/' target='_blank'>our latest blog post</a> for the inside scoop! We hope you enjoy this behind-the-scenes glimpse.
        p.small.muted by redphoenix
    tr
      td
        h3 Quest Bug Fixed
        p The Exponential Quest Reward Scrolls issue has been fixed! Now when a quest in a quest line is completed, only the quest owner will receive the next quest in the series, rather than everyone in the party receiving exponentially increasing versions of the latter scrolls. That being said, if you were already granted scrolls from that, you'll get to keep them as a fun bonus.
        p.small.muted by Hus274
  h2 12/21/2016 - DECEMBER SUBSCRIBER ITEMS, EQUIPMENT SEARCH, TASK EDIT CHANGES, AND GROUP PLANS!
    tr
      td
        h3 December Subscriber Items Revealed!
        .promo_mystery_201612.center-block
        p The December Subscriber Item has been revealed: <a href='/#/options/settings/subscription'>the Nutcracker Armor Set</a>! You only have 11 days to receive the item set when you subscribe.
        br
        p Subscribers also receive the ability to buy gems for gold -- the longer you subscribe, the more gems you can buy per month! There are other perks as well, such as longer access to uncompressed data. Best of all, subscriptions let us keep Habitica running. Thank you very much for your support -- it means a lot to us.
        p.small.muted by Lemoness
    tr
      td
        h3 Equipment Search Bar
        p Now there's a new way to find the piece of equipment that you're searching for: simply type its name in our new Equipment search bar!
        p.small.muted by corsaere
    tr
      td
        h3 Task Edit Modals
        p It used to be that when you edited a task, it stretched out your lists, but now there's a special task edit modal that pops up with all the editing option. This lets you see more of your task edit options at once!
        p.small.muted by TheHollidayInn
    tr
      td
        h3 Group Plans Beta
        p We've launched the beta version of a very exciting feature: <a href='/#/options/groups/group-plans'>Group Plans</a>!
        br
        p Group Plans let you create and manage a shared task list for a group of people. They include a bunch of cool features designed for teams, families, or anyone with overlapping tasks. With Group Plans, you can:
        br
        ul
          li Create a shared task list for the group that everyone can easily view and edit.
          li Assign tasks to group members
          li Claim a task that you are working on
          li Mark tasks that require special approval, so that you can verify that they really were done
        br
        p More features will be coming soon!
        br
        p Group Plans can be accessed by upgrading a private Guild that you already own, or by <a href='/#/options/groups/guilds/create'>creating a new one</a>. Because these features are more involved, Group Plans are a monthly paid plan, with a recurring price of $9 every month + $3 a month for every additional group member. This will let us afford to keep building out Group Plan features and the free version of Habitica at the same time.
        br
        p Group Plans are still in beta, so we're eager to hear feedback from you about what kinds of changes you want to see. Let us know in an email to <a href='mailto:admin@habitica.com' target='_blank'>admin@habitica.com</a>!
        p.small.muted by TheHollidayInn, paglias, Redphoenix, and Lemoness
  h2 12/16/2016 - WINTER WONDERLAND BEGINS: WINTER CLASS OUTFITS, SEASONAL SHOP, AND NPC DECORATIONS!
    tr
      td
        h3 Winter Wonderland Begins!
        .promo_winter_classes_2017.center-block
        p A wintery breeze is blowing in from the Stoïkalm Steppes, and the snow is gently drifting down over Habit City. The Winter Wonderland event has begun!
    tr
      td
        h3 Winter Class Outfits
        p From now until January 31st, limited edition outfits are available in the Rewards column. Depending on your class, you can be an Ice Hockey Warrior, Winter Wolf Mage, Frosty Rogue, or Sugar Plum Healer! You'd better get productive to earn enough gold before they disappear. Good luck!
        p.small.muted by Stefalupagus, Beffymaroo, and yayannabelle
    tr
      td
        .seasonalshop_open.pull-right
        h3 Seasonal Shop is Open!
        p The <a href='/#/options/inventory/seasonalshop'>Seasonal Shop</a> has opened! The Seasonal Sorceress is stocking the seasonal edition versions of previous winter outfits, now available for gems instead of gold, and the two winter quests, Trapper Santa and Find the Cub. Plus, there will be more fun things in the shop as the event progresses. The Seasonal Shop will only be open until January 31st, so don't wait!
        p.small.muted by SabreCat and Lemoness
    tr
      td
        .npc_daniel.pull-left.slight-right-margin
        h3 NPC Costumes
        p Looks like the NPCs are really getting in to the cheery winter mood around the site. Who wouldn't? After all, there's plenty more celebration to come....
        p.small.muted by Lemoness
  h2 12/15/2016 - MOBILE APP UPDATES AND HOLIDAY HATCHING POTIONS!
    .promo_holly_potions.pull-right
    tr
      td
        h3 Mobile App Updates: Use Gems for Social Good
        p We've released <a href='https://itunes.apple.com/us/app/habitica/id994882113?ls=1&mt=8' target='_blank'>a new iOS update</a> and <a href='https://play.google.com/store/apps/details?id=com.habitrpg.android.habitica&hl=en' target='_blank'>a new Android update</a> with a super exciting feature.
        br
        p We’ve partnered with Seeds, an organization that sends micro-loans to entrepreneurs in developing countries. Now when you buy the 84-gem pack, a portion of the proceeds will go directly to small business owners in developing countries to help improve their lives! You can learn more about how it works by tapping the gem icon in your app.
        br
        p We've also introduced bug fixes on iOS, and on Android we now also have sound effects and a To-Do widget!
        br
        p If you like the improvements that we’ve been making to our app, please consider reviewing this new version. It really helps us out! We hope you enjoy the updates.
        p.small.muted by viirus, negue, AlbRoehm, d954mas, anitawoodruff, caipivara, and the Seeds team
    tr
      td
        h3 Holly and Peppermint Hatching Potions
        p Need something to spend those newly-purchased gems on? Between now and January 31st, you can buy Holly and Peppermint Hatching Potions from <a href='/#/options/inventory/drops'>the Market</a> and use them to hatch any standard pet egg. (Magic Hatching Potions do not work on Quest Pet eggs.)
        br
        p After they're gone, it will be at least a year before the Holly and Peppermint Hatching Potions are available again, so be sure to get them now!
        p.small.muted by Vampitch, Lemoness, and SabreCat
  h2 12/12/2016 - LAST CHANCE FOR HABITICA T-SHIRTS AND MUGS; STAFF SPOTLIGHT
    tr
      td
        .promo_coffee_mug.pull-left.slight-right-margin
        h3 Last Chance for Habitica T-Shirts and Mugs!
        p Today's the final day to get <a href='https://teespring.com/stores/habitica' target='_blank'>our Habitica T-shirts and mugs</a> if you live in the EU, and tomorrow's the final day if you live in the USA, so if you want one, be sure to grab it now! Thanks again for all your support -- you're all awesome.
        .promo_contrib_spotlight_Keith.pull-right
        p.small.muted by Redphoenix and Beffymaroo
    tr
      td
        h3 Staff Spotlight: Keith
        p We've posted a new <a href='https://habitica.wordpress.com/2016/12/09/staff-spotlight-keith-aka-thehollidayinn/' target='_blank'>Staff Spotlight</a> on the blog! Check out our latest interview with Keith AKA TheHollidayInn, our newest staff member and awesome engineer.
        p.small.muted by Lemoness, Beffymaroo, and TheHollidayInn
  h2 12/8/2016 - GIFT-1-GET-1 SUBSCRIPTIONS, NEW PET QUEST, AND HOLIDAY PREP TIPS
    tr
      td
        .inventory_present_01.pull-left.slight-right-margin
        h3 Gift a Subscription and Get One Free!
        p In honor of the season of giving, we're running a special promotion for the next month only. Now when you gift somebody <a href='/#/options/settings/subscription'>a subscription</a>, you get the same subscription for yourself for free!
        br
        p Subscribers get tons of perks every month, including exclusive items, the ability to buy gems with gold, and increased data history. Plus, it helps keep Habitica running :) To gift a subscription to someone, just open their profile and click on the present icon in the lower-left.
        br
        p The special promotion will only run until January 6th, so if you've been curious about trying out a subscription, now's the time! Make a friend happy and use all your new gems to go questing together.
        p.small.muted by SabreCat and Lemoness
    tr
      td
        span.Mount_Body_Sloth-Base.pull-right
          span.Mount_Head_Sloth-Base.pull-right(style='margin:0')
        h3 New Pet Quest: Sloth!
        p The Somnolent Sloth is making everyone sleepy! Can you shake off the snow and get stuff done? Get the latest pet quest, <a href='/#/options/inventory/quests'>The Somnolent Sloth</a>, and earn some speedy sloth pets by completing your real-life tasks.
        p.small.muted Written by PixelHunter
        p.small.muted Art by JaizakAripaik, Drevian, McCoyly, awakebyjava, PainterProphet, Kiwibot, and greenpencil
    tr
      td
        .promo_winter_fireworks.pull-left.slight-right-margin
        h3 Guild Spotlight: Preparing for the Holidays
        p There's a new <a href='https://habitica.wordpress.com/2016/11/29/prepping-for-the-holidays/' target='_blank'>Guild Spotlight on the blog</a> that highlights the Guilds that can help you prepare for the holidays! Check it out now to find Habitican communities that can keep you stress-free as seasonal celebrations approach.
        p.small.muted by Beffymaroo
    tr
      td
        h3 Use Case Spotlight: Holiday Survival Tips
        p This month's <a href='https://habitica.wordpress.com/2016/12/06/use-case-spotlight-prepping-for-the-holidays/' target='_blank'>Use Case Spotlight</a> is about ways to use Habitica to make the holidays more enjoyable! It features a number of great suggestions submitted by Habiticans in the <a href='/#/options/groups/guilds/1d3a10bf-60aa-4806-a38b-82d1084a59e6'>Use Case Spotlights Guild</a>. We hope it helps you!
        br
        p Plus, we're collecting user submissions for the next spotlight! How do you use Habitica to manage your health and fitness? We’ll be featuring player-submitted examples in Use Case Spotlights on the Habitica Blog at the start of next month, so post your suggestions in the Use Case Spotlight Guild now!
        p.small.muted by Beffymaroo
  h2 12/1/2016 - NEW BACKGROUNDS AND ARMOIRE ITEMS, iOS UPDATE, TAKE THIS CHALLENGE, AND HABITICA STAFF MEMBER
    .promo_backgrounds_armoire_201612.pull-right
    tr
      td
        h3 December Backgrounds and Armoire Items!
        p We’ve added three new backgrounds to the <a href='/#/options/profile/backgrounds'>Background Shop</a>! Now your avatar can set off Winter Fireworks, purchase presents from a Winter Shop, and dance through the Shimmering Ice Prisms.
        br
        p Plus, there’s new gold-purchasable equipment in the Enchanted Armoire, including the Wood Elf set. Better work hard on your real-life tasks to earn all the pieces! Enjoy :)
        p.small.muted by FirozTaverbi, Lilith of Alfheim, KusSv, ACE, and beffymaroo
    tr
      td
        h3 New iOS Update
        p We've released <a href='https://itunes.apple.com/us/app/habitica/id994882113?ls=1&mt=8' target='_blank'>a new iOS update</a> that includes check-in incentives!
        br
        p The update also focuses on stability, fixing the issue with Dailies refreshing and resolving several crashes. Be sure to download it now for a better Habitica experience!
        br
        p If you like the improvements that we’ve been making to our app, please consider reviewing this new version. It really helps us out! Old reviews get hidden with each update, but if you go to the review section you can re-post them again with a single tap. We hope you enjoy the update!
        p.small.muted by viirus
    tr
      td
        .promo_takeThis_gear.pull-left.slight-right-margin
        h3 New Take This Challenge
        p The next Take This Challenge has launched, <a href='/#/options/groups/challenges/01447a4c-a443-46e4-8ca4-f839db4ccf6e'>Hero's Triumph</a>, with a focus on volunteering to help others. Be sure to check it out to earn additional pieces of the Take This armor set!
        br
        p <a href='http://www.takethis.org/' target='_blank'>Take This</a> is a nonprofit that seeks to inform the gamer community about mental health issues, to provide education about mental disorders and mental illness prevention, and to reduce the stigma of mental illness.
        br
        p Congratulations to the winners of the last Take This Challenge, "Keep Calm and Carry On!": grand prize winner Rone Filho, and runners-up smurffigueiredo12, spaceauddity, Анна Солопенко, YokiHan, and 淳. Plus, all participants in that Challenge have received a piece of the <a href='http://habitica.wikia.com/wiki/Event_Item_Sequences#Take_This_Armor_Set' target='_blank'>Take This item set</a>. It is located in your Rewards column. Enjoy!
        .promo_contrib_spotlight_Keith.pull-right
        p.small.muted by Doctor B, the Take This team, Lemoness, and SabreCat
    tr
      td
        h3 New Staff Member
        p We're so excited to welcome a new staff member onto the team: our long-time contributor TheHollidayInn, aka Keith! Go congratulate him in the Tavern :)
        p.small.muted by the Habitica Team
  h2 11/30/2016 - LAST CHANCE FOR NOVEMBER SUBSCRIBER ITEMS, AND HABITICA T-SHIRTS AND MUGS REMINDER
    tr
      td
        .promo_mystery_201611.pull-right
        h3 Last Chance for Cornucopia Set
        p Reminder: this is the final day to <a href='/#/options/settings/subscription'>subscribe</a> and receive the Cornucopia Set! Subscribing also lets you buy gems for gold. The longer your subscription, the more gems you get!
        br
        p Thanks so much for your support! You help keep Habitica running.
        p.small.muted by Lemoness
    tr
      td
        .promo_coffee_mug.pull-left.slight-right-margin
        h3 Habitica T-Shirt and Mug Reminder
        p In case you missed it, Habitica is currently running <a href='https://teespring.com/stores/habitica' target='_blank'>a Teespring campaign</a> to sell Habitica T-shirts and mugs! It's only running until December 13th, so if you want to buy one, be sure to act fast. Thanks for supporting Habitica!
        p.small.muted by redphoenix and Sara Olson
  h2 11/23/2016 - DAILY CHECK-IN INCENTIVES, AND HABITICA T-SHIRTS AND MUGS
    tr
      td
        .promo_checkin_incentives.pull-right
        h3 Daily Check-in Incentives
        p We're introducing an exciting new feature! Now every day that you check in to Habitica, your check-in counter will go up, and you'll start earning periodic prizes to reward you for your dedication to improving your life. These prizes will include special quest scrolls, exclusive magic hatching potions, unique equipment, and more!
        br
        p Unlike streaks, your check-in counter never resets. It only goes up! You can learn more about check-in incentives by reading <a href='http://habitica.wikia.com/wiki/Daily_Check-In_Incentives' target='_blank'>this Wiki page</a>.
        p.small.muted by Lemoness, SabreCat, TheHollidayInn, and paglias
        p.small.muted Art by Inventrix, Onheiron, Starsystemic, icefelis, Gully, nonight, iamholding6, Eevachu, Balduranne, louiselouise1, Beffymaroo, and Lemoness
        p.small.muted Writing by sephydark, ajehy, and Lemoness
    tr
      td
        h3 Habitica T-Shirts and Mugs
        p We're running another Teespring campaign!
        br
        p In addition to our <a href='https://teespring.com/stores/habitica' target='_blank'>Habitica T-shirts</a>, we're now selling <a href='https://teespring.com/habitica-gryphon-mug#pid=522&cid=101870&sid=front' target='_blank'>Habitica Mugs</a>! This Teespring campaign will only run until December 13th, so be sure to snap them up now before they're gone. Thanks for supporting Habitica!
        p.small.muted by Redphoenix and Sara Olson
  h2 11/22/2016 - HABITICA THANKSGIVING, TURKEY PETS, AND CORNUCOPIA ITEM SETS
    .promo_turkey_day_2016.pull-right
    tr
      td
        .npc_daniel.pull-left.slight-right-margin
        h3 Happy Habitica Thanksgiving!
        p It's Thanksgiving in Habitica! On this day Habiticans celebrate by spending time with loved ones, giving thanks, and riding their glorious turkeys into the magnificent sunset. Some of the NPCs are celebrating the occasion!
    tr
      td
        h3 Turkey Pet and Mount!
        p Everyone has received an adorable Turkey! What kind of Turkey? It all depends on how many Habitica Thanksgivings you've celebrated with us. Each Thanksgiving, you'll get a new and exciting Turkey variety!
        br
        p Thank you for using Habitica - we really love you guys <3
        p.small.muted by Lemoness and Beffymaroo
    tr
      td
        .promo_mystery_201611.pull-left.slight-right-margin
        h3 November Subscriber Items Revealed!
        p The November Subscriber Item Set has been revealed: <a href='/#/options/settings/subscription'>the Cornucopia Item Set</a>! You only have 8 days to receive the item set when you subscribe.
        br
        p Subscribers also receive the ability to buy gems for gold -- the longer you subscribe, the more gems you can buy per month! There are other perks as well, such as longer access to uncompressed data. Best of all, subscriptions let us keep Habitica running. Thank you very much for your support -- it means a lot to us.
        p.small.muted by Lemoness
  h2 11/17/2016 - NEW AVATAR HAIRSTYLES, SOUND THEME, AND BLOG POST
    .promo_new_hair_fall2016.pull-right
    tr
      td
        h3 New Avatar Hairstyles
        p There's a new set of hairstyles available on the <a href='/#/options/profile/avatar'>Avatar Customization Page</a>, including a new free set of curly bangs! Enjoy your new creative updos.
        p.small.muted by FirozTaverbi, BlueStylus, Cerastes, Lotay, Kyuuei, 0mizuki0smith0, Beffymaroo, Lemoness, and SabreCat
    tr
      td
        h3 New Sound Effects: Airu's Theme
        p There's a new set of sound effects available on the site! Select "Airu's Theme" from the drop-down list to enjoy them.
        p.small.muted by Airu and Arashi00
    tr
      td
        h3 Blog Post: Gamifying your Lists!
        p This month's <a href='https://habitica.wordpress.com/2016/11/16/gamifying-your-lists/' target='_blank'>featured Wiki article</a> is about making your task lists more fun by gamifying them! We hope that it will help inspire you. Be sure to check it out, and let us know what you think by reaching out on <a href='https://twitter.com/habitica' target='_blank'>Twitter</a>, <a href='https://www.facebook.com/Habitica' target='_blank'>Facebook</a>, or <a href='http://habitica.tumblr.com/' target='_blank'>Tumblr</a>.
        p.small.muted by Beffymaroo and the Wiki Wizards
  h2 11/15/2016 - NEW PET QUEST AND iOS UPDATE
    tr
      td
        .Pet-Ferret-Base.pull-right
        h3 New Pet Quest: The Nefarious Ferret!
        p A red-cloaked Ferret has been swindling Habiticans with phony productivity potions! Get the latest pet quest, <a href='/#/options/inventory/quests'>The Nefarious Ferret</a>, and earn some furry ferret pets by completing your real-life tasks.
        p.small.muted Written by Bartelmy
        p.small.muted Art by beffymaroo, Pandah, Faye, RBrinks, UncommonCriminal, Pocketmole, and James Danger
    tr
      td
        h3 Reminder: New iOS Update Released, Including Crash Fixes, Wheelchairs, and Daily Countdown on App Icon!
        p In case you missed it, yesterday we released <a href='https://itunes.apple.com/us/app/habitica/id994882113?ls=1&mt=8' target='_blank'>a new iOS update</a> which includes important crash fixes! It also contains wheelchairs for avatars, as well as displaying the number of incomplete Dailies on the app icon.
        br
        p You can enable the incomplete Daily countdown on the app icon under Settings > Display Notification Badge. Then you'll be able to see how many Dailies are left without opening the app! Be sure to download the update now for a better Habitica experience.
        br
        p If you like the improvements that we’ve been making to our app, please consider reviewing this new version. It really helps us out. We hope you enjoy the update!
        p.small.muted by viirus
  h2 11/14/2016 - IOS UPDATE AND CONTRIBUTOR SPOTLIGHT
    tr
      td
        h3 New iOS Update: Wheelchairs for Avatars and Daily Countdown on App Icon!
        p We've released <a href='https://itunes.apple.com/us/app/habitica/id994882113?ls=1&mt=8' target='_blank'>a new iOS update</a> which includes wheelchairs for avatars, as well as displaying the number of incomplete Dailies on the app icon! NOTE: This version now also includes the fix for the reward store crashing bug! Thanks for your patience.
        br
        p You can enable the incomplete Daily countdown on the app icon under Settings > Display Notification Badge. Then you'll be able to see how many Dailies are left without opening the app! Be sure to download the update now for a better Habitica experience.
        br
        p If you like the improvements that we’ve been making to our app, please consider reviewing this new version. It really helps us out! Old reviews get hidden with each update, but if you go to the review section you can re-post them again with a single tap. We hope you enjoy the update!
        p.small.muted by viirus
    tr
      td
        .promo_contrib_spotlight_blade.pull-right
        h3 Contributor Spotlight: Blade
        p We've posted a new <a href='https://habitica.wordpress.com/2016/11/10/contributor-spotlight-blade/' target='_blank'>Contributor Spotlight</a> on the blog! Check out our latest interview with Blade, one of the masterminds behind our code, to learn more about how he uses Habitica.
        p.small.muted by Blade, Beffymaroo, and Lemoness
  h2 11/04/2016 - TIPS FOR WRITERS, BLOG SUGGESTIONS WANTED, AND COSTUME CHALLENGE AWARDED
    tr
      td
        h3 BLOG POST: TIPS FOR WRITERS
        p Need help meeting your NaNoWriMo word count, or even just staying on track? We wrote a <a href='https://habitica.wordpress.com/2016/11/03/achieve-your-writing-goals-with-habitica/' target='_blank'>new blog post</a> that collects tips and tricks for achieving your writing goals. We hope it helps!
        p.small.muted by Redphoenix
    tr
      td
        h3 USE CASE SPOTLIGHT SUGGESTIONS WANTED! PREPPING FOR THE HOLIDAYS
        p How do you use Habitica to prep for the holidays? We’ll be featuring player-submitted examples in <a href='https://habitica.wordpress.com/category/use-case-spotlight/' target='_blank'>Use Case Spotlights</a> on the <a href='https://habitica.wordpress.com/' target='_blank'>Habitica Blog</a> at the end of this month! Post your suggestions in the <a href='/#/options/groups/guilds/1d3a10bf-60aa-4806-a38b-82d1084a59e6'>Use Case Spotlight Guild</a>! We look forward to learning more about how you use Habitica to improve your life and get things done!
        p.small.muted by Beffymaroo
    tr
      td
        h3 COSTUME CHALLENGE AWARDED
        p Congratulations to everyone who completed this year's costume Challenge! If your entry followed the rules, you've been awarded your badge (or had your badge count increased). (If you have any issues, email admin@habitica.com and we will investigate for you.) Be sure to follow the <a href='http://blog.habitrpg.com/' target='_blank'>habitica Tumblr</a> to see the costumes as they are posted over time!
        p.small.muted by Lemoness, SabreCat, and Beffymaroo
  h2 11/02/2016 - BACKGROUNDS, ARMOIRE, ANDROID APP, TAKE THIS, AND COSTUME CHALLENGE
    tr
      td
        .promo_backgrounds_armoire_201611.pull-right
        h3 November Backgrounds and Armoire Items!
        p We’ve added three new backgrounds to the <a href='/#/options/profile/backgrounds'>Background Shop</a>! Now your avatar can chase leaves during a Windy Autumn, creep across Stormy Rooftops, and fly through the Midnight Clouds.
        br
        p Plus, there’s new gold-purchasable equipment in the Enchanted Armoire, including the Iron Archer Set and the Red Party Dress. Better work hard on your real-life tasks to earn all the pieces! Enjoy :)
        p.small.muted Backgrounds by Laurelei Kirsch, FirozTaverbi, and KusSv
        p.small.muted Armoire Items by Balduranne and emmavig
    tr
      td
        h3 New Android Update: Custom Day Start!
        p We've released <a href='https://play.google.com/store/apps/details?id=com.habitrpg.android.habitica&hl=en' target='_blank'>a new Android update</a> that includes the ability to change your custom day start!
        br
        p Do you want your Dailies to roll over at a different time than midnight? Now you can change your Custom Day Start under Settings! Plus, we fixed a bunch of bugs, so be sure to download it now for a better Habitica experience!
        br
        p If you like the improvements that we’ve been making to our app, please consider reviewing this new version. It really helps us out! We hope you enjoy the update.
        p.small.muted by viirus
    tr
      td
        h3 New Take This Challenge!
        p The next Take This Challenge has launched, <a href='/#/options/groups/challenges/ff674aba-a114-4a6f-8ebc-1de27ffb646e'>Keep Calm and Carry On</a>, with a focus on alleviating anger and stress. Be sure to check it out to earn additional pieces of the Take This armor set!
        br
        p <a href='http://www.takethis.org/' target='_blank'>Take This</a> is a nonprofit that seeks to inform the gamer community about mental health issues, to provide education about mental disorders and mental illness prevention, and to reduce the stigma of mental illness.
        br
        p Congratulations to the winners of the last Take This Challenge, "Test Thy Courage!": grand prize winner taranion, and runners-up Lenny Pepperbottom, Captain Jolly, Red, vorpalblade, and G! Plus, all participants in that Challenge have received a piece of the <a href='http://habitica.wikia.com/wiki/Event_Item_Sequences#Take_This_Armor_Set' target='_blank'>Take This item set</a>. It is located in your Rewards column. Enjoy!
        p.small.muted by Lemoness, SabreCat, Doctor B, and the Take This team
    tr
      td
        h3 Costume Challenge Closed
        p Thanks so much to everyone who participated in our Community Costume Challenge! We're still sorting through the entries, but as soon as we're done, we will distribute the badges to the participants and post another announcement to let people know. We hope you had fun!
  h2 10/31/2016 - HAPPY HABITOWEEN!
    tr
      td
        h3 Happy Habitoween!
        p It's the last day of the Fall Festival, and all the NPCs are looking monstrous. Plus, we have lots of fun things in store....
    tr
      td
        .promo_habitoween_2016.pull-right
        h3 Jack O' Lantern Pets and Mounts!
        p The Flourishing Fields are full of cute carved pumpkins - and it looks like one has followed you home!
        br
        p Those of you who weren't around last Fall Festival have received a <a href='/#/options/inventory/pets'>Jack-O-Lantern Pet</a>, and those of you who got one last year have received a <a href='/#/options/inventory/mounts'>Jack-O-Lantern Mount</a>! If you already have both of those, you've received a rare and mysterious <a href='/#/options/inventory/pets'>Ghost Pumpkin Pet</a>. Happy Fall Festival!
        p.small.muted by Lemoness
    tr
      td
        .Pet_Food_Candy_Base.pull-left.slight-right-margin
        h3 Candy for Everyone!
        p It's a feast for your pets and mounts! In honor of the end of the Fall Festival, we've given everyone an assortment of candy. You can feed it to your pets in the <a href='/#/options/inventory/pets'>Stable</a>! Enjoy.
        p.small.muted by SabreCat and Lemoness
    tr
      td
        .promo_classes_fall_2016.pull-left.slight-right-margin
        h3 Last Chance for Fall Festival Items and Spectral Flame Item Set
        p This is your last chance to get all Fall Festival items before they vanish at the end of October 31st! This includes Limited-Edition Outfits, Seasonal Shop purchases, Seasonal Edition Skins and Hair Colors, and yes, even Spooky Hatching Potions. Grab them all while you still can!
        br
        p Plus, today is the final day to <a href='/#/options/settings/subscription'>subscribe</a> and receive the Spectral Flame Item Set!
        br
        p Thanks so much for your supporting the site -- you're helping us keep Habitica alive. Happy Habitoween!
        p.small.muted by Lemoness
  h2 10/27/2016 - HABITICA BLOG: GUILDS FOR WRITERS AND HABITICA PLAYLIST
    tr
      td
        h3 Guild Spotlight: Guilds for Writers!
        p There's a new <a href='https://habitica.wordpress.com/2016/10/27/write-on-helpful-guilds-for-writers/' target='_blank'>Guild Spotlight on the blog</a> that highlights the Guilds that can help writers as NaNoWriMo approaches! Check it out now to find Habitica's best writer communities.
        p.small.muted by Beffymaroo
    tr
      td
        h3 Habitica Playlist: The Habitican's Travelogue
        p We've prepared something fun for you folks on the Habitica blog: <a href='https://habitica.wordpress.com/2016/10/26/habitica-playlist-the-habiticans-travelogue/' target='_blank'>a Habitica-themed playlist</a>! Come listen to a selection of songs that inspire our staff members to get things done and level up, presented as a story about an aspiring adventurer on a quest for self-improvement.
        p.small.muted by Lemoness and the Habitica Team
  h2 10/25/2016 - SPECTRAL FLAME ITEM SET AND ENCHANTED ARMOIRE CHANGES
    tr
      td
        .promo_backgrounds_armoire_201610.pull-left.slight-right-margin
        .promo_mystery_201610.pull-right
        h3 October Subscriber Items Revealed!
        p The October Subscriber Item has been revealed: the Spectral Flame Item Set! You still have 6 days to subscribe and receive the item set.
        br
        p Subscribers also receive the ability to buy gems for gold -- the longer you subscribe, the more gems you can buy per month! There are other perks as well, such as longer access to uncompressed data. Best of all, subscriptions let us keep Habitica running. Thank you very much for your support -- it means a lot to us.
        p.small.muted by Lemoness
    tr
      td
        h3 Enchanted Armoire Changes
        p We have an exciting change to the Enchanted Armoire! We've received a lot of feedback about how motivating users find the random reward system, so the Enchanted Armoire will now be available to all users in the Reward Column, regardless of whether or not they've already unlocked the Ultimate Gear achievement.
        br
        p Every time you click on the Enchanted Armoire, you'll have a chance to earn a random piece of equipment, food, or experience. New equipment is added every month! Now go work hard on your tasks to collect it all.
        p.small.muted by SabreCat
  h2 10/19/2016 - GOLD-PURCHASABLE QUEST LINE: TERROR IN THE TASKWOODS
    tr
      td
        .promo_pyromancer.pull-right
        h3 New Gold-Purchasable Quest Line
        p There's a new set of gold-purchasable quests available in the <a href='/#/options/inventory/quests'>Quest Shop</a>: the Terror in the Taskwoods Quest Line! The wild orchards near the Flourishing Fields are ablaze, and this time Burnout isn't responsible. Can you help the Joyful Reaper douse the mysterious flames? If so, you'll earn the exclusive Pyromancer Armor Set.
        br
        p As time goes on, we'll be adding more gold-purchasable quests. Terror in the Taskwoods is not a limited-edition quest line, so you have plenty of time to save up!
        p.small.muted by SabreCat, Beffymaroo, and Lemoness
        p.small.muted Written by liorsamuel and Lemoness
        p.small.muted Art by Kiwibot, Beffymaroo, and bridgetteempress
  h2 10/13/2016 - SPOOKY SPARKLES IN THE APPS AND CANTRAS BLOG SPOTLIGHT!
    tr
      td
        .promo_spooky_sparkles_fall_2016.pull-right
        h3 New iOS + Android Update: Spooky Sparkles!
        p We've released <a href='https://itunes.apple.com/us/app/habitica/id994882113?ls=1&mt=8' target='_blank'>a new iOS update</a> and <a href='https://play.google.com/store/apps/details?id=com.habitrpg.android.habitica&hl=en' target='_blank'>a new Android update</a> that include Spooky Sparkles!
        br
        p In fact, all transformation items now work on the apps. Plus, if you'd like to help Habitica stay alive and constantly updating, we've introduced some additional gem bundles that can be purchased via the apps. Thanks for your support!
        br
        p If you like the improvements that we’ve been making to our app, please consider reviewing this new version. It really helps us out! (On iOS, old reviews get hidden with each update, but if you go to the review section you can re-post them again with a single tap.) We hope you enjoy the update!
        p.small.muted by viirus and andrewlord1990
    tr
      td
        .promo_contrib_spotlight_cantras.pull-left.slight-right-margin
        h3 Contributor Spotlight: Cantras!
        p We've posted a new <a href='https://habitica.wordpress.com/2016/10/13/contributor-spotlight-cantras/' target='_blank'>Contributor Spotlight</a> on the blog! Check out our latest interview with Cantras, a longtime Moderator and Challenger, to learn more about how she uses Habitica.
        p.small.muted by Cantras, Beffymaroo, and Lemoness
  h2 10/11/2016 - BEETLE PETS, TOGGL GUEST POST, NEW MODERATORS, AND CHANGE TO CHAT MESSAGES
    tr
      td
        span.Mount_Body_Beetle-Base.pull-right
          span.Mount_Head_Beetle-Base.pull-right(style='margin:0')
        h3 New Pet Quest: The CRITICAL BUG!
        p A loathsome larva is plaguing the land of Habitica with errors! Do you have what it takes to help the Blacksmiths defeat this programming pest? Get the latest pet quest, <a href='/#/options/inventory/quests'>The Critical Bug</a>, and earn some unbeatable Beetle pets by completing your real-life tasks.
        p.small.muted Written by Emily Austin
        p.small.muted Art by starsystemic, Eevachu, UncommonCriminal, and Karithina
    tr
      td
        h3 Guest Post from Toggl on Time Tracking
        p We're excited to feature <a href='https://habitica.wordpress.com/2016/10/11/guest-post-does-time-tracking-actually-help-you-get-more-done/' target='_blank'>a new Guest Post on our blog</a> from our productivity pals <a href='https://toggl.com' target='_blank'>Toggl</a> about how to use time-tracking to maximize your productivity! Be sure to check it out now and let us know what you think on our <a href='https://twitter.com/habitica' target='_blank'>Twitter</a>, <a href='https://www.facebook.com/Habitica' target='_blank'>Facebook</a>, or <a href='http://habitica.tumblr.com/' target='_blank'>Tumblr</a>.
        br
        p There's also a <a href='https://support.toggl.com/toggl-and-habitica-time-tracking-integration/' target='_blank'>Habitica-Toggl integration</a>, so if you'd like to start tracking your time, you can now do that easily from within Habitica. Good luck with your tasks!
        p.small.muted by Kat Boogaard and Lemoness
    tr
      td
        h3 New Moderators: Shanaqui and Dewines
        p We're very pleased to welcome two new moderators to our team: longtime Socialites shanaqui and Dewines! They've been cornerstones of our community for a long time, and we're very excited that they're joining us. Hop over to the Tavern Chat to congratulate them!
    tr
      td
        h3 Change to Chat Messages
        p There's been a slight change to the way chat works on Habitica to accommodate some upcoming changes! Now hitting the enter key no longer sends a new message, but instead inserts a new line. To send a message, click the send button, tab to send chat, or use Control/Command + Enter. We hope the transition will go smoothly!
        p.small.muted by Hus274
  h2 10/6/2016 - SPOOKY SPARKLES, BEHIND THE SCENES INFO ABOUT HABITICA'S EVENTS, BUG FIXES FOR APPS, AND COSTUME CHALLENGE
    tr
      td
        .promo_spooky_sparkles_fall_2016.pull-right
        h3 Spooky Sparkles and Seasonal Shop
        p There's a new gold-purchasable item in the <a href='/#/options/inventory/seasonalshop'>Seasonal Shop</a>: Spooky Sparkles! Buy some and then cast it on your friends. I wonder what it will do?
        br
        p If you have Spooky Sparkles cast on you, you will receive the "Alarming Friends" badge! Don't worry, any mysterious effects will wear off the next day.... or you can cancel them early by buying an Opaque Potion!
        br
        p While you're at it, be sure to check out all the other items in the Seasonal Shop! There are lots of equipment items from the previous Fall Festivals. The Seasonal Shop will only be open until October 31st, so stock up now.
        p.small.muted by Lemoness and SabreCat
    tr
      td
        .promo_seasonal_shop_fall_2016.pull-left.slight-right-margin
        h3 Behind the Scenes: Seasonal Events
        p There's <a href='https://habitica.wordpress.com/2016/10/06/behind-the-scenes-seasonal-events/' target='_blank'>a new Behind the Scenes post</a> on the Habitica blog, detailing what it takes for us to put on one of the Grand Galas! Come learn how we set up this year's Fall Festival, and get a glimpse into how our events have changed over time.
        p.small.muted by Lemoness
    tr
      td
        h3 Bug Fixes for Apps
        p In case you missed it, we've released <a href='https://itunes.apple.com/us/app/habitica/id994882113?ls=1&mt=8' target='_blank'>an iOS update</a> and <a href='https://play.google.com/store/apps/details?id=com.habitrpg.android.habitica' target='_blank'>an Android update</a> that contain bug fixes! Be sure to download them now for a smoother Habitica experience.
        br
        p If you like the improvements that we’ve been making to our app, please consider reviewing this new version. It really helps us out! (In particular, old iOS reviews get hidden with each update, but if you go to the review section you can re-post them again with a single tap.) We hope you enjoy the updates!
        p.small.muted by viirus
    tr
      td
        h3 Costume Challenge
        p The Community Costume Challenge has begun! Between now and October 31st, dress up as your avatar in real life and post a photo on social media to get the coveted Costume Challenge badge! <a href='/#/options/groups/challenges/f416980d-44ed-4967-acfe-9e0ee11538c9'>Read the full rules on the Challenge page here</a>! We can't wait to see everybody's Habitica costumes. Good luck!.
        p.small.muted by Lemoness
  h2 10/4/2016 - OCTOBER BACKROUNDS AND ARMOIRE ITEMS!
    .promo_backgrounds_armoire_201610.pull-right
    tr
      td
        h3 October Backgrounds and Armoire Items
        p We’ve added three new backgrounds to <a href='/#/options/profile/backgrounds'>the Background Shop</a>! Now your avatar can get snagged in a Spider Web, slither through the Strange Sewers, and splash through a Rainy City. Get them now!
        br
        p Plus, there’s new gold-purchasable equipment in the Enchanted Armoire, including the Ogre Outfit. Better work hard on your real-life tasks to earn all the pieces! Enjoy :)
        p.small.muted by KusSv, Kiwibot, Dial F For Funky, and HappyPete
  h2 10/2/2016 - NEW TAKE THIS CHALLENGE!
    tr
      td
        .promo_takeThis_gear.pull-right
        h3 October Take This Challenge: Test Thy Courage!
        p The next Take This Challenge has launched, "<a href='/#/options/groups/challenges/d1be0965-e909-4d30-82fa-9a0011f885b2'>Test Thy Courage!</a>", with a focus on positive social interactions. Be sure to check it out to earn additional pieces of the Take This armor set!
        br
        p <a href='http://www.takethis.org/' target='_blank'>Take This</a> is a nonprofit that seeks to inform the gamer community about mental health issues, to provide education about mental disorders and mental illness prevention, and to reduce the stigma of mental illness.
        br
        p Congratulations to the winners of the last Take This Challenge, "I Am the Night!": grand prize winner ladyhalation, and runners-up Khaleesi, SalientAlien, Debeys, Andrew Parkinson, and jenrosehol! Plus, all participants in that Challenge have received a piece of the <a href='http://habitica.wikia.com/wiki/Event_Item_Sequences#Take_This_Armor_Set' target='_blank'>Take This item set</a>. It is located in your Rewards column. Enjoy!
        p.small.muted by Lemoness, SabreCat, Doctor B, and the Take This team
  h2 9/29/2016 - WIDGETS ON ANDROID APP, TAG MANAGEMENT ON iOS APP, GAYMERX ARMOR, AND LAST CHANCE FOR COW COSTUME
    tr
      td
        h3 Android Update: Widgets, Tag Editing, and More!
        p We've released <a href='https://play.google.com/store/apps/details?id=com.habitrpg.android.habitica&hl=en' target='_blank'>a new Android update</a> which includes a much-requested feature.... WIDGETS! Now you can easily score a Habit, check out your Dailies, and view your avatar and stats.
        br
        p This update also includes the ability to edit/delete tags, the ability to select your language options and which day your week starts, and various bug fixes. Be sure to download it now for a better Habitica experience!
        br
        p If you like the improvements that we’ve been making to our app, please consider reviewing this new version. It really helps us out! We hope you enjoy the update.
        p.small.muted by Viirus, DanielKaparunakis, and jbillings
    tr
      td
        h3 iOS Update: Tag Management, Expanded Profile, and More!
        p We've released <a href='https://itunes.apple.com/us/app/habitica/id994882113?ls=1&mt=8' target='_blank'>a new iOS update</a> with lots of new features!
        br
        p Now you can create, edit, and delete tags directly from the app, just by tapping on the Filter button. Plus, we've expanded the profile display to show blurbs, gear, and stats when you click on someone's name. Finally, we've fixed a variety of crashes. Be sure to download it now for a better Habitica experience!
        br
        p If you like the improvements that we’ve been making to our app, please consider reviewing this new version. It really helps us out! Old reviews get hidden with each update, but if you go to the review section you can re-post them again with a single tap. We hope you enjoy the update!
        p.small.muted by Viirus
    tr
      td
        .promo_unconventional_armor2.pull-right
        .promo_rainbow_armor.pull-left.slight-right-margin
        h3 GaymerX Armor
        p In honor of Habitica's partnership with the <a href='http://gaymerx.com' target='_blank'>GX4 Conference by GaymerX</a>, the Rainbow Warrior set is now available from the Rewards column! It will only be available until October 2nd, so be sure to get it now.
        br
        p For those of you in the Bay Area, the Unconventional Armor set will be available at the conference, so don't forget to pick up a promo card if you attend! There will also be a limited number of <a href='https://www.stickermule.com/uk/marketplace/9317-habitica-gryphon-sticker' target='_blank'>Habitica stickers</a>.
        br
        p We hope you enjoy your new armor!
        p.small.muted by Lemoness and JJSpace
    tr
      td
        .promo_mystery_201609.pull-right
        h3 Last Chance for Cow Costume
        p Reminder: this is the final day to <a href='/#/options/settings/subscription'>subscribe</a> and receive the Cow Costume Set! Subscribing also lets you buy gems for gold. The longer your subscription, the more gems you get!
        br
        p Thanks so much for your support! You help keep Habitica running.
        p.small.muted by Lemoness
  h2 9/27/2016 - USER SPOTLIGHT AND FEATURED WIKI ARTICLE
    tr
      td
        h3 User Spotlight: Thomas Frank, Creator of College Info Geek
        p There's a new User Spotlight on the blog! We've interviewed @TomFrankly of College Info Geek fame about his Habitica setup, study tips, + more! <a href='https://habitica.wordpress.com/2016/09/27/user-spotlight-thomas-frank-of-college-info-geek/' target='_blank'>Check it out</a>.
        p.small.muted by Lemoness and TomFrankly
    tr
      td
        h3 Blog Post: Boss Battles
        p This month's <a href='https://habitica.wordpress.com/2016/09/21/boss-battles/' target='_blank'>featured Wiki article</a> is about Boss Battles! We hope that it will help you as you fight monsters with your friends. Be sure to check it out, and let us know what you think by reaching out on <a href='https://twitter.com/habitica' target='_blank'>Twitter</a>, <a href='https://www.facebook.com/Habitica' target='_blank'>Facebook</a>, and <a href='http://habitica.tumblr.com/' target='_blank'>Tumblr</a>.
        p.small.muted by Redphoenix and the Wiki Wizards
  h2 9/22/2016 - MAGIC HATCHING POTIONS AND SEPTEMBER MYSTERY ITEMS
    tr
      td
        .promo_ghost_potions.pull-right
        h3 Ghost and Spooky Hatching Potions
        p Between now and October 31st, you can buy Ghost Hatching Potions and Spooky Hatching Potions from <a href='/#/options/inventory/drops'>the Market</a> and use them to hatch any standard pet egg. (Magic Hatching Potions do not work on Quest Pet eggs.)
        br
        p After they're gone, it will be at least a year before these Magic Hatching Potions are available again, so be sure to get them now!
        p.small.muted by Lemoness and Hermi
    tr
      td
        .promo_mystery_201609.pull-left.slight-right-margin
        h3 September Subscriber Items Revealed!
        p The September Subscriber Items have been revealed: the Cow Costume Item Set! You still have nine days to <a href='/#/options/settings/subscription'>subscribe</a> and receive the item set:
        br
        p Subscribers also receive the ability to buy gems for gold -- the longer you subscribe, the more gems you can buy per month! There are other perks as well, such as longer access to uncompressed data. Best of all, subscriptions let us keep Habitica running. Thank you very much for your support -- it means a lot to us.
        p.small.muted by Lemoness
  h2 9/20/2016 - FALL FESTIVAL! LIMITED-EDITION OUTFITS, SUPERNATURAL SKIN, HAUNTED HAIR, AND CANDY FOOD DROPS
    tr
      td
        .seasonalshop_open.pull-left.slight-right-margin
        h3 Fall Festival Begins!
        p Autumn is upon us, and the Habiticans have moved to the Flourishing Fields! The air is crisp, the leaves are red, and everything is spooky, even the NPCs. Come celebrate the Fall Festival with us... if you dare!
    tr
      td
        .promo_classes_fall_2016.pull-right
        h3 Limited Edition Class Outfits
        p Habiticans everywhere are dressing up. From now until October 31st, limited-edition outfits are available in the Rewards column. Depending on your class, you can be a Wicked Sorcerer, Swamp Thing, Black Widow Rogue, or Gorgon Healer! (For our Habiticans who have snake or spider phobias, you can block your view of the Black Widow Rogue and the Gorgon Healer by downloading our <a href='http://habitica.wikia.com/wiki/Phobia_Protection_Extension' target='_blank'>Phobia Protection Extension</a>.)
        br
        p You'd better get productive to earn enough gold before your time runs out...
        p.small.muted by Definitely not a villain, ShoGirlGeek. cataclysms, maxpendragon, and Lemoness
    tr
      td
        h3 Supernatural Skin Set
        p The Supernatural Skin Set is also available <a href='/#/options/profile/avatar'>in the avatar customization shop</a> until October 31st! Now your avatar can become an Ogre, Skeleton, Pumpkin, Candy Corn, Reptile, or Dread Shade.
        br
        p Seasonal Edition items recur unchanged every year, but they are only available to purchase during a short period of time. Get them now, or you'll have to wait until next year!
        p.small.muted by Lemoness
    tr
      td
        .promo_haunted_hair.pull-left.slight-right-margin
        h3 Haunted Hair Colors
        p The Seasonal Edition Haunted Hair Colors are now available for purchase, also on <a href='/#/options/profile/avatar'>the avatar customizations page</a>! Now you can dye your avatar's hair Pumpkin, Midnight, Candy Corn, Ghost White, Zombie, or Halloween. Get them before October 31st!
        p.small.muted by Lemoness, mariahm, and crystalphoenix
    tr
      td
        .Pet_Food_Candy_Base.pull-right
        h3 Candy Food Drops!
        p For the duration of the Fall Festival, Habiticans may randomly find candy drops when they complete their tasks. These candies function just like normal food drops - can you guess which flavor your pet will like best?
        p.small.muted by Lemoness
  h2 9/16/2016 - NEW BEHIND-THE-SCENES BLOG POST AND CONTRIBUTOR SPOTLIGHT!
    tr
      td
        .promo_contrib_spotlight_beffymaroo.pull-right
        h3 Contributor Spotlight: Beffymaroo
        p We've started a new <a href='https://habitica.wordpress.com/category/contributor-spotlight/' target='_blank'>Contributor Spotlight Series</a> on the blog! Check out our inaugural post, which is an interview with awesome moderator and pixel artist Beffymaroo.
        p.small.muted by Beffymaroo and Lemoness
    tr
      td
        h3 Behind the Scenes: Postcards
        p There's <a href='https://habitica.wordpress.com/2016/09/16/behind-the-scenes-unconventional-post/' target='_blank'>a new Behind the Scenes post</a> on the Habitica blog, detailing the aftermath of the recent Postcard Challenge! Come see how we've been decorating our office and dealing with the flood of fun cards from Habiticans.
        p.small.muted by redphoenix

  h2 9/13/2016 - NEW PET QUEST, CHANGES TO ORB OF REBIRTH, AND REAL-TIME PARTY CHAT
    .promo_cow.pull-right
    tr
      td
        h3 New Pet Quest: The Mootant Cow
        p Bad habits have caused a prize cow to <em>mootate</em> into a monster! Can you revert it and save Sparring Farms? Get the latest pet quest, <a href='/#/options/inventory/quests'>The Mootant Cow</a>, and earn some cute cow pets by completing your real-life tasks.
        p.small.muted Written by schizelle
        p.small.muted Art by Soloana, Eevachu, Feralem Tau, fuzzytrees, and UncommonCriminal
    tr
      td
        .rebirth_orb.pull-left.slight-right-margin
        h3 Changes to Orb of Rebirth
        p The Orb of Rebirth, a special item in the <a href='/#/options/inventory/drops'>Market</a>, will now cost 6 Gems instead of 8, and will not remove any Equipment items! It will still be available for free to users of Level 100 and above. If you've used the Orb of Rebirth in the past and would like your Equipment restored, let us know in the <a href='/#/options/groups/guilds/a29da26b-37de-4a71-b0c6-48e72a900dac'>Report a Bug Guild</a> and we'll fix things up for you!
        br
        p We've made this change in response to feedback suggesting Rebirth could be improved. Previously, Rebirth made the Rewards list too long and re-earning the gold to recover all the equipment was daunting, particularly when it came to seasonal Grand Gala gear. We hope this modification works to alleviate these concerns and that Rebirth is a feature that continues to motivate everyone.
        br
        p For those who do want to release and buy back all their Equipment, we are developing a separate feature, tentatively titled "Empty the Armory." Stay tuned!
        p.small.muted by Blade
    tr
      td
        h3 Real-Time Chat for Parties
        p You can now see new messages in your party without having to click "Fetch Recent Messages"! Chat, spells, and quest activity will appear on <a href='/#/options/groups/party'>the party page</a> right away.
        br
        p Additionally, you can choose to receive desktop notifications for party chat. Grant permission when your browser requests to send notifications for habitica.com, and you'll get new chat alerts as long as you're on the site! If you don't allow desktop notifications, you'll instead get chat alerts in a format similar to Gold and Experience updates.
        p.small.muted by paglias
  h2 9/7/2016 - STAFF SPOTLIGHT: VIIRUS, BRAZILIAN PORTUGUESE LANGUAGE SUPPORT; COSTUME CHALLENGE COMING SOON
    tr
      td
        .promo_staff_spotlight_Viirus.pull-right
        h3 Staff Spotlight: Phillip AKA Viirus
        p There's a new <a href='https://habitica.wordpress.com/category/staff-spotlight/' target='_blank'>Staff Spotlight</a> on the blog, featuring an interview with Phillip (aka viirus)! Check it out to learn how he went from a volunteer contributor to our main mobile developer.
        p.small.muted by viirus and Lemoness
    tr
      td
        h3 Brazilian Portuguese Language Support
        p Habitica has been translated into Brazilian Portuguese! If you'd like to use the site in Brazilian Portuguese and it doesn't change automatically for you, change your language to "Português Brasileiro" on the <a href='/#/options/settings/settings'>Settings page</a>. Many thanks to our dedicated volunteer translators for their work!
        p.small.muted by the Brazilian Portuguese translation team
    tr
      td
        h3 Get Ready for the Community Costume Challenge!
        p We've got an exciting event coming up this October - the annual Community Costume Challenge is returning! In the spirit of the season, Habiticans who dress up in real-life versions of their avatar's armor (or in any Habitica costume) will receive a special badge. (No, just wearing a colored shirt doesn't count. Where's the fun in that?)
        br
        p The Community Costume Challenge will start on October 1st, but we're announcing it early so that people have time to get their costumes together.
        br
        p Instructions on how to participate in the CCC will be posted when the Challenge is live. We can't wait to see your costumes!
        p.small.muted by Lemoness
  h2 9/1/2016 - NEW BACKGROUNDS, ARMOIRE ITEMS, AND TAKE THIS CHALLENGE
    .promo_backgrounds_armoire_201609.pull-right
    tr
      td
        h3 September Backgrounds and Armoire Items!
        p We’ve added three new backgrounds: Orchard, Farmhouse, and Cornfields! Get them now from the <a href='/#/options/profile/backgrounds'>Background Shop</a> and show off your avatars in the Tavern!
        br
        p Plus, there’s new Gold-purchasable equipment in the Enchanted Armoire, including the Vermillion Archer Set. Better work hard on your real-life tasks to earn all the pieces! Enjoy :)
        p.small.muted by Totoro, James Danger, and Balduranne
    tr
      td
        .promo_takeThis.pull-right
        h3 New Take This Challenge!
        p The next Take This Challenge has launched, "<a href='/#/options/groups/challenges/4bbf63b5-10bc-49f9-8e95-5bd2ac99cd1c'>I Am The Night!</a>", with a focus on forming better sleep habits. Be sure to check it out to earn additional pieces of the Take This armor set!
        br
        p <a href='http://www.takethis.org/' target='_blank'>Take This</a> is a nonprofit that seeks to inform the gamer community about mental health issues, to provide education about mental disorders and mental illness prevention, and to reduce the stigma of mental illness.
        br
        p Congratulations to the winners of the last Take This Challenge, "<a href='/#/options/groups/challenges/22db61a5-1022-4f1a-87f6-ad7552bf740e'>Cast of Characters!</a>": grand prize winner Dragonezss, and runners-up elizacorps, jwmeyer86, chady025, Max Yong, and Nightstalker_oL. Plus, all participants in that Challenge have received a piece of the <a href='http://habitica.wikia.com/wiki/Event_Item_Sequences#Take_This_Armor_Set' target='_blank'>Take This item set</a>. It is located in your Rewards column. Enjoy!
        p.small.muted by Lemoness, SabreCat, Doctor B, Gordon Shippey, and the Take This team

  h2 8/30/2016 - LAST CHANCE FOR THUNDERSTORM ITEMS; BACK TO SCHOOL GUILD SPOTLIGHT
    tr
      td
        .promo_mystery_201608.pull-right
        h3 Last Chance for Thunderstormer Set
        p Reminder: this is the final day to <a href='/#/options/settings/subscription'>subscribe</a> and receive the Thunderstorm Item Set! Thanks so much for your support <3
        p.small.muted by Lemoness
    tr
      td
        span.Mount_Body_Dragon-Thunderstorm.pull-right
          span.Mount_Head_Dragon-Thunderstorm.pull-right(style='margin:0')
        h3 Last Chance for Thunderstorm Hatching Potions
        p Reminder: this is the final day to <a href='/#/options/inventory/drops'>buy Thunderstorm Hatching Potions!</a> They won't be back until next year, so don't delay!
        p.small.muted by Balduranne
    tr
      td
        h3 Guild Spotlight: Back to School
        p There's a new <a href='https://habitica.wordpress.com/2016/08/29/prepare-to-vanquish-the-school-year/' target='_blank'>Guild Spotlight on the blog</a> that highlights the Guilds that can help you as you head back to school! Check it out now to find Habitica's best scholarly communities.
        p.small.muted by Lemoness
  h2 8/23/2016 - AUGUST SUBSCRIBER ITEMS, ANDROID UPDATE, AND BLOG POSTS
    tr
      td
        .promo_mystery_201608.pull-right
        h3 August Subscriber Items Revealed
        p The August Subscriber Item has been revealed: the Thunderstormer Set! You still have seven days to <a href='/#/options/settings/subscription'>subscribe</a> and receive the item set.
        br
        p Subscribers also receive the ability to buy Gems for Gold -- the longer you subscribe, the more Gems you can buy per month! There are other perks as well, such as longer access to uncompressed data. Best of all, your support directly keeps Habitica running. Thank you very much -- it means a lot to us!
        p.small.muted by Lemoness
    tr
      td
        h3 Android Update: Better Messaging and Invitations
        p We've released <a href='https://play.google.com/store/apps/details?id=com.habitrpg.android.habitica&hl=en' target='_blank'>a new Android update</a> which includes better messaging, a search bar for Guilds, and an easier way to invite friends to your party! Be sure to download it now for a better Habitica experience!
        br
        p If you like the improvements that we’ve been making to our app, please consider reviewing this new version. It really helps us out! We hope you enjoy the update.
        p.small.muted by viirus, TheHollidayInn, and jjbillings
    tr
      td
        h3 New Blog Posts: Habitica Roadtrip and Quest System
        p There are two new posts on the Habitica blog!
        br
        p First, we're announcing the new BEHIND THE SCENES blog series. These posts will highlight some of the work that goes into Habitica and the shenanigans of the team. We're opening with a fun one: <a href='https://habitica.wordpress.com/2016/08/23/behind-the-scenes-habitica-roadtrip/' target='_blank'>a description of the recent Habitica Roadtrip that some of our staff and admins took together</a>! Enjoy.
        br
        p Plus, there's a new <a href='https://habitica.wordpress.com/2016/08/17/quests-for-the-best/' target='_blank'>Wiki spotlight</a> on the blog, this time focusing on quests! Learn everything you wanted to know about one of our most motivating mechanics.
        p.small.muted by Lemoness, Redphoenix, and the Wiki Wizards
  h2 8/18/2016 - NEW PET QUEST, iOS UPDATE, AND STAFF SPOTLIGHT
    tr
      td
        .Pet-Armadillo-Base.pull-right
        h3 Pet Quest: Armadillos
        p There's a new pet quest available in the <a href='/#/options/inventory/quests'>Quest Shop</a>: The Indulgent Armadillo. There's a giant armadillo blocking your door. Can you fight your way through to start work on your tasks? If so, you'll earn some armored armadillo eggs!
        p.small.muted written by Emily Austin
        p.small.muted art by krajzega, Tipsy, uncommoncriminal, zorella, PainterProphet, and Beffymaroo
    tr
      td
        h3 New iOS Update: Task Reordering, Better Messaging, and Easier Party Formation
        p We've released <a href='https://itunes.apple.com/us/app/habitica/id994882113?ls=1&mt=8' target='_blank'>a new iOS update</a> that features the ability to reorder tasks, send private messages to anyone, and form parties more easily! Be sure to download it now for a better Habitica experience.
        br
        p Now you can drag a task anywhere in its list by pressing and holding, making it easier than ever to organization. Plus, if you want to invite someone to your Party, instead of wrestling with their User ID, you can just scan the QR code in their Party section! Finally, you can now send a private message via their profile, by entering their User ID, or by scanning their new QR code.
        br
        p If you like the improvements that we’ve been making to our app, please consider reviewing this new version. It really helps us out! Old reviews get hidden with each update, but if you go to the review section you can re-post them again with a single tap. We hope you enjoy the update!
        p.small.muted by viirus
    tr
      td
        .promo_staff_spotlight_paglias.pull-right
        h3 Staff Spotlight: Matteo, aka Paglias
        p There's a new <a href='https://habitica.wordpress.com/2016/08/11/staff-spotlight-matteo-aka-paglias/' target='_blank'>Staff Spotlight</a> on the blog! Come meet Matteo, aka paglias, and learn how our favorite Italian programmer balances developing features with earning his degree.
  h2 8/9/2016 - THUNDERSTORM HATCHING POTIONS, STAFF SPOTLIGHT, AND MOBILE APP UPDATES
    tr
      td
        span.Mount_Body_Dragon-Thunderstorm.pull-right
          span.Mount_Head_Dragon-Thunderstorm.pull-right(style='margin:0')
        h3 Thunderstorm Hatching Potions
        p Between now and August 31st, you can buy Thunderstorm Hatching Potions from <a href='/#/options/inventory/drops'>the Market</a> and use them to hatch any standard pet egg. (Magic Hatching Potions do not work on Quest Pet eggs.)
        br
        p After they're gone, it will be at least a year before the Thunderstorm Hatching Potions are available again, so be sure to get them now!
        p.small.muted by Balduranne
    tr
      td
        .npc_vicky.pull-right
        h3 Staff Spotlight: Vicky
        p There's a new <a href='https://habitica.wordpress.com/2016/08/05/staff-spotlight-vicky-aka-redphoenix/' target='_blank'>Staff Spotlight</a> on the blog, featuring an interview with Vicky (AKA Redphoenix)! Check it out to learn about her favorite Habitica pets, her best tips for productivity, and more.
        p.small.muted by Lemoness and Redphoenix
    tr
      td
        h3 Mobile App Updates
        p We've released <a href='https://play.google.com/store/apps/details?id=com.habitrpg.android.habitica&hl=en' target='_blank'>a new Android update</a> featuring better notifications, and an <a href='https://itunes.apple.com/us/app/habitica/id994882113?ls=1&mt=8' target='_blank'>iOS Update</a> featuring lots of bug fixes!
        br
        p Be sure to download them now for a better Habitica experience. If you like the improvements that we’ve been making to our app, please consider reviewing these new versions. It really helps us out! We hope you enjoy the updates.
        p.small.muted by viirus and TheHollidayInn
  h2 8/3/2016 - AUGUST BACKGROUNDS AND ARMOIRE ITEMS; NEW AUDIO THEME
    .promo_backgrounds_armoire_201608.pull-right
    tr
      td
        h3 August Backgrounds
        p We’ve added three new backgrounds: Stormy Ship, Idyllic Cabin, and Mountain Pyramid. Get them now from the <a href='/#/options/profile/backgrounds'>Background Shop</a> and show off your avatars in the Tavern!
        p.small.muted by JInjooHat, KusSv, and Beffymaroo
    tr
      td
        h3 August Armoire Items: Falconer Set
        p There’s new Gold-purchasable equipment in the Enchanted Armoire, including the Falconer set. The Enchanted Armoire unlocks when you achieve Ultimate Gear. Better work hard on your real-life tasks to earn all the pieces!
        p.small.muted by Mako413
    tr
      td
        h3 New Audio Theme
        p There's a new audio theme available: Dewin's Theme! Select this theme from the 🔈 drop-down to level up to sounds with an 8-bit flavor.
        p.small.muted by Dewin
  h2 8/1/2016 - TAKE THIS CHALLENGE AND GUILD SPOTLIGHT
    tr
      td
        .promo_takethis_armor.pull-right
        h3 New Take This Challenge
        p The next Take This Challenge has launched, <a href='/#/options/groups/challenges/ee2b3c87-13f0-422a-af3c-309102d4f7e6'>Cast of Characters</a>, with a focus on picturing your feelings as characters in a story. Be sure to check it out to earn additional pieces of the Take This armor set!
        br
        p <a href='http://www.takethis.org/' target='_blank'>Take This</a> is a nonprofit that seeks to inform the gamer community about mental health issues, to provide education about mental disorders and mental illness prevention, and to reduce the stigma of mental illness.
        br
        p Congratulations to the winners of the last Take This Challenge, "Check Your HP": grand prize winner bookguinea, and runners-up abbey, SeanXiaaa, pushkin89, fightorflight, and ProfDzul. Plus, all participants in that Challenge have received a piece of the <a href='http://habitica.wikia.com/wiki/Event_Item_Sequences#Take_This_Armor_Set' target='_blank'>Take This item set</a>. Enjoy!
        p.small.muted by Lemoness, SabreCat, Doctor B, and the Take This team
    tr
      td
        h3 Guild Spotlight
        p There's a new <a href='https://habitica.wordpress.com/category/guild-spotlight/' target='_blank'>Guild Spotlight on the blog</a>! Check it out now to learn about some awesome Habitica Guilds that highlight fun fandoms.
        p.small.muted by Lemoness
    h2 7/31/2016 - HABITICA NAMING DAY AND GRYPHON PETS/MOUNTS!
      tr
        td
          span.Mount_Body_Gryphon-RoyalPurple.pull-right
            span.Mount_Head_Gryphon-RoyalPurple.pull-right(style='margin:0')
          h3 Habitica Naming Day
          p Happy Habitica Naming day! In honor of the day when we changed the name of the app from HabitRPG to Habitica, we've given everyone an achievement, as well as some delicious cake for your pets and mounts.
          p.small.muted by Lemoness and SabreCat
      tr
        td
          .Pet-Gryphon-RoyalPurple.pull-right
          h3 Habitica Gryphon Mount and Pet
          p Speaking of pets and mounts, we've given all new users our Purple Gryphon Mount, Melior! If you already received Melior last year, we've given you his little sister Meliora, a Purple Gryphon Pet. You can find them in the Rare Pet/Rare Mount sections of the stable!
          br
          p Thanks for being a Habitica user -- you all mean so much to us. We hope that you enjoy your presents!
          p.small.muted by Lemoness and Baconsaur
  h2 7/29/2016 - LAST CHANCE FOR SUMMER SPLASH; MOBILE UPDATES
    tr
      td
        .promo_summer_classes_2016.pull-right
        h3 Last Chance for Summer Splash Outfits, Hair and Skins, and Seafoam!
        p Today is the final day of the Summer Splash Festival, so if you still have any remaining Summer Splash Items that you want to buy, you'd better do it now! The <a href='/#/options/inventory/seasonalshop'>Seasonal Edition items</a> and <a href='/#/options/profile/avatar'>Skins</a> won't be back until next June, and if the Limited Edition items return they will have increased prices or changed art, so strike while the summer is hot!
    tr
      td
        .promo_mystery_201607.pull-right
        h3 Last Chance for Seafloor Rogue Set
        p Reminder: this is the final day to <a href='/#/options/settings/subscription'>subscribe</a> and receive the Seafloor Rogue Set! Thanks so much for your support <3
        p.small.muted by Lemoness
    tr
      td
        h3 New iOS Update: Shops!
        p We've released <a href='https://itunes.apple.com/us/app/habitica/id994882113?ls=1&mt=8' target='_blank'>a new iOS update</a> which contains the Market, Quest Shop, and Seasonal Shop!
        br
        p Plus, we've fixed some bugs, including the issues with the FAQ and using items on the iPad. Be sure to download it now for a better Habitica experience!
        br
        p If you like the improvements that we’ve been making to our app, please consider reviewing this new version. It really helps us out! Old reviews get hidden with each update, but if you go to the review section you can re-post them again with a single tap. We hope you enjoy the update!
        p.small.muted by viirus
    tr
      td
        h3 New Android Update: Shops and Task Reordering!
        p We've released <a href='https://play.google.com/store/apps/details?id=com.habitrpg.android.habitica&hl=en' target='_blank'>a new Android update</a> which contains the Market, Quest Shop, and Seasonal Shop!
        br
        p Plus, we've also introduced the ability to reorder tasks and copy chat messages to your clipboard. Be sure to download it now for a better Habitica experience!
        br
        p If you like the improvements that we’ve been making to our app, please consider reviewing this new version. It really helps us out! We hope you enjoy the update.
        p.small.muted by viirus, jjbillings, and schrockblock
  h2 7/26/2016 - JULY SUBSCRIBER ITEMS
    tr
      td
        .promo_mystery_201607.pull-right
        h3 July Subscriber Items Revealed!
        p The July Subscriber Items have been revealed: the Seafloor Rogue Item Set! You still have seven days to <a href='/#/options/settings/subscription'>subscribe</a> and receive the item set.
        br
        p Subscribers also receive the ability to buy Gems for Gold -- the longer you subscribe, the more Gems you can buy per month! There are other perks as well, such as longer access to uncompressed data. Best of all, your support directly keeps Habitica running. Thank you very much -- it means a lot to us!
        p.small.muted by Lemoness
  h2 7/21/2016 - ANDROID UPDATE AND GTD WIKI FEATURE!
    tr
      td
        h3 Android Update: Inbox and Private Messages
        p We've released <a href='https://play.google.com/store/apps/details?id=com.habitrpg.android.habitica&hl=en' target='_blank'>a new Android update</a>!
        br
        p Now you can send and receive Private Messages from the app with the new Inbox feature! We've also fixed a variety of bugs. Be sure to download this update now for a better Habitica experience!
        br
        p If you like the improvements that we’ve been making to our app, please consider reviewing this new version. It really helps us out! We hope you enjoy the update.
        p.small.muted by viirus and TheHollidayInn
    tr
      td
        h3 Featured Wiki Article: Getting Things Done with Habitica
        p This month's <a href='https://habitica.wordpress.com/2016/07/20/getting-things-done-with-habitica/' target='_blank'>featured Wiki article</a> is about ideas for implementing <a href='http://gettingthingsdone.com/' target='_blank'>David Allen's Getting Things Done method</a> within Habitica. We hope that it will help you out! Be sure to check it out, and let us know what you think by reaching out on <a href='https://twitter.com/habitica' target='_blank'>Twitter</a>, <a href='https://www.facebook.com/Habitica' target='_blank'>Facebook</a>, and <a href='http://habitica.tumblr.com/' target='_blank'>Tumblr</a>.
        p.small.muted by Redphoenix and the Wiki Wizards
  h2 7/19/2016 - HABITICA AT COMIC-CON, INFO FOR DEVELOPERS, LIMITED-EDITION HABITRPG POSTCARDS, AND UNCONVENTIONAL ARMOR PROMO CODES
    tr
      td
        h3 Habitica at Comic-Con International: San Diego
        p Leslie and Vicky, aka Lemoness and Redphoenix, will be attending <a href='https://secure.comic-con.org/' target='_blank'>Comic-Con</a> this year, and we'll be giving away plenty of <a href='https://www.stickermule.com/uk/marketplace/9317-habitica-gryphon-sticker' target='_blank'>Habitica stickers</a> and promo codes to earn the Unconventional Armor set! Follow the <a href='https://twitter.com/habitica' target='_blank'>Habitica Twitter account</a> for information on Habitica meet-ups. Hope to see you there!
    tr
      td
        .promo_unconventional_armor.pull-right
        h3 Limited Edition Habitica Postcards and Promo Codes
        p Even if you can't come to meet us at Comic-Con, we've decided on a new way to earn the Unconventional Armor set. If you can't come to us, send something in your stead....
        br
        p Until the end of August, if you mail the Habitica staff a postcard to decorate our office, we will mail you back a limited-edition HabitRPG postcard with a promo code for the Unconventional Armor set!
        br
        p Postcards should be sent to:
        br
        p The Habitica Team
        p 202 Bicknell Avenue
        p Santa Monica, California 90405
        p United States of America
        br
        p We hope that this will be a fun way to send the Unconventional Armor set to those of our users who are unable to meet us in person. Can't wait to read your messages!
        p.small.muted by Lemoness and Redphoenix
    tr
      td
        h3 Info for Developers
        p The <a href='http://devs.habitica.com/important-notice-about-the-migration-from-api-v2-to-v3/' target='_blank'>developer blog</a> has an update with important information about the API v2 deprecation. Check it out if you’re interested in developing integrations for Habitica!
        p.small.muted by Blade and Matteo
  h2 7/15/2016 - NEW IOS UPDATE AND STAFF SPOTLIGHT!
    tr
      td
        h3 New iOS Update: Bug Fixes!
        p We've released <a href='https://itunes.apple.com/us/app/habitica/id994882113?ls=1&mt=8'>a new iOS update</a> focusing on stability and bug fixes!
        br
        p It includes multiple crash fixes and clears up bugs such as the problems with rewards. Be sure to download it now for a better Habitica experience!
        br
        .promo_staff_spotlight_Lemoness.pull-right
        p If you like the improvements that we’ve been making to our app, please consider reviewing this new version. It really helps us out! Old reviews get hidden with each update, but if you go to the review section you can re-post them again with a single tap. We hope you enjoy the update!
        p.small.muted by viirus
    tr
      td
        h3 Staff Spotlight: Lemoness!
        p There's a new <a href='https://habitica.wordpress.com/2016/07/14/staff-spotlight-leslie-aka-lemoness/' target='_blank'>Staff Spotlight</a> on the blog, featuring an interview with Leslie (aka Lemoness)! Check it out to learn about her favorite Habitica pets, her best tips for productivity, and more.
  h2 7/12/2016 - NEW PET QUEST AND NEW AUDIO THEME
    tr
      td
        .Pet-Turtle-Base.pull-left.slight-right-margin
        h3 July Pet Quest: Guide the Turtle!
        p The giant sea turtle can't reach the beach because there's too much Task Flotsam in the way! Can you clear a path for her? If so, you'll earn a batch of Turtle Eggs! Get the quest scroll from the <a href='/#/options/inventory/quests'>Quest Shop</a> now.
        p.small.muted Art by Jessica Chase, Uncommon Criminal, Bambin, Scarabsi, JaizakAripaik, and Sungabraverday
        p.small.muted Writing by Ginger_Hanna
    tr
      td
        h3 New Audio Theme
        p There's a new audio theme available: Rosstavo's Theme! Select this theme from the 🔈 drop-down to enjoy a set of crisp, productivity-minded chimes and blips.
        p.small.muted by Rosstavo
  h2 7/7/2016 - ONGOING TAKE THIS CHALLENGE, NEW BLOG POST, AND CHALLENGE SPOTLIGHT
    tr
      td
        h3 Ongoing Take This Challenge: Convention Health
        p A new ongoing Challenge has been created by our friends at <a href='http://www.takethis.org' target='_blank'>Take This</a>: <a href='/#/options/groups/challenges/ca428fe2-1e3d-4974-bbb2-21edd4f8bec1'>Playing the Long Con</a>! It's designed to help keep you healthy during convention season.
        br
        p Unlike the <a href='/#/options/groups/challenges/da8859b2-5c6e-4aa5-b8b2-8db93d5de9fc'>Monthly Take This Challenge</a>, this Challenge doesn't have any prizes or equipment associated with it, but is designed so that you can join it and leave it multiple times a year, as needed. Enjoy!
        p.small.muted by DoctorB, Lemoness, and the Take This Team
    tr
      td
        h3 New Blog Posts and July Challenge Spotlight
        p There are two new posts on the Habitica blog!
        br
        p First, we've featured a new <a href='https://habitica.wordpress.com/2016/06/22/obstacles/' target='_blank'>Wiki article</a> about how to make Habitica work better for you. Check it out for some great tips.
        br
        p Plus, the <a href='https://habitica.wordpress.com/2016/07/05/july-challenge-spotlight/' target='_blank'>July Challenge Spotlight</a> is up! Check it out for some great Challenges.
        br
        p Have you made a Challenge that you think deserves to be in the spotlight? <a href='https://docs.google.com/forms/d/1Wb0TJaZrMA3URdANqoNjnhi_EfFTwfZ0WwteB8IU5E8/viewform' target='_blank'>Submit it to be featured on our blog!</a> Any Challenge with a Gem prize and a concrete end date is eligible. And feel free to tell us what you think about this month's spotlight in the comments, or on <a href='https://twitter.com/habitica' target='_blank'>Twitter</a>, <a href='https://www.facebook.com/Habitica' target='_blank'>Facebook</a>, or <a href='http://habitica.tumblr.com/' target='_blank'>Tumblr</a>. Enjoy!
        p.small.muted by Lemoness and Redphoenix
  h2 7/5/2016 - JULY BACKGROUNDS AND ARMOIRE ITEMS REVEALED!
    .promo_backgrounds_armoire_201607.pull-right
    tr
      td
        h3 July Backgrounds
        p There are three new avatar backgrounds in the <a href='/#/options/profile/backgrounds'>Background Shop</a>! Now your avatar can dive to the Deep Sea, bob in an Aquarium, or swim past the Castle of Dilatory!
        p.small.muted by Jessica Chase and DialFForFunky
    tr
      td
        h3 July Armoire Items Revealed
        p There is new equipment in Enchanted Armoire, a 100 GP Reward in the Rewards Column which unlocks after you've attained Ultimate Gear!
        br
        p Click on the Enchanted Armoire for a random chance at special Equipment, including the Cannoneer Item Set! It may also give you random XP or food items. We'll be adding new equipment to it during the first week of each month, but even when you've exhausted the current supply, you can keep clicking for a chance at food and XP.
        br
        p Now go spend all that accumulated Gold! May the Random Number Generator smile upon you...
        p.small.muted By Lemoness and SabreCat
        p.small.muted Art by Kai-Wen
  h2 7/1/2016 - iOS UPDATE AND NEW TAKE THIS CHALLENGE
    tr
      td
        h3 iOS Update: Notifications and Private Messages
        p We've released a new <a href='https://itunes.apple.com/us/app/habitica-stay-motivated-gamified/id994882113?mt=8' target='_blank'>iOS update</a>!
        br
        p Now you can send and read private messages on the app! Plus, you can now receive notifications for important events, like being invited to a party, guild, or quest, receiving a private message, and beginning a battle. Don’t want a certain type of notification? Simply adjust your preferences under Settings.
        br
        p If you like the improvements that we’ve been making to our app, please consider reviewing this new version. It really helps us out! Old reviews get hidden with each new release, but if you go to the review section you can re-post old reviews with a single tap. Thanks for using Habitica!
        p.small.muted by viirus and Nivl4
    tr
      td
        .promo_takethis_armor.pull-right
        h3 New Take This Challenge!
        p The next Take This Challenge has launched, <a href='https://habitica.com/#/options/groups/challenges/da8859b2-5c6e-4aa5-b8b2-8db93d5de9fc' target='_blank'>Check Your HP</a>, with a focus on tracking your mood. Be sure to check it out to earn additional pieces of the Take This armor set!
        br
        p <a href='http://www.takethis.org/' target='_blank'>Take This</a> is a nonprofit that seeks to inform the gamer community about mental health issues, to provide education about mental disorders and mental illness prevention, and to reduce the stigma of mental illness.
        br
        p Congratulations to the winners of the last Take This Challenge, "It's Dangerous to Go Alone": grand prize winner janey_p, and runners-up Dennis Charles Puerto Calubia, lamachine, Didit, mykabot, and Deiket. Plus, all participants in that Challenge have received the Take This Shield. Enjoy!
        p.small.muted by Lemoness, SabreCat, Doctor B, and the Take This team
  h2 SPLASHY SKINS! LAST CHANCE FOR SELKIE ITEM SET!
    tr
      td
        .promo_splashyskins.pull-right
        h3 Splashy Skin Set
        p There's a new set of Seasonal Edition Skins available in the <a href='/#/options/profile/avatar'>Avatar Customization page</a> until July 31st! Get them while you can, or they won't be available until next year.
        p.small.muted by UncommonCriminal
    tr
      td
        .promo_mystery_201606.pull-right
        h3 Last Chance for Selkie Item Set
        p Reminder: this is the final day to <a href='/#/options/settings/subscription'>subscribe</a> and receive the Selkie Item Set. If you want the Selkie Cap or the Selkie Tail, now's the time. Thanks so much for your support -- we hope you enjoy your Gems!
        p.small.muted by Lemoness
  h2 TASK REMINDERS ON ANDROID, JUNE SUBSCRIBER ITEMS, AND SEAFOAM TRANSFORMATION ITEMS
    tr
      td
        h3 Android Update: Task Reminders
        p There's <a href='https://play.google.com/store/apps/details?id=com.habitrpg.android.habitica&hl=en' target='_blank'>a new Android update</a> which includes a very exciting feature: Task Reminders! When you make or edit Dailies and To-Dos, you can now add notifications that will remind you to get things done! Never forget a task again.
        br
        p We've also fixed a variety of bugs, so be sure to download this update now!
        p.small.muted by viirus, TheHollidayInn, and nivl4
    tr
      td
        .promo_mystery_201606.pull-right
        h3 June Subscriber Items
        p The June Subscriber Items have been revealed: the Selkie Robes Set! You still have seven days to <a href='/#/options/settings/subscription'>subscribe</a> and receive the item set.
        br
        p Subscribers also receive the ability to buy Gems for Gold -- the longer you subscribe, the more Gems you can buy per month! There are other perks as well, such as longer access to uncompressed data. Best of all, your support directly keeps Habitica running. Thank you very much -- it means a lot to us!
        p.small.muted by Lemoness
    tr
      td
        .seafoam_star.pull-right
        h3 Seafoam Transformation Item
        p Splash some Seafoam on your friends and they will undergo a mysterious transformation until their next cron! You can buy the Seafoam in the <a href='/#/options/inventory/seasonalshop'>Seasonal Shop</a> for Gold. Don't want to be transformed? Just buy some Sand from the <a href='/#/tasks'>Rewards Store</a> to reverse it.
  h2 SUMMER SPLASH EVENT! LIMITED EDITION OUTFITS, SEASONAL SHOP OPENS, AND SUMMER NPCS
    tr
      td
        h3 Summer Splash Begins
        p The Summer Splash festival has arrived, and Habitica has moved to the undersea city of Dilatory for the summer! From today until July 31st, join us for fun in the sun.
    tr
      td
        .promo_summer_classes_2016.pull-right
        h3 Limited Edition Class Outfits
        p From now until July 31st, limited edition outfits are available in the Rewards column. Depending on your class, you can be a Seahorse Healer, a Shark Warrior, an Eel Rogue, or a Dolphin Mage! You'd better get productive to earn enough gold before they disappear. Good luck!
        p.small.muted by Giu08. Jynn, TetoIsGreat, Kai-Wen, and Lemoness
    tr
      td
        .promo_summer_classes_2015.pull-left.slight-right-margin
        h3 Seasonal Shop Opens
        p The <a href='/#/options/inventory/seasonalshop'>Seasonal Shop</a> has opened! It's stocking summertime Seasonal Edition goodies at the moment, including last year's summer outfits. Everything there will be available to purchase during the Summer Splash event each year, but it's only open until July 31st, so be sure to stock up now, or you'll have to wait a year to buy these items again.
        p.small.muted by Lemoness
    tr
      td
        .seasonalshop_open.pull-right
        h3 Summer NPCs
        p Looks like the NPCs are really getting in to the summer spirit. Ian, Bailey, Matt, and the Seasonal Sorceress are having fun under the sea in the sunken city of Dilatory, and Alex and Daniel have moved down to the beach. Even the Time Travelers are getting into the fun, although... oh dear... they seem to have overshot the season...
        p.small.muted by Lemoness
  h2 6/17/2016 - EQUIPMENT SORTING AND GUILD SPOTLIGHT
    tr
      td
        h3 New Equipment Sorting Option
        p The Equipment page now has a new "Group by Type" option that arranges your equipment by armor, headgear, etc. Choose the equipment organization method that you like best!
        p.small.muted by Hus274
    tr
      td
        h3 June Guild Spotlight
        p We're highlighting several Guilds that can help you achieve your goals this summer, including the Long-Term Accountability Guild for that massive personal project, the Young Adult - Unprepared Guild for all you recent grads, and the Legendary Book Club of Habitica to help with that summer reading. <a href='https://habitica.wordpress.com/2016/06/17/start-your-summer-projects-june-guild-spotlight/' target='_blank'>Learn more here</a>!
        p.small.muted by redphoenix
  h2 6/15/2016 - NEW PET QUEST: AXOLOTL
    span.Mount_Body_Axolotl-CottonCandyPink.pull-right
      span.Mount_Head_Axolotl-CottonCandyPink.pull-right(style='margin:0')
    tr
      td
        h3 Axolotl Pet Quest
        p The Magical Axolotl is gulping away your willpower. Can you muster the energy to defeat your tasks? If so, you'll earn a batch of Axolotl Eggs! Get the quest scroll from the <a href='/#/options/inventory/quests'>Quest Shop</a> now.
        p.small.muted Writing by Summer (River Mori)
        p.small.muted Art by hazel40, PainterProphet, Kiwibot, Streak, sungabraverday, Zorella, and James Danger
  h2 6/9/2016 - OFFICIAL CHALLENGE AND ARMOR SET, MEET THE STAFF BLOG POST, FOCUSME PARTNERSHIP, AND IMPORTANT INFO FOR DEVELOPERS
    tr
      td
        .promo_takethis_armor.pull-right
        h3 Official "Take This" Challenge and Armor Set
        p We've launched a new <a href='/#/options/groups/challenges/4f659c01-c686-4fcf-bb62-429c4c87792c'>Official Habitica Challenge Series</a>, designed especially for us by <a href='http://www.takethis.org/' target='_blank'>Take This</a>, a nonprofit that seeks to inform the gamer community about mental health issues, to provide education about mental disorders and mental illness prevention, and to reduce the stigma of mental illness.
        br
        p The first Challenge in this series focuses on cultivating your offline friendships, and gem prizes are available to the winner and runners-up. Plus, at the end of the Challenge, all active participants will earn one piece of the new Take This Armor Set!
    tr
      td
        .npc_sabe.pull-left.slight-right-margin
        h3 Meet the Staff: Sabe
        p Ever want to know more about the people who run Habitica? Now you can! We have an <a href='https://habitica.wordpress.com/2016/06/09/staff-spotlight-sabe-aka-sabrecat/' target='_blank'>interview with SabreCat</a> on our blog. Learn more about the coder behind everything from monthly quests to architecture improvements.
    tr
      td
        h3 Partnership with FocusMe
        p Because the Habitica staff members are big fans of distraction-blocker <a href='http://focusme.com' target='_blank'>FocusMe</a> (and their staff members are big fans of Habitica), we’ve decided to offer <a href='http://focusme.com/habitica-special/' target='_blank'>a joint promotion</a> until Sunday June 19th, where anyone who purchases FocusMe will also be offered a 20% discount on a six-month Habitica subscription! <a href='https://habitica.wordpress.com/2016/06/09/habitica-and-focusme-partnership/' target='_blank'>Learn more here.</a>
    tr
      td
        h3 Important Info for Developers
        p Important news for Habitica developers: we're going to deactivate API v2 on July 15th. <a href='http://devs.habitica.com/api-v2-deprecation-notice/' target='_blank'>Learn more here</a>.
        br
        p We've put together a <a href='http://devs.habitica.com/api-v2-v3-migration-guide/' target='_blank'>migration guide</a> to help you make the switch for any of the integrations that you are coding. If you have any questions, feel free to reach out to us on <a href='https://github.com/HabitRPG/habitrpg/issues' target='_blank'>GitHub</a> or the <a href='/#/options/groups/guilds/68d4a01e-db97-4786-8ee3-05d612c5af6f'>Aspiring Coders Guild</a> and we'll be happy to assist. Thanks for contributing to Habitica!
  h2 6/2/2016 - JUNE BACKGROUNDS AND ARMOIRE ITEMS REVEALED! PLUS, JUNE CHALLENGE SPOTLIGHT
    tr
      td
        .promo_backgrounds_armoire_201606.pull-right
        h3 June Backgrounds
        p There are three new avatar backgrounds in the <a href='/#/options/profile/backgrounds'>Background Shop</a>! Now your avatar can hop on a Lilypad, splash on a Waterfall Rock, or stroll down the Lighthouse Shore!
        p.small.muted by Witticaster, KusSv, and shellcollector
    tr
      td
        h3 June Armoire Items Revealed
        p There is new equipment in Enchanted Armoire, a 100 GP Reward in the Rewards Column which unlocks after you've attained Ultimate Gear!
        br
        p Click on the Enchanted Armoire for a random chance at special Equipment, including the Seaside Set and the Green Floppy Hat! It may also give you random XP or food items. We'll be adding new equipment to it during the first week of each month, but even when you've exhausted the current supply, you can keep clicking for a chance at food and XP.
        br
        p Now go spend all that accumulated Gold! May the Random Number Generator smile upon you...
        p.small.muted by Lemoness and SabreCat
        p.small.muted Art by shellcollector and starsystemic
    tr
      td
        h3 Challenge Spotlight: Small Improvements Add Up
        p There's a new <a href='https://habitica.wordpress.com/2016/06/02/small-improvements-add-up-june-challenge-spotlight' target='_blank'>Challenge Spotlight</a> on our blog! Check it out for some great Challenges that can help you improve your life one little step at a time.
        br
        p Have you made a Challenge that you think deserves to be in the spotlight? <a href='https://docs.google.com/forms/d/1Wb0TJaZrMA3URdANqoNjnhi_EfFTwfZ0WwteB8IU5E8/viewform' target='_blank'>Submit it to be featured on our blog!</a> Any Challenge with a Gem prize and a concrete end date is eligible. And feel free to tell us what you think about this month's spotlight in the comments, or on <a href='https://twitter.com/habitica' target='_blank'>Twitter</a>, <a href='https://www.facebook.com/Habitica' target='_blank'>Facebook</a>, or <a href='http://habitica.tumblr.com/' target='_blank'>Tumblr</a>. Enjoy!
        p.small.muted by redphoenix
        p.small.muted Challenges by Accio Books, Cheers, and Freelancecynic
  h2 5/30/2016 - LAST CHANCE FOR MARCHING BARD ITEM SET AND FLORAL POTIONS
    tr
      td
        .promo_mystery_201605.pull-right
        .promo_floral_potions.pull-left.slight-right-margin
        h3 Last Chance for Marching Bard Item Set
        p Reminder: this is the final day to <a href='/#/options/settings/subscription'>subscribe</a> and receive the Marching Bard Item Set! If you want the Marching Bard Hat or the Marching Bard Uniform, now's the time. Thanks so much for your support -- we hope you enjoy your Gems.
        p.small.muted by Lemoness
    tr
      td
        h3 Last Chance for Floral Hatching Potions
        p Reminder: this is the final day to <a href='/#/options/inventory/drops'>buy Floral Hatching Potions</a>! If they come back, it won't be until next year at the earliest, so don't delay!
        p.small.muted by Mako413
  h2 5/25/2016 - iOS UPDATE, ANDROID UPDATE, AND MAY SUBSCRIBER ITEMS
    tr
      td
        h3 iOS App Update Available
        p We've released <a href='https://itunes.apple.com/us/app/habitica-stay-motivated-gamified/id994882113' target='_blank'>a new iOS app update</a> that contains tons of bug fixes, including for the pet feeding crash and the annoying fake death popups! Be sure to download it now for a more stable Habitica.
        br
        p Thank you so much to everyone who reported bugs that cropped up after our massive code overhaul! It was very helpful. And if you have a spare moment, we'd love it if you could review this app. It really helps us out! iOS hides all old reviews, but if you've already written one, it's very easy to repost with a single button click.
        p.small.muted by viirus
    tr
      td
        h3 Android Update: Bug Fixes
        p We've released <a href='https://play.google.com/store/apps/details?id=com.habitrpg.android.habitica&hl=en' target='_blank'>a new Android update</a> with fixes for lots of bugs and crashes. Download it now for a more stable experience!
        br
        p Thank you for your patience as we worked out some of the hiccups that came with our major code overhaul this weekend. If you like the direction that we're taking the app, we'd love it if you could take the time to leave us a review :) It really helps us out!
        p.small.muted by viirus
    tr
      td
        .promo_mystery_201605.pull-right
        h3 May Subscriber Items
        p The May Subscriber Items have been revealed: the Marching Bard Item Set! You still have six days to <a href='/#/options/settings/subscription'>subscribe</a> and receive the item set.
        br
        p Subscribers also receive the ability to buy Gems for Gold -- the longer you subscribe, the more Gems you can buy per month! There are other perks as well, such as longer access to uncompressed data. Best of all, your support directly keeps Habitica running. Thank you very much -- it means a lot to us!
        p.small.muted by Lemoness
  h2 5/21/2016 - WELCOME BACK, HABITICA!
    tr
      td
        h3 Welcome Back, Everyone!
        p Hurrah! After many hours of toil, our valiant blacksmiths were able to complete our <a href='/static/maintenance-info' target='_blank'>planned maintenance</a> ahead of schedule. The site should be working normally again! If you notice any issues or have any questions, please feel free to email us at <a href='mailto:admin@habitica.com' target='_blank'>admin@habitica.com</a> and we will be happy to help.
    tr
      td
        h3 Important Mobile App Updates
        p We’ve released an <a href='https://geo.itunes.apple.com/us/app/habitica/id994882113?mt=8' target='_blank'>iOS update</a> and an <a href='https://play.google.com/store/apps/details?id=com.habitrpg.android.habitica' target='_blank'>Android update</a> that contain the new code. It’s very important to download these updates immediately, or you may encounter significant bugs!
    tr
      td
        .Pet-Wolf-Veteran.pull-right
        h3 Veteran Pets
        p To thank you for your patience during the maintenance, we have awarded everyone a special Veteran Pet! You can see it under <a href='/#/options/inventory/pets'>Inventory > Pets</a>, at the bottom of the screen. If it hasn’t appeared yet, never fear: because there are so many Habiticans, it can sometimes take an hour or two for everyone to receive their pet. You will have it soon! Thanks again for bearing with us during the downtime.
    tr
      td
        h3 Daily Safe Mode
        p To protect the accounts of Habiticans in different time zones across the world, we enabled Cron Daily Safe Mode during the maintenance, which will prevent you from taking any damage or losing any streaks for the rest of the weekend. Let us know at <a href='mailto:admin@habitica.com' target='_blank'>admin@habitica.com</a> if you have any questions or concerns!
  h2 5/19/2016 - IMPORTANT: UPCOMING MAINTENANCE!
    tr
      td
        h3 Maintenance to Take Place May 21
        p This Saturday, we will be performing important maintenance on Habitica to build out the groundwork for some exciting upcoming features! We'll be doing everything we can to make this as smooth as possible, but unfortunately, there will be significant downtime for much of the day.
        br
        p.strong We expect that on Saturday, May 21st, Habitica will be unavailable between <a href='http://www.worldtimebuddy.com/?pl=1&lid=5368361,100&h=5368361' target='_blank'>1 PM and 10 PM Pacific Time (8 pm - 5 am UTC)</a>.
        ul
          li Don't worry, <strong>you will NOT lose any streaks or take any damage during this weekend, not even from Bosses!</strong> This maintenance will not harm your accounts.
          li If you will need to see your task list on Saturday, <strong>we recommend taking a screenshot of your tasks before the maintenance begins</strong> so that you can use them as a reference during downtime.
          li At the end of the maintenance, to thank people for their patience, <strong>everyone will receive a rare Veteran pet!</strong>
          li This maintenance should not result in any major visible differences to the site; it's all behind-the-scenes work. However, <strong>at the end of it, we will release new updates to the mobile apps, which will be required in order for the apps to work properly with the new changes!</strong> Be sure to download those updates on Saturday as soon as they are released.
          li For more information, please <strong>check out our detailed <a href='/static/maintenance-info'>info page</a> about the maintenance!</strong> And if you have any further questions or concerns, feel free to reach out to Leslie (<a href='mailto:leslie@habitica.com' target='_blank'>leslie@habitica.com</a>), and she will be happy to help you.
        p We understand that it's very frustrating to have Habitica unavailable for such a long part of the day. Rest assured that we'll be doing everything we can to make the maintenance go as quickly as possible, but with over a million Habitican accounts to migrate, this is a hefty task! During the maintenance on Saturday we will be posting regular status reports on our <a href='https://twitter.com/habitica' target='_blank'>Twitter account</a>, so you can follow us for the most accurate updates.
        br
        p Thank you for your patience, and for using Habitica!
  h2 5/17/2016 - TREELING PET QUEST AND CHALLENGE SPOTLIGHT!
    tr
      td
        .Pet-Treeling-Base.pull-right
        h3 New Pet Quest: The Tangle Tree (Treelings)
        p We've released a new <a href='/#/options/inventory/quests'>Pet Quest</a>: The Tangle Tree! The Garden Competition has been disrupted by a terrible multi-tasking tree. Can you defeat this wooden warrior? If so, you'll earn some treeling eggs!
        p.small.muted by Lemoness and SabreCat
        p.small.muted Art by fuzzytrees, PainterProphet, plumilla, and aurakami
        p.small.muted Writing by Flutter Bee
    tr
      td
        h3 Challenge Spotlight
        p There's a new <a href='https://habitica.wordpress.com/2016/05/17/simplify-your-digital-life-may-challenge-spotlight/' target='_blank'>Challenge Spotlight</a> on our blog! Check it out for some great Challenges that can help you simplify your digital life.
        br
        p Have you made a Challenge that you think deserves to be in the spotlight? <a href='https://docs.google.com/forms/d/1Wb0TJaZrMA3URdANqoNjnhi_EfFTwfZ0WwteB8IU5E8/viewform' target='_blank'>Submit it to be featured on our blog!</a> Any Challenge with a Gem prize and a concrete end date is eligible. And feel free to tell us what you think about this month's spotlight in the comments, or on <a href='https://twitter.com/habitica' target='_blank'>Twitter</a>, <a href='https://www.facebook.com/Habitica' target='_blank'>Facebook</a>, or <a href='http://habitica.tumblr.com/' target='_blank'>Tumblr</a>. Enjoy!
        p.small.muted by redphoenix
        p.small.muted Challenges by ArynChris, Janelle Rowe, and BeanieB
  h2 5/14/2016 - IMPORTANT ANDROID UPDATE AND HABITICA ON SOCIAL MEDIA
    tr
      td
        .scene_phone_peek.pull-right
        h3 Android Update
        p We've released <a href='https://play.google.com/store/apps/details?id=com.habitrpg.android.habitica' target='_blank'>a new Android update</a> which includes the ability to choose a class at level 10! We've also fixed a bunch of bugs, and enabled social media sharing. Want to show off your new pet or fancy avatar to your friends? Now you can!
    tr
      td
        .scene_coding.pull-right
        h3 Habitica on Social Media
        p Speaking of social media.... you should come follow Habitica on <a href='https://twitter.com/habitica' target='_blank'>Twitter</a>, <a href='https://www.facebook.com/Habitica' target='_blank'>Facebook</a>, and <a href='http://habitica.tumblr.com/' target='_blank'>Tumblr</a>! We post important announcements and weekly updates, and we even share fun things like Habitica <a href='http://blog.habitrpg.com/tagged/fanart' target='_blank'>fanart</a> and <a href='http://blog.habitrpg.com/tagged/cosplay' target='_blank'>cosplay</a> on our blog. Come chat with us!
  h2 5/11/2016 - NEW AVATAR CUSTOMIZATIONS AND CHALLENGE SPOTLIGHT SUBMISSIONS
    tr
      td
        .promo_chairs_glasses.pull-right
        h3 Glasses and New Wheelchair Colors for Avatars
        p We have two new sets of free <a href='/#/options/profile/avatar'>avatar customizations</a> available: glasses, and additional wheelchair colors! We hope that Habiticans who wear glasses and/or use wheelchairs will enjoy these options.
        p.small.muted by Breadstrings and Balduranne
    tr
      td
        h3 Challenge Spotlight Submissions
        p Do you have a broadly-applicable Challenge that you would like to promote to all of Habitica? Now you can submit Challenges to be featured on our official blog! To qualify, the Challenge must have a fixed end date and a Gem prize of any amount. To submit a Challenge for consideration, just <a href='https://docs.google.com/forms/d/1Wb0TJaZrMA3URdANqoNjnhi_EfFTwfZ0WwteB8IU5E8/viewform' target='_blank'>fill out this form.</a>
        p.small.muted by redphoenix
  h2 5/3/2016 - iOS UPDATE, MAY BACKGROUNDS, AND MAY ARMOIRE ITEMS
    tr
      td
        h3 iOS Update
        p We've released <a href='https://itunes.apple.com/us/app/habitica/id994882113?ls=1&mt=8' target='_blank'>a new iOS update</a> which includes social media sharing and the ability to change your class from the app, as well as some bug fixes. Be sure to download it now for a better Habitica experience!
        br
        p If you like the improvements that we’ve been making to our app, please consider reviewing this new version. It really helps us out! Old reviews get hidden, but if you go to the review section you can re-post it again with a single tap. We hope you enjoy the update!
        p.small.muted by viirus
    tr
      td
        .promo_backgrounds_armoire_201605.pull-right
        h3 May Backgrounds
        p There are three new avatar backgrounds in the <a href='https://habitica.com/#/options/profile/backgrounds'>Background Shop!</a> Now your avatar can buzz in a Beehive, explore the Tree Roots, or battle a Gazebo.
        p.small.muted by James Danger and DialFForFunky
    tr
      td
        h3 May Armoire Items Revealed
        p There is new equipment in the Enchanted Armoire, a 100 GP Reward in the Rewards Column which unlocks after you've attained Ultimate Gear!
        br
        p Click on the Enchanted Armoire for a random chance at special Equipment, including the Graduate Set and the Bouquet of Flowers! It may also give you random XP or food items. We'll be adding new equipment to it during the first week of each month, but even when you've exhausted the current supply, you can keep clicking for a chance at food and XP.
        br
        p Now go spend all that accumulated Gold! May the Random Number Generator smile upon you...
        p.small.muted by Breadstrings
  h2 4/29/2016 - LAST CHANCE FOR APRIL SUBSCRIBER ITEMS AND SPRING FLING ITEMS!
    tr
      td
        .promo_mystery_201604.pull-right
        h3 Last Chance for April Item Set
        p Reminder: this is the final day to <a href='/#/options/settings/subscription'>subscribe</a> and receive the Leaf Warrior Item Set! If you want the Crown o' Flowers or the Armor o' Leaves, now's the time. Thanks so much for your support <3
    tr
      td
        .promo_spring_classes_2016.pull-right
        h3 Last Chance for Spring Fling Items and Customizations
        p On May 1st, everything will be back to normal in Habitica, so if you still have any remaining Spring Fling Items that you want to buy from the Rewards Column or the Seasonal Shop, you'd better do it now! The <a href='/#/options/inventory/seasonalshop'>Seasonal Edition items</a> and <a href='/#/options/profile/avatar'>Hair/Skin Colors</a> won't be back until next March, and if the Limited Edition items return they will have increased prices or changed art, so strike while the iron is hot!
  h2 4/27/2016 - WORLD BOSS DEFEATED!
    tr
      td
        h3 The Be-Wilder World Boss is Defeated!
        p We've done it! The Be-Wilder lets out a ululating cry as it twists in the air, shedding feathers like falling rain. Slowly, gradually, it coils into a cloud of sparkling mist. As the newly-revealed sun pierces the fog, it burns away, revealing the coughing, mercifully human forms of Bailey, Matt, Alex.... and the April Fool himself.
    tr
      td
        h3 Mistiflying is Saved!
        p The April Fool has enough shame to look a bit sheepish. “Oh, hm,” he says. “Perhaps I got a little…. carried away.”
        br
        p The crowd mutters. Sodden flowers wash up on sidewalks. Somewhere in the distance, a roof collapses with a spectacular splash.
        br
        p “Er, yes,” the April Fool says. “That is. What I meant to say was, I’m dreadfully sorry.” He heaves a sigh. “I suppose it can’t all be fun and games, after all. It might not hurt to focus occasionally. Maybe I’ll get a head start on next year’s pranking.”
        br
        p Redphoenix coughs meaningfully.
        br
        p “I mean, get a head start on this year’s spring cleaning!” the April Fool says. “Nothing to fear, I’ll have Habit City in spit-shape soon. Luckily nobody is better than I at dual-wielding mops.”
        br
        p Encouraged, the marching band starts up.
        br
        .Pet-MagicalBee-Base.pull-right
        p It isn’t long before all is back to normal in Habit City. Plus, now that the Be-Wilder has evaporated, the magical bees of Mistiflying bustle back to work, and soon the flowers are blooming and the city is floating once more.
        br
        p As Habiticans cuddle the magical fuzzy bees, the April Fool’s eyes light up. “Oho, I’ve had a thought! Why don’t you all keep some of these Magical Bee Pets and Mounts? It’s a gift that perfectly symbolizes the balance between hard work and sweet rewards, if I’m going to get all boring and allegorical on you.” He winks. “Besides, they don’t have stingers! Fool’s honor.”
  h2 4/25/2016 - APRIL SUBSCRIBER ITEMS AND FLORAL HATCHING POTIONS!
    tr
      td
        .promo_mystery_201604.pull-right
        h3 April Subscriber Items
        p The April Subscriber Item has been revealed: the Leaf Warrior Item Set! You still have five days to <a href='/#/options/settings/subscription'>subscribe</a> and receive the item set.
        br
        p Subscribers also receive the ability to buy Gems for Gold -- the longer you subscribe, the more Gems you can buy per month! There are other perks as well, such as longer access to uncompressed data. Best of all, your support directly keeps Habitica running. Thank you very much -- it means a lot to us!
        p.small.muted by Lemoness
    tr
      td
        .promo_floral_potions.pull-left.slight-right-margin
        h3 Floral Hatching Potions
        p Between now and May 31st, you can buy Floral Hatching Potions from <a href='/#/options/inventory/drops'>the Market</a> and use them to hatch any standard pet egg! (Magic Hatching Potions do not work on Quest Pet eggs.)
        br
        p Floral Hatching Potions are a Seasonal Edition item, so they will not be available again before next spring! Be sure to get them while you can.
        p.small.muted by Mako413
  h2 4/23/2016 - THE BE-WILDER STRIKES AGAIN!
    tr
      td
        h3 World Boss: Third Beguilement Strike!
        p Look out! In the middle of reporting the news, Bailey the Town Crier has been possessed by the Be-Wilder! She lets out an evil, uninformative screech as she rises into the air. Now how will we know what’s going on?
        br
        p Don't give up... we're so close to defeating this bothersome bird for once and for all!
  h2 4/15/2016 - iOS AND ANDROID UPDATES, AND ANOTHER BEGUILEMENT STRIKE!
    tr
      td
        h3 iOS Update: Fixes Galore
        p We've released <a href='https://itunes.apple.com/us/app/habitica/id994882113?ls=1&mt=8'>a new iOS update</a> focusing on stability and bug fixes!
        br
        p It includes multiple crash fixes, most notably for iOS 7 and for quests with rage bars, and clears up frustrating bugs such as the issues with timezones, the duplicating items bug, and the fact that completed to-dos used to still cause reminders. Be sure to download it now for a better Habitica experience!
        br
        p Thank you very much for your patience! If you like the improvements that we’ve been making to our app, please consider reviewing this new version. It really helps us out! Also, old reviews get hidden, but if you go to the review section you can re-post it again with a single tap. We hope you enjoy the update!
        p.small.muted by viirus, schrockblock, a-ayyash, and nivl4
    tr
      td
        .Pet-Wolf-Base.pull-left.slight-right-margin
        h3 Android App Update: Pets, Enchanted Armoire, and More!
        p In case you missed it, yesterday we updated <a href='https://play.google.com/store/apps/details?id=com.habitrpg.android.habitica'>the Android app</a> to include a ton of features, including:
        br
        ul
          li Pets and Mounts! Now you can use the app to hatch pets, feed them, and equip pets and mounts.
          li The World Boss! Now you can view the World Boss Battle from the Tavern on the app!
          li The Enchanted Armoire! Tap right from the app for a chance at equipment, Experience, or food.
          li Edit Task Attributes! Assign attributes to tasks for use with task-based point allocation.
          li Crash and Bug Fixes! Including fixes for incorrectly-locked backgrounds, date display, editing task attribution allocation, and more.
        br
        p If you like what we're doing with the app, please consider leaving a review! It means a lot to us.
        p.small.muted by viirus, saranlert, schrockblock, ablx and jeubank12
    tr
      td
        .npc_matt_broken.pull-right
        h3 World Boss: Second Beguilement Strike!
        p In more frightening news, the Be-Wilder has used another Beguilement Strike!
        br
        p Once again the Be-Wilder has dazzled us into neglecting our Dailies, and now it has attacked Matt the Beast Master! With a swirl of mist, Matt transforms into a terrifying winged creature, and all the pets and mounts howl sadly in their stables. Quickly, stay focused on your tasks to defeat this dastardly distraction!
  h2 4/14/2016 - ANDROID APP UPDATES!
    tr
      td
        .Pet-Wolf-Base.pull-left.slight-right-margin
        h3 Android App Update: Pets, Enchanted Armoire, and More!
        p We've updated <a href='https://play.google.com/store/apps/details?id=com.habitrpg.android.habitica'>the Android app</a> to include a ton of features, including:
        br
        ul
          li Pets and Mounts! Now you can use the app to hatch pets, feed them, and equip pets and mounts.
          li The World Boss! Now you can view the World Boss Battle from the Tavern on the app!
          li The Enchanted Armoire! Tap right from the app for a chance at equipment, Experience, or food.
          li Edit Task Attributes! Assign attributes to tasks for use with task-based point allocation.
          li Crash and Bug Fixes! Including fixes for incorrectly-locked backgrounds, date display, editing task attribution allocation, and more.
        br
        p If you like what we're doing with the app, please consider leaving a review! It means a lot to us.
        p.small.muted by viirus, saranlert, schrockblock, ablx and jeubank12
  h2 4/12/2016 - APRIL PET QUEST: FALCON!
    tr
      td
        .Pet-Falcon-Base.pull-right
        h3 April Pet Quest: The Birds of Preycrastination
        p The Birds of Preycrastination are making it hard for Habiticans to meet their goals! Can you defeat your tasks? If so, you'll earn a batch of Falcon Eggs! Get The Birds of Preycrastination from the <a href='/#/options/inventory/quests'>Quest Shop</a>.
        p.small.muted Writing by Bartelmy
        p.small.muted Art by JonArinbjorn, Squish, Onheiron, and Trogdorina
    tr
      td
        .shop_valorousPresence.pull-left.slight-right-margin
        h3 Skill Icons
        p Now skills have a beautiful set of icons associated with them, thanks to our artist contributors!
        p.small.muted by Accio Books!
        p.small.muted Art by Draayder, Siriocra, Evyx, RosemonkeyCT, LlamaHobbit, Inventrix, Pfeffernusse, TinyCoke, and intune
  h2 4/8/2016 - WORLD BOSS ATTACK: BEGUILEMENT STRIKE!
    tr
      tr
        .npc_alex_broken.pull-right
        h3 Beguilement Strike on Alex the Merchant!
        p Oh no! The Be-Wilder has used its Beguilement Strike!
        br
        p Despite our best efforts, we've gotten distracted by the Be-Wilder’s charming illusions and have forgotten to do some of our Dailies! With a cackling cry, the shining bird beats its wings, raising a swarm of mist around Alex the Merchant. When the fog clears, he has been possessed! “Have some free samples!” he shouts gleefully, and begins to hurl exploding eggs and potions at fleeing Habiticans. Not the most favorable of sales, to be sure.
        br
        p Hurry! Let's stay focused on our Dailies to defeat this monster before it possesses someone else.
  h2 4/5/2016 - APRIL BACKGROUNDS, ARMOIRE ITEMS, AND SHINY SEEDS!
    tr
      td
        .promo_backgrounds_armoire_201604.pull-right
        h3 April Backgrounds
        p There are three new avatar backgrounds in the <a href='/#/options/profile/backgrounds'>Background Shop!</a> Now your avatar can practice on the Archery Range, frolic on Giant Flowers, or discover gold at the End of the Rainbow!
        p.small.muted Art by Sunstroke, PainterProphet, and UncommonCriminal
    tr
      td
        h3 April Armoire Items Revealed
        p There is new equipment in the Enchanted Armoire, a 100 GP Reward in the Rewards Column which unlocks after you've attained Ultimate Gear!
        br
        p Click on the Enchanted Armoire for a random chance at special Equipment, including the Basic Archer Set, and the Comical Arrow! It may also give you random XP or food items. We add new equipment to it during the first week of each month, but even when you've exhausted the current supply, you can keep clicking for a chance at food and XP.
        br
        p Now go spend all that accumulated Gold! May the Random Number Generator smile upon you...
        p.small.muted Art by Balduranne, Fandekasp, nonight, and Kiwibot
    tr
      td
        .avatar_floral_healer.pull-left.slight-right-margin
        h3 Shiny Seeds
        p Throw a Shiny Seed at your friends and they will turn into a cheerful flower until their next cron! You can buy the Seeds in the <a href='/#/options/inventory/seasonalshop'>Seasonal Shop</a> for Gold. Don't want to be a flower? Just buy some Petal-Free Potion from the <a href='/#/tasks'>Rewards Store</a> to reverse it.
        br
        p Shiny Seeds will be available until April 30th!
  h2 4/1/2016 - WORLD BOSS REVEALED: THE BE-WILDER!
    tr
      td
        .quest_bewilder.pull-right
        h3 World Boss: The Be-Wilder
        p Complete Dailies and To-Dos to damage the World Boss! Incomplete Dailies fill the Beguilement Strike Bar. When the Beguilement Strike bar is full, the World Boss will attack an NPC. A World Boss will never damage individual players or accounts in any way. Only active accounts who are not resting in the inn will have their incomplete Dailies tallied.
        br
        p.text-center ~*~
        br
        p The party begins like any other.
        br
        p The appetizers are excellent, the music is swinging, and even the dancing elephants have become routine. Habiticans laugh and frolic amid the overflowing floral centerpieces, happy to have a distraction from their least-favorite tasks, and the April Fool whirls among them, eagerly providing an amusing trick here and a witty twist there.
        br
        p As the Mistiflying clock tower strikes midnight, the April Fool leaps onto the stage to give a speech.
        br
        p “Friends! Enemies! Tolerant acquaintances! Lend me your ears.” The crowd chuckles as animal ears sprout from their heads, and they pose with their new accessories.
        br
        .npc_aprilFool.pull-left.slight-right-margin
        p “As you know,” the Fool continues, “my confusing illusions usually only last a single day. But I’m pleased to announce that I’ve discovered a shortcut that will guarantee us non-stop fun, without having to deal with the pesky weight of our responsibilities. Charming Habiticans, meet my magical new friend... the Be-Wilder!”
        br
        p Lemoness pales suddenly, dropping her hors d'oeuvres. “Wait! Don’t trust--”
        br
        p But suddenly mists are pouring into the room, glittering and thick, and they swirl around the April Fool, coalescing into cloudy feathers and a stretching neck. The crowd is speechless as an monstrous bird unfolds before them, its wings shimmering with illusions. It lets out a horrible screeching laugh.
        br
        p “Oh, it has been ages since a Habitican has been foolish enough to summon me! How wonderful it feels, to have a tangible form at last.”
        br
        p Buzzing in terror, the magic bees of Mistiflying flee the floating city, which sags from the sky. One by one, the brilliant spring flowers wither up and wisp away.
        br
        p “My dearest friends, why so alarmed?” crows the Be-Wilder, beating its wings. “There’s no need to toil for your rewards any more. I’ll just give you all the things that you desire!”
        br
        p A rain of coins pours from the sky, hammering into the ground with brutal force, and the crowd screams and flees for cover. “Is this a joke?” Baconsaur shouts, as the gold smashes through windows and shatters roof shingles.
        br
        p PainterProphet ducks as lightning bolt crackle overhead, and fog blots out the sun. “No! This time, I don’t think it is!”
        br
        p Quickly, Habiticans, don’t let this World Boss distract us from our goals! Stay focused on the tasks that you need to complete so we can rescue Mistiflying -- and hopefully, ourselves.

  h2 3/30/2016 - LAST CHANCE FOR MARCH SUBSCRIBER ITEMS! ALSO, EQUIPMENT SORTING AND WHEELCHAIRS FOR AVATARS
    tr
      td
        .promo_mystery_201603.pull-right
        h3 Last Chance for March Subscriber Items
        p Reminder: this is the final day to <a href='/#/options/settings/subscription'>subscribe</a> and receive the Lucky Set! If you want the Lucky Suit or the Lucky Hat, now's the time! Thanks so much for your support -- we really do appreciate it.
        p.small.muted by Lemoness
    tr
      td
        h3 Equipment Sorting
        p Now you can sort your <a href='/#/options/inventory/equipment'>equipment</a> on the website by set or by stat, so that you can choose the best pieces to wear. Enjoy the added organization!
        p.small.muted by qrry and Blade
    tr
      td
        .chair_black.pull-right
        h3 Wheelchairs for Avatars
        p There is a new free <a href='/#/options/profile/avatar'>avatar customization</a> option on the website: a wheelchair! We hope that our wheelchair-using Habiticans will appreciate this avatar option.
        p.small.muted by Balduranne, Sinble, and Blade
  h2 3/24/2016 - MARCH SUBSCRIBER ITEMS, SPRING AVATAR CUSTOMIZATIONS, ANDROID UPDATE, AND SPRING PLOT-LINE CONTINUES!
    tr
      td
        .promo_mystery_201603.pull-right
        h3 March Subscriber Items
        p The March Subscriber Items have been revealed: the Lucky Clover Item Set! All March subscribers will receive the Lucky Hat and the Lucky Suit. You still have five days to <a href='/#/options/settings/subscription'>subscribe</a> and receive the item set! Thank you so much for your support - we really do rely on you to keep Habitica free to use and running smoothly.
        p.small.muted by Lemoness
    tr
      td
        .promo_shimmer_hair.pull-right
        h3 Shimmer Hair Colors and Pastel Skin Set
        p The Seasonal Edition Shimmer Hair Colors and Pastel Skin Set are now available for purchase in the <a href='/#/options/profile/avatar'>avatar customizations page</a>! These skin sets will only be available to purchase until April 30th, and then they will disappear from the shop until next Spring Fling. If you buy them, though, you will have access to them year-round!
        p.small.muted by Lemoness and McCoyly
    tr
      td
        .promo_pastel_skin.pull-right
        h3 Android Update
        p In case you missed it, this weekend we released a follow-up update to the <a href='https://play.google.com/store/apps/details?id=com.habitrpg.android.habitica' target='_blank'>Android app</a> with plenty of bug fixes. Be sure to download it now if you haven't already!
        p.small.muted by Viirus
    tr
      td
        h3 Spring Plot-Line Continues
        p Since the April Fool came to town, there have been non-stop parties, pranks, and parades! The only problem is, with the constant celebrations, it’s getting a teensy bit difficult to, well… accomplish any work whatsoever.
        br
        p Some concerned citizens broach the issue with the April Fool, but he just chortles and raises his voice to be heard over the trombones. “Oho! Nothing to fear. I’ve discovered a trick that will keep us reaping our just rewards, even as we continue to celebrate! Just you wait and see. I’m saving it as my grand finale!”
        br
        p Well, it probably won’t hurt to keep celebrating until April First. It’s only one day, after all...
        p.small.muted by Lemoness
  h2 3/18/2016 - SPRING FLING BEGINS! LIMITED EDITION EQUIPMENT, SEASONAL SHOP OPENS, AND SPRING MYSTERY PLOT CONTINUES
    tr
      td
        .promo_spring_classes_2016.pull-right
        h3 Limited Edition Class Outfits
        p From now until April 30th, limited edition outfits are available in the Rewards column! Depending on your class, you can be a Springing Bunny, Clever Dog, Grand Malkin, or Brave Mouse. You'd better get productive to earn enough Gold before your time runs out...
        p.small.muted by PainterProphet and Balduranne
    tr
      td
        .promo_egg_mounts.pull-right
        h3 Seasonal Shop Opens
        p The <a href='/#/options/inventory/seasonalshop'>Seasonal Shop</a> has opened! It's stocking springtime Seasonal Edition goodies at the moment, including past spring outfits and the Egg Quest scroll. Everything there will be available to purchase during the Spring Fling event each year, but it's only open until April 30th, so be sure to stock up now, or you'll have to wait a year to buy these items again!
    tr
      td
        h3 Spring Plot Continues: The Floating City of Mistiflying
        p As the Spring Fling celebrations begin, a sparkling cloud descends from the sky to reveal… the floating city of Mistiflying!
        br
        p Mistiflying is a flower-filled city that drifts in the clouds above Habitica, manufacturing custom rewards and raining them down on deserving Habiticans. It’s brimming with friendly, magical bees that work hard to keep the blossoms healthy and the city floating, and there’s a festive humming in the air. Looks like we’ll get a chance for plenty of parties this month! We’ve even received a visit from Mistiflying’s somewhat erratic ruler: the April Fool, a masterful rogue with a penchant for fun and an interest in illusions.
    tr
      td
        .npc_aprilFool.pull-right
        h3 Spring Plot-Line Continues: The April Fool
        p The April Fool swishes his cape over his shoulders, striding through the mists into Habit City. “Lemoness! Redphoenix! SabreCat! My dearest and most delightful friends!” He sweeps out his arms in a striking pose, and several firework displays go off behind him. “Oho, look at your faces! It’s like you aren’t even happy to see me.”
        br
        p Lemoness does, in fact, seem less than thrilled. “It’s just… the last time you were here, I was kidnapped by a mutant flower uprising."
        br
        p “Really! Did I cause that?”
        br
        p Redphoenix smolders. “Two years ago, you turned me into an eggplant.”
        br
        p “An honest misunderstanding, I am sure. But it did only last a single day!”
        The April Fool links his arm with SabreCat and gives the tracker a winning smile. “Which reminds me – Sabe, I can crash in your guest cottage again this month, right? No hard feelings about the Mammoth Ballet incident?”
        br
        p SabreCat lets out a strangled growl, and Lemoness hastily pulls the April Fool out of claw range.
        br
        p “You’re here for a whole month?” Redphoenix says. "What, did Lady Glaciate banish you from the Stoïkalm Steppes again?"
        br
        p The April Fool seems affronted at the suggestion. "Rumors, hearsay, and probably lies! Still, Habit City may temporarily be a more hospitable place to hover over. For entirely unrelated reasons, you understand."
        br
        p Lemoness rubs her temples.“Even so. It's not that we don’t... appreciate your yearly creativity, but we’re in the middle of the Spring Fling festivities. It’s a very busy time!!”
        br
        p He taps her affectionately on the nose. “Nothing to fear, my citrusy dear! Believe me, you won’t even notice I’m here.”
        br
        p Then he claps his hands, and a marching band starts up.
  h2 3/17/2016 - MAJOR iOS AND ANDROID APP UPDATES!
    tr
      td
        h3 iOS App Updates: Task Reminders, Guilds, and More!
        p We've released an update for our <a href='https://itunes.apple.com/us/app/habitica/id994882113?ls=1&mt=8' target='_blank'>iOS app</a>! This is a big one, so be sure to download it now.
        ul
          li Set TASK REMINDERS for individual tasks that send you notifications when it's time to get things done! Just tap on a task to add or edit a reminder.
          li Join or visit GUILDS directly from the apps to discuss your favorite productivity tips, share your hobbies, and more!
          li +1 IN CHATS! Let a user know that you liked their post by tapping the new +1 button! Go wild with power.
          li We've also fixed lots of bugs, including header and FAQ scrolling!
        p When we release a new iOS update, it hides all of our old reviews, so if you like the direction we're going, please consider reviewing this new version. It really helps us out! And if you have any questions or concerns, don't hesitate to email <a href='mailto:mobile@habitica.com' target='_blank'>mobile@habitica.com</a> so we can respond. Thanks, and enjoy!
    tr
      td
        h3 Android App Updates: Guilds, Equipment, and More!
        p We've also released a bunch of new features for <a href='https://play.google.com/store/apps/details?id=com.habitrpg.android.habitica' target='_blank'>our Android app</a>! Grab it now to check out all the cool stuff.
        ul
          li Join or visit GUILDS directly from the apps to discuss your favorite productivity tips, share your hobbies, and more!
          li Now you can equip and view EQUIPMENT right from the app!
          li EMOJI AND MARKDOWN are now supported in chat messages.
          li Accept or reject QUEST INVITES right from the app! Happy battling.
        p As always, if you're enjoying our Android app and want to help us out, please consider leaving us a review! It really means a lot to us. If you have questions or feedback, be sure to <a href='mailto:mobile@habitica.com' target='_blank'>email mobile@habitica.com</a> so it doesn't get lost!
    tr
      td
        h3 Want to Contribute?
        p Habitica is an open-source project, which means that anyone can contribute! If you're interested in helping us improve the app while earning gems and special armor, check out our Github for <a href='https://github.com/HabitRPG/habitrpg-ios' target='_blank'>iOS</a> and <a href='https://github.com/HabitRPG/habitrpg-android' target='_blank'>Android</a>. We can't wait to see what you'll contribute!
  h2 3/15/2016 - NEW PARTY ACHIEVEMENT BADGES AND SPRING MYSTERY PLOT CONTINUES!
    tr
      td
        .achievement-partyUp2x.pull-left.slight-right-margin
        .achievement-partyOn2x.pull-right
        h3 New Party Achievements
        p There are two brand-new badges that you can earn by being in a party with your friends: the Party Up badge, for those in parties of 2 or more, and the Party On badge, for those in parties of 4 or more.
        br
        p Parties are a great way to stay accountable to your tasks. To earn these badges, invite your friends or <a href='/#/options/groups/guilds/f2db2a7f-13c5-454d-b3ee-ea1f5089e601'>post in the Party Wanted Guild</a> on the website to join an existing group. If you're already in a party with others, simply visit <a href='/#/options/groups/party'>the Party page</a> to claim the badges! Enjoy!
        p.small.muted by khipkin and Lemoness
    tr
      td
        h3 Spring Mystery Plot Continues
        p A huge, glittering cloud has been slowly drifting towards Habitica, and gossip in the streets is running wild.
        br
        p “I think I saw an explosion of colored lights, like fireworks!”
        br
        p “Do you hear that distant humming sound?”
        br
        p “There’s a sweet scent on the breeze, for sure.”
        br
        p As you stop in the Tavern on a work break, you overhear Lemoness, Redphoenix, and SabreCat murmuring to each other.
        br
        p “It’s definitely him,” Lemoness whispers. “I sent my dragon on a stealth flight to check.”
        br
        p Redphoenix taps a finger against her cup of tea. “Why is he so early? Even for him, this is... unexpected.”
        br
        p “You don’t think he’s planning to stay in Habit City, do you?” SabreCat asks as his tiger cowers under his chair. “My pets still haven’t recovered.”
        br
        p Lemoness mournfully flops forward onto the table. “I don’t know... but something tells me that we’re in for an unusual Spring Fling celebration.”
        p.small.muted by Lemoness
  h2 3/9/2016 - SNAIL PET QUEST AND MOBILE CHALLENGE WINNERS. PLUS, SPRING PLOT-LINE BEGINS!
    tr
      td
        span.Mount_Body_Snail-Base.pull-right
          span.Mount_Head_Snail-Base.pull-right(style='margin:0')
        h3 Snail Pet Quest
        p We've released a new Pet Quest: <a href='/#/options/inventory/quests'>The Snail of Drudgery Sludge</a>! Habiticans everywhere are bogged down by unimportant tasks. Can you wash away the slime? If so, you'll earn some Snail Eggs!
        p.small.muted by Lemoness and SabreCat
        p.small.muted Art by Overomega, Pfeffernusse, and Misceo
        p.small.muted Writing by Maz Wendling
    tr
      td
        h3 Mobile Challenge Winners
        p Congratulations to the winners of the Mobile App Challenges: J, Janƒçe Skalkova, studentSeekingDiscipline, Felipe Marinelli Affonso, compl, Yuri Augusto, Ewe Pacheco, Narmence, Ryan_carter, and candieb! Thanks to everyone who participated. We hope that you're enjoying the apps!
        p.small.muted by Lemoness
    tr
      td
        h3 Spring Plot-line Begins
        p A large crowd has gathered in Productivity Plaza, just outside of the Tavern. Curious, you press forward and see people peering through a telescope, which is pointed at a strange, sparkling cloud on the horizon.
        br
        p Unfortunately, it turns out that the line to look through the telescope is about an hour long! Who has that kind of time when there are tasks to conquer? Oh well. Whatever it is, you’ll probably hear all about it soon...
        p.small.muted by Lemoness
  h2 3/1/2016 - MARCH BACKGROUNDS AND ARMOIRE ITEMS REVEALED! PLUS, WEB DESIGNER NEEDED AND MARCH MYSTERY BOX
    tr
      td
        .promo_backgrounds_armoire_201603.pull-right
        h3 March Backgrounds
        p There are three new avatar backgrounds in the <a href='/#/options/profile/backgrounds'>Background Shop!</a> Now your avatar can venture into a Rainforest, find precious metals in a Deep Mine, or cast spells in a Circle of Stones.
        p.small.muted by James Danger, sungabraverday, and UncommonCriminal
    tr
      td
        h3 March Armoire Items Revealed
        p There is new equipment in Enchanted Armoire, a 100 GP Reward in the Rewards Column which unlocks after you've attained Ultimate Gear!
        br
        p Click on the Enchanted Armoire for a random chance at special Equipment, including the Miner Set and the Mystic Lamp! It may also give you random XP or food items. We'll be adding new equipment to it during the first week of each month, but even when you've exhausted the current supply, you can keep clicking for a chance at food and XP.
        br
        p Now go spend all that accumulated Gold! May the Random Number Generator smile upon you...
        p.small.muted by Lemoness and SabreCat
        p.small.muted Art by Balduranne
    tr
      td
        .inventory_present_03.pull-right
        h3 March Mystery Box
        p Ooh... What could it be? All Habiticans who are subscribed during the month of March will receive the March Mystery Item Set! It will be revealed on the 23rd, so keep your eyes peeled. Thanks for supporting the site <3
        p.small.muted by Lemoness
    tr
      td
        h3 Web UI Designer Needed
        p We’re looking for UI designers with experience in UX! Do you like user-centered approaches? Are you familiar with web patterns and assets? If that sounds like you, and you’re interested in contributing to Habitica, please email <a href='mailto:vicky@habitica.com' target='_blank'>vicky@habitica.com</a>. We look forward to questing with you!
  h2 2/24/2016 - PHOENIXES IN THE TIME TRAVEL STABLE! FEBRUARY MYSTERY SET!
    tr
      td
        .Pet-Phoenix-Base.pull-right
        h3 Phoenixes Available from the Time Travelers!
        p The Time Travelers have made a stop in the past to pick up some rare <a href='/#/options/inventory/timetravelers'>Phoenix pets and mounts</a> from last fall's World Boss battle. Get them now!
        br
        p To unlock the Phoenixes, you'll need Mystic Hourglasses, which are awarded to people who have been <a href='/#/options/settings/subscription'>subscribers</a> for three consecutive months or more. Thank you so much for your support--Habitica really does depend on you.
    tr
      td
        .promo_mystery_201602.pull-right
        h3 February Subscriber Items
        p The February Subscriber Items have been revealed: the Heartbreaker Item Set! All February subscribers will receive the Heartbreaker Cape and the Heartbreaker Hood. You still have five days to <a href='/#/options/settings/subscription'>subscribe</a> and receive the item set! Thank you so much for your support - we really do rely on you to keep Habitica free to use and running smoothly.
        p.small.muted by Lemoness
  h2 2/17/2016 - ANDROID APP IN PORTUGUESE, LITHUANIAN, AND POLISH! PLUS, NEW YEAR'S RESOLUTION CHALLENGE WINNERS
    tr
      td
        h3 Android App Update: Translations
        p <a href='https://play.google.com/store/apps/details?id=com.habitrpg.android.habitica&hl=en' target='_blank'>We've released an update to our Android app!</a> It is now translated into Portuguese, Lithuanian, and Polish. Many thanks to our amazing <a href='https://www.transifex.com/habitrpg/habitica-android/' target='_blank'>volunteer translators</a> for all their time and effort! More languages will be coming soon in future updates. If you are fluent in another language and would like to help, come <a href='https://www.transifex.com/habitrpg/habitica-android/' target='_blank'>join our translation team!</a>
        p.small.muted by viirus, Portuguese translation team, Lithuanian translation team, and Polish translation team
    tr
      td
        h3 New Year's Resolution Challenge Winners
        p The winners in our official <a href='https://habitica.wordpress.com/category/new-years-resolutions/' target='_blank'>New Year's Resolution Challenge</a> have been randomly selected, and the lucky Habiticans are... Snellopy, Papyrus, PreacherMYS, embustation, and djmjr! Congratulations to them, and congratulations to all of the participants who prepared themselves to surmount the Challenges of 2016.
        p.small.muted by redphoenix
  h2 2/8/2016 - VALENTINE'S DAY AND MONKEY PET QUEST!!
    tr
      td
        .inventory_special_valentine.pull-right
        h3 Happy Valentine's Day!
        p This week, we're celebrating Habitican Valentine's Day, a holiday dedicated to all the people and pastimes that we love. Help motivate all of the lovely people in your party by sending them a caring valentine! Valentines can be purchased for 10 Gold from <a href='/#/options/inventory/drops'>the Market</a>. For spreading love and joy throughout the community, both the giver AND the receiver get a coveted "adoring friends" badge. Hooray!
        p.small.muted by Lemoness and SabreCat
    tr
      td
        .Pet-Monkey-Base.pull-right
        h3 Monkey Pet Quest
        p In honor of the Lunar New Year and the Year of the Monkey, we've released a new <a href='/#/options/inventory/quests'>Pet Quest</a>: Monstrous Mandrill and the Mischief Monkeys! These primates are wrecking havoc and causing constant distractions. Can you get them to stop monkeying around? If so, you'll earn some Monkey Eggs!
        p.small.muted by Lemoness and SabreCat
        p.small.muted Art by yamato, leephon, Misceo, and Oneironaut
        p.small.muted Written by Emily Austin and Felipe NA
  h2 2/3/2016 - FEBRUARY BACKGROUNDS AND ARMOIRE ITEMS REVEALED!
    tr
      td
        .promo_backgrounds_armoire_201602.pull-right
        h3 February Backgrounds Revealed
        p There are three new avatar backgrounds in the <a href='/#/options/profile/backgrounds'>Background Shop!</a> Now your avatar can read in the Cozy Library, stroll through the Bamboo Forest, or stride down the Grand Staircase!
        p.small.muted by UncommonCriminal and pocketmole
    tr
      td
        h3 February Armoire Items Revealed
        p There is new equipment in Enchanted Armoire, a 100 GP Reward in the Rewards Column which unlocks after you've attained Ultimate Gear!
        br
        p Click on the Enchanted Armoire for a random chance at special Equipment, including the Barrister Set and the Jester Set! It may also give you random XP or food items. We'll be adding new equipment to it during the first week of each month, but even when you've exhausted the current supply, you can keep clicking for a chance at food and XP.
        br
        p Now go spend all that accumulated Gold! May the Random Number Generator smile upon you...
        p.small.muted by Lemoness and SabreCat
        p.small.muted Art by Podcod and PainterProphet
  h2 2/1/2016 - FEBRUARY MYSTERY BOX, VIDEO CHALLENGE WINNER, AND OFFICIAL MOBILE APP CHALLENGE
    tr
      td
        .inventory_present_02.pull-right
        h3 February Mystery Box
        p Ooh... What could it be? All Habiticans who are <a href='/#/options/settings/subscription'>subscribed</a> during the month of February will receive the February Mystery Item Set! It will be revealed on the 24th, so keep your eyes peeled. Thanks for supporting the site <3
        p.small.muted by Lemoness
    tr
      td
        h3 Video Challenge Winner
        p The winner of the Official Challenge for sharing the video has been randomly selected, and the lucky Habitican is... Baggs98! Thanks so much to everyone who helped us spread the word. You guys are the best.
    tr
      td
        h3 Official Mobile App Challenge
        p We’ve launched another Official Challenge: the <a href='/#/options/groups/challenges/c14e8130-b22f-4e60-9bcb-7a34e5756829'>Mobile App Download Challenge</a>! In case you missed it, Habitica now has both an <a href='https://itunes.apple.com/us/app/habitica/id994882113?ls=1&mt=8' target='_blank'>iOS app</a> and an <a href='https://play.google.com/store/apps/details?id=com.habitrpg.android.habitica' target='_blank'>Android app</a> so that you can easily use Habitica on the go, and we hope that everyone who has one of those devices will give them a try!
        br
        p All you have to do to be eligible for the prize is have downloaded our iOS or Android app. The contest ends on February 29th, and the 10 randomly-selected winners will each get 10 Gems! For the full rules, <a href='/#/options/groups/challenges/c14e8130-b22f-4e60-9bcb-7a34e5756829'>check out the challenge here</a>.
  h2 1/29/2016 - HABITICA BIRTHDAY BASH: CAKE, ACHIEVEMENTS, BIRTHDAY CARDS, AND PARTY ROBES! PLUS, LAST CHANCE FOR JANUARY AND WINTER WONDERLAND ITEMS
    tr
      td
        .npc_matt.pull-right
        h3 Habitica Birthday Bash
        p January 31st is Habitica's Birthday, and this year we have something extra-special to enjoy: Habitica has hit over one million users! Thank you so much for being here with us - it means a lot.
        br
        p Now come join us and the NPCs as we celebrate!
    tr
      td
        .Pet_Food_Cake_Base.pull-left.slight-right-margin
        h3 Cake for Everybody!
        p In honor of the festivities, everyone has been awarded an assortment of cake to feed to your pets! Yum, yum. Plus, for the next two days <a href='/#/options/inventory/drops'>Alexander the Merchant</a> is now selling cake in his shop, and cake will sometimes drop when you complete your tasks. Cake works just like normal pet food, but if you want to know what type of pet likes each slice, <a href='http://habitica.wikia.com/wiki/Food' target='_blank'>the wiki has spoilers</a>.
    tr
      td
        .shop_armor_special_birthday2016.pull-left.slight-right-margin
        h3 Party Robes
        p Until February 1st only, there are Party Robes available for free in the <a href='/#/tasks'>Rewards column</a>! Don them with pride.
    tr
      td
        .achievement-habitBirthday2x.pull-right
        h3 Birthday Bash Achievement
        p In honor of Habitica's birthday, everyone has been awarded the Habitica Birthday Bash achievement! This achievement stacks for each Birthday Bash you celebrate with us.
    tr
      td
        .inventory_special_birthday.pull-right
        h3 Birthday Cards
        p You can now send <a href='/#/options/inventory/drops'>Birthday Cards</a> to your party mates! If you do so, you'll both get the Birthday Bonanza badge. These birthday cards will be available year-round for 10 Gold each.
    tr
      td
        .promo_mystery_201601.pull-right
        h3 Last Chance for January Item Set
        p Reminder: this is the final day to <a href='/#/options/settings/subscription'>subscribe</a> and receive the Champion of Resolution Item Set! If you want the Resolution Slayer or the Helm of True Resolve, now's the time! Thanks so much for your support <3
    tr
      td
        h3 Last Chance for Winter Wonderland Outfits & Hair Colors
        p On February 1st, everything will be back to normal in Habitica, so if you still have any remaining Winter Wonderland Items that you want to buy, you'd better do it now! The <a href='/#/options/inventory/seasonalshop'>Seasonal Edition items</a> and <a href='/#/options/profile/avatar'>Hair Colors</a> won't be back until next December, and if the Limited Edition items return they will have increased prices or changed art, so strike while the iron is hot!
  h2 1/26/2016 - JANUARY SUBSCRIBER ITEM AND AVATAR CUSTOMIZATION IN THE ANDROID APP
    tr
      td
        .promo_mystery_201601.pull-right
        h3 January Subscriber Item
        p The January Subscriber Item has been revealed: the Champion of Resolution Item Set! All January subscribers will receive the Resolution Slayer and the Helm of True Resolve. You still have five days to <a href='/#/options/settings/subscription'>subscribe</a> and receive the item set! Thank you so much for your support - we really do rely on you to keep Habitica free to use and running smoothly.
        p.small.muted by Lemoness
    tr
      td
        h3 Android App Update: Avatar Customization
        p We've released an <a href='https://play.google.com/store/apps/details?id=com.habitrpg.android.habitica&hl=en' target='_blank'>update to the Android app</a> including... AVATAR CUSTOMIZATION! Now you can edit your avatar on the go. We've also crushed a bunch of bugs and crashes, so be sure to download it now.
        p.small.muted by Viirus
  h2 1/20/2016 - NEW STAFF MEMBER, NEW YEAR'S RESOLUTION BLOG POSTS, AND RESOLUTION CHALLENGE
    tr
      td
        .npc_viirus.pull-right
        h3 New Staff Member
        p We're very excited to announce that our mobile app master Viirus is now officially a staff member! He's the driving force behind our <a href='https://itunes.apple.com/us/app/habitica-stay-motivated-gamified/id994882113?mt=8&ign-mpt=uo%3D4' target='_blank'>iOS app</a>, as well as a significant contributor to our <a href='https://play.google.com/store/apps/details?id=com.habitrpg.android.habitica' target='_blank'>Android app</a>, so we are thrilled to have him battling at our side. Congratulate him in the Tavern!
    tr
      td
        h3 New Year's Resolution Blog Posts and Challenge
        p How are your resolutions doing, now that the excitement of early January is past? We've started a <a href='https://habitica.wordpress.com/category/new-years-resolutions/' target='_blank'>series of blog posts</a> to help you buckle down and achieve your 2016 goals. We'll be posting more in the series over the next two weeks, so be sure to check back!
        br
        p There's also an <a href='https://habitica.com/#/options/groups/challenges/7fea221e-d48e-4a7d-ad66-9a81c87fc913' target='_blank'>official Challenge</a> to help you follow along with the tips in the blog posts. Join it for a chance at the Gem prize!
  h2 1/13/2016 - JANUARY PET QUEST, CHAT REVERSAL OPTION, MERCHANDISE PAGE, AND BEEMINDER GUEST POST
    tr
      td
        span.Mount_Body_Sabretooth-Base.pull-right
          span.Mount_Head_Sabretooth-Base.pull-right(style='margin:0')
        h3 January Pet Quest: Sabretooth Tigers
        p There's a new Pet Quest available to <a href='/#/options/inventory/quests'>buy in the Quest Shop</a>!  An undead sabretooth tiger has broken out from the ice of the Stoikalm Steppes. Can you defeat the Zombie Sabre Cat? If so, you'll earn some sabretooth eggs!
        p.small.muted by SabreCat and Lemoness
        p.small.muted Art by Fandekasp, Inventrix, and icefelis
        p.small.muted Writing by Daniel the Bard, Flutter Bee, and SabreCat
    tr
      td
        h3 Chat Reversal Option
        p We've now implemented the option to reverse the order of chat in parties, Guilds, and the Tavern! This will make it easier for those Habiticans who use screen readers to catch up on chat. To reverse the order, simply click the checkbox under the Send Chat / Fetch Recent Messages buttons that says "Show chat messages in reverse order."
        p.small.muted by GeorgeSG
    tr
      td
        h3 Merchandise Page
        p Now our awesome Habitica merchandise is gathered in <a href='https://habitica.com/static/merch' target='_blank'>one easy-to-access page</a>! If you want to get our stickers or preorder the next batch of Habitica T-shirts, head on over and check it out.
        p.small.muted by Camenni
    tr
      td
        h3 Beeminder Guest Post
        p We've written a guest post for the Beeminder blog! <a href='http://blog.beeminder.com/habitica/' target='_blank'>Check it out</a> to read about how Habitica's rewards can work well with Beeminder's extra punishment.
        p.small.muted by Lemoness
  h2 1/8/2016 - HABITICA VIDEO AND CHALLENGE, PLUS WINTERY HAIR COLORS!
    tr
      td
        h3 Habitica Video
        p We're excited to reveal <a href='https://youtu.be/hgdeJnSili0' target='_blank'>our first-ever Habitica video!</a> Check it out and let us know what you think. There's also a <a href='/#/options/groups/challenges/2d589b68-d5d1-4dbb-a047-7e29bb833a5f'>Challenge</a> for people who share the video on social media with a 25 Gem prize, so if you like the video enough to pass it along, be sure to enter the Challenge for a chance to win!
        p.small.muted by redphoenix, Lemoness, and Blank Canvas Entertainment, LLC
    tr
      td
        .promo_winteryhair.pull-right
        h3 Wintery Hair Colors
        p The Seasonal Edition Wintery Hair Colors are now available for purchase from the <a href='/#/options/profile/avatar'>avatar customizations page</a>! Now you can dye your avatar's hair Snowy, Peppermint, Holly Green, Aurora, Winter Star, or Festive.
  h2 1/6/2016 - JANUARY BACKGROUNDS AND ARMOIRE ITEMS REVEALED! PLUS, IMPORTANT HISTORY COMPRESSION UPDATE
    tr
      td
        .background_snowman_army.pull-right
        h3 January Backgrounds
        p There are three new avatar backgrounds in the <a href='/#/options/profile/backgrounds'>Background Shop</a>! Now your avatar can build a Snowman Army, skate on a Frozen Lake, or look at the stars of a Winter Night!
        p.small.muted by featherlight, louiselouise, and nonight
    tr
      td
        .promo_enchanted_armoire_201601.pull-right
        h3 January Armoire Items Revealed
        p There is new equipment in Enchanted Armoire, a 100 GP Reward in the Rewards Column which unlocks after you've attained Ultimate Gear!
        br
        p Click on the Enchanted Armoire for a random chance at special Equipment, including the Dragon Tamer Set and the Glowing Spear! It may also give you random XP or food items. We'll be adding new equipment to it during the first week of each month, but even when you've exhausted the current supply, you can keep clicking for a chance at food and XP.
        br
        p Now go spend all that accumulated Gold! May the Random Number Generator smile upon you...
        p.small.muted by Lemoness and SabreCat
        p.small.muted Art by Balduranne
    tr
      td
        h3 History Compression Update
        p We're working on a big change to the site that will significantly improve performance, making things faster and smoother. However, in order to make these improvements, we need to compress some task and personal history. The following changes will go into effect on Sunday:
        ul
          li Non-subscribers will have access to their full, uncompressed history for the last 60 days. After that, their history will be compressed. (For more details, see <a href='http://habitica.wikia.com/wiki/Task_History_Compression' target='_blank'>the wiki</a>).
          li Subscribers will have access to their full, uncompressed history for the last 365 days. After that, their history will be compressed. (For more details, see <a href='http://habitica.wikia.com/wiki/Task_History_Compression' target='_blank'>the wiki</a>). Subscribers will be able to gain their full history by <a href='/#/options/settings/export'>downloading it</a> prior to the change, or by posting in the <a href='/#/options/groups/guilds/5481ccf3-5d2d-48a9-a871-70a7380cee5a'>Newbies Guild</a> for an admin to access it.
        br
        p If you have any questions or concerns, please feel free to email <a href='mailto:admin@habitica.com' target='_blank'>admin@habitica.com</a>. We're looking forward to the performance improvements for the site!
  h2 12/30/2015 - NEW YEAR'S EVE CELEBRATION: PARTY HATS, NEW YEAR'S CARDS, BEEMINDER GUEST POST, AND LAST CHANCE FOR WINTER FLAME ITEM SET
    tr
      td
        .npc_matt.pull-right
        h3 Party Hats
        p In honor of the new year, there's a free Party Hat available in the Rewards store! New users get the ever-handsome Absurd Party Hat, and users who already received one last year get the Silly Party Hat or the new Ridiculous Party Hat. These hats will be available to purchase until January 31st, but once you've bought them, you'll have them forever. Enjoy!
        p.small.muted by Lemoness and SabreCat
    tr
      td
        .inventory_special_nye.pull-right
        h3 New Year's Cards (Until Jan 1st Only!)
        p Until January 1st only, the <a href='/#/options/inventory/seasonalshop'>Seasonal Shop</a> is stocking New Year's Cards! Now you can send cards to your friends (and yourself) to wish them a Happy Habit New Year. All senders and recipients will receive the Auld Acquaintance badge!
    tr
      td
        .promo_peppermint_flame.pull-right
        h3 Last Chance for Peppermint Potions and Winter Flame Set
        p Reminder: this is the final day to <a href='/#/options/inventory/drops'>buy Peppermint Hatching Potions</a>! If you want to hatch some Peppermint Pets and Mounts, now is the time.
        br
        p It's also the final day to <a href='/#/options/settings/subscription'>subscribe</a> and receive the Winter Flame Item Set! Thanks so much for your support <3
        p.small.muted by Lemoness and SabreCat
    tr
      td
        h3 Beeminder Guest Post
        p Our productivity pal Beeminder has written <a href='https://habitica.wordpress.com/2015/12/30/guest-post-beeminder-and-habitica-go-together-like-bees-and-carrots/' target='_blank'>an awesome post on our blog</a> about how Habitica and Beeminder can work together to help you with your life improvement goals. Go check it out!
  h2 12/23/2015 - SNOWBALL TRANSFORMATION ITEM, DECEMBER SUBSCRIBER ITEMS, AND ANDROID UPDATE
    tr
      td
        .promo_mystery_201512.pull-right
        h3 December Subscriber Items
        p The December Subscriber Items have been revealed: the Winter Flame Item Set! All December subscribers will receive the Winter Flame and the Cold Fire Armor. You still have eight days to <a href='/#/options/settings/subscription'>subscribe</a> and receive the item set! Thank you so much for your support - we really do rely on you to keep Habitica free to use and running smoothly.
        p.small.muted by Lemoness
    tr
      td
        .snowman.pull-right
        h3 Snowball Transformation Item
        p Hit your party mates with a snowball and they will undergo a mysterious transformation until their next day rollover! You can buy the Snowballs in the <a href='/#/options/inventory/seasonalshop'>Seasonal Shop</a> for Gold. Don't want to be transformed? Just buy some Salt from the Rewards Column to reverse it.
    tr
      td
        h3 Android Update
        p Thanks to our awesome open-source contributors, we've released a <a href='https://play.google.com/store/apps/details?id=com.habitrpg.android.habitica' target='_blank'>new Android update</a>! It contains plenty of bug fixes and some small requested improvements, like the floating action button hiding on scroll. Be sure to download it now! And if you'd like to take a break between Dailies to leave a review, we would love that. It really helps us out :)
        p.small.muted by Data5tream, dlew, Vorgone, farsidesoul, viirus, negue and FranzeJR
  h2 12/18/2015 - WINTER WONDERLAND BEGINS: WINTER CLASS OUTFITS, SEASONAL SHOP, AND NPC DECORATIONS!
    tr
      td
        h3 Winter Wonderland Begins
        p A wintery breeze is blowing in from the Stoïkalm Steppes, and the snow is gently drifting down over Habit City. The Winter Wonderland event has begun!
    tr
      td
        .promo_winter_classes_2016.pull-right
        h3 Winter Class Outfits
        p From now until January 31st, limited edition outfits are available in the Rewards column. Depending on your class, you can be a Cocoa Rogue, Snowboarding Sorcerer, Snow Day Warrior, or Festive Fairy! You'd better get productive to earn enough Gold before they disappear. Good luck!
        p.small.muted by Podcod, Io Breese, Lady Snuffles, and Lemoness
    tr
      td
        .seasonalshop_open.pull-right
        h3 Seasonal Shop is Open!
        p The <a href='/#/options/inventory/seasonalshop'>Seasonal Shop</a> has opened! The Seasonal Sorceress is stocking the seasonal edition versions of previous winter outfits, now available for Gems instead of Gold, and the two winter quests, Trapper Santa and Find the Cub. Plus, there will be more fun things in the shop as the event progresses. The Seasonal Shop will only be open until January 31st, so don't wait!
        p.small.muted by SabreCat and Lemoness
    tr
      td
        .npc_daniel.pull-right
        h3 NPC Costumes
        p Looks like the NPCs are really getting in to the cheery winter mood around the site. Who wouldn't? After all, there's plenty more celebration to come...
        p.small.muted by Lemoness
  h2 12/15/2015 - ANDROID APP UPDATE AND UNICORN PET QUEST
    tr
      td
        h3 Android App Update
        p We've released a new version of the Android beta, which includes Facebook login, head accessories and eyewear, and many bug fixes! <a href='https://play.google.com/store/apps/details?id=com.habitrpg.android.habitica' target='_blank'>Download it here</a>. Thank you to everyone who wrote in to mobile@habitica.com when they found issues!
        br
        p We've also open-sourced the <a href='https://github.com/HabitRPG/habitrpg-android' target='_blank'>repository</a>! If you'd like to jump in and help out with bug-crushing, or build that feature that you're dying to see, now's the time. You'll be rewarded for your efforts with contributor tiers!
        br
        p Finally, if you like what we're doing, the best thank-you of all is to leave us a review. It really helps us out! Thank you so much.
        p.small.muted by Viirus, Negue, and FranzeJR
    tr
      td
        .quest_unicorn.pull-right
        h3 Unicorn Pet Quest
        p There's a new pet quest in the <a href='/#/options/inventory/quests'>Quest Shop</a>: Convincing the Unicorn Queen! It will take a unicorn to purify the waters of Conquest Creek, but that means hiking through the frigid peaks of the Meandering Mountains. Can you prove to the Unicorn Queen that your cause is worthy? If so, you'll earn some unicorn eggs!
        p.small.muted by Lemoness and SabreCat
        p.small.muted Art by UncommonCriminal, Lukreja, and rosiesully
        p.small.muted Writing by Tru
  h2 12/10/2015 - ANDROID APP BETA IS LIVE!
    tr
      td
        .promo_android.pull-right
        h3 Android App Beta
        p Android users, rejoice! We're releasing the beta version of our brand-new, totally rewritten native Android app. <a href='https://play.google.com/store/apps/details?id=com.habitrpg.android.habitica' target='_blank'>Download it here!</a>
        br
        p It's a beta version, which means that some features are still missing, but we are working to create additional releases for the coming weeks. You can help us make the app even better by leaving us feedback and reporting bugs under About > Report a Bug! (We are already aware of some, like Dailies sometimes moving around, and are working to address them in the coming weeks.)
        br
        p Finally, if you like the direction that we're taking the app, we'd love it if you could take the time to leave us a review :) It really makes a difference for us.
        p.small.muted by Viirus, Sara Olson, MagicMicky, Negue, and FranzeJR

  h2 12/7/2015 - PEPPERMINT PETS AND PUSH TASK TO BOTTOM!
    tr
      td
        .Pet-Wolf-Peppermint.pull-right
        h3 Peppermint Magic Hatching Potions
        p A new Magic Hatching Potion is available!
        br
        p Between now and December 31st, you can buy Peppermint Hatching Potions from <a href='/#/options/inventory/drops'>the Market</a> and use them to hatch any standard pet egg. (Magic Hatching Potions do not work on Quest Pet eggs.) You'll find it very easy to care for your new Peppermint Pets: they love to eat every kind of food!
        br
        p Peppermint Hatching Potions are a Seasonal Edition item, so they will only be available during this time each year! Be sure to get them while you can.
        p.small.muted by Lemoness
    tr
      td
        h3 Push Task to Bottom
        p Now you can easily push a task to the bottom of a list! Hold the Control or Command key, and the Push Task to Top icon will switch to a Push Task to Bottom icon. Click that and down goes the task!
        p.small.muted by TheHollidayInn
  h2 12/1/2015 - DECEMBER ARMOIRE ITEMS, BACKGROUNDS, MYSTERY BOX, AND GAYMERX ARMOR!
    tr
      td
        .weapon_armoire_blueLongbow.pull-right
        h3 December Armoire Items
        p There is new equipment in Enchanted Armoire, a 100 GP Reward in the Rewards Column which unlocks after you've attained Ultimate Gear!
        br
        p Click on the Enchanted Armoire for a random chance at special Equipment, including the Crystal Crescent Set and the Blue Longbow! It may also give you random XP or food items. We'll be adding new equipment to it during the first week of each month, but even when you've exhausted the current supply, you can keep clicking for a chance at food and XP.
        br
        p Now go spend all that accumulated Gold! May the Random Number Generator smile upon you...
        p.small.muted by Lemoness and SabreCat
        p.small.muted Art by starsystemic, Fandekasp, and nonight
    tr
      td
        .background_winter_town.pull-right
        h3 December Backgrounds
        p There are three new avatar backgrounds in the <a href='/#/options/profile/backgrounds'>Background Shop!</a> Now your avatar can ski on the Alpine Slopes, gaze at the Snowy Sunrise, or bustle through a Winter Town!
        p.small.muted by Karithina, Inventrix, and Midori88
    tr
      td
        .inventory_present_12.pull-right
        h3 December Mystery Box
        p Ooh... What could it be? All Habiticans who are <a href='/#/options/settings/subscription'>subscribed</a> during the month of December will receive the 2015 December Mystery Item Set! It will be revealed on the 23rd, so keep your eyes peeled. Thanks for supporting the site <3
        p.small.muted by Lemoness
    tr
      td
        .head_special_gaymerx.pull-right
        h3 GaymerX Armor
        p In honor of Habitica's partnership with the GaymerX3 Conference (December 11-13, in downtown San Jose), the Rainbow Warrior set is available once again from the Rewards column! It will only be available until December 14th, so be sure to get it now. Plus, the Unconventional Armor set will be available at the conference, so don't forget to pick up a promo card if you attend!
  h2 11/25/2015 - HABITICA THANKSGIVING! NOVEMBER SUBSCRIBER ITEM AND TURKEY PETS AND MOUNTS
    tr
      td
        .npc_daniel.pull-right
        h3 Happy Thanksgiving!
        p It's Thanksgiving in Habitica! On this day Habiticans celebrate by spending time with loved ones, giving thanks, and riding their glorious turkeys into the magnificent sunset. Some of the NPCs are celebrating the occasion!
    tr
      td
        .Pet-Turkey-Gilded.pull-right
        h3 Turkey Pet and Mount!
        p Those of you who weren't around last Thanksgiving have received an adorable Turkey Pet, and those of you who got a Turkey Pet last year have received a handsome Turkey Mount! Already got a Turkey Mount? You, my friend, have been gifted the rare and glittering Gilded Turkey Pet!
        br
        p Thank you for using Habitica - we really love you guys <3
    tr
      td
        .promo_mystery_201511.pull-right
        h3 November Subscriber Items Revealed
        p The November Subscriber Item Set has been revealed: the Wood Warrior Set! All November subscribers will receive the Log Crown and the Wooden Armor. You still have five days to <a href='/#/options/settings/subscription'>subscribe</a> and receive the item set! Thank you so much for your support - we really do rely on you to keep Habitica free to use and running smoothly.
        p.small.muted by Lemoness
  h2 11/19/2015 - SMALL iOS UPDATE AND HABITICA HIRING NEWS!
    tr
      td
        h3 Habitica Hiring News
        p Exciting news! Right now, Habitica is looking to add a senior full stack developer to our team, and what better place to look than our awesome community?
        br
        p If you’d like to apply, you should have experience as a lead developer, and be a JavaScript whiz who is familiar with MongoDB and Angular. Bonus points for familiarity with <a href='http://habitica.wikia.com/wiki/Guidance_for_Blacksmiths#Technology_Stack' target='_blank'>our tech stack</a>! Passion for open source is, naturally, a must ;)
        br
        p Send your resume to <a href='mailto:jobs@habitica.com'>jobs@habitica.com</a> with your GitHub handle, Habitica username, and list of favorite online hangouts! Please also let us know whether or not you would be able to move to Los Angeles. We’re looking forward to hearing from you!
    tr
      td
        h3 Small iOS App Update
        p We've released a small <a href='https://itunes.apple.com/us/app/habitica/id994882113?ls=1&mt=8' target='_blank'>iOS update</a>, just to fix some bothersome bugs (including crashes), add a nice intro slide for new users, and make it more obvious how to invite your friends to your party.
        br
        p If you already reviewed the last version of the app, Apple has hidden it for this version, but you can automatically post the same review again by tapping “Write a review” and then just hitting "Send." Thank you very much for taking the time to share your thoughts with us! Posting and reposting reviews really helps us out.
        p.small.muted by Viirus and Lemoness
  h2 11/16/2015 - HABITICA STICKERS AND COSTUME CONTEST BADGES!
    tr
      td
        .achievement-costumeContest2x.pull-right
        h3 Costume Contest Badges
        p We've awarded all the costume contest badges! Over the coming months, we'll be posting the costumes <a href='http://blog.habitrpg.com/tagged/cosplay' target='_blank'>on our blog</a>, so be sure to follow along.
        br
        p Important: if you submitted a photo but did NOT receive your badge, it probably means that we were unable to view your entry due to privacy restrictions or other issues. Email your photo to <a href='mailto:leslie@habitica.com' target='_blank'>leslie@habitica.com</a> and she will make sure that you get your badge!
        br
        p Thanks again to all the participants. We were very impressed by your creativity!
    tr
      td
        .promo_habitica_sticker.pull-right
        h3 Habitica Stickers
        p In addition to our <a href='https://teespring.com/stores/habitica' target='_blank'>Habitica T-shirts</a>, we are now also selling <a href='https://www.stickermule.com/uk/marketplace/9317-habitica-gryphon-sticker' target='_blank'>Habitica Stickers</a>! Display Melior anywhere for extra motivation.
        p.small.muted by Redphoenix and Sara Olson
  h2 11/11/2015 - NOVEMBER PET QUEST, SHARE SUCCESS, AND HABITICA T-SHIRTS
    tr
      td
        .Pet-Snake-Base.pull-right
        h3 November Pet Quest
        p There's a new pet quest in the <a href='/#/options/inventory/quests'>Quest Shop</a>! A slithering foe awaits you among the shimmering sand dunes. Can you defeat the Serpent of Distraction? If so, you'll get some slithering snake pets.
        p.small.muted Art by EmeraldOx, Painter Prophet, and Lord Darkly
        p.small.muted Writing by Daniel the Bard and felipena
    tr
      td
        .achievement-triadbingo2x.pull-right
        h3 Share Success
        p Now you can share your success on social media when you hatch a pet, complete a quest, or more! (As always, your task details remain private.) Show off your victories to your friends and bask in some well-deserved praise.
        p.small.muted by SabreCat and Lemoness
    tr
      td
        .promo_habitica.pull-right(style='border-radius:25px;margin-left:1em')
        h3 Habitica T-Shirts
        p Exciting news - for the next three weeks, we are offering <a href='https://teespring.com/stores/habitica' target='_blank'>Habitica T-shirts via Teespring</a>! Show your Habitica pride in purple or black. We are also offering an <a href='https://teespring.com/habitica-gryphon-t-shirt_eu' target='_blank'>EU run for cheaper shipping to Europe</a>!
        br
        p Whether you're getting them for yourself or as a holiday gift, we hope you enjoy these limited-run T-shirts! As always, thanks for supporting Habitica.

  h2 11/5/2015 - HUGE IOS UPDATE AND ANDROID MAILING LIST
    tr
      td
        .promo_habitica.pull-right(style='border-radius:25px')
        h3 iOS App Update!
        p There's a huge new update to the <a href='https://itunes.apple.com/us/app/habitica/id994882113?mt=8' target='_blank'>iOS app</a>!
        br
        p The iOS app is now out of beta with this update, which includes a complete redesign, an improved iPad version, and a host of new features such as:
        br
        ul
          li Easy-to-read Streaks for your Dailies, helping you keep track of how many times in a row you have done a task
          li The ability to manage and invite friends to your Party via the app
          li Task Filtering - an easy way to filter between tasks to see whether they are due, what category you've tagged them with, and more
          li A completely overhauled tutorial, including customized sample tasks for new users
          li New colors that match the new Habitica logo and look
          li Class icons and more information in the header
          li 3D touch for iOS 9
          li Multitasking on the new iPads
          li Spotlight Search on iOS 9
          li Localization - the app is now translated into Spanish, German, Danish, Czech, and Mandarin
          li And more!
        br
        p As always, this update would not have been possible without our amazing open-source contributors. Thank you all so much! There are still many features that we plan to add in the future (including Challenges, Guilds, and task sorting), so stay tuned.
        br
        p If you like the app and the work that we've put into it, the best thank-you is to leave us a review. It really helps us out! That being said, we can't respond to reviews, so if you have a question or you're having trouble, the best thing to do is to email us at <a href='mailto:mobile@habitica.com' target='_blank'>mobile@habitica.com</a>, or go to Menu > Settings > Report a bug. Thanks so much for helping us improve!
        p.small.muted by viirus, Sara Olson, Lemoness, Redbone, geistiona, SyntaxTerror, Caleyra, Kiwie, Mindmaster, Nightingowl, dallas.helton, veeveeraccoon, liskadvacetdva, DizqueDiego, azaroa, and theweirdgirlwithcatears
    tr
      td
        h3 Android Mailing List
        p For those of you anxious for news about the new native Android app, we've created a mailing list so that you can be notified about important updates for the Android app. <a href='/static/apps' target='_blank'>You can sign up here!</a>
        br
        p Our staff has been working very hard on it and testing out a new build each week, so progress is definitely advancing. When the beta is ready we will announce it on social media and on the site, but the mailing list is the easiest way to make sure you don't miss it! Thanks very much for your patience.
  h2 11/3/2015 - NOVEMBER BACKGROUNDS AND ARMOIRE ITEMS, AND AUTO-EQUIP NEW GEAR
    tr
      td
        .background_night_dunes.pull-right
        h3 November Backgrounds
        p There are three new avatar backgrounds in the <a href='/#/options/profile/backgrounds'>Background Shop</a>! Now your avatar can hop across the Floating Islands, bask in the Sunset Oasis, or walk peacefully though the Night Dunes!
        p.small.muted by ghostfingers, Sooz, and Kiwibot
    tr
      td
        .promo_enchanted_armoire_201511.pull-right
        h3 New Items in the Enchanted Armoire
        p There is new equipment in Enchanted Armoire, a 100 GP Reward in the Rewards Column which unlocks after you've attained Ultimate Gear!
        br
        p Click on the Enchanted Armoire for a random chance at special Equipment, including the Shepherd Set, Royal Set, and Blue Floppy Hat! It may also give you random XP or food items. We'll be adding new equipment to it during the first week of each month, but even when you've exhausted the current supply, you can keep clicking for a chance at food and XP.
        br
        p Now go spend all that accumulated Gold! May the Random Number Generator smile upon you...
        p.small.muted by Lemoness and SabreCat
        p.small.muted Art by Podcod and Starsystemic
    tr
      td
        h3 Auto-Equip New Gear
        p Now there's an easy way to control whether or not the new equipment that you buy is automatically equipped! Just go to the Equipment page on the website and click "auto-equip new gear." New players who are buying lots of gear may enjoy having this enabled, whereas more advanced players who have the perfect gear setup already may want to disable it. Have fun!
        p.small.muted by locks
  h2 10/31/2015 - BURNOUT IS DEFEATED! PLUS, LAST CHANCE FOR FALL FESTIVAL ITEMS
    tr
      td
        .Pet-Wolf-Spooky.pull-right
        h3 Last Chance for Fall Festival Items
        p This is your last chance to get all Fall Festival items before they vanish! This includes Limited-Edition Outfits, Seasonal Shop purchases, Seasonal Edition Skins and Hair Colors, and yes, even Spooky Hatching Potions. Grab them all while you still can!
    tr
      td
        span.Mount_Body_Phoenix-Base.pull-right
          span.Mount_Head_Phoenix-Base.pull-right(style='margin:0')
        h3 World Boss: Burnout is Defeated!
        p Burnout has been defeated! All Habiticans have received rewards, including a phoenix pet and mount, assorted candies, and the Savior of the Flourishing Fields achievement. Well done! Here's how it happened:
        br
        p With a great, soft sigh, Burnout slowly releases the ardent energy that was fueling its fire. As the monster curls quietly into ashes, its stolen energy shimmers through the air, rejuvenating the Exhaust Spirits and returning them to their true forms.
        br
        p Ian, Daniel, and the Seasonal Sorceress cheer as Habiticans rush to greet them, and all the missing citizens of the Flourishing Fields embrace their friends and families. The final Exhaust Spirit transforms into the Joyful Reaper herself!
        br
        p "Look!" whispers @Baconsaur, as the ashes begin to glitter. Slowly, they resolve into hundreds of shining phoenixes!
        br
        p One of glowing birds alights on the Joyful Reaper's skeletal arm, and she grins at it. "It has been a long time since I've had the exquisite privilege to behold a phoenix in the Flourishing Fields," she says. "Although given recent occurrences, I must say, this is highly thematically appropriate!"
        br
        p Her tone sobers, although (naturally) her grin remains. "We're known for being hard-working here, but we are also known for our feasts and festivities. Rather ironic, I suppose, that as we strove to plan a spectacular party, we refused to permit ourselves any time for fun. We certainly won't make the same mistake twice!"
        br
        p She claps her hands. "Now - let's celebrate!"
        p.small.muted by Lemoness, Baconsaur, Aiseant, and SabreCat
  h2 10/30/2015 - HAPPY HABITOWEEN! MONSTER NPCS, AND LAST CHANCE FOR ALL FALL FESTIVAL ITEMS
    tr
      td
        .promo_classes_fall_2015.pull-right
        h3 Last Chance for Fall Festival Items
        p This is your last chance to get all Fall Festival items before they vanish at the end of October 31st! This includes Limited-Edition Outfits, Seasonal Shop purchases, Seasonal Edition Skins and Hair Colors, and yes, even Spooky Hatching Potions. Grab them all while you still can!
    tr
      td
        .promo_mystery_201510.pull-right
        h3 Last Chance for Horned Goblin Set
        p Reminder: this is the final day to <a href='/#/options/settings/subscription'>subscribe</a> and receive the Horned Goblin Item Set! If you want the Goblin Horns or the Goblin Tail, now's the time!
        br
        p Thanks so much for your supporting the site -- you're helping us keep Habitica alive.
    tr
      td
        .npc_justin.pull-right
        h3 Happy Habitoween!
        p Burnout is nearly defeated, so what could be a better way to speed the celebration than to have some fun? In honor of Habitoween and defiance of the looming threat, all of the remaining NPCs have dressed up as monsters from the Flourishing Fields! Be sure to visit them on the site to admire their outfits. If only the three Exhaust Spirits could join them...

  h2 10/27/2015 - BURNOUT STRIKES AGAIN! PLUS, SPOOKY POTIONS VANISHING SOON
    tr
      td
        .npc_daniel_broken.pull-right
        h3 World Boss: Burnout Uses Exhaust Strike!
        p Many Habiticans have been hiding from Burnout in the Tavern, but no longer! With a screeching howl, Burnout rakes the Tavern with its white-hot hands. As the Tavern patrons flee, Daniel is caught in Burnout's grip, and transforms into an Exhaust Spirit right in front of you!
        br
        p This hot-headed horror has gone on for too long. Don't give up... we're so close to vanquishing Burnout for once and for all!
        br
        p Late to the fight? Learn about Burnout and how to defeat World Bosses <a href='http://habitica.wikia.com/wiki/Boss#World_Bosses' target='_blank'>here</a>.
    tr
      td
        .Pet-Wolf-Spooky.pull-right
        h3 Spooky Potions Vanishing Soon
        p If you're hoping to collect all the Spooky Pets, be sure to do it soon. The Spooky Hatching Potions will disappear from the Market on November 1st!
        br
        p If you purchase Spooky Hatching Potions before November 1st but don't have a chance to use them, they will remain in your inventory. Be sure to stock up now, or you'll have to wait a whole year for them to return!

  h2 10/26/2015 - OCTOBER SUBSCRIBER ITEM REVEALED
    tr
      td
        .promo_mystery_201510.pull-right
        h3 October Subscriber Item: Horned Goblin!
        p The October Subscriber Item has been revealed: the Horned Goblin Set! All October subscribers will receive the Goblin Horns and the Goblin Tail. You still have four days to <a href='/#/options/settings/subscription'>subscribe</a> and receive the item set! Thank you so much for your support - we really do rely on you to keep Habitica free to use and running smoothly.
        p.small.muted by Lemoness

  h2 10/21/2015 - FROG PET QUEST, TO-DO SORTING FIX, AND SECOND WORLD BOSS EXHAUST STRIKE
    tr
      td
        span.Mount_Body_Frog-Base.pull-right
          span.Mount_Head_Frog-Base.pull-right(style='margin:0')
        h3 Frog Pet Quest
        p Deep in the Swamps of Stagnation, you find your path obstructed by debris... and an angry amphibian. Yuck! If you complete the <a href='/#/options/inventory/quests'>Clutter Frog quest</a>, you'll be rewarded with some princely Frog pets!
        p.small.muted Art by starsystemic, RosemonkeyCT, Jon Arjinborn, and Breadstrings
        p.small.muted Writing by Fluitare
    tr
      td
        h3 To-Do Sorting Fix
        p To-dos will now stay sorted when you drag and drop them! Often, To-Dos used to change their order unless you cleared your completed To-Dos on a regular basis. That should no longer be a problem.
        p.small.muted by ikadzuchi and Alys
    tr
      td
        .seasonalshop_broken.pull-right
        h3 World Boss: Burnout Uses Exhaust Strike!
        p Ahh!!! Our incomplete Dailies have fed the flames of Burnout, and now it has enough energy to strike again! It lets loose a gout of spectral flame that sears the Seasonal Shop. You're horrified to see that the cheery Seasonal Sorceress has been transformed into a sorrowful Exhaust Spirit!
        br
        p We have to rescue our NPCs! Hurry, Habiticans, complete your tasks and defeat Burnout before it strikes for a third time!
        br
        p Late to the fight? Learn about Burnout and how to defeat World Bosses <a href='http://habitica.wikia.com/wiki/Boss#World_Bosses' target='_blank'>here</a>.
  h2 10/14/2015 - JACK O'LANTERN PETS AND MOUNTS! WORLD BOSS EXHAUST STRIKE!
    hr
    tr
      td
        .Pet-JackOLantern-Base.pull-right
        h3 Jack O'Lantern Pets and Mounts
        p The Flourishing Fields are full of cute carved pumpkins - and it looks like one has followed you home! It must be frightened of Burnout and looking for an adventurer to protect it.
        br
        p Those of you who weren't around last Fall Festival have received a pet Jack-O-Lantern, and those of you who got one last year have received a Jack-O-Lantern Mount! Happy Fall Festival.
        p.small.muted by Lemoness
    tr
      td
        .npc_ian_broken.pull-right
        h3 World Boss: Burnout Uses Exhaust Strike!
        p Oh no! Despite our best efforts, we've let some Dailies get away from us, and now Burnout is inflamed with energy! With a crackling snarl, it engulfs Ian the Quest Master in a surge of spectral fire. As fallen quest scrolls smolder, the smoke clears, and you see that Ian has been drained of energy and turned into a drifting Exhaust Spirit!
        br
        p Only defeating Burnout can break the spell and save our beloved Quest Master. Let's keep our Dailies in check and defeat this monster before it attacks again!
        br
        p Late to the fight? Learn about Burnout and how to defeat World Bosses <a href='http://habitica.wikia.com/wiki/Boss#World_Bosses' target='_blank'>here</a>.

  h2 10/8/2015 - WORLD BOSS REVEALED: BURNOUT!
    tr
      td
        .promo_burnout.pull-right
        h3 Burnout, Scourge of the Flourishing Fields
        p It is well past midnight, still and stiflingly hot, when Redphoenix and scout captain Kiwibot abruptly burst through the city gates. "We need to evacuate all the wooden buildings!" Redphoenix shouts. "Hurry!"
        br
        p Kiwibot grips the wall as she catches her breath."It's draining people and turning them into Exhaust Spirits! That's why everything was delayed. That's where the missing people have gone. It's been stealing their energy!"
        br
        p "'It'?'" asks Lemoness.
        br
        p And then the heat takes form.
        br
        p It rises from the earth in a billowing, twisting mass, and the air chokes with the scent of smoke and sulphur. Flames lick across the molten ground and contort into limbs, writhing to horrific heights. Smoldering eyes snap open, and the creature lets out a deep and crackling cackle.
        br
        p Kiwibot whispers a single word.
        br
        p "Burnout."
        hr
        p Quickly, Habiticans, we have to save the Flourishing Fields from incineration! All of us will battle this World Boss together by completing tasks, but it won't attack us individually. However, the more Dailies we skip, the closer we get to triggering its fearsome Exhaust Strike, which will target our NPCs!
        br
        p Knowing your enemy is the first step to defeating it. <a href='http://habitica.wikia.com/wiki/Boss#World_Bosses' target='_blank'>Read more about World Bosses here</a>.
        br
        p.small.muted by Lemoness, SabreCat, and Kiwibot

  h2 10/5/2015 - OCTOBER BACKGROUNDS REVEALED, COSTUME CHALLENGE BEGINS, AND FALL PLOT-LINE CONTINUES
    tr
      td
        .background_harvest_moon.pull-right
        h3 October Backgrounds Revealed
        p There are three new avatar backgrounds in the <a href='/#/options/profile/backgrounds'>Background Shop!</a> Now your avatar can slog through a Slimy Swamp, cackle under the Harvest Moon, or shiver in the Swarming Darkness!
        p.small.muted by Leephon, midori88, and Draayder
    tr
      td
        h3 Costume Challenge Begins
        p The Community Costume Challenge has begun! Between now and October 31st, dress up as your avatar in real life and post a photo on social media to get the coveted Costume Challenge badge! Read the full rules on the Challenge page <a href='/#/options/groups/challenges/0b3d1116-89d3-4025-8a9e-593bc28e9cff'>here</a>.
        p.small.muted by Lemoness
    tr
      td
        h3 Fall Plot-Line Continues
        p Although we are now well into autumn, the Flourishing Fields are locked in a sweltering heat wave. The candies grow sticky in the sun, and the Spooky Pets lie panting in the shade. But this is minor news compared to the calamity that has just occurred.
        br
        p The Joyful Reaper is gone.
        br
        p The citizens of the Flourishing Fields are working frantically to find their lost ruler, but many of their search parties have not returned. Those few that do make it back are empty-handed. Worse yet, they report frightening hordes of spirits drifting at the edges of the Fields.
        br
        p Redphoenix grimly gathers her scouts. "If these spirits are a threat, we need to face them directly," she says. "There's no point in procrastination." Without fuss or fanfare, they set off into the night.

  h2 10/1/2015 - SPOOKY HATCHING POTION; NEW ITEMS IN THE ENCHANTED ARMOIRE
    tr
      td
        .Pet-Wolf-Spooky.pull-right
        h3 Spooky Hatching Potions
        p We've released a new feature: Magic Hatching Potions!
        br
        p Between now and October 31st, you can buy Spooky Hatching Potions from <a href='/#/options/inventory/drops'>the Market</a> and use them to hatch any standard pet egg. (Magic Hatching Potions do not work on Quest Pet eggs.) You'll find it very easy to care for your new Spooky Pets: they're from the Flourishing Fields, so they love to eat every kind of food!
        br
        p Spooky Hatching Potions are a Seasonal Edition item, so they will only be available during the Fall Festival each year! Be sure to get them while you can.
        p.small.muted by Lemoness and SabreCat
    tr
      td
        .head_armoire_orangeCat.pull-right
        h3 New Items in the Enchanted Armoire
        p There is new equipment in Enchanted Armoire, a 100 GP Reward in the Rewards Column which unlocks after you've attained Ultimate Gear!
        br
        p Click on the Enchanted Armoire for a random chance at special Equipment, including the Black Cat Hat, Orange Cat Hat, Midnight Shield, and Bat Wing Wand! It may also give you random XP or food items. We'll be adding new equipment to it during the first week of each month, but even when you've exhausted the current supply, you can keep clicking for a chance at food and XP.
        br
        p Now go spend all that accumulated Gold! May the Random Number Generator smile upon you...
        p.small.muted by Lemoness and SabreCat
        p.small.muted art by Kiwibot and UncommonCriminal

  h2 9/30/2015 - LAST CHANCE FOR WEREWOLF ARMOR SET; BACK-TO-SCHOOL CHALLENGE WINNERS ANNOUNCED
    tr
      td
        h3 Last Chance for Werewolf Armor Set
        .promo_mystery_201509.pull-right
        p Reminder: this is the final day to <a href='/#/options/settings/subscription'>subscribe</a> and receive the Werewolf Armor Set! If you want the Werewolf Costume or the Werewolf Mask, now's the time! Thanks so much for your support.
    tr
      td
        h3 Back-to-School Challenge Winners!
        p The winners of the Back-to-School Challenge have been selected! Congratulations to: Randy, Jenn, AnnDeLune, Sh1n1 DeFier, Velinde, Nadine, citrusella, Thiago Coascci, Alicia Puck Vickery, and goblin.
        br
        p Thank you to everyone who shared your tips!

  h2 9/24/2015 - HAUNTED HAIR COLORS, SUPERNATURAL SKIN SET, AND WEREWOLF SUBSCRIBER ITEM! PLUS, THE FALL PLOT-LINE CONTINUES...
    tr
      td
        h3 Haunted Hair Colors and Supernatural Skin Set
        .promo_haunted_hair.pull-right
        p The Seasonal Edition Haunted Hair Colors are now available for purchase in <a href='/#/options/profile/avatar'>the avatar customizations page</a>! Now you can dye your avatar's hair Pumpkin, Midnight, Candy Corn, Ghost White, Zombie, or Halloween. Get them before October 31st!
        br
        p The Supernatural Skin Set is also available until October 31st! Now your avatar can become an Ogre, Skeleton, Pumpkin, Candy Corn, Reptile, or Dread Shade.
        br
        p Seasonal Edition items recur unchanged every year, but they are only available to purchase during a short period of time. Get them now, or you'll have to wait until next year!
        p.small.muted by Lemoness, mariahm, and crystal phoenix
    tr
      td
        h3 September Subscriber Items Revealed
        .promo_mystery_201509.pull-right
        p The September Subscriber Item has been revealed: the Werewolf Armor Set! All September subscribers will receive the Werewolf Mask and the Werewolf Costume. You still have six days to <a href='/#/options/settings/subscription'>subscribe</a> and receive the item set! Thank you so much for your support - we really do rely on you to keep Habitica free to use and running smoothly.
        p.small.muted by Lemoness
    tr
      td
        h3 Fall Plot-Line Continues
        p In general, we've all been enjoying the Flourishing Fields. Habiticans are posing in fun costumes, taking pictures of the orange-and-black wildlife, and casting Spooky Sparkles on each other.
        br
        p Unfortunately, there does seem to be a serious problem with production for the first time in the history of the Fields. Deadlines are being missed. Shipments are not arriving. As you walk down the street, you overhear worried whispers among the citizens, speculating on the cause.
        br
        p Some blame the unseasonal heat wave that has begun in the past few days. Others point to the difficulty of the tasks, and their ever-increasing quantity. And a few people -- just a few -- murmur that some of the hardest-working citizens have been disappearing, one by one, leaving their obligations abandoned. But surely that is nothing more than rumor?

  h2 9/21/2015 - FALL FESTIVAL! LIMITED-EDITION OUTFITS, SEASONAL SHOP, CANDY FOOD DROPS, AND NPC DRESS-UP
    tr
      td
        h3 Fall Festival Begins
        p We've moved to the Flourishing Fields for the Fall Festival! The air is crisp, the leaves are red, and everyone is sweet and spooky. Come celebrate the Fall Festival with us... if you dare!
    tr
      td
        .promo_classes_fall_2015.pull-right
        h3 Limited Edition Class Outfits
        p Habiticans everywhere are dressing up. From now until October 31st, limited edition outfits are available in the Rewards column. Depending on your class, you can be a Scarecrow Warrior, Bat-tle Rogue, Potioner, or Stitch Witch! You'd better get productive to earn enough Gold before your time runs out...
        p.small.muted by Lemoness and UncommonCriminal
    tr
      td
        .promo_classes_fall_2014.pull-right
        h3 Seasonal Shop Opens
        p The <a href='/#/options/inventory/seasonalshop'>Seasonal Shop</a> has opened! It's stocking autumnal Seasonal Edition goodies at the moment, including last year's fall outfits. Everything there will be available to purchase during the Fall Festival event each year, but it's only open until October 31st, so be sure to stock up now, or you'll have to wait a year to buy these items again!
        p.small.muted by Lemoness
    tr
      td
        .Pet_Food_Candy_Base.pull-right
        h3 Candy Food Drops!
        p For the duration of the Fall Festival, you may randomly find candy drops when you complete your tasks. These candies function just like normal food drops - can you guess which flavors your pets will like best?
        p.small.muted by Lemoness and SabreCat
    tr
      td
        .seasonalshop_open.pull-right
        h3 NPC Dress Up
        p The NPCs have decided to blend in with the locals of the Flourishing Fields by dressing up for the Fall Festival! Browse through the site to admire their new costumes.
        p.small.muted by Lemoness
  h2 9/16/2015 - MAMMOTHS AND MANTIS SHRIMPS IN TIME TRAVELER SHOP! PLUS, FALL FESTIVAL PLOT-LINE CONTINUES
    tr
      td
        .Pet-MantisShrimp-Base.pull-right
        .Pet-Mammoth-Base.pull-right
        h3 Woolly Mammoths and Mantis Shrimps in Time Traveler Shop
        p The <a href='/#/options/inventory/timetravelers'>Time Travelers</a> have traveled back to Summer 2014 and Winter 2015 to obtain some Mammoth and Mantis Shrimp pets and mounts! You can buy them with Mystic Hourglasses, which are awarded to long-term <a href='/#/options/settings/subscription'>subscribers</a>. Thanks for helping us to keep Habitica running!
        p.small.muted by SabreCat, Blade, and cheerskevin
        p.small.muted Art by Ottl and Baconsaur
    tr
      td
        h3 Fall Festival Plot-Line Continues
        p Last minute preparations for the Fall Festival are underway! Lemoness has been bustling about with tomes of potion-brewing, and conferring with the artisans in cheerful conspiracy. SabreCat has been seen in the smithy, toiling on projects that he has loudly announced to be "very hush-hush." Even the elusive Royal Chancellor, Redphoenix, has taken a break from sending Boring Business Letters to roast marshmallows outside the Tavern. Everyone has happily gathered around her little campfire, which she is feeding with a steady supply of envelopes.
        br
        p Only one thing has disrupted the anticipation. You catch Lemoness frowning as she reads a message attached to the latest shipment from the Flourishing Fields.
        br
        p "They're apologizing for not sending as many pumpkins as they promised, due to an 'unanticipated setback,'" she explains. "There's no need for them to be sorry, though -- they've sent us hundreds already! They said the same thing last week about the candy vegetable harvest. I told the Joyful Reaper not to worry about it, but she just promises to work harder."
        br
        p Well, soon the Festival will launch, and they'll be able to take a break. Nothing to be concerned about!
  h2 CHALLENGE SPOTLIGHT, NEW SOUND THEME, START QUEST BUTTON, AND CUSTOM DAY START FIXES
    tr
      td
        h3 Challenge Spotlight
        p There's a new Challenge Spotlight <a href='https://habitica.wordpress.com/2015/09/12/study-motivation-self-discipline-and-more-september-challenge-spotlight/' target='_blank'>on our blog!</a> Check it out for some great recommended Challenges, including some about studying and self-discipline.
        p.small.muted by Lemoness
        p.small.muted Challenges by shanaqui, keyes, White Rose Duelist, and Elo
    tr
      td
        h3 New Sound Theme
        p There's a new sound effect theme on the site: LuneFox's Theme! Select it from the megaphone in the upper right. It will play sound effects when you click things!
        p.small.muted by LuneFox and Alys
    tr
      td
        h3 Start Quest Button
        p Now you can begin a boss fight or collection quest directly from your <a href='/#/options/groups/party'>Party Page</a>! Just click the green Start Quest button on the left. If you already have quest scrolls, they will pop up automatically. Otherwise, it will take you directly to the Quest Shop. Enjoy the added convenience!
        p.small.muted by SabreCat and cheerskevin
    tr
      td
        h3 Custom Day Start Fixes
        p The Custom Day Start feature has been fixed so that it can now be changed at any time with complete safety! For those who don't know, this feature enables you to set what time your Dailies will roll over to a new day. To set a Custom Day Start, go to <a href='/#/options/settings/settings'>Settings > Site</a> > Custom Day Start.
        p.small.muted by carolstone and Blade
  h2 HORSE PET QUEST, NEW PRODUCTIVITY BLOG, AND FALL PLOT-LINE BEGINS
    tr
      td
        .Pet-Horse-Base.pull-right
        h3 Horse Pet Quest!
        p You've been boasting all night about your accomplishments, and suddenly you find yourself saddled with a dare: tame the monstrous Night-Mare. Yikes! If you complete the <a href='/#/options/inventory/quests'>Ride the Night-Mare quest</a>, you'll be rewarded with some frolicking Horse pets!
        p.small.muted Art by beffymaroo, JessicaChase, and UncommonCriminal
        p.small.muted Written by VikingRunner
    tr
      td
        h3 New Productivity Blog
        p We've launched a new <a href='https://habitica.wordpress.com/' target='_blank'>Wordpress blog</a>! We'll be featuring in-depth articles with advice, insider tips, and more. Plus, we'll host fun things as well, like costumes, fanart, and canon backstories for Habitica.
        br
        p Our first two articles include a Guild spotlight, and some in-depth tricks for using Habitica during back-to-school season. <a href='https://habitica.wordpress.com/category/school-resources/' target='_blank'>Check it out!</a>
        p.small.muted by Lemoness and redphoenix
    tr
      td
        h3 Fall Plot-Line Begins
        p Lady Lemoness has tacked a notice to the Seasonal Shop:
        br
        p "This year, the Flourishing Fields have agreed to host our annual Fall Festival! It will launch very close to the equinox, so get excited.
        br
        p For those of you who are less familiar with our geography, the Flourishing Fields are the most productive area of Habitica. The people living there are among the most hard-working, heroic, and happy Habiticans in the realm. (Please don't be deceived by their overwhelming fondness for orange and black.)
        br
        p Of course, nobody works harder than their ruler, the Joyful Reaper, who is well-known for her sweet heart (and sweet tooth)! Since the Fields are extremely fertile, the Joyful Reaper and her citizens are also famous for throwing fabulous feasts. We're in for a treat!"
        br
        p Well, it certainly sounds like it! With such a diligent group planning the party, the Festival is sure to occur without any kind of unforeseeable calamity. Hip, hip, hooray!
  h2 NEW ITEMS IN THE ENCHANTED ARMOIRE AND SEPTEMBER BACKGROUNDS!
    tr
      td
        .background_tavern.pull-right
        h3 September Backgrounds Revealed
        p There are three new avatar backgrounds in the <a href='/#/options/profile/backgrounds'>Background Shop</a>! Now your avatar can visit the Habitica Tavern, shop in the Habitica Market, or ride mounts in the Habitica Stable!
    tr
      td
        .promo_enchanted_armoire_201509.pull-right
        h3 New Items in the Enchanted Armoire!
        p There is new equipment in the Enchanted Armoire, a 100 GP Reward in the Rewards Column which unlocks after you've attained Ultimate Gear!
        br
        p Click on the Enchanted Armoire for a random chance at special Equipment, including the Yellow Hairbow, Red Floppy Hat, Gold Winged Staff, and the Plague Doctor Item Set! It may also give you random XP or food items. We'll be adding new equipment to it during the first week of each month, but even when you've exhausted the current supply, you can keep clicking for a chance at food and XP.
        br
        p Now go spend all that accumulated gold! May the Random Number Generator smile upon you...
        p.small.muted by Lemoness and SabreCat
        p.small.muted Art by Starsystemic and Kiwibot
  h2 LAST CHANCE FOR CHEETAH COSTUME! COSTUME CHALLENGE ANNOUNCED!
    hr
    tr
      td
        .promo_mystery_201508.pull-right
        h3 Last Chance for Cheetah Costume Set
        p Reminder: this is the final day to <a href='/#/options/settings/subscription'>subscribe</a> and receive the Cheetah Costume Item Set! If you want the Cheetah Hat or the Cheetah Costume, now's the time. Thanks so much for your support - it's your generosity that keeps Habitica alive.
    tr
      td
        h3 Get Ready for the Community Costume Challenge!
        p On October 1st, we will launch the second annual Community Costume Challenge! Dress up in real-life versions of your avatar's armor to receive a special badge. (No, just wearing a colored shirt doesn't count. Where's the fun in that?)
        br
        p We're announcing the Challenge early so that people will have time to prepare costumes. You can see some of the excellent costumes from last year <a href='http://blog.habitrpg.com/tagged/cosplay' target='_blank'>here</a>.
        br
        p Instructions on how to take part in the CCC will be posted on October 1st. We can't wait to see your costumes!

  h2 8/27/2015 - OFFICIAL BACK TO SCHOOL ADVICE CHALLENGE
    hr
    tr
      td
        .promo_backtoschool.pull-right
        h3 Official Back to School Advice Challenge!
        p We've launched another Official Challenge: the Back To School Advice Challenge! Use social media to tell us how you use Habitica to improve study habits, share stories of scholarly success with the app, or just give us your advice on using Habitica to be the best you can be.
        br
        p The contest ends on September 27th, and the 10 winners will each get 30 Gems! For the full rules, <a href='/#/options/groups/challenges/533cac3f-f431-424f-9eaa-4d509f015a75'>check out the challenge here</a>.
  h2 8/24/2015 - AUGUST SUBSCRIBER ITEM SET: CHEETAH COSTUME!
    hr
    tr
      td
        .promo_mystery_201508.pull-right
        h3 August Subscriber Item Set: Cheetah Costume!
        p The August Subscriber Items have been revealed: the Cheetah Costume Item Set! All August subscribers will receive the Cheetah Costume and the Cheetah Hat. You still have six days to <a href='/#/options/settings/subscription'>subscribe</a> and receive the item set! Thank you so much for your support - we really do rely on you to keep Habitica free to use and running smoothly.
        p.small.muted by Lemoness
  h2 8/19/2015 - CHEETAH PET QUEST, iPAD APP, and GRYPHON CONTEST WINNER!
    hr
    tr
      td
        .Pet-Cheetah-Base.pull-right
        h3 Cheetah Pet Quest
        p A new pet quest is available in the <a href='/#/options/inventory/quests'>Quests Page</a>: Such a Cheetah! A Cheetah is speeding past incomplete tasks and burning them up before people can complete them. Can you put on the brakes? If so, you’ll be awarded with some cheetah eggs!
        p.small.muted by PainterProphet, tivaquinn, Unruly Hyena, Crawford, janetmango, Lemoness, and SabreCat
    tr
      td
        h3 iOS Update and iPad App
        p There’s a new iOS update! One of our awesome open-source contributors, Shadallark, has made our Habitica iOS app Universal so that it natively supports iPads. Enjoy all the new space for your tasks! We've also fixed several bugs, and excellent contributor kylefox has added a search bar.
        br
        p If you like the direction that we’ve been taking the app, please consider leaving us a review. It means a lot to us :) Questions? Concerns? Don't hesitate to email <a href='mailto:mobile@habitica.com' target='_blank'>mobile@habitica.com</a> and we will happily help you!
        br
        p This is an example of our fantastic open-source community at work - since our developers are spending all their time on the Android app, it would have been a long while before we could develop an iPad version if it weren’t for our excellent volunteers!
        br
        p Speaking of which, we are now accepting translations for the iOS app on Transifex <a href='https://www.transifex.com/habitrpg/habitica-ios/' target='_blank'>here</a>. If you speak another language, we’d love your help!
        p.small.muted by Shalladark, kylefox, and viirus
    tr
      td
        span.Mount_Body_Gryphon-RoyalPurple.pull-right
          span.Mount_Head_Gryphon-RoyalPurple.pull-right(style='margin:0')
        h3 Gryphon Contest Winner
        p After sorting through over 1600 entries, we finally have a name for our Royal Purple Gryphon: MELIOR! "Melior" is Latin for "better," because Habitica is a place where everyone is striving to become better at their goals in their quest to improve their lives.
        br
        p The name "Melior" was submitted by awesome user NobleTheSecond, who has received their prize. Congratulations! A secondary prize has also been awarded to TangyDragonBBQ, who independently submitted a slightly different variant of that name.
        br
        p Thank you so much to everyone who submitted names! They were very well-thought-out and very entertaining, and it was extremely difficult for the staff to make a decision. We hope you will join with us in welcoming Melior into the Habitica family!

  h2 8/13/2015 - GOLD-PURCHASABLE CARDS
    hr
    tr
      td
        .inventory_special_greeting.pull-right
        .inventory_special_thankyou.pull-right
        h3 Gold-Purchasable Cards
        p There are two new types of Card available in the <a href='/#/options/inventory/drops'>Market</a> that you can send to the people in your Party: Greeting Cards and Thank-You Cards! Both cost 10 Gold, and will be available year-round. Sending or receiving these cards will give you some fun achievements!
        br
        p Enjoy!
        p.small.muted by PainterProphet, Teto Is Great, Lemoness, and SabreCat

  h2 8/4/2015 - NEW ITEMS IN THE ENCHANTED ARMOIRE AND AUGUST BACKGROUNDS
    hr
    tr
      td
        .background_pyramids.pull-right
        h3 August Backgrounds Revealed
        p There are three new avatar backgrounds in the <a href='/#/options/profile/backgrounds'>Background Shop</a>! Now your avatar can admire the Pyramids, stalk across the Sunset Savannah, or dance under Twinkly Party Lights!
        p.small.muted by (in order): minac1, Bambin, and rosiesully
    tr
      td
        .promo_enchanted_armoire_201508.pull-right
        h3 New Items in the Enchanted Armoire!
        p There is new equipment in Enchanted Armoire, a 100 GP Reward in the Rewards Column which unlocks after you've attained Ultimate Gear!
        br
        p Click on the Enchanted Armoire for a random chance at special Equipment, including the Golden Toga Item Set and the Horned Iron Item Set.! It may also give you random XP or food items. We'll be adding new equipment to it during the first week of each month, but even when you've exhausted the current supply, you can keep clicking for a chance at food and XP.
        br
        p Now go spend all that accumulated Gold! May the Random Number Generator smile upon you...
        br
        p.small.muted by Lemoness and SabreCat
        p.small.muted Art by Kiwibot, Starsystemic, Podcod, and UncommonCriminal
  h2 8/2/2015 - AUGUST MYSTERY BOX!
    hr
    tr
      td
        .inventory_present_08.pull-right
        h3 August Mystery Box
        p How curious! All Habiticans who are <a href='/#/options/settings/subscription'>subscribed</a> during the month of August will receive the August Mystery Item Set, as well as the ability to buy Gems with Gold! The August Item Set will be revealed on the 24th, so keep your eyes peeled. Thanks for supporting the site <3
  h2 7/31/2015 - HABITICA NAMING DAY AND LAST CHANCE FOR SUMMER SPLASH
    hr
    tr
      td
        .achievement_habiticaDay.pull-right
        h3 Habitica Naming Day!
        p It's finally here! HabitRPG has become Habitica. Your accounts should still stay exactly the same and work normally, just with some of the names and references changed. (For example, habitrpg.com now redirects to habitica.com.)
        br
        p In honor of the first annual Habitica Naming Day, we've given everyone an achievement, as well as some awesome treats...
        p.small.muted by cheerskevin, Lemoness, and SabreCat
    tr
      td
        span.Mount_Body_Gryphon-RoyalPurple.pull-right
          span.Mount_Head_Gryphon-RoyalPurple.pull-right(style='margin:0')
        h3 Habitica Gryphon Mount and Contest
        p Our new logo features a Gryphon, and now, so does your stable! We've given everyone a Royal Purple Gryphon Mount, under <a href='/#/options/inventory/mounts'>Inventory &gt; Mounts.</a>
        br
        p Furthermore, we need your help to give our Gryphon a name! Check out the Official Name the Gryphon Challenge <a href='/#/options/groups/challenges/a4898d49-9ed4-4029-974a-ff702f5b8b14'>here</a>. If we choose your name for the Gryphon in our logo, you'll win 30 Gems. You have until August 10th to submit a name.
        p.small.muted by Lemoness and Baconsaur
    tr
      td
        .promo_veteran_pets.pull-right
        h3 Veteran Pets
        p Since you are all veterans who have weathered the name change to Habitica, we've awarded everyone a Veteran Pet! If this is your first Veteran Pet, you've received the Veteran Wolf; if you already had the Wolf, you got the Veteran Tiger. You can find it under <a href='/#/options/inventory/pets'>Inventory &gt; Pets</a>, in the Rare Pets section.
        p.small.muted by Lemoness and Shaner
    tr
      td
        .promo_summer_classes_2015.pull-right
        h3 Last Chance for Summer Splash Outfits, Hair and Skins, and Seafoam!
        p Today is the final day of the Summer Splash Festival, so if you still have any remaining Summer Splash Items that you want to buy, you'd better do it now! The <a href='/#/tasks'>Seasonal Edition items</a>, <a href='/#/options/profile/avatar'>Skins</a>, and <a href='/#/options/profile/avatar'>Hair Colors</a> won't be back until next June, and if the Limited Edition items return they will have increased prices or changed art, so strike while the iron is hot!
    tr
      td
        .promo_mystery_201507.pull-right
        h3 Last Chance for Rad Surfer Item Set
        p Reminder: this is the final day to <a href='/#/options/settings/subscription'>subscribe</a> and receive the Rad Surfer Item Set! If you want the Rad Surfboard or the Rad Sunglasses, now's the time! Thanks so much for your support <3
  h2 7/29/2015 - HABITICA NAMING DAY ON JULY 31ST!
    hr
    tr
      td
        h3 Habitica Naming Day is July 31st!
        p We are pleased to announce that the final day of the Summer Splash Festival, July 31st, will be the inaugural Habitica Naming Day! On this day, HabitRPG will officially become Habitica. Our old name was unfortunately very confusing to people ("HabitZPR? HabitGRG?"), so we've decided to name our app and website after the land of Habitica, where all these adventures take place.
        br
        p We will be celebrating with some fun surprises, so get excited!
    tr
      td
        h3 What will change?
        p In almost all cases, your accounts will still stay exactly the same and work normally! Only some of the names and references will be different. Here is a list of the changes:
        br
        ul
          li The URL will be changed from habitrpg.com to habitica.com for all links, and habitrpg.com will automatically redirect to habitica.com.
          li All in-game references to HabitRPG will become references to Habitica.
          li The HabitRPG chest logo will change to the new Habitica logo.
          li Our affiliated sites, such as the Wiki, Trello, Twitter, etc. will use the new Habitica name.
          li We don't anticipate any issues with third-party tools, but we will be actively working with developers to help them make any necessary updates. You can help us by reporting broken third-party tools at <a href='https://github.com/HabitRPG/habitrpg/issues/2760' target='_blank'>Help -&gt; Report a Bug</a>.
    tr
      td
        h3 When will it change?
        p Changing our name is a pretty enormous task, so it won't all happen in an instant! Some changes may start switching over slightly before the 31st, and some may take slightly longer, but the majority of the changes and all of the celebration will take place on July 31st. Thank you for being patient with us!
    tr
      td
        h3 More questions?
        p If you have any more questions, drop by <a href='/#/options/groups/guilds/5481ccf3-5d2d-48a9-a871-70a7380cee5a'>the Newbies Guild</a> and we'll be happy to answer them!
  h2 7/24/2015 - JULY SUBSCRIBER ITEM SET: RAD SURFER!
    hr
    tr
      td
        .promo_mystery_201507.pull-right
        h3 July Subscriber Items Revealed!
        p The July Subscriber Items have been revealed: the Rad Surfer Item Set! All July subscribers will receive the Rad Surfboard and the Rad Sunglasses. You still have six days to <a href='/#/options/settings/subscription'>subscribe</a> and receive the item set, along with the ability to buy Gems with Gold! Thank you so much for your support - we really do rely on you to keep HabitRPG free to use and running smoothly.
        p.small.muted by Lemoness
  h2 7/22/2015 - NEW iOS UPDATE, INCLUDING FACEBOOK LOGIN!
    hr
    tr
      td
        .promo_habitica.pull-right
        h3 Habitica App Update with Facebook Login
        p We've released a new update to our iOS Habitica app, including Facebook Login, Accessories, and much more. <a href='https://itunes.apple.com/us/app/habitica/id994882113?mt=8' target='_blank'>Check it out now!</a>
        br
        p If you like what we've been doing with the app, please consider leaving us a review. It means so much to us, and really helps us out. Thanks for being awesome! If you have any feedback or concerns, feel free to email us at <a href='mailto:mobile@habitrpg.com' target='_blank'>mobile@habitrpg.com</a>, or use the in-app Report a Bug feature under Menu > About.
        br
        p We're still hard at work on the native Android app, don't worry! Our Blacksmiths are toiling away. Stay tuned for further information!
        p.small.muted by Viirus
  h2 7/14/2015 - GOLD-PURCHASABLE QUESTS, NEW EQUIPMENT IN THE ENCHANTED ARMOIRE, AND TRIVIAL TASK DIFFICULTY SETTING!
    hr
    tr
      td
        .promo_dilatoryDistress.pull-right
        h3 Gold-Purchasable Quest Line: Dilatory Distress
        p We've moved the quests to <a href='/#/options/inventory/quests'>their own separate page</a>, and added a new category: GOLD PURCHASABLE QUESTS!
        br
        p Now you can use Gold to purchase the Dilatory Distress Quest Line! King Manta's daughter has disappeared, and monsters are laying siege to the underwater city of Dilatory. Can you intervene to save them all? If so, you'll earn the exclusive Oceanic Armor Set.
        br
        p As time goes on, we'll be adding more gold-purchasable quests. Dilatory Distress is not a limited-edition quest line, so you have plenty of time to save up!
        p.small.muted by SabreCat and Lemoness
        p.small.muted Writing by liorsamuel
        p.small.muted Art by Kiwibot, aiseant, starsystemic, hazel40, and benga
    tr
      td
        .promo_enchanted_armoire_201507.pull-right
        h3 New Equipment in the Enchanted Armoire
        p There is new equipment in Enchanted Armoire, a 100 GP Reward in the Rewards Column which unlocks after you've attained Ultimate Gear!
        br
        p Click on the Enchanted Armoire for a random chance at special Equipment, including the Rancher Robes, Rancher Lasso, Blue Hairbow, and Royal Crown! It may also give you random XP or food items. We'll be adding new equipment to it during the first week of each month, but even when you've exhausted the current supply, you can keep clicking for a chance at food and XP.
        br
        p  Now go spend all that accumulated gold! May the Random Number Generator smile upon you...
        p.small.muted by Lemoness and SabreCat
        p.small.muted Art by podcod, Kiwibot, and Megan
    tr
      td
        h3 Trivial Task Difficulty
        p There's a new difficulty for Tasks available under task edit: Trivial! Trivial tasks reward you or damage you at the rate of one tenth of the amount that Easy tasks would. Likewise, Trivial tasks cause much less damage during boss battles!
        p.small.muted by efim
  h2 7/9/2015 - DERBY DAY! FREE ORCA MOUNT AND WHALE QUEST
    hr
    tr
      td
        h3 Derby Day!
        p On this day, Habitica defeated the worst of its ancient bugs! We celebrate with the Dilatory Derby, which means that Habiticans get aquatic mounts to ride!
    tr
      td
        .promo_orca.pull-right
        h3 Free Orca Mount
        p Everyone has received a rare Orca Mount in honor of the Dilatory Derby! Now you can race through the waves on the back of your Orca, which is found under <a href='/#/options/inventory/mounts'>Mounts</a>.
        p.small.muted by Uncommon Criminal
    tr
      td
        .quest_whale.pull-right
        h3 New Pet Quest: Whales!
        p Want more whales? Check out the The Wail of the Whale, a new pet quest in the <a href='/#/options/inventory/drops'>Market</a>! On your way to the Dilatory Derby, you encounter a whale in distress. Can you calm her down? If so, you may gain some whale eggs...
        p.small.muted Art by krazjega, zoebeagle, and Uncommon Criminal
        p.small.muted Writing by Calae
  h2 7/7/2015 - NEW iOS APP: HABITICA!
    hr
    tr
      td
        .promo_habitica.pull-right
        h3 New iOS App: Habitica!
        p We are proud to announce the beta release of our new native iOS app: <a href='https://itunes.apple.com/us/app/habitica/id994882113?ls=1&mt=8' target='_blank'>Habitica</a>! It features an all-new interface, smoother performance, reminders to complete Dailies, and tons of features including skills and better party chat! <a href='https://itunes.apple.com/us/app/habitica/id994882113?ls=1&mt=8' target='_blank'>Click here to download it</a> - it's a new app, not an upgrade of the clunky old one.
        br
        p This is a beta release, so please report any issues using the in-app Send Feedback and Report a Bug buttons, under Menu > About. <a href='https://github.com/HabitRPG/habitrpg-ios/' target='_blank'>The repository is open source</a>, so anyone can jump in and help out.
        br
        p Finally, if you like what we're doing with the app, please consider leaving us a review! We'd really appreciate it.
        p.small.muted by Viirus
    tr
      td
        h3 What about Android?
        p We are hard at work on the native Android app as we speak! It's coming along very well. We will announce as soon as it is ready to download, never fear.
    tr
      td
        h3 Why Habitica?
        p Habitica is the land where HabitRPG takes place - a land where players ride dragons and slay Dailies. Plus, it's now the name of the mobile app. Soon, it will also be the name of the site!
        br
        p The decision to switch from HabitRPG to Habitica is a big one, and we've been talking it over for a long time. We've gotten feedback since the beginning that it was confusing, especially for the many people who aren't familiar with the acronym. ("HabitPGR? HabitRZG? What was your name again?") We feel that "Habitica" keeps the fantasy flair without the confusing abbreviation, so it's the best of both realms.
        br
        p So far, habitica.com redirects to habitrpg.com, and it's the name of the native mobile apps. Look forward to an upcoming announcement of the switchover date, when we will be ringing in the name change with our inaugural Habitica Day celebration!
  h2 7/1/2015 - SEAFOAM TRANSFORMATION ITEM , JULY BACKGROUNDS REVEALED, SUBSCRIBE WITH AMAZON PAYMENTS AND JULY SUBSCRIBER BOX
    hr
    tr
      td
        .inventory_special_seafoam.pull-right
        h3 Seafoam Transformation Item
        p Splash some Seafoam on your friends and they will undergo a mysterious transformation until their next cron! You can buy the Seafoam in the <a href='/#/options/inventory/seasonalshop'>Seasonal Shop</a> for Gold. Don't want to be transformed? Just buy some Sand from the <a href='/#/tasks'>Rewards Store</a> to reverse it.
        p.small.muted by Lemoness
    tr
      td
        .background_giant_wave.pull-right
        h3 July Backgrounds Revealed
        p There are three new avatar backgrounds in the <a href='/#/options/profile/backgrounds'>Background Shop</a>! Now your avatar can surf on a Giant Wave, explore a Sunken Ship, or dive to the Ruins of Dilatory!
        p.small.muted by (in order): minac1, Mimi Alves, and Twitching
    tr
      td
        .inventory_present_07.pull-left
        h3 Subscribe with Amazon Payments
        p Want to subscribe to get the July Mystery Item and the ability to buy Gems with Gold? Now you have a new way to pay for a subscription: Amazon Payments! The July Subscriber Item Set will be revealed on the 24th, so keep your eyes peeled.
        br
        p Right now, we only support Amazon Payments for subscriptions, but in the future, we will make it possible to use Amazon Payments to buy Gems as well. Thanks for supporting the site <3
  h2 6/30/2015 - LAST CHANCE FOR NEON SNORKELER, CLONE CHALLENGES, AND CHALLENGER CONTRIBUTOR TITLE
    hr
    tr
      td
        .promo_mystery_201506.pull-right
        h3 Last Chance for Neon Snorkeler Item Set
        p Reminder: this is the final day to <a href='/#/options/settings/subscription'>subscribe</a> and receive the Neon Snorkeler Item Set! If you want the Snorkeler Suit or the Neon Snorkel, now's the time! Thanks so much for your support <3
        p.small.muted by Lemoness
    tr
      td
        h3 Clone Challenges
        p It's now easier than ever to create a recurring Challenge! Just go to a previously created challenge and click the clone button. This creates a new Challenge with all the same information (name, description, prize, tasks) pre-populated, so the challenge creator can adjust only as needed. We hope this saves you time!
        p.small.muted by TheHollidayInn and Blade
    tr
      td
        h3 Challenger Contributor Title
        p Speaking of recurring Challenges, we've decided to create a new Contributor title, "Challenger", to honor the Habiticans who have been working to improve the community by consistently creating many valuable Challenges. The Challenger title is awarded at the discretion of the staff and mods. Many thanks to our creative and dedicated Challengers!
  h2 6/25/2015 - JUNE SUBSCRIBER ITEM SET, SPLASHY SKIN SET, AND NEW SOUND EFFECTS
    hr
    tr
      td
        .promo_mystery_201506.pull-right
        h3 June Subscriber Item Set!
        p The June Subscriber Item has been revealed: the Neon Snorkeler Item Set! All June subscribers will receive the Neon Snorkel and the Snorkel Suit. You still have five days to <a href='https://habitrpg-staging.herokuapp.com/#/options/settings/subscription'>subscribe</a> and receive the item set, along with the ability to buy Gems with Gold! Thank you so much for your support - we really do rely on you to keep HabitRPG free to use and running smoothly.
        p.small.muted by Lemoness
    tr
      td
        .promo_splashyskins.pull-right
        h3 Splashy Skin Set
        p There's a new set of Seasonal Edition Skins available in the <a href='/#/options/profile/avatar'>Avatar Customization page</a> until July 31st! Get them while you can, or they won't be available until next year.
        p.small.muted by UncommonCriminal
    tr
      td
        h3 New Sound Effects
        p There's a new Sound Effects theme on the site: Gokul Theme! You can enable it by clicking on the megaphone in the upper right hand corner and selecting "Gokul Theme" from the dropdown list.
        p.small.muted by NomindTR
  h2 6/20/2015 - SUMMER SPLASH EVENT: LIMITED EDITION OUTFITS, SEASONAL SHOP OPENS, AND SUMMER NPCS!
    hr
    tr
      td
        h3 Summer Splash Begins!
        p The Summer Splash festival has arrived, and Habitica has moved to the undersea city of Dilatory for the summer! From today until July 31st, join us for fun in the sun.
    tr
      td
        .promo_summer_classes_2015.pull-right
        h3 Limited Edition Class Outfits
        p From now until July 31st, limited edition outfits are available in the Rewards column. Depending on your class, you can be a Reef Renegade, Sunfish Warrior, Strapping Sailor, or Ship Soothsayer! You'd better get productive to earn enough gold before they disappear. Good luck!
        p.small.muted by Lemoness
    tr
      td
        .promo_summer_classes_2014.pull-right
        h3 Seasonal Shop Opens
        p The <a href='/#/options/inventory/seasonalshop'>Seasonal Shop</a> has opened! It's stocking summertime Seasonal Edition goodies at the moment, including last year's summer outfits. Everything there will be available to purchase during the Summer Splash event each year, but it's only open until July 31st, so be sure to stock up now, or you'll have to wait a year to buy these items again.
        p.small.muted by Lemoness
    tr
      td
        .seasonalshop_summer2015.pull-right
        h3 Summer NPCs
        p Looks like the NPCs are really getting in to the summer spirit. Ian, Bailey, Matt, and the Seasonal Sorceress are having fun under the sea in the sunken city of Dilatory, and Alex and Daniel have moved down to the beach. Even the Time Travelers are getting into the fun, although... oh dear... they seem to have overshot the season...
        p.small.muted by Lemoness
  h2 6/17/2015 - CUTTLEFISH PET QUEST AND QUEST DISPLAY IMPROVEMENTS
    hr
    tr
      td
        .quest_kraken.pull-right
        h3 Cuttlefish Pet Quest
        p A new pet quest is available in the <a href='/#/options/inventory/drops' target='_blank'>Market</a>: The Kraken of Inkomplete! A pleasant day sailing is ruined when a Kraken attacks. Can you strike down the tasks and tentacles that keep cropping up? If so, you'll be awarded with some cuttlefish eggs!
        p.small.muted art by Lemoness and Wolvenhalo
        p.small.muted writing by Lemoness
    tr
      td
        h3 Quest Display Improvements
        p Now you can see the details of a pending quest on the Party Page by clicking the new "Quest Details" tab above the quest invitations. We hope this helps you decide whether or not you want to accept the quest!
        p.small.muted by hairlessbear
  h2 6/16/2015 - SEARCH BAR, CHALLENGES FILTER, INTERMITTENT REFRESH, AND VISUAL TWEAKS
    hr
    tr
      td
        h3 Search Bar
        p You can now easily search for a specific task by using the handy search bar on the upper right of the task page!
        p.small.muted by Jiří Chára
    tr
      td
        h3 New Challenges Filter
        p Now you can filter Challenges based on whether or not you own the Challenge! Easily see all the Challenges that you've created with a single click.
        p.small.muted by theHollidayInn
    tr
      td
        h3 Intermittent Refresh
        p To improve performance, HabitRPG now refreshes automatically after 6 hours of inactivity to combat bugs and make sure that you have the most up-to-date code. You're always welcome to refresh more frequently, of course.
        p.small.muted by cheerskevin
    tr
      td
        h3 Visual Tweaks
        p We now have a highlighted Help button, to remind people about those resources, and a denser task edit style!
        p.small.muted by excentris and nthomsn
  h2 6/11/2015 - REPEATING TASKS, START DATE, AND MOBILE APP UPDATES!
    p
    br
    p.small.muted by Blade and fallenpanda
    hr
    tr
      td
        h3 New Repeat Option for Dailies
        p Dailies now have a new Advanced Option: Repeat Every X Days. You've wanted this feature for a long time, and it's finally here!
        br
        p First, please note that this new option is OPT-IN only. We won't make any changes to your preexisting Dailies without you knowing it. We wouldn't do that!
        br
        p That being said, here are the new features:
    tr
      td
        h3 Repeating Tasks
        p Use the "Every X Days" function under Dailies Advanced Options to create tasks that repeat after a certain number of days have passed, whether every 2 days, every 15 days, every 30 days... You choose the number that works for you!
        br
        p These Dailies are only due on those given dates. Need to pay your rent every 30 days? Take medicine every other day? Water your plants every 4 days? No longer a problem.
    tr
      td
        h3 Start Date
        p Dailies now have a Start Date. They will not be due before this date. This means that if you want to add a new Daily while you're thinking about it, but not have it be due until later, you can achieve that by setting a future Start Date!
    tr
      td
        h3 Mobile App Updates
        p New <a href='https://play.google.com/store/apps/details?id=com.ocdevel.habitrpg' target='_blank'>Android</a> and <a href='https://itunes.apple.com/us/app/habitrpg/id689569235?mt=8' target='_blank'>iOS</a> updates are available to support this feature. Please, update your apps before using it, or the new repeating Dailies will not display normally on the mobile apps!
    tr
      td
        h3 Other Notes
        p For a short period of time, the <a href='http://data.habitrpg.com' target='_blank'>Data Display Tool</a> will not be able to calculate damage correctly for Repeat Every X Dailies. We'll get that updated very soon so that it will be accurate again!
        br
        p If you still have questions about Repeat Every X Dailies, don't hesitate to ask in <a href='/#/options/groups/guilds/5481ccf3-5d2d-48a9-a871-70a7380cee5a' target='_blank'>the Newbies Guild</a>!
  h2 6/1/2015 - NEW EQUIPMENT: THE ENCHANTED ARMOIRE, JUNE BACKGROUNDS, AND NEW MOUNT POSITIONING!
    hr
    tr
      td
        .promo_enchanted_armoire.pull-right
        h3 New Equipment: The Enchanted Armoire!
        p Now after you achieve Ultimate Gear, you'll unlock a new Reward: THE ENCHANTED ARMOIRE!
        br
        p Click on the Enchanted Armoire, a 100 GP Reward in the Rewards Column, for a random chance at special Equipment! It may also give you random XP or food items. We'll be adding new equipment to it every month, but even when you've exhausted the current supply, you can keep clicking for a chance at food and XP.
        br
        p Now go spend all that accumulated Gold! May the Random Number Generator smile upon you...
        p.small.muted by Lemoness and SabreCat
        p.small.muted Art by Kiwibot, Starsystemic, UncommonCriminal, Zoebeagle, and Andrews38
    tr
      td
        .background_island_waterfalls.pull-right
        h3 June Backgrounds Revealed
        p There are three new avatar backgrounds in the <a href='/#/options/profile/backgrounds' target='_blank'>Background Shop</a>! Now your avatar can paddle a Drifting Raft, float through a sea of Shimmery Bubbles, or picnic near Island Waterfalls!
        p.small.muted by (in order): Teto is Great, beffymaroo, and UncommonCriminal
    tr
      td
        h3 New Mount Positioning!
        p The mount positioning has been fixed for all the base mounts where it looked like the avatar was riding extreme sidesaddle. Now avatars sit properly, no longer clinging to the sides of their mounts for dear life.
        p.small.muted by Kiwibot, Lemoness, and SabreCat
  h2 6/1/2015 - JUNE MYSTERY ITEM!
    hr
    tr
      td
        .inventory_present_06.pull-right
        h3 June Mystery Item!
        p Ooh, how mysterious! All Habiticans who are <a href='/#/options/settings/subscription' target='_blank'>subscribed</a> during the month of June will receive the June Mystery Item Set, as well as the ability to buy Gems with Gold! The June Item Set will be revealed on the 25th, so keep your eyes peeled. Thanks for supporting the site <3
  h2 5/31/2015 - PUSH NOTIFICATIONS FOR ANDROID, AND LAST CHANCE FOR GREEN KNIGHT SUBSCRIBER ITEMS!
    hr
    tr
      td
        .promo_mystery_201505.pull-right
        h3 Last Chance for Green Knight Item Set
        p Reminder: this is the final day to <a href='/#/options/settings/subscription' target='_blank'>subscribe</a> and receive the Green Knight Item Set! If you want the Green Knight Helm or the Green Knight Lance, now's the time! Thanks so much for your support <3
        p.small.muted by Lemoness
    tr
      td
        h3 Push Notifications for Android
        p We've released an update to the Android app that includes new types of push notification! Now it's easier than ever to remember to stay productive. Get the Android update <a href='https://play.google.com/store/apps/details?id=com.ocdevel.habitrpg' target='_blank'>here</a>!
        p.small.muted by Negue
  h2 5/25/2015 - MAY SUBSCRIBER ITEM SET: GREEN KNIGHT!
    hr
    tr
      td
        .promo_mystery_201505.pull-right
        h3 May Subscriber Item Set Revealed: Green Knight!
        p The May Subscriber Item has been revealed: the Green Knight Item Set! All May subscribers will receive the Green Knight Helm and the Green Knight Lance. You still have six days to <a href='/#/options/settings/subscription' target='_blank'>subscribe</a> and receive the item set, along with the ability to buy Gems with Gold! Thank you so much for your support - we really do rely on you to keep HabitRPG free to use and running smoothly.
        p.small.muted by Lemoness
  h2 5/20/2015 - NEW PET QUEST: SHEEP!
    hr
    tr
      td
        .quest_sheep.pull-right
        h3 New Pet Quest: Sheep!
        p It looks like there's some ba-a-a-ad weather in the Taskan countryside! Can you and your party be diligent enough to defeat the Thunder Ram? If so, you may find yourself with some wooly sheep pets...
        p.small.muted art by Starsystemic and Misceo
        p.small.muted writing by Salambander, Leephon, and Lemoness
  h2 5/13/2015 - NEW ANIMAL SKINS AND ACCESSORIES, INN IMPROVEMENTS, COPY CHAT TO TO-DO, AND EXTRA INFO
    hr
    tr
      td
        .promo_pet_skins.pull-right
        h3 New Animal Skins and Accessories Available!
        p They say that owners resemble their pets, and now that's truer than ever for Habiticans! The Animal Skin Set and Animal Accessory Set are now available in the <a href='/#/options/profile/avatar' target='_blank'>Customization shop</a>. Time to let your avatar walk on the wild side.
        p.small.muted by Painter de Cluster and SabreCat
    tr
      td
        h3 Inn Improvements
        p Now even when you Rest in the Inn, your Dailies will refresh each day. <strong>Important note: your Dailies still do NOT hurt you while you're in the Inn.</strong> We wouldn't do that to you!
        br
        p It used to be that the Resting in the Inn froze all your Dailies so that they wouldn't refresh the next day - even for important Dailies like "take medicine" or "feed pets." This was very frustrating to a lot of users who relied on these features, even during periods of time when they needed to rest in the Inn for finals, illness, vacation, etc.
        br
        p Now if you're in a situation, for example finals period, where you don't have the time or energy to do most of your Dailies, you can still complete some of them every day while Resting in the Inn. It's much more flexible and convenient!
        br
        p If you're in a quest, you still won't deal damage/collect items until you check out of the Inn, and your Dailies will not damage your party members, but you can still be injured by a Boss if your Party mates skip their own Dailies. You also still do not gain Mana overnight until you check out of the Inn. If you have any questions about how Resting in the Inn works, be sure to ask in the <a href='https://habitrpg.com/#/options/groups/guilds/5481ccf3-5d2d-48a9-a871-70a7380cee5a' target='_blank'>Newbies Guild!</a>
        p.small.muted by hairlessbear and Blade
    tr
      td
        h3 Copy Chat to To-Do
        p Now you can copy any chat message into your To-Do list! If your roommate posted in party chat and asked you to grab groceries, or your friend reminded you about the history quiz tomorrow, you can save it right into your To-Do list. Awesome! 
        p.small.muted by Negue and Redphoenix
    tr
      td
        h3 Extra Info
        p We know that HabitRPG can be confusing, so now you can easily double-check what each task type does by clicking the question mark next to its name.
        p.small.muted by Lemoness, lefnire, and SabreCat
  h2 5/06/2015 - MAY BACKGROUNDS REVEALED
    hr
    tr
      td
        .background_mountain_lake.pull-right
        h3 May Backgrounds Revealed
        p There are three new avatar backgrounds in the <a href='https://habitrpg.com/#/options/profile/backgrounds' target='_blank'>Background Shop</a>! Now your avatar can climb to the top of Pagodas, pose in front of a Marble Temple, or dip toes in a Mountain Lake!
        p.small.muted by (in order) Teto is Great, Painter de Cluster, and Hazel40

  h2 5/01/2015 - Skills Rebalancing
    hr
    tr
      td
        p After over a year's worth of complaints on Trello and countless bug reports on Github, and after almost five months of dedicated debating, coding, and testing, we have finally rolled out an overhaul of the skills and mana system. Thank you so much to everyone who contributed opinions, time, and effort! Here's what happened:
    tr
      td
        h3 HABITS DAMAGE BOSSES
        p Now it's even easier to damage a Boss without skills! It was definitely high time that HabitRPG counted Habits towards battles. We were not living up to our name.
    tr
      td
        h3 MANA DIRECTLY LINKED TO PROGRESS
        p Mana was pretty broken: you gained it overnight no matter what you'd done the day before, and it was only linked to To-Dos. This meant that using skills was pretty detached from how well you were doing in your real life, which defeated the purpose of the game!
        p Now you can gain Mana from Dailies and positive Habits as well as To-Dos! You still gain Mana overnight, but how much you gain depends on how many of your Dailies you did.
        p You can also lose Mana by hitting negative Habits. Yikes! Better not indulge...
    tr
      td
        h3 SKILLS STRENGTHENED AND WEAKENED
        p Some notoriously overpowered skills have been weakened, like Backstab (which often granted over 1000GP per cast), Burst of Flames (which allowed you to 1-hit KO most bosses regardless of how much or how little you'd done that day), and Valorous Presence (which caused the notorious "I checked off one Daily and gained 997 levels" bug reports).
        p Some painfully UNDERpowered skills have been strengthened, such as Tools of the Trade and Searing Brightness. We think you'll like these much better now!
        p For a full description of what changed, <a href='http://habitrpg.wikia.com/wiki/User_blog:LadyAlys/Skills_Rebalancing_and_Other_Changes' target='_blank'>check out this blog post</a>.
    tr
      td
        h3 GIVING FEEDBACK
        p We understand that these changes may be disruptive to some of you. We're sorry! We hope that with time, you will find them to be a drastic improvement. We will be waiting two weeks (so that everyone can get used to the new system), and then on May 15th will open up a new Trello card for comments and feedback.
        p For those of you who want to reallocate stats now that you have the new system, please post your User ID in this <a href='https://github.com/HabitRPG/habitrpg/issues/5082' target='_blank'>Github ticket</a>. (Your UUID is found under Settings > API; do NOT post your API Token.) That ticket is also being used to debate a possibility to make it so that reallocating stats does not cost gems. If that's a feature you would like (or would hate), definitely drop by that ticket and let us know!
        p.small.muted by Alys, Verabird, brandonjreid, ShilohT, betaveros, SabreCat, chimericdream, and everyone who commented with feedback on Trello and Github. You all are great!

  h2 4/30/2015 - LAST CHANCE FOR BUSY BEE AND SPRING FLING ITEMS, AND SOON-TO-APPEAR NEW EQUIPMENT!
    hr
    tr
      td
        .promo_shimmer_hair.pull-right
        h3 Last Chance for Spring Fling Outfits, Hair Colors, and Shiny Seeds!
        p Tomorrow everything will be back to normal in Habitica, so if you still have any remaining Spring Fling Items that you want to buy, you'd better do it now! The <a href='https://habitrpg.com/#/options/inventory/seasonalshop' target='_blank'>Seasonal Edition items</a> and <a href='https://habitrpg.com/#/options/profile/avatar' target='_blank'>Hair Colors</a> won't be back until next March, and if the Limited Edition items return they will have increased prices or changed art, so strike while the iron is hot!
    tr
      td
        .promo_mystery_201504.pull-right
        h3 Last Chance for Busy Bee Item Set
        p Reminder: this is the final day to <a href='https://habitrpg.com/#/options/settings/subscription' target='_blank'>subscribe</a> and receive the Busy Bee Item Set! If you want the Busy Bee Robe or the Busy Bee Robes, now's the time! Thanks so much for your support <3
    tr
      td
        h3 New Equipment Soon
        p If you're sad to see the extra gold-purchasable equipment disappear, don't worry! We have something fun in the works...

  h2 4/24/2015 - APRIL SUBSCRIBER ITEM SET AND NEW LANGUAGES
    hr
    tr
      td
        .promo_mystery_201504.pull-right
        h3 April Subscriber Item Set: Busy Bee!
        p The April Subscriber Item has been revealed: the Busy Bee Item Set! All April subscribers will receive the Busy Bee Robe and the Busy Bee Wings. You still have six days to <a href='https://habitrpg.com/#/options/settings/subscription' target='_blank'>subscribe</a> and receive the item set! Thank you so much for your support - we really do rely on you to keep HabitRPG free to use and running smoothly.
        p.small.muted by Lemoness
    tr
      td
        h3 New Languages
        p We've added three new languages to the site: Japanese, Serbian and Chinese (Traditional)!
        p.small.muted by Paglias, the <a href='https://www.transifex.com/projects/p/habitrpg/language/ja/' target='_blank'>Japanese Translation Team</a>, the <a href='https://www.transifex.com/projects/p/habitrpg/language/sr/' target='_blank'>Serbian Translation Team</a>, and the <a href='https://www.transifex.com/projects/p/habitrpg/language/zh_TW/' target='_blank'>Chinese (Traditional) Translation Team</a>

  h2 4/15/2015 - MARSHMALLOW SLIMES, KEY TO THE KENNELS CHANGE, AND CHALLENGE IMPROVEMENTS
    hr
    tr
      td
        .Pet-Slime-Base.pull-right
        h3 Marshmallow Slime Pet Quest!
        p There is a new Pet Quest available in the <a href='https://habitrpg.com/#/options/inventory/drops' target='_blank'>Market</a>: The Jelly Regent! Gooey slime is gumming up the works, and Habiticans are having a tough time finishing their tasks. Can you mop the floor with the Jelly Regent? If so, you'll get some adorable Marshmallow Slime pets!
        p.small.muted art by Starsystemic, Leephon, LordDarkly, Overomega, and Shaner
        p.small.muted writing by Bethany Woll and Theothermeme
    tr
      td
        h3 Key to the Kennels Free with Triad Bingo
        .pet_key.pull-right
        p The Key to the Kennels is now free if you have the Triad Bingo achievement and if you choose to release your pets and mounts together! Rejoice, collectors! Note that the Key will not be free if you release only pets or only mounts.
        p.small.muted by gisikw
    tr
      td
        h3 Challenge Improvements
        p Now Challenge links take you directly to that Challenge, instead of the top of the list, and when you edit a Challenge, the name is automatically updated!
        p.small.muted by gisikw, chrisdotcode, and TheHollidayInn
  h2 4/7/2015 - APRIL BACKGROUNDS REVEALED
    hr
    tr
      td
        .background_cherry_trees.pull-right
        h3 April Backgrounds
        p There are three new avatar backgrounds in the <a href='https://habitrpg.com/#/options/profile/backgrounds' target='_blank'>Background Shop</a>! Now your avatar can picnic in a Flowering Meadow, nibble the scenery of Gumdrop Land, or admire the Cherry Trees!
        p.small.muted by Rattify, Painter de Cluster, and kmcallah
  h2 4/2/2015 - MARCH AND APRIL ITEM SETS; SHINY SEEDS; MESSAGE CHALLENGE CREATORS; ITEM DROP ICONS
    hr
    tr
      td
        h3 Last Chance for March Item Set
        p Reminder: this is the final day to <a href='https://habitrpg.com/#/options/settings/subscription' target='_blank'>subscribe</a> and receive the Aquamarine Item Set! If you want the Aquamarine Eyewear or the Aquamarine Armor, now's the time! Thanks so much for your support <3
    tr
      td
        h3 April Mystery Box
        .inventory_present.pull-right
        p Cool! What could it be? All Habiticans who are subscribed during the month of April will receive the April Mystery Item Set! It will be revealed on the 25th, so keep your eyes peeled. Thanks for supporting the site <3
        p.small.muted by Lemoness
    tr
      td
        h3 Shiny Seeds
        .inventory_special_shinySeed.pull-right
        p Phew! It was tough, but we overthrew the flowers that had taken over the site. However, they've left behind some of their Shiny Seeds!
        br
        p Throw a Shiny Seed at your friends and they will turn into a cheerful flower until their next cron! You can buy the Seeds in the <a href='https://habitrpg.com/#/options/inventory/seasonalshop' target='_blank'>Seasonal Shop</a> for gold. Don't want to be a flower? Just buy some Petal-Free Potion from the <a href='https://habitrpg.com/#/tasks'>Rewards Store</a> to reverse it.
        br
        p Shiny Seeds will be available in the <a href='https://habitrpg.com/#/options/inventory/seasonalshop' target='_blank'>Seasonal Shop</a> until April 30th!
        p.small.muted by Lemoness and SabreCat
    tr
      td
        h3 Message Challenge Creators
        p Now on the Challenges page, you can to click on the challenge creator's name to view their profile, message them, or to see how long ago they last logged in if you are curious about whether the challenge might still be active.
        p.small.muted by TheHollidayInn
    tr
      td
        .promo_item_notif.pull-right
        h3 Icons in Notifications
        p Now, when you find an item from scoring a task, an image of the item appears in the drop notification. Instant gratification when that egg or potion you've been hunting for finally appears!
        p.small.muted by TheHollidayInn
  h2 4/1/2015 - HOSTILE FLOWER TAKEOVER OF JOY AND DOOM
    hr
    tr
      td
        h3 Joy and Doom to All!
        p THE SPRING FLING HAS FLUNG TOO FAR! Run while you can, Habiticans! The floral theme has come to life and is taking over Habitica with horrifying cheer, repeat, the flowers are taking over HMMMPH MMPH MMMHPPPH....
        .avatar_floral_wizard
        p CELEBRATE FLOWER POWER.
        br
        p RESISTANCE IS SILLY.
        p.small.muted by Lemoness and Baconsaur
  h2 3/29/2015 - PASTEL SKIN, SHIMMER HAIR COLORS, SURVEY BADGES AWARDED, AND PARTY SORT ORDER
    hr
    tr
      td
        .promo_pastel_skin.pull-right
        h3 Pastel Skin
        p The Seasonal Edition Pastel Skin Set is now available for purchase in the <a href='https://habitrpg.com/#/options/profile/avatar' target='_blank'>avatar customizations page</a>! This skin set will only be available until April 30th, and then it will disappear until next Spring Fling.
        p.small.muted by McCoyly
    tr
      td
        .promo_shimmer_hair.pull-right
        h3 Shimmer Hair Colors
        p The Seasonal Edition Shimmer Hair Colors are now available for purchase in the <a href='https://habitrpg.com/#/options/profile/avatar' target='_blank'>avatar customizations page</a>! Now you can dye your avatar's hair Shimmer Pink, Shimmer Purple, Shimmer Blue, Shimmer Green, Shimmer Orange, or Shimmer Yellow.
        br
        p Seasonal Edition items recur unchanged every year, but they are only available to purchase during a short period of time. This is different from Limited Edition Items, which only recur if something is changed, such as the art or the price. These hair colors may remind some of you of the Pastel Hair Colors that were available last spring. The Pastel Hair Colors have been retired in favor of the similar Seasonal Edition Shimmer Hair Colors. Read more about the difference between Seasonal and Limited Edition items <a href='http://habitrpg.wikia.com/wiki/Item_Availability' target='_blank'>here</a>!
        p.small.muted by Lemoness, crystalphoenix, and mariahm
    tr
      td
        h3 Survey Badges Awarded
        p The Survey badges have been awarded to everyone who took the survey and provided their user ID! Unfortunately, some people did not include their User ID with the survey. As a result, we have no way of linking the survey with their accounts, and could not give them the "Helped Habit Grow" badge. If you have any questions, please email <a href='mailto:leslie@habitrpg.com'>Leslie</a>.
        p.small.muted by Sugarfiend and Alys
    tr
      td
        h3 Party Sort Order
        p Now when you change the sort order for your party, it takes effect immediately. You can change the sort order under Social > Party.
        p.small.muted by ChokesMcGee
  h2 3/25/2015 - MARCH SUBSCRIBER ITEM, FREE EGG HUNT QUEST, EGG MOUNTS, AND NEW MODERATOR!
    hr
    tr
      td
        .promo_mystery_201503.pull-right
        h3 March Subscriber Item
        p The March Subscriber Item has been revealed: the Aquamarine Item Set! All March subscribers will receive the Aquamarine Eyewear and the Aquamarine Armor. You still have six days to <a href='https://habitrpg.com/#/options/settings/subscription' target='_blank'>subscribe</a> and receive the item set! Thank you so much for your support - we really do rely on you to keep HabitRPG free to use and running smoothly.
        p.small.muted by Lemoness
    tr
      td
        .Pet-Egg-CottonCandyPink.pull-right
        h3 Egg Hunt Quest and Egg Mounts
        p In celebration of the season, everyone has received a free Egg Hunt collection quest scroll! You can find it in the <a href='https://habitrpg.com/#/options/inventory/drops' target='_blank'>Inventory</a>. Collect eggs by completing your tasks, and you'll be rewarded with some egg pets.
        br
        p Furthermore, the Egg Pets can now be fed... and grow into some glorious Egg Mounts!
        br
        p The <a href='https://habitrpg.com/#/options/inventory/seasonalshop' target='_blank'>Seasonal Sorceress</a> will also be stocking the Egg Quest scrolls until April 30th. Once they're gone, they won't return until next Spring, so get them while they're hot!
        p.small.muted by Beffymaroo and Megan
    tr
      td
        h3 New Moderator
        p Finally, we have a new moderator on the site: @Beffymaroo! Hooray! Be sure to say hello to her in the Tavern.
  h2 3/20/2015 - SPRING FLING EVENT! LIMITED EDITION OUTFITS, SEASONAL SHOP OPENS, AND SPRING NPCS
    hr
    tr
      td
        h3 Spring Fling!
        p The Spring Fling is here! From today until April 30th, join Habitica in its sweet celebration.
    tr
      td
        .promo_springclasses2015.pull-right
        h3 Limited Edition Class Outfits
        p From now until April 30th, limited edition outfits are available in the Rewards column. Depending on your class, you can be a Beware Dog, Magician's Bunny, Sneaky Squeaker, or Comforting Kitty! You'd better get productive to earn enough gold before they disappear. Good luck!
        p.small.muted by Lemoness
    tr
      td
        .promo_springclasses2014.pull-right
        h3 Seasonal Shop Opens
        p The <a href='https://habitrpg.com/#/options/inventory/seasonalshop' target='_blank'>Seasonal Shop</a> has opened! It's stocking springtime Seasonal Edition goodies at the moment, including last year's spring outfits. Everything there will be available to purchase during the Spring Fling event each year, but it's only open until April 30th, so be sure to stock up now, or you'll have to wait a year to buy these items again.
        p.small.muted by Lemoness
    tr
      td
        .seasonalshop_spring2015.pull-left
        h3 Spring NPCs
        p Looks like the NPCs are really getting in to the springtime fun around the site. Who wouldn't? After all, there's plenty more to come!
        p.small.muted by Lemoness and Shaner
  h2 3/17/2015 - BUNNY PET QUEST, EGG PURCHASING CHANGE, LAST DAY FOR SURVEY AND ACHIEVEMENT, AND UNEQUIP BUTTONS
    hr
    tr
      td
        h3 New Pet Quest: Killer Bunny
        p There's a new quest scroll in the <a href='https://habitrpg.com/#/options/inventory/drops' target='_blank'>Market</a>! Deep within Mount Procrastination lies a once-sweet beast grown horrifying with neglect. Can you rally your strength to defeat the Killer Bunny? If so, you'll get some bunny eggs!
        p.small.muted by Draayder, Gully, and TetoIsGreat
    tr
      td
        h3 Egg Purchasing Change
        p You can now purchase quest eggs from the <a href='https://habitrpg.com/#/options/inventory/drops' target='_blank'>Market</a> after defeating the corresponding boss at least once! Previously, you had to defeat the boss at least twice before being able to purchase the eggs.
        p.small.muted by Blade
    tr
      td
        h3 Last Day for Survey and Achievement
        p March 18th is the final day to complete <a href='https://www.surveymonkey.com/s/62RXRF3' target='_blank'>this survey</a> to receive or stack the Helped Habit Grow survey! After it is closed, it will take us several days to award the badges. Thanks so much for sharing your feedback with us!
        p.small.muted by sugarfiend and SabreCat
    tr
      td
        h3 Unequip Buttons
        p It’s now easier to switch your avatar’s costume! You can now unequip all your battle gear, costume pieces, and/or pets from the Equipment page using the new Unequip buttons.
        p.small.muted by TheHolidayInn
  h2 3/10/2015 - SURVEY, TESTIMONIALS GUILD, AND CHAT EXTENSION
    hr
    tr
      td
        h3 Survey and Achievement
        .achievement.achievement-tree.pull-right
        p We're giving out the rare Helped Habit Grow achievement to all users who help us out by completing <a href='https://www.surveymonkey.com/s/62RXRF3' target='_blank'>this 10-question survey</a>! If you already received this badge, taking this new survey will stack your achievement. Thanks for sparing a minute to let us know what you think about HabitRPG!
        p.small.muted by sugarfiend and SabreCat
    tr
      td
        h3 Testimonials Guild
        p We're collecting testimonials from users to display on the front page along with pictures of their avatars. If HabitRPG has been helpful to you and you feel comfortable leaving a short testimonial for us, you can post it <a href='https://habitrpg.com/#/options/groups/guilds/ae985ab0-fcc3-410d-bdb3-ae4defe712bb' target='_blank'>here</a>. Thanks for all your help! <3
    tr
      td
        h3 Chat Extension
        p Horacious Moreau has made a <a href='https://chrome.google.com/webstore/detail/habitrpg-chat-client/hidkdfgonpoaiannijofifhjidbnilbb' target='_blank'>chat extension</a> for HabitRPG! It creates a chat box for Tavern, parties, and Guilds. :)
        br
        p The Chat Client is also open-source! You can check out the project <a href='https://github.com/Horacious/HabitRPG-Chat-Extension' target='_blank'>here</a>.
        p.small.muted by Horacious Moreau
  h2 3/3/2015 - MARCH BACKGROUNDS, ANDROID APP NOTIFICATIONS, AND MARCH MYSTERY BOX
    hr
    tr
      td
        h3 March Backgrounds Revealed
        p There are three new avatar backgrounds in the <a href='https://habitrpg.com/#/options/profile/backgrounds' target='_blank'>Background Shop</a>! Now your avatar can dance in the Spring Rain, admire some Stained Glass, or frolic through the Rolling Hills!
        p.small.muted by (in order) Sunstroke, Kiwibot, and Uncommon Criminal
    tr
      td
        h3 Android App Notifications
        p The <a href='https://play.google.com/store/apps/details?id=com.ocdevel.habitrpg' target='_blank'>Android app</a> can now remind you to log in! Simply go to Settings and select the time that you want the reminder.
        p.small.muted by Negue
    tr
      td
        .inventory_present.pull-right
        h3 March Mystery Box
        p Wow! What could it be? All Habiticans who are <a href='https://habitrpg.com/#/options/settings/subscription' target='_blank'>subscribed</a> during the month of March will receive the March Mystery Item Set! It will be revealed on the 25th, so keep your eyes peeled. Thanks for supporting the site <3
        p.small.muted by Lemoness
  h2 2/24/2015 - FEBRUARY SUBSCRIBER ITEM AND ADD MULTIPLE TASKS!
    hr
    tr
      td
        .promo_mystery_201502.pull-right
        h3 February Subscriber Item
        p The February Subscriber Item has been revealed: the Winged Enchanter Item Set! All February subscribers will receive the Wings of Thought and the Shimmery Winged Staff of Love and Also Truth. You still have four days to <a href='https://habitrpg.com/#/options/settings/subscription' target='_blank'>subscribe</a> and receive the item set! Thank you so much for your support - we really do rely on you to keep HabitRPG free to use and running smoothly.
        p.small.muted by Lemoness
    tr
      td
        h3 Add Multiple Tasks
        p Got a bunch of tasks you need to add all at once? No problem! Now you can add a batch of tasks all at once by clicking "Add Multiple" under the task entry bar. We hope that this will save you time!
        p.small.muted by ChimericDream
  h2 2/24/2015 - SITE DOWNTIME EXPLANATION (AND SLEEPING AVATARS)
    hr
    tr
      td
        h3
        p As most of you probably noticed, the site was down yesterday. We got a surge of new users from Imgur who absolutely flattened the servers by registering all at once, and it proved very difficult to start up again. You can read the technical details <a href="https://github.com/HabitRPG/habitrpg/issues/4737" target="_blank">in this Github ticket</a>. We're sorry about all of the frustration!
        br
        p At about midnight PST we checked all active users into the inn, "freezing" their accounts so that their incomplete Dailies would not hurt them, in hopes that this would prevent most of the undeserved deaths due to server troubles. That's why your avatar is sleeping! To check yourself out of the inn, go to Social > Tavern > Check out of inn.
        br
        p If you died before we could check you into the Inn, you can restore your streaks under task edit, and all other stats under Settings > Site > Fix Character Values. You should be able to buy back all missing items under Rewards. If you cannot, please post in Social > Tavern and a moderator will help you!
        br
        p Thank you so much to all of our intrepid users who answered questions on social media and in the chat rooms, and to everyone who sent us kind messages while we were scrambling to save the site. You guys are incredible, and we feel constantly lucky to have such a caring and positive community.
        br
        p And welcome, Imgurians! Sorry your introduction was so rocky, but we can't wait to get to know you. There is a <a href="https://habitrpg.com/#/options/groups/guilds/4709ba62-2ba0-43ff-a5a5-494c774236ec">Camp Imgur Guild</a> that you might enjoy.
        br
        p Now, back to productivity!
  h2 2/17/2015 - NEW PET QUEST AND COMMUNITY GUIDELINE UPDATES
    hr
    tr
      td
        .quest_rock.pull-right
        h3 New Pet Quest: Rocks!
        p It seemed like a simple hike... until we discovered that the cave was alive! You can get the newest Pet Quest, "Escape the Cave Creature," in the <a href='https://habitrpg.com/#/options/inventory/drops' target='_blank'>Market</a>. If you defeat it, you'll get some cuddly pet rocks!
        p.small.muted by itokro, Pfeffernusse, Painter de Cluster, and intone
    tr
      td
        h3 Community Guideline Updates
        p We've updated the <a href='https://habitrpg.com/static/community-guidelines' target='_blank'>Community Guidelines</a> to include the following:
        ul
          li Blade, a new mod, is listed!
          li Private Messages have been added to the guidelines for Private Spaces.
          li Spamming is now expressly forbidden.
          li Sexism has been added to the list of unacceptable behaviors.
          li Making duplicate accounts to circumvent consequences is now expressly forbidden.

  h2 2/12/2015
    hr
    tr
      td
        h3 Happy Valentine's Day!
        p Help motivate all of the lovely people in your life by sending them a caring valentine. Valentines can be purchased for 10 gold from the Market. For spreading love and joy throughout the community, both the giver AND the receiver get a coveted "adoring friends" badge. Hooray!
        p.small.muted by Lemoness and SabreCat
    tr
      td
        h3 New Hairstyles!
        .promo_updos.pull-right
        p There are a new set of updo hairstyles available in the <a href='https://habitrpg.com/#/options/profile/avatar' target='_blank'>Avatar Customization page</a>! Have fun customizing your characters.
        p.small.muted by Crystalphoenix, Mariahm, Painter de Cluster, Leephon, Beffymaroo, Sungabraverday, Lemoness, and Bailey
  h2 2/8/2015
    hr
    tr
      td
        h3 Email Notifications
        p We've implemented email notifications for a variety of events, including receiving a Private Message, being invited to a Party, Guild, or Quest, and receiving a gift of Gems or a Subscription! We've got some more coming up, too, including the much-requested check-in reminders.
        p Don't want to receive a certain type of notification? No problem! Just go to <a href='https://habitrpg.com/#/options/settings/notifications' target='_blank'>Notification Settings</a> to tell us exactly which ones you do and do not want to receive. Our messenger dragons will be happy to comply!
        p.small.muted by paglias and Lemoness
    tr
      td
        h3 Login Type Switching
        p Want to change your email address, or switch from Facebook login to email login? Good news! Now you can switch it yourself, under <a href='https://habitrpg.com/#/options/settings/settings' target='_blank'>Settings</a>!
        p.small.muted by Lefnire
  h2 2/3/2015
    hr
    tr
      td
        h3 February Backgrounds Revealed
        .background_distant_castle.pull-right
        p There are three new avatar backgrounds in the <a href='https://habitrpg.com/#/options/profile/backgrounds' target='_blank'>Background Shop</a>! Now your avatar can survey a Distant Castle, toil in the Blacksmithy, or explore a Crystal Cave!
        p.small.muted by Holseties, Hanztan, and Twitching
  h2 2/2/2015
    hr
    tr
      td
        h3 February Mystery Box
        .inventory_present.pull-right
        p Ooh... What could it be? All Habiticans who are subscribed during the month of February will receive the February Mystery Item Set! It will be revealed on the 24th, so keep your eyes peeled. Thanks for supporting the site <3
        p.small.muted by Lemoness
    tr
      td
        h3 New Quest Descriptions
        p We've updated quest descriptions so that when you hover over them, you can now see the Boss or Collection stats and the Rewards that you will gain when you complete the quest!
        p.small.muted by Blade
    tr
      td
        h3 Spread the Word Challenge Has Ended
        p The Spread the Word Challenge has ended! Thank you to all the participants. It will be some time before the winners are announced because we have to go over all the entries ourselves. Thanks for your patience!
  h2 1/30/2015
    hr
    tr
      td
        .npc_alex.pull-left
        h3 HabitRPG Birthday Bash
        p January 31st is HabitRPG's Birthday! All of the NPCs are celebrating, and we've awarded you a bunch of cake for your pets and mounts!
    tr
      td
        h3 Party Robes
        .shop_armor_special_birthday.pull-right
        .shop_armor_special_birthday2015.pull-right
        p Until February 1st only, there are Party Robes available for free in the Rewards store! If this is your first Birthday bash with us, you can find some Absurd Party Robes; if you already got some last year, then you will find the Silly Party Robes.
    tr
      td
        .promo_mystery_201501.pull-left
        h3 Last Chance for Starry Knight Item Set
        p Reminder: this is the final day to <a href='https://habitrpg.com/#/options/settings/subscription' target='_blank'>subscribe</a> and receive the Starry Knight Item Set! If you want the Starry Helm or the Starry Armor, now's the time! Thanks so much for your support <3
    tr
      td
        h3 Last Chance for Winter Wonderland Outfits + Hair Colors
        .promo_winterclasses2015.pull-right
        p Tomorrow everything will be back to normal in Habitica, so if you still have any remaining Winter Wonderland Items that you want to buy, you'd better do it now! The <a href='https://habitrpg.com/#/options/inventory/seasonalshop' target='_blank'>Seasonal Edition items</a> and <a href='https://habitrpg.com/#/options/profile/avatar' target='_blank'>Hair Colors</a> won't be back until next December, and if the Limited Edition items return they will have increased prices or changed art, so strike while the iron is hot!
  h2 1/26/2015
    hr
    tr
      td
        h3 Subscriber Outfit Revealed
        .promo_mystery_201501.pull-right
        p The January Subscriber Item has been revealed: the Starry Knight Item Set! All January subscribers will receive the Starry Helm and the Starry Armor. You still have five days to <a href='https://habitrpg.com/#/options/settings/subscription' target='_blank'>subscribe</a> and receive the item set! Thank you so much for your support - we really do rely on you to keep HabitRPG free to use and running smoothly.
        p.small.muted by Lemoness
    tr
      td
        h3 New Audio Theme
        p A new audio theme is available: Watts' Theme! You can toggle between Watts' Theme and Daniel the Bard's Theme by selecting the megaphone in the upper right-hand corner. Watts' Theme was created by Harry Pepe. You can visit his <a href='https://www.linkedin.com/in/hpepe4' target='_blank'>LinkedIn page here</a>.
        p.small.muted by Hpepe4 and Blade
    tr
      td
        h3 Quest Scroll Redesign
        p We've redesigned the quest scrolls so that they are visually unique! Quest type and difficulty is determined by the scroll lining (Easy Boss = Green, Medium Boss = Yellow, Hard Boss = Red, Collection Quest = Blue, Rage Bar Boss = Purple speckles), and an icon symbolizing the quest is located in the lower left.
        p.small.muted by UncommonCriminal and Rattify
    tr
      td
        h3 Spread the Word Challenge Ending Soon
        p Reminder: January 31st is the last day to enter the <a href='https://habitrpg.com/#/options/groups/challenges/e1ad6d92-587d-4137-848e-4a1f643603ba' target='_blank'>Spread the Word Challenge</a> for your chance at winning 100 gems! We will stop accepting new applications on February 1st, but it will be some time before the winners are announced because we have to go over all the entries ourselves. Good luck!
  h2 1/23/2015
    hr
    tr
      td
        h3 The Abominable Stressbeast is DEFEATED!
        p We've done it! With a final bellow, the Abominable Stressbeast dissipates into a cloud of snow. The flakes twinkle down through the air as cheering Habiticans embrace their pets and mounts. Our animals and our NPCs are safe once more!
    tr
      td
        h3 Stoïkalm is Saved!
        p SabreCat speaks gently to a small sabertooth. "Please find the citizens of the Stoïkalm Steppes and bring them to us," he says. Several hours later, the sabertooth returns, with a herd of mammoth riders following slowly behind. You recognize the head rider as Lady Glaciate, the leader of Stoïkalm.
        p "Mighty Habiticans," she says, "My citizens and I owe you the deepest thanks, and the deepest apologies. In an effort to protect our Steppes from turmoil, we began to secretly banish all of our stress into the icy mountains. We had no idea that it would build up over generations into the Stressbeast that you saw! When it broke loose, it trapped all of us in the mountains in its stead and went on a rampage against our beloved animals." Her sad gaze follows the falling snow. "We put everyone at risk with our foolishness. Rest assured that in the future, we will come to you with our problems before our problems come to you."
        .Pet-Mammoth-Base.pull-right
        p She turns to where @Baconsaur is snuggling with some of the baby mammoths. "We have brought your animals an offering of food to apologize for frightening them, and as a symbol of trust, we will leave some of our pets and mounts with you. We know that you will all take care good care of them."
        p.small.muted by everyone who completed a Daily or a To-Do during the battle!
  h2 1/21/2015
    hr
    tr
      td
        h3 THIRD STRESS STRIKE!
        .npc_justin_broken.pull-right
        p The World Boss in the <a href='https://habitrpg.com/#/options/groups/tavern' target='_blank'>Tavern</a> has used a third Stress Strike!
        p Justin the Guide is trying to distract the Stressbeast by running around its ankles, yelling productivity tips! The Abominable Stressbeast is stomping madly, but it seems like we're really wearing this beast down. I doubt it has enough energy for another strike. Don't give up... we're so close to finishing it off!
        p Complete Dailies and To-Dos to damage the World Boss! A World Boss will never damage individual players or accounts in any way. Only active accounts who are not resting in the inn will have their incomplete Dailies tallied.
        p.small.muted by Lemoness, Kiwibot, and SabreCat
  h2 1/20/2015
    hr
    tr
      td
        h3 Mount Master and Triad Bingo Achievements
        .achievement.achievement-wolf
        .achievement.achievement-triadbingo
        p There are two new achievements you can earn: Mount Master and Triad Bingo! Mount Master is awarded to users who have collected all 90 standard mounts, and Triad Bingo is for those who have collected all 90 standard pets, grown all 90 into mounts, and then rehatched 90 more standard pets. Wow!

        P Note that Quest Pets and Quest Mounts do not count towards Mount Master or Triad Bingo. If you currently meet the criteria, you will be awarded the badge, but unfortunately, if you already released your Mounts, you will not receive the badge until you collect them again.
        p.small.muted by Taldin, Blade, Lorian, Aiseant, and Hanztan
    tr
      td
        h3 Party Sorting Options
        p In the <a href="/#/options/groups/party">Party Page</a> you can now sort your friends' avatars in ascending or descending order! To make the change take effect, you'll have to refresh the page.

        p.small.muted by Blade and Viirus
    tr
      td
        h3 Dated To-Dos
        p Now you can use To-Do tabs to sort and see your dated To-Dos! Simply click the "Dated" tab and only To-Dos with a due date will be displayed. They are not currently sorted by date, but we will be implementing that feature in the future.

        p.small.muted by Alys
    tr
      td
        h3 Stressbeast Desperation Triggered

        p We're almost there, Habiticans! With diligence and Dailies, we've whittled the Stressbeast's health down to only 500K! The creature roars and flails in desperation, rage building faster than ever. The monster is --- AHHH! --- swinging me and Matt around at a terrifying pace, raising a blinding snowstorm that makes it harder to hit.
        p We'll have to redouble our efforts, but take heart - this is a sign that the Stressbeast knows it is about to be defeated. Don't give up now! Please?

        p The Stressbeast raises its Rage and Defense! Complete Dailies and To-Dos to damage the World Boss. A World Boss will never damage individual players or accounts in any way. Only active accounts who are not resting in the inn will have their incomplete Dailies tallied.
        p.small.muted by Lemoness, Kiwibot, and SabreCat
  h2 1/19/2015
    hr
    tr
      td
        h3 WORLD BOSS: SECOND STRESS STRIKE!
        p AHHHHHHHH!!!!! IT'S GOT ME!!!!! Oh, Habiticans, why didn't you do your Dailies?!
        p The World Boss in the <a href='https://habitrpg.com/#/options/groups/tavern' target='_blank'>Tavern</a> has used another Stress Strike, and this time it's attacked me, Bailey the Town Crier! To save me and the other NPCs, complete Dailies and To-Dos to damage the World Boss! Incomplete Dailies fill the Stress Strike Bar. When the Stress Strike bar is full, the World Boss will attack an NPC and regain some health. A World Boss will never damage individual players or accounts in any way. Only active accounts who are not resting in the inn will have their incomplete Dailies tallied.
        p.small.muted by Lemoness, Kiwibot, and SabreCat

  h2 1/15/2015
    hr
    tr
      td
        h3 Tyrannosaur Pet Quest
        p In the <a href='https://habitrpg.com/#/options/inventory/drops' target='_blank'>Market</a> there are now two new pet quests: King of the Dinosaurs and The Dinosaur Unearthed! They both give out the same rewards, including pet Tyrannosaur eggs. The difference is that "King of the Dinosaurs" is a normal pet quest, like all the others, whereas "The Dinosaur Unearthed" has less HP - but also a Rage bar (a la World Bosses) that allows it to heal if you skip too many of your Dailies. Both bosses still attack your party based on how many Dailies are incomplete. Users will be able to buy Tyrannosaur eggs after defeating either boss twice or both bosses once.
        p Have fun!
        p.small.muted by Baconsaur, Urse, Lemoness, and SabreCat
    tr
      td
        h3 Spread the Word Challenge Reminder
        p In case you missed it, we're running our second Spread the Word Challenge! The rules are simple: make a post some time between December 31st 2014 and January 31st 2015 on some form of blog or social media that tells people about HabitRPG. The top post will be awarded 100 GEMS, and the next nineteen top posts will be awarded 80 GEMS each. Learn more and join in <a href='https://habitrpg.com/#/options/groups/challenges/e1ad6d92-587d-4137-848e-4a1f643603ba' target='_blank'>here</a>!
    tr
      td
        h3 World Boss: First Stress Strike!
        p The World Boss in the <a href='https://habitrpg.com/#/options/groups/tavern' target='_blank'>Tavern</a> has used its first Stress Strike!
        p Despite our best efforts, we've let some Dailies get away from us, and their dark-red color has infuriated the Abominable Stressbeast and caused it to regain some of its health! The horrible creature lunges for the Stables, but Matt the Beast Master heroically leaps into the fray to protect the pets and mounts. The Stressbeast has seized Matt in its vicious grip, but at least it's distracted for the moment.
        p Complete Dailies and To-Dos to damage the World Boss! Incomplete Dailies fill the Stress Strike Bar. When the Stress Strike bar is full, the World Boss will attack an NPC. A World Boss will never damage individual players or accounts in any way. Only active accounts who are not resting in the inn will have their incomplete Dailies tallied.
        p.small.muted by Lemoness, Kiwibot, and SabreCat
  h2 1/8/2015
    hr
    tr
      td
        h3 World Boss: The Abominable Stressbeast!
        .quest_stressbeast.pull-right
        p A new World Boss has appeared in the <a href='https://habitrpg.com/#/options/groups/tavern' target='_blank'>Tavern</a>! All of the completed Dailies and To-Dos of Habiticans damage the World Boss. Incomplete Dailies fill the Stress Strike Bar. When the Stress Strike bar is full, the World Boss will attack an NPC.
        p A World Boss will never damage individual players or accounts in any way. Only active accounts who are not resting in the inn will have their incomplete Dailies tallied. Read on for the details!
    tr
      td
        h3 Winter Plot-Line: The Abominable Stressbeast Attacks!
        p The first thing we hear are the footsteps, slower and more thundering than the stampede. One by one, Habiticans look outside their doors, and words fail us.
        p We've all seen Stressbeasts before, of course - tiny vicious creatures that attack during difficult times. But this? This towers taller than the buildings, with paws that could crush a dragon with ease. Frost swings from its stinking fur, and as it roars, the icy blast rips the roofs off our houses. A monster of this magnitude has never been mentioned outside of distant legend.
        p "Beware, Habiticans!" SabreCat cries. "Barricade yourselves indoors - this is the Abominable Stressbeast itself!"
        p "That thing must be made of centuries of stress!" Kiwibot says, locking the Tavern door tightly and shuttering the windows.
        p "The Stoïkalm Steppes," Lemoness says, face grim. "All this time, we thought they were placid and untroubled, but they must have been secretly hiding their stress somewhere. Over generations, it grew into this, and now it's broken free and attacked them - and us!"
        p There's only one way to drive away a Stressbeast, Abominable or otherwise, and that's to attack it with completed Dailies and To-Dos! Let's all band together and fight off this fearsome foe - but be sure not to slack on your tasks, or our undone Dailies may enrage it so much that it lashes out...
        p.small.muted by Lemoness, Kiwibot, and SabreCat
  h2 1/5/2015
    hr
    tr
      td
        h3 January Backgrounds
        p There are three new avatar backgrounds in the <a href='https://habitrpg.com/#/options/profile/backgrounds' target='_blank'>Background Shop</a>! Now your avatar can summit a Frigid Peak, shiver in an Ice Cave, or wander through the Snowy Pines!
        p.small.muted by Kiwibot, Sunstroke, and Rattify
    tr
      td
        h3 Testing Fix for Cron Bug
        p Today we will be testing a possible fix for a bug that sometimes causes Dailies to not reset correctly on the following day. It's a big change, so we will be keeping a close watch on the site to make sure that it doesn't break anything. If you experience any problems with day start or Dailies reseting in the next few days, please let us know immediately on <a href='https://github.com/HabitRPG/habitrpg/issues/1057' target='_blank'>GitHub</a>. Thanks!
    tr
      td
        h3 Date Format Adjustment
        p There's a new option under <a href='https://habitrpg.com/#/options/settings/settings' target='_blank'>Settings</a> that lets you adjust the date format. Now you can list dates as MM/DD/YYYY, DD/MM/YYYY, or YYYY/MM/DD.
        p.small.muted by Verabird
  h2 1/3/2015
    hr
    tr
      td
        h3 January Mystery Item Set
        .inventory_present.pull-right
        p Sparkly! What could it be? All Habiticans who are subscribed during the month of January will receive the January Mystery Item Set! It will be revealed on the 26th, so keep your eyes peeled. Thanks for supporting the site <3
        p.small.muted by Lemoness
    tr
      td
        h3 Spread the Word Challenge
        p In honor of the season of New Year's resolutions, we're running our second Spread the Word Challenge! The rules are simple: make a post some time between December 31st 2014 and January 31st 2015 on some form of blog or social media that tells people about HabitRPG. The top post will be awarded 100 GEMS, and the next nineteen top posts will be awarded 80 GEMS each. Learn more and join in <a href='https://habitrpg.com/#/options/groups/challenges/e1ad6d92-587d-4137-848e-4a1f643603ba' target='_blank'>here</a>!
    tr
      td
        h3 Winter Plot-Line Continues
        p After a fun-filled New Year's Eve, Habiticans wake to a rumbling that shakes them out of their Absurd Party Hats. Running to their windows reveals.... a stampede?
        p A thundering herd of mammoths charges past, sabertooths roar, and dinosaurs both feathery and scaly slither by at top speed. Habiticans stare open-mouthed, but before anyone can react, the stampede has swept through Habit City and is gone into the distance, leaving only pawprints in the snow, the howling wind, and some trampled New Year's cards.
        p Habiticans are advised to keep calm and not give in to stress during this confusing and difficult time. We've sent SabreCat after the frightened animals from the Stoïkalm Steppes, and he is working to calm them down so that we can bring them back to the safety of the Stables. We hope to have an explanation for this strangeness soon. In the meantime, keep all of your own pets and mounts indoors.
        p.small.muted Read the previous installments of the Winter Plot-Line <a href='http://habitrpg.wikia.com/wiki/Winter_Wonderland#Winter_Mystery_Plot' target='_blank'>here</a>!
  h2 12/31/2014
    hr
    tr
      td
        h3 Party Hats
        .promo_partyhats.pull-right
        p In honor of the new year, some free Party Hats are available in the Rewards store! New users get the ever-handsome Absurd Party Hat, and users who already received one last year get the Silly Party Hat. These hats will be available to purchase until January 31st, but once you've bought them, you'll have them forever. Enjoy!
        p.small.muted by Lemoness and SabreCat
    tr
      td
        h3 New Year's Cards (Until Jan 1st Only!)
        .inventory_special_nye.pull-right
        p Until January 1st only, the <a href='https://habitrpg.com/#/options/inventory/seasonalshop' target='_blank'>Seasonal Shop</a> is stocking New Year's Cards! Now you can send cards to your friends (and yourself) to wish them a Happy Habit New Year. All senders and recipients will receive the Auld Acquaintance badge! When you receive a card, it will appear in your <a href='https://habitrpg.com/#/options/inventory/drops' target='_blank'>Inventory</a>. Click it to receive a seasonal message!
        p.small.muted by Lemoness and SabreCat
    tr
      td
        h3 Snowballs
        .inventory_special_snowball.pull-right
        p The <a href='https://habitrpg.com/#/options/inventory/seasonalshop' target='_blank'>Seasonal Shop</a> is also stocking Snowballs for gold! Throw them at your friends to have an exciting effect. Anyone hit with a snowball earns the Annoying Friends badge. The results of being hit with a Snowball will last until the end of your day, but you can also reverse them early by buying Salt from the Rewards column. Snowballs are available until January 31st.
        p.small.muted by Shaner, Lemoness, and SabreCat
  h2 12/25/2014
    hr
    tr
      td
        h3 December Subscriber Item Set
        .promo_mystery_201412.pull-right
        p The December Subscriber Item has been revealed: the Penguin Item Set! All December subscribers will receive the Penguin Hat and the Penguin Suit. You still have six days to <a href='https://habitrpg.com/#/options/settings/subscription' target='_blank'>subscribe</a>) and receive the item set! Thank you so much for your support - we really do rely on you to keep HabitRPG free to use and running smoothly.
        p.small.muted by Lemoness
    tr
      td
        h3 Seasonal Shop: Seasonal Outfits and Quests
        .seasonalshop_winter2015.pull-right
        p The <a href='https://habitrpg.com/#/options/inventory/seasonalshop'>Seasonal Shop</a> has opened! The Seasonal Sorceress is stocking the seasonal edition versions of last year's winter outfits, now available for Gems instead of Gold, and the two winter quests, Trapper Santa and Find the Cub. The Seasonal Shop will only be open until January 31st, so don't wait!
        p.small.muted by SabreCat and Lemoness
    tr
      td
        h3 Flagging Posts
        p You can now report inappropriate posts to moderators simply by clicking the new flag button next to the post. You should only report posts that violate the Community Guidelines and/or Terms of Service. Thanks for helping us to keep Habitica safe and pleasant for everybody!
        p.small.muted by Alys, Blade, and Matteo
    tr
      td
        h3 Winter Plot-Line Continues
        p SabreCat's news is dire. "Most of my sabertooth friends have been impossible to reach, but one thing is clear: the prides have been disappearing from the Steppes. There are also reports that something drove the mammoths to early migration and disturbed the hibernation of the terrible lizards."
        p He wraps his cloak around himself as another blast of frigid wind roars through the streets. An icy winter gale has been blowing from the north, rattling the window panes and setting the pets and mounts to trembling and howling.
        p "I've never seen anything like it!" says Matt the Beast Master. "Something is terrifying all my animals - even the cacti, who are normally so mighty and brave! For something to frighten a cactus..." He shakes his head.
        p The stress level in Habitica is mounting.
        p.small.muted Missed the previous Winter Plot-line? Catch up on the story <a href='http://habitrpg.wikia.com/wiki/Winter_Wonderland#Winter_Mystery_Plot' target='_blank'>here</a>!
        p.small.muted by Lemoness
  h2 12/21/2014 - Winter Wonderland Begins, Winter Class Outfits, Wintery Hair Colors, and NPC Decorations!
    hr
    tr
      td
        h3 Winter Wonderland Begins!
        p Winter has arrived, and the snow is gently drifting down over Habit City. Come celebrate with us!
    tr
      td
        h3 Winter Class Outfits
        .promo_winterclasses2015.pull-right
        p From now until January 31st, limited edition outfits are available in the Rewards column. Depending on your class, you can be a Soothing Skater, Mage of the North, Gingerbread Warrior, or Icicle Drake! You'd better get productive to earn enough gold before they disappear. Good luck!
        p.small.muted by Lemoness
    tr
      td
        h3 Wintery Hair Colors
        .promo_winteryhair.pull-right
        p The Seasonal Edition Wintery Hair Colors are now available for purchase in the avatar customizations page! Now you can dye your avatar's hair Holly Green, Winter Star, Snowy, Peppermint, Aurora, or Festive.
        p Seasonal Edition items recur unchanged every year, but they are only available to purchase during a short period of time. This is different from Limited Edition Items, which only recur if something is changed, such as the art or the price. These hair colors may remind some of you of the Holiday Hair Colors that were available last winter. The Holiday Hair Colors have been Retired in favor of the similar Seasonal Edition Wintery Hair Colors. Read more about the difference between Seasonal and Limited Edition items <a href='http://habitrpg.wikia.com/wiki/Item_Availability'>here</a>!
        p.small.muted by Lemoness, crystalphoenix, and mariahm
    tr
      td
        h3 NPC Decorations
        .npc_alex.pull-right
        p Looks like the NPCs are really getting in to the cheery winter mood around the site. Who wouldn't? After all, there's plenty more to come!
        p.small.muted by Lemoness
  h2 12/17/2014 - Android App Update, Seasonal Shop, and Winter Plot-Line Continues
    hr
    tr
      td
        h3 Android App Update: December Art and Buying Gems!
        p The December backgrounds and penguin pet quest are now visible in the Android mobile app! Also, we’ve made it possible to buy gems directly from the app. Now you don’t have to switch to the website to stock up!
        p You can get the Android app <a href='https://play.google.com/store/apps/details?id=com.ocdevel.habitrpg&hl=en' target='_blank'>here</a>! We will announce when the iOS app is available as well.
        p.small.muted by negue
    tr
      td
        h3 Seasonal Shop Tab
        .seasonalshop_closed.pull-right
        p Looks like a new tab has appeared under Inventory - the <a href='https://habitrpg.com/#/options/inventory/seasonalshop'>Seasonal Shop</a>! It's still closed, but I've heard a rumor that it will open soon...
        p.small.muted by SabreCat and Lemoness
    tr
      td
        h3 Winter Plot-Line Continues
        p Lemoness bursts into the Tavern, shaking icicles off her hat. "The Stoïkalm Steppes are completely abandoned!" she says, gulping the cup of tea that Daniel the Barkeep offers her. "No people milling about, no mounts and pets playing in the snow - and when I tried to fly closer, my dragon spooked and refused to land!"
        p A cloaked figure in the corner steps into the fire light - SabreCat, a powerful adventurer from the north. "The Stoïkalm Steppes are the last home of many animals that have long since gone extinct elsewhere," he says. "The stoic Stoïkalmers would never flee their lands unless something was threatening their pets and mounts!"
        p He turns to Lemoness. "I can speak the language of the northern beasts. I'll try to contact the roaming sabertooth prides to see if they know what happened." As he lopes off into the distance, a cold wind begins to blow.
        p.muted Missed the first part of the Winter Plot-Line? Read it <a href='http://habitrpg.wikia.com/wiki/Whats_new'>here</a>.
  h2 12/9/2014 - Penguin Pet Quest and Winter Plot-Line
    hr
    tr
      td
        h3 Penguin Pet Quest
        .quest_penguin.pull-right
        p Habiticans wanted to go ice-skating, but instead, a giant penguin is freezing everything in sight! All we wanted was to go ice-skating... Can you get this penguin to chill out? If so, you'll be rewarded with some penguins of your own!
        p.small.muted by Melynnrose, Breadstrings, Rattify, Painter de Cluster, Daniel the Bard, and Leephon
    tr
      td
        h3 Winter Plot-Line
        p Lemoness enters the Tavern with worrying news from the far north of Habitica. "Nobody's heard from the Stoïkalm Steppes for over a week," she says. "It's hard to imagine anything troubling the citizens there, since it's such a placid part of the continent... But just in case, maybe I should pay a visit." Sounds like a good plan to us!

  h2 12/3/2014 - Gifting Subscriptions And Gems, New Subscription Benefits, Mysterious Time Travelers, Steampunk Item Sets, And Block Subscriptions!
  table.table.table-striped
    tr
      td
        h3 Gifting Subscriptions And Gems
        p You can now gift subscriptions and gems to other people (bottom-left in a user's profile window)! If you need holiday present ideas for the awesome Habiticans in your life, or just want to do something nice for someone, consider getting them a subscription to our fair site or tossing a few gems their way. They'll thank you, and so will we <3
        p.small.muted by Lefnire
    tr
      td
        h3 New Subscription Benefits!
        p We've added new benefits for long-term subscribers! Now for every 3 months that you are subscribed consecutively, your monthly gold-to-gem conversion cap will increase by 5, up to a total of 50 gems per month! Plus, for each three months of consecutive subscription, you will receive 1 Mystic Hourglass. What does that do? Read on!
        p.small.muted by Lefnire
    tr
      td
        h3 Mysterious Time Travelers
        .npc_timetravelers.pull-right
        p If you've received a Mystic Hourglass for being subscribed for 3 consecutive months, you can now summon the <a href='/#/options/inventory/timetravelers' target='_blank'>Mysterious Time Travelers</a> to get you one Mystery Item Set from the past! Being subscribed for multiple consecutive months is the only way to get these past items if you missed them. They will never be available to non-subscribers.
        p.small.muted by Lemoness, Megan, Lefnire
    tr
      td
        h3 Steampunk Item Sets
        .promo_mystery_3014.pull-right
        p The Mysterious Time Travelers are also offering two brand-new Item Sets - the Steampunk Standard Item Set and the Steampunk Accessory Item Set! These Item Sets can only be obtained if you have a Mystic Hourglass.
        p.small.muted by Megan
    tr
      td
        h3 Block Subscriptions
        p Don't want to wait for your consecutive months to stack up? You can now subscribe in a fixed block period of 1 month, 3 months, 6 months, or 1 year! If you subscribe for a block period of 1 year, you get a 20% discount. PLUS, you'll instantly get all the benefits of consecutive subscription for that time period (e.g. getting a block subscription for 6 months will instantly raise your monthly gold-to-gem cap by 10)!
        p.small.muted by Lefnire

  h2 12/1/2014 - SITE OUTAGE EXPLANATION, DECEMBER BACKGROUNDS, AND DECEMBER MYSTERY ITEM SET
  table.table.table-striped
    tr
      td
        h3 Site Outage Explanation
        p Many of you may have noticed that you could not access HabitRPG for a large portion of December 1st. This wasn't a problem on our end - it was due to an outage by DNSimple, the service that provides us with our domain. We're very sorry about any frustration that this caused! If you lost any stats, you can restore them using Settings > Site > Fix Character Values. For future reference, if you ever have trouble accessing HabitRPG, be sure to follow our official Twitter, @HabitRPG, for updates! Thank you for all of your supportive messages <3
    tr
      td
        h3 December Backgrounds
        p There are three new avatar backgrounds in the <a href=https://habitrpg.com/#/options/profile/backgrounds>Background Shop</a>! Now your avatar can explore the South Pole, drift on an Iceberg, or admire the Winter Party Lights!
        p.small.muted by McCoyly, RosieSully, and Holseties
    tr
      td
        h3 December Mystery Item Set
        p Hmmm! What could it be? All Habiticans who are subscribed during the month of December will receive the December Mystery Item Set! It will be revealed on the 25th, so keep your eyes peeled. Thanks for supporting the site <3
        p.small.muted by Lemoness

  h2 11/26/2014 - Happy Thanksgiving!
  table.table.table-striped
    tr
      td
        h3 Happy Thanksgiving!
        p It's Thanksgiving in Habitica! On this day Habiticans celebrate by spending time with loved ones, giving thanks, and riding their glorious turkeys into the magnificent sunset. Some of the NPCs are celebrating the occasion!
        p.small.muted by Lemoness
    tr
      td
        h3 Turkey Pet and Mount!
        p Those of you who weren't around last Thanksgiving have received an adorable Turkey Pet, and those of you who got a Turkey Pet last year have received a handsome Turkey Mount! Thank you for using HabitRPG - we really love you guys <3
        p.small.muted by Lemoness

  h2 11/25/2014
  table.table.table-striped
    tr
      td
        h3 November Item Set Revealed
        p The November Subscriber Item has been revealed: the Feast and Fun Set! All November subscribers will receive the Pitchfork of Feasting and the Steel Helm of Sporting. You still have five days to subscribe and receive the item set! Thank you so much for your support - we really do rely on you to keep HabitRPG free to use and running smoothly.
        p.small.muted by Lemoness
    tr
      td
        h3 Private Messaging Version 1.0
        p We're excited to announce a new feature: Private Messaging! Now you can send someone a PM by clicking the envelope icon in the bottom-left of their profile window . You can check your messages under Social > Inbox! This is a very rudimentary feature so far, only containing the ability to send messages, block people, and opt out. To read about some of the planned features for the future and make suggestions, check out <a href='https://trello.com/c/hHpIzMc5/459-private-messaging-v-2' target='_blank'>this Trello card</a>!
        p.small.muted by Lefnire

  h2 11/18/2014
  table.table.table-striped
    tr
      td
        h3 New Pet Quest: The Night-Owl!
        p Habiticans are in the dark when a giant Night-Owl blots out the Tavern light! Can you drive it away in time to finish your all-nighter? If so, you may find some cute pet owls in the morning...
        p.small.muted by Twitching, Lemoness, and Arcosine

  h2 11/13/2014 - Share Avatar To Social Media, Email Invites, First Mini Quest, And Data Tab
  table.table.table-striped
    tr
      td
        h3 Share Avatar To Social Media
        p You can now automatically share your avatar and public profile to social media! Just hover over the picture and click the "Share" button in the right-hand corner. Show off your outfit, your achievements, and your profile picture! Note that your tasks, as always, remain 100% private.
        p.small.muted by Lefnire
    tr
      td
        h3 Invite Friends To Party Via Email
        p Do you want to invite friends to join your party without inputting their User ID? Now you can send them an email directly from the party page - even if they don't have an account yet!
        p.small.muted by Lefnire
    tr
      td
        h3 Mini Quest: The Basi-List!
        p Now when someone accepts your party invitation and joins your party, you will be given a Mini Quest: The Basi-List! Battle the Basi-List with your friends for an XP and GP reward.
        p.small.muted by Arcosine and Redphoenix
    tr
      td
        h3 Data Tab
        p Now you can access the Data Display Tool and Export Data from the toolbar!
        p.small.muted by ShilohT

  h2 11/12/2014
  table.table.table-striped
    tr
      td
        h3 New Equipment Quest Line: The Golden Knight!
        p The Golden Knight believes that she is the perfect Habitican, and that anyone who slips up in their quest for self-improvement is a lazy failure. Can you talk some sense into her - or will it come to blows? If you complete the entire quest line, you'll be rewarded with a legendary weapon...
        p The first scroll in this quest line, "A Stern Talking-to," drops automatically at Level 40! If you're already over Level 40, you will automatically be awarded this quest - just check off a task and then check your inventory.

  h2 11/09/2014 - Facebook Login Fixed For Mobile And Community Guidelines To Chat
  table.table.table-striped
    tr
      td
        h3 Facebook Login Fixed For Mobile!
        p Great news! If you use Facebook to log in to the mobile app, we've released an update so you no longer have to type in your UUID/API manually, misspelling things on your tiny keyboard and bemoaning your fate. Thank goodness! The Android update is out now, and the iOS update has been submitted and should be out soon.
    tr
      td
        h3 Community Guidelines To Chat
        p Before you can use any of the public chat features, you now have to agree to our Community Guidelines. We know they're long, but they're important, so please do read them if you haven't already. Plus, we worked hard to make them entertaining, and they were illustrated by many of our excellent artisans!

  h2 11/06/2014
  table.table.table-striped
    tr
      td
        h3 Bailey: Costume Challenge Badges Awarded!
        p The HabitRPG Costume Challenge Badges have been awarded! Thanks for your patience while we went through all the entries individually. You can see some of the entries <a href='http://blog.habitrpg.com/tagged/cosplay' target='_blank'>on the HabitRPG blog</a> already, and more will be added every week.
        p IMPORTANT: some of the links that people provided did not work. If you entered the Challenge but even after refreshing the page you still don't have your badge, email leslie@habitrpg.com with the link to your costume and your avatar. (The costume and avatar must have been posted prior to November 1st to count.)
        p Thanks to all our amazing participants!

  h2 11/05/2014- November Backgrounds And Beeminder Integration
  table.table.table-striped
    tr
      td
        h3 November Backgrounds
        p There are three new avatar backgrounds in the <a href='https://habitrpg.com/#/options/profile/backgrounds' target='_blank'>Background Shop</a>! Now your avatar can enjoy a Harvest Feast, admire a Sunset Meadow, or gaze at the Starry Skies!
        p.small.muted by Kiwibot, Holsety1, and Draayder
    tr
      td
        h3 Beeminder Integration
        p We've integrated with Beeminder! Now you can beemind your To-Dos automatically :) <a href='https://www.beeminder.com/habitrpg' target='_blank'>Check it out</a>!
        p If you've never heard of Beeminder or want to learn more about what we've integrated so far, check out our <a href='http://blog.habitrpg.com/post/101773418876/beeminder-integration' target='_blank'>blog post about it</a>. Enjoy!
        p.small.muted by Alys and Alice Monday

  h2 11/01/2014
  table.table.table-striped
    tr
      td
        h3 November Mystery Item Set
        .pull-right.inventory_present
        p Cool! What could it be? All Habiticans who are subscribed during the month of November will receive the November Mystery Item Set! It will be revealed on the 25th, so keep your eyes peeled. Thanks for supporting the site <3

  h2 10/31/2014 - Monster Npcs, Last Day For Fall Festival Items, Last Day Of Community Costume Challenge, Last Day For Winged Goblin Item Set
  table.table.table-striped
    tr
      td
        h3 Last Day For Fall Festival Items
        p Tomorrow everything will be back to normal in Habitica, so if you still have any remaining Fall Festival Items that you want to buy, you'd better do it now! The Seasonal Edition items won't be back until next fall, and if the Limited Edition items return they will have increased prices or changed art, so strike while the iron is hot!
    tr
      td
        h3 Last Day For Winged Goblin Item Set
        p Reminder: this is the final day to subscribe and receive the Winged Goblin Item Set! If you want the Goblin Wings or the Goblin Gear, now's the time! Thanks so much for your support <3
    tr
      td
        h3 Last Day Of Community Costume Challenge
        p It's the last day to post your pictures of yourself dressed up as your HabitRPG avatar if you want to get the Costume Challenge Badge! You can join the Challenge <a href='https://habitrpg.com/#/options/groups/challenges/39f7e9b4-1fbf-4b01-baee-221fd9b9ef43' target='_blank'>here</a>.
    tr
      td
        h3 Monster Npcs
        p The NPCs have dressed up in their Halloween costumes! Be sure to stop by and check them all out.

  h2 10/27/2014 - Increased Gems For Contributors And Community Guidelines
  table.table.table-striped
    tr
      td
        h3 Community Guidelines
        p Our community has grown and evolved over this past year and a half, and we realized that none of the community expectations had been codified anywhere. This has now changed with the implementation of the <a href='/static/community-guidelines' target='_blank'>Community Guidelines</a>. The Guidelines have been written by the staff and mods and illustrated by many of our talented artisans. We know they're long, but they contain all the expectations for participating in the public social side of HabitRPG, so please do read them carefully! Soon you'll have to agree to them to participate in any of the Public Chat.
        p.small.muted by <strong>Alys</strong>, Lemoness, lefnire, redphoenix, SabreCat, paglias, Bailey, Ryan, Breadstrings, Megan, Daniel the Bard, Draayder, Kiwibot, Leephon, Luciferian, Revcleo, Shaner, Starsystemic, UncommonCriminal
    tr
      td
        h3 Increased Gems For Contributors
        p When we first started rewarding contributors, we decided to give them 2 gems per contributor tier. Since then, however, we've introduced many more things to buy, so we've decided to increase this number. All contributors now receive 3 gems/tier for tiers 1-3, and then 4 gems/tier for tiers 4-7, bringing the total number of gems you can earn by contributing to the site to 25.
        p If you've already contributed, you've been given the gems that you're owed according to the new system. (For example, if you are a tier 3 contributor, you received 6 gems in the past and would receive 9 gems under the new system, so you've been awarded 3 gems to account for the difference.)
        p Enjoy!
        p.small.muted by Alys

  h2 10/25/2014 - October Item Set Revealed And Community Costume Challenge Reminder
  table.table.table-striped
    tr
      td
        h3 October Item Set Revealed
        .promo_mystery_201410.pull-right
        The October Subscriber Item has been revealed: the Winged Goblin Item Set! All October subscribers will receive the Goblin Gear and the Goblin Wings. You still have six days to subscribe and receive the item set! Thank you so much for your support - we really do rely on you to keep HabitRPG free to use and running smoothly.
        by Lemoness
        h3 Community Costume Challenge Reminder
        .achievement-costumeContest.pull-right
        p Don't forget about the <a href='https://habitrpg.com/#/options/groups/challenges/39f7e9b4-1fbf-4b01-baee-221fd9b9ef43' target='_blank'>Community Costume Challenge</a>! We've had some really amazing entries so far, and we're looking forward to seeing more over the next six days! All participants will receive the 2014 Costume Challenge Badge.
        p You can view some of the awesome costumes <a href='http://blog.habitrpg.com/tagged/cosplay' target='_blank'>here</a>!

  h2 10/23/2014
  table.table.table-striped
    tr
      td
        h3 Level 60 Equipment Quest: Recidivate Quest Line!
        p All over Habitica, Bad Habits thought long-dead are rising up again - it must be the work of Recidivate, the wicked Necromancer! Can you complete your Dailies and fight down your Bad Habits to lay her to rest once more? If so, you'll reap some fine spoils... including some legendary armor!
        p This quest line contains the hardest Boss Battle that we've released to date, so the first quest scroll drops for free at Level 60. If you're already Level 60 or over, you can unlock it for free, too - just check off any task and it will drop for you :) Good luck! You'll need it.
        p.small.muted by Lemoness, Tru_, aurakami, Inventrix, and Baconsaur

  h2 10/15/2014 - Spider Pet Quest, Mobile App Update, Hide Grey Dailies, And Sortable Checklists!
  table.table.tables-striped
    tr
      td
        h3 New Pet Quest: The Icy Arachnid!
        p Yikes, what's leaving these icy webs all over Habitica? It must be the Frost Spider from the newest Pet Quest: The Icy Arachnid! You can buy this quest in the <a href='https://habitrpg.com/#/options/inventory/drops' target='_blank'>Market</a>. Don't worry, it will be around even after the Fall Festival ends :)
        p.small.muted by Arcosine
    tr
      td
        h3 Mobile App Update!
        p The newest mobile app update is available on iOS and Android! Now when you're on your phone you can see Fall Festival items, get drop notifications, and view the pixel art of the bosses that you're battling!
        p.small.muted By lefnire, negue, huarui, and paglias
    tr
      td
        h3 Hide Grey Dailies
        p You can now hide grey Dailies to de-clutter your list! There are tabs at the bottom of the Dailies column that you can toggle to see only which Dailies are still active.
        p.small.muted by Gaelan, and Alys
    tr
      td
        h3 Sortable Checklists
        p Have you ever wanted to rearrange checklist order? Now you can! Simply drag and drop to sort your checklist points.
        p.small.muted By gjoyner

  h2 10/7/2014 - Back-To-School Advice Challenge Winners And Jack-O-Lantern Pet!
  table.table.table-striped
    tr
      td
        h3 Back-To-School Advice Challenge Winners
        p We had a ton of participants in our Back-To-School Advice Challenge, and we've finally sorted through and chosen the winners! Congratulations to
        p DJ Ringis, The Writer, San Condor, Tavi Wright, Stepharuka, Clyc, samaeldreams, LitNerdy, Tritlo, Shansie, Han Solo, FrauleinNinja, Nortya, itsallaboutfalling, TomFrankly, [TGL] Dogg, Amanda, InfH, Evan950, and Mizuokami! You've all received your gems :)
        p Thanks so much for participating! If you had fun, don't forget that the Community Costume Challenge is happening all October :)
    tr
      td
        h3 Jack-O-Lantern Pet
        p Habiticans have been carving lots of pumpkins recently - and it looks like one has followed you home! Everyone has received a pet Jack-O-Lantern! You can find it in the Stables :)
        p.small.muted by Lemoness

  h2 10/3/2014- Spooky Sparkles, New Backgrounds, And Memory Leaks Almost Fixed!
  table.table.table-striped
    tr
      td
        h3 Spooky Sparkles
        .pull-right
          .inventory_special_spookySparkles
          .achievement-spookySparkles
          .ghost
        p There's a new gold-purchasable item in the <a href='https://habitrpg.com/#/options/inventory/drops' target='_blank'>Market</a>: Spooky Sparkles! Buy some and then cast it on your friends. I wonder what it will do?
        br
        p If you have Spooky Sparkles cast on you, you will receive the "Alarming Friends" badge! Don't worry, any mysterious effects will wear off the next day.... or you can cancel them early by buying an Opaque Potion!
        br
        p Spooky Sparkles will only be in the Rewards store until October 31st, so stock up!
        p.small.muted by Lemoness, lefnire
    tr
      td
        h3 New Backgrounds Revealed: Haunted House, Graveyard, And Pumpkin Patch
        p There are three new avatar backgrounds in the <a href='https://habitrpg.com/#/options/profile/backgrounds' target='_blank'>Background Shop</a>! Now your avatar can sneak through a Haunted House, visit a creepy Graveyard, or carve jack-o-lanterns in a Pumpkin Patch!
        p.small.muted by cecilyperez, Kiwibot, and Sooz
    tr
      td
        h3 Memory Leaks Almost Fixed
        p It took a ton of effort, but Tyler has fixed the largest memory leak that was crashing our servers! There are a few smaller ones that he’s still conquering one by one, but the fiercest monster has been slain. Ten thousand cheers for Tyler! You can read the technical description of how we’re fixing the leaks <a href='https://github.com/HabitRPG/habitrpg/issues/4079' target='_blank'>here</a>, and for any JavaScript developers out there: we'd love your help! We’ll let you all know when we’ve fixed the problem for once and for all.
        p.small.muted by lefnire

  h2 10/1/2014 - Seasonal Edition Skins, Seasonal Edition Hair Colors, Community Costume Challenge, Release Pets, and October Mystery Item!
  table.table.table-striped
    tr
      td
        h3 Seasonal Edition Hair
        p The Seasonal Edition Haunted Hair Colors are now available for purchase in the avatar customizations page! Now you can dye your avatar's hair Pumpkin, Midnight, Candy Corn, Ghost White, Zombie, or Halloween.
        p Seasonal Edition items recur unchanged every year, but they are only available to purchase during a short period of time. This is different from Limited Edition Items, which only recur if something is changed, such as the art or the price. Read more about the difference between Seasonal and Limited Edition items <a href='http://habitrpg.wikia.com/wiki/Item_Availability' target='_blank'>here</a>!
        p.small.muted by Lemoness, mariahm, and crystal phoenix
    tr
      td
        h3 Seasonal Edition Skins
        p The Supernatural Skin Set is here! Now your avatar can become an Ogre, Skeleton, Pumpkin, Candy Corn, Reptile, or Dread Shade. You can buy them from now until October 31st!
        p These skins may remind some of you of the Spooky Skin set that was available briefly last fall. This is because we've received many requests for these Limited Edition skins from more recent players who were unable to purchase those skins. As a compromise, we have decided to Retire the Spooky Skin Set and release some similar but unique skins as part of the Supernatural Skin Set. That way, anyone who wants their avatar to be a pumpkin can have their way, but the original owners of the skin sets still have the unique items that they were promised. You can read more about the new Item Availability categories <a href='http://habitrpg.wikia.com/wiki/Item_Availability' target='_blank'>here</a>.
        p.small.muted by Lemoness
    tr
      td
        h3 Community Costume Challenge
        p The Community Costume Challenge has begun! Between now and October 31st, dress up as your avatar in real life and post a photo on social media to get the coveted Costume Challenge badge! Read the full rules on the Challenge page <a href='https://habitrpg.com/#/options/groups/challenges/39f7e9b4-1fbf-4b01-baee-221fd9b9ef43' target='_blank'>here</a>.
        p.small.muted by Lemoness
    tr
      td
        h3 Release Pets and Mounts
        p If you find collecting pets highly motivating and want to start over from zero, you're in luck! You can now release all your pets and mounts so that you can collect them again - and stack your Beastmaster achievement!
        p.small.muted By Ryan
    tr
      td
        h3 October Mystery Item
        p Spooky! What could it be? All Habiticans who are subscribed during the month of October will receive the October Mystery Item Set! It will be revealed on the 25th, so keep your eyes peeled. Thanks for supporting the site <3
        p.small.muted by Lemoness

  h2 9/25/2014
  table.table.table-striped
    tr
      td
        h3 Update: Diagnosing Server Problems
        p Our servers have been under a massive strain recently, and so we've created a <a href='https://github.com/HabitRPG/habitrpg/issues/4079' target='_blank'>Github ticket</a> that you can follow for updates on the things we're doing to fix the problem. We've also written a <a href='http://blog.habitrpg.com/post/98367930371/update-diagnosing-server-problems' target='_blank'>blog post</a>. We'll keep you updated with new developments as we strive to solve this problem.
        p If you've lost any of your stats during this time, you can restore them using Settings > Site > Fix Character Values. Thank you so much for your patience and encouragement as we work to fight this fearsome foe!
        p.small.muted by lefnire, Lemoness
    tr
      td
        h3 September Item Set Revealed
        .promo_mystery_201409.pull-right
        p In happier news, the September Subscriber Item has been revealed: the Autumn Strider Item Set. All people who are subscribed before the end of September will receive the Autumn Antlers and the Strider Vest. Thank you so much for your support - it means a lot to us, especially right now.
        p.small.muted by Lemoness

  h2 9/22/2014 - Fall Festival! Limited-Edition Outfits, Candy Food Drops, And Npc Dress-Up
  p Autumn is upon us! The air is crisp, the leaves are red, and Habitica is feeling spooky. Come celebrate the Fall Festival with us... if you dare!
  table.table.table-striped
    tr
      td
        h3 Limited Edition Class Outfits
        p Habiticans everywhere are dressing up. From now until October 31st, limited edition outfits are available in the Rewards column. Depending on your class, you can be a Witchy Wizard, Monster of Science, Vampire Smiter, or Mummy Medic! You'd better get productive to earn enough gold before your time runs out...
    tr
      td
        h3 Candy Food Drops!
        p You've received some Candy in your inventory in honor of the Fall Festival! Plus, for the duration of the Event, Habiticans may randomly find candy drops when they complete their tasks. These candies function just like normal food drops - can you guess which flavor your pet will like best?
    tr
      td
        h3 NPC Dress-Up
        p Looks like the NPCs are really getting in to the spooky autumnal mood around the site. Who wouldn't?

  h2 9/17/2014 - Rooster Pets, Party Sorting, And Back-To-School Challenge
  table.table.table-striped
    tr
      td
        h3 New Pet Quest: Rooster Rampage!
        p There's a new pet quest in <a href='https://habitrpg.com/#/options/inventory/drops' target='_blank'>the Market</a>! This monstrous rooster can't be quieted, and Habiticans are unable to sleep. Can you and your Party calm down this foul fowl? You'll be rewarded with Rooster eggs if you do!
        p.small.muted by LordDarkly, Pandoro, EmeraldOx, extrajordanary, and playgroundgiraffe
    tr
      td
        h3 Party Sorting!
        p We've improved the preexisting party sort feature. Now you can sort your party members' avatars by level, backgrounds, and more! Simply go to Social > Party > Members and select from the drop-down menu.
        p.small.muted by Alys and Viirus
    tr
      td
        h3 Back-To-School Challenge!
        p Don't forget that the 2nd Official HabitRPG Challenge is running right now - the <a href='https://habitrpg.com/#/options/groups/challenges/a367eb40-8514-46fd-805e-b9b7f89bad7f' target='_blank'>Back-To-School Advice Challenge</a>! Post your best tips for using HabitRPG during the Back-To-School season on social media for a chance at winning 60 gems. If you want to share it with the maximum number of people, you can use the #habitrpg and #backtoschool tags. You only have thirteen more days to enter. Good luck!

  h2 9/12/2014 - Official Back-To-School Challenge, Markdown In Checklists, And Help Tab
  table.table.table-striped
    tr
      td
        h3 Official Back-To-School Challenge
        p We've launched our 2nd Official HabitRPG Challenge: the Back-To-School Advice Challenge! Use social media to tell us how you use HabitRPG to improve study habits, share stories of scholarly success with the app, or just give us your advice on using HabitRPG to be the best you can be.
        p The contest ends on September 30th, and the 20 winners will each get 60 Gems! For the full rules, <a href='https://habitrpg.com/#/options/groups/challenges/a367eb40-8514-46fd-805e-b9b7f89bad7f' target='_blank'>check out the challenge here</a>.
        h3 Markdown In Checklists
        p Previously, you've been able to use <a href='http://habitrpg.wikia.com/wiki/Markdown_Cheat_Sheet' target='_blank'>markdown</a> in your task names and in chat. Now you can also use it in checklists! Fill every aspect of your tasks with emoji, bolding, italics, or links. NOTE: If your checklists look strange, it's probably because they're accidentally using markdown now, so just edit them accordingly! Check out <a href='http://habitrpg.wikia.com/wiki/Markdown_Cheat_Sheet' target='_blank'>this Cheat Sheet</a> for an explanation of how to use markdown.
        p.small.muted By @negue
        h3 Help Tab
        p There's a new tab on the top bar that contains some helpful links. If you're confused about something, want to request a feature, or wonder if your question was asked before, you can now use the Help Tab's drop down menu!
        p.small.muted By @Alys

  h2 9/10/2014
  table.table.table-striped
    tr
      td
        h3 Get Ready For The Community Costume Challenge!
        p We've got an exciting event coming up this October - the first-ever Community Costume Challenge! In the spirit of the season, Habiticans who dress up in real-life versions of their avatar's armor (or in any HabitRPG costume) will receive a special badge. (No, just wearing a colored shirt doesn't count. Where's the fun in that?)
        p The Community Costume Challenge will start on October 1st, but we're announcing it early so that people have time to get their costumes together.
        p Instructions on how to participate in the CCC will be posted on October 1st. We can't wait to see your costumes!

  h2 9/3/2014
  table.table.table-striped
    tr
      td
        h3 New Backgrounds Revealed: Thunderstorm, Autumn Forest, Harvest Fields
        p There are three new avatar backgrounds in the <a href='https://habitrpg.com/#/options/profile/backgrounds' target='_blank'>Background Shop!</a> Now your avatar can conduct lightning in a Thunderstorm, stroll through an Autumn Forest, or cultivate their Harvest Fields!
        p.small.muted by krajzega and Uncommon Criminal

  h2 9/1/2014
  table.table.table-striped
    tr
      td
        h3 September Mystery Item
        p Hmm, intriguing... All Habiticans who are subscribed during the month of September will receive the September Mystery Item Set! It will be revealed on the 25th, so keep your eyes peeled. Thanks for supporting the site <3

  h2 8/31/2014
  table.table.table-striped
    tr
      td
        h3 Last Day For Sun Sorcerer Item Set
        p Reminder: this is the final day to subscribe and receive the Sun Sorcerer Item Set! If you want the Sun Crown or the Sun Robes, now's the time! Thanks so much for your support <3

  h2 8/26/2014 - August Mystery Item, Sortable Tags, Push To Top
  table.table.table-striped
    tr
      td
        h3 August Item Set Revealed!
        .promo_mystery_201408.pull-right
        p The August Subscriber Item has been revealed: the Sun Sorcerer Item Set! All August subscribers will receive the Sun Crown and the Sun Robes. You still have five days to subscribe and receive the item set! Thank you so much for your support - we really do rely on you to keep HabitRPG free to use and running smoothly.
        p.small.muted by Lemoness
    tr
      td
        h3 Sortable Tags
        p You can now sort your tags. Drag left-to-right and drop them into place.
        p.small.muted by Fandekasp, lefnire
    tr
      td
        h3 Push to Top
        p We've added a small button in your tasks' one-click actions: Push to Top. This will help easily you sort your day's priorities, which may change from day-to-day.
        p.small.muted by negue

  h2 8/19/2014 - Parrot Quest, Audio, And Mobile App Update!
  table.table.table-striped
    tr
      td
        h3 New Pet Quest: Help! Harpy!
        p There's a new Pet Quest available in the <a href='https://habitrpg.com/#/options/inventory/drops'>Market</a>! @UncommonCriminal is being held hostage by a Parrot-like Harpy. If you can find a way to help, you'll definitely get your hands on some coveted Parrot Eggs....
        p After you've purchased the scroll, battle the Boss by completing Habits and To-Dos. Be careful - every Daily that you skip will cause the Boss to attack your party!
        p.small.muted by Uncommon Criminal and Token
    tr
      td
        h3 Audio
        p You can now enable sound effects for various website actions. Click the volume icon (<span class='glyphicon glyphicon-volume-off'></span>) and choose an "Audio Theme". For now, the only theme available is "Daniel The Bard" (@DanielTheBard designed this set); however, we'll release more themes over time (<a href='http://habitrpg.wikia.com/wiki/Guidance_for_Bards' target='_blank'>get involved here</a>). We'll also add more sound effects, and possibly music, to the current set.
        p.small.muted by DanielTheBard, Fandekasp

    tr
      td
        h3 New Mobile Update: Backgrounds and Guilds!
        p We've updated the mobile app to include Backgrounds and Guilds! Now you can use the mobile app to join common interest groups, chat with like-minded people, and swap your avatar’s background. The iOS app is <a href='https://itunes.apple.com/us/app/habitrpg/id689569235?mt=8' target='_blank'>here</a>, and the Android app is <a href='https://play.google.com/store/apps/details?id=com.ocdevel.habitrpg&hl=en' target='_blank'>here</a>. If you enjoy the direction that we’ve been taking the app, we would really appreciate it if you would leave us a review <3 Thank you!
        p.small.muted by huarui, paglias

  h2 8/12/2014
  table.table.table-striped
    tr
      td
        h3 New Equipment Quest: Attack Of The Mundane!
        p There's a new Quest that will drop automatically for all users level 15 and up: the Dish Disaster, first quest in the Attack of the Mundane Questline! Scrub enchanted dirty dishes, battle the SnackLess Monster, and face off against the Evil Laundromancer. You might just be rewarded with a new piece of armor...
        p As you complete each quest in this questline, you will be awarded with the quest scroll for the next part. There are three parts in total. Good luck!
        small.muted by Arcosine, Kiwibot, Lemoness, Daniel the Bard, itokro

  h2 8/6/2014
  table.table.table-striped
    tr
      td
        h3 New Backgrounds Revealed: Volcano, Dusty Canyon, Clouds
        p There are three new avatar backgrounds in the <a href='https://habitrpg.com/#/options/profile/backgrounds' target='_blank'>Background Shop</a>! Now your avatar can heat up inside a Volcano, wander through a Dusty Canyon, or soar through the Clouds!

  h2 8/4/2014
  table.table.table-striped
    tr
      td
        h3 New Mobile Update: Checklist Editing And Bug Fixes!
        p In case you missed it, we’ve released a new mobile update! You can edit checklists from the mobile app now. We also fixed some bugs, including the image problems on iOS! The Android app is <a href='https://play.google.com/store/apps/details?id=com.ocdevel.habitrpg&hl=en' target='_blank'>here</a> and the iOS app is <a href='https://itunes.apple.com/us/app/habitrpg/id689569235?mt=8' target='_blank'>here</a>.
        p You may have noticed that we've been releasing lots of updates recently. This is greatly due to two awesome members of our team!
        p The first is superstar contributor Matteo, aka <a href='https://github.com/paglias' target='_blank'>paglias</a>. In addition to the mobile app, he contributes tons of code to the site, runs translations, and fixes bugs without blinking. We are so thankful to have him on the team!
        p We also have another new mobile app contributor who has rocketed to Level 7 in record time: <a href='https://github.com/huaruiwu' target='_blank'>huarui</a>! Huarui has been an absolute whirlwind with mobile app improvements.
        p Give them both a giant round of applause!

  h2 8/2/2014
  table.table.table-striped
    tr
      td
        h3 Dread Drag'on Defeated! Prizes: Mantis Shrimp Pet, Mantis Shrimp Mount, Food, and Badge
        p We've done it!
        p With a final last roar, the Dread Drag'on collapses and swims far, far away. Crowds of cheering Habiticans line the shores! We've helped Daniel rebuild his Tavern.
        p But what's this?
        p THE CITIZENS RETURN!
        p Now that the Drag'on has fled, thousands of sparkling colors are ascending through the sea. It is a rainbow swarm of Mantis Shrimp... and among them, hundreds of merpeople!
        p "We are the lost citizens of Dilatory!" explains their leader, Manta. "When Dilatory sank, the Mantis Shrimp that lived in these waters used a spell to transform us into merpeople so that we could survive. But in its rage, the Dread Drag'on trapped us all in the dark crevasse. We have been imprisoned there for hundreds of years - but now at last we are free to rebuild our city!"
        p "As a thank you," says his friend @Ottl, "Please accept this Mantis Shrimp pet and Mantis Shrimp mount, this feast, and our eternal gratitude!"
    tr
      td
        h3 August Mystery Item
        p Ooh, mysterious! All Habiticans who are subscribed during the month of August will receive the August Mystery Item Set! It will be revealed on the 26th, so keep your eyes peeled. Thanks for supporting the site <3

  h2 7/31/2014
  table.table.table-striped
    tr
      td
        h3 Last Day for July Subscriber Set
        .promo_mystery_201407.pull-right
        p Reminder: this is the final day to subscribe and receive the Undersea Explorer Item Set! If you want the Undersea Explorer Helm or the Undersea Explorer Suit, now's the time! Thank you so much for your support <3
    tr
      td
        h3 Final Day for Limited Edition Summer Outfits
        p Today is the last day of the Summer Splash Event, so it is the last day to buy the Limited Edition Outfits and the Rainbow Warrior Armor from the Rewards store. Get productive and spend that gold!

  hr
  h2 7/25/2014
  table.table.table-striped
    tr
      td
        h3 July Subscriber Item
        .promo_mystery_201407.pull-right
        p The July Subscriber Item has been revealed: the Undersea Explorer Item Set! All July subscribers will receive the Undersea Explorer Helm and the Undersea Explorer Suit. You still have six days to subscribe and receive the item set! Thank you so much for your support - we really do rely on you to keep HabitRPG free to use and running smoothly.

  hr
  h2 7/16/2014
  table.table.table-striped
    tr
      td
        h3 Mobile App Update
        p We’ve released another update to the mobile app! Now you can feed and select pets from the app. Carry your cute pets with you everywhere you go! The app is available for <a href='https://itunes.apple.com/us/app/habitrpg/id689569235?mt=8' target='_blank'>iOS here</a>, and <a href='https://play.google.com/store/apps/details?id=com.ocdevel.habitrpg' target='_blank'>Android here</a>. We’re continuing to release updates on a regular basis, so if you like the direction that we’ve been taking the app, please do consider leaving us a review. Thank you!
    tr
      td
        h3 Neglect Strike: Tavern Art Swap
        p The Dread Drag'on's Rage Bar has filled, and it has unleashed its Neglect Strike, leading to a new look for the Tavern! As a reminder, the Drag'on's rage will NEVER hurt any users or interfere with their ability to be productive, so the chat and inn are still functional. Even so... poor Daniel!
        p All users are automatically damaging the Drag'on with their tasks. There is nothing bad that can happen to you or your account by being in this fight!
    tr
      td
        h3 Dread Drag'on Prize Change: Food Reward!
        p We've received a lot of feedback due to the weekend's confusion, and it seems that awarding GP and XP for defeating the world boss significantly unbalanced the game for newer players. Based on your feedback, XP and GP will no longer be awarded. Instead, players will receive an assortment of food! The Mantis Shrimps will still be awarded.
        p If you were looking forward to receiving the 900XP and 90 GP upon completion of the battle, feel free to award it to yourself using Settings > Site > Fix Character Values when the battle is done!
        p Thank you for bearing with us through the confusion. We love you guys.
  hr
  h2 7/12/2014
  table.table.table-striped
    tr
      td
        h3 Wow, What'S Going On?!
        p You may have noticed some strange things happening - extra gold? Drag'on defeated? No quest damage?
        br
        p Turns out the Dread Drag'on of Dilatory was harder to handle than we expected, and wreaked havoc on us last night by unexpectedly completing due to a glitch, throwing off party quest damage, and granting all of its rewards early! *shakes fist at terrible beast*
        br
        p The Drag’on is now back in the battle (<a href='http://habitrpg.wikia.com/wiki/The_Dread_Drag'on_of_Dilatory' target='_blank'>read about how to fight it here</a>), and the Mantis Shrimp pet/mount were removed until it is defeated for good. We are so sorry about the confusion!
        br
        p If you don’t want the 900 XP and 90 Gold, you can delete it using Settings > Site >Fix Character Values. You can also keep it as an apology from the devs for all the confusion! Do whatever is most motivating for you :) It will be granted again when the Drag'on is truly vanquished.
        br
        p The Drag’on also caused some glitches with party boss damage, but they should be repaired now.
        br
        p For a detailed breakdown of what happened, follow the issue <a href='https://github.com/HabitRPG/habitrpg/issues/3712' target='_blank'>here</a>!
        br
        p Now let's fight this monster for real.

  hr
  table.table.table-striped
    tr
      td
        h3 July 11th: GaymerX reminder
        p Reminder: Vicky (aka redphoenix) is at GaymerX at the InterContinental in San Francisco this weekend! She will have lots of promo codes for the Unconventional Armor Set. Our champion moderator Ryan will be there, too, and would love to meet you guys! Vicky will be wearing a dinosaur hoodie and a red shirt, and Ryan has a partially-shaved head and is in a wheelchair.
        br
        p There will be an official HabitRPG meet-up on <strong>Saturday 3:15-4:30</strong> outside GX Panel Room A (Grand Ballroom AB (3F)). Come get your promo codes there! If you can't make it at that time, contact Vicky via email (vicky@habitrpg.com) or Twitter (@caffeinatedvee) to coordinate an alternative time and place to meet up at the convention!
  small.muted 7/11/2014
  hr

  h2 7/9/2014
  table.table.table-striped
    tr
      td
        h3 Happy Derby Day!
        p In celebration of Derby Day, all Habiticans have received a seahorse egg! On this day, the worst of Habitica's ancient bugs were defeated, and so every year we celebrate. Let's ride through Dilatory on this fun day.
        h3 New Pet Quest: Seahorse!
        p But oh, no - it looks like a wild Sea Stallion is disrupting the races! Quickly, battle the Sea Stallion to calm him down, and you might just get your hands on some additional seahorse eggs...
        p.small.muted - by Kiwibot and Lemoness
        h3 Updated Stats Bars
        p Based on your feedback, we’ve updated the design of the new status bars with an 8-bit style and improved accessibility.
        p.small.muted - by BenManley

  hr
  h2 7/3/2014
  table.table.table-striped
    tr
      td
        h3 New backgrounds available: Coral Reef, Open Waters, Seafarer Ship
        p Three new avatar backgrounds are available in the Background Shop! Now your avatar can swim in a <strong>coral reef</strong>, enjoy the <strong>open waters</strong>, or sail aboard a <strong>Seafarer Ship</strong>. Thanks so much for supporting the site!
    tr
      td
        h3 Next Convention: GaymerX!
        p HabitRPG's own Vicky Hsu will be at GaymerX, a game convention celebrating LGBTQ and gaming which is open to everyone, at the InterContinental in downtown San Francisco on July 11-13. (For more information, check out gaymerx.com!) Vicky will be giving away promo codes for the UnConventional Armor Set, so if you want to meet up with her (and snag some awesome capes), send a message to vicky@habitrpg.com or @caffeinatedvee on Twitter!
    tr
      td
        h3 Rainbow Warrior Set!
        p Even if you can't make it to the convention, you can still enjoy the two new armor pieces available for free in the Rewards Store: the Rainbow Warrior Helm and the Rainbow Warrior Armor! They were designed by our GaymerX friends and they look awesome. They'll be available until the end of the month, so enjoy!

  hr
  h2 7/1/2014
  table.table.table-striped
    tr
      td
        h3 WORLD BOSS: The Dread Drag'on of Dilatory!
        p We should have heeded the warnings.
        p Dark shining eyes. Ancient scales. Massive jaws, and flashing teeth. We've awoken something horrifying from the crevasse: **the Dread Drag'on of Dilatory!** Screaming Habiticans fled in all directions when it reared out of the sea, its terrifyingly long neck extending hundreds of feet out of the water as it shattered windows with its searing roar.
        p "This must be what dragged Dilatory down!" yells Lemoness. "It wasn't the weight of the neglected tasks - the Dark Red Dailies just attracted its attention!"
        p "It's surging with magical energy!" @Baconsaur cries. "To have lived this long, it must be able to heal itself! How can we defeat it?"
        p Why, the same way we defeat all beasts - with productivity! Quickly, Habitica, band together and strike through your tasks, and all of us will battle this monster together. (There's no need to abandon previous quests -  we believe in your ability to double-strike!) It won't attack us individually, but the more Dailies we skip, the closer we get to triggering its Neglect Strike - and I don't like the way it's eyeing the Tavern....
  hr
  h2 6/30/2014
  table.table.table-striped
    tr
      td
        h3 Last day for June Item Set!
        p Reminder: this is the final day to subscribe and receive the Octomage Item Set! If you want the Octopus Robe or the Tentacle Helm, now's the time! Thanks so much for your support <3
        h3 Dilatory Update
        p PLEASE! Habiticans, stop  exploring the dark crevasse!!! Lemoness is really getting worried. There have been.... reports.
        p Reports of something big.
        p Reports of something terrifying.
        p Reports of mysterious aftershocks, growing in intensity.
        p Besides, exploring the dark and dangerous crevasse has become a source of procrastination. Let's get back to work, people!

  hr
  h2 6/25/2014
  table.table.table-striped
    tr
      td
        h3 June Subscriber Item
        .pull-right.promo_mystery_201406.png
        p The June Subscriber Item has been revealed: the Octomage Item Set!  All June subscribers will receive the Octopus Robe and the Crown of Tentacles. You still have six days to subscribe and receive the item set! Thank you so much for your support - we really do rely on you to keep HabitRPG free to use and running smoothly.
        h3 Mobile App Update
        p There's a new mobile app update available! In addition to bug fixes, there are many improvements, including a new button-based menu, tap-and-hold to edit tasks, and the return of stats and in-app avatar customization! Working on the mobile app is our biggest To-Do this summer, so expect more in the coming months. If you feel that the app is improving, we'd love it if you would take the time to give us a review and let us know what you think!
        h3 Dilatory Update
        p It's great to see Habiticans having fun exploring the ruins! There's just one small thing Lemoness wants us to avoid. She's noticed a lot of Habiticans trying to explore the fallen palace of the other side of the dark crevasse. She really doesn't feel that the crevasse is safe, so please don't swim so close. Other than that, enjoy your explorations!

  hr
  h2 6/21/2014
  table.table.table-striped
    tr
      td
        h3 Summer Mystery Update
        p Lady Lemoness has returned at last! She startled beach-goers by charging up out of the waves and onto the shore, shouting "I found it!!! I found it!!! Oh, I just KNEW that citing it as impossible would make it a narrative probability!"
        p Wait - found what?
        h3 Summer Splash Event: The Lost City Of Dilatory!
        p Dilatory was a lovely island city of ancient Habitica. It was a prosperous place, but as the wealth of the city grew, the inHabitants grew lazy and procrastinated on their Dailies and To-Dos... until the combined weight of their dark red tasks triggered a massive earthquake that sunk the city. Legends say that all of the inHabitants were transformed into sea creatures.
        p The location of this city was lost to time... until now!
        h3 Limited Edition Outfits!
        p What's the fun of an underwater city if you can't explore it? Luckily, from now until July 31st, special Limited Edition Outfits are available for gold in the Rewards store! Spellcasters can transform themselves into <strong>Emerald Mermages</strong> and <strong>Reef Seahealers</strong> to swim among the ruins, while fighters may prefer to dress as <strong>Roguish Pirates</strong> and <strong>Daring Swashbucklers</strong>, riding above the city on magnificent ships. Work hard, and you can join them!
        h3 NPC Dress-up
        p The NPCs got so excited about the discovery of Dilatory that they've moved over there for the summer! Daniel the Innkeeper has opened a beachside tavern, and Alex is also selling by the shore! Meanwhile, Justin the Guide is giving tours aboard boats, Ian is dispensing quest wisdom from the deep ocean, Matt has opened stables for aquatic pets, and I am swimming about keeping everyone informed!
        h3 But what caused the Earthquake?
        p Only one piece of the mystery remains unsolved - what caused the second earthquake that unearthed the ancient Dailies? After all, the earthquake that destroyed Dilatory was caused by a build up of undone Dailies and To-Dos, wasn't it?
        p But *we've* all been doing our tasks...

  hr
  h2 6/14/2014
  table.table.table-striped
    tr
      td
        h3 New Feature: Backgrounds!
        p We're debuting a brand-new feature - backgrounds for your avatar! Stroll through a Summer Forest, lounge upon a warm Beach, or dance in a Fairy Ring. You can buy the backgrounds in the new Background tab, under User. Have fun!
        h3 Summer Mystery Update
        p It's been a while since we've seen Lemoness around - she's been a bit scarce since she started trying to decipher those ancient Dailies. We just stopped by her hut to check on her and found her..... missing?
        br
        p It looked like she'd taken her armor-enchanting crochet hook, but little else. There was a single scrawled note on the table: "I think I've translated it!!!! If I'm right, this is going to be QUITE the summer. Verifying claims - be back soon!!!"
        br
        p The only other thing on the table was an ancient map... with the corner ripped off.
  small.muted 6/14/2014

  hr
  h2 6/10/2014
  table.table.table-striped
    tr
      td
        h3 New Pet Quest: The Call Of Octothulu!
        p There's a new pet in town! The dreaded Octothulu, sticky spawn of the stars, has emerged from a whirlpool in a dark cave by the sea. It's up to you and your party to banish the foul beast by being extra-productive! If you manage to defeat it, you might just find some octopus eggs...
        h3 Earthquake Update
        p Remember the strange earthquake we had recently? Well, this probably isn't related in any way, but Habiticans have recently noticed some mysterious black Dailies strewn along the beaches. Lemoness happily reports that they are scrawled upon with an ancient language, and that she is hard at work deciphering the script. More news as this develops!

  hr
  h2 6/5/2014
  table.table.table-striped
    tr
      td
        h3 June Mystery Item
        p Wow, what could it be? All Habiticans who are subscribed during the month of June will receive the June Mystery Item Set! It will be revealed on the 25th, so keep your eyes peeled. Thanks for supporting the site <3
    tr
      td
        h3 What Was That?
        p Yikes! A mysterious earthquake has rocked Habitica! Luckily, nobody was hurt and there was no real damage, but our scholars are baffled. "We're not even IN a seismic zone," Lady Lemoness was heard muttering as she paged through an enormous tome. "There hasn't been an earthquake since.... but no, that's impossible." Well, if Lemoness says so, it must be true! Seems like it was just a false alarm.

  hr
  h2 5/23/2014
  table.table.table-striped
    tr
      td
        h3 May Mystery Outfit Revealed!
        .pull-right.promo_mystery_201405.png
        p The May Mystery Item Set has been revealed for all subscribers... <strong>Flame Wielder Item Set</strong>! All people who are subscribed this May will receive two items:
        ul
          li Flame of Mind (helm)
          li Flame of Heart (armor)
        p You still have eight more days to subscribe and get the item set. Thank you all for supporting us! We love you <3


  hr
  h2 5/14/2014
  table.table.table-striped
    tr
      td
        h3 The Rat King
        p Habitica's streets are filled with the skittering of little paws... looks like there's a new Pet Quest available in the Market! Can you and your party defeat the Rat King? If so, there will be some eggs to reward you...
        small.muted By: Pandah and Token
    tr
      td
        h3 Level Cap Lifted
        p You can now level up beyond 100, the 100-cap has been lifted!
        small.muted By: Ryan

  hr
  h2 5/5/2014
  table.table.table-striped
    tr
      td
        h3 Mobile Update
        p The new iOS update is live! <a href='https://itunes.apple.com/us/app/habitrpg/id689569235?mt=8' target='_blank'>You can download it here</a>. If you have Android, <a href='https://play.google.com/store/apps/details?id=com.ocdevel.habitrpg' target='_blank'>the update is available here.</a>
        br
        p Note: to edit a task or view checklists, swipe left on the task. We're <a href='https://github.com/HabitRPG/habitrpg-mobile/issues/199' target='_blank'>working on click-to-view</a>, we'd love some developer help!
        br
        p If you think the new app is an improvement, please consider rating us - many of our old reviews were (justifiably!) pretty low, especially on Apple, but we feel that this update is the first in a line of major improvements. Thanks for sticking with us!
    tr
      td
        h3 The HabitRPG Chrome Extension
        p Great news - we've fixed our Chrome Extension! Many thanks to new contributor <a href='https://github.com/HabitRPG/habitrpg-chrome/pull/88' target='_blank'>@GoldBattle<a/>. Now you can set the times and dates you want to only browse productive sites. If you're procrastinating, it will automatically start docking your character's health; if you're hard at work, it will reward you with GP and XP! <a href='https://chrome.google.com/webstore/detail/habitrpg/pidkmpibnnnhneohdgjclfdjpijggmjj' target='_blank'>Read more about it here.</a>
    tr
      td
        p Also, a quick change - May's mystery item will now be revealed on the 23rd, instead of the 25th. Rejoice, impatient Habiticans!

  hr
  h2 4/30/2014
  table.table.table-striped
    tr
      td
        h3 May Mystery Item
        p Ooh, how mysterious! All Habiticans who are subscribed during the month of May will receive the May Mystery Item Set! It will be revealed on the 25th, so keep your eyes peeled. Thanks for supporting the site <3
  hr
  h2 4/30/2014
  table.table.table-striped
    tr
      td
        h3 Mobile Update
        p Great news! We've just released a big upgrade to our mobile app. One of our biggest priorities right now is improving the HabitRPG mobile experience, so this is an important first step. We've upgraded the framework to Ionic, which means a cleaner look and smoother feel, and best of all, it is now easier for the developers to add new updates and features! <a href='http://blog.habitrpg.com/post/84100207996/habitrpg-mobile-on-ionic' target='_blank'>Read more about the upgrade here.</a>
        p The Android App is <a href='https://play.google.com/store/apps/details?id=com.ocdevel.habitrpg' target='_blank'>available here</a>! The iOS app was submitted to the App Store, but Apple always takes a while to process things, so it may be a few more days. Let's hope they're quick this time around! We'll let you know when it goes through.
        p Have a productive day!
    tr
      td
        h3 Spread the Word Challenge
        p Also, at long last the staff has finished sorting through the 1.5K+ participants in the Spread The World Challenge, and we are pleased (and so, so relieved) to finally announce a winner!
        p Congratulations to ALEX KRALIE, the winner of the Spread The Word Challenge! 47K+ notes is truly momentous.
        p A warm congratulation is also due to the runner-ups: sarahtyler, HannahAR, Raiyna, thefandomsarecool, Chickenfox, Anrisa Ryn, frabajulous, galdrasdottir, Judith Meyer, jazzmoth, RavenclawKiba, daraxlaine, Phiso, Billieboo, Victor Fonic, nikoftime, Aedra, amBarthes, and thaichicken! You guys are great <3 Thanks for helping to get the word out about HabitRPG!
    tr
      td

        h3 Spring Fling
        p Reminder that today, 4/30, is the LAST DAY of the Spring Fling event! After today, you will no longer be able to purchase the Pastel Hair Set or the Limited-Edition class items. Additionally, the Egg Hunt scroll will no longer be available in the Market, although if you have started the quest, it will NOT disappear and you will be able to complete it at your leisure.
        p It is also the last day to get the Twilight Butterfly Item Set before it disappears forever! If you want the Twilight Butterfly Wings or the Twilight Butterfly head accessory, this is your last chance to subscribe and get them.
        p Happy Spring!

  hr
  h2 4/25/2014
  table.table.table-striped
    tr
      td
        h3 April Mystery Outfit Revealed!
        //-img.pull-right(src='/marketing/promos/April14SAMPLE2.png')
        p The April Mystery Item Set has been revealed for all subscribers... <strong>Twilight Butterfly Armor Set</strong>! All people who are subscribed this April will receive two items:
        ul
          li Twilight Butterfly Antennae
          li Twilight Butterfly Wings!
        p You still have five more days to subscribe and get the item set. Thank you all for supporting us! We love you <3

  hr
  h2 4/6/2014
  table.table.table-striped
    tr
      td
        h3 The Great Egg Hunt
        p A new quest is available in the Market between now and April 30th. Anyone who signed up before April 7th has one in their inventory free!

  hr
  h2 4/3/2014
  table.table.table-striped
    tr
      td
        h3 Limited Edition Pastel Hair Color Set
        p A new set of hair colors has been released: the Pastel Set! Now your avatar can have flowing locks in Pastel Blue, Pastel Pink, Pastel Purple, Pastel Orange, Pastel Green, or Pastel Yellow! You will only be able to purchase these hair colors until April 30th, so don't miss out!

  hr
  h2 4/2/2014
  table.table.table-striped
    tr
      td
        h3 April Mystery Item
        p  What could it be? All people who are subscribed during the month of April will receive the April Mystery Item Set! It will be revealed on the 25th, so keep your eyes peeled.

  hr
  h2 April F... irst
  table.table.table-striped
    tr
      td
        p Hiya, folks! I'm Mrs. Carrot the Carroty Carrot, and I am your new announcer here at HabitRPG! I'm pleased to say that we've released several important updates that we are convinced will drastically improve user experience. Be sure to click around to admire our completely warranted and not at all arbitrary changes! In short, we were worried that the fantasy role-playing-game theme was getting somewhat overplayed, so we've decided unanimously to take the app in a different, more nutritious direction.
        br
        p After all, talking vegetables NEVER get old.
        small.muted By @lemoness and @baconsaur

  hr
  h2 03/31/2014
  table.table.table-striped
    tr
      td
        p Reminder that today is the <strong>last day</strong> to get the Forest Walker Subscriber Set before it disappears forever! If you want the Forest Walker Armor or the Forest Walker Antler head accessory, this is your last chance to subscribe and get it.


  hr
  h2 03/25/2014
  table.table.table-striped
    tr
      td
        h3 March Mystery Item Set
        //-img.pull-right(src='/marketing/promos/201403_Forest_Walker.png')
        p The March Mystery Item Set has been revealed for all subscribers... The Forest Walker Set! All people who are subscribed this March will receive two items: <strong>Forest Walker Armor</strong> and <strong>Forest Walker Antlers</strong>!
        br
        p The antlers are a head accessory, so they can be worn with any helmet.
        br
        p You still have five more days to subscribe and get the item set. Thank you all for supporting us! We love you <3
    tr
      td
        h3 PayPal Subscriptions
        p We've added PayPal as a payment method for subscriptions. We still recommend the <strong>Card</strong> method, as <a href='https://stripe.com/' target='_blank'>Stripe</a> (the processor we use) has a more stable API and better account management tools. However, we realize not everyone owns a credit/debit card, so there's PayPal for ya!

  hr
  h2 03/22/2014
  table.table.table-striped
    tr
      td
        h3 Spring Fling Event
        p Spring has come to Habitica, and flowers have sprouted everywhere: in the Stables, in the Marketplace... and even in your character customization pages!
    tr
      td
        h3 Head Accessories
        p That's right - we've introduced Head Accessories! Your avatar can now bedeck their helms with colorful flowers. And that's not the only place to get head accessories….
    tr
      td
        h3 Limited Edition Class Outfits
        p The Spring 2014 Limited Edition Class Outfits have been released!
        p From now until April 30th, you will be able to use your gold to buy your current class' armor set from the Rewards store! You can be a Stealthy Kitty, a Mighty Bunny, a Magic Mouse, or a Loving Pup. If you switch classes (system unlocked at level 10), you will gain access to your new classes' armor set. Make sure to collect yours first, though!
        p What are you waiting for? Go be productive and earn some gold!
    tr
      td
        h3 New Un-Equip Mechanic
        p Now to un-equip your gear, click the same item that you have currently equipped. We removed the "Base Equipment" tier for consistency with how un-equipping pets & mounts is handled, and to easily support adding new gear types.
    tr
      td
        h3 Pet Quest: The Ghost Stag
        p The meadows of Habitica are bursting with flowers, sunshine, and.... ominous mist? Looks like a ghost stag is keeping winter alive! Defeat him, and maybe you'll get an egg or three....
    tr
      td
        h3 And More To Come...
        p This is only the beginning of all the treats that we've got in store for you. Stay tuned - and happy Spring Fling!

  hr
  h2 03/18/2014
  table.table.table-striped
    tr
      td
        h3 New Pet Quest Mechanics
        p Great news - now it is easier to complete the Quest Pet sets! Pet Quest  Bosses will now drop 3 eggs instead of 2. Additionally, after you have defeated a Pet Quest Boss two times, those eggs will be gem-purchasable in the market like all other eggs, so that your party doesn't have to replay the same quest over and over :)
    tr
      td
        h3 WonderCon
        p HabitRPG will be attending WonderCon from April 18th-20th! Come say hi to Tyler, Leslie, and Vicky, and chat about productivity and games. Tickets are available <a href='http://www.comic-con.org/wca/2014/badge-sale' target='_blank'>here</a>.
        p All the users who visit our booth will receive the <a href='http://goo.gl/2urFUt' target='_blank'>Unconventional Armor Accessory Set</a>! (It will also be available if we attend other cons in the future.)
    tr
      td
        h3 LifeHacker Poll
        p HabitRPG is in the running to be Lifehacker's #1 To-Do list manager! We've got some tough competition, so if you like our site, please help us out <a href='http://lifehacker.com/5924093/five-best-to-do-list-managers' target='_blank'>by voting for us here</a> <3

  hr
  h2 03/02/2014
  table.table.table-striped
    tr
      td
        h3 March Mystery Item
        p Happy March! The awesome people who subscribe to HabitRPG will now receive the limited-edition March mystery item! The mystery item set will contain a stats-free costume piece that will <strong>only</strong> be available to the people who are subscribers this March. The set will be revealed on the 25th to everyone, but all people who are subscribers during the month of March will receive it. Get excited - and thank you so much for helping to support HabitRPG! We love you.
    tr
      td
        h3 Hedgehog Quest
        p A new pet has been introduced, the Hedgehog. You can find some eggs by battling the Hedgebeast Boss, a quest scroll available in the market.

  hr
  h2 02/22/2014
  table.table.table-striped
    tr
      td
        .pull-right.character-sprites(style='clear:both;width:90px;height:90px')
          span.back_mystery_201402
          span.slim_armor_mystery_201402
          span.head_mystery_201402
        p The February Mystery Item Set has been revealed for all subscribers... <strong>The Winged Messenger Set</strong>! All people who are subscribed this February will receive three items:
        ul(style='margin-left:15px')
          li Winged Helm
          li Messenger Robes
          li and... <strong>Golden Wings</strong>!
        p The wings are a brand-new type of item, called a Back Accessory! These items appear behind your avatar, so you can wear the wings with any outfit. You still have five more days to subscribe and get the item set. Thank you all so, so much for supporting HabitRPG!


  hr
  h2 02/18/2014
  table.table.table-striped
    tr
      td
        h3 Translations
        p Translations are well underway! Many of you should already be seeing HabitRPG in your own languages. If not, head <a href='https://trello.com/c/SvTsLdRF/12-translations' target='_blank'>here</a> to see your language's progress or to help translate.
        p
          small.muted by @paglias, @Sinza-, @Luveluen, and more.
    tr
      td
        h3 BountySource
        p We’ve started using BountySource, a service which lets users post bounties on bug fixes and feature requests. Any features or bugs in HabitRPG you’ve been dying to see resolved? <a href='https://www.bountysource.com/teams/habitrpg/issues' target='_blank'>Post a bounty</a> to attract contributor attention. <a href='http://blog.habitrpg.com/post/76898655192/bountysource' target='_blank'>Read more here</a>.
        p
          small.muted by @Cole, @lefnire, @Ryan

  hr
  h2 02/13/2014
  table.table.table-striped
    tr
      td
        h3 Happy Valentine's Day!
        p Help motivate all of the lovely people in your life by sending them a caring valentine. Valentines can be purchased for 10 gold from the Item Store. For spreading love and joy throughout the community, both the giver AND the receiver get a coveted "adoring friends" badge. Hooray!
        p
          small.muted By Lemoness and zoebeagle


  hr
  h2 02/12/2014
  table.table.table-striped
    tr
      td
        h3 Chat & Invite Notifications
        p Chat & group-invitation notifications are back! Miss them? They currently work for all chat updates in parties & guilds. Any devs willing to jump into @tagging in Tavern, <a href='http://goo.gl/uhcjkg' target='_blank'>see here</a>.
    tr
      td
        h3 Toolbar
        p In order to make room for these notifs, we added a toolbar above the header. You can collapse the toolbar (far-right icon), but take care as Bailey notifs are inside the toolbar!
  hr
  h2 02/07/2014
  table.table.table-striped
    tr
      td
        h3 February Mystery Item
        p
          .pull-right.inventory_present
          | We're excited to announce a new feature a s a big thank-you to the awesome people who <a href='https://habitrpg.com/#/options/settings/subscription' target='_blank'>subscribe</a> to HabitRPG! Every month, all subscribers will now receive a limited-edition mystery item! The mystery item will be a stats-free costume piece (like the Absurd Party Robes) that will <strong>only</strong> be available to the people who are subscribers each month. The February 2014 item will be revealed on the 23rd to everyone, but all people who are subscribers during the month of February will receive it. <a href='https://habitrpg.com/#/options/settings/subscription' target='_blank'>Subscribe now</a>, get excited, and thank you so much for helping to support HabitRPG! We love you.
    tr
      td
        h3 Critical Hammer Of Bug-Crushing
        p
          .pull-right.weapon_special_critical
          | Some of you may have noticed that we periodically have some bugs that are nastier than the norm - the dreaded critical bugs. These monstrous apparitions have been snapping at the heels of many a player. For updates on what we're currently working on to improve site stability, read <a href='https://github.com/HabitRPG/habitrpg/issues/milestones' target='_blank'>this link</a> - and then jump in to help!  Not only will programming assistance reward you with the usual contributor levels, but if you actually manage to fix a bug marked <a href='http://goo.gl/v4DnzB' target='_blank'>"critical,"</a> you will now receive the <em>Critical Hammer of Bug-Crushing</em> as your reward!
    tr
      td

        h3 Rainbow Hair Colors
        p
          .pull-right.customize-option.hair_bangs_1_rainbow
          | Want to spruce up your avatar? Rainbow hair colors are now available! Dye your luscious locks purple, green, or even rainbow-striped, and passersby will look at you with envy.
    tr
      td
        h3 Stability Update
        p We've stabilized the site a lot (we're still working out kinks, but we're way better now). Follow the <a href='https://github.com/HabitRPG/habitrpg/issues/milestones' target='_blank'>progress here</a>, but here are some workarounds for now:
        ul
          li Click slower. <a href='https://github.com/HabitRPG/habitrpg/issues/2301#issuecomment-34398206' target='_blank'>VersionError</a> is caused by clicking things off too fast (we're working on a fix).
          li If you see an error, refresh before proceeding﻿.

  p
    small.muted By Lemoness, mariahm, crystalphoenix, aiseant, zoebeagle, cole, lefnire

  hr
  h2 02/01/2014
  table.table.table-striped
    tr
      td
        h3 Vice
        p You awaken after the Winter Wonderland festivities and birthday celebrations with a smile. It's been a snowy, cheerful couple months, and the NPCs have finally returned to their normal attire. But today something is very wrong. Shadowy whisps cover the ground of Habitica, the sky has darkened. At the tavern you hear @DanielTheBard struming dark tales on his lute, and @Baconsaur peering into a mug, grumbling about her mounts swallowed in the shadows. They speak of the same thing: <strong>Vice</strong>, a dark an terrible foe. This new boss arc is a 3-part quest that requires level 30 to begin. Bring your strongest party members, and don't miss your dailies - there's a powerful weapon at the end!
        p
          small.muted by @baconsaur & @DanielTheBard

  hr
  h2 01/30/2014
  table.table.table-striped
    tr
      td
        h3 Happy Birthday, HabitRPG!
        p The fair land of Habitica is two years old on January 31st! The NPCs are celebrating in style, and it looks like some of the staff is, too! Won't you join in?
    tr
      td
        h3 Absurd Party Robtes
        p As part of the festivities, Absurd Party Robes are available free of charge in the Item Store! Swath yourself in those silly garbs and don your matching hats to celebrate this momentous day.
    tr
      td
        h3 Delicious Cake
        p What would a birthday be without birthday cake in a myriad of flavors? Of course, pets are very picky, but luckily Lemoness and her team of bakers have plenty of slices to go around. Mmm, delicious!
    tr
      td
        h3 Last Day of Winter Wonderland Event
        p Also, just a reminder - January 31st is the final day of the Winter Wonderland event, so it's your last day to get the Limited Edition Winter Hair Colors, the Winter Outfits, the snowballs, and the Trapper Santa and Find the Cub quest scrolls. Remember that mid-progress Trapper Santa and Find the Cub quests will not abort, nor will you lose your scrolls - they will simply be removed from Alexander's marketplace. We hope that you've had a wonderful winter!
    tr
      td
        h3 Birthday Bash Badge
        p Finally, to commemorate the fun, all party participants receive a birthday badge! Polish it frequently and wear it fondly.

  p Thanks so much for being a part of the HabitRPG community. We love you guys, and we can't wait to have you at our sides in the upcoming year! Stay productive, Habiteers, and have an awesome day.

  p.muted By @lemoness

  hr
  h2 01/28/2014
  table.table.table-striped
    tr
      td
        h3 Group Plans
        p We've begun adding <a href='/static/plans' targte='_blank'>plans for groups</a> (parents, teachers, health & wellness administrators, etc). These plans will provide group leaders with more control, privacy, security, and support. Currently only the Organization Plan (top tier) is available (due to tech limitations believe it or not), and we'll be releasing the Family & Group plans later. <a href='/static/plans' targte='_blank'>Click the "Contact Us" buttons</a> if you're interested, and we'll keep you updated!
    tr
      td
        h3 Individual Plan
        p We've introduced a $5/mo basic subscription plan. It comes with a number of perks, which <a href='https://habitrpg.com/#/options/settings/subscription' target='_blank'>you can see here</a>. We'll likely add more benefits over time, follow <a href='https://trello.com/c/euDUHPpn/371-basic-plan-subscription' target='_blank'>the conversation here</a>.
    tr
      td
        h3 Perfect Day Achievement
        p Now when you complete all your dailies, you stack this badge, plus and additional perk: you get a +(level/2) buff to all stats!
    tr
      td
        h3 <a href='/#/options/groups/challenges/95533e05-1ff9-4e46-970b-d77219f199e9' target='_blank'>Spread The Word Challenge</a> Update
        p We have 1k+ submissions, holy cow! Great job everyone! Now, we need to go through these manually, so it will take a few days to a couple weeks to process. The challenge will stay open until we're done choosing our winners, but be sure to edit the To-Do with your submission URL before 1/31, as that's the cut-off date for processing. We'll send a Tweet out when the winner has been selected, so follow <a href='https://twitter.com/habitrpg' target='_blank'>@habitrpg</a> and stay tuned.

  hr
  h2 01/25/2014
  table
    tr
      td
        h3 Gryphon Quest
        p A new pet has been introduced, the Gryphon. You can find some eggs by battling the Fiery Gryphon Boss, a quest scroll available in the market.
        p
          small.muted Note: we'll be fixing the beast-master achievement to work from the original 90 in coming days. Fear not current beast-masters, you'll get sorted soon!
        p
          small.muted By @baconsaur, @danielthebard


  hr
  h2 01/16/2014
  table.table.table-striped
    tr
      td
        h3 "Spread The Word" Challenge Updates
        p If you're not yet participating, check out the <a target='_blank' href='/#/options/groups/challenges/95533e05-1ff9-4e46-970b-d77219f199e9'>Spread The Word Challenge</a>, which has a large prize and many winners. We've made some updates: upped the prize to 80 Gems for the top 20 posts, 100 Gems for the winner. Note: some people are listing their submission as a Tumblr reblog of someone else's post, often with added commentary. Though reblogs are greatly appreciated, we can only count original submissions. Read more <a target='_blank' href='/#/options/groups/challenges/95533e05-1ff9-4e46-970b-d77219f199e9'>challenge guidelines here</a>.
    tr
      td
        h3 Quest Deadlines
        p To clear some confusion, you have until Jan 31, 2014 to <strong>purchase</strong> your quest scrolls, after 1/31 Alexander no longer sells them. You can still begin / finish your quests any time after. Thanks to @Cole, you're now allowed to purchase the Cub quest even if you haven't finished Trapper. Stock up!

  hr
  h2 01/06/2014
  h2 <a tooltip='Winter Wonderland Event' href='http://habitrpg.wikia.com/wiki/Winter_Wonderland' target='_blank'>WWE</a> Part 4: Winter Classes
  table.table.table-striped
    tr
      td
        h3 Limited-Edition Winter Class Outfits
        p Happy winter! Instead of a boring pair of earmuffs, why not use the gold that you earned with all your hard work to buy a Limited Edition class outfit?
        p From now until January 31st, you will be able to use your gold to buy your current class' armor set from the Rewards store! You can be a Yeti Tamer, a Ski-Sassin, a Candy Cane Mage, or a Snowflake Healer. If you switch classes (system unlocked at level 10), you will gain access to your new classes' armor set. Make sure to collect yours first, though!
        p What are you waiting for? Go be productive and earn some gold!
        small.muted by @lemoness
    tr
      td
        h3 Chat +1
        p You can now +1 chat messages in Tavern, Guilds, & Parties
    tr
      td
        h3 Halls
        p We've added the "Hall of Heroes" and "Hall of Patrons" <a href='https://habitrpg.com/#/options/groups/hall/heroes' target='_blank'>here</a>, which list our project contributors and Kickstarter backers. Want be amongst those immortalized in the Hall of Heroes? <a href='http://habitrpg.wikia.com/wiki/Contributor_Rewards' target='_blank'>Lend us your sword!</a>

  hr
  h2 12/31/2013
  h2 Winter Wonderland Event Part 3: Party!
  table.table.table-striped
    tr
      td
        h3 Happy New Year!
        p Happy New Year! Join the NPCs and Staff in showing off your new Absurd party hat.... and have a great night!
        small.muted by @lemoness
    tr
      td
        h3 Rebirth
        p Nothing says New Year like a fresh start. Now when you reach level 50, Ultimate Gear, or BeastMaster, you can begin anew with the most prestigious of achievements: Rebirth. <a href='https://trello.com/c/SLiq4enr/333-rebirth-new-game' target='_blank'>Read more here</a>. But take heed! Scouts have reported <a href='https://github.com/HabitRPG/habitrpg/issues/945#issuecomment-31355229' target='_blank'>monster sightings</a>, harbinged by Trapper Santa. You may need all the strength you can muster come late January, Rebirth is for the hard-core.
        small.muted by @SabreCat
    tr
      td
        h3 Checklists
        p <a href='https://trello.com/c/PJ1iJ413/65-checklists' target='_blank'>Checklists</a> are here! You can break your Dailies and To-Dos down into bite-size chunks. Their game mechanic takes some learning, so <a href='http://habitrpg.wikia.com/wiki/Checklist' target='_blank'>read more here</a>.
        small.muted by @lefnire
    tr
      td
        h3 Task Icons & Markdown
        p Task titles now support Markdown and Emoji, so you can create something <a href='http://gyazo.com/f2021674925a79a1dec22101ef74a63c' target='_blank'>like this</a>. Read more <a href='https://trello.com/c/FCVdjdUd/102-task-reward-icons' target='_blank'>here</a>.
        small.muted by @lefnire

  hr
  h2 12/25/2013
  h2 Winter Wonderland Event Part 2: Rescue the Bears
  table.table.table-striped
    tr
      td
        h3 Quests & Bosses!
        p A beast is roaring in the distant mountains, mysterious tracks have appeared in the snow. A new feature has been unlocked, <a href='https://trello.com/c/VPPjVRlF/212-quests-bosses' target='_blank'>Quests & Bosses</a>. As a holiday present, HabitRPG gives you your first quest: "Trapper Santa". Check your inventory, you have until Jan 31 to complete it!

  p By @lefnire, @pandoro, @Shaners

  hr


  h2 12/20/2013
  h2 Winter Wonderland Event Part 1: The Great Snowball Fight
  p It's time for HabitRPG's biggest event yet - Winter Wonderland! The fun starts today, on the first day of winter, and ends on January 31st - HabitRPG's birthday.
  p Get prepared to build new habits, earn fun drops, hold your party members accountable for their tasks, and decorate your avatar. Various features will be rolling out over the course of the event, so expect many updates! For starters...
  table.table.table-striped
    tr
      td
        h3 NPC Decorations
        p Looks like everyone is really getting into the winter spirit! Check out the new NPC sprites. (And I heard a rumor that the final NPC might show up, just in time for the new year...)
    tr
      td
        .customize-option.hair_bangs_1_winternight.pull-right
        h3 Limited-Edition Holiday Hair-Colors
        p Now your avatar can dye their hair Candy Cane, Frost, Winter Sky, or Holly! You'll only be able to purchase these hair colors until January 31st, when they will be retired.
    tr
      td
        .shop_snowball.pull-right
        h3 The Great HabitRPG Snowball Fight
        p Yes, you can now buy snowballs and hurl them at all your friends... to, uh, help them improve their habits. How? Weeeeellll, let's just say that after getting walloped, they might find themselves needing some extra gold to escape their predicament...
          //-span.shop_head_special_candycane.item-img.shop-sprite
    tr
      td
        h3 More to Come
        p A beast is roaring in the distant mountains, mysterious tracks have appeared in the snow, and Lemoness is furiously crocheting something sparkly.
        p It's going to be a wild winter.

  p By @lemoness

  hr

  h2 12/16/2013
  p Good gracious, where do I start...
  br
  table.table.table-striped
    tr
      td
        h2 Classes
        p You can now be a Warrior, Rogue, Wizard, or Healer. <a href='http://habitrpg.wikia.com/wiki/Class_System' target='_blank'>See details here.</a>
    tr
      td
        h2 Armory & Costumes
        p Once you select your new class, you're now equipped with your new class's apprentice gear. Fear not, your old gear is still available in your inventory! You can switch gear at any time, and wear a different costume than your equipment. See <a href='https://trello.com/c/83M5RqQB/299-armory' target='_blank'>Armory</a> & <a href='https://trello.com/c/iY6A7nlX/336-costumes-armory-v2' target='_blank'>Costumes</a>
    tr
      td
        h2 New Customizations
        p We now have a much wider selection of hair, shirt, facial-hair, body-size, etc. customizations. See <a href='https://trello.com/c/YKXmHNjY/306-customization-redo' target='_blank'>Customizations v2</a>
    tr
      td
        h2 300 Tier Gear
        p All you $300 backers who have been waiting patiently, your gear is now in! Currently, only available to $300+ backers, but we'll add them as drops to the Boss system once that's released. See <a href='https://trello.com/c/sb6f9w5r/217-custom-items-300-tier' target='_blank'>300-tier</a>
    tr
      td
        h2 API v2
        p The API has been completely overhauled, and v2 comes with many more routes for a *full featured* API. v1 is no longer supported, take heed ye 3rd-party-ists! For the time being, basic routes are supported (such as up/down -scoring). v2 will be documented soon, and I'll ping you when. see <a href='https://trello.com/c/L4pYimQM/343-api-v2' target='_blank'>APIv2</a>
  hr
  p By @lemoness @sabrecat @danielthebard @fuzzytrees @crystalphoenix @rosemonkeyct @fandekasp, and many more. (Who am I missing? We'll put up a CONTRIBUTORS.md soon)

  h2 12/7/20132
  table.table.table-striped
    tr
      td
        h2 Mounts!
        p You can now feed your pets and they'll grow into trusty steeds. Obtain food as new random drops, or you can hasten the process buy buying a saddle from Alexander.
        // We may want to use their twitter handles, or something they prefer instead
        hr
        p.
         By <a target='_blank' href='https://github.com/lemoness'>@lemoness</a> <a target='_blank' href='https://github.com/Shaners'>@Shaners</a> <a target='_blank' href='https://github.com/baconsaur'>@baconsaur</a> <a target='_blank' href='https://github.com/RandallStanhope'>@RandallStanhope</a> <a target='_blank' href='https://github.com/ashjolliffe'>@ashjolliffe</a> <a target='_blank' href='https://github.com/fuzzytrees'>@fuzzytrees</a>

  h2 11/27/2013
  table.table.table-striped
    tr
      td
        h2 Turkey Event (by @lemoness)
        p Say hi to our NPCs, dressed to impressed for Turkey day! Also - check your stable, you'll find a fun new pet.
    tr
      td
        h2 Chat Enhancements (by @Nick Gordon)
        p.
          Chat can now use markdown, Emoji, and @-tagging. Some pointers on using markdown & Emoji at <a href="http://habitrpg.wikia.com/wiki/Markdown_Cheat_Sheet" target="_blank">here</a>. To use @-tagging, simply type '@' in chat.
    tr
      td
        h2 Party Sorting (by @Fandekasp)
        p.
          You can now adjust the way you view your party members in the top bar. They can be sorted by level, number of pets, the date they joined the party, or just randomly. Also, level colors now reflect your contributor status.
    tr
      td
        h2 Wiki Updates (by @bobbyroberts99)
        p.
         The <a href='http://habitrpg.wikia.com/wiki/HabitRPG_Wiki' target='_blank'>HabitRPG wiki</a> is being speedily updated. If you’re confused about anything, go check it out - it’s a treasure trove.

  h2 11/08/2013
  table.table.table-striped
    tr
      td.
        Contrib Gear. You can now unlock new a top-tier gear set and pet by contributing (code, art, docs, etc) to HabitRPG. <a href='http://habitrpg.wikia.com/wiki/Contributor_Rewards' target='_blank'>Read more</a>

  h2 11/01/2013
  table.table.table-striped
    tr
      td.
        Challenges! Compete with your party, guilds, or the tavern on certain tasks. Win gem prizes. <a href='http://blog.habitrpg.com/post/65721506787/challenges-ui-router' target='_blank'>Read more.</a>
    tr
      td Backend overhaul, including bookmark-able paths throughout the application. Will pave the way towards improved performance.

  h2 10/22/2013
  table.table.table-striped
    tr
      td TRICK OR TREAT! It's Habit Halloween! Some of the NPCs have decorated for the occasion. Can you spot us?
    tr
      td Two gem-purchasable skin tones are now available! The Rainbow Skin Set is here to stay, but in honor of Halloween, we also have the LIMITED EDITION SPOOKY SKIN SET. You will only be able to purchase the Spooky Skin Set until November 10th, so if you want a monstrous avatar, now's the time to act!
    tr
      td Do note, skins won't work on mobile until the app is updated. We'll update Android ASAP, iPhone usually takes ~1wk to approve.

  h2 10/19/2013
  table.table.table-striped
    tr
      td New custom skin colors are now available! Go check them out in the Profile section. Also, the new mobile update, 0.0.10, is now available to download! It includes the new skin tones and the ability to hide or show your helm, among other things.
    tr
      td You can now sell un-wanted drops to Alex the Merchant. Trade those troves of eggs for gold!

  h2 09/01/2013
  table.table.table-striped
    tr
      td.
        We <a target='_blank' href="http://habitrpg.tumblr.com/post/59104876969/website-issues-what-were-doing">re-wrote the website from the ground up</a>
        And in case you missed it, <a target='_blank' href='https://play.google.com/store/apps/details?id=com.ocdevel.habitrpg'>Android</a> & <a target='_blank' href='https://itunes.apple.com/us/app/habitrpg/id689569235?mt=8'>iOS</a> Apps are out!
        Both apps and the website are open source, and we desparately need your help porting the rest of the features, and polishing off the bugs. <a target='_blank' href='http://habitrpg.wikia.com/wiki/Contributing_to_HabitRPG'>Read this guide</a> to getting started.
        We're working on a system of Contributor Gear to reward the awesome people who help out, so stay tuned!

  h2 The Rewrite! (Mid August)
  table.table.table-striped
    tr
      td.
        Hello my Habiteers! I have some amazing news to share with you, it's huge!
         Has Habit ever crashed for you? (Joke). Well we <u><a target='_blank' href="http://habitrpg.tumblr.com/post/59104876969/website-issues-what-were-doing">re-wrote the website</a></u> from the ground up
         to conquor those critical bugs once and for all (more from Tyler in a bit). If you haven't seen me for a while (due to a bug in the old site), be sure to catch up with me on the right side of the screen for any missed news. Importantly:
         <a target='_blank' href='https://play.google.com/store/apps/details?id=com.ocdevel.habitrpg'>Android</a> & <a target='_blank' href='https://itunes.apple.com/us/app/habitrpg/id689569235?mt=8'>iOS</a> Apps are out!</u>
    tr
      td.
        They're open source, so help us make them awesome. As for the rewrite: not all features are yet ported, but don't worry - you're still getting drops and streak-bonuses in the background, even if you can't see them yet.
         We'll be working hard to bring in all the missing features. And if you're not already, be sure to follow our updates on <a href="http://habitrpg.tumblr.com/" target="_blank">Tumblr</a> (there are some fun member highlights recently). One more thing: if you are a Veteran of the old site, I have granted you a Veteran Wolf! Check your inventory :)
    tr
      td.
        JavaScript developers! To me! We must finish vanquishing the old site, as not all features have been ported.
         We rewrote Habit on <a target='_blank' href='http://angularjs.org/'>AngularJS</a> + <a target='_blank' href='http://expressjs.com/'>Express</a>.
         We desparately need your help porting <a href='http://goo.gl/jYWTwl' target='_blank'>the rest of the features</a>, and polishing off the bugs. <a target='_blank' href='http://habitrpg.wikia.com/wiki/Contributing_to_HabitRPG'>Read this guide</a> to getting started.
         Thanks everyone for all your support and patience!

  h2 8/20/2013
  table.table.table-striped
    tr
      td.
        Timezone + custom day start issues fixed, your dailies should now reset properly and in your own timezone. (This was vexing <strong>Android</strong> users particularly). If you're still experiencing issues, <a target='_blank' href='https://github.com/HabitRPG/habitrpg-mobile/issues/73#issuecomment-22960877'>chime in here</a>.
    tr
      td.
        API developers, the above means that <strong>cron</strong> is automatically run for your users! Weee, they no longer have to log into the website to reset their dailies!

  h2 8/18/2013
  table.table.table-striped
    tr
      td.
        The Mobile Apps are out! <a target='_blank' href="https://itunes.apple.com/us/app/habitrpg/id689569235">iOS app</a> and <a target='_blank' href="https://play.google.com/store/apps/details?id=com.ocdevel.habitrpg">Android</a>. There's a bug with Android 2.3, <a target='_blank' href='https://github.com/HabitRPG/habitrpg-mobile/issues/85'>follow the progress here</a>.  For more details, see our <a target=_blank href="http://habitrpg.tumblr.com/post/58449057415/android-mobile-app-released-iphone-app-coming-soon">Tumblr post</a>
    tr
      td
        | Hey guys! Long time no see :) We want to make sure you guys have a better idea of what's going on behind the scenes, so we're going to be releasing
        b weekly status reports
        | of what we're currently working on! This weekend, we are working hard to fix the "Not Enough GP" bug, a cruel and greedy monster that has wrapped itself around the rewards box and is refusing to let anyone purchase anything. Rest assured that our heroic Tyler will slay this beast soon! Then it wiil be full steam ahead on the new site upgrade process.
        a(target='_blank', href='http://habitrpg.tumblr.com/post/57627483715/news-about-upgrade-and-app') Read more about how that will work in this post here

  h2 6/03/2013
  table.table.table-striped
    tr
      td
        a(target='_blank', href='https://trello.com/card/groups-guilds/50e5d3684fe3a7266b0036d6/84') Guilds!
        | You can now belong to multiple groups, not just your party. There are public and private guilds, think "Subreddits" v "multiple friend groups".

  h2 5/27/2013
  table.table.table-striped
    tr
      td
        | Get the "Helped Habit Grow" badge by
        a(href='http://community.habitrpg.com/node/290', target='_blank') filling out this survey.
    tr
      td
        a(href='http://habitrpg.tumblr.com/post/51476277225/upcoming-features-bugs-update-user-survey', target='_blank') New blog post
        | about upcoming Guilds & Challenges features, & huge bug-fixes on the horizon.

  h2 5/25/2013
  table.table.table-striped
    tr
      td
        | Code logic migrated to
        a(target='_blank', href='https://github.com/habitrpg/habitrpg-shared') habitrpg-shared
        | . See
        a(target='_blank', href='https://github.com/lefnire/habitrpg/issues/1039') details here
        | , but two takeaways: (1) keep an eye out and
        a(href='http://community.habitrpg.com/content/submitting-bugs', target='_blank') report a problem
        | if you experience any issues, (2) this is going to allow for much less buggy code (read previous link for reasoning).

  h2 5/12/2013
  table.table.table-striped
    tr
      td Renamed "Tokens" to "Gems". Tokens caused confusion.
  h2 5/10/2013
  table.table.table-striped
    tr
      td
        | Less harsh death: Used to be you lose everything, now you lose GP & one random gear piece, 1 level. We're working on a
        a(_target='blank', href='https://trello.com/card/death-mechanic/50e5d3684fe3a7266b0036d6/204') really cool death mechanic here.
        | , but this is a stop-gap so people don't lose heart presently.
    tr
      td Chat messages: can delete your own message, fix the duplicate messages issue.

  h2 5/9/2013
  table.table.table-striped
    tr
      td
        a(_target='blank', href='https://trello.com/card/backer-gear/50e5d3684fe3a7266b0036d6/213') Backer Gear
        | : There's a new top-tier gear set for Kickstarter Backers. $45+ gets new Shield, Helm, Armor. $70+ that plus Weapon. $80+ that plus Pet. Keep leveling my friends, get that gear! Discuss gear-unlocking mechanic
        a(href='https://trello.com/card/backer-items-availability-mechanic/50e5d3684fe3a7266b0036d6/188', target='_blank') here
        | , and if you're top-gear but not seeing backer stuff, message me from your KS profile.

  h2 5/7/2013
  table.table.table-striped
    tr
      td
        a(_target='blank', href='https://trello.com/card/tags-categories/50e5d3684fe3a7266b0036d6/43') Tags
        | . You can now categorize your tasks, eg "Work", "Home", "Morning", "Taxes", etc.

  h2 5/4/2013
  table.table.table-striped
    tr
      td
        a(_target='blank', href='https://trello.com/card/streaks-consecutive-bonus/50e5d3684fe3a7266b0036d6/182') Streaks
        | . You get a GP & drop-% increase the longer you hold daily streaks (they stack). You also get a stacking badge for each 21-day streak.

  h2 5/3/2013
  table.table.table-striped
    tr
      td
        | Two new achievements: Beast Master & Ultimate Gear. Got ideas for more achievements?
        a(target='_blank', href='https://trello.com/card/awards-badges/50e5d3684fe3a7266b0036d6/19') chime in here

  h2 5/2/2013
  table.table.table-striped
    tr
      td
        a(target='_blank', href='https://trello.com/card/party-chat/50e5d3684fe3a7266b0036d6/267') Party Chat!
        | also, Tavern Chat (LFG)
    tr
      td
        a(target='_blank', href='https://trello.com/card/rest-in-tavern/50e5d3684fe3a7266b0036d6/14') Rest in Tavern
        | (basic implementation, more to come)
    tr
      td.
        NPCs! <a target='_blank' href='https://twitter.com/Mihakuu'>Bailey</a> the Town Crier, <a target='_blank' href='http://www.kickstarter.com/profile/523661924'>Alexander</a> the <a target='_blank' href='https://trello.com/card/marketplace/50e5d3684fe3a7266b0036d6/167'>Merchant</a>, <a target='_blank' href='http://www.kickstarter.com/profile/2014640723'>Daniel</a> the <a target='_blank' href='http://goo.gl/FkSib'>Tavern Keep</a>.
    tr
      td
        a(href='https://github.com/lefnire/habitrpg/issues/828') New "Game Options" layout
        | (click your avatar to see)

  h2 3/27/2013
  table.table.table-striped
    tr
      td
        | Drop system + pets overhaul (
        a(href='http://www.kickstarter.com/projects/lefnire/habitrpg-mobile/posts/439433') Blog Post
        | |
        a(href='https://trello.com/card/pets/50e5d3684fe3a7266b0036d6/166') Trello Card
        | )

  h2 3/21/2013
  table.table.table-striped
    tr
      td
        a(href='https://github.com/lefnire/habitrpg/issues/585') More design tweaks to header & avatars

  h2 3/20/2013
  table.table.table-striped
    tr
      td
        a(href='https://github.com/lefnire/habitrpg/issues/585') New Design
    tr
      td
        a(href='https://trello.com/card/toggle-helm-visible/50e5d3684fe3a7266b0036d6/153') Toggle helm visible
    tr
      td
        a(href='https://trello.com/card/toggle-header/50e5d3684fe3a7266b0036d6/241') Toggle Header
    tr
      td
        a(href='https://trello.com/card/deletable-accounts/50e5d3684fe3a7266b0036d6/69') Deletable Accounts
    tr
      td
        a(href='https://trello.com/card/undo-button/50e5d3684fe3a7266b0036d6/20') Undo Button

  h2 3/3/2013
  table.table.table-striped
    tr
      td
        a(href='https://trello.com/card/custom-day-start/50e5d3684fe3a7266b0036d6/15') Add custom day start<|MERGE_RESOLUTION|>--- conflicted
+++ resolved
@@ -1,28 +1,3 @@
-<<<<<<< HEAD
-h2 4/18/2017 - ANDROID UPDATE, NEW JACKALOPE PET FOR SUBSCRIBERS, AND MAGICAL BEES IN THE TIME TRAVEL SHOP
-  hr
-  tr
-    td
-      .promo_bees.pull-right
-      h3 Android Update
-      p There's an exciting new update to our <a href='https://play.google.com/store/apps/details?id=com.habitrpg.android.habitica&hl=en' target='_blank'>Android app</a>! Task navigation has been redesigned, and there are more options for filtering your tasks. We've also added a snazzy new login screen and an improved tutorial for new users!
-      br
-      p Be sure to download the update now for a better Habitica experience! If you like the improvements that we’ve been making to our app, please consider reviewing this new version. It really helps us out!
-      p.small.muted by viirus, Sara Olson, and beffymaroo
-  tr
-    td
-      .Pet-Jackalope-RoyalPurple.pull-left.slight-right-margin
-      h3 New Exclusive Jackalope Pet for Subscribers
-      p As a thank-you for your support, all subscribers and group plan members have received Royal Purple Jackalope pets! New subscribers will receive this pet when they sign up, so check out the info on our <a href='/#/options/settings/subscription'>Subscriptions page</a> to learn more about all the great benefits of subscribing to Habitica including your very own Jackalope pet!
-      p.small.muted by Beffymaroo and SabreCat
-  tr
-    td
-      h3 Bees Available from the Time Travelers
-      p Magical Bee Pets and Mounts are now available from the <a href='/#/options/inventory/timetravelers'>Time Travelers</a>! If you missed out on these happy, buzzing companions from last year, be sure to adopt them now.
-      br
-      p If bees are something you'd prefer not to see in Habitica due to a phobia, check out the <a href='http://habitica.wikia.com/wiki/Phobia_Protection_Extension' target='_blank'>Phobia Protection Extension</a> which will hide any pets, mounts, backgrounds, quest bosses, or equipment featuring bees (as well as snakes, spiders, and rats). We hope that it helps make everyone's Habitica experience fun!
-      p.small.muted by Lemoness and SabreCat
-=======
 h2 4/20/2017 - FAIRY HATCHING POTIONS, NEW GOLD-PURCHASABLE QUEST LINE, AND BEHIND THE SCENES BLOG POST
   hr
   tr
@@ -47,15 +22,12 @@
       h3 Behind the Scenes Blog Post: The April Fool
       p Have you ever wanted to know more about the ridiculous Rogue who plays pranks on us every year? <a href='https://habitica.wordpress.com/2017/04/20/behind-the-scenes-spotlight-on-the-april-fool/' target='_blank'>Today's blog post</a> features a spotlight on the April Fool. Check it out now to learn about his favorite hobbies, the object of his affection, and even his real name.
       p.small.muted by Lemoness
->>>>>>> 0c3f4071
 
 if menuItem !== 'oldNews'
   hr
   a(href='/static/old-news', target='_blank') Read older news
 
 mixin oldNews
-<<<<<<< HEAD
-=======
   h2 4/18/2017 - ANDROID UPDATE, NEW JACKALOPE PET FOR SUBSCRIBERS, AND MAGICAL BEES IN THE TIME TRAVEL SHOP
     tr
       td
@@ -78,7 +50,6 @@
         br
         p If bees are something you'd prefer not to see in Habitica due to a phobia, check out the <a href='http://habitica.wikia.com/wiki/Phobia_Protection_Extension' target='_blank'>Phobia Protection Extension</a> which will hide any pets, mounts, backgrounds, quest bosses, or equipment featuring bees (as well as snakes, spiders, and rats). We hope that it helps make everyone's Habitica experience fun!
         p.small.muted by Lemoness and SabreCat
->>>>>>> 0c3f4071
   h2 4/13/2017 - BUTTERFLY PET QUEST AND SAMPLE DAILIES WIKI SPOTLIGHT
     tr
       td
@@ -119,7 +90,7 @@
     tr
       td
         h3 Shiny Seeds
-        p Throw a Shiny Seed at your friends and they will turn into a cheerful flower until their next cron! You can buy the Seeds in the <a href='/#/options/inventory/seasonalshop'>Seasonal Shop</a> for gold. Plus, they will receive the Agricultural Friends badge!
+        p Throw a Shiny Seed at your friends and they will turn into a cheerful flower until their next cron! You can buy the Seeds in the <a href='/#/options/inventory/seasonalshop'>Seasonal Shop</a> for gold. Plus, you and your pal will both receive the Agricultural Friends badge!
         br
         p Don't want to be a flower? Just buy some Petal-Free Potion from your Rewards column to reverse it.
         br
