mixin boss(tavern, mobile)
  //-.panel.panel-default(bindonce='group', ng-if='group.type==="party" && group.quest.key')
  div(class=mobile ? '' : 'panel panel-default' ng-if='group.quest.key')
    div(class = mobile ? 'item item-divider' : 'panel-heading')
      h3.panel-title(ng-if='group.quest.active==false')=env.t('questInvitation') + ' {{::Content.quests[group.quest.key].text()}}'
      h3.panel-title(ng-if='group.quest.active==true') {{::Content.quests[group.quest.key].text()}}
    .panel-body.modal-fixed-height
      div(ng-if='group.quest.active==false' ng-init="questBoxTab = 'invitesTab'")
        ul.nav.nav-pills
          li(ng-class="{active:questBoxTab === 'invitesTab'}")
            a(ng-click="questBoxTab = 'invitesTab'")=env.t('invitations')
          li(ng-class="{active:questBoxTab === 'detailsTab'}")
            a(ng-click="questBoxTab = 'detailsTab'")=env.t('questDetails')
        div(ng-show="questBoxTab === 'invitesTab'")
          br
          table.table.table-striped(bindonce='group')
            tr(ng-repeat='member in group.members track by member._id')
              td
                span(ng-if=':: group.quest.leader && group.quest.leader==member._id && isMemberOfGroup(group.quest.leader,group) && isMemberOfPendingQuest(group.quest.leader,group)') 
                  |*&nbsp;
                a
                  span(ng-click='clickMember(member._id, true)')
                    |{{::member.profile.name}}
              td {{group.quest.members[member._id] === true ? env.t('accepted') : group.quest.members[member._id] === false ? env.t('rejected') : env.t('pending')}}

          span(ng-if=':: group.quest.leader && isMemberOfGroup(group.quest.leader,group) && isMemberOfPendingQuest(group.quest.leader,group)')
            |*&nbsp;
            =env.t('questOwner')
        // This is commented-out until we have time to work out why it fails intermittently on the website and always on the mobile app (https://github.com/HabitRPG/habitrpg/issues/4074):
        // span(ng-if=':: group.quest.leader && isMemberOfGroup(group.quest.leader,group) && ! isMemberOfPendingQuest(group.quest.leader,group)')
          // =env.t('questOwnerNotInPendingQuest')
        // span(ng-if=':: ! group.quest.leader || ! isMemberOfGroup(group.quest.leader,group)')
          // =env.t('questOwnerNotInPendingQuestParty')
        div(ng-show="questBoxTab === 'detailsTab'")
          br
          div(class="quest_{{::group.quest.key}}")
          div(ng-if='::Content.quests[group.quest.key].boss')
            h4 {{::Content.quests[group.quest.key].boss.name()}}
            p
              strong=env.t('bossHP') + ': '
              | {{::Content.quests[group.quest.key].boss.hp}}
            p
              strong=env.t('bossStrength') + ': '
              | {{::Content.quests[group.quest.key].boss.str}}
          div(ng-if='::Content.quests[group.quest.key].collect')
            p(ng-repeat='(k,v) in ::Content.quests[group.quest.key].collect')
              strong=env.t('collect') + ': '
              | {{::Content.quests[group.quest.key].collect[k].count}} {{::Content.quests[group.quest.key].collect[k].text()}}
          div(ng-bind-html='::Content.quests[group.quest.key].notes()')
        hr
        .npc_ian.pull-left
        p=env.t('questStart')

        // only the quest owner sees the begin button:
        button.btn.btn-sm.btn-warning(ng-if=':: group.quest.leader  && group.quest.leader==user._id && isMemberOfGroup(group.quest.leader,group) && isMemberOfPendingQuest(group.quest.leader,group)', ng-click='party.$questAccept({"force":true})')=env.t('begin')
        // // only the quest owner sees the cancel button UNLESS the quest owner is no longer in the quest/party and then everyone sees it:
        // This is commented-out until we have time to work out why it fails intermittently on the website and always on the mobile app (https://github.com/HabitRPG/habitrpg/issues/4074):
        // button.btn.btn-sm.btn-danger(ng-if=':: (group.quest.leader  && group.quest.leader==user._id && isMemberOfGroup(group.quest.leader,group) && isMemberOfPendingQuest(group.quest.leader,group)) || (! group.quest.leader || ! isMemberOfGroup(group.quest.leader,group) || ! isMemberOfPendingQuest(group.quest.leader,group))', ng-click='questCancel()')=env.t('cancel')
        // only the quest owner sees the cancel button:
        button.btn.btn-sm.btn-danger(ng-if=':: (group.quest.leader  && group.quest.leader==user._id && isMemberOfGroup(group.quest.leader,group) && isMemberOfPendingQuest(group.quest.leader,group))', ng-click='questCancel()')=env.t('cancel')

<<<<<<< HEAD
      div(ng-if='group.quest.active==true' ng-init="questBoxTab='detailsTab'")
=======
      div(ng-if='group.quest.active==true')
        div(ng-if='::Content.quests[group.quest.key].boss',ng-init='boss=Content.quests[group.quest.key].boss;progress=group.quest.progress')
          if tavern
            div(class="quest_{{group.quest.key}} quest_{{group.quest.key}}_#{env.worldDmg.recent}")
          else
            div(class="quest_{{::group.quest.key}}")
          //-
            .progress
            .bar(style='width: {{Shared.percent(group.quest.hp, Content.quests[group.quest.key].hp)}}%;')
            span.meter-text
              span.glyphicon.glyphicon-heart
              | {{group.quest.hp | number:0}} / {{Content.quests[group.quest.key].hp}}
          .hero-stats
            .meter-label(tooltip=env.t('bossHP'))
              span.glyphicon.glyphicon-heart
            .meter.health
              .bar(style='width: {{Shared.percent(progress.hp, boss.hp)}}%;')
              span.meter-text.value
                | {{Math.ceil(progress.hp) | roundLargeNumbers}} / {{boss.hp | roundLargeNumbers}}
            .meter-label(tooltip='Rage', ng-if='boss.rage')
              span.glyphicon.glyphicon-fire
            .meter.mana(ng-if='boss.rage',popover="{{::boss.rage.description()}}",popover-title="{{::boss.rage.title()}}",popover-trigger='mouseenter',popover-placement='right')
              .bar(style='width: {{Shared.percent(progress.rage, boss.rage.value)}}%;')
              span.meter-text.value
                | {{Math.ceil(progress.rage)  | roundLargeNumbers}} / {{boss.rage.value | roundLargeNumbers}}
        div(ng-if='::Content.quests[group.quest.key].collect')
          div(class="quest_{{::group.quest.key}}")
          h4=env.t('collected') + ':'
          table.table.table-striped
            tr(ng-repeat='(k,v) in group.quest.progress.collect', class='quest_collected_{{v >= Content.quests[group.quest.key].collect[k].count}}')
              td
                div.pull-left(class='quest_{{::group.quest.key}}_{{::k}}')
                | {{::Content.quests[group.quest.key].collect[k].text()}}
              td
                |{{v}} / {{Content.quests[group.quest.key].collect[k].count}}

        div(ng-bind-html='::Content.quests[group.quest.key].notes()')
        unless tavern
          hr
          h5=env.t('questParticipants')
          table.table.table-striped
            tr(ng-repeat='(k,v) in group.members', ng-if='::group.quest.members[v._id]')
              td
                span(ng-if=':: group.quest.leader && group.quest.leader==v._id && isMemberOfGroup(group.quest.leader,group) && isMemberOfRunningQuest(group.quest.leader,group)')
                  |*&nbsp;
                |{{::v.profile.name}}
          span(ng-if=':: group.quest.leader && isMemberOfGroup(group.quest.leader,group) && isMemberOfRunningQuest(group.quest.leader,group)')
            |*&nbsp;
            =env.t('questOwner')
          // This is commented-out until we have time to work out why it fails intermittently on the website and always on the mobile app (https://github.com/HabitRPG/habitrpg/issues/4074):
          // span(ng-if=':: group.quest.leader && isMemberOfGroup(group.quest.leader,group) && ! isMemberOfRunningQuest(group.quest.leader,group)')
            // =env.t('questOwnerNotInRunningQuest')
          // span(ng-if=':: ! group.quest.leader || ! isMemberOfGroup(group.quest.leader,group)')
            // =env.t('questOwnerNotInRunningQuestParty')
>>>>>>> b4f4db9c
        unless tavern
          ul.nav.nav-pills
            li(ng-class="{active:questBoxTab === 'participantsTab'}")
              a(ng-click="questBoxTab = 'participantsTab'")=env.t('questParticipants')
            li(ng-class="{active:questBoxTab === 'detailsTab'}")
              a(ng-click="questBoxTab = 'detailsTab'")=env.t('questDetails')
          div(ng-show="questBoxTab === 'participantsTab'")
            br
            table.table.table-striped(bindonce='group')
              tr(ng-repeat='(k,v) in group.members track by v._id', ng-if='::group.quest.members[v._id]')
                td
                  span(ng-if=':: group.quest.leader && group.quest.leader==v._id && isMemberOfGroup(group.quest.leader,group) && isMemberOfRunningQuest(group.quest.leader,group)')
                    |*&nbsp;
                  a
                    span(ng-click='clickMember(v._id, true)')
                      |{{::v.profile.name}}
            span(ng-if=':: group.quest.leader && isMemberOfGroup(group.quest.leader,group) && isMemberOfRunningQuest(group.quest.leader,group)')
              |*&nbsp;
              =env.t('questOwner')
            // This is commented-out until we have time to work out why it fails intermittently on the website and always on the mobile app (https://github.com/HabitRPG/habitrpg/issues/4074):
            // span(ng-if=':: group.quest.leader && isMemberOfGroup(group.quest.leader,group) && ! isMemberOfRunningQuest(group.quest.leader,group)')
              // =env.t('questOwnerNotInRunningQuest')
            // span(ng-if=':: ! group.quest.leader || ! isMemberOfGroup(group.quest.leader,group)')
              // =env.t('questOwnerNotInRunningQuestParty')
        div(ng-show="questBoxTab === 'detailsTab'")
          unless tavern
            br
          div(ng-if='::Content.quests[group.quest.key].boss',ng-init='boss=Content.quests[group.quest.key].boss;progress=group.quest.progress')
            if tavern
              div(class="quest_{{group.quest.key}} quest_{{group.quest.key}}_#{env.worldDmg.recent}")
            else
              div(class="quest_{{::group.quest.key}}")
            //-
              .progress
              .bar(style='width: {{Shared.percent(group.quest.hp, Content.quests[group.quest.key].hp)}}%;')
              span.meter-text
                span.glyphicon.glyphicon-heart
                | {{group.quest.hp | number:0}} / {{Content.quests[group.quest.key].hp}}
            .hero-stats
              .meter-label(tooltip=env.t('bossHP'))
                span.glyphicon.glyphicon-heart
              .meter.health
                .bar(style='width: {{Shared.percent(progress.hp, boss.hp)}}%;')
                span.meter-text.value
                  | {{Math.ceil(progress.hp) | goldRoundThousandsToK}} / {{boss.hp | goldRoundThousandsToK}}
              .meter-label(tooltip='Rage', ng-if='boss.rage')
                span.glyphicon.glyphicon-fire
              .meter.mana(ng-if='boss.rage',popover="{{::boss.rage.description()}}",popover-title="{{::boss.rage.title()}}",popover-trigger='mouseenter',popover-placement='right')
                .bar(style='width: {{Shared.percent(progress.rage, boss.rage.value)}}%;')
                span.meter-text.value
                  | {{Math.ceil(progress.rage)  | goldRoundThousandsToK}} / {{boss.rage.value | goldRoundThousandsToK}}
          div(ng-if='::Content.quests[group.quest.key].collect')
            div(class="quest_{{::group.quest.key}}")
            h4=env.t('collected') + ':'
            table.table.table-striped
              tr(ng-repeat='(k,v) in group.quest.progress.collect', class='quest_collected_{{v >= Content.quests[group.quest.key].collect[k].count}}')
                td
                  div.pull-left(class='quest_{{::group.quest.key}}_{{::k}}')
                  | {{::Content.quests[group.quest.key].collect[k].text()}}
                td
                  |{{v}} / {{Content.quests[group.quest.key].collect[k].count}}

          div(ng-bind-html='::Content.quests[group.quest.key].notes()')
          unless tavern
            quest-rewards(key='{{::group.quest.key}}')
        hr
        div(ng-if='::Content.quests[group.quest.key].boss')
          .npc_ian.pull-left
          if tavern
            p!=env.t('tavernBossInfo')
          else
            p!=env.t('bossDmg1')
            br
            p=env.t('bossDmg2')

        div(ng-if='::Content.quests[group.quest.key].collect')
          .npc_ian.pull-left
          p=env.t('bossColl1')
          br
          p=env.t('bossColl2')

        unless tavern
          // // only the quest owner sees the abort button UNLESS the quest owner is no longer in the quest/party and then everyone sees it:
          // This is commented-out until we have time to work out why it fails intermittently on the website and always on the mobile app (https://github.com/HabitRPG/habitrpg/issues/4074):
          // button.btn.btn-sm.btn-warning(ng-if=':: (group.quest.leader  && group.quest.leader==user._id && isMemberOfGroup(group.quest.leader,group) && isMemberOfRunningQuest(group.quest.leader,group)) || ! group.quest.leader || ! isMemberOfGroup(group.quest.leader,group) || ! isMemberOfRunningQuest(group.quest.leader,group)', ng-click='questAbort()')=env.t('abort')
          // only the quest owner sees the abort button:
          button.btn.btn-sm.btn-warning(ng-if=':: (group.quest.leader  && group.quest.leader==user._id && isMemberOfGroup(group.quest.leader,group) && isMemberOfRunningQuest(group.quest.leader,group))', ng-click='questAbort()')=env.t('abort')<|MERGE_RESOLUTION|>--- conflicted
+++ resolved
@@ -59,64 +59,7 @@
         // only the quest owner sees the cancel button:
         button.btn.btn-sm.btn-danger(ng-if=':: (group.quest.leader  && group.quest.leader==user._id && isMemberOfGroup(group.quest.leader,group) && isMemberOfPendingQuest(group.quest.leader,group))', ng-click='questCancel()')=env.t('cancel')
 
-<<<<<<< HEAD
       div(ng-if='group.quest.active==true' ng-init="questBoxTab='detailsTab'")
-=======
-      div(ng-if='group.quest.active==true')
-        div(ng-if='::Content.quests[group.quest.key].boss',ng-init='boss=Content.quests[group.quest.key].boss;progress=group.quest.progress')
-          if tavern
-            div(class="quest_{{group.quest.key}} quest_{{group.quest.key}}_#{env.worldDmg.recent}")
-          else
-            div(class="quest_{{::group.quest.key}}")
-          //-
-            .progress
-            .bar(style='width: {{Shared.percent(group.quest.hp, Content.quests[group.quest.key].hp)}}%;')
-            span.meter-text
-              span.glyphicon.glyphicon-heart
-              | {{group.quest.hp | number:0}} / {{Content.quests[group.quest.key].hp}}
-          .hero-stats
-            .meter-label(tooltip=env.t('bossHP'))
-              span.glyphicon.glyphicon-heart
-            .meter.health
-              .bar(style='width: {{Shared.percent(progress.hp, boss.hp)}}%;')
-              span.meter-text.value
-                | {{Math.ceil(progress.hp) | roundLargeNumbers}} / {{boss.hp | roundLargeNumbers}}
-            .meter-label(tooltip='Rage', ng-if='boss.rage')
-              span.glyphicon.glyphicon-fire
-            .meter.mana(ng-if='boss.rage',popover="{{::boss.rage.description()}}",popover-title="{{::boss.rage.title()}}",popover-trigger='mouseenter',popover-placement='right')
-              .bar(style='width: {{Shared.percent(progress.rage, boss.rage.value)}}%;')
-              span.meter-text.value
-                | {{Math.ceil(progress.rage)  | roundLargeNumbers}} / {{boss.rage.value | roundLargeNumbers}}
-        div(ng-if='::Content.quests[group.quest.key].collect')
-          div(class="quest_{{::group.quest.key}}")
-          h4=env.t('collected') + ':'
-          table.table.table-striped
-            tr(ng-repeat='(k,v) in group.quest.progress.collect', class='quest_collected_{{v >= Content.quests[group.quest.key].collect[k].count}}')
-              td
-                div.pull-left(class='quest_{{::group.quest.key}}_{{::k}}')
-                | {{::Content.quests[group.quest.key].collect[k].text()}}
-              td
-                |{{v}} / {{Content.quests[group.quest.key].collect[k].count}}
-
-        div(ng-bind-html='::Content.quests[group.quest.key].notes()')
-        unless tavern
-          hr
-          h5=env.t('questParticipants')
-          table.table.table-striped
-            tr(ng-repeat='(k,v) in group.members', ng-if='::group.quest.members[v._id]')
-              td
-                span(ng-if=':: group.quest.leader && group.quest.leader==v._id && isMemberOfGroup(group.quest.leader,group) && isMemberOfRunningQuest(group.quest.leader,group)')
-                  |*&nbsp;
-                |{{::v.profile.name}}
-          span(ng-if=':: group.quest.leader && isMemberOfGroup(group.quest.leader,group) && isMemberOfRunningQuest(group.quest.leader,group)')
-            |*&nbsp;
-            =env.t('questOwner')
-          // This is commented-out until we have time to work out why it fails intermittently on the website and always on the mobile app (https://github.com/HabitRPG/habitrpg/issues/4074):
-          // span(ng-if=':: group.quest.leader && isMemberOfGroup(group.quest.leader,group) && ! isMemberOfRunningQuest(group.quest.leader,group)')
-            // =env.t('questOwnerNotInRunningQuest')
-          // span(ng-if=':: ! group.quest.leader || ! isMemberOfGroup(group.quest.leader,group)')
-            // =env.t('questOwnerNotInRunningQuestParty')
->>>>>>> b4f4db9c
         unless tavern
           ul.nav.nav-pills
             li(ng-class="{active:questBoxTab === 'participantsTab'}")
@@ -161,13 +104,13 @@
               .meter.health
                 .bar(style='width: {{Shared.percent(progress.hp, boss.hp)}}%;')
                 span.meter-text.value
-                  | {{Math.ceil(progress.hp) | goldRoundThousandsToK}} / {{boss.hp | goldRoundThousandsToK}}
+                  | {{Math.ceil(progress.hp) | roundLargeNumbers}} / {{boss.hp | roundLargeNumbers}}
               .meter-label(tooltip='Rage', ng-if='boss.rage')
                 span.glyphicon.glyphicon-fire
               .meter.mana(ng-if='boss.rage',popover="{{::boss.rage.description()}}",popover-title="{{::boss.rage.title()}}",popover-trigger='mouseenter',popover-placement='right')
                 .bar(style='width: {{Shared.percent(progress.rage, boss.rage.value)}}%;')
                 span.meter-text.value
-                  | {{Math.ceil(progress.rage)  | goldRoundThousandsToK}} / {{boss.rage.value | goldRoundThousandsToK}}
+                  | {{Math.ceil(progress.rage)  | roundLargeNumbers}} / {{boss.rage.value | roundLargeNumbers}}
           div(ng-if='::Content.quests[group.quest.key].collect')
             div(class="quest_{{::group.quest.key}}")
             h4=env.t('collected') + ':'
