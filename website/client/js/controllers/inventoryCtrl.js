--- conflicted
+++ resolved
@@ -63,11 +63,7 @@
         var item = Content.gear.flat[key];
 
         var bonusMultiplier = 1;
-<<<<<<< HEAD
-        if (item.klass === User.user.stats.class || item.specialClass === User.user.stats.class) {
-=======
         if (_isClassItem(item)) {
->>>>>>> 2d3e5f86
           bonusMultiplier = 1.5;
         }
 
