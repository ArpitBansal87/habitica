--- conflicted
+++ resolved
@@ -443,12 +443,8 @@
     border-left: none;
   }
 
-<<<<<<< HEAD
-  .task-control, .reward-control {
+  .task-control:not(.task-disabled-habit-control-inner), .reward-control {
     align-items: center;
-=======
-  .task-control:not(.task-disabled-habit-control-inner), .reward-control {
->>>>>>> e7979a99
     cursor: pointer;
     margin: 0;
     padding: 0;
