<template lang="pug">
  b-modal#challenge-modal(:title="title", size='lg', @shown="shown")
    .form
      .form-group
        label
          strong(v-once) {{$t('name')}} *
        b-form-input(type="text", :placeholder="$t('challengeNamePlaceholder')", v-model="workingChallenge.name")
      .form-group
        label
          strong(v-once) {{$t('shortName')}} *
        b-form-input(type="text", :placeholder="$t('shortNamePlaceholder')", v-model="workingChallenge.shortName")
      .form-group
        label
          strong(v-once) {{$t('challengeSummary')}} *
        div.summary-count {{ $t('charactersRemaining', {characters: charactersRemaining}) }}
        textarea.summary-textarea.form-control(:placeholder="$t('challengeSummaryPlaceholder')", v-model="workingChallenge.summary")
      .form-group
        label
          strong(v-once) {{$t('challengeDescription')}} *
        a.float-right(v-markdown='$t("markdownFormattingHelp")')
        textarea.description-textarea.form-control(:placeholder="$t('challengeDescriptionPlaceholder')", v-model="workingChallenge.description")
      .form-group(v-if='creating')
        label
          strong(v-once) {{$t('challengeGuild')}} *
        select.form-control(v-model='workingChallenge.group')
          option(v-for='group in groups', :value='group._id') {{group.name}}
      .form-group(v-if='workingChallenge.categories')
        label
          strong(v-once) {{$t('categories')}} *
        div.category-wrap(@click.prevent="toggleCategorySelect")
          span.category-select(v-if='workingChallenge.categories.length === 0') {{$t('none')}}
          .category-label(v-for='category in workingChallenge.categories') {{$t(categoriesHashByKey[category])}}
        .category-box(v-if="showCategorySelect")
          .form-check(
            v-for="group in categoryOptions",
            :key="group.key",
            v-if='group.key !== "habitica_official" || user.contributor.admin'
          )
            .custom-control.custom-checkbox
              input.custom-control-input(type="checkbox",
                :value="group.key",
                :id="group.key",
                 v-model="workingChallenge.categories")
              label.custom-control-label(v-once, :for="group.key") {{ $t(group.label) }}
          button.btn.btn-primary(@click.prevent="toggleCategorySelect") {{$t('close')}}
      // @TODO: Implement in V2 .form-group
        label
          strong(v-once) {{$t('endDate')}}
        b-form-input.end-date-input
      .form-group(v-if='creating')
        label
          strong(v-once) {{$t('prize')}}
        input(type='number', :min='minPrize', :max='maxPrize', v-model="workingChallenge.prize")
      .row.footer-wrap
        .col-12.text-center.submit-button-wrapper
          .alert.alert-warning(v-if='insufficientGemsForTavernChallenge') You do not have enough gems to create a Tavern challenge
          // @TODO if buy gems button is added, add analytics tracking to it
          // see https://github.com/HabitRPG/habitica/blob/develop/website/views/options/social/challenges.jade#L134
          button.btn.btn-primary(v-if='creating && !cloning', @click='createChallenge()', :disabled='loading') {{$t('createChallengeAddTasks')}}
          button.btn.btn-primary(v-once, v-if='cloning', @click='createChallenge()', :disabled='loading') {{$t('createChallengeCloneTasks')}}
          button.btn.btn-primary(v-once, v-if='!creating && !cloning', @click='updateChallenge()') {{$t('updateChallenge')}}
        .col-12.text-center
          p(v-once) {{$t('challengeMinimum')}}
</template>

<style lang='scss'>
  @import '~client/assets/scss/colors.scss';

  #challenge-modal {
    h5 {
      color: $purple-200;
      margin-bottom: 1.5em;
    }

    .modal-header {
      border: none;
    }

    .modal-footer {
      display: none;
    }

    .summary-count {
      font-size: 12px;
      line-height: 1.33;
      margin-top: 1em;
      color: $gray-200;
      text-align: right;
    }

    .summary-textarea {
      height: 90px;
    }

    .description-textarea {
      height: 220px;
    }

    label {
      margin-right: .5em;
    }

    .end-date-input {
      width: 150px;
      display: inline-block;
    }

    .form-group {
      margin-bottom: 2em;
    }

    .submit-button-wrapper {
      margin-bottom: .5em;
    }

    .footer-wrap {
      margin-top: 2em;
      margin-bottom: 2em;
    }

    .category-wrap {
      position: relative;
    }

    .category-box {
      top: 20em !important;
      z-index: 10;
    }
  }
</style>

<script>
import clone from 'lodash/clone';

import markdownDirective from 'client/directives/markdown';

import { TAVERN_ID, MIN_SHORTNAME_SIZE_FOR_CHALLENGES, MAX_SUMMARY_SIZE_FOR_CHALLENGES } from '../../../common/script/constants';
import { mapState } from 'client/libs/store';

export default {
  props: ['groupId'],
  directives: {
    markdown: markdownDirective,
  },
  data () {
    let categoryOptions = [
      {
        label: 'habitica_official',
        key: 'habitica_official',
      },
      {
        label: 'academics',
        key: 'academics',
      },
      {
        label: 'advocacy_causes',
        key: 'advocacy_causes',
      },
      {
        label: 'creativity',
        key: 'creativity',
      },
      {
        label: 'entertainment',
        key: 'entertainment',
      },
      {
        label: 'finance',
        key: 'finance',
      },
      {
        label: 'health_fitness',
        key: 'health_fitness',
      },
      {
        label: 'hobbies_occupations',
        key: 'hobbies_occupations',
      },
      {
        label: 'location_based',
        key: 'location_based',
      },
      {
        label: 'mental_health',
        key: 'mental_health',
      },
      {
        label: 'getting_organized',
        key: 'getting_organized',
      },
      {
        label: 'self_improvement',
        key: 'self_improvement',
      },
      {
        label: 'spirituality',
        key: 'spirituality',
      },
      {
        label: 'time_management',
        key: 'time_management',
      },
    ];
    let hashedCategories = {};
    categoryOptions.forEach((category) => {
      hashedCategories[category.key] = category.label;
    });
    let categoriesHashByKey = hashedCategories;

    return {
      workingChallenge: {
        name: '',
        summary: '',
        description: '',
        categories: [],
        group: '',
        dailys: [],
        habits: [],
        leader: '',
        members: [],
        official: false,
        prize: 1,
        rewards: [],
        shortName: '',
        todos: [],
      },
      cloning: false,
      cloningChallengeId: '',
      showCategorySelect: false,
      categoryOptions,
      categoriesHashByKey,
      loading: false,
      groups: [],
    };
  },
<<<<<<< HEAD
  mounted () {
    this.$root.$on('habitica:clone-challenge', (data) => {
      if (!data.challenge) return;
      this.cloning = true;
      this.cloningChallengeId = data.challenge._id;
      this.$store.state.challengeOptions.workingChallenge = Object.assign({}, this.$store.state.challengeOptions.workingChallenge, data.challenge);
      this.$root.$emit('bv::show::modal', 'challenge-modal');
    });
  },
  destroyed () {
    this.$root.$off('habitica:clone-challenge');
  },
=======
>>>>>>> 3e0a7c70
  watch: {
    user () {
      if (!this.challenge) this.workingChallenge.leader = this.user._id;
    },
    challenge () {
      this.setUpWorkingChallenge();
    },
    cloning () {
      this.setUpWorkingChallenge();
    },
  },
  computed: {
    ...mapState({user: 'user.data'}),
    creating () {
      return !this.workingChallenge.id;
    },
    title () {
      if (this.creating) {
        return this.$t('createChallenge');
      }
      return this.$t('editingChallenge');
    },
    charactersRemaining () {
      let currentLength = this.workingChallenge.summary ? this.workingChallenge.summary.length : 0;
      return MAX_SUMMARY_SIZE_FOR_CHALLENGES - currentLength;
    },
    maxPrize () {
      let userBalance = this.user.balance || 0;
      userBalance = userBalance * 4;

      let groupBalance = 0;
      let group;
      this.groups.forEach(item => {
        if (item._id === this.workingChallenge.group) {
          group = item;
          return;
        }
      });

      if (group && group.balance && group.leader === this.user._id) {
        groupBalance = group.balance * 4;
      }

      return userBalance + groupBalance;
    },
    minPrize () {
      if (this.workingChallenge.group === TAVERN_ID) return 1;
      return 0;
    },
    insufficientGemsForTavernChallenge () {
      let balance = this.user.balance || 0;
      let isForTavern = this.workingChallenge.group === TAVERN_ID;

      if (isForTavern) {
        return balance <= 0;
      } else {
        return false;
      }
    },
    challenge () {
      return this.$store.state.challengeOptions.workingChallenge;
    },
  },
  methods: {
    async shown () {
      this.groups = await this.$store.dispatch('guilds:getMyGuilds');
      await this.$store.dispatch('party:getParty');
      const party = this.$store.state.party.data;
      if (party._id) {
        this.groups.push({
          name: party.name,
          _id: party._id,
          privacy: 'private',
        });
      }

      this.groups.push({
        name: this.$t('publicChallengesTitle'),
        _id: TAVERN_ID,
      });

      this.setUpWorkingChallenge();
    },
    setUpWorkingChallenge () {
      this.resetWorkingChallenge();

      if (!this.challenge) return;

      this.workingChallenge = Object.assign({}, this.workingChallenge, this.challenge);
      // @TODO: Should we use a separate field? I think the API expects `group` but it is confusing
      this.workingChallenge.group = this.workingChallenge.group._id;
      this.workingChallenge.categories = [];

      if (this.challenge.categories) {
        this.challenge.categories.forEach(category => {
          this.workingChallenge.categories.push(category.slug);
        });
      }

      if (this.cloning) {
        this.$delete(this.workingChallenge, '_id');
        this.$delete(this.workingChallenge, 'id');
      }
    },
    resetWorkingChallenge () {
      this.workingChallenge = {
        name: '',
        summary: '',
        description: '',
        categories: [],
        group: '',
        dailys: [],
        habits: [],
        leader: '',
        members: [],
        official: false,
        prize: 1,
        rewards: [],
        shortName: '',
        todos: [],
      };

      this.$store.state.workingChallenge = {};
    },
    async createChallenge () {
      this.loading = true;
      // @TODO: improve error handling, add it to updateChallenge, make errors translatable. Suggestion: `<% fieldName %> is required` where possible, where `fieldName` is inserted as the translatable string that's used for the field header.
      let errors = [];

      if (!this.workingChallenge.name) errors.push(this.$t('nameRequired'));
      if (this.workingChallenge.shortName.length < MIN_SHORTNAME_SIZE_FOR_CHALLENGES) errors.push(this.$t('tagTooShort'));
      if (!this.workingChallenge.summary) errors.push(this.$t('summaryRequired'));
      if (this.workingChallenge.summary.length > MAX_SUMMARY_SIZE_FOR_CHALLENGES) errors.push(this.$t('summaryTooLong'));
      if (!this.workingChallenge.description) errors.push(this.$t('descriptionRequired'));
      if (!this.workingChallenge.group) errors.push(this.$t('locationRequired'));
      if (!this.workingChallenge.categories || this.workingChallenge.categories.length === 0) errors.push(this.$t('categoiresRequired'));

      if (errors.length > 0) {
        alert(errors.join('\n'));
        this.loading = false;
        return;
      }

      this.workingChallenge.timestamp = new Date().getTime();
      let categoryKeys = this.workingChallenge.categories;
      let serverCategories = [];
      categoryKeys.forEach(key => {
        let catName = this.categoriesHashByKey[key];
        serverCategories.push({
          slug: key,
          name: catName,
        });
      });

      let challengeDetails = clone(this.workingChallenge);
      challengeDetails.categories = serverCategories;

      let challenge;
      if (this.cloning) {
        challenge = await this.$store.dispatch('challenges:cloneChallenge', {
          challenge: challengeDetails,
          cloningChallengeId: this.cloningChallengeId,
        });
        this.cloningChallengeId = '';
      } else {
        challenge = await this.$store.dispatch('challenges:createChallenge', {challenge: challengeDetails});
      }

      // Update Group Prize
      let challengeGroup = this.groups.find(group => {
        return group._id === this.workingChallenge.group;
      });

      // @TODO: Share with server
      const prizeCost = this.workingChallenge.prize / 4;
      const challengeGroupLeader = challengeGroup.leader && challengeGroup.leader._id ? challengeGroup.leader._id : challengeGroup.leader;
      const userIsLeader = challengeGroupLeader === this.user._id;
      if (challengeGroup && userIsLeader && challengeGroup.balance > 0 && challengeGroup.balance >= prizeCost) {
        // Group pays for all of prize
      } else if (challengeGroup && userIsLeader && challengeGroup.balance > 0) {
        // User pays remainder of prize cost after group
        let remainder = prizeCost - challengeGroup.balance;
        this.user.balance -= remainder;
      } else {
        // User pays for all of prize
        this.user.balance -= prizeCost;
      }

      this.$emit('createChallenge', challenge);
      this.resetWorkingChallenge();

      this.$root.$emit('bv::hide::modal', 'challenge-modal');
      this.$router.push(`/challenges/${challenge._id}`);
    },
    updateChallenge () {
      let categoryKeys = this.workingChallenge.categories;
      let serverCategories = [];
      categoryKeys.forEach(key => {
        let newKey = key.trim();
        let catName = this.categoriesHashByKey[newKey];
        serverCategories.push({
          slug: newKey,
          name: catName,
        });
      });

      let challengeDetails = clone(this.workingChallenge);
      challengeDetails.categories = serverCategories;

      this.$emit('updatedChallenge', {
        challenge: challengeDetails,
      });
      this.$store.dispatch('challenges:updateChallenge', {challenge: challengeDetails});
      this.resetWorkingChallenge();
      this.$root.$emit('bv::hide::modal', 'challenge-modal');
    },
    toggleCategorySelect () {
      this.showCategorySelect = !this.showCategorySelect;
    },
  },
};
</script><|MERGE_RESOLUTION|>--- conflicted
+++ resolved
@@ -233,7 +233,6 @@
       groups: [],
     };
   },
-<<<<<<< HEAD
   mounted () {
     this.$root.$on('habitica:clone-challenge', (data) => {
       if (!data.challenge) return;
@@ -243,11 +242,9 @@
       this.$root.$emit('bv::show::modal', 'challenge-modal');
     });
   },
-  destroyed () {
+  beforeDestroy () {
     this.$root.$off('habitica:clone-challenge');
   },
-=======
->>>>>>> 3e0a7c70
   watch: {
     user () {
       if (!this.challenge) this.workingChallenge.leader = this.user._id;
