--- conflicted
+++ resolved
@@ -544,29 +544,17 @@
             this.$root.$emit('bv::show::modal', 'won-challenge');
             break;
           case 'STREAK_ACHIEVEMENT':
-<<<<<<< HEAD
-            this.streak(this.user.achievements.streak, () => {
+            this.text(this.user.achievements.streak, () => {
               if (!this.user.preferences.suppressModals.streak) {
                 this.$root.$emit('bv::show::modal', 'streak');
               }
             });
-=======
-            this.text(this.user.achievements.streak);
->>>>>>> 9205ec10
             this.playSound('Achievement_Unlocked');
             break;
           case 'ULTIMATE_GEAR_ACHIEVEMENT':
           case 'REBIRTH_ACHIEVEMENT':
           case 'GUILD_JOINED_ACHIEVEMENT':
           case 'CHALLENGE_JOINED_ACHIEVEMENT':
-<<<<<<< HEAD
-=======
-            this.playSound('Achievement_Unlocked');
-            this.text(`${this.$t('achievement')}: ${this.$t('joinedChallenge')}`, () => {
-              this.$root.$emit('bv::show::modal', 'joined-challenge');
-            }, false);
-            break;
->>>>>>> 9205ec10
           case 'INVITED_FRIEND_ACHIEVEMENT':
           case 'NEW_CONTRIBUTOR_LEVEL':
             this.showNotificationWithModal(notification.type);
