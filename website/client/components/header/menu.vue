<template lang="pug">
div
  inbox-modal
  creator-intro
<<<<<<< HEAD
  profile
  report-flag-modal
=======
  profileModal
>>>>>>> 2eab8b2c
  b-navbar.topbar.navbar-inverse.static-top.navbar-expand-lg(type="dark", :class="navbarZIndexClass")
    b-navbar-brand.brand
      .logo.svg-icon.d-none.d-xl-block(v-html="icons.logo")
      .svg-icon.gryphon.d-xs-block.d-xl-none
    b-nav-toggle(target='menu_collapse').menu-toggle
    .quick-menu.mobile-only.form-inline
      a.item-with-icon(@click="sync", v-b-tooltip.hover.bottom="$t('sync')")
        .top-menu-icon.svg-icon(v-html="icons.sync")
      notification-menu.item-with-icon
      user-dropdown.item-with-icon
    b-collapse#menu_collapse.collapse.navbar-collapse
      b-navbar-nav.menu-list
        b-nav-item.topbar-item(tag="li", :to="{name: 'tasks'}", exact) {{ $t('tasks') }}
        li.topbar-item(:class="{'active': $route.path.startsWith('/inventory')}")
          router-link.nav-link(:to="{name: 'items'}") {{ $t('inventory') }}
          .topbar-dropdown
            router-link.topbar-dropdown-item.dropdown-item(:to="{name: 'items'}", exact) {{ $t('items') }}
            router-link.topbar-dropdown-item.dropdown-item(:to="{name: 'equipment'}") {{ $t('equipment') }}
            router-link.topbar-dropdown-item.dropdown-item(:to="{name: 'stable'}") {{ $t('stable') }}
        li.topbar-item(:class="{'active': $route.path.startsWith('/shop')}")
          router-link.nav-link(:to="{name: 'market'}") {{ $t('shops') }}
          .topbar-dropdown
            router-link.topbar-dropdown-item.dropdown-item(:to="{name: 'market'}", exact) {{ $t('market') }}
            router-link.topbar-dropdown-item.dropdown-item(:to="{name: 'quests'}") {{ $t('quests') }}
            router-link.topbar-dropdown-item.dropdown-item(:to="{name: 'seasonal'}") {{ $t('titleSeasonalShop') }}
            router-link.topbar-dropdown-item.dropdown-item(:to="{name: 'time'}") {{ $t('titleTimeTravelers') }}
        b-nav-item.topbar-item(tag="li", :to="{name: 'party'}", v-if='this.user.party._id') {{ $t('party') }}
        b-nav-item.topbar-item(@click='openPartyModal()', v-if='!this.user.party._id') {{ $t('party') }}
        li.topbar-item(:class="{'active': $route.path.startsWith('/guilds')}")
          router-link.nav-link(:to="{name: 'tavern'}") {{ $t('guilds') }}
          .topbar-dropdown
            router-link.topbar-dropdown-item.dropdown-item(:to="{name: 'tavern'}") {{ $t('tavern') }}
            router-link.topbar-dropdown-item.dropdown-item(:to="{name: 'myGuilds'}") {{ $t('myGuilds') }}
            router-link.topbar-dropdown-item.dropdown-item(:to="{name: 'guildsDiscovery'}") {{ $t('guildsDiscovery') }}
        li.topbar-item(:class="{'active': $route.path.startsWith('/group-plans')}")
          router-link.nav-link(:to="{name: 'groupPlan'}") {{ $t('group') }}
          .topbar-dropdown
            router-link.topbar-dropdown-item.dropdown-item(v-for='group in groupPlans', :key='group._id', :to="{name: 'groupPlanDetailTaskInformation', params: {groupId: group._id}}") {{ group.name }}
        li.topbar-item(:class="{'active': $route.path.startsWith('/challenges')}")
          router-link.nav-link(:to="{name: 'myChallenges'}") {{ $t('challenges') }}
          .topbar-dropdown
            router-link.topbar-dropdown-item.dropdown-item(:to="{name: 'myChallenges'}") {{ $t('myChallenges') }}
            router-link.topbar-dropdown-item.dropdown-item(:to="{name: 'findChallenges'}") {{ $t('findChallenges') }}
        li.topbar-item(:class="{'active': $route.path.startsWith('/help')}")
          router-link.nav-link(:to="{name: 'faq'}") {{ $t('help') }}
          .topbar-dropdown
            router-link.topbar-dropdown-item.dropdown-item(:to="{name: 'faq'}") {{ $t('faq') }}
            router-link.topbar-dropdown-item.dropdown-item(:to="{name: 'overview'}") {{ $t('overview') }}
            router-link.topbar-dropdown-item.dropdown-item(to="/groups/guild/a29da26b-37de-4a71-b0c6-48e72a900dac") {{ $t('reportBug') }}
            router-link.topbar-dropdown-item.dropdown-item(to="/groups/guild/5481ccf3-5d2d-48a9-a871-70a7380cee5a") {{ $t('askAQuestion') }}
            a.topbar-dropdown-item.dropdown-item(href="https://trello.com/c/odmhIqyW/440-read-first-table-of-contents", target='_blank') {{ $t('requestAF') }}
            a.topbar-dropdown-item.dropdown-item(href="http://habitica.fandom.com/wiki/Contributing_to_Habitica", target='_blank') {{ $t('contributing') }}
            a.topbar-dropdown-item.dropdown-item(href="http://habitica.fandom.com/wiki/Habitica_Wiki", target='_blank') {{ $t('wiki') }}
            a.topbar-dropdown-item.dropdown-item(@click='modForm()') {{ $t('contactForm') }}
      .currency-tray.form-inline
        .item-with-icon(v-if="userHourglasses > 0")
          .top-menu-icon.svg-icon(v-html="icons.hourglasses", v-b-tooltip.hover.bottom="$t('mysticHourglassesTooltip')")
          span {{ userHourglasses }}
        .item-with-icon
          .top-menu-icon.svg-icon.gem(v-html="icons.gem", @click='showBuyGemsModal("gems")', v-b-tooltip.hover.bottom="$t('gems')")
          span {{userGems}}
        .item-with-icon.gold
          .top-menu-icon.svg-icon(v-html="icons.gold", v-b-tooltip.hover.bottom="$t('gold')")
          span {{Math.floor(user.stats.gp * 100) / 100}}
      .form-inline.desktop-only
        a.item-with-icon(@click="sync", v-b-tooltip.hover.bottom="$t('sync')")
          .top-menu-icon.svg-icon(v-html="icons.sync")
        notification-menu.item-with-icon
        user-dropdown.item-with-icon
</template>

<style lang="scss" scoped>
  @import '~client/assets/scss/colors.scss';
  @import '~client/assets/scss/utils.scss';

  @media only screen and (max-width: 1200px) {
    .gryphon {
      background-image: url('~assets/images/melior@3x.png');
      width: 30px;
      height: 30px;
      background-size: cover;
      color: $white;
      margin: 0 auto;
    }

    .topbar-item {
      font-size: 14px !important;
    }
  }

  @media only screen and (min-width: 992px) {
    .mobile-only {
      display: none !important;
    }

    .topbar {
      max-height: 56px;

      .currency-tray {
        margin-left: auto;
      }

      .topbar-item {
        padding-top: 5px;
        height: 56px;

        &.active:not(:hover) {
          box-shadow: 0px -4px 0px $purple-300 inset;
        }
      }

      .topbar-dropdown {
        position: absolute;
      }
    }
  }

  @media only screen and (max-width: 992px) {
    .brand {
      margin: 0;
    }

    .gryphon {
      position: absolute;
      left: calc(50% - 30px);
      top: 10px;
    }

    #menu_collapse {
      margin: 0.6em -16px -8px;
      overflow: auto;
      flex-direction: column;
      background-color: $purple-100;

      .menu-list {
        width: 100%;
        order: 1;
        text-align: center;

        .topbar-dropdown-item {
          background: #432874;
          border-bottom: #6133b4 solid 1px;
        }

        .topbar-item {
          &.active {
            background: #6133b4;
          }

          background: #4f2a93;
          border-bottom: #6133b4 solid 1px;
        }
      }
    }

    .currency-tray {
      justify-content: center;
      min-height: 40px;
      background: #271b3d;
      width: 100%;
    }

    .desktop-only {
      display: none !important;
    }
  }

  .menu-toggle {
    border: none;
  }

  #menu_collapse {
    display: flex;
    justify-content: space-between;
  }

  .topbar {
    background: $purple-100 url(~assets/svg/for-css/bits.svg) right top no-repeat;
    min-height: 56px;
    box-shadow: 0 1px 2px 0 rgba($black, 0.24);

    a {
      color: white !important;
    }
  }

  .navbar-z-index {
    &-normal {
      z-index: 1080;
    }

    &-modal {
      z-index: 1035;
    z-index: 1042; // To stay above snakbar notifications and modals
    }
  }

  .logo {
    padding-left: 10px;
    width: 128px;
    height: 28px;
  }

  .quick-menu {
    display: flex;
    margin-left: auto;
  }

  .currency-tray {
    display: flex;
  }

  .topbar-item {
    font-size: 16px;
    color: $white !important;
    font-weight: bold;
    transition: none;

    .topbar-dropdown {
      display: none; // Display is set to block on hover.
    }

    >a {
      padding: .8em 1em !important;
    }

    &:hover {
      color: $white !important;
      background: $purple-200;

      .topbar-dropdown {
        display: block; // Open drop-down on hover.
        margin-top: 0; // Remove gap between navbar and drop-down.
        background: $purple-200;
        border-radius: 0px;
        border: none;
        box-shadow: none;
        padding: 0px;

        border-bottom-right-radius: 5px;
        border-bottom-left-radius: 5px;

        .topbar-dropdown-item {
          font-size: 16px;
          box-shadow: none;
          color: $white;
          border: none;
          line-height: 1.5;
          display: list-item;

          &.active {
            background: $purple-300;
          }

          &:hover {
            background: $purple-300;

            &:last-child {
              border-bottom-right-radius: 5px;
              border-bottom-left-radius: 5px;
            }
          }
        }
      }
    }
  }

  .dropdown + .dropdown {
    margin-left: 0px;
  }

  .item-with-icon {
    color: $white;
    font-size: 16px;
    font-weight: normal;
    white-space: nowrap;

    span {
      font-weight: bold;
    }

    &.gold {
      margin-right: 24px;
    }

    &:hover /deep/ .top-menu-icon.svg-icon {
      color: $white;
    }

    & /deep/ .top-menu-icon.svg-icon {
      color: $header-color;
      vertical-align: bottom;
      display: inline-block;
      width: 24px;
      height: 24px;
      margin-right: 12px;
      margin-left: 12px;
    }
  }

  .menu-icon {
    margin-left: 24px;
  }

  .gem:hover {
    cursor: pointer;
  }

  .message-count {
    background-color: $blue-50;
    border-radius: 50%;
    height: 20px;
    width: 20px;
    float: right;
    color: $white;
    text-align: center;
    font-weight: bold;
    font-size: 12px;
  }

  .message-count.top-count {
    background-color: $red-50;
    position: absolute;
    right: 0;
    top: -0.5em;
    padding: .2em;
  }
</style>

<script>
import { mapState, mapGetters } from 'client/libs/store';
import * as Analytics from 'client/libs/analytics';
import { goToModForm } from 'client/libs/modform';

import gemIcon from 'assets/svg/gem.svg';
import goldIcon from 'assets/svg/gold.svg';
import syncIcon from 'assets/svg/sync.svg';
import svgHourglasses from 'assets/svg/hourglass.svg';
import logo from 'assets/svg/logo.svg';

import InboxModal from '../userMenu/inbox.vue';
import notificationMenu from './notificationsDropdown';
import creatorIntro from '../creatorIntro';
import profileModal from '../userMenu/profileModal';
import userDropdown from './userDropdown';

import reportFlagModal from '../chat/reportFlagModal';

export default {
  components: {
    userDropdown,
    InboxModal,
    notificationMenu,
    creatorIntro,
<<<<<<< HEAD
    profile,
    reportFlagModal,
=======
    profileModal,
>>>>>>> 2eab8b2c
  },
  data () {
    return {
      isUserDropdownOpen: false,
      icons: Object.freeze({
        gem: gemIcon,
        gold: goldIcon,
        hourglasses: svgHourglasses,
        sync: syncIcon,
        logo,
      }),
    };
  },
  computed: {
    ...mapGetters({
      userGems: 'user:gems',
    }),
    ...mapState({
      user: 'user.data',
      userHourglasses: 'user.data.purchased.plan.consecutive.trinkets',
      groupPlans: 'groupPlans',
      modalStack: 'modalStack',
    }),
    navbarZIndexClass () {
      if (this.modalStack.length > 0) {
        return 'navbar-z-index-modal';
      }
      return 'navbar-z-index-normal';
    },
  },
  mounted () {
    this.getUserGroupPlans();
  },
  methods: {
    modForm () {
      goToModForm(this.user);
    },
    toggleUserDropdown () {
      this.isUserDropdownOpen = !this.isUserDropdownOpen;
    },
    async sync () {
      this.$root.$emit('habitica::resync-requested');
      await Promise.all([
        this.$store.dispatch('user:fetch', {forceLoad: true}),
        this.$store.dispatch('tasks:fetchUserTasks', {forceLoad: true}),
      ]);
      this.$root.$emit('habitica::resync-completed');
    },
    async getUserGroupPlans () {
      this.$store.state.groupPlans = await this.$store.dispatch('guilds:getGroupPlans');
    },
    openPartyModal () {
      this.$root.$emit('bv::show::modal', 'create-party-modal');
    },
    showBuyGemsModal (startingPage) {
      this.$store.state.gemModalOptions.startingPage = startingPage;

      Analytics.track({
        hitType: 'event',
        eventCategory: 'button',
        eventAction: 'click',
        eventLabel: 'Gems > Toolbar',
      });

      this.$root.$emit('bv::show::modal', 'buy-gems', {alreadyTracked: true});
    },

  },
};
</script><|MERGE_RESOLUTION|>--- conflicted
+++ resolved
@@ -2,12 +2,8 @@
 div
   inbox-modal
   creator-intro
-<<<<<<< HEAD
-  profile
+  profileModal
   report-flag-modal
-=======
-  profileModal
->>>>>>> 2eab8b2c
   b-navbar.topbar.navbar-inverse.static-top.navbar-expand-lg(type="dark", :class="navbarZIndexClass")
     b-navbar-brand.brand
       .logo.svg-icon.d-none.d-xl-block(v-html="icons.logo")
@@ -362,12 +358,8 @@
     InboxModal,
     notificationMenu,
     creatorIntro,
-<<<<<<< HEAD
-    profile,
+    profileModal,
     reportFlagModal,
-=======
-    profileModal,
->>>>>>> 2eab8b2c
   },
   data () {
     return {
