--- conflicted
+++ resolved
@@ -3,13 +3,9 @@
   inbox-modal
   creator-intro
   profileModal
-<<<<<<< HEAD
   report-flag-modal
-  b-navbar.topbar.navbar-inverse.static-top.navbar-expand-lg(type="dark", :class="navbarZIndexClass")
-=======
   send-gems-modal
   b-navbar.topbar.navbar-inverse.static-top(toggleable="lg", type="dark", :class="navbarZIndexClass")
->>>>>>> e9397998
     b-navbar-brand.brand
       .logo.svg-icon.d-none.d-xl-block(v-html="icons.logo")
       .svg-icon.gryphon.d-xs-block.d-xl-none
@@ -364,12 +360,9 @@
     InboxModal,
     notificationMenu,
     profileModal,
-<<<<<<< HEAD
     reportFlagModal,
-=======
     sendGemsModal,
     userDropdown,
->>>>>>> e9397998
   },
   data () {
     return {
