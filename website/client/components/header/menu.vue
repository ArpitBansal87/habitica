--- conflicted
+++ resolved
@@ -2,17 +2,11 @@
 div
   inbox-modal
   creator-intro
-<<<<<<< HEAD
-  profile
-  b-navbar.topbar.navbar-inverse.static-top.navbar-expand-lg(type="dark", :class="navbarZIndexClass")
-    b-navbar-brand.brand(aria-label="Habitica")
-=======
   profileModal
   report-flag-modal
   send-gems-modal
   b-navbar.topbar.navbar-inverse.static-top(toggleable="lg", type="dark", :class="navbarZIndexClass")
-    b-navbar-brand.brand
->>>>>>> 1a66a680
+    b-navbar-brand.brand(aria-label="Habitica")
       .logo.svg-icon.d-none.d-xl-block(v-html="icons.logo")
       .svg-icon.gryphon.d-xs-block.d-xl-none
     b-navbar-toggle(target='menu_collapse').menu-toggle
