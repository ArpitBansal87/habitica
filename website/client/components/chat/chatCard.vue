<template lang="pug">
div
  .mentioned-icon(v-if='isUserMentioned')
  .message-hidden(v-if='!inbox && user.contributor.admin && msg.flagCount') {{flagCountDescription}}
  .card-body
    user-link(:userId="msg.uuid", :name="msg.user", :backer="msg.backer", :contributor="msg.contributor")
    p.time
      span.mr-1(v-if="msg.username") @{{ msg.username }}
      span.mr-1(v-if="msg.username") •
      span(v-b-tooltip="", :title="msg.timestamp | date") {{ msg.timestamp | timeAgo }}&nbsp;
      span(v-if="msg.client && user.contributor.level >= 4")  ({{ msg.client }})
<<<<<<< HEAD
    .text(v-html='atHighlight(parseMarkdown(msg.text))', ref='markdownContainer')
=======
    .text(v-html='atHighlight(parseMarkdown(msg.text))')
    .reported(v-if="isMessageReported && (inbox === true)")
      span(v-once) {{ $t('reportedMessage')}}
      br
      span(v-once) {{ $t('canDeleteNow') }}
>>>>>>> 6f75a8d9
    hr
    .d-flex(v-if='msg.id')
      .action.d-flex.align-items-center(v-if='!inbox', @click='copyAsTodo(msg)')
        .svg-icon(v-html="icons.copy")
        div {{$t('copyAsTodo')}}
      .action.d-flex.align-items-center(v-if='(inbox || (user.flags.communityGuidelinesAccepted && msg.uuid !== "system")) && (!isMessageReported || user.contributor.admin)', @click='report(msg)')
        .svg-icon(v-html="icons.report", v-once)
        div(v-once) {{$t('report')}}
      .action.d-flex.align-items-center(v-if='msg.uuid === user._id || inbox || user.contributor.admin', @click='remove()')
        .svg-icon(v-html="icons.delete", v-once)
        div(v-once) {{$t('delete')}}
      .ml-auto.d-flex(v-b-tooltip="{title: likeTooltip(msg.likes[user._id])}", v-if='!inbox')
        .action.d-flex.align-items-center.mr-0(@click='like()', v-if='likeCount > 0', :class='{active: msg.likes[user._id]}')
          .svg-icon(v-html="icons.liked", :title='$t("liked")')
          | +{{ likeCount }}
        .action.d-flex.align-items-center.mr-0(@click='like()', v-if='likeCount === 0', :class='{active: msg.likes[user._id]}')
          .svg-icon(v-html="icons.like", :title='$t("like")')
      span(v-if='!msg.likes[user._id] && !inbox') {{ $t('like') }}
</template>

<style lang="scss">
  .at-highlight {
    background-color: rgba(213, 200, 255, 0.32);
    padding: 0.1rem;
  }

  .at-text {
    color: #6133b4;
  }
</style>

<style lang="scss" scoped>
  @import '~client/assets/scss/colors.scss';

  .mentioned-icon {
    width: 16px;
    height: 16px;
    border-radius: 50%;
    background-color: #bda8ff;
    box-shadow: 0 1px 1px 0 rgba(26, 24, 29, 0.12);
    position: absolute;
    right: -.5em;
    top: -.5em;
  }

  .message-hidden {
    margin-left: 1.5em;
    margin-top: 1em;
    color: red;
  }

  hr {
    margin-bottom: 0.5rem;
    margin-top: 0.5rem;
  }

  .card-body {
    padding: 0.75rem 1.25rem 0.75rem 1.25rem;

    .time {
      font-size: 12px;
      color: #878190;
      margin-bottom: 0.5rem;
    }

    .text {
      font-size: 14px;
      color: #4e4a57;
      text-align: left !important;
      min-height: 0rem;
      margin-bottom: -0.5rem;
    }
  }

  .action {
    display: inline-block;
    color: #878190;
    margin-right: 1em;
    font-size: 12px;

    :hover {
      cursor: pointer;
    }

    .svg-icon {
      color: #A5A1AC;
      margin-right: .2em;
      width: 16px;
    }
  }

  .active {
    color: $purple-300;

    .svg-icon {
      color: $purple-400;
    }
  }

  .reported {
    margin-top: 18px;
    color: $red-50;
  }
</style>

<script>
import axios from 'axios';
import moment from 'moment';
import cloneDeep from 'lodash/cloneDeep';
import escapeRegExp from 'lodash/escapeRegExp';
import max from 'lodash/max';

import habiticaMarkdown from 'habitica-markdown';
import { mapState } from 'client/libs/store';
import userLink from '../userLink';

import deleteIcon from 'assets/svg/delete.svg';
import copyIcon from 'assets/svg/copy.svg';
import likeIcon from 'assets/svg/like.svg';
import likedIcon from 'assets/svg/liked.svg';
import reportIcon from 'assets/svg/report.svg';
import { highlightUsers } from '../../libs/highlightUsers';
import { CHAT_FLAG_LIMIT_FOR_HIDING, CHAT_FLAG_FROM_SHADOW_MUTE } from '../../../common/script/constants';

export default {
  components: {userLink},
  props: {
    msg: {},
    inbox: {
      type: Boolean,
      default: false,
    },
    groupId: {},
  },
  data () {
    return {
      icons: Object.freeze({
        like: likeIcon,
        copy: copyIcon,
        report: reportIcon,
        delete: deleteIcon,
        liked: likedIcon,
      }),
      reported: false,
    };
  },
  filters: {
    timeAgo (value) {
      return moment(value).fromNow();
    },
    date (value) {
      // @TODO: Vue doesn't support this so we cant user preference
      return moment(value).toDate();
    },
  },
  computed: {
    ...mapState({user: 'user.data'}),
    isUserMentioned () {
      const message = this.msg;
      const user = this.user;

      if (message.hasOwnProperty('highlight')) return message.highlight;

      message.highlight = false;
      const messageText = message.text.toLowerCase();
      const displayName = user.profile.name;
      const username = user.auth.local && user.auth.local.username;
      const mentioned = max([messageText.indexOf(username.toLowerCase()), messageText.indexOf(displayName.toLowerCase())]);
      if (mentioned === -1) return message.highlight;

      const escapedDisplayName = escapeRegExp(displayName);
      const escapedUsername = escapeRegExp(username);
      const pattern = `@(${escapedUsername}|${escapedDisplayName})(\\b)`;
      const precedingChar = messageText.substring(mentioned - 1, mentioned);
      if (mentioned === 0 || precedingChar.trim() === '' || precedingChar === '@') {
        let regex = new RegExp(pattern, 'i');
        message.highlight = regex.test(messageText);
      }

      return message.highlight;
    },
    likeCount () {
      const message = this.msg;
      if (!message.likes) return 0;

      let likeCount = 0;
      for (let key in message.likes) {
        let like = message.likes[key];
        if (like) likeCount += 1;
      }
      return likeCount;
    },
    isMessageReported () {
      return this.msg.flags && this.msg.flags[this.user.id] || this.reported;
    },
    flagCountDescription () {
      if (!this.msg.flagCount) return '';
      if (this.msg.flagCount < CHAT_FLAG_LIMIT_FOR_HIDING) return 'Message flagged once, not hidden';
      if (this.msg.flagCount < CHAT_FLAG_FROM_SHADOW_MUTE) return 'Message hidden';
      return 'Message hidden (shadow-muted)';
    },
  },
  mounted () {
    const links = this.$refs.markdownContainer.getElementsByTagName('a');
    for (let i = 0; i < links.length; i++) {
      const link = links[i];
      if (links[i].getAttribute('href').startsWith('/profile/')) {
        links[i].onclick = (ev) => {
          ev.preventDefault();
          this.$router.push({ path: link.getAttribute('href')});
        };
      }
    }
  },
  methods: {
    async like () {
      let message = cloneDeep(this.msg);

      await this.$store.dispatch('chat:like', {
        groupId: this.groupId,
        chatId: message.id,
      });

      if (!message.likes[this.user._id]) {
        message.likes[this.user._id] = true;
      } else {
        message.likes[this.user._id] = !message.likes[this.user._id];
      }

      this.$emit('message-liked', message);
      this.$root.$emit('bv::hide::tooltip');
    },
    likeTooltip (likedStatus) {
      if (!likedStatus) return this.$t('like');
    },
    copyAsTodo (message) {
      this.$root.$emit('habitica::copy-as-todo', message);
    },
    report () {
      this.$root.$on('habitica:report-result', data => {
        if (data.ok) {
          this.reported = true;
        }

        this.$root.$off('habitica:report-result');
      });

      this.$root.$emit('habitica::report-chat', {
        message: this.msg,
        groupId: this.groupId || 'privateMessage',
      });
    },
    async remove () {
      if (!confirm(this.$t('areYouSureDeleteMessage'))) return;

      const message = this.msg;
      this.$emit('message-removed', message);

      if (this.inbox) {
        await axios.delete(`/api/v4/inbox/messages/${message.id}`);
        return;
      }

      await this.$store.dispatch('chat:deleteChat', {
        groupId: this.groupId,
        chatId: message.id,
      });
    },
    atHighlight (text) {
      return highlightUsers(text, this.user.auth.local.username, this.user.profile.name);
    },
    parseMarkdown (text) {
<<<<<<< HEAD
      const mdText = habiticaMarkdown.render(text);
      return mdText;
=======
      if (!text) return;
      return habiticaMarkdown.render(String(text));
>>>>>>> 6f75a8d9
    },
  },
  mounted () {
    this.CHAT_FLAG_LIMIT_FOR_HIDING = CHAT_FLAG_LIMIT_FOR_HIDING;
    this.CHAT_FLAG_FROM_SHADOW_MUTE = CHAT_FLAG_FROM_SHADOW_MUTE;
    this.$emit('chat-card-mounted', this.msg.id);
  },
};
</script><|MERGE_RESOLUTION|>--- conflicted
+++ resolved
@@ -9,15 +9,11 @@
       span.mr-1(v-if="msg.username") •
       span(v-b-tooltip="", :title="msg.timestamp | date") {{ msg.timestamp | timeAgo }}&nbsp;
       span(v-if="msg.client && user.contributor.level >= 4")  ({{ msg.client }})
-<<<<<<< HEAD
     .text(v-html='atHighlight(parseMarkdown(msg.text))', ref='markdownContainer')
-=======
-    .text(v-html='atHighlight(parseMarkdown(msg.text))')
     .reported(v-if="isMessageReported && (inbox === true)")
       span(v-once) {{ $t('reportedMessage')}}
       br
       span(v-once) {{ $t('canDeleteNow') }}
->>>>>>> 6f75a8d9
     hr
     .d-flex(v-if='msg.id')
       .action.d-flex.align-items-center(v-if='!inbox', @click='copyAsTodo(msg)')
@@ -290,13 +286,8 @@
       return highlightUsers(text, this.user.auth.local.username, this.user.profile.name);
     },
     parseMarkdown (text) {
-<<<<<<< HEAD
-      const mdText = habiticaMarkdown.render(text);
-      return mdText;
-=======
       if (!text) return;
       return habiticaMarkdown.render(String(text));
->>>>>>> 6f75a8d9
     },
   },
   mounted () {
