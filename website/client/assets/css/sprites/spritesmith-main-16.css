.Mount_Body_TRex-Base {
<<<<<<< HEAD
=======
  background-image: url('~assets/images/sprites/spritesmith-main-16.png');
  background-position: -680px 0px;
  width: 135px;
  height: 135px;
}
.Mount_Body_TRex-CottonCandyBlue {
  background-image: url('~assets/images/sprites/spritesmith-main-16.png');
  background-position: -136px -544px;
  width: 135px;
  height: 135px;
}
.Mount_Body_TRex-CottonCandyPink {
  background-image: url('~assets/images/sprites/spritesmith-main-16.png');
  background-position: 0px -136px;
  width: 135px;
  height: 135px;
}
.Mount_Body_TRex-Desert {
  background-image: url('~assets/images/sprites/spritesmith-main-16.png');
  background-position: -136px -136px;
  width: 135px;
  height: 135px;
}
.Mount_Body_TRex-Golden {
  background-image: url('~assets/images/sprites/spritesmith-main-16.png');
  background-position: -272px 0px;
  width: 135px;
  height: 135px;
}
.Mount_Body_TRex-Red {
>>>>>>> 0eb7e10e
  background-image: url('~assets/images/sprites/spritesmith-main-16.png');
  background-position: -272px -136px;
  width: 135px;
  height: 135px;
}
.Mount_Body_TRex-CottonCandyBlue {
  background-image: url('~assets/images/sprites/spritesmith-main-16.png');
  background-position: -816px -544px;
  width: 135px;
  height: 135px;
}
.Mount_Body_TRex-CottonCandyPink {
  background-image: url('~assets/images/sprites/spritesmith-main-16.png');
  background-position: -680px -136px;
  width: 135px;
  height: 135px;
}
.Mount_Body_TRex-Desert {
  background-image: url('~assets/images/sprites/spritesmith-main-16.png');
  background-position: 0px -136px;
  width: 135px;
  height: 135px;
}
.Mount_Body_TRex-Golden {
  background-image: url('~assets/images/sprites/spritesmith-main-16.png');
  background-position: -136px -136px;
  width: 135px;
  height: 135px;
}
.Mount_Body_TRex-Red {
  background-image: url('~assets/images/sprites/spritesmith-main-16.png');
  background-position: -272px 0px;
  width: 135px;
  height: 135px;
}
.Mount_Body_TRex-Shade {
  background-image: url('~assets/images/sprites/spritesmith-main-16.png');
<<<<<<< HEAD
  background-position: -272px -136px;
=======
  background-position: 0px -272px;
>>>>>>> 0eb7e10e
  width: 135px;
  height: 135px;
}
.Mount_Body_TRex-Skeleton {
  background-image: url('~assets/images/sprites/spritesmith-main-16.png');
<<<<<<< HEAD
  background-position: 0px -272px;
=======
  background-position: -136px -272px;
>>>>>>> 0eb7e10e
  width: 135px;
  height: 135px;
}
.Mount_Body_TRex-White {
  background-image: url('~assets/images/sprites/spritesmith-main-16.png');
<<<<<<< HEAD
  background-position: -136px -272px;
=======
  background-position: -272px -272px;
>>>>>>> 0eb7e10e
  width: 135px;
  height: 135px;
}
.Mount_Body_TRex-Zombie {
  background-image: url('~assets/images/sprites/spritesmith-main-16.png');
<<<<<<< HEAD
  background-position: -272px -272px;
=======
  background-position: -408px 0px;
>>>>>>> 0eb7e10e
  width: 135px;
  height: 135px;
}
.Mount_Body_Treeling-Desert {
  background-image: url('~assets/images/sprites/spritesmith-main-16.png');
  background-position: -1058px -424px;
  width: 105px;
  height: 105px;
}
.Mount_Body_Treeling-Golden {
  background-image: url('~assets/images/sprites/spritesmith-main-16.png');
  background-position: -1270px -318px;
  width: 105px;
  height: 105px;
}
.Mount_Body_Treeling-Red {
  background-image: url('~assets/images/sprites/spritesmith-main-16.png');
  background-position: -1058px -530px;
  width: 105px;
  height: 105px;
}
.Mount_Body_Treeling-Shade {
  background-image: url('~assets/images/sprites/spritesmith-main-16.png');
  background-position: -1058px -636px;
  width: 105px;
  height: 105px;
}
.Mount_Body_Treeling-Skeleton {
  background-image: url('~assets/images/sprites/spritesmith-main-16.png');
  background-position: -1058px -742px;
  width: 105px;
  height: 105px;
}
.Mount_Body_Treeling-White {
  background-image: url('~assets/images/sprites/spritesmith-main-16.png');
  background-position: -1058px -212px;
  width: 105px;
  height: 105px;
}
.Mount_Body_Treeling-Zombie {
  background-image: url('~assets/images/sprites/spritesmith-main-16.png');
  background-position: -1058px -318px;
  width: 105px;
  height: 105px;
}
.Mount_Body_Triceratops-Base {
  background-image: url('~assets/images/sprites/spritesmith-main-16.png');
<<<<<<< HEAD
  background-position: -530px -940px;
=======
  background-position: -1058px -848px;
>>>>>>> 0eb7e10e
  width: 105px;
  height: 105px;
}
.Mount_Body_Triceratops-CottonCandyBlue {
  background-image: url('~assets/images/sprites/spritesmith-main-16.png');
<<<<<<< HEAD
  background-position: -636px -940px;
=======
  background-position: 0px -1046px;
>>>>>>> 0eb7e10e
  width: 105px;
  height: 105px;
}
.Mount_Body_Triceratops-CottonCandyPink {
  background-image: url('~assets/images/sprites/spritesmith-main-16.png');
<<<<<<< HEAD
  background-position: -742px -940px;
=======
  background-position: -106px -1046px;
>>>>>>> 0eb7e10e
  width: 105px;
  height: 105px;
}
.Mount_Body_Triceratops-Desert {
  background-image: url('~assets/images/sprites/spritesmith-main-16.png');
<<<<<<< HEAD
  background-position: -848px -940px;
=======
  background-position: -212px -1046px;
>>>>>>> 0eb7e10e
  width: 105px;
  height: 105px;
}
.Mount_Body_Triceratops-Golden {
  background-image: url('~assets/images/sprites/spritesmith-main-16.png');
<<<<<<< HEAD
  background-position: -1058px 0px;
=======
  background-position: -318px -1046px;
>>>>>>> 0eb7e10e
  width: 105px;
  height: 105px;
}
.Mount_Body_Triceratops-Red {
  background-image: url('~assets/images/sprites/spritesmith-main-16.png');
<<<<<<< HEAD
  background-position: -1058px -106px;
=======
  background-position: -424px -1046px;
>>>>>>> 0eb7e10e
  width: 105px;
  height: 105px;
}
.Mount_Body_Triceratops-Shade {
  background-image: url('~assets/images/sprites/spritesmith-main-16.png');
<<<<<<< HEAD
  background-position: -1058px -212px;
=======
  background-position: -530px -1046px;
>>>>>>> 0eb7e10e
  width: 105px;
  height: 105px;
}
.Mount_Body_Triceratops-Skeleton {
  background-image: url('~assets/images/sprites/spritesmith-main-16.png');
<<<<<<< HEAD
  background-position: -1058px -318px;
=======
  background-position: -636px -1046px;
>>>>>>> 0eb7e10e
  width: 105px;
  height: 105px;
}
.Mount_Body_Triceratops-White {
  background-image: url('~assets/images/sprites/spritesmith-main-16.png');
<<<<<<< HEAD
  background-position: -1058px -424px;
=======
  background-position: -742px -1046px;
>>>>>>> 0eb7e10e
  width: 105px;
  height: 105px;
}
.Mount_Body_Triceratops-Zombie {
  background-image: url('~assets/images/sprites/spritesmith-main-16.png');
<<<<<<< HEAD
  background-position: -1058px -530px;
=======
  background-position: -848px -1046px;
>>>>>>> 0eb7e10e
  width: 105px;
  height: 105px;
}
.Mount_Body_Turkey-Base {
  background-image: url('~assets/images/sprites/spritesmith-main-16.png');
<<<<<<< HEAD
  background-position: -1058px -636px;
=======
  background-position: -954px -1046px;
>>>>>>> 0eb7e10e
  width: 105px;
  height: 105px;
}
.Mount_Body_Turkey-Gilded {
  background-image: url('~assets/images/sprites/spritesmith-main-16.png');
<<<<<<< HEAD
  background-position: -1058px -742px;
=======
  background-position: -1164px 0px;
>>>>>>> 0eb7e10e
  width: 105px;
  height: 105px;
}
.Mount_Body_Turtle-Base {
  background-image: url('~assets/images/sprites/spritesmith-main-16.png');
<<<<<<< HEAD
  background-position: -1058px -848px;
=======
  background-position: -1164px -106px;
>>>>>>> 0eb7e10e
  width: 105px;
  height: 105px;
}
.Mount_Body_Turtle-CottonCandyBlue {
  background-image: url('~assets/images/sprites/spritesmith-main-16.png');
<<<<<<< HEAD
  background-position: 0px -1046px;
=======
  background-position: -1164px -212px;
>>>>>>> 0eb7e10e
  width: 105px;
  height: 105px;
}
.Mount_Body_Turtle-CottonCandyPink {
  background-image: url('~assets/images/sprites/spritesmith-main-16.png');
<<<<<<< HEAD
  background-position: -106px -1046px;
=======
  background-position: -1164px -318px;
>>>>>>> 0eb7e10e
  width: 105px;
  height: 105px;
}
.Mount_Body_Turtle-Desert {
  background-image: url('~assets/images/sprites/spritesmith-main-16.png');
<<<<<<< HEAD
  background-position: -212px -1046px;
=======
  background-position: -1164px -424px;
>>>>>>> 0eb7e10e
  width: 105px;
  height: 105px;
}
.Mount_Body_Turtle-Golden {
  background-image: url('~assets/images/sprites/spritesmith-main-16.png');
<<<<<<< HEAD
  background-position: -318px -1046px;
=======
  background-position: -1164px -530px;
>>>>>>> 0eb7e10e
  width: 105px;
  height: 105px;
}
.Mount_Body_Turtle-Red {
  background-image: url('~assets/images/sprites/spritesmith-main-16.png');
<<<<<<< HEAD
  background-position: -424px -1046px;
=======
  background-position: -1164px -636px;
>>>>>>> 0eb7e10e
  width: 105px;
  height: 105px;
}
.Mount_Body_Turtle-Shade {
  background-image: url('~assets/images/sprites/spritesmith-main-16.png');
<<<<<<< HEAD
  background-position: -530px -1046px;
=======
  background-position: -1164px -742px;
>>>>>>> 0eb7e10e
  width: 105px;
  height: 105px;
}
.Mount_Body_Turtle-Skeleton {
  background-image: url('~assets/images/sprites/spritesmith-main-16.png');
<<<<<<< HEAD
  background-position: -636px -1046px;
=======
  background-position: -1164px -848px;
>>>>>>> 0eb7e10e
  width: 105px;
  height: 105px;
}
.Mount_Body_Turtle-White {
  background-image: url('~assets/images/sprites/spritesmith-main-16.png');
<<<<<<< HEAD
  background-position: -742px -1046px;
=======
  background-position: -1164px -954px;
>>>>>>> 0eb7e10e
  width: 105px;
  height: 105px;
}
.Mount_Body_Turtle-Zombie {
  background-image: url('~assets/images/sprites/spritesmith-main-16.png');
<<<<<<< HEAD
  background-position: -848px -1046px;
=======
  background-position: 0px -1152px;
>>>>>>> 0eb7e10e
  width: 105px;
  height: 105px;
}
.Mount_Body_Unicorn-Base {
  background-image: url('~assets/images/sprites/spritesmith-main-16.png');
<<<<<<< HEAD
  background-position: -954px -1046px;
=======
  background-position: -106px -1152px;
>>>>>>> 0eb7e10e
  width: 105px;
  height: 105px;
}
.Mount_Body_Unicorn-CottonCandyBlue {
  background-image: url('~assets/images/sprites/spritesmith-main-16.png');
<<<<<<< HEAD
  background-position: -1164px 0px;
=======
  background-position: -212px -1152px;
>>>>>>> 0eb7e10e
  width: 105px;
  height: 105px;
}
.Mount_Body_Unicorn-CottonCandyPink {
  background-image: url('~assets/images/sprites/spritesmith-main-16.png');
<<<<<<< HEAD
  background-position: -1164px -106px;
=======
  background-position: -318px -1152px;
>>>>>>> 0eb7e10e
  width: 105px;
  height: 105px;
}
.Mount_Body_Unicorn-Desert {
  background-image: url('~assets/images/sprites/spritesmith-main-16.png');
<<<<<<< HEAD
  background-position: -1164px -212px;
=======
  background-position: -1060px -1470px;
>>>>>>> 0eb7e10e
  width: 105px;
  height: 105px;
}
.Mount_Body_Unicorn-Golden {
  background-image: url('~assets/images/sprites/spritesmith-main-16.png');
<<<<<<< HEAD
  background-position: -1164px -318px;
=======
  background-position: -636px -1576px;
>>>>>>> 0eb7e10e
  width: 105px;
  height: 105px;
}
.Mount_Body_Unicorn-Red {
  background-image: url('~assets/images/sprites/spritesmith-main-16.png');
<<<<<<< HEAD
  background-position: -1164px -424px;
=======
  background-position: -742px -1576px;
>>>>>>> 0eb7e10e
  width: 105px;
  height: 105px;
}
.Mount_Body_Unicorn-Shade {
  background-image: url('~assets/images/sprites/spritesmith-main-16.png');
<<<<<<< HEAD
  background-position: -1164px -530px;
=======
  background-position: -848px -1576px;
>>>>>>> 0eb7e10e
  width: 105px;
  height: 105px;
}
.Mount_Body_Unicorn-Skeleton {
  background-image: url('~assets/images/sprites/spritesmith-main-16.png');
<<<<<<< HEAD
  background-position: -1164px -636px;
=======
  background-position: -954px -1576px;
>>>>>>> 0eb7e10e
  width: 105px;
  height: 105px;
}
.Mount_Body_Unicorn-White {
  background-image: url('~assets/images/sprites/spritesmith-main-16.png');
<<<<<<< HEAD
  background-position: -1270px -318px;
=======
  background-position: -1060px -1576px;
>>>>>>> 0eb7e10e
  width: 105px;
  height: 105px;
}
.Mount_Body_Unicorn-Zombie {
  background-image: url('~assets/images/sprites/spritesmith-main-16.png');
<<<<<<< HEAD
  background-position: -212px -1470px;
=======
  background-position: -1166px -1576px;
>>>>>>> 0eb7e10e
  width: 105px;
  height: 105px;
}
.Mount_Body_Velociraptor-Base {
  background-image: url('~assets/images/sprites/spritesmith-main-16.png');
<<<<<<< HEAD
  background-position: -1588px -1378px;
=======
  background-position: -1272px -1576px;
>>>>>>> 0eb7e10e
  width: 105px;
  height: 105px;
}
.Mount_Body_Velociraptor-CottonCandyBlue {
  background-image: url('~assets/images/sprites/spritesmith-main-16.png');
<<<<<<< HEAD
  background-position: 0px -1576px;
=======
  background-position: -1378px -1576px;
>>>>>>> 0eb7e10e
  width: 105px;
  height: 105px;
}
.Mount_Body_Velociraptor-CottonCandyPink {
  background-image: url('~assets/images/sprites/spritesmith-main-16.png');
<<<<<<< HEAD
  background-position: -106px -1576px;
=======
  background-position: -1484px -1576px;
>>>>>>> 0eb7e10e
  width: 105px;
  height: 105px;
}
.Mount_Body_Velociraptor-Desert {
  background-image: url('~assets/images/sprites/spritesmith-main-16.png');
<<<<<<< HEAD
  background-position: -212px -1576px;
=======
  background-position: -1694px 0px;
>>>>>>> 0eb7e10e
  width: 105px;
  height: 105px;
}
.Mount_Body_Velociraptor-Golden {
  background-image: url('~assets/images/sprites/spritesmith-main-16.png');
<<<<<<< HEAD
  background-position: -318px -1576px;
=======
  background-position: -952px -354px;
>>>>>>> 0eb7e10e
  width: 105px;
  height: 105px;
}
.Mount_Body_Velociraptor-Red {
  background-image: url('~assets/images/sprites/spritesmith-main-16.png');
<<<<<<< HEAD
  background-position: -424px -1576px;
=======
  background-position: -952px -460px;
>>>>>>> 0eb7e10e
  width: 105px;
  height: 105px;
}
.Mount_Body_Velociraptor-Shade {
  background-image: url('~assets/images/sprites/spritesmith-main-16.png');
<<<<<<< HEAD
  background-position: -530px -1576px;
=======
  background-position: -952px -566px;
>>>>>>> 0eb7e10e
  width: 105px;
  height: 105px;
}
.Mount_Body_Velociraptor-Skeleton {
  background-image: url('~assets/images/sprites/spritesmith-main-16.png');
<<<<<<< HEAD
  background-position: -636px -1576px;
=======
  background-position: -952px -672px;
>>>>>>> 0eb7e10e
  width: 105px;
  height: 105px;
}
.Mount_Body_Velociraptor-White {
  background-image: url('~assets/images/sprites/spritesmith-main-16.png');
<<<<<<< HEAD
  background-position: -742px -1576px;
=======
  background-position: -952px -778px;
>>>>>>> 0eb7e10e
  width: 105px;
  height: 105px;
}
.Mount_Body_Velociraptor-Zombie {
  background-image: url('~assets/images/sprites/spritesmith-main-16.png');
<<<<<<< HEAD
  background-position: -848px -1576px;
=======
  background-position: 0px -940px;
>>>>>>> 0eb7e10e
  width: 105px;
  height: 105px;
}
.Mount_Body_Whale-Base {
  background-image: url('~assets/images/sprites/spritesmith-main-16.png');
<<<<<<< HEAD
  background-position: -952px -248px;
=======
  background-position: -106px -940px;
>>>>>>> 0eb7e10e
  width: 105px;
  height: 105px;
}
.Mount_Body_Whale-CottonCandyBlue {
  background-image: url('~assets/images/sprites/spritesmith-main-16.png');
<<<<<<< HEAD
  background-position: -952px -354px;
=======
  background-position: -212px -940px;
>>>>>>> 0eb7e10e
  width: 105px;
  height: 105px;
}
.Mount_Body_Whale-CottonCandyPink {
  background-image: url('~assets/images/sprites/spritesmith-main-16.png');
<<<<<<< HEAD
  background-position: -952px -460px;
=======
  background-position: -318px -940px;
>>>>>>> 0eb7e10e
  width: 105px;
  height: 105px;
}
.Mount_Body_Whale-Desert {
  background-image: url('~assets/images/sprites/spritesmith-main-16.png');
<<<<<<< HEAD
  background-position: -952px -566px;
=======
  background-position: -424px -940px;
>>>>>>> 0eb7e10e
  width: 105px;
  height: 105px;
}
.Mount_Body_Whale-Golden {
  background-image: url('~assets/images/sprites/spritesmith-main-16.png');
<<<<<<< HEAD
  background-position: -952px -672px;
=======
  background-position: -530px -940px;
>>>>>>> 0eb7e10e
  width: 105px;
  height: 105px;
}
.Mount_Body_Whale-Red {
  background-image: url('~assets/images/sprites/spritesmith-main-16.png');
<<<<<<< HEAD
  background-position: -952px -778px;
=======
  background-position: -636px -940px;
>>>>>>> 0eb7e10e
  width: 105px;
  height: 105px;
}
.Mount_Body_Whale-Shade {
  background-image: url('~assets/images/sprites/spritesmith-main-16.png');
<<<<<<< HEAD
  background-position: 0px -940px;
=======
  background-position: -742px -940px;
>>>>>>> 0eb7e10e
  width: 105px;
  height: 105px;
}
.Mount_Body_Whale-Skeleton {
  background-image: url('~assets/images/sprites/spritesmith-main-16.png');
<<<<<<< HEAD
  background-position: -106px -940px;
=======
  background-position: -848px -940px;
>>>>>>> 0eb7e10e
  width: 105px;
  height: 105px;
}
.Mount_Body_Whale-White {
  background-image: url('~assets/images/sprites/spritesmith-main-16.png');
<<<<<<< HEAD
  background-position: -212px -940px;
=======
  background-position: -1058px 0px;
>>>>>>> 0eb7e10e
  width: 105px;
  height: 105px;
}
.Mount_Body_Whale-Zombie {
  background-image: url('~assets/images/sprites/spritesmith-main-16.png');
<<<<<<< HEAD
  background-position: -318px -940px;
=======
  background-position: -1058px -106px;
>>>>>>> 0eb7e10e
  width: 105px;
  height: 105px;
}
.Mount_Body_Wolf-Aquatic {
  background-image: url('~assets/images/sprites/spritesmith-main-16.png');
<<<<<<< HEAD
  background-position: -408px 0px;
=======
  background-position: -408px -136px;
>>>>>>> 0eb7e10e
  width: 135px;
  height: 135px;
}
.Mount_Body_Wolf-Base {
  background-image: url('~assets/images/sprites/spritesmith-main-16.png');
<<<<<<< HEAD
  background-position: -408px -136px;
=======
  background-position: -408px -272px;
  width: 135px;
  height: 135px;
}
.Mount_Body_Wolf-Bronze {
  background-image: url('~assets/images/sprites/spritesmith-main-16.png');
  background-position: 0px -408px;
>>>>>>> 0eb7e10e
  width: 135px;
  height: 135px;
}
.Mount_Body_Wolf-Celestial {
  background-image: url('~assets/images/sprites/spritesmith-main-16.png');
<<<<<<< HEAD
  background-position: -408px -272px;
=======
  background-position: -136px -408px;
>>>>>>> 0eb7e10e
  width: 135px;
  height: 135px;
}
.Mount_Body_Wolf-CottonCandyBlue {
  background-image: url('~assets/images/sprites/spritesmith-main-16.png');
<<<<<<< HEAD
  background-position: 0px -408px;
=======
  background-position: -272px -408px;
>>>>>>> 0eb7e10e
  width: 135px;
  height: 135px;
}
.Mount_Body_Wolf-CottonCandyPink {
  background-image: url('~assets/images/sprites/spritesmith-main-16.png');
<<<<<<< HEAD
  background-position: -136px -408px;
=======
  background-position: -408px -408px;
>>>>>>> 0eb7e10e
  width: 135px;
  height: 135px;
}
.Mount_Body_Wolf-Cupid {
  background-image: url('~assets/images/sprites/spritesmith-main-16.png');
<<<<<<< HEAD
  background-position: -272px -408px;
=======
  background-position: -544px 0px;
>>>>>>> 0eb7e10e
  width: 135px;
  height: 135px;
}
.Mount_Body_Wolf-Desert {
  background-image: url('~assets/images/sprites/spritesmith-main-16.png');
<<<<<<< HEAD
  background-position: -408px -408px;
=======
  background-position: -544px -136px;
>>>>>>> 0eb7e10e
  width: 135px;
  height: 135px;
}
.Mount_Body_Wolf-Ember {
  background-image: url('~assets/images/sprites/spritesmith-main-16.png');
<<<<<<< HEAD
  background-position: -544px 0px;
=======
  background-position: -544px -272px;
>>>>>>> 0eb7e10e
  width: 135px;
  height: 135px;
}
.Mount_Body_Wolf-Fairy {
  background-image: url('~assets/images/sprites/spritesmith-main-16.png');
<<<<<<< HEAD
  background-position: -544px -136px;
=======
  background-position: -544px -408px;
>>>>>>> 0eb7e10e
  width: 135px;
  height: 135px;
}
.Mount_Body_Wolf-Floral {
  background-image: url('~assets/images/sprites/spritesmith-main-16.png');
<<<<<<< HEAD
  background-position: -544px -272px;
=======
  background-position: 0px -544px;
>>>>>>> 0eb7e10e
  width: 135px;
  height: 135px;
}
.Mount_Body_Wolf-Frost {
  background-image: url('~assets/images/sprites/spritesmith-main-16.png');
<<<<<<< HEAD
  background-position: -544px -408px;
=======
  background-position: 0px 0px;
>>>>>>> 0eb7e10e
  width: 135px;
  height: 135px;
}
.Mount_Body_Wolf-Ghost {
  background-image: url('~assets/images/sprites/spritesmith-main-16.png');
<<<<<<< HEAD
  background-position: 0px -544px;
=======
  background-position: -272px -544px;
>>>>>>> 0eb7e10e
  width: 135px;
  height: 135px;
}
.Mount_Body_Wolf-Glass {
  background-image: url('~assets/images/sprites/spritesmith-main-16.png');
<<<<<<< HEAD
  background-position: -136px -544px;
=======
  background-position: -408px -544px;
>>>>>>> 0eb7e10e
  width: 135px;
  height: 135px;
}
.Mount_Body_Wolf-Glow {
  background-image: url('~assets/images/sprites/spritesmith-main-16.png');
<<<<<<< HEAD
  background-position: -272px -544px;
=======
  background-position: -544px -544px;
>>>>>>> 0eb7e10e
  width: 135px;
  height: 135px;
}
.Mount_Body_Wolf-Golden {
  background-image: url('~assets/images/sprites/spritesmith-main-16.png');
<<<<<<< HEAD
  background-position: -408px -544px;
=======
  background-position: -136px 0px;
>>>>>>> 0eb7e10e
  width: 135px;
  height: 135px;
}
.Mount_Body_Wolf-Holly {
  background-image: url('~assets/images/sprites/spritesmith-main-16.png');
<<<<<<< HEAD
  background-position: -544px -544px;
=======
  background-position: -680px -136px;
>>>>>>> 0eb7e10e
  width: 135px;
  height: 135px;
}
.Mount_Body_Wolf-IcySnow {
  background-image: url('~assets/images/sprites/spritesmith-main-16.png');
<<<<<<< HEAD
  background-position: -680px 0px;
=======
  background-position: -680px -272px;
>>>>>>> 0eb7e10e
  width: 135px;
  height: 135px;
}
.Mount_Body_Wolf-Peppermint {
  background-image: url('~assets/images/sprites/spritesmith-main-16.png');
<<<<<<< HEAD
  background-position: 0px 0px;
=======
  background-position: -680px -408px;
>>>>>>> 0eb7e10e
  width: 135px;
  height: 135px;
}
.Mount_Body_Wolf-Rainbow {
  background-image: url('~assets/images/sprites/spritesmith-main-16.png');
<<<<<<< HEAD
  background-position: -680px -272px;
=======
  background-position: -680px -544px;
>>>>>>> 0eb7e10e
  width: 135px;
  height: 135px;
}
.Mount_Body_Wolf-Red {
  background-image: url('~assets/images/sprites/spritesmith-main-16.png');
<<<<<<< HEAD
  background-position: -680px -408px;
=======
  background-position: 0px -680px;
>>>>>>> 0eb7e10e
  width: 135px;
  height: 135px;
}
.Mount_Body_Wolf-RoseQuartz {
  background-image: url('~assets/images/sprites/spritesmith-main-16.png');
<<<<<<< HEAD
  background-position: -680px -544px;
=======
  background-position: -136px -680px;
>>>>>>> 0eb7e10e
  width: 135px;
  height: 135px;
}
.Mount_Body_Wolf-RoyalPurple {
  background-image: url('~assets/images/sprites/spritesmith-main-16.png');
<<<<<<< HEAD
  background-position: 0px -680px;
=======
  background-position: -272px -680px;
>>>>>>> 0eb7e10e
  width: 135px;
  height: 135px;
}
.Mount_Body_Wolf-Shade {
  background-image: url('~assets/images/sprites/spritesmith-main-16.png');
<<<<<<< HEAD
  background-position: -136px -680px;
=======
  background-position: -408px -680px;
>>>>>>> 0eb7e10e
  width: 135px;
  height: 135px;
}
.Mount_Body_Wolf-Shimmer {
  background-image: url('~assets/images/sprites/spritesmith-main-16.png');
<<<<<<< HEAD
  background-position: -272px -680px;
=======
  background-position: -544px -680px;
>>>>>>> 0eb7e10e
  width: 135px;
  height: 135px;
}
.Mount_Body_Wolf-Skeleton {
  background-image: url('~assets/images/sprites/spritesmith-main-16.png');
<<<<<<< HEAD
  background-position: -408px -680px;
=======
  background-position: -680px -680px;
>>>>>>> 0eb7e10e
  width: 135px;
  height: 135px;
}
.Mount_Body_Wolf-Spooky {
  background-image: url('~assets/images/sprites/spritesmith-main-16.png');
<<<<<<< HEAD
  background-position: -544px -680px;
=======
  background-position: -816px 0px;
>>>>>>> 0eb7e10e
  width: 135px;
  height: 135px;
}
.Mount_Body_Wolf-StarryNight {
  background-image: url('~assets/images/sprites/spritesmith-main-16.png');
<<<<<<< HEAD
  background-position: -680px -680px;
  width: 135px;
  height: 135px;
}
.Mount_Body_Wolf-Sunshine {
  background-image: url('~assets/images/sprites/spritesmith-main-16.png');
  background-position: -816px 0px;
=======
  background-position: -816px -136px;
>>>>>>> 0eb7e10e
  width: 135px;
  height: 135px;
}
.Mount_Body_Wolf-Thunderstorm {
  background-image: url('~assets/images/sprites/spritesmith-main-16.png');
<<<<<<< HEAD
  background-position: -816px -136px;
=======
  background-position: -816px -272px;
>>>>>>> 0eb7e10e
  width: 135px;
  height: 135px;
}
.Mount_Body_Wolf-White {
  background-image: url('~assets/images/sprites/spritesmith-main-16.png');
<<<<<<< HEAD
  background-position: -816px -272px;
=======
  background-position: -816px -408px;
>>>>>>> 0eb7e10e
  width: 135px;
  height: 135px;
}
.Mount_Body_Wolf-Zombie {
  background-image: url('~assets/images/sprites/spritesmith-main-16.png');
<<<<<<< HEAD
  background-position: -816px -408px;
=======
  background-position: -816px -544px;
>>>>>>> 0eb7e10e
  width: 135px;
  height: 135px;
}
.Mount_Body_Yarn-Base {
  background-image: url('~assets/images/sprites/spritesmith-main-16.png');
<<<<<<< HEAD
  background-position: -1164px -742px;
=======
  background-position: -424px -1152px;
>>>>>>> 0eb7e10e
  width: 105px;
  height: 105px;
}
.Mount_Body_Yarn-CottonCandyBlue {
  background-image: url('~assets/images/sprites/spritesmith-main-16.png');
<<<<<<< HEAD
  background-position: -1164px -848px;
=======
  background-position: -530px -1152px;
>>>>>>> 0eb7e10e
  width: 105px;
  height: 105px;
}
.Mount_Body_Yarn-CottonCandyPink {
  background-image: url('~assets/images/sprites/spritesmith-main-16.png');
<<<<<<< HEAD
  background-position: -1164px -954px;
=======
  background-position: -636px -1152px;
>>>>>>> 0eb7e10e
  width: 105px;
  height: 105px;
}
.Mount_Body_Yarn-Desert {
  background-image: url('~assets/images/sprites/spritesmith-main-16.png');
<<<<<<< HEAD
  background-position: 0px -1152px;
=======
  background-position: -742px -1152px;
>>>>>>> 0eb7e10e
  width: 105px;
  height: 105px;
}
.Mount_Body_Yarn-Golden {
  background-image: url('~assets/images/sprites/spritesmith-main-16.png');
<<<<<<< HEAD
  background-position: -106px -1152px;
=======
  background-position: -848px -1152px;
>>>>>>> 0eb7e10e
  width: 105px;
  height: 105px;
}
.Mount_Body_Yarn-Red {
  background-image: url('~assets/images/sprites/spritesmith-main-16.png');
<<<<<<< HEAD
  background-position: -212px -1152px;
=======
  background-position: -954px -1152px;
>>>>>>> 0eb7e10e
  width: 105px;
  height: 105px;
}
.Mount_Body_Yarn-Shade {
  background-image: url('~assets/images/sprites/spritesmith-main-16.png');
<<<<<<< HEAD
  background-position: -318px -1152px;
=======
  background-position: -1060px -1152px;
>>>>>>> 0eb7e10e
  width: 105px;
  height: 105px;
}
.Mount_Body_Yarn-Skeleton {
  background-image: url('~assets/images/sprites/spritesmith-main-16.png');
<<<<<<< HEAD
  background-position: -424px -1152px;
=======
  background-position: -1270px 0px;
>>>>>>> 0eb7e10e
  width: 105px;
  height: 105px;
}
.Mount_Body_Yarn-White {
  background-image: url('~assets/images/sprites/spritesmith-main-16.png');
<<<<<<< HEAD
  background-position: -530px -1152px;
=======
  background-position: -1270px -106px;
>>>>>>> 0eb7e10e
  width: 105px;
  height: 105px;
}
.Mount_Body_Yarn-Zombie {
  background-image: url('~assets/images/sprites/spritesmith-main-16.png');
<<<<<<< HEAD
  background-position: -636px -1152px;
=======
  background-position: -1270px -212px;
>>>>>>> 0eb7e10e
  width: 105px;
  height: 105px;
}
.Mount_Head_Alligator-Base {
  background-image: url('~assets/images/sprites/spritesmith-main-16.png');
<<<<<<< HEAD
  background-position: -742px -1152px;
=======
  background-position: -952px -248px;
>>>>>>> 0eb7e10e
  width: 105px;
  height: 105px;
}
.Mount_Head_Alligator-CottonCandyBlue {
  background-image: url('~assets/images/sprites/spritesmith-main-16.png');
<<<<<<< HEAD
  background-position: -848px -1152px;
=======
  background-position: -1270px -424px;
>>>>>>> 0eb7e10e
  width: 105px;
  height: 105px;
}
.Mount_Head_Alligator-CottonCandyPink {
  background-image: url('~assets/images/sprites/spritesmith-main-16.png');
<<<<<<< HEAD
  background-position: -954px -1152px;
=======
  background-position: -1270px -530px;
>>>>>>> 0eb7e10e
  width: 105px;
  height: 105px;
}
.Mount_Head_Alligator-Desert {
  background-image: url('~assets/images/sprites/spritesmith-main-16.png');
<<<<<<< HEAD
  background-position: -1060px -1152px;
=======
  background-position: -1270px -636px;
>>>>>>> 0eb7e10e
  width: 105px;
  height: 105px;
}
.Mount_Head_Alligator-Golden {
  background-image: url('~assets/images/sprites/spritesmith-main-16.png');
<<<<<<< HEAD
  background-position: -1270px 0px;
=======
  background-position: -1270px -742px;
>>>>>>> 0eb7e10e
  width: 105px;
  height: 105px;
}
.Mount_Head_Alligator-Red {
  background-image: url('~assets/images/sprites/spritesmith-main-16.png');
<<<<<<< HEAD
  background-position: -1270px -106px;
=======
  background-position: -1270px -848px;
>>>>>>> 0eb7e10e
  width: 105px;
  height: 105px;
}
.Mount_Head_Alligator-Shade {
  background-image: url('~assets/images/sprites/spritesmith-main-16.png');
<<<<<<< HEAD
  background-position: -1270px -212px;
=======
  background-position: -1270px -954px;
>>>>>>> 0eb7e10e
  width: 105px;
  height: 105px;
}
.Mount_Head_Alligator-Skeleton {
  background-image: url('~assets/images/sprites/spritesmith-main-16.png');
<<<<<<< HEAD
  background-position: -1694px -954px;
=======
  background-position: -1270px -1060px;
>>>>>>> 0eb7e10e
  width: 105px;
  height: 105px;
}
.Mount_Head_Alligator-White {
  background-image: url('~assets/images/sprites/spritesmith-main-16.png');
<<<<<<< HEAD
  background-position: -1270px -424px;
=======
  background-position: 0px -1258px;
>>>>>>> 0eb7e10e
  width: 105px;
  height: 105px;
}
.Mount_Head_Alligator-Zombie {
  background-image: url('~assets/images/sprites/spritesmith-main-16.png');
<<<<<<< HEAD
  background-position: -1270px -530px;
=======
  background-position: -106px -1258px;
>>>>>>> 0eb7e10e
  width: 105px;
  height: 105px;
}
.Mount_Head_Armadillo-Base {
  background-image: url('~assets/images/sprites/spritesmith-main-16.png');
<<<<<<< HEAD
  background-position: -1270px -636px;
=======
  background-position: -212px -1258px;
>>>>>>> 0eb7e10e
  width: 105px;
  height: 105px;
}
.Mount_Head_Armadillo-CottonCandyBlue {
  background-image: url('~assets/images/sprites/spritesmith-main-16.png');
<<<<<<< HEAD
  background-position: -1270px -742px;
=======
  background-position: -318px -1258px;
>>>>>>> 0eb7e10e
  width: 105px;
  height: 105px;
}
.Mount_Head_Armadillo-CottonCandyPink {
  background-image: url('~assets/images/sprites/spritesmith-main-16.png');
<<<<<<< HEAD
  background-position: -1270px -848px;
=======
  background-position: -424px -1258px;
>>>>>>> 0eb7e10e
  width: 105px;
  height: 105px;
}
.Mount_Head_Armadillo-Desert {
  background-image: url('~assets/images/sprites/spritesmith-main-16.png');
<<<<<<< HEAD
  background-position: -1270px -954px;
=======
  background-position: -530px -1258px;
>>>>>>> 0eb7e10e
  width: 105px;
  height: 105px;
}
.Mount_Head_Armadillo-Golden {
  background-image: url('~assets/images/sprites/spritesmith-main-16.png');
<<<<<<< HEAD
  background-position: -1270px -1060px;
=======
  background-position: -636px -1258px;
>>>>>>> 0eb7e10e
  width: 105px;
  height: 105px;
}
.Mount_Head_Armadillo-Red {
  background-image: url('~assets/images/sprites/spritesmith-main-16.png');
<<<<<<< HEAD
  background-position: 0px -1258px;
=======
  background-position: -742px -1258px;
>>>>>>> 0eb7e10e
  width: 105px;
  height: 105px;
}
.Mount_Head_Armadillo-Shade {
  background-image: url('~assets/images/sprites/spritesmith-main-16.png');
<<<<<<< HEAD
  background-position: -106px -1258px;
=======
  background-position: -848px -1258px;
>>>>>>> 0eb7e10e
  width: 105px;
  height: 105px;
}
.Mount_Head_Armadillo-Skeleton {
  background-image: url('~assets/images/sprites/spritesmith-main-16.png');
<<<<<<< HEAD
  background-position: -212px -1258px;
=======
  background-position: -954px -1258px;
>>>>>>> 0eb7e10e
  width: 105px;
  height: 105px;
}
.Mount_Head_Armadillo-White {
  background-image: url('~assets/images/sprites/spritesmith-main-16.png');
<<<<<<< HEAD
  background-position: -318px -1258px;
=======
  background-position: -1060px -1258px;
>>>>>>> 0eb7e10e
  width: 105px;
  height: 105px;
}
.Mount_Head_Armadillo-Zombie {
  background-image: url('~assets/images/sprites/spritesmith-main-16.png');
<<<<<<< HEAD
  background-position: -424px -1258px;
=======
  background-position: -1166px -1258px;
>>>>>>> 0eb7e10e
  width: 105px;
  height: 105px;
}
.Mount_Head_Axolotl-Base {
  background-image: url('~assets/images/sprites/spritesmith-main-16.png');
<<<<<<< HEAD
  background-position: -530px -1258px;
=======
  background-position: -1376px 0px;
>>>>>>> 0eb7e10e
  width: 105px;
  height: 105px;
}
.Mount_Head_Axolotl-CottonCandyBlue {
  background-image: url('~assets/images/sprites/spritesmith-main-16.png');
<<<<<<< HEAD
  background-position: -636px -1258px;
=======
  background-position: -1376px -106px;
>>>>>>> 0eb7e10e
  width: 105px;
  height: 105px;
}
.Mount_Head_Axolotl-CottonCandyPink {
  background-image: url('~assets/images/sprites/spritesmith-main-16.png');
<<<<<<< HEAD
  background-position: -742px -1258px;
=======
  background-position: -1376px -212px;
>>>>>>> 0eb7e10e
  width: 105px;
  height: 105px;
}
.Mount_Head_Axolotl-Desert {
  background-image: url('~assets/images/sprites/spritesmith-main-16.png');
<<<<<<< HEAD
  background-position: -848px -1258px;
=======
  background-position: -1376px -318px;
>>>>>>> 0eb7e10e
  width: 105px;
  height: 105px;
}
.Mount_Head_Axolotl-Golden {
  background-image: url('~assets/images/sprites/spritesmith-main-16.png');
<<<<<<< HEAD
  background-position: -954px -1258px;
=======
  background-position: -1376px -424px;
>>>>>>> 0eb7e10e
  width: 105px;
  height: 105px;
}
.Mount_Head_Axolotl-Red {
  background-image: url('~assets/images/sprites/spritesmith-main-16.png');
<<<<<<< HEAD
  background-position: -1060px -1258px;
=======
  background-position: -1376px -530px;
>>>>>>> 0eb7e10e
  width: 105px;
  height: 105px;
}
.Mount_Head_Axolotl-Shade {
  background-image: url('~assets/images/sprites/spritesmith-main-16.png');
<<<<<<< HEAD
  background-position: -1166px -1258px;
=======
  background-position: -1376px -636px;
>>>>>>> 0eb7e10e
  width: 105px;
  height: 105px;
}
.Mount_Head_Axolotl-Skeleton {
  background-image: url('~assets/images/sprites/spritesmith-main-16.png');
<<<<<<< HEAD
  background-position: -1376px 0px;
=======
  background-position: -1376px -742px;
>>>>>>> 0eb7e10e
  width: 105px;
  height: 105px;
}
.Mount_Head_Axolotl-White {
  background-image: url('~assets/images/sprites/spritesmith-main-16.png');
<<<<<<< HEAD
  background-position: -1376px -106px;
=======
  background-position: -1376px -848px;
>>>>>>> 0eb7e10e
  width: 105px;
  height: 105px;
}
.Mount_Head_Axolotl-Zombie {
  background-image: url('~assets/images/sprites/spritesmith-main-16.png');
<<<<<<< HEAD
  background-position: -1376px -212px;
=======
  background-position: -1376px -954px;
>>>>>>> 0eb7e10e
  width: 105px;
  height: 105px;
}
.Mount_Head_Badger-Base {
  background-image: url('~assets/images/sprites/spritesmith-main-16.png');
<<<<<<< HEAD
  background-position: -1376px -318px;
=======
  background-position: -1376px -1060px;
>>>>>>> 0eb7e10e
  width: 105px;
  height: 105px;
}
.Mount_Head_Badger-CottonCandyBlue {
  background-image: url('~assets/images/sprites/spritesmith-main-16.png');
<<<<<<< HEAD
  background-position: -1376px -424px;
=======
  background-position: -1376px -1166px;
>>>>>>> 0eb7e10e
  width: 105px;
  height: 105px;
}
.Mount_Head_Badger-CottonCandyPink {
  background-image: url('~assets/images/sprites/spritesmith-main-16.png');
<<<<<<< HEAD
  background-position: -1376px -530px;
=======
  background-position: 0px -1364px;
>>>>>>> 0eb7e10e
  width: 105px;
  height: 105px;
}
.Mount_Head_Badger-Desert {
  background-image: url('~assets/images/sprites/spritesmith-main-16.png');
<<<<<<< HEAD
  background-position: -1376px -636px;
=======
  background-position: -106px -1364px;
>>>>>>> 0eb7e10e
  width: 105px;
  height: 105px;
}
.Mount_Head_Badger-Golden {
  background-image: url('~assets/images/sprites/spritesmith-main-16.png');
<<<<<<< HEAD
  background-position: -1376px -742px;
=======
  background-position: -212px -1364px;
>>>>>>> 0eb7e10e
  width: 105px;
  height: 105px;
}
.Mount_Head_Badger-Red {
  background-image: url('~assets/images/sprites/spritesmith-main-16.png');
<<<<<<< HEAD
  background-position: -1376px -848px;
=======
  background-position: -318px -1364px;
>>>>>>> 0eb7e10e
  width: 105px;
  height: 105px;
}
.Mount_Head_Badger-Shade {
  background-image: url('~assets/images/sprites/spritesmith-main-16.png');
<<<<<<< HEAD
  background-position: -1376px -954px;
=======
  background-position: -424px -1364px;
>>>>>>> 0eb7e10e
  width: 105px;
  height: 105px;
}
.Mount_Head_Badger-Skeleton {
  background-image: url('~assets/images/sprites/spritesmith-main-16.png');
<<<<<<< HEAD
  background-position: -1376px -1060px;
=======
  background-position: -530px -1364px;
>>>>>>> 0eb7e10e
  width: 105px;
  height: 105px;
}
.Mount_Head_Badger-White {
  background-image: url('~assets/images/sprites/spritesmith-main-16.png');
<<<<<<< HEAD
  background-position: -1376px -1166px;
=======
  background-position: -636px -1364px;
>>>>>>> 0eb7e10e
  width: 105px;
  height: 105px;
}
.Mount_Head_Badger-Zombie {
  background-image: url('~assets/images/sprites/spritesmith-main-16.png');
<<<<<<< HEAD
  background-position: 0px -1364px;
=======
  background-position: -742px -1364px;
>>>>>>> 0eb7e10e
  width: 105px;
  height: 105px;
}
.Mount_Head_BearCub-Aquatic {
  background-image: url('~assets/images/sprites/spritesmith-main-16.png');
<<<<<<< HEAD
  background-position: -106px -1364px;
=======
  background-position: -848px -1364px;
>>>>>>> 0eb7e10e
  width: 105px;
  height: 105px;
}
.Mount_Head_BearCub-Base {
  background-image: url('~assets/images/sprites/spritesmith-main-16.png');
<<<<<<< HEAD
  background-position: -212px -1364px;
=======
  background-position: -954px -1364px;
  width: 105px;
  height: 105px;
}
.Mount_Head_BearCub-Bronze {
  background-image: url('~assets/images/sprites/spritesmith-main-16.png');
  background-position: -1060px -1364px;
>>>>>>> 0eb7e10e
  width: 105px;
  height: 105px;
}
.Mount_Head_BearCub-Celestial {
  background-image: url('~assets/images/sprites/spritesmith-main-16.png');
<<<<<<< HEAD
  background-position: -318px -1364px;
=======
  background-position: -1166px -1364px;
>>>>>>> 0eb7e10e
  width: 105px;
  height: 105px;
}
.Mount_Head_BearCub-CottonCandyBlue {
  background-image: url('~assets/images/sprites/spritesmith-main-16.png');
<<<<<<< HEAD
  background-position: -424px -1364px;
=======
  background-position: -1272px -1364px;
>>>>>>> 0eb7e10e
  width: 105px;
  height: 105px;
}
.Mount_Head_BearCub-CottonCandyPink {
  background-image: url('~assets/images/sprites/spritesmith-main-16.png');
<<<<<<< HEAD
  background-position: -530px -1364px;
=======
  background-position: -1482px 0px;
>>>>>>> 0eb7e10e
  width: 105px;
  height: 105px;
}
.Mount_Head_BearCub-Cupid {
  background-image: url('~assets/images/sprites/spritesmith-main-16.png');
<<<<<<< HEAD
  background-position: -636px -1364px;
=======
  background-position: -1482px -106px;
>>>>>>> 0eb7e10e
  width: 105px;
  height: 105px;
}
.Mount_Head_BearCub-Desert {
  background-image: url('~assets/images/sprites/spritesmith-main-16.png');
<<<<<<< HEAD
  background-position: -742px -1364px;
=======
  background-position: -1482px -212px;
>>>>>>> 0eb7e10e
  width: 105px;
  height: 105px;
}
.Mount_Head_BearCub-Ember {
  background-image: url('~assets/images/sprites/spritesmith-main-16.png');
<<<<<<< HEAD
  background-position: -848px -1364px;
=======
  background-position: -1482px -318px;
>>>>>>> 0eb7e10e
  width: 105px;
  height: 105px;
}
.Mount_Head_BearCub-Fairy {
  background-image: url('~assets/images/sprites/spritesmith-main-16.png');
<<<<<<< HEAD
  background-position: -954px -1364px;
=======
  background-position: -1482px -424px;
>>>>>>> 0eb7e10e
  width: 105px;
  height: 105px;
}
.Mount_Head_BearCub-Floral {
  background-image: url('~assets/images/sprites/spritesmith-main-16.png');
<<<<<<< HEAD
  background-position: -1060px -1364px;
=======
  background-position: -1482px -530px;
>>>>>>> 0eb7e10e
  width: 105px;
  height: 105px;
}
.Mount_Head_BearCub-Frost {
  background-image: url('~assets/images/sprites/spritesmith-main-16.png');
<<<<<<< HEAD
  background-position: -1166px -1364px;
=======
  background-position: -1482px -636px;
>>>>>>> 0eb7e10e
  width: 105px;
  height: 105px;
}
.Mount_Head_BearCub-Ghost {
  background-image: url('~assets/images/sprites/spritesmith-main-16.png');
<<<<<<< HEAD
  background-position: -1272px -1364px;
=======
  background-position: -1482px -742px;
>>>>>>> 0eb7e10e
  width: 105px;
  height: 105px;
}
.Mount_Head_BearCub-Glass {
  background-image: url('~assets/images/sprites/spritesmith-main-16.png');
<<<<<<< HEAD
  background-position: -1482px 0px;
=======
  background-position: -1482px -848px;
>>>>>>> 0eb7e10e
  width: 105px;
  height: 105px;
}
.Mount_Head_BearCub-Glow {
  background-image: url('~assets/images/sprites/spritesmith-main-16.png');
<<<<<<< HEAD
  background-position: -1482px -106px;
=======
  background-position: -1482px -954px;
>>>>>>> 0eb7e10e
  width: 105px;
  height: 105px;
}
.Mount_Head_BearCub-Golden {
  background-image: url('~assets/images/sprites/spritesmith-main-16.png');
<<<<<<< HEAD
  background-position: -1482px -212px;
=======
  background-position: -1482px -1060px;
>>>>>>> 0eb7e10e
  width: 105px;
  height: 105px;
}
.Mount_Head_BearCub-Holly {
  background-image: url('~assets/images/sprites/spritesmith-main-16.png');
<<<<<<< HEAD
  background-position: -1482px -318px;
=======
  background-position: -1482px -1166px;
>>>>>>> 0eb7e10e
  width: 105px;
  height: 105px;
}
.Mount_Head_BearCub-IcySnow {
  background-image: url('~assets/images/sprites/spritesmith-main-16.png');
<<<<<<< HEAD
  background-position: -1482px -424px;
=======
  background-position: -1482px -1272px;
>>>>>>> 0eb7e10e
  width: 105px;
  height: 105px;
}
.Mount_Head_BearCub-Peppermint {
  background-image: url('~assets/images/sprites/spritesmith-main-16.png');
<<<<<<< HEAD
  background-position: -1482px -530px;
=======
  background-position: 0px -1470px;
>>>>>>> 0eb7e10e
  width: 105px;
  height: 105px;
}
.Mount_Head_BearCub-Polar {
  background-image: url('~assets/images/sprites/spritesmith-main-16.png');
<<<<<<< HEAD
  background-position: -1482px -636px;
=======
  background-position: -106px -1470px;
>>>>>>> 0eb7e10e
  width: 105px;
  height: 105px;
}
.Mount_Head_BearCub-Rainbow {
  background-image: url('~assets/images/sprites/spritesmith-main-16.png');
<<<<<<< HEAD
  background-position: -1482px -742px;
=======
  background-position: -212px -1470px;
>>>>>>> 0eb7e10e
  width: 105px;
  height: 105px;
}
.Mount_Head_BearCub-Red {
  background-image: url('~assets/images/sprites/spritesmith-main-16.png');
<<<<<<< HEAD
  background-position: -1482px -848px;
=======
  background-position: -318px -1470px;
>>>>>>> 0eb7e10e
  width: 105px;
  height: 105px;
}
.Mount_Head_BearCub-RoseQuartz {
  background-image: url('~assets/images/sprites/spritesmith-main-16.png');
<<<<<<< HEAD
  background-position: -1482px -954px;
=======
  background-position: -424px -1470px;
>>>>>>> 0eb7e10e
  width: 105px;
  height: 105px;
}
.Mount_Head_BearCub-RoyalPurple {
  background-image: url('~assets/images/sprites/spritesmith-main-16.png');
<<<<<<< HEAD
  background-position: -1482px -1060px;
=======
  background-position: -530px -1470px;
>>>>>>> 0eb7e10e
  width: 105px;
  height: 105px;
}
.Mount_Head_BearCub-Shade {
  background-image: url('~assets/images/sprites/spritesmith-main-16.png');
<<<<<<< HEAD
  background-position: -1482px -1166px;
=======
  background-position: -636px -1470px;
>>>>>>> 0eb7e10e
  width: 105px;
  height: 105px;
}
.Mount_Head_BearCub-Shimmer {
  background-image: url('~assets/images/sprites/spritesmith-main-16.png');
<<<<<<< HEAD
  background-position: -1482px -1272px;
=======
  background-position: -742px -1470px;
>>>>>>> 0eb7e10e
  width: 105px;
  height: 105px;
}
.Mount_Head_BearCub-Skeleton {
  background-image: url('~assets/images/sprites/spritesmith-main-16.png');
<<<<<<< HEAD
  background-position: 0px -1470px;
=======
  background-position: -848px -1470px;
>>>>>>> 0eb7e10e
  width: 105px;
  height: 105px;
}
.Mount_Head_BearCub-Spooky {
  background-image: url('~assets/images/sprites/spritesmith-main-16.png');
<<<<<<< HEAD
  background-position: -106px -1470px;
=======
  background-position: -954px -1470px;
>>>>>>> 0eb7e10e
  width: 105px;
  height: 105px;
}
.Mount_Head_BearCub-StarryNight {
  background-image: url('~assets/images/sprites/spritesmith-main-16.png');
  background-position: -816px -680px;
  width: 120px;
  height: 120px;
}
.Mount_Head_BearCub-Sunshine {
  background-image: url('~assets/images/sprites/spritesmith-main-16.png');
  background-position: -318px -1470px;
  width: 105px;
  height: 105px;
}
.Mount_Head_BearCub-Thunderstorm {
  background-image: url('~assets/images/sprites/spritesmith-main-16.png');
<<<<<<< HEAD
  background-position: -424px -1470px;
=======
  background-position: -1166px -1470px;
>>>>>>> 0eb7e10e
  width: 105px;
  height: 105px;
}
.Mount_Head_BearCub-White {
  background-image: url('~assets/images/sprites/spritesmith-main-16.png');
<<<<<<< HEAD
  background-position: -530px -1470px;
=======
  background-position: -1272px -1470px;
>>>>>>> 0eb7e10e
  width: 105px;
  height: 105px;
}
.Mount_Head_BearCub-Zombie {
  background-image: url('~assets/images/sprites/spritesmith-main-16.png');
<<<<<<< HEAD
  background-position: -636px -1470px;
=======
  background-position: -1378px -1470px;
>>>>>>> 0eb7e10e
  width: 105px;
  height: 105px;
}
.Mount_Head_Beetle-Base {
  background-image: url('~assets/images/sprites/spritesmith-main-16.png');
<<<<<<< HEAD
  background-position: -742px -1470px;
=======
  background-position: -1588px 0px;
>>>>>>> 0eb7e10e
  width: 105px;
  height: 105px;
}
.Mount_Head_Beetle-CottonCandyBlue {
  background-image: url('~assets/images/sprites/spritesmith-main-16.png');
<<<<<<< HEAD
  background-position: -848px -1470px;
=======
  background-position: -1588px -106px;
>>>>>>> 0eb7e10e
  width: 105px;
  height: 105px;
}
.Mount_Head_Beetle-CottonCandyPink {
  background-image: url('~assets/images/sprites/spritesmith-main-16.png');
<<<<<<< HEAD
  background-position: -954px -1470px;
=======
  background-position: -1588px -212px;
>>>>>>> 0eb7e10e
  width: 105px;
  height: 105px;
}
.Mount_Head_Beetle-Desert {
  background-image: url('~assets/images/sprites/spritesmith-main-16.png');
<<<<<<< HEAD
  background-position: -1060px -1470px;
=======
  background-position: -1588px -318px;
>>>>>>> 0eb7e10e
  width: 105px;
  height: 105px;
}
.Mount_Head_Beetle-Golden {
  background-image: url('~assets/images/sprites/spritesmith-main-16.png');
<<<<<<< HEAD
  background-position: -1166px -1470px;
=======
  background-position: -1588px -424px;
>>>>>>> 0eb7e10e
  width: 105px;
  height: 105px;
}
.Mount_Head_Beetle-Red {
  background-image: url('~assets/images/sprites/spritesmith-main-16.png');
<<<<<<< HEAD
  background-position: -1272px -1470px;
=======
  background-position: -1588px -530px;
>>>>>>> 0eb7e10e
  width: 105px;
  height: 105px;
}
.Mount_Head_Beetle-Shade {
  background-image: url('~assets/images/sprites/spritesmith-main-16.png');
<<<<<<< HEAD
  background-position: -1378px -1470px;
=======
  background-position: -1588px -636px;
>>>>>>> 0eb7e10e
  width: 105px;
  height: 105px;
}
.Mount_Head_Beetle-Skeleton {
  background-image: url('~assets/images/sprites/spritesmith-main-16.png');
<<<<<<< HEAD
  background-position: -1588px 0px;
=======
  background-position: -1588px -742px;
>>>>>>> 0eb7e10e
  width: 105px;
  height: 105px;
}
.Mount_Head_Beetle-White {
  background-image: url('~assets/images/sprites/spritesmith-main-16.png');
<<<<<<< HEAD
  background-position: -1588px -106px;
=======
  background-position: -1588px -848px;
>>>>>>> 0eb7e10e
  width: 105px;
  height: 105px;
}
.Mount_Head_Beetle-Zombie {
  background-image: url('~assets/images/sprites/spritesmith-main-16.png');
<<<<<<< HEAD
  background-position: -1588px -212px;
=======
  background-position: -1588px -954px;
>>>>>>> 0eb7e10e
  width: 105px;
  height: 105px;
}
.Mount_Head_Bunny-Base {
  background-image: url('~assets/images/sprites/spritesmith-main-16.png');
<<<<<<< HEAD
  background-position: -1588px -318px;
=======
  background-position: -1588px -1060px;
>>>>>>> 0eb7e10e
  width: 105px;
  height: 105px;
}
.Mount_Head_Bunny-CottonCandyBlue {
  background-image: url('~assets/images/sprites/spritesmith-main-16.png');
<<<<<<< HEAD
  background-position: -1588px -424px;
=======
  background-position: -1588px -1166px;
>>>>>>> 0eb7e10e
  width: 105px;
  height: 105px;
}
.Mount_Head_Bunny-CottonCandyPink {
  background-image: url('~assets/images/sprites/spritesmith-main-16.png');
<<<<<<< HEAD
  background-position: -1588px -530px;
=======
  background-position: -1588px -1272px;
>>>>>>> 0eb7e10e
  width: 105px;
  height: 105px;
}
.Mount_Head_Bunny-Desert {
  background-image: url('~assets/images/sprites/spritesmith-main-16.png');
<<<<<<< HEAD
  background-position: -1588px -636px;
=======
  background-position: -1588px -1378px;
>>>>>>> 0eb7e10e
  width: 105px;
  height: 105px;
}
.Mount_Head_Bunny-Golden {
  background-image: url('~assets/images/sprites/spritesmith-main-16.png');
<<<<<<< HEAD
  background-position: -1588px -742px;
=======
  background-position: 0px -1576px;
>>>>>>> 0eb7e10e
  width: 105px;
  height: 105px;
}
.Mount_Head_Bunny-Red {
  background-image: url('~assets/images/sprites/spritesmith-main-16.png');
<<<<<<< HEAD
  background-position: -1588px -848px;
=======
  background-position: -106px -1576px;
>>>>>>> 0eb7e10e
  width: 105px;
  height: 105px;
}
.Mount_Head_Bunny-Shade {
  background-image: url('~assets/images/sprites/spritesmith-main-16.png');
<<<<<<< HEAD
  background-position: -1588px -954px;
=======
  background-position: -212px -1576px;
>>>>>>> 0eb7e10e
  width: 105px;
  height: 105px;
}
.Mount_Head_Bunny-Skeleton {
  background-image: url('~assets/images/sprites/spritesmith-main-16.png');
<<<<<<< HEAD
  background-position: -1588px -1060px;
=======
  background-position: -318px -1576px;
>>>>>>> 0eb7e10e
  width: 105px;
  height: 105px;
}
.Mount_Head_Bunny-White {
  background-image: url('~assets/images/sprites/spritesmith-main-16.png');
<<<<<<< HEAD
  background-position: -1588px -1166px;
=======
  background-position: -424px -1576px;
>>>>>>> 0eb7e10e
  width: 105px;
  height: 105px;
}
.Mount_Head_Bunny-Zombie {
  background-image: url('~assets/images/sprites/spritesmith-main-16.png');
<<<<<<< HEAD
  background-position: -1588px -1272px;
=======
  background-position: -530px -1576px;
>>>>>>> 0eb7e10e
  width: 105px;
  height: 105px;
}
.Mount_Head_Butterfly-Base {
  background-image: url('~assets/images/sprites/spritesmith-main-16.png');
<<<<<<< HEAD
  background-position: -424px -816px;
=======
  background-position: -106px -816px;
>>>>>>> 0eb7e10e
  width: 105px;
  height: 123px;
}
.Mount_Head_Butterfly-CottonCandyBlue {
  background-image: url('~assets/images/sprites/spritesmith-main-16.png');
<<<<<<< HEAD
  background-position: -106px -816px;
=======
  background-position: -212px -816px;
>>>>>>> 0eb7e10e
  width: 105px;
  height: 123px;
}
.Mount_Head_Butterfly-CottonCandyPink {
  background-image: url('~assets/images/sprites/spritesmith-main-16.png');
<<<<<<< HEAD
  background-position: -212px -816px;
=======
  background-position: -318px -816px;
>>>>>>> 0eb7e10e
  width: 105px;
  height: 123px;
}
.Mount_Head_Butterfly-Desert {
  background-image: url('~assets/images/sprites/spritesmith-main-16.png');
<<<<<<< HEAD
  background-position: -318px -816px;
=======
  background-position: -424px -816px;
>>>>>>> 0eb7e10e
  width: 105px;
  height: 123px;
}
.Mount_Head_Butterfly-Golden {
  background-image: url('~assets/images/sprites/spritesmith-main-16.png');
<<<<<<< HEAD
  background-position: -952px -124px;
=======
  background-position: -530px -816px;
>>>>>>> 0eb7e10e
  width: 105px;
  height: 123px;
}
.Mount_Head_Butterfly-Red {
  background-image: url('~assets/images/sprites/spritesmith-main-16.png');
<<<<<<< HEAD
  background-position: -530px -816px;
=======
  background-position: -636px -816px;
>>>>>>> 0eb7e10e
  width: 105px;
  height: 123px;
}
.Mount_Head_Butterfly-Shade {
  background-image: url('~assets/images/sprites/spritesmith-main-16.png');
<<<<<<< HEAD
  background-position: -636px -816px;
=======
  background-position: -742px -816px;
>>>>>>> 0eb7e10e
  width: 105px;
  height: 123px;
}
.Mount_Head_Butterfly-Skeleton {
  background-image: url('~assets/images/sprites/spritesmith-main-16.png');
<<<<<<< HEAD
  background-position: -742px -816px;
=======
  background-position: -952px 0px;
>>>>>>> 0eb7e10e
  width: 105px;
  height: 123px;
}
.Mount_Head_Butterfly-White {
  background-image: url('~assets/images/sprites/spritesmith-main-16.png');
<<<<<<< HEAD
  background-position: -952px 0px;
=======
  background-position: -952px -124px;
>>>>>>> 0eb7e10e
  width: 105px;
  height: 123px;
}
.Mount_Head_Butterfly-Zombie {
  background-image: url('~assets/images/sprites/spritesmith-main-16.png');
  background-position: 0px -816px;
  width: 105px;
  height: 123px;
}
.Mount_Head_Cactus-Aquatic {
  background-image: url('~assets/images/sprites/spritesmith-main-16.png');
<<<<<<< HEAD
  background-position: -954px -1576px;
=======
  background-position: -1694px -106px;
>>>>>>> 0eb7e10e
  width: 105px;
  height: 105px;
}
.Mount_Head_Cactus-Base {
  background-image: url('~assets/images/sprites/spritesmith-main-16.png');
<<<<<<< HEAD
  background-position: -1060px -1576px;
=======
  background-position: -1694px -212px;
  width: 105px;
  height: 105px;
}
.Mount_Head_Cactus-Bronze {
  background-image: url('~assets/images/sprites/spritesmith-main-16.png');
  background-position: -1694px -318px;
>>>>>>> 0eb7e10e
  width: 105px;
  height: 105px;
}
.Mount_Head_Cactus-Celestial {
  background-image: url('~assets/images/sprites/spritesmith-main-16.png');
<<<<<<< HEAD
  background-position: -1166px -1576px;
=======
  background-position: -1694px -424px;
>>>>>>> 0eb7e10e
  width: 105px;
  height: 105px;
}
.Mount_Head_Cactus-CottonCandyBlue {
  background-image: url('~assets/images/sprites/spritesmith-main-16.png');
<<<<<<< HEAD
  background-position: -1272px -1576px;
=======
  background-position: -1694px -530px;
>>>>>>> 0eb7e10e
  width: 105px;
  height: 105px;
}
.Mount_Head_Cactus-CottonCandyPink {
  background-image: url('~assets/images/sprites/spritesmith-main-16.png');
<<<<<<< HEAD
  background-position: -1378px -1576px;
=======
  background-position: -1694px -636px;
>>>>>>> 0eb7e10e
  width: 105px;
  height: 105px;
}
.Mount_Head_Cactus-Cupid {
  background-image: url('~assets/images/sprites/spritesmith-main-16.png');
<<<<<<< HEAD
  background-position: -1484px -1576px;
=======
  background-position: -1694px -742px;
>>>>>>> 0eb7e10e
  width: 105px;
  height: 105px;
}
.Mount_Head_Cactus-Desert {
  background-image: url('~assets/images/sprites/spritesmith-main-16.png');
<<<<<<< HEAD
  background-position: -1694px 0px;
  width: 105px;
  height: 105px;
}
.Mount_Head_Cactus-Ember {
  background-image: url('~assets/images/sprites/spritesmith-main-16.png');
  background-position: -1694px -106px;
  width: 105px;
  height: 105px;
}
.Mount_Head_Cactus-Fairy {
  background-image: url('~assets/images/sprites/spritesmith-main-16.png');
  background-position: -1694px -212px;
  width: 105px;
  height: 105px;
}
.Mount_Head_Cactus-Floral {
  background-image: url('~assets/images/sprites/spritesmith-main-16.png');
  background-position: -1694px -318px;
  width: 105px;
  height: 105px;
}
.Mount_Head_Cactus-Frost {
  background-image: url('~assets/images/sprites/spritesmith-main-16.png');
  background-position: -1694px -424px;
  width: 105px;
  height: 105px;
}
.Mount_Head_Cactus-Ghost {
  background-image: url('~assets/images/sprites/spritesmith-main-16.png');
  background-position: -1694px -530px;
  width: 105px;
  height: 105px;
}
.Mount_Head_Cactus-Glass {
  background-image: url('~assets/images/sprites/spritesmith-main-16.png');
  background-position: -1694px -636px;
  width: 105px;
  height: 105px;
}
.Mount_Head_Cactus-Glow {
  background-image: url('~assets/images/sprites/spritesmith-main-16.png');
  background-position: -1694px -742px;
  width: 105px;
  height: 105px;
}
.Mount_Head_Cactus-Golden {
  background-image: url('~assets/images/sprites/spritesmith-main-16.png');
  background-position: -1694px -848px;
  width: 105px;
  height: 105px;
}
.Mount_Head_Cactus-Holly {
  background-image: url('~assets/images/sprites/spritesmith-main-16.png');
  background-position: -424px -940px;
=======
  background-position: -1694px -848px;
>>>>>>> 0eb7e10e
  width: 105px;
  height: 105px;
}<|MERGE_RESOLUTION|>--- conflicted
+++ resolved
@@ -1,2227 +1,1320 @@
 .Mount_Body_TRex-Base {
-<<<<<<< HEAD
-=======
-  background-image: url('~assets/images/sprites/spritesmith-main-16.png');
-  background-position: -680px 0px;
+  background-image: url('~assets/images/sprites/spritesmith-main-16.png');
+  background-position: -136px -272px;
   width: 135px;
   height: 135px;
 }
 .Mount_Body_TRex-CottonCandyBlue {
   background-image: url('~assets/images/sprites/spritesmith-main-16.png');
-  background-position: -136px -544px;
+  background-position: -272px -272px;
   width: 135px;
   height: 135px;
 }
 .Mount_Body_TRex-CottonCandyPink {
   background-image: url('~assets/images/sprites/spritesmith-main-16.png');
-  background-position: 0px -136px;
+  background-position: -408px 0px;
   width: 135px;
   height: 135px;
 }
 .Mount_Body_TRex-Desert {
   background-image: url('~assets/images/sprites/spritesmith-main-16.png');
-  background-position: -136px -136px;
+  background-position: -408px -136px;
   width: 135px;
   height: 135px;
 }
 .Mount_Body_TRex-Golden {
   background-image: url('~assets/images/sprites/spritesmith-main-16.png');
-  background-position: -272px 0px;
+  background-position: -408px -272px;
   width: 135px;
   height: 135px;
 }
 .Mount_Body_TRex-Red {
->>>>>>> 0eb7e10e
-  background-image: url('~assets/images/sprites/spritesmith-main-16.png');
-  background-position: -272px -136px;
-  width: 135px;
-  height: 135px;
-}
-.Mount_Body_TRex-CottonCandyBlue {
-  background-image: url('~assets/images/sprites/spritesmith-main-16.png');
-  background-position: -816px -544px;
-  width: 135px;
-  height: 135px;
-}
-.Mount_Body_TRex-CottonCandyPink {
-  background-image: url('~assets/images/sprites/spritesmith-main-16.png');
-  background-position: -680px -136px;
-  width: 135px;
-  height: 135px;
-}
-.Mount_Body_TRex-Desert {
-  background-image: url('~assets/images/sprites/spritesmith-main-16.png');
-  background-position: 0px -136px;
-  width: 135px;
-  height: 135px;
-}
-.Mount_Body_TRex-Golden {
-  background-image: url('~assets/images/sprites/spritesmith-main-16.png');
-  background-position: -136px -136px;
-  width: 135px;
-  height: 135px;
-}
-.Mount_Body_TRex-Red {
-  background-image: url('~assets/images/sprites/spritesmith-main-16.png');
-  background-position: -272px 0px;
+  background-image: url('~assets/images/sprites/spritesmith-main-16.png');
+  background-position: 0px -408px;
   width: 135px;
   height: 135px;
 }
 .Mount_Body_TRex-Shade {
   background-image: url('~assets/images/sprites/spritesmith-main-16.png');
-<<<<<<< HEAD
-  background-position: -272px -136px;
-=======
-  background-position: 0px -272px;
->>>>>>> 0eb7e10e
+  background-position: -136px -408px;
   width: 135px;
   height: 135px;
 }
 .Mount_Body_TRex-Skeleton {
   background-image: url('~assets/images/sprites/spritesmith-main-16.png');
-<<<<<<< HEAD
-  background-position: 0px -272px;
-=======
-  background-position: -136px -272px;
->>>>>>> 0eb7e10e
+  background-position: -272px -408px;
   width: 135px;
   height: 135px;
 }
 .Mount_Body_TRex-White {
   background-image: url('~assets/images/sprites/spritesmith-main-16.png');
-<<<<<<< HEAD
-  background-position: -136px -272px;
-=======
-  background-position: -272px -272px;
->>>>>>> 0eb7e10e
+  background-position: -408px -408px;
   width: 135px;
   height: 135px;
 }
 .Mount_Body_TRex-Zombie {
   background-image: url('~assets/images/sprites/spritesmith-main-16.png');
-<<<<<<< HEAD
-  background-position: -272px -272px;
-=======
-  background-position: -408px 0px;
->>>>>>> 0eb7e10e
-  width: 135px;
-  height: 135px;
-}
-.Mount_Body_Treeling-Desert {
-  background-image: url('~assets/images/sprites/spritesmith-main-16.png');
-  background-position: -1058px -424px;
-  width: 105px;
-  height: 105px;
-}
-.Mount_Body_Treeling-Golden {
-  background-image: url('~assets/images/sprites/spritesmith-main-16.png');
-  background-position: -1270px -318px;
-  width: 105px;
-  height: 105px;
-}
-.Mount_Body_Treeling-Red {
-  background-image: url('~assets/images/sprites/spritesmith-main-16.png');
-  background-position: -1058px -530px;
-  width: 105px;
-  height: 105px;
-}
-.Mount_Body_Treeling-Shade {
-  background-image: url('~assets/images/sprites/spritesmith-main-16.png');
-  background-position: -1058px -636px;
-  width: 105px;
-  height: 105px;
-}
-.Mount_Body_Treeling-Skeleton {
-  background-image: url('~assets/images/sprites/spritesmith-main-16.png');
-  background-position: -1058px -742px;
-  width: 105px;
-  height: 105px;
-}
-.Mount_Body_Treeling-White {
-  background-image: url('~assets/images/sprites/spritesmith-main-16.png');
-  background-position: -1058px -212px;
-  width: 105px;
-  height: 105px;
-}
-.Mount_Body_Treeling-Zombie {
-  background-image: url('~assets/images/sprites/spritesmith-main-16.png');
-  background-position: -1058px -318px;
-  width: 105px;
-  height: 105px;
-}
-.Mount_Body_Triceratops-Base {
-  background-image: url('~assets/images/sprites/spritesmith-main-16.png');
-<<<<<<< HEAD
-  background-position: -530px -940px;
-=======
-  background-position: -1058px -848px;
->>>>>>> 0eb7e10e
-  width: 105px;
-  height: 105px;
-}
-.Mount_Body_Triceratops-CottonCandyBlue {
-  background-image: url('~assets/images/sprites/spritesmith-main-16.png');
-<<<<<<< HEAD
-  background-position: -636px -940px;
-=======
-  background-position: 0px -1046px;
->>>>>>> 0eb7e10e
-  width: 105px;
-  height: 105px;
-}
-.Mount_Body_Triceratops-CottonCandyPink {
-  background-image: url('~assets/images/sprites/spritesmith-main-16.png');
-<<<<<<< HEAD
-  background-position: -742px -940px;
-=======
-  background-position: -106px -1046px;
->>>>>>> 0eb7e10e
-  width: 105px;
-  height: 105px;
-}
-.Mount_Body_Triceratops-Desert {
-  background-image: url('~assets/images/sprites/spritesmith-main-16.png');
-<<<<<<< HEAD
-  background-position: -848px -940px;
-=======
-  background-position: -212px -1046px;
->>>>>>> 0eb7e10e
-  width: 105px;
-  height: 105px;
-}
-.Mount_Body_Triceratops-Golden {
-  background-image: url('~assets/images/sprites/spritesmith-main-16.png');
-<<<<<<< HEAD
-  background-position: -1058px 0px;
-=======
-  background-position: -318px -1046px;
->>>>>>> 0eb7e10e
-  width: 105px;
-  height: 105px;
-}
-.Mount_Body_Triceratops-Red {
-  background-image: url('~assets/images/sprites/spritesmith-main-16.png');
-<<<<<<< HEAD
-  background-position: -1058px -106px;
-=======
-  background-position: -424px -1046px;
->>>>>>> 0eb7e10e
-  width: 105px;
-  height: 105px;
-}
-.Mount_Body_Triceratops-Shade {
-  background-image: url('~assets/images/sprites/spritesmith-main-16.png');
-<<<<<<< HEAD
-  background-position: -1058px -212px;
-=======
-  background-position: -530px -1046px;
->>>>>>> 0eb7e10e
-  width: 105px;
-  height: 105px;
-}
-.Mount_Body_Triceratops-Skeleton {
-  background-image: url('~assets/images/sprites/spritesmith-main-16.png');
-<<<<<<< HEAD
-  background-position: -1058px -318px;
-=======
-  background-position: -636px -1046px;
->>>>>>> 0eb7e10e
-  width: 105px;
-  height: 105px;
-}
-.Mount_Body_Triceratops-White {
-  background-image: url('~assets/images/sprites/spritesmith-main-16.png');
-<<<<<<< HEAD
-  background-position: -1058px -424px;
-=======
-  background-position: -742px -1046px;
->>>>>>> 0eb7e10e
-  width: 105px;
-  height: 105px;
-}
-.Mount_Body_Triceratops-Zombie {
-  background-image: url('~assets/images/sprites/spritesmith-main-16.png');
-<<<<<<< HEAD
-  background-position: -1058px -530px;
-=======
-  background-position: -848px -1046px;
->>>>>>> 0eb7e10e
-  width: 105px;
-  height: 105px;
-}
-.Mount_Body_Turkey-Base {
-  background-image: url('~assets/images/sprites/spritesmith-main-16.png');
-<<<<<<< HEAD
-  background-position: -1058px -636px;
-=======
-  background-position: -954px -1046px;
->>>>>>> 0eb7e10e
-  width: 105px;
-  height: 105px;
-}
-.Mount_Body_Turkey-Gilded {
-  background-image: url('~assets/images/sprites/spritesmith-main-16.png');
-<<<<<<< HEAD
-  background-position: -1058px -742px;
-=======
-  background-position: -1164px 0px;
->>>>>>> 0eb7e10e
-  width: 105px;
-  height: 105px;
-}
-.Mount_Body_Turtle-Base {
-  background-image: url('~assets/images/sprites/spritesmith-main-16.png');
-<<<<<<< HEAD
-  background-position: -1058px -848px;
-=======
-  background-position: -1164px -106px;
->>>>>>> 0eb7e10e
-  width: 105px;
-  height: 105px;
-}
-.Mount_Body_Turtle-CottonCandyBlue {
-  background-image: url('~assets/images/sprites/spritesmith-main-16.png');
-<<<<<<< HEAD
-  background-position: 0px -1046px;
-=======
-  background-position: -1164px -212px;
->>>>>>> 0eb7e10e
-  width: 105px;
-  height: 105px;
-}
-.Mount_Body_Turtle-CottonCandyPink {
-  background-image: url('~assets/images/sprites/spritesmith-main-16.png');
-<<<<<<< HEAD
-  background-position: -106px -1046px;
-=======
-  background-position: -1164px -318px;
->>>>>>> 0eb7e10e
-  width: 105px;
-  height: 105px;
-}
-.Mount_Body_Turtle-Desert {
-  background-image: url('~assets/images/sprites/spritesmith-main-16.png');
-<<<<<<< HEAD
-  background-position: -212px -1046px;
-=======
-  background-position: -1164px -424px;
->>>>>>> 0eb7e10e
-  width: 105px;
-  height: 105px;
-}
-.Mount_Body_Turtle-Golden {
-  background-image: url('~assets/images/sprites/spritesmith-main-16.png');
-<<<<<<< HEAD
-  background-position: -318px -1046px;
-=======
-  background-position: -1164px -530px;
->>>>>>> 0eb7e10e
-  width: 105px;
-  height: 105px;
-}
-.Mount_Body_Turtle-Red {
-  background-image: url('~assets/images/sprites/spritesmith-main-16.png');
-<<<<<<< HEAD
-  background-position: -424px -1046px;
-=======
-  background-position: -1164px -636px;
->>>>>>> 0eb7e10e
-  width: 105px;
-  height: 105px;
-}
-.Mount_Body_Turtle-Shade {
-  background-image: url('~assets/images/sprites/spritesmith-main-16.png');
-<<<<<<< HEAD
-  background-position: -530px -1046px;
-=======
-  background-position: -1164px -742px;
->>>>>>> 0eb7e10e
-  width: 105px;
-  height: 105px;
-}
-.Mount_Body_Turtle-Skeleton {
-  background-image: url('~assets/images/sprites/spritesmith-main-16.png');
-<<<<<<< HEAD
-  background-position: -636px -1046px;
-=======
-  background-position: -1164px -848px;
->>>>>>> 0eb7e10e
-  width: 105px;
-  height: 105px;
-}
-.Mount_Body_Turtle-White {
-  background-image: url('~assets/images/sprites/spritesmith-main-16.png');
-<<<<<<< HEAD
-  background-position: -742px -1046px;
-=======
-  background-position: -1164px -954px;
->>>>>>> 0eb7e10e
-  width: 105px;
-  height: 105px;
-}
-.Mount_Body_Turtle-Zombie {
-  background-image: url('~assets/images/sprites/spritesmith-main-16.png');
-<<<<<<< HEAD
-  background-position: -848px -1046px;
-=======
-  background-position: 0px -1152px;
->>>>>>> 0eb7e10e
-  width: 105px;
-  height: 105px;
-}
-.Mount_Body_Unicorn-Base {
-  background-image: url('~assets/images/sprites/spritesmith-main-16.png');
-<<<<<<< HEAD
-  background-position: -954px -1046px;
-=======
-  background-position: -106px -1152px;
->>>>>>> 0eb7e10e
-  width: 105px;
-  height: 105px;
-}
-.Mount_Body_Unicorn-CottonCandyBlue {
-  background-image: url('~assets/images/sprites/spritesmith-main-16.png');
-<<<<<<< HEAD
-  background-position: -1164px 0px;
-=======
-  background-position: -212px -1152px;
->>>>>>> 0eb7e10e
-  width: 105px;
-  height: 105px;
-}
-.Mount_Body_Unicorn-CottonCandyPink {
-  background-image: url('~assets/images/sprites/spritesmith-main-16.png');
-<<<<<<< HEAD
-  background-position: -1164px -106px;
-=======
-  background-position: -318px -1152px;
->>>>>>> 0eb7e10e
-  width: 105px;
-  height: 105px;
-}
-.Mount_Body_Unicorn-Desert {
-  background-image: url('~assets/images/sprites/spritesmith-main-16.png');
-<<<<<<< HEAD
-  background-position: -1164px -212px;
-=======
-  background-position: -1060px -1470px;
->>>>>>> 0eb7e10e
-  width: 105px;
-  height: 105px;
-}
-.Mount_Body_Unicorn-Golden {
-  background-image: url('~assets/images/sprites/spritesmith-main-16.png');
-<<<<<<< HEAD
-  background-position: -1164px -318px;
-=======
-  background-position: -636px -1576px;
->>>>>>> 0eb7e10e
-  width: 105px;
-  height: 105px;
-}
-.Mount_Body_Unicorn-Red {
-  background-image: url('~assets/images/sprites/spritesmith-main-16.png');
-<<<<<<< HEAD
-  background-position: -1164px -424px;
-=======
-  background-position: -742px -1576px;
->>>>>>> 0eb7e10e
-  width: 105px;
-  height: 105px;
-}
-.Mount_Body_Unicorn-Shade {
-  background-image: url('~assets/images/sprites/spritesmith-main-16.png');
-<<<<<<< HEAD
-  background-position: -1164px -530px;
-=======
-  background-position: -848px -1576px;
->>>>>>> 0eb7e10e
-  width: 105px;
-  height: 105px;
-}
-.Mount_Body_Unicorn-Skeleton {
-  background-image: url('~assets/images/sprites/spritesmith-main-16.png');
-<<<<<<< HEAD
-  background-position: -1164px -636px;
-=======
-  background-position: -954px -1576px;
->>>>>>> 0eb7e10e
-  width: 105px;
-  height: 105px;
-}
-.Mount_Body_Unicorn-White {
-  background-image: url('~assets/images/sprites/spritesmith-main-16.png');
-<<<<<<< HEAD
-  background-position: -1270px -318px;
-=======
-  background-position: -1060px -1576px;
->>>>>>> 0eb7e10e
-  width: 105px;
-  height: 105px;
-}
-.Mount_Body_Unicorn-Zombie {
-  background-image: url('~assets/images/sprites/spritesmith-main-16.png');
-<<<<<<< HEAD
-  background-position: -212px -1470px;
-=======
-  background-position: -1166px -1576px;
->>>>>>> 0eb7e10e
-  width: 105px;
-  height: 105px;
-}
-.Mount_Body_Velociraptor-Base {
-  background-image: url('~assets/images/sprites/spritesmith-main-16.png');
-<<<<<<< HEAD
-  background-position: -1588px -1378px;
-=======
-  background-position: -1272px -1576px;
->>>>>>> 0eb7e10e
-  width: 105px;
-  height: 105px;
-}
-.Mount_Body_Velociraptor-CottonCandyBlue {
-  background-image: url('~assets/images/sprites/spritesmith-main-16.png');
-<<<<<<< HEAD
-  background-position: 0px -1576px;
-=======
-  background-position: -1378px -1576px;
->>>>>>> 0eb7e10e
-  width: 105px;
-  height: 105px;
-}
-.Mount_Body_Velociraptor-CottonCandyPink {
-  background-image: url('~assets/images/sprites/spritesmith-main-16.png');
-<<<<<<< HEAD
-  background-position: -106px -1576px;
-=======
-  background-position: -1484px -1576px;
->>>>>>> 0eb7e10e
-  width: 105px;
-  height: 105px;
-}
-.Mount_Body_Velociraptor-Desert {
-  background-image: url('~assets/images/sprites/spritesmith-main-16.png');
-<<<<<<< HEAD
-  background-position: -212px -1576px;
-=======
-  background-position: -1694px 0px;
->>>>>>> 0eb7e10e
-  width: 105px;
-  height: 105px;
-}
-.Mount_Body_Velociraptor-Golden {
-  background-image: url('~assets/images/sprites/spritesmith-main-16.png');
-<<<<<<< HEAD
-  background-position: -318px -1576px;
-=======
-  background-position: -952px -354px;
->>>>>>> 0eb7e10e
-  width: 105px;
-  height: 105px;
-}
-.Mount_Body_Velociraptor-Red {
-  background-image: url('~assets/images/sprites/spritesmith-main-16.png');
-<<<<<<< HEAD
-  background-position: -424px -1576px;
-=======
-  background-position: -952px -460px;
->>>>>>> 0eb7e10e
-  width: 105px;
-  height: 105px;
-}
-.Mount_Body_Velociraptor-Shade {
-  background-image: url('~assets/images/sprites/spritesmith-main-16.png');
-<<<<<<< HEAD
-  background-position: -530px -1576px;
-=======
-  background-position: -952px -566px;
->>>>>>> 0eb7e10e
-  width: 105px;
-  height: 105px;
-}
-.Mount_Body_Velociraptor-Skeleton {
-  background-image: url('~assets/images/sprites/spritesmith-main-16.png');
-<<<<<<< HEAD
-  background-position: -636px -1576px;
-=======
-  background-position: -952px -672px;
->>>>>>> 0eb7e10e
-  width: 105px;
-  height: 105px;
-}
-.Mount_Body_Velociraptor-White {
-  background-image: url('~assets/images/sprites/spritesmith-main-16.png');
-<<<<<<< HEAD
-  background-position: -742px -1576px;
-=======
-  background-position: -952px -778px;
->>>>>>> 0eb7e10e
-  width: 105px;
-  height: 105px;
-}
-.Mount_Body_Velociraptor-Zombie {
-  background-image: url('~assets/images/sprites/spritesmith-main-16.png');
-<<<<<<< HEAD
-  background-position: -848px -1576px;
-=======
-  background-position: 0px -940px;
->>>>>>> 0eb7e10e
-  width: 105px;
-  height: 105px;
-}
-.Mount_Body_Whale-Base {
-  background-image: url('~assets/images/sprites/spritesmith-main-16.png');
-<<<<<<< HEAD
-  background-position: -952px -248px;
-=======
-  background-position: -106px -940px;
->>>>>>> 0eb7e10e
-  width: 105px;
-  height: 105px;
-}
-.Mount_Body_Whale-CottonCandyBlue {
-  background-image: url('~assets/images/sprites/spritesmith-main-16.png');
-<<<<<<< HEAD
-  background-position: -952px -354px;
-=======
-  background-position: -212px -940px;
->>>>>>> 0eb7e10e
-  width: 105px;
-  height: 105px;
-}
-.Mount_Body_Whale-CottonCandyPink {
-  background-image: url('~assets/images/sprites/spritesmith-main-16.png');
-<<<<<<< HEAD
-  background-position: -952px -460px;
-=======
-  background-position: -318px -940px;
->>>>>>> 0eb7e10e
-  width: 105px;
-  height: 105px;
-}
-.Mount_Body_Whale-Desert {
-  background-image: url('~assets/images/sprites/spritesmith-main-16.png');
-<<<<<<< HEAD
-  background-position: -952px -566px;
-=======
-  background-position: -424px -940px;
->>>>>>> 0eb7e10e
-  width: 105px;
-  height: 105px;
-}
-.Mount_Body_Whale-Golden {
-  background-image: url('~assets/images/sprites/spritesmith-main-16.png');
-<<<<<<< HEAD
-  background-position: -952px -672px;
-=======
-  background-position: -530px -940px;
->>>>>>> 0eb7e10e
-  width: 105px;
-  height: 105px;
-}
-.Mount_Body_Whale-Red {
-  background-image: url('~assets/images/sprites/spritesmith-main-16.png');
-<<<<<<< HEAD
-  background-position: -952px -778px;
-=======
-  background-position: -636px -940px;
->>>>>>> 0eb7e10e
-  width: 105px;
-  height: 105px;
-}
-.Mount_Body_Whale-Shade {
-  background-image: url('~assets/images/sprites/spritesmith-main-16.png');
-<<<<<<< HEAD
-  background-position: 0px -940px;
-=======
-  background-position: -742px -940px;
->>>>>>> 0eb7e10e
-  width: 105px;
-  height: 105px;
-}
-.Mount_Body_Whale-Skeleton {
-  background-image: url('~assets/images/sprites/spritesmith-main-16.png');
-<<<<<<< HEAD
-  background-position: -106px -940px;
-=======
-  background-position: -848px -940px;
->>>>>>> 0eb7e10e
-  width: 105px;
-  height: 105px;
-}
-.Mount_Body_Whale-White {
-  background-image: url('~assets/images/sprites/spritesmith-main-16.png');
-<<<<<<< HEAD
-  background-position: -212px -940px;
-=======
-  background-position: -1058px 0px;
->>>>>>> 0eb7e10e
-  width: 105px;
-  height: 105px;
-}
-.Mount_Body_Whale-Zombie {
-  background-image: url('~assets/images/sprites/spritesmith-main-16.png');
-<<<<<<< HEAD
-  background-position: -318px -940px;
-=======
-  background-position: -1058px -106px;
->>>>>>> 0eb7e10e
-  width: 105px;
-  height: 105px;
-}
-.Mount_Body_Wolf-Aquatic {
-  background-image: url('~assets/images/sprites/spritesmith-main-16.png');
-<<<<<<< HEAD
-  background-position: -408px 0px;
-=======
-  background-position: -408px -136px;
->>>>>>> 0eb7e10e
-  width: 135px;
-  height: 135px;
-}
-.Mount_Body_Wolf-Base {
-  background-image: url('~assets/images/sprites/spritesmith-main-16.png');
-<<<<<<< HEAD
-  background-position: -408px -136px;
-=======
-  background-position: -408px -272px;
-  width: 135px;
-  height: 135px;
-}
-.Mount_Body_Wolf-Bronze {
-  background-image: url('~assets/images/sprites/spritesmith-main-16.png');
-  background-position: 0px -408px;
->>>>>>> 0eb7e10e
-  width: 135px;
-  height: 135px;
-}
-.Mount_Body_Wolf-Celestial {
-  background-image: url('~assets/images/sprites/spritesmith-main-16.png');
-<<<<<<< HEAD
-  background-position: -408px -272px;
-=======
-  background-position: -136px -408px;
->>>>>>> 0eb7e10e
-  width: 135px;
-  height: 135px;
-}
-.Mount_Body_Wolf-CottonCandyBlue {
-  background-image: url('~assets/images/sprites/spritesmith-main-16.png');
-<<<<<<< HEAD
-  background-position: 0px -408px;
-=======
-  background-position: -272px -408px;
->>>>>>> 0eb7e10e
-  width: 135px;
-  height: 135px;
-}
-.Mount_Body_Wolf-CottonCandyPink {
-  background-image: url('~assets/images/sprites/spritesmith-main-16.png');
-<<<<<<< HEAD
-  background-position: -136px -408px;
-=======
-  background-position: -408px -408px;
->>>>>>> 0eb7e10e
-  width: 135px;
-  height: 135px;
-}
-.Mount_Body_Wolf-Cupid {
-  background-image: url('~assets/images/sprites/spritesmith-main-16.png');
-<<<<<<< HEAD
-  background-position: -272px -408px;
-=======
   background-position: -544px 0px;
->>>>>>> 0eb7e10e
-  width: 135px;
-  height: 135px;
-}
-.Mount_Body_Wolf-Desert {
-  background-image: url('~assets/images/sprites/spritesmith-main-16.png');
-<<<<<<< HEAD
-  background-position: -408px -408px;
-=======
-  background-position: -544px -136px;
->>>>>>> 0eb7e10e
-  width: 135px;
-  height: 135px;
-}
-.Mount_Body_Wolf-Ember {
-  background-image: url('~assets/images/sprites/spritesmith-main-16.png');
-<<<<<<< HEAD
-  background-position: -544px 0px;
-=======
-  background-position: -544px -272px;
->>>>>>> 0eb7e10e
-  width: 135px;
-  height: 135px;
-}
-.Mount_Body_Wolf-Fairy {
-  background-image: url('~assets/images/sprites/spritesmith-main-16.png');
-<<<<<<< HEAD
-  background-position: -544px -136px;
-=======
-  background-position: -544px -408px;
->>>>>>> 0eb7e10e
-  width: 135px;
-  height: 135px;
-}
-.Mount_Body_Wolf-Floral {
-  background-image: url('~assets/images/sprites/spritesmith-main-16.png');
-<<<<<<< HEAD
-  background-position: -544px -272px;
-=======
-  background-position: 0px -544px;
->>>>>>> 0eb7e10e
-  width: 135px;
-  height: 135px;
-}
-.Mount_Body_Wolf-Frost {
-  background-image: url('~assets/images/sprites/spritesmith-main-16.png');
-<<<<<<< HEAD
-  background-position: -544px -408px;
-=======
-  background-position: 0px 0px;
->>>>>>> 0eb7e10e
-  width: 135px;
-  height: 135px;
-}
-.Mount_Body_Wolf-Ghost {
-  background-image: url('~assets/images/sprites/spritesmith-main-16.png');
-<<<<<<< HEAD
-  background-position: 0px -544px;
-=======
-  background-position: -272px -544px;
->>>>>>> 0eb7e10e
-  width: 135px;
-  height: 135px;
-}
-.Mount_Body_Wolf-Glass {
-  background-image: url('~assets/images/sprites/spritesmith-main-16.png');
-<<<<<<< HEAD
-  background-position: -136px -544px;
-=======
-  background-position: -408px -544px;
->>>>>>> 0eb7e10e
-  width: 135px;
-  height: 135px;
-}
-.Mount_Body_Wolf-Glow {
-  background-image: url('~assets/images/sprites/spritesmith-main-16.png');
-<<<<<<< HEAD
-  background-position: -272px -544px;
-=======
-  background-position: -544px -544px;
->>>>>>> 0eb7e10e
-  width: 135px;
-  height: 135px;
-}
-.Mount_Body_Wolf-Golden {
-  background-image: url('~assets/images/sprites/spritesmith-main-16.png');
-<<<<<<< HEAD
-  background-position: -408px -544px;
-=======
-  background-position: -136px 0px;
->>>>>>> 0eb7e10e
-  width: 135px;
-  height: 135px;
-}
-.Mount_Body_Wolf-Holly {
-  background-image: url('~assets/images/sprites/spritesmith-main-16.png');
-<<<<<<< HEAD
-  background-position: -544px -544px;
-=======
-  background-position: -680px -136px;
->>>>>>> 0eb7e10e
-  width: 135px;
-  height: 135px;
-}
-.Mount_Body_Wolf-IcySnow {
-  background-image: url('~assets/images/sprites/spritesmith-main-16.png');
-<<<<<<< HEAD
-  background-position: -680px 0px;
-=======
-  background-position: -680px -272px;
->>>>>>> 0eb7e10e
-  width: 135px;
-  height: 135px;
-}
-.Mount_Body_Wolf-Peppermint {
-  background-image: url('~assets/images/sprites/spritesmith-main-16.png');
-<<<<<<< HEAD
-  background-position: 0px 0px;
-=======
-  background-position: -680px -408px;
->>>>>>> 0eb7e10e
-  width: 135px;
-  height: 135px;
-}
-.Mount_Body_Wolf-Rainbow {
-  background-image: url('~assets/images/sprites/spritesmith-main-16.png');
-<<<<<<< HEAD
-  background-position: -680px -272px;
-=======
-  background-position: -680px -544px;
->>>>>>> 0eb7e10e
-  width: 135px;
-  height: 135px;
-}
-.Mount_Body_Wolf-Red {
-  background-image: url('~assets/images/sprites/spritesmith-main-16.png');
-<<<<<<< HEAD
-  background-position: -680px -408px;
-=======
-  background-position: 0px -680px;
->>>>>>> 0eb7e10e
-  width: 135px;
-  height: 135px;
-}
-.Mount_Body_Wolf-RoseQuartz {
-  background-image: url('~assets/images/sprites/spritesmith-main-16.png');
-<<<<<<< HEAD
-  background-position: -680px -544px;
-=======
-  background-position: -136px -680px;
->>>>>>> 0eb7e10e
-  width: 135px;
-  height: 135px;
-}
-.Mount_Body_Wolf-RoyalPurple {
-  background-image: url('~assets/images/sprites/spritesmith-main-16.png');
-<<<<<<< HEAD
-  background-position: 0px -680px;
-=======
-  background-position: -272px -680px;
->>>>>>> 0eb7e10e
-  width: 135px;
-  height: 135px;
-}
-.Mount_Body_Wolf-Shade {
-  background-image: url('~assets/images/sprites/spritesmith-main-16.png');
-<<<<<<< HEAD
-  background-position: -136px -680px;
-=======
-  background-position: -408px -680px;
->>>>>>> 0eb7e10e
-  width: 135px;
-  height: 135px;
-}
-.Mount_Body_Wolf-Shimmer {
-  background-image: url('~assets/images/sprites/spritesmith-main-16.png');
-<<<<<<< HEAD
-  background-position: -272px -680px;
-=======
-  background-position: -544px -680px;
->>>>>>> 0eb7e10e
-  width: 135px;
-  height: 135px;
-}
-.Mount_Body_Wolf-Skeleton {
-  background-image: url('~assets/images/sprites/spritesmith-main-16.png');
-<<<<<<< HEAD
-  background-position: -408px -680px;
-=======
-  background-position: -680px -680px;
->>>>>>> 0eb7e10e
-  width: 135px;
-  height: 135px;
-}
-.Mount_Body_Wolf-Spooky {
-  background-image: url('~assets/images/sprites/spritesmith-main-16.png');
-<<<<<<< HEAD
-  background-position: -544px -680px;
-=======
-  background-position: -816px 0px;
->>>>>>> 0eb7e10e
-  width: 135px;
-  height: 135px;
-}
-.Mount_Body_Wolf-StarryNight {
-  background-image: url('~assets/images/sprites/spritesmith-main-16.png');
-<<<<<<< HEAD
-  background-position: -680px -680px;
-  width: 135px;
-  height: 135px;
-}
-.Mount_Body_Wolf-Sunshine {
-  background-image: url('~assets/images/sprites/spritesmith-main-16.png');
-  background-position: -816px 0px;
-=======
-  background-position: -816px -136px;
->>>>>>> 0eb7e10e
-  width: 135px;
-  height: 135px;
-}
-.Mount_Body_Wolf-Thunderstorm {
-  background-image: url('~assets/images/sprites/spritesmith-main-16.png');
-<<<<<<< HEAD
-  background-position: -816px -136px;
-=======
-  background-position: -816px -272px;
->>>>>>> 0eb7e10e
-  width: 135px;
-  height: 135px;
-}
-.Mount_Body_Wolf-White {
-  background-image: url('~assets/images/sprites/spritesmith-main-16.png');
-<<<<<<< HEAD
-  background-position: -816px -272px;
-=======
-  background-position: -816px -408px;
->>>>>>> 0eb7e10e
-  width: 135px;
-  height: 135px;
-}
-.Mount_Body_Wolf-Zombie {
-  background-image: url('~assets/images/sprites/spritesmith-main-16.png');
-<<<<<<< HEAD
-  background-position: -816px -408px;
-=======
-  background-position: -816px -544px;
->>>>>>> 0eb7e10e
-  width: 135px;
-  height: 135px;
-}
-.Mount_Body_Yarn-Base {
-  background-image: url('~assets/images/sprites/spritesmith-main-16.png');
-<<<<<<< HEAD
-  background-position: -1164px -742px;
-=======
-  background-position: -424px -1152px;
->>>>>>> 0eb7e10e
-  width: 105px;
-  height: 105px;
-}
-.Mount_Body_Yarn-CottonCandyBlue {
-  background-image: url('~assets/images/sprites/spritesmith-main-16.png');
-<<<<<<< HEAD
-  background-position: -1164px -848px;
-=======
-  background-position: -530px -1152px;
->>>>>>> 0eb7e10e
-  width: 105px;
-  height: 105px;
-}
-.Mount_Body_Yarn-CottonCandyPink {
-  background-image: url('~assets/images/sprites/spritesmith-main-16.png');
-<<<<<<< HEAD
-  background-position: -1164px -954px;
-=======
-  background-position: -636px -1152px;
->>>>>>> 0eb7e10e
-  width: 105px;
-  height: 105px;
-}
-.Mount_Body_Yarn-Desert {
-  background-image: url('~assets/images/sprites/spritesmith-main-16.png');
-<<<<<<< HEAD
-  background-position: 0px -1152px;
-=======
-  background-position: -742px -1152px;
->>>>>>> 0eb7e10e
-  width: 105px;
-  height: 105px;
-}
-.Mount_Body_Yarn-Golden {
-  background-image: url('~assets/images/sprites/spritesmith-main-16.png');
-<<<<<<< HEAD
-  background-position: -106px -1152px;
-=======
-  background-position: -848px -1152px;
->>>>>>> 0eb7e10e
-  width: 105px;
-  height: 105px;
-}
-.Mount_Body_Yarn-Red {
-  background-image: url('~assets/images/sprites/spritesmith-main-16.png');
-<<<<<<< HEAD
-  background-position: -212px -1152px;
-=======
-  background-position: -954px -1152px;
->>>>>>> 0eb7e10e
-  width: 105px;
-  height: 105px;
-}
-.Mount_Body_Yarn-Shade {
-  background-image: url('~assets/images/sprites/spritesmith-main-16.png');
-<<<<<<< HEAD
-  background-position: -318px -1152px;
-=======
-  background-position: -1060px -1152px;
->>>>>>> 0eb7e10e
-  width: 105px;
-  height: 105px;
-}
-.Mount_Body_Yarn-Skeleton {
-  background-image: url('~assets/images/sprites/spritesmith-main-16.png');
-<<<<<<< HEAD
-  background-position: -424px -1152px;
-=======
-  background-position: -1270px 0px;
->>>>>>> 0eb7e10e
-  width: 105px;
-  height: 105px;
-}
-.Mount_Body_Yarn-White {
-  background-image: url('~assets/images/sprites/spritesmith-main-16.png');
-<<<<<<< HEAD
-  background-position: -530px -1152px;
-=======
-  background-position: -1270px -106px;
->>>>>>> 0eb7e10e
-  width: 105px;
-  height: 105px;
-}
-.Mount_Body_Yarn-Zombie {
-  background-image: url('~assets/images/sprites/spritesmith-main-16.png');
-<<<<<<< HEAD
-  background-position: -636px -1152px;
-=======
-  background-position: -1270px -212px;
->>>>>>> 0eb7e10e
-  width: 105px;
-  height: 105px;
-}
-.Mount_Head_Alligator-Base {
-  background-image: url('~assets/images/sprites/spritesmith-main-16.png');
-<<<<<<< HEAD
-  background-position: -742px -1152px;
-=======
-  background-position: -952px -248px;
->>>>>>> 0eb7e10e
-  width: 105px;
-  height: 105px;
-}
-.Mount_Head_Alligator-CottonCandyBlue {
-  background-image: url('~assets/images/sprites/spritesmith-main-16.png');
-<<<<<<< HEAD
-  background-position: -848px -1152px;
-=======
-  background-position: -1270px -424px;
->>>>>>> 0eb7e10e
-  width: 105px;
-  height: 105px;
-}
-.Mount_Head_Alligator-CottonCandyPink {
-  background-image: url('~assets/images/sprites/spritesmith-main-16.png');
-<<<<<<< HEAD
-  background-position: -954px -1152px;
-=======
-  background-position: -1270px -530px;
->>>>>>> 0eb7e10e
-  width: 105px;
-  height: 105px;
-}
-.Mount_Head_Alligator-Desert {
-  background-image: url('~assets/images/sprites/spritesmith-main-16.png');
-<<<<<<< HEAD
-  background-position: -1060px -1152px;
-=======
-  background-position: -1270px -636px;
->>>>>>> 0eb7e10e
-  width: 105px;
-  height: 105px;
-}
-.Mount_Head_Alligator-Golden {
-  background-image: url('~assets/images/sprites/spritesmith-main-16.png');
-<<<<<<< HEAD
-  background-position: -1270px 0px;
-=======
-  background-position: -1270px -742px;
->>>>>>> 0eb7e10e
-  width: 105px;
-  height: 105px;
-}
-.Mount_Head_Alligator-Red {
-  background-image: url('~assets/images/sprites/spritesmith-main-16.png');
-<<<<<<< HEAD
-  background-position: -1270px -106px;
-=======
-  background-position: -1270px -848px;
->>>>>>> 0eb7e10e
-  width: 105px;
-  height: 105px;
-}
-.Mount_Head_Alligator-Shade {
-  background-image: url('~assets/images/sprites/spritesmith-main-16.png');
-<<<<<<< HEAD
-  background-position: -1270px -212px;
-=======
-  background-position: -1270px -954px;
->>>>>>> 0eb7e10e
-  width: 105px;
-  height: 105px;
-}
-.Mount_Head_Alligator-Skeleton {
-  background-image: url('~assets/images/sprites/spritesmith-main-16.png');
-<<<<<<< HEAD
-  background-position: -1694px -954px;
-=======
-  background-position: -1270px -1060px;
->>>>>>> 0eb7e10e
-  width: 105px;
-  height: 105px;
-}
-.Mount_Head_Alligator-White {
-  background-image: url('~assets/images/sprites/spritesmith-main-16.png');
-<<<<<<< HEAD
-  background-position: -1270px -424px;
-=======
-  background-position: 0px -1258px;
->>>>>>> 0eb7e10e
-  width: 105px;
-  height: 105px;
-}
-.Mount_Head_Alligator-Zombie {
-  background-image: url('~assets/images/sprites/spritesmith-main-16.png');
-<<<<<<< HEAD
-  background-position: -1270px -530px;
-=======
-  background-position: -106px -1258px;
->>>>>>> 0eb7e10e
-  width: 105px;
-  height: 105px;
-}
-.Mount_Head_Armadillo-Base {
-  background-image: url('~assets/images/sprites/spritesmith-main-16.png');
-<<<<<<< HEAD
-  background-position: -1270px -636px;
-=======
-  background-position: -212px -1258px;
->>>>>>> 0eb7e10e
-  width: 105px;
-  height: 105px;
-}
-.Mount_Head_Armadillo-CottonCandyBlue {
-  background-image: url('~assets/images/sprites/spritesmith-main-16.png');
-<<<<<<< HEAD
-  background-position: -1270px -742px;
-=======
-  background-position: -318px -1258px;
->>>>>>> 0eb7e10e
-  width: 105px;
-  height: 105px;
-}
-.Mount_Head_Armadillo-CottonCandyPink {
-  background-image: url('~assets/images/sprites/spritesmith-main-16.png');
-<<<<<<< HEAD
-  background-position: -1270px -848px;
-=======
-  background-position: -424px -1258px;
->>>>>>> 0eb7e10e
-  width: 105px;
-  height: 105px;
-}
-.Mount_Head_Armadillo-Desert {
-  background-image: url('~assets/images/sprites/spritesmith-main-16.png');
-<<<<<<< HEAD
-  background-position: -1270px -954px;
-=======
-  background-position: -530px -1258px;
->>>>>>> 0eb7e10e
-  width: 105px;
-  height: 105px;
-}
-.Mount_Head_Armadillo-Golden {
-  background-image: url('~assets/images/sprites/spritesmith-main-16.png');
-<<<<<<< HEAD
-  background-position: -1270px -1060px;
-=======
-  background-position: -636px -1258px;
->>>>>>> 0eb7e10e
-  width: 105px;
-  height: 105px;
-}
-.Mount_Head_Armadillo-Red {
-  background-image: url('~assets/images/sprites/spritesmith-main-16.png');
-<<<<<<< HEAD
-  background-position: 0px -1258px;
-=======
-  background-position: -742px -1258px;
->>>>>>> 0eb7e10e
-  width: 105px;
-  height: 105px;
-}
-.Mount_Head_Armadillo-Shade {
-  background-image: url('~assets/images/sprites/spritesmith-main-16.png');
-<<<<<<< HEAD
-  background-position: -106px -1258px;
-=======
-  background-position: -848px -1258px;
->>>>>>> 0eb7e10e
-  width: 105px;
-  height: 105px;
-}
-.Mount_Head_Armadillo-Skeleton {
-  background-image: url('~assets/images/sprites/spritesmith-main-16.png');
-<<<<<<< HEAD
-  background-position: -212px -1258px;
-=======
-  background-position: -954px -1258px;
->>>>>>> 0eb7e10e
-  width: 105px;
-  height: 105px;
-}
-.Mount_Head_Armadillo-White {
-  background-image: url('~assets/images/sprites/spritesmith-main-16.png');
-<<<<<<< HEAD
-  background-position: -318px -1258px;
-=======
-  background-position: -1060px -1258px;
->>>>>>> 0eb7e10e
-  width: 105px;
-  height: 105px;
-}
-.Mount_Head_Armadillo-Zombie {
-  background-image: url('~assets/images/sprites/spritesmith-main-16.png');
-<<<<<<< HEAD
-  background-position: -424px -1258px;
-=======
-  background-position: -1166px -1258px;
->>>>>>> 0eb7e10e
-  width: 105px;
-  height: 105px;
-}
-.Mount_Head_Axolotl-Base {
-  background-image: url('~assets/images/sprites/spritesmith-main-16.png');
-<<<<<<< HEAD
-  background-position: -530px -1258px;
-=======
-  background-position: -1376px 0px;
->>>>>>> 0eb7e10e
-  width: 105px;
-  height: 105px;
-}
-.Mount_Head_Axolotl-CottonCandyBlue {
-  background-image: url('~assets/images/sprites/spritesmith-main-16.png');
-<<<<<<< HEAD
-  background-position: -636px -1258px;
-=======
-  background-position: -1376px -106px;
->>>>>>> 0eb7e10e
-  width: 105px;
-  height: 105px;
-}
-.Mount_Head_Axolotl-CottonCandyPink {
-  background-image: url('~assets/images/sprites/spritesmith-main-16.png');
-<<<<<<< HEAD
-  background-position: -742px -1258px;
-=======
-  background-position: -1376px -212px;
->>>>>>> 0eb7e10e
-  width: 105px;
-  height: 105px;
-}
-.Mount_Head_Axolotl-Desert {
-  background-image: url('~assets/images/sprites/spritesmith-main-16.png');
-<<<<<<< HEAD
-  background-position: -848px -1258px;
-=======
-  background-position: -1376px -318px;
->>>>>>> 0eb7e10e
-  width: 105px;
-  height: 105px;
-}
-.Mount_Head_Axolotl-Golden {
-  background-image: url('~assets/images/sprites/spritesmith-main-16.png');
-<<<<<<< HEAD
-  background-position: -954px -1258px;
-=======
-  background-position: -1376px -424px;
->>>>>>> 0eb7e10e
-  width: 105px;
-  height: 105px;
-}
-.Mount_Head_Axolotl-Red {
-  background-image: url('~assets/images/sprites/spritesmith-main-16.png');
-<<<<<<< HEAD
-  background-position: -1060px -1258px;
-=======
-  background-position: -1376px -530px;
->>>>>>> 0eb7e10e
-  width: 105px;
-  height: 105px;
-}
-.Mount_Head_Axolotl-Shade {
-  background-image: url('~assets/images/sprites/spritesmith-main-16.png');
-<<<<<<< HEAD
-  background-position: -1166px -1258px;
-=======
-  background-position: -1376px -636px;
->>>>>>> 0eb7e10e
-  width: 105px;
-  height: 105px;
-}
-.Mount_Head_Axolotl-Skeleton {
-  background-image: url('~assets/images/sprites/spritesmith-main-16.png');
-<<<<<<< HEAD
-  background-position: -1376px 0px;
-=======
-  background-position: -1376px -742px;
->>>>>>> 0eb7e10e
-  width: 105px;
-  height: 105px;
-}
-.Mount_Head_Axolotl-White {
-  background-image: url('~assets/images/sprites/spritesmith-main-16.png');
-<<<<<<< HEAD
-  background-position: -1376px -106px;
-=======
-  background-position: -1376px -848px;
->>>>>>> 0eb7e10e
-  width: 105px;
-  height: 105px;
-}
-.Mount_Head_Axolotl-Zombie {
-  background-image: url('~assets/images/sprites/spritesmith-main-16.png');
-<<<<<<< HEAD
-  background-position: -1376px -212px;
-=======
-  background-position: -1376px -954px;
->>>>>>> 0eb7e10e
-  width: 105px;
-  height: 105px;
-}
-.Mount_Head_Badger-Base {
-  background-image: url('~assets/images/sprites/spritesmith-main-16.png');
-<<<<<<< HEAD
-  background-position: -1376px -318px;
-=======
-  background-position: -1376px -1060px;
->>>>>>> 0eb7e10e
-  width: 105px;
-  height: 105px;
-}
-.Mount_Head_Badger-CottonCandyBlue {
-  background-image: url('~assets/images/sprites/spritesmith-main-16.png');
-<<<<<<< HEAD
-  background-position: -1376px -424px;
-=======
-  background-position: -1376px -1166px;
->>>>>>> 0eb7e10e
-  width: 105px;
-  height: 105px;
-}
-.Mount_Head_Badger-CottonCandyPink {
-  background-image: url('~assets/images/sprites/spritesmith-main-16.png');
-<<<<<<< HEAD
-  background-position: -1376px -530px;
-=======
-  background-position: 0px -1364px;
->>>>>>> 0eb7e10e
-  width: 105px;
-  height: 105px;
-}
-.Mount_Head_Badger-Desert {
-  background-image: url('~assets/images/sprites/spritesmith-main-16.png');
-<<<<<<< HEAD
-  background-position: -1376px -636px;
-=======
-  background-position: -106px -1364px;
->>>>>>> 0eb7e10e
-  width: 105px;
-  height: 105px;
-}
-.Mount_Head_Badger-Golden {
-  background-image: url('~assets/images/sprites/spritesmith-main-16.png');
-<<<<<<< HEAD
-  background-position: -1376px -742px;
-=======
-  background-position: -212px -1364px;
->>>>>>> 0eb7e10e
-  width: 105px;
-  height: 105px;
-}
-.Mount_Head_Badger-Red {
-  background-image: url('~assets/images/sprites/spritesmith-main-16.png');
-<<<<<<< HEAD
-  background-position: -1376px -848px;
-=======
-  background-position: -318px -1364px;
->>>>>>> 0eb7e10e
-  width: 105px;
-  height: 105px;
-}
-.Mount_Head_Badger-Shade {
-  background-image: url('~assets/images/sprites/spritesmith-main-16.png');
-<<<<<<< HEAD
-  background-position: -1376px -954px;
-=======
-  background-position: -424px -1364px;
->>>>>>> 0eb7e10e
-  width: 105px;
-  height: 105px;
-}
-.Mount_Head_Badger-Skeleton {
-  background-image: url('~assets/images/sprites/spritesmith-main-16.png');
-<<<<<<< HEAD
-  background-position: -1376px -1060px;
-=======
-  background-position: -530px -1364px;
->>>>>>> 0eb7e10e
-  width: 105px;
-  height: 105px;
-}
-.Mount_Head_Badger-White {
-  background-image: url('~assets/images/sprites/spritesmith-main-16.png');
-<<<<<<< HEAD
-  background-position: -1376px -1166px;
-=======
-  background-position: -636px -1364px;
->>>>>>> 0eb7e10e
-  width: 105px;
-  height: 105px;
-}
-.Mount_Head_Badger-Zombie {
-  background-image: url('~assets/images/sprites/spritesmith-main-16.png');
-<<<<<<< HEAD
-  background-position: 0px -1364px;
-=======
-  background-position: -742px -1364px;
->>>>>>> 0eb7e10e
-  width: 105px;
-  height: 105px;
-}
-.Mount_Head_BearCub-Aquatic {
-  background-image: url('~assets/images/sprites/spritesmith-main-16.png');
-<<<<<<< HEAD
-  background-position: -106px -1364px;
-=======
-  background-position: -848px -1364px;
->>>>>>> 0eb7e10e
-  width: 105px;
-  height: 105px;
-}
-.Mount_Head_BearCub-Base {
-  background-image: url('~assets/images/sprites/spritesmith-main-16.png');
-<<<<<<< HEAD
-  background-position: -212px -1364px;
-=======
-  background-position: -954px -1364px;
-  width: 105px;
-  height: 105px;
-}
-.Mount_Head_BearCub-Bronze {
-  background-image: url('~assets/images/sprites/spritesmith-main-16.png');
-  background-position: -1060px -1364px;
->>>>>>> 0eb7e10e
-  width: 105px;
-  height: 105px;
-}
-.Mount_Head_BearCub-Celestial {
-  background-image: url('~assets/images/sprites/spritesmith-main-16.png');
-<<<<<<< HEAD
-  background-position: -318px -1364px;
-=======
-  background-position: -1166px -1364px;
->>>>>>> 0eb7e10e
-  width: 105px;
-  height: 105px;
-}
-.Mount_Head_BearCub-CottonCandyBlue {
-  background-image: url('~assets/images/sprites/spritesmith-main-16.png');
-<<<<<<< HEAD
-  background-position: -424px -1364px;
-=======
-  background-position: -1272px -1364px;
->>>>>>> 0eb7e10e
-  width: 105px;
-  height: 105px;
-}
-.Mount_Head_BearCub-CottonCandyPink {
-  background-image: url('~assets/images/sprites/spritesmith-main-16.png');
-<<<<<<< HEAD
-  background-position: -530px -1364px;
-=======
-  background-position: -1482px 0px;
->>>>>>> 0eb7e10e
-  width: 105px;
-  height: 105px;
-}
-.Mount_Head_BearCub-Cupid {
-  background-image: url('~assets/images/sprites/spritesmith-main-16.png');
-<<<<<<< HEAD
-  background-position: -636px -1364px;
-=======
-  background-position: -1482px -106px;
->>>>>>> 0eb7e10e
-  width: 105px;
-  height: 105px;
-}
-.Mount_Head_BearCub-Desert {
-  background-image: url('~assets/images/sprites/spritesmith-main-16.png');
-<<<<<<< HEAD
-  background-position: -742px -1364px;
-=======
-  background-position: -1482px -212px;
->>>>>>> 0eb7e10e
-  width: 105px;
-  height: 105px;
-}
-.Mount_Head_BearCub-Ember {
-  background-image: url('~assets/images/sprites/spritesmith-main-16.png');
-<<<<<<< HEAD
-  background-position: -848px -1364px;
-=======
-  background-position: -1482px -318px;
->>>>>>> 0eb7e10e
-  width: 105px;
-  height: 105px;
-}
-.Mount_Head_BearCub-Fairy {
-  background-image: url('~assets/images/sprites/spritesmith-main-16.png');
-<<<<<<< HEAD
-  background-position: -954px -1364px;
-=======
-  background-position: -1482px -424px;
->>>>>>> 0eb7e10e
-  width: 105px;
-  height: 105px;
-}
-.Mount_Head_BearCub-Floral {
-  background-image: url('~assets/images/sprites/spritesmith-main-16.png');
-<<<<<<< HEAD
-  background-position: -1060px -1364px;
-=======
-  background-position: -1482px -530px;
->>>>>>> 0eb7e10e
-  width: 105px;
-  height: 105px;
-}
-.Mount_Head_BearCub-Frost {
-  background-image: url('~assets/images/sprites/spritesmith-main-16.png');
-<<<<<<< HEAD
-  background-position: -1166px -1364px;
-=======
-  background-position: -1482px -636px;
->>>>>>> 0eb7e10e
-  width: 105px;
-  height: 105px;
-}
-.Mount_Head_BearCub-Ghost {
-  background-image: url('~assets/images/sprites/spritesmith-main-16.png');
-<<<<<<< HEAD
-  background-position: -1272px -1364px;
-=======
-  background-position: -1482px -742px;
->>>>>>> 0eb7e10e
-  width: 105px;
-  height: 105px;
-}
-.Mount_Head_BearCub-Glass {
-  background-image: url('~assets/images/sprites/spritesmith-main-16.png');
-<<<<<<< HEAD
-  background-position: -1482px 0px;
-=======
-  background-position: -1482px -848px;
->>>>>>> 0eb7e10e
-  width: 105px;
-  height: 105px;
-}
-.Mount_Head_BearCub-Glow {
-  background-image: url('~assets/images/sprites/spritesmith-main-16.png');
-<<<<<<< HEAD
-  background-position: -1482px -106px;
-=======
-  background-position: -1482px -954px;
->>>>>>> 0eb7e10e
-  width: 105px;
-  height: 105px;
-}
-.Mount_Head_BearCub-Golden {
-  background-image: url('~assets/images/sprites/spritesmith-main-16.png');
-<<<<<<< HEAD
-  background-position: -1482px -212px;
-=======
-  background-position: -1482px -1060px;
->>>>>>> 0eb7e10e
-  width: 105px;
-  height: 105px;
-}
-.Mount_Head_BearCub-Holly {
-  background-image: url('~assets/images/sprites/spritesmith-main-16.png');
-<<<<<<< HEAD
-  background-position: -1482px -318px;
-=======
-  background-position: -1482px -1166px;
->>>>>>> 0eb7e10e
-  width: 105px;
-  height: 105px;
-}
-.Mount_Head_BearCub-IcySnow {
-  background-image: url('~assets/images/sprites/spritesmith-main-16.png');
-<<<<<<< HEAD
-  background-position: -1482px -424px;
-=======
-  background-position: -1482px -1272px;
->>>>>>> 0eb7e10e
-  width: 105px;
-  height: 105px;
-}
-.Mount_Head_BearCub-Peppermint {
-  background-image: url('~assets/images/sprites/spritesmith-main-16.png');
-<<<<<<< HEAD
-  background-position: -1482px -530px;
-=======
-  background-position: 0px -1470px;
->>>>>>> 0eb7e10e
-  width: 105px;
-  height: 105px;
-}
-.Mount_Head_BearCub-Polar {
-  background-image: url('~assets/images/sprites/spritesmith-main-16.png');
-<<<<<<< HEAD
-  background-position: -1482px -636px;
-=======
-  background-position: -106px -1470px;
->>>>>>> 0eb7e10e
-  width: 105px;
-  height: 105px;
-}
-.Mount_Head_BearCub-Rainbow {
-  background-image: url('~assets/images/sprites/spritesmith-main-16.png');
-<<<<<<< HEAD
-  background-position: -1482px -742px;
-=======
-  background-position: -212px -1470px;
->>>>>>> 0eb7e10e
-  width: 105px;
-  height: 105px;
-}
-.Mount_Head_BearCub-Red {
-  background-image: url('~assets/images/sprites/spritesmith-main-16.png');
-<<<<<<< HEAD
-  background-position: -1482px -848px;
-=======
-  background-position: -318px -1470px;
->>>>>>> 0eb7e10e
-  width: 105px;
-  height: 105px;
-}
-.Mount_Head_BearCub-RoseQuartz {
-  background-image: url('~assets/images/sprites/spritesmith-main-16.png');
-<<<<<<< HEAD
-  background-position: -1482px -954px;
-=======
-  background-position: -424px -1470px;
->>>>>>> 0eb7e10e
-  width: 105px;
-  height: 105px;
-}
-.Mount_Head_BearCub-RoyalPurple {
-  background-image: url('~assets/images/sprites/spritesmith-main-16.png');
-<<<<<<< HEAD
-  background-position: -1482px -1060px;
-=======
-  background-position: -530px -1470px;
->>>>>>> 0eb7e10e
-  width: 105px;
-  height: 105px;
-}
-.Mount_Head_BearCub-Shade {
-  background-image: url('~assets/images/sprites/spritesmith-main-16.png');
-<<<<<<< HEAD
-  background-position: -1482px -1166px;
-=======
-  background-position: -636px -1470px;
->>>>>>> 0eb7e10e
-  width: 105px;
-  height: 105px;
-}
-.Mount_Head_BearCub-Shimmer {
-  background-image: url('~assets/images/sprites/spritesmith-main-16.png');
-<<<<<<< HEAD
-  background-position: -1482px -1272px;
-=======
-  background-position: -742px -1470px;
->>>>>>> 0eb7e10e
-  width: 105px;
-  height: 105px;
-}
-.Mount_Head_BearCub-Skeleton {
-  background-image: url('~assets/images/sprites/spritesmith-main-16.png');
-<<<<<<< HEAD
-  background-position: 0px -1470px;
-=======
-  background-position: -848px -1470px;
->>>>>>> 0eb7e10e
-  width: 105px;
-  height: 105px;
-}
-.Mount_Head_BearCub-Spooky {
-  background-image: url('~assets/images/sprites/spritesmith-main-16.png');
-<<<<<<< HEAD
-  background-position: -106px -1470px;
-=======
-  background-position: -954px -1470px;
->>>>>>> 0eb7e10e
-  width: 105px;
-  height: 105px;
-}
-.Mount_Head_BearCub-StarryNight {
-  background-image: url('~assets/images/sprites/spritesmith-main-16.png');
-  background-position: -816px -680px;
+  width: 135px;
+  height: 135px;
+}
+.Mount_Body_TigerCub-StarryNight {
+  background-image: url('~assets/images/sprites/spritesmith-main-16.png');
+  background-position: -121px -816px;
   width: 120px;
   height: 120px;
 }
+.Mount_Body_TigerCub-Sunshine {
+  background-image: url('~assets/images/sprites/spritesmith-main-16.png');
+  background-position: -1270px -424px;
+  width: 105px;
+  height: 105px;
+}
+.Mount_Body_TigerCub-Thunderstorm {
+  background-image: url('~assets/images/sprites/spritesmith-main-16.png');
+  background-position: -1694px -848px;
+  width: 105px;
+  height: 105px;
+}
+.Mount_Body_TigerCub-White {
+  background-image: url('~assets/images/sprites/spritesmith-main-16.png');
+  background-position: -1694px -742px;
+  width: 105px;
+  height: 105px;
+}
+.Mount_Body_TigerCub-Zombie {
+  background-image: url('~assets/images/sprites/spritesmith-main-16.png');
+  background-position: -1694px -636px;
+  width: 105px;
+  height: 105px;
+}
+.Mount_Body_Treeling-Base {
+  background-image: url('~assets/images/sprites/spritesmith-main-16.png');
+  background-position: -1694px -530px;
+  width: 105px;
+  height: 105px;
+}
+.Mount_Body_Treeling-CottonCandyBlue {
+  background-image: url('~assets/images/sprites/spritesmith-main-16.png');
+  background-position: -1694px -424px;
+  width: 105px;
+  height: 105px;
+}
+.Mount_Body_Treeling-CottonCandyPink {
+  background-image: url('~assets/images/sprites/spritesmith-main-16.png');
+  background-position: -1694px -318px;
+  width: 105px;
+  height: 105px;
+}
+.Mount_Body_Treeling-Desert {
+  background-image: url('~assets/images/sprites/spritesmith-main-16.png');
+  background-position: -1694px -212px;
+  width: 105px;
+  height: 105px;
+}
+.Mount_Body_Treeling-Golden {
+  background-image: url('~assets/images/sprites/spritesmith-main-16.png');
+  background-position: -1588px -636px;
+  width: 105px;
+  height: 105px;
+}
+.Mount_Body_Treeling-Red {
+  background-image: url('~assets/images/sprites/spritesmith-main-16.png');
+  background-position: -1270px -212px;
+  width: 105px;
+  height: 105px;
+}
+.Mount_Body_Treeling-Shade {
+  background-image: url('~assets/images/sprites/spritesmith-main-16.png');
+  background-position: -1270px -106px;
+  width: 105px;
+  height: 105px;
+}
+.Mount_Body_Treeling-Skeleton {
+  background-image: url('~assets/images/sprites/spritesmith-main-16.png');
+  background-position: -1270px 0px;
+  width: 105px;
+  height: 105px;
+}
+.Mount_Body_Treeling-White {
+  background-image: url('~assets/images/sprites/spritesmith-main-16.png');
+  background-position: -1060px -1149px;
+  width: 105px;
+  height: 105px;
+}
+.Mount_Body_Treeling-Zombie {
+  background-image: url('~assets/images/sprites/spritesmith-main-16.png');
+  background-position: -954px -1149px;
+  width: 105px;
+  height: 105px;
+}
+.Mount_Body_Triceratops-Base {
+  background-image: url('~assets/images/sprites/spritesmith-main-16.png');
+  background-position: -848px -1149px;
+  width: 105px;
+  height: 105px;
+}
+.Mount_Body_Triceratops-CottonCandyBlue {
+  background-image: url('~assets/images/sprites/spritesmith-main-16.png');
+  background-position: -742px -1149px;
+  width: 105px;
+  height: 105px;
+}
+.Mount_Body_Triceratops-CottonCandyPink {
+  background-image: url('~assets/images/sprites/spritesmith-main-16.png');
+  background-position: -636px -1149px;
+  width: 105px;
+  height: 105px;
+}
+.Mount_Body_Triceratops-Desert {
+  background-image: url('~assets/images/sprites/spritesmith-main-16.png');
+  background-position: -530px -1149px;
+  width: 105px;
+  height: 105px;
+}
+.Mount_Body_Triceratops-Golden {
+  background-image: url('~assets/images/sprites/spritesmith-main-16.png');
+  background-position: -424px -1149px;
+  width: 105px;
+  height: 105px;
+}
+.Mount_Body_Triceratops-Red {
+  background-image: url('~assets/images/sprites/spritesmith-main-16.png');
+  background-position: -318px -1149px;
+  width: 105px;
+  height: 105px;
+}
+.Mount_Body_Triceratops-Shade {
+  background-image: url('~assets/images/sprites/spritesmith-main-16.png');
+  background-position: -212px -1149px;
+  width: 105px;
+  height: 105px;
+}
+.Mount_Body_Triceratops-Skeleton {
+  background-image: url('~assets/images/sprites/spritesmith-main-16.png');
+  background-position: -106px -1149px;
+  width: 105px;
+  height: 105px;
+}
+.Mount_Body_Triceratops-White {
+  background-image: url('~assets/images/sprites/spritesmith-main-16.png');
+  background-position: 0px -1149px;
+  width: 105px;
+  height: 105px;
+}
+.Mount_Body_Triceratops-Zombie {
+  background-image: url('~assets/images/sprites/spritesmith-main-16.png');
+  background-position: -1164px -954px;
+  width: 105px;
+  height: 105px;
+}
+.Mount_Body_Turkey-Base {
+  background-image: url('~assets/images/sprites/spritesmith-main-16.png');
+  background-position: -1164px -848px;
+  width: 105px;
+  height: 105px;
+}
+.Mount_Body_Turkey-Gilded {
+  background-image: url('~assets/images/sprites/spritesmith-main-16.png');
+  background-position: -1164px -742px;
+  width: 105px;
+  height: 105px;
+}
+.Mount_Body_Turtle-Base {
+  background-image: url('~assets/images/sprites/spritesmith-main-16.png');
+  background-position: -1164px -636px;
+  width: 105px;
+  height: 105px;
+}
+.Mount_Body_Turtle-CottonCandyBlue {
+  background-image: url('~assets/images/sprites/spritesmith-main-16.png');
+  background-position: -1164px -530px;
+  width: 105px;
+  height: 105px;
+}
+.Mount_Body_Turtle-CottonCandyPink {
+  background-image: url('~assets/images/sprites/spritesmith-main-16.png');
+  background-position: -1164px -424px;
+  width: 105px;
+  height: 105px;
+}
+.Mount_Body_Turtle-Desert {
+  background-image: url('~assets/images/sprites/spritesmith-main-16.png');
+  background-position: -1164px -318px;
+  width: 105px;
+  height: 105px;
+}
+.Mount_Body_Turtle-Golden {
+  background-image: url('~assets/images/sprites/spritesmith-main-16.png');
+  background-position: -1164px -212px;
+  width: 105px;
+  height: 105px;
+}
+.Mount_Body_Turtle-Red {
+  background-image: url('~assets/images/sprites/spritesmith-main-16.png');
+  background-position: -1164px -106px;
+  width: 105px;
+  height: 105px;
+}
+.Mount_Body_Turtle-Shade {
+  background-image: url('~assets/images/sprites/spritesmith-main-16.png');
+  background-position: -1164px 0px;
+  width: 105px;
+  height: 105px;
+}
+.Mount_Body_Turtle-Skeleton {
+  background-image: url('~assets/images/sprites/spritesmith-main-16.png');
+  background-position: -954px -1043px;
+  width: 105px;
+  height: 105px;
+}
+.Mount_Body_Turtle-White {
+  background-image: url('~assets/images/sprites/spritesmith-main-16.png');
+  background-position: -848px -1043px;
+  width: 105px;
+  height: 105px;
+}
+.Mount_Body_Turtle-Zombie {
+  background-image: url('~assets/images/sprites/spritesmith-main-16.png');
+  background-position: -742px -1043px;
+  width: 105px;
+  height: 105px;
+}
+.Mount_Body_Unicorn-Base {
+  background-image: url('~assets/images/sprites/spritesmith-main-16.png');
+  background-position: -636px -1043px;
+  width: 105px;
+  height: 105px;
+}
+.Mount_Body_Unicorn-CottonCandyBlue {
+  background-image: url('~assets/images/sprites/spritesmith-main-16.png');
+  background-position: -530px -1043px;
+  width: 105px;
+  height: 105px;
+}
+.Mount_Body_Unicorn-CottonCandyPink {
+  background-image: url('~assets/images/sprites/spritesmith-main-16.png');
+  background-position: -424px -1043px;
+  width: 105px;
+  height: 105px;
+}
+.Mount_Body_Unicorn-Desert {
+  background-image: url('~assets/images/sprites/spritesmith-main-16.png');
+  background-position: -318px -1043px;
+  width: 105px;
+  height: 105px;
+}
+.Mount_Body_Unicorn-Golden {
+  background-image: url('~assets/images/sprites/spritesmith-main-16.png');
+  background-position: -212px -1043px;
+  width: 105px;
+  height: 105px;
+}
+.Mount_Body_Unicorn-Red {
+  background-image: url('~assets/images/sprites/spritesmith-main-16.png');
+  background-position: -1058px -230px;
+  width: 105px;
+  height: 105px;
+}
+.Mount_Body_Unicorn-Shade {
+  background-image: url('~assets/images/sprites/spritesmith-main-16.png');
+  background-position: -1376px -742px;
+  width: 105px;
+  height: 105px;
+}
+.Mount_Body_Unicorn-Skeleton {
+  background-image: url('~assets/images/sprites/spritesmith-main-16.png');
+  background-position: -1058px -336px;
+  width: 105px;
+  height: 105px;
+}
+.Mount_Body_Unicorn-White {
+  background-image: url('~assets/images/sprites/spritesmith-main-16.png');
+  background-position: -1058px -442px;
+  width: 105px;
+  height: 105px;
+}
+.Mount_Body_Unicorn-Zombie {
+  background-image: url('~assets/images/sprites/spritesmith-main-16.png');
+  background-position: -1058px -548px;
+  width: 105px;
+  height: 105px;
+}
+.Mount_Body_Velociraptor-Base {
+  background-image: url('~assets/images/sprites/spritesmith-main-16.png');
+  background-position: -1058px -654px;
+  width: 105px;
+  height: 105px;
+}
+.Mount_Body_Velociraptor-CottonCandyBlue {
+  background-image: url('~assets/images/sprites/spritesmith-main-16.png');
+  background-position: -1058px -760px;
+  width: 105px;
+  height: 105px;
+}
+.Mount_Body_Velociraptor-CottonCandyPink {
+  background-image: url('~assets/images/sprites/spritesmith-main-16.png');
+  background-position: -242px -816px;
+  width: 105px;
+  height: 105px;
+}
+.Mount_Body_Velociraptor-Desert {
+  background-image: url('~assets/images/sprites/spritesmith-main-16.png');
+  background-position: -348px -816px;
+  width: 105px;
+  height: 105px;
+}
+.Mount_Body_Velociraptor-Golden {
+  background-image: url('~assets/images/sprites/spritesmith-main-16.png');
+  background-position: -454px -816px;
+  width: 105px;
+  height: 105px;
+}
+.Mount_Body_Velociraptor-Red {
+  background-image: url('~assets/images/sprites/spritesmith-main-16.png');
+  background-position: -560px -816px;
+  width: 105px;
+  height: 105px;
+}
+.Mount_Body_Velociraptor-Shade {
+  background-image: url('~assets/images/sprites/spritesmith-main-16.png');
+  background-position: -666px -816px;
+  width: 105px;
+  height: 105px;
+}
+.Mount_Body_Velociraptor-Skeleton {
+  background-image: url('~assets/images/sprites/spritesmith-main-16.png');
+  background-position: -772px -816px;
+  width: 105px;
+  height: 105px;
+}
+.Mount_Body_Velociraptor-White {
+  background-image: url('~assets/images/sprites/spritesmith-main-16.png');
+  background-position: 0px -937px;
+  width: 105px;
+  height: 105px;
+}
+.Mount_Body_Velociraptor-Zombie {
+  background-image: url('~assets/images/sprites/spritesmith-main-16.png');
+  background-position: -106px -937px;
+  width: 105px;
+  height: 105px;
+}
+.Mount_Body_Whale-Base {
+  background-image: url('~assets/images/sprites/spritesmith-main-16.png');
+  background-position: -212px -937px;
+  width: 105px;
+  height: 105px;
+}
+.Mount_Body_Whale-CottonCandyBlue {
+  background-image: url('~assets/images/sprites/spritesmith-main-16.png');
+  background-position: -318px -937px;
+  width: 105px;
+  height: 105px;
+}
+.Mount_Body_Whale-CottonCandyPink {
+  background-image: url('~assets/images/sprites/spritesmith-main-16.png');
+  background-position: -424px -937px;
+  width: 105px;
+  height: 105px;
+}
+.Mount_Body_Whale-Desert {
+  background-image: url('~assets/images/sprites/spritesmith-main-16.png');
+  background-position: -530px -937px;
+  width: 105px;
+  height: 105px;
+}
+.Mount_Body_Whale-Golden {
+  background-image: url('~assets/images/sprites/spritesmith-main-16.png');
+  background-position: -636px -937px;
+  width: 105px;
+  height: 105px;
+}
+.Mount_Body_Whale-Red {
+  background-image: url('~assets/images/sprites/spritesmith-main-16.png');
+  background-position: -742px -937px;
+  width: 105px;
+  height: 105px;
+}
+.Mount_Body_Whale-Shade {
+  background-image: url('~assets/images/sprites/spritesmith-main-16.png');
+  background-position: -848px -937px;
+  width: 105px;
+  height: 105px;
+}
+.Mount_Body_Whale-Skeleton {
+  background-image: url('~assets/images/sprites/spritesmith-main-16.png');
+  background-position: -954px -937px;
+  width: 105px;
+  height: 105px;
+}
+.Mount_Body_Whale-White {
+  background-image: url('~assets/images/sprites/spritesmith-main-16.png');
+  background-position: 0px -1043px;
+  width: 105px;
+  height: 105px;
+}
+.Mount_Body_Whale-Zombie {
+  background-image: url('~assets/images/sprites/spritesmith-main-16.png');
+  background-position: -106px -1043px;
+  width: 105px;
+  height: 105px;
+}
+.Mount_Body_Wolf-Aquatic {
+  background-image: url('~assets/images/sprites/spritesmith-main-16.png');
+  background-position: -136px 0px;
+  width: 135px;
+  height: 135px;
+}
+.Mount_Body_Wolf-Base {
+  background-image: url('~assets/images/sprites/spritesmith-main-16.png');
+  background-position: -272px -544px;
+  width: 135px;
+  height: 135px;
+}
+.Mount_Body_Wolf-Bronze {
+  background-image: url('~assets/images/sprites/spritesmith-main-16.png');
+  background-position: -816px -680px;
+  width: 135px;
+  height: 135px;
+}
+.Mount_Body_Wolf-Celestial {
+  background-image: url('~assets/images/sprites/spritesmith-main-16.png');
+  background-position: -816px -544px;
+  width: 135px;
+  height: 135px;
+}
+.Mount_Body_Wolf-CottonCandyBlue {
+  background-image: url('~assets/images/sprites/spritesmith-main-16.png');
+  background-position: -816px -408px;
+  width: 135px;
+  height: 135px;
+}
+.Mount_Body_Wolf-CottonCandyPink {
+  background-image: url('~assets/images/sprites/spritesmith-main-16.png');
+  background-position: -816px -272px;
+  width: 135px;
+  height: 135px;
+}
+.Mount_Body_Wolf-Cupid {
+  background-image: url('~assets/images/sprites/spritesmith-main-16.png');
+  background-position: -816px -136px;
+  width: 135px;
+  height: 135px;
+}
+.Mount_Body_Wolf-Desert {
+  background-image: url('~assets/images/sprites/spritesmith-main-16.png');
+  background-position: -816px 0px;
+  width: 135px;
+  height: 135px;
+}
+.Mount_Body_Wolf-Ember {
+  background-image: url('~assets/images/sprites/spritesmith-main-16.png');
+  background-position: -680px -680px;
+  width: 135px;
+  height: 135px;
+}
+.Mount_Body_Wolf-Fairy {
+  background-image: url('~assets/images/sprites/spritesmith-main-16.png');
+  background-position: -544px -680px;
+  width: 135px;
+  height: 135px;
+}
+.Mount_Body_Wolf-Floral {
+  background-image: url('~assets/images/sprites/spritesmith-main-16.png');
+  background-position: -408px -680px;
+  width: 135px;
+  height: 135px;
+}
+.Mount_Body_Wolf-Frost {
+  background-image: url('~assets/images/sprites/spritesmith-main-16.png');
+  background-position: -272px -680px;
+  width: 135px;
+  height: 135px;
+}
+.Mount_Body_Wolf-Ghost {
+  background-image: url('~assets/images/sprites/spritesmith-main-16.png');
+  background-position: -136px -680px;
+  width: 135px;
+  height: 135px;
+}
+.Mount_Body_Wolf-Glass {
+  background-image: url('~assets/images/sprites/spritesmith-main-16.png');
+  background-position: 0px -680px;
+  width: 135px;
+  height: 135px;
+}
+.Mount_Body_Wolf-Glow {
+  background-image: url('~assets/images/sprites/spritesmith-main-16.png');
+  background-position: -680px -544px;
+  width: 135px;
+  height: 135px;
+}
+.Mount_Body_Wolf-Golden {
+  background-image: url('~assets/images/sprites/spritesmith-main-16.png');
+  background-position: -680px -408px;
+  width: 135px;
+  height: 135px;
+}
+.Mount_Body_Wolf-Holly {
+  background-image: url('~assets/images/sprites/spritesmith-main-16.png');
+  background-position: -680px -272px;
+  width: 135px;
+  height: 135px;
+}
+.Mount_Body_Wolf-IcySnow {
+  background-image: url('~assets/images/sprites/spritesmith-main-16.png');
+  background-position: -680px -136px;
+  width: 135px;
+  height: 135px;
+}
+.Mount_Body_Wolf-Peppermint {
+  background-image: url('~assets/images/sprites/spritesmith-main-16.png');
+  background-position: -680px 0px;
+  width: 135px;
+  height: 135px;
+}
+.Mount_Body_Wolf-Rainbow {
+  background-image: url('~assets/images/sprites/spritesmith-main-16.png');
+  background-position: -544px -544px;
+  width: 135px;
+  height: 135px;
+}
+.Mount_Body_Wolf-Red {
+  background-image: url('~assets/images/sprites/spritesmith-main-16.png');
+  background-position: -408px -544px;
+  width: 135px;
+  height: 135px;
+}
+.Mount_Body_Wolf-RoseQuartz {
+  background-image: url('~assets/images/sprites/spritesmith-main-16.png');
+  background-position: 0px 0px;
+  width: 135px;
+  height: 135px;
+}
+.Mount_Body_Wolf-RoyalPurple {
+  background-image: url('~assets/images/sprites/spritesmith-main-16.png');
+  background-position: -136px -544px;
+  width: 135px;
+  height: 135px;
+}
+.Mount_Body_Wolf-Shade {
+  background-image: url('~assets/images/sprites/spritesmith-main-16.png');
+  background-position: 0px -544px;
+  width: 135px;
+  height: 135px;
+}
+.Mount_Body_Wolf-Shimmer {
+  background-image: url('~assets/images/sprites/spritesmith-main-16.png');
+  background-position: -544px -408px;
+  width: 135px;
+  height: 135px;
+}
+.Mount_Body_Wolf-Skeleton {
+  background-image: url('~assets/images/sprites/spritesmith-main-16.png');
+  background-position: -544px -272px;
+  width: 135px;
+  height: 135px;
+}
+.Mount_Body_Wolf-Spooky {
+  background-image: url('~assets/images/sprites/spritesmith-main-16.png');
+  background-position: -544px -136px;
+  width: 135px;
+  height: 135px;
+}
+.Mount_Body_Wolf-StarryNight {
+  background-image: url('~assets/images/sprites/spritesmith-main-16.png');
+  background-position: 0px -272px;
+  width: 135px;
+  height: 135px;
+}
+.Mount_Body_Wolf-Sunshine {
+  background-image: url('~assets/images/sprites/spritesmith-main-16.png');
+  background-position: -272px -136px;
+  width: 135px;
+  height: 135px;
+}
+.Mount_Body_Wolf-Thunderstorm {
+  background-image: url('~assets/images/sprites/spritesmith-main-16.png');
+  background-position: -272px 0px;
+  width: 135px;
+  height: 135px;
+}
+.Mount_Body_Wolf-White {
+  background-image: url('~assets/images/sprites/spritesmith-main-16.png');
+  background-position: -136px -136px;
+  width: 135px;
+  height: 135px;
+}
+.Mount_Body_Wolf-Zombie {
+  background-image: url('~assets/images/sprites/spritesmith-main-16.png');
+  background-position: 0px -136px;
+  width: 135px;
+  height: 135px;
+}
+.Mount_Body_Yarn-Base {
+  background-image: url('~assets/images/sprites/spritesmith-main-16.png');
+  background-position: -1270px -318px;
+  width: 105px;
+  height: 105px;
+}
+.Mount_Body_Yarn-CottonCandyBlue {
+  background-image: url('~assets/images/sprites/spritesmith-main-16.png');
+  background-position: -1694px -954px;
+  width: 105px;
+  height: 105px;
+}
+.Mount_Body_Yarn-CottonCandyPink {
+  background-image: url('~assets/images/sprites/spritesmith-main-16.png');
+  background-position: -1270px -530px;
+  width: 105px;
+  height: 105px;
+}
+.Mount_Body_Yarn-Desert {
+  background-image: url('~assets/images/sprites/spritesmith-main-16.png');
+  background-position: -1270px -636px;
+  width: 105px;
+  height: 105px;
+}
+.Mount_Body_Yarn-Golden {
+  background-image: url('~assets/images/sprites/spritesmith-main-16.png');
+  background-position: -1270px -742px;
+  width: 105px;
+  height: 105px;
+}
+.Mount_Body_Yarn-Red {
+  background-image: url('~assets/images/sprites/spritesmith-main-16.png');
+  background-position: -1270px -848px;
+  width: 105px;
+  height: 105px;
+}
+.Mount_Body_Yarn-Shade {
+  background-image: url('~assets/images/sprites/spritesmith-main-16.png');
+  background-position: -1270px -954px;
+  width: 105px;
+  height: 105px;
+}
+.Mount_Body_Yarn-Skeleton {
+  background-image: url('~assets/images/sprites/spritesmith-main-16.png');
+  background-position: -1270px -1060px;
+  width: 105px;
+  height: 105px;
+}
+.Mount_Body_Yarn-White {
+  background-image: url('~assets/images/sprites/spritesmith-main-16.png');
+  background-position: 0px -1255px;
+  width: 105px;
+  height: 105px;
+}
+.Mount_Body_Yarn-Zombie {
+  background-image: url('~assets/images/sprites/spritesmith-main-16.png');
+  background-position: -106px -1255px;
+  width: 105px;
+  height: 105px;
+}
+.Mount_Head_Alligator-Base {
+  background-image: url('~assets/images/sprites/spritesmith-main-16.png');
+  background-position: -212px -1255px;
+  width: 105px;
+  height: 105px;
+}
+.Mount_Head_Alligator-CottonCandyBlue {
+  background-image: url('~assets/images/sprites/spritesmith-main-16.png');
+  background-position: -318px -1255px;
+  width: 105px;
+  height: 105px;
+}
+.Mount_Head_Alligator-CottonCandyPink {
+  background-image: url('~assets/images/sprites/spritesmith-main-16.png');
+  background-position: -424px -1255px;
+  width: 105px;
+  height: 105px;
+}
+.Mount_Head_Alligator-Desert {
+  background-image: url('~assets/images/sprites/spritesmith-main-16.png');
+  background-position: -530px -1255px;
+  width: 105px;
+  height: 105px;
+}
+.Mount_Head_Alligator-Golden {
+  background-image: url('~assets/images/sprites/spritesmith-main-16.png');
+  background-position: -636px -1255px;
+  width: 105px;
+  height: 105px;
+}
+.Mount_Head_Alligator-Red {
+  background-image: url('~assets/images/sprites/spritesmith-main-16.png');
+  background-position: -742px -1255px;
+  width: 105px;
+  height: 105px;
+}
+.Mount_Head_Alligator-Shade {
+  background-image: url('~assets/images/sprites/spritesmith-main-16.png');
+  background-position: -848px -1255px;
+  width: 105px;
+  height: 105px;
+}
+.Mount_Head_Alligator-Skeleton {
+  background-image: url('~assets/images/sprites/spritesmith-main-16.png');
+  background-position: -954px -1255px;
+  width: 105px;
+  height: 105px;
+}
+.Mount_Head_Alligator-White {
+  background-image: url('~assets/images/sprites/spritesmith-main-16.png');
+  background-position: -1060px -1255px;
+  width: 105px;
+  height: 105px;
+}
+.Mount_Head_Alligator-Zombie {
+  background-image: url('~assets/images/sprites/spritesmith-main-16.png');
+  background-position: -1166px -1255px;
+  width: 105px;
+  height: 105px;
+}
+.Mount_Head_Armadillo-Base {
+  background-image: url('~assets/images/sprites/spritesmith-main-16.png');
+  background-position: -1376px 0px;
+  width: 105px;
+  height: 105px;
+}
+.Mount_Head_Armadillo-CottonCandyBlue {
+  background-image: url('~assets/images/sprites/spritesmith-main-16.png');
+  background-position: -1376px -106px;
+  width: 105px;
+  height: 105px;
+}
+.Mount_Head_Armadillo-CottonCandyPink {
+  background-image: url('~assets/images/sprites/spritesmith-main-16.png');
+  background-position: -1376px -212px;
+  width: 105px;
+  height: 105px;
+}
+.Mount_Head_Armadillo-Desert {
+  background-image: url('~assets/images/sprites/spritesmith-main-16.png');
+  background-position: -1376px -318px;
+  width: 105px;
+  height: 105px;
+}
+.Mount_Head_Armadillo-Golden {
+  background-image: url('~assets/images/sprites/spritesmith-main-16.png');
+  background-position: -1376px -424px;
+  width: 105px;
+  height: 105px;
+}
+.Mount_Head_Armadillo-Red {
+  background-image: url('~assets/images/sprites/spritesmith-main-16.png');
+  background-position: -1376px -530px;
+  width: 105px;
+  height: 105px;
+}
+.Mount_Head_Armadillo-Shade {
+  background-image: url('~assets/images/sprites/spritesmith-main-16.png');
+  background-position: -1376px -636px;
+  width: 105px;
+  height: 105px;
+}
+.Mount_Head_Armadillo-Skeleton {
+  background-image: url('~assets/images/sprites/spritesmith-main-16.png');
+  background-position: -1058px -124px;
+  width: 105px;
+  height: 105px;
+}
+.Mount_Head_Armadillo-White {
+  background-image: url('~assets/images/sprites/spritesmith-main-16.png');
+  background-position: -1376px -848px;
+  width: 105px;
+  height: 105px;
+}
+.Mount_Head_Armadillo-Zombie {
+  background-image: url('~assets/images/sprites/spritesmith-main-16.png');
+  background-position: -1376px -954px;
+  width: 105px;
+  height: 105px;
+}
+.Mount_Head_Axolotl-Base {
+  background-image: url('~assets/images/sprites/spritesmith-main-16.png');
+  background-position: -1376px -1060px;
+  width: 105px;
+  height: 105px;
+}
+.Mount_Head_Axolotl-CottonCandyBlue {
+  background-image: url('~assets/images/sprites/spritesmith-main-16.png');
+  background-position: -1376px -1166px;
+  width: 105px;
+  height: 105px;
+}
+.Mount_Head_Axolotl-CottonCandyPink {
+  background-image: url('~assets/images/sprites/spritesmith-main-16.png');
+  background-position: 0px -1361px;
+  width: 105px;
+  height: 105px;
+}
+.Mount_Head_Axolotl-Desert {
+  background-image: url('~assets/images/sprites/spritesmith-main-16.png');
+  background-position: -106px -1361px;
+  width: 105px;
+  height: 105px;
+}
+.Mount_Head_Axolotl-Golden {
+  background-image: url('~assets/images/sprites/spritesmith-main-16.png');
+  background-position: -212px -1361px;
+  width: 105px;
+  height: 105px;
+}
+.Mount_Head_Axolotl-Red {
+  background-image: url('~assets/images/sprites/spritesmith-main-16.png');
+  background-position: -318px -1361px;
+  width: 105px;
+  height: 105px;
+}
+.Mount_Head_Axolotl-Shade {
+  background-image: url('~assets/images/sprites/spritesmith-main-16.png');
+  background-position: -424px -1361px;
+  width: 105px;
+  height: 105px;
+}
+.Mount_Head_Axolotl-Skeleton {
+  background-image: url('~assets/images/sprites/spritesmith-main-16.png');
+  background-position: -530px -1361px;
+  width: 105px;
+  height: 105px;
+}
+.Mount_Head_Axolotl-White {
+  background-image: url('~assets/images/sprites/spritesmith-main-16.png');
+  background-position: -636px -1361px;
+  width: 105px;
+  height: 105px;
+}
+.Mount_Head_Axolotl-Zombie {
+  background-image: url('~assets/images/sprites/spritesmith-main-16.png');
+  background-position: -742px -1361px;
+  width: 105px;
+  height: 105px;
+}
+.Mount_Head_Badger-Base {
+  background-image: url('~assets/images/sprites/spritesmith-main-16.png');
+  background-position: -848px -1361px;
+  width: 105px;
+  height: 105px;
+}
+.Mount_Head_Badger-CottonCandyBlue {
+  background-image: url('~assets/images/sprites/spritesmith-main-16.png');
+  background-position: -954px -1361px;
+  width: 105px;
+  height: 105px;
+}
+.Mount_Head_Badger-CottonCandyPink {
+  background-image: url('~assets/images/sprites/spritesmith-main-16.png');
+  background-position: -1060px -1361px;
+  width: 105px;
+  height: 105px;
+}
+.Mount_Head_Badger-Desert {
+  background-image: url('~assets/images/sprites/spritesmith-main-16.png');
+  background-position: -1166px -1361px;
+  width: 105px;
+  height: 105px;
+}
+.Mount_Head_Badger-Golden {
+  background-image: url('~assets/images/sprites/spritesmith-main-16.png');
+  background-position: -1272px -1361px;
+  width: 105px;
+  height: 105px;
+}
+.Mount_Head_Badger-Red {
+  background-image: url('~assets/images/sprites/spritesmith-main-16.png');
+  background-position: -1482px 0px;
+  width: 105px;
+  height: 105px;
+}
+.Mount_Head_Badger-Shade {
+  background-image: url('~assets/images/sprites/spritesmith-main-16.png');
+  background-position: -1482px -106px;
+  width: 105px;
+  height: 105px;
+}
+.Mount_Head_Badger-Skeleton {
+  background-image: url('~assets/images/sprites/spritesmith-main-16.png');
+  background-position: -1482px -212px;
+  width: 105px;
+  height: 105px;
+}
+.Mount_Head_Badger-White {
+  background-image: url('~assets/images/sprites/spritesmith-main-16.png');
+  background-position: -1482px -318px;
+  width: 105px;
+  height: 105px;
+}
+.Mount_Head_Badger-Zombie {
+  background-image: url('~assets/images/sprites/spritesmith-main-16.png');
+  background-position: -1482px -424px;
+  width: 105px;
+  height: 105px;
+}
+.Mount_Head_BearCub-Aquatic {
+  background-image: url('~assets/images/sprites/spritesmith-main-16.png');
+  background-position: -1482px -530px;
+  width: 105px;
+  height: 105px;
+}
+.Mount_Head_BearCub-Base {
+  background-image: url('~assets/images/sprites/spritesmith-main-16.png');
+  background-position: -1482px -636px;
+  width: 105px;
+  height: 105px;
+}
+.Mount_Head_BearCub-Bronze {
+  background-image: url('~assets/images/sprites/spritesmith-main-16.png');
+  background-position: -1482px -742px;
+  width: 105px;
+  height: 105px;
+}
+.Mount_Head_BearCub-Celestial {
+  background-image: url('~assets/images/sprites/spritesmith-main-16.png');
+  background-position: -1482px -848px;
+  width: 105px;
+  height: 105px;
+}
+.Mount_Head_BearCub-CottonCandyBlue {
+  background-image: url('~assets/images/sprites/spritesmith-main-16.png');
+  background-position: -1482px -954px;
+  width: 105px;
+  height: 105px;
+}
+.Mount_Head_BearCub-CottonCandyPink {
+  background-image: url('~assets/images/sprites/spritesmith-main-16.png');
+  background-position: -1482px -1060px;
+  width: 105px;
+  height: 105px;
+}
+.Mount_Head_BearCub-Cupid {
+  background-image: url('~assets/images/sprites/spritesmith-main-16.png');
+  background-position: -1482px -1166px;
+  width: 105px;
+  height: 105px;
+}
+.Mount_Head_BearCub-Desert {
+  background-image: url('~assets/images/sprites/spritesmith-main-16.png');
+  background-position: -1482px -1272px;
+  width: 105px;
+  height: 105px;
+}
+.Mount_Head_BearCub-Ember {
+  background-image: url('~assets/images/sprites/spritesmith-main-16.png');
+  background-position: 0px -1467px;
+  width: 105px;
+  height: 105px;
+}
+.Mount_Head_BearCub-Fairy {
+  background-image: url('~assets/images/sprites/spritesmith-main-16.png');
+  background-position: -106px -1467px;
+  width: 105px;
+  height: 105px;
+}
+.Mount_Head_BearCub-Floral {
+  background-image: url('~assets/images/sprites/spritesmith-main-16.png');
+  background-position: -212px -1467px;
+  width: 105px;
+  height: 105px;
+}
+.Mount_Head_BearCub-Frost {
+  background-image: url('~assets/images/sprites/spritesmith-main-16.png');
+  background-position: -318px -1467px;
+  width: 105px;
+  height: 105px;
+}
+.Mount_Head_BearCub-Ghost {
+  background-image: url('~assets/images/sprites/spritesmith-main-16.png');
+  background-position: -424px -1467px;
+  width: 105px;
+  height: 105px;
+}
+.Mount_Head_BearCub-Glass {
+  background-image: url('~assets/images/sprites/spritesmith-main-16.png');
+  background-position: -530px -1467px;
+  width: 105px;
+  height: 105px;
+}
+.Mount_Head_BearCub-Glow {
+  background-image: url('~assets/images/sprites/spritesmith-main-16.png');
+  background-position: -636px -1467px;
+  width: 105px;
+  height: 105px;
+}
+.Mount_Head_BearCub-Golden {
+  background-image: url('~assets/images/sprites/spritesmith-main-16.png');
+  background-position: -742px -1467px;
+  width: 105px;
+  height: 105px;
+}
+.Mount_Head_BearCub-Holly {
+  background-image: url('~assets/images/sprites/spritesmith-main-16.png');
+  background-position: -848px -1467px;
+  width: 105px;
+  height: 105px;
+}
+.Mount_Head_BearCub-IcySnow {
+  background-image: url('~assets/images/sprites/spritesmith-main-16.png');
+  background-position: -954px -1467px;
+  width: 105px;
+  height: 105px;
+}
+.Mount_Head_BearCub-Peppermint {
+  background-image: url('~assets/images/sprites/spritesmith-main-16.png');
+  background-position: -1060px -1467px;
+  width: 105px;
+  height: 105px;
+}
+.Mount_Head_BearCub-Polar {
+  background-image: url('~assets/images/sprites/spritesmith-main-16.png');
+  background-position: -1166px -1467px;
+  width: 105px;
+  height: 105px;
+}
+.Mount_Head_BearCub-Rainbow {
+  background-image: url('~assets/images/sprites/spritesmith-main-16.png');
+  background-position: -1272px -1467px;
+  width: 105px;
+  height: 105px;
+}
+.Mount_Head_BearCub-Red {
+  background-image: url('~assets/images/sprites/spritesmith-main-16.png');
+  background-position: -1378px -1467px;
+  width: 105px;
+  height: 105px;
+}
+.Mount_Head_BearCub-RoseQuartz {
+  background-image: url('~assets/images/sprites/spritesmith-main-16.png');
+  background-position: -1588px 0px;
+  width: 105px;
+  height: 105px;
+}
+.Mount_Head_BearCub-RoyalPurple {
+  background-image: url('~assets/images/sprites/spritesmith-main-16.png');
+  background-position: -1588px -106px;
+  width: 105px;
+  height: 105px;
+}
+.Mount_Head_BearCub-Shade {
+  background-image: url('~assets/images/sprites/spritesmith-main-16.png');
+  background-position: -1588px -212px;
+  width: 105px;
+  height: 105px;
+}
+.Mount_Head_BearCub-Shimmer {
+  background-image: url('~assets/images/sprites/spritesmith-main-16.png');
+  background-position: -1588px -318px;
+  width: 105px;
+  height: 105px;
+}
+.Mount_Head_BearCub-Skeleton {
+  background-image: url('~assets/images/sprites/spritesmith-main-16.png');
+  background-position: -1588px -424px;
+  width: 105px;
+  height: 105px;
+}
+.Mount_Head_BearCub-Spooky {
+  background-image: url('~assets/images/sprites/spritesmith-main-16.png');
+  background-position: -1588px -530px;
+  width: 105px;
+  height: 105px;
+}
+.Mount_Head_BearCub-StarryNight {
+  background-image: url('~assets/images/sprites/spritesmith-main-16.png');
+  background-position: 0px -816px;
+  width: 120px;
+  height: 120px;
+}
 .Mount_Head_BearCub-Sunshine {
   background-image: url('~assets/images/sprites/spritesmith-main-16.png');
-  background-position: -318px -1470px;
+  background-position: -1588px -742px;
   width: 105px;
   height: 105px;
 }
 .Mount_Head_BearCub-Thunderstorm {
   background-image: url('~assets/images/sprites/spritesmith-main-16.png');
-<<<<<<< HEAD
-  background-position: -424px -1470px;
-=======
-  background-position: -1166px -1470px;
->>>>>>> 0eb7e10e
+  background-position: -1588px -848px;
   width: 105px;
   height: 105px;
 }
 .Mount_Head_BearCub-White {
   background-image: url('~assets/images/sprites/spritesmith-main-16.png');
-<<<<<<< HEAD
-  background-position: -530px -1470px;
-=======
-  background-position: -1272px -1470px;
->>>>>>> 0eb7e10e
+  background-position: -1588px -954px;
   width: 105px;
   height: 105px;
 }
 .Mount_Head_BearCub-Zombie {
   background-image: url('~assets/images/sprites/spritesmith-main-16.png');
-<<<<<<< HEAD
-  background-position: -636px -1470px;
-=======
-  background-position: -1378px -1470px;
->>>>>>> 0eb7e10e
+  background-position: -1588px -1060px;
   width: 105px;
   height: 105px;
 }
 .Mount_Head_Beetle-Base {
   background-image: url('~assets/images/sprites/spritesmith-main-16.png');
-<<<<<<< HEAD
-  background-position: -742px -1470px;
-=======
-  background-position: -1588px 0px;
->>>>>>> 0eb7e10e
+  background-position: -1588px -1166px;
   width: 105px;
   height: 105px;
 }
 .Mount_Head_Beetle-CottonCandyBlue {
   background-image: url('~assets/images/sprites/spritesmith-main-16.png');
-<<<<<<< HEAD
-  background-position: -848px -1470px;
-=======
-  background-position: -1588px -106px;
->>>>>>> 0eb7e10e
+  background-position: -1588px -1272px;
   width: 105px;
   height: 105px;
 }
 .Mount_Head_Beetle-CottonCandyPink {
   background-image: url('~assets/images/sprites/spritesmith-main-16.png');
-<<<<<<< HEAD
-  background-position: -954px -1470px;
-=======
-  background-position: -1588px -212px;
->>>>>>> 0eb7e10e
+  background-position: -1588px -1378px;
   width: 105px;
   height: 105px;
 }
 .Mount_Head_Beetle-Desert {
   background-image: url('~assets/images/sprites/spritesmith-main-16.png');
-<<<<<<< HEAD
-  background-position: -1060px -1470px;
-=======
-  background-position: -1588px -318px;
->>>>>>> 0eb7e10e
+  background-position: 0px -1573px;
   width: 105px;
   height: 105px;
 }
 .Mount_Head_Beetle-Golden {
   background-image: url('~assets/images/sprites/spritesmith-main-16.png');
-<<<<<<< HEAD
-  background-position: -1166px -1470px;
-=======
-  background-position: -1588px -424px;
->>>>>>> 0eb7e10e
+  background-position: -106px -1573px;
   width: 105px;
   height: 105px;
 }
 .Mount_Head_Beetle-Red {
   background-image: url('~assets/images/sprites/spritesmith-main-16.png');
-<<<<<<< HEAD
-  background-position: -1272px -1470px;
-=======
-  background-position: -1588px -530px;
->>>>>>> 0eb7e10e
+  background-position: -212px -1573px;
   width: 105px;
   height: 105px;
 }
 .Mount_Head_Beetle-Shade {
   background-image: url('~assets/images/sprites/spritesmith-main-16.png');
-<<<<<<< HEAD
-  background-position: -1378px -1470px;
-=======
-  background-position: -1588px -636px;
->>>>>>> 0eb7e10e
+  background-position: -318px -1573px;
   width: 105px;
   height: 105px;
 }
 .Mount_Head_Beetle-Skeleton {
   background-image: url('~assets/images/sprites/spritesmith-main-16.png');
-<<<<<<< HEAD
-  background-position: -1588px 0px;
-=======
-  background-position: -1588px -742px;
->>>>>>> 0eb7e10e
+  background-position: -424px -1573px;
   width: 105px;
   height: 105px;
 }
 .Mount_Head_Beetle-White {
   background-image: url('~assets/images/sprites/spritesmith-main-16.png');
-<<<<<<< HEAD
-  background-position: -1588px -106px;
-=======
-  background-position: -1588px -848px;
->>>>>>> 0eb7e10e
+  background-position: -530px -1573px;
   width: 105px;
   height: 105px;
 }
 .Mount_Head_Beetle-Zombie {
   background-image: url('~assets/images/sprites/spritesmith-main-16.png');
-<<<<<<< HEAD
-  background-position: -1588px -212px;
-=======
-  background-position: -1588px -954px;
->>>>>>> 0eb7e10e
+  background-position: -636px -1573px;
   width: 105px;
   height: 105px;
 }
 .Mount_Head_Bunny-Base {
   background-image: url('~assets/images/sprites/spritesmith-main-16.png');
-<<<<<<< HEAD
-  background-position: -1588px -318px;
-=======
-  background-position: -1588px -1060px;
->>>>>>> 0eb7e10e
+  background-position: -742px -1573px;
   width: 105px;
   height: 105px;
 }
 .Mount_Head_Bunny-CottonCandyBlue {
   background-image: url('~assets/images/sprites/spritesmith-main-16.png');
-<<<<<<< HEAD
-  background-position: -1588px -424px;
-=======
-  background-position: -1588px -1166px;
->>>>>>> 0eb7e10e
+  background-position: -848px -1573px;
   width: 105px;
   height: 105px;
 }
 .Mount_Head_Bunny-CottonCandyPink {
   background-image: url('~assets/images/sprites/spritesmith-main-16.png');
-<<<<<<< HEAD
-  background-position: -1588px -530px;
-=======
-  background-position: -1588px -1272px;
->>>>>>> 0eb7e10e
+  background-position: -954px -1573px;
   width: 105px;
   height: 105px;
 }
 .Mount_Head_Bunny-Desert {
   background-image: url('~assets/images/sprites/spritesmith-main-16.png');
-<<<<<<< HEAD
-  background-position: -1588px -636px;
-=======
-  background-position: -1588px -1378px;
->>>>>>> 0eb7e10e
+  background-position: -1060px -1573px;
   width: 105px;
   height: 105px;
 }
 .Mount_Head_Bunny-Golden {
   background-image: url('~assets/images/sprites/spritesmith-main-16.png');
-<<<<<<< HEAD
-  background-position: -1588px -742px;
-=======
-  background-position: 0px -1576px;
->>>>>>> 0eb7e10e
+  background-position: -1166px -1573px;
   width: 105px;
   height: 105px;
 }
 .Mount_Head_Bunny-Red {
   background-image: url('~assets/images/sprites/spritesmith-main-16.png');
-<<<<<<< HEAD
-  background-position: -1588px -848px;
-=======
-  background-position: -106px -1576px;
->>>>>>> 0eb7e10e
+  background-position: -1272px -1573px;
   width: 105px;
   height: 105px;
 }
 .Mount_Head_Bunny-Shade {
   background-image: url('~assets/images/sprites/spritesmith-main-16.png');
-<<<<<<< HEAD
-  background-position: -1588px -954px;
-=======
-  background-position: -212px -1576px;
->>>>>>> 0eb7e10e
+  background-position: -1378px -1573px;
   width: 105px;
   height: 105px;
 }
 .Mount_Head_Bunny-Skeleton {
   background-image: url('~assets/images/sprites/spritesmith-main-16.png');
-<<<<<<< HEAD
-  background-position: -1588px -1060px;
-=======
-  background-position: -318px -1576px;
->>>>>>> 0eb7e10e
+  background-position: -1484px -1573px;
   width: 105px;
   height: 105px;
 }
 .Mount_Head_Bunny-White {
   background-image: url('~assets/images/sprites/spritesmith-main-16.png');
-<<<<<<< HEAD
-  background-position: -1588px -1166px;
-=======
-  background-position: -424px -1576px;
->>>>>>> 0eb7e10e
+  background-position: -1694px 0px;
   width: 105px;
   height: 105px;
 }
 .Mount_Head_Bunny-Zombie {
   background-image: url('~assets/images/sprites/spritesmith-main-16.png');
-<<<<<<< HEAD
-  background-position: -1588px -1272px;
-=======
-  background-position: -530px -1576px;
->>>>>>> 0eb7e10e
+  background-position: -1694px -106px;
   width: 105px;
   height: 105px;
 }
 .Mount_Head_Butterfly-Base {
   background-image: url('~assets/images/sprites/spritesmith-main-16.png');
-<<<<<<< HEAD
-  background-position: -424px -816px;
-=======
-  background-position: -106px -816px;
->>>>>>> 0eb7e10e
+  background-position: -952px -496px;
   width: 105px;
   height: 123px;
 }
 .Mount_Head_Butterfly-CottonCandyBlue {
   background-image: url('~assets/images/sprites/spritesmith-main-16.png');
-<<<<<<< HEAD
-  background-position: -106px -816px;
-=======
-  background-position: -212px -816px;
->>>>>>> 0eb7e10e
+  background-position: -952px -372px;
   width: 105px;
   height: 123px;
 }
 .Mount_Head_Butterfly-CottonCandyPink {
   background-image: url('~assets/images/sprites/spritesmith-main-16.png');
-<<<<<<< HEAD
-  background-position: -212px -816px;
-=======
-  background-position: -318px -816px;
->>>>>>> 0eb7e10e
+  background-position: -952px -248px;
   width: 105px;
   height: 123px;
 }
 .Mount_Head_Butterfly-Desert {
   background-image: url('~assets/images/sprites/spritesmith-main-16.png');
-<<<<<<< HEAD
-  background-position: -318px -816px;
-=======
-  background-position: -424px -816px;
->>>>>>> 0eb7e10e
+  background-position: -952px -124px;
   width: 105px;
   height: 123px;
 }
 .Mount_Head_Butterfly-Golden {
   background-image: url('~assets/images/sprites/spritesmith-main-16.png');
-<<<<<<< HEAD
-  background-position: -952px -124px;
-=======
-  background-position: -530px -816px;
->>>>>>> 0eb7e10e
+  background-position: -952px 0px;
   width: 105px;
   height: 123px;
 }
 .Mount_Head_Butterfly-Red {
   background-image: url('~assets/images/sprites/spritesmith-main-16.png');
-<<<<<<< HEAD
-  background-position: -530px -816px;
-=======
-  background-position: -636px -816px;
->>>>>>> 0eb7e10e
+  background-position: -1058px 0px;
   width: 105px;
   height: 123px;
 }
 .Mount_Head_Butterfly-Shade {
   background-image: url('~assets/images/sprites/spritesmith-main-16.png');
-<<<<<<< HEAD
-  background-position: -636px -816px;
-=======
-  background-position: -742px -816px;
->>>>>>> 0eb7e10e
+  background-position: -952px -744px;
   width: 105px;
   height: 123px;
 }
 .Mount_Head_Butterfly-Skeleton {
   background-image: url('~assets/images/sprites/spritesmith-main-16.png');
-<<<<<<< HEAD
-  background-position: -742px -816px;
-=======
-  background-position: -952px 0px;
->>>>>>> 0eb7e10e
+  background-position: -952px -620px;
   width: 105px;
   height: 123px;
-}
-.Mount_Head_Butterfly-White {
-  background-image: url('~assets/images/sprites/spritesmith-main-16.png');
-<<<<<<< HEAD
-  background-position: -952px 0px;
-=======
-  background-position: -952px -124px;
->>>>>>> 0eb7e10e
-  width: 105px;
-  height: 123px;
-}
-.Mount_Head_Butterfly-Zombie {
-  background-image: url('~assets/images/sprites/spritesmith-main-16.png');
-  background-position: 0px -816px;
-  width: 105px;
-  height: 123px;
-}
-.Mount_Head_Cactus-Aquatic {
-  background-image: url('~assets/images/sprites/spritesmith-main-16.png');
-<<<<<<< HEAD
-  background-position: -954px -1576px;
-=======
-  background-position: -1694px -106px;
->>>>>>> 0eb7e10e
-  width: 105px;
-  height: 105px;
-}
-.Mount_Head_Cactus-Base {
-  background-image: url('~assets/images/sprites/spritesmith-main-16.png');
-<<<<<<< HEAD
-  background-position: -1060px -1576px;
-=======
-  background-position: -1694px -212px;
-  width: 105px;
-  height: 105px;
-}
-.Mount_Head_Cactus-Bronze {
-  background-image: url('~assets/images/sprites/spritesmith-main-16.png');
-  background-position: -1694px -318px;
->>>>>>> 0eb7e10e
-  width: 105px;
-  height: 105px;
-}
-.Mount_Head_Cactus-Celestial {
-  background-image: url('~assets/images/sprites/spritesmith-main-16.png');
-<<<<<<< HEAD
-  background-position: -1166px -1576px;
-=======
-  background-position: -1694px -424px;
->>>>>>> 0eb7e10e
-  width: 105px;
-  height: 105px;
-}
-.Mount_Head_Cactus-CottonCandyBlue {
-  background-image: url('~assets/images/sprites/spritesmith-main-16.png');
-<<<<<<< HEAD
-  background-position: -1272px -1576px;
-=======
-  background-position: -1694px -530px;
->>>>>>> 0eb7e10e
-  width: 105px;
-  height: 105px;
-}
-.Mount_Head_Cactus-CottonCandyPink {
-  background-image: url('~assets/images/sprites/spritesmith-main-16.png');
-<<<<<<< HEAD
-  background-position: -1378px -1576px;
-=======
-  background-position: -1694px -636px;
->>>>>>> 0eb7e10e
-  width: 105px;
-  height: 105px;
-}
-.Mount_Head_Cactus-Cupid {
-  background-image: url('~assets/images/sprites/spritesmith-main-16.png');
-<<<<<<< HEAD
-  background-position: -1484px -1576px;
-=======
-  background-position: -1694px -742px;
->>>>>>> 0eb7e10e
-  width: 105px;
-  height: 105px;
-}
-.Mount_Head_Cactus-Desert {
-  background-image: url('~assets/images/sprites/spritesmith-main-16.png');
-<<<<<<< HEAD
-  background-position: -1694px 0px;
-  width: 105px;
-  height: 105px;
-}
-.Mount_Head_Cactus-Ember {
-  background-image: url('~assets/images/sprites/spritesmith-main-16.png');
-  background-position: -1694px -106px;
-  width: 105px;
-  height: 105px;
-}
-.Mount_Head_Cactus-Fairy {
-  background-image: url('~assets/images/sprites/spritesmith-main-16.png');
-  background-position: -1694px -212px;
-  width: 105px;
-  height: 105px;
-}
-.Mount_Head_Cactus-Floral {
-  background-image: url('~assets/images/sprites/spritesmith-main-16.png');
-  background-position: -1694px -318px;
-  width: 105px;
-  height: 105px;
-}
-.Mount_Head_Cactus-Frost {
-  background-image: url('~assets/images/sprites/spritesmith-main-16.png');
-  background-position: -1694px -424px;
-  width: 105px;
-  height: 105px;
-}
-.Mount_Head_Cactus-Ghost {
-  background-image: url('~assets/images/sprites/spritesmith-main-16.png');
-  background-position: -1694px -530px;
-  width: 105px;
-  height: 105px;
-}
-.Mount_Head_Cactus-Glass {
-  background-image: url('~assets/images/sprites/spritesmith-main-16.png');
-  background-position: -1694px -636px;
-  width: 105px;
-  height: 105px;
-}
-.Mount_Head_Cactus-Glow {
-  background-image: url('~assets/images/sprites/spritesmith-main-16.png');
-  background-position: -1694px -742px;
-  width: 105px;
-  height: 105px;
-}
-.Mount_Head_Cactus-Golden {
-  background-image: url('~assets/images/sprites/spritesmith-main-16.png');
-  background-position: -1694px -848px;
-  width: 105px;
-  height: 105px;
-}
-.Mount_Head_Cactus-Holly {
-  background-image: url('~assets/images/sprites/spritesmith-main-16.png');
-  background-position: -424px -940px;
-=======
-  background-position: -1694px -848px;
->>>>>>> 0eb7e10e
-  width: 105px;
-  height: 105px;
 }