<<<<<<< HEAD
.Pet-Beetle-White {
=======
.Pet-Nudibranch-CottonCandyBlue {
>>>>>>> c9f68e24
  background-image: url(/static/sprites/spritesmith-main-18.png);
  background-position: -82px 0px;
  width: 81px;
  height: 99px;
}
<<<<<<< HEAD
.Pet-Beetle-Zombie {
  background-image: url(/static/sprites/spritesmith-main-18.png);
  background-position: -82px -1100px;
=======
.Pet-Nudibranch-CottonCandyPink {
  background-image: url(/static/sprites/spritesmith-main-18.png);
  background-position: -1148px -800px;
  width: 81px;
  height: 99px;
}
.Pet-Nudibranch-Desert {
  background-image: url(/static/sprites/spritesmith-main-18.png);
  background-position: -164px 0px;
  width: 81px;
  height: 99px;
}
.Pet-Nudibranch-Golden {
  background-image: url(/static/sprites/spritesmith-main-18.png);
  background-position: 0px -100px;
  width: 81px;
  height: 99px;
}
.Pet-Nudibranch-Red {
  background-image: url(/static/sprites/spritesmith-main-18.png);
  background-position: -82px -100px;
  width: 81px;
  height: 99px;
}
.Pet-Nudibranch-Shade {
  background-image: url(/static/sprites/spritesmith-main-18.png);
  background-position: -164px -100px;
  width: 81px;
  height: 99px;
}
.Pet-Nudibranch-Skeleton {
  background-image: url(/static/sprites/spritesmith-main-18.png);
  background-position: -246px 0px;
  width: 81px;
  height: 99px;
}
.Pet-Nudibranch-White {
  background-image: url(/static/sprites/spritesmith-main-18.png);
  background-position: -246px -100px;
>>>>>>> c9f68e24
  width: 81px;
  height: 99px;
}
.Pet-Bunny-Base {
  background-image: url(/static/sprites/spritesmith-main-18.png);
  background-position: 0px -200px;
  width: 81px;
  height: 99px;
}
.Pet-Bunny-CottonCandyBlue {
  background-image: url(/static/sprites/spritesmith-main-18.png);
  background-position: -82px -200px;
  width: 81px;
  height: 99px;
}
.Pet-Bunny-CottonCandyPink {
  background-image: url(/static/sprites/spritesmith-main-18.png);
  background-position: -164px -200px;
  width: 81px;
  height: 99px;
}
.Pet-Bunny-Desert {
  background-image: url(/static/sprites/spritesmith-main-18.png);
  background-position: -246px -200px;
  width: 81px;
  height: 99px;
}
.Pet-Bunny-Golden {
  background-image: url(/static/sprites/spritesmith-main-18.png);
  background-position: -328px 0px;
  width: 81px;
  height: 99px;
}
.Pet-Bunny-Red {
  background-image: url(/static/sprites/spritesmith-main-18.png);
  background-position: -328px -100px;
  width: 81px;
  height: 99px;
}
.Pet-Bunny-Shade {
  background-image: url(/static/sprites/spritesmith-main-18.png);
  background-position: -328px -200px;
  width: 81px;
  height: 99px;
}
.Pet-Bunny-Skeleton {
  background-image: url(/static/sprites/spritesmith-main-18.png);
  background-position: 0px -300px;
  width: 81px;
  height: 99px;
}
.Pet-Bunny-White {
  background-image: url(/static/sprites/spritesmith-main-18.png);
  background-position: -82px -300px;
  width: 81px;
  height: 99px;
}
.Pet-Bunny-Zombie {
  background-image: url(/static/sprites/spritesmith-main-18.png);
  background-position: -164px -300px;
  width: 81px;
  height: 99px;
}
.Pet-Butterfly-Base {
  background-image: url(/static/sprites/spritesmith-main-18.png);
  background-position: -246px -300px;
  width: 81px;
  height: 99px;
}
.Pet-Butterfly-CottonCandyBlue {
  background-image: url(/static/sprites/spritesmith-main-18.png);
  background-position: -328px -300px;
  width: 81px;
  height: 99px;
}
.Pet-Butterfly-CottonCandyPink {
  background-image: url(/static/sprites/spritesmith-main-18.png);
  background-position: -410px 0px;
  width: 81px;
  height: 99px;
}
.Pet-Butterfly-Desert {
  background-image: url(/static/sprites/spritesmith-main-18.png);
  background-position: -410px -100px;
  width: 81px;
  height: 99px;
}
.Pet-Butterfly-Golden {
  background-image: url(/static/sprites/spritesmith-main-18.png);
  background-position: -410px -200px;
  width: 81px;
  height: 99px;
}
.Pet-Butterfly-Red {
  background-image: url(/static/sprites/spritesmith-main-18.png);
  background-position: -410px -300px;
  width: 81px;
  height: 99px;
}
.Pet-Butterfly-Shade {
  background-image: url(/static/sprites/spritesmith-main-18.png);
  background-position: -492px 0px;
  width: 81px;
  height: 99px;
}
.Pet-Butterfly-Skeleton {
  background-image: url(/static/sprites/spritesmith-main-18.png);
  background-position: -492px -100px;
  width: 81px;
  height: 99px;
}
.Pet-Butterfly-White {
  background-image: url(/static/sprites/spritesmith-main-18.png);
  background-position: -492px -200px;
  width: 81px;
  height: 99px;
}
.Pet-Butterfly-Zombie {
  background-image: url(/static/sprites/spritesmith-main-18.png);
  background-position: -492px -300px;
  width: 81px;
  height: 99px;
}
.Pet-Cactus-Aquatic {
  background-image: url(/static/sprites/spritesmith-main-18.png);
  background-position: 0px -400px;
  width: 81px;
  height: 99px;
}
.Pet-Cactus-Base {
  background-image: url(/static/sprites/spritesmith-main-18.png);
  background-position: -82px -400px;
  width: 81px;
  height: 99px;
}
.Pet-Cactus-CottonCandyBlue {
  background-image: url(/static/sprites/spritesmith-main-18.png);
  background-position: -164px -400px;
  width: 81px;
  height: 99px;
}
.Pet-Cactus-CottonCandyPink {
  background-image: url(/static/sprites/spritesmith-main-18.png);
  background-position: -246px -400px;
  width: 81px;
  height: 99px;
}
.Pet-Cactus-Cupid {
  background-image: url(/static/sprites/spritesmith-main-18.png);
  background-position: -328px -400px;
  width: 81px;
  height: 99px;
}
.Pet-Cactus-Desert {
  background-image: url(/static/sprites/spritesmith-main-18.png);
  background-position: -410px -400px;
  width: 81px;
  height: 99px;
}
.Pet-Cactus-Ember {
  background-image: url(/static/sprites/spritesmith-main-18.png);
  background-position: -492px -400px;
  width: 81px;
  height: 99px;
}
.Pet-Cactus-Fairy {
  background-image: url(/static/sprites/spritesmith-main-18.png);
  background-position: -574px 0px;
  width: 81px;
  height: 99px;
}
.Pet-Cactus-Floral {
  background-image: url(/static/sprites/spritesmith-main-18.png);
  background-position: -574px -100px;
  width: 81px;
  height: 99px;
}
.Pet-Cactus-Ghost {
  background-image: url(/static/sprites/spritesmith-main-18.png);
  background-position: -574px -200px;
  width: 81px;
  height: 99px;
}
.Pet-Cactus-Golden {
  background-image: url(/static/sprites/spritesmith-main-18.png);
  background-position: -574px -300px;
  width: 81px;
  height: 99px;
}
.Pet-Cactus-Holly {
  background-image: url(/static/sprites/spritesmith-main-18.png);
  background-position: -574px -400px;
  width: 81px;
  height: 99px;
}
.Pet-Cactus-Peppermint {
  background-image: url(/static/sprites/spritesmith-main-18.png);
  background-position: 0px -500px;
  width: 81px;
  height: 99px;
}
.Pet-Cactus-Red {
  background-image: url(/static/sprites/spritesmith-main-18.png);
  background-position: -82px -500px;
  width: 81px;
  height: 99px;
}
.Pet-Cactus-RoyalPurple {
  background-image: url(/static/sprites/spritesmith-main-18.png);
  background-position: -164px -500px;
  width: 81px;
  height: 99px;
}
.Pet-Cactus-Shade {
  background-image: url(/static/sprites/spritesmith-main-18.png);
  background-position: -246px -500px;
  width: 81px;
  height: 99px;
}
.Pet-Cactus-Shimmer {
  background-image: url(/static/sprites/spritesmith-main-18.png);
  background-position: -328px -500px;
  width: 81px;
  height: 99px;
}
.Pet-Cactus-Skeleton {
  background-image: url(/static/sprites/spritesmith-main-18.png);
  background-position: -410px -500px;
  width: 81px;
  height: 99px;
}
.Pet-Cactus-Spooky {
  background-image: url(/static/sprites/spritesmith-main-18.png);
  background-position: -492px -500px;
  width: 81px;
  height: 99px;
}
.Pet-Cactus-Thunderstorm {
  background-image: url(/static/sprites/spritesmith-main-18.png);
  background-position: -574px -500px;
  width: 81px;
  height: 99px;
}
.Pet-Cactus-White {
  background-image: url(/static/sprites/spritesmith-main-18.png);
  background-position: -656px 0px;
  width: 81px;
  height: 99px;
}
.Pet-Cactus-Zombie {
  background-image: url(/static/sprites/spritesmith-main-18.png);
  background-position: -656px -100px;
  width: 81px;
  height: 99px;
}
.Pet-Cheetah-Base {
  background-image: url(/static/sprites/spritesmith-main-18.png);
  background-position: -656px -200px;
  width: 81px;
  height: 99px;
}
.Pet-Cheetah-CottonCandyBlue {
  background-image: url(/static/sprites/spritesmith-main-18.png);
  background-position: -656px -300px;
  width: 81px;
  height: 99px;
}
.Pet-Cheetah-CottonCandyPink {
  background-image: url(/static/sprites/spritesmith-main-18.png);
  background-position: -656px -400px;
  width: 81px;
  height: 99px;
}
.Pet-Cheetah-Desert {
  background-image: url(/static/sprites/spritesmith-main-18.png);
  background-position: -656px -500px;
  width: 81px;
  height: 99px;
}
.Pet-Cheetah-Golden {
  background-image: url(/static/sprites/spritesmith-main-18.png);
  background-position: 0px -600px;
  width: 81px;
  height: 99px;
}
.Pet-Cheetah-Red {
  background-image: url(/static/sprites/spritesmith-main-18.png);
  background-position: -82px -600px;
  width: 81px;
  height: 99px;
}
.Pet-Cheetah-Shade {
  background-image: url(/static/sprites/spritesmith-main-18.png);
  background-position: -164px -600px;
  width: 81px;
  height: 99px;
}
.Pet-Cheetah-Skeleton {
  background-image: url(/static/sprites/spritesmith-main-18.png);
  background-position: -246px -600px;
  width: 81px;
  height: 99px;
}
.Pet-Cheetah-White {
  background-image: url(/static/sprites/spritesmith-main-18.png);
  background-position: -328px -600px;
  width: 81px;
  height: 99px;
}
.Pet-Cheetah-Zombie {
  background-image: url(/static/sprites/spritesmith-main-18.png);
  background-position: -410px -600px;
  width: 81px;
  height: 99px;
}
.Pet-Cow-Base {
  background-image: url(/static/sprites/spritesmith-main-18.png);
  background-position: -492px -600px;
  width: 81px;
  height: 99px;
}
.Pet-Cow-CottonCandyBlue {
  background-image: url(/static/sprites/spritesmith-main-18.png);
  background-position: -574px -600px;
  width: 81px;
  height: 99px;
}
.Pet-Cow-CottonCandyPink {
  background-image: url(/static/sprites/spritesmith-main-18.png);
  background-position: -656px -600px;
  width: 81px;
  height: 99px;
}
.Pet-Cow-Desert {
  background-image: url(/static/sprites/spritesmith-main-18.png);
  background-position: -738px 0px;
  width: 81px;
  height: 99px;
}
.Pet-Cow-Golden {
  background-image: url(/static/sprites/spritesmith-main-18.png);
  background-position: -738px -100px;
  width: 81px;
  height: 99px;
}
.Pet-Cow-Red {
  background-image: url(/static/sprites/spritesmith-main-18.png);
  background-position: -738px -200px;
  width: 81px;
  height: 99px;
}
.Pet-Cow-Shade {
  background-image: url(/static/sprites/spritesmith-main-18.png);
  background-position: -738px -300px;
  width: 81px;
  height: 99px;
}
.Pet-Cow-Skeleton {
  background-image: url(/static/sprites/spritesmith-main-18.png);
  background-position: -738px -400px;
  width: 81px;
  height: 99px;
}
.Pet-Cow-White {
  background-image: url(/static/sprites/spritesmith-main-18.png);
  background-position: -738px -500px;
  width: 81px;
  height: 99px;
}
.Pet-Cow-Zombie {
  background-image: url(/static/sprites/spritesmith-main-18.png);
  background-position: -738px -600px;
  width: 81px;
  height: 99px;
}
.Pet-Cuttlefish-Base {
  background-image: url(/static/sprites/spritesmith-main-18.png);
  background-position: 0px -700px;
  width: 81px;
  height: 99px;
}
.Pet-Cuttlefish-CottonCandyBlue {
  background-image: url(/static/sprites/spritesmith-main-18.png);
  background-position: -82px -700px;
  width: 81px;
  height: 99px;
}
.Pet-Cuttlefish-CottonCandyPink {
  background-image: url(/static/sprites/spritesmith-main-18.png);
  background-position: -164px -700px;
  width: 81px;
  height: 99px;
}
.Pet-Cuttlefish-Desert {
  background-image: url(/static/sprites/spritesmith-main-18.png);
  background-position: -246px -700px;
  width: 81px;
  height: 99px;
}
.Pet-Cuttlefish-Golden {
  background-image: url(/static/sprites/spritesmith-main-18.png);
  background-position: -328px -700px;
  width: 81px;
  height: 99px;
}
.Pet-Cuttlefish-Red {
  background-image: url(/static/sprites/spritesmith-main-18.png);
  background-position: -410px -700px;
  width: 81px;
  height: 99px;
}
.Pet-Cuttlefish-Shade {
  background-image: url(/static/sprites/spritesmith-main-18.png);
  background-position: -492px -700px;
  width: 81px;
  height: 99px;
}
.Pet-Cuttlefish-Skeleton {
  background-image: url(/static/sprites/spritesmith-main-18.png);
  background-position: -574px -700px;
  width: 81px;
  height: 99px;
}
.Pet-Cuttlefish-White {
  background-image: url(/static/sprites/spritesmith-main-18.png);
  background-position: -656px -700px;
  width: 81px;
  height: 99px;
}
.Pet-Cuttlefish-Zombie {
  background-image: url(/static/sprites/spritesmith-main-18.png);
  background-position: -738px -700px;
  width: 81px;
  height: 99px;
}
.Pet-Deer-Base {
  background-image: url(/static/sprites/spritesmith-main-18.png);
  background-position: -820px 0px;
  width: 81px;
  height: 99px;
}
.Pet-Deer-CottonCandyBlue {
  background-image: url(/static/sprites/spritesmith-main-18.png);
  background-position: -820px -100px;
  width: 81px;
  height: 99px;
}
.Pet-Deer-CottonCandyPink {
  background-image: url(/static/sprites/spritesmith-main-18.png);
  background-position: -820px -200px;
  width: 81px;
  height: 99px;
}
.Pet-Deer-Desert {
  background-image: url(/static/sprites/spritesmith-main-18.png);
  background-position: -820px -300px;
  width: 81px;
  height: 99px;
}
.Pet-Deer-Golden {
  background-image: url(/static/sprites/spritesmith-main-18.png);
  background-position: -820px -400px;
  width: 81px;
  height: 99px;
}
.Pet-Deer-Red {
  background-image: url(/static/sprites/spritesmith-main-18.png);
  background-position: -820px -500px;
  width: 81px;
  height: 99px;
}
.Pet-Deer-Shade {
  background-image: url(/static/sprites/spritesmith-main-18.png);
  background-position: -820px -600px;
  width: 81px;
  height: 99px;
}
.Pet-Deer-Skeleton {
  background-image: url(/static/sprites/spritesmith-main-18.png);
  background-position: -820px -700px;
  width: 81px;
  height: 99px;
}
.Pet-Deer-White {
  background-image: url(/static/sprites/spritesmith-main-18.png);
  background-position: 0px -800px;
  width: 81px;
  height: 99px;
}
.Pet-Deer-Zombie {
  background-image: url(/static/sprites/spritesmith-main-18.png);
  background-position: -82px -800px;
  width: 81px;
  height: 99px;
}
.Pet-Dragon-Aquatic {
  background-image: url(/static/sprites/spritesmith-main-18.png);
  background-position: -164px -800px;
  width: 81px;
  height: 99px;
}
.Pet-Dragon-Base {
  background-image: url(/static/sprites/spritesmith-main-18.png);
  background-position: -246px -800px;
  width: 81px;
  height: 99px;
}
.Pet-Dragon-CottonCandyBlue {
  background-image: url(/static/sprites/spritesmith-main-18.png);
  background-position: -328px -800px;
  width: 81px;
  height: 99px;
}
.Pet-Dragon-CottonCandyPink {
  background-image: url(/static/sprites/spritesmith-main-18.png);
  background-position: -410px -800px;
  width: 81px;
  height: 99px;
}
.Pet-Dragon-Cupid {
  background-image: url(/static/sprites/spritesmith-main-18.png);
  background-position: -492px -800px;
  width: 81px;
  height: 99px;
}
.Pet-Dragon-Desert {
  background-image: url(/static/sprites/spritesmith-main-18.png);
  background-position: -574px -800px;
  width: 81px;
  height: 99px;
}
.Pet-Dragon-Ember {
  background-image: url(/static/sprites/spritesmith-main-18.png);
  background-position: -656px -800px;
  width: 81px;
  height: 99px;
}
.Pet-Dragon-Fairy {
  background-image: url(/static/sprites/spritesmith-main-18.png);
  background-position: -738px -800px;
  width: 81px;
  height: 99px;
}
.Pet-Dragon-Floral {
  background-image: url(/static/sprites/spritesmith-main-18.png);
  background-position: -820px -800px;
  width: 81px;
  height: 99px;
}
.Pet-Dragon-Ghost {
  background-image: url(/static/sprites/spritesmith-main-18.png);
  background-position: -902px 0px;
  width: 81px;
  height: 99px;
}
.Pet-Dragon-Golden {
  background-image: url(/static/sprites/spritesmith-main-18.png);
  background-position: -902px -100px;
  width: 81px;
  height: 99px;
}
.Pet-Dragon-Holly {
  background-image: url(/static/sprites/spritesmith-main-18.png);
  background-position: -902px -200px;
  width: 81px;
  height: 99px;
}
.Pet-Dragon-Hydra {
  background-image: url(/static/sprites/spritesmith-main-18.png);
  background-position: -902px -300px;
  width: 81px;
  height: 99px;
}
.Pet-Dragon-Peppermint {
  background-image: url(/static/sprites/spritesmith-main-18.png);
  background-position: -902px -400px;
  width: 81px;
  height: 99px;
}
.Pet-Dragon-Red {
  background-image: url(/static/sprites/spritesmith-main-18.png);
  background-position: -902px -500px;
  width: 81px;
  height: 99px;
}
.Pet-Dragon-RoyalPurple {
  background-image: url(/static/sprites/spritesmith-main-18.png);
  background-position: -902px -600px;
  width: 81px;
  height: 99px;
}
.Pet-Dragon-Shade {
  background-image: url(/static/sprites/spritesmith-main-18.png);
  background-position: -902px -700px;
  width: 81px;
  height: 99px;
}
.Pet-Dragon-Shimmer {
  background-image: url(/static/sprites/spritesmith-main-18.png);
  background-position: -902px -800px;
  width: 81px;
  height: 99px;
}
.Pet-Dragon-Skeleton {
  background-image: url(/static/sprites/spritesmith-main-18.png);
  background-position: -984px 0px;
  width: 81px;
  height: 99px;
}
.Pet-Dragon-Spooky {
  background-image: url(/static/sprites/spritesmith-main-18.png);
  background-position: -984px -100px;
  width: 81px;
  height: 99px;
}
.Pet-Dragon-Thunderstorm {
  background-image: url(/static/sprites/spritesmith-main-18.png);
  background-position: -984px -200px;
  width: 81px;
  height: 99px;
}
.Pet-Dragon-White {
  background-image: url(/static/sprites/spritesmith-main-18.png);
  background-position: -984px -300px;
  width: 81px;
  height: 99px;
}
.Pet-Dragon-Zombie {
  background-image: url(/static/sprites/spritesmith-main-18.png);
  background-position: -984px -400px;
  width: 81px;
  height: 99px;
}
.Pet-Egg-Base {
  background-image: url(/static/sprites/spritesmith-main-18.png);
  background-position: -984px -500px;
  width: 81px;
  height: 99px;
}
.Pet-Egg-CottonCandyBlue {
  background-image: url(/static/sprites/spritesmith-main-18.png);
  background-position: -984px -600px;
  width: 81px;
  height: 99px;
}
.Pet-Egg-CottonCandyPink {
  background-image: url(/static/sprites/spritesmith-main-18.png);
  background-position: -984px -700px;
  width: 81px;
  height: 99px;
}
.Pet-Egg-Desert {
  background-image: url(/static/sprites/spritesmith-main-18.png);
  background-position: -984px -800px;
  width: 81px;
  height: 99px;
}
.Pet-Egg-Golden {
  background-image: url(/static/sprites/spritesmith-main-18.png);
  background-position: 0px -900px;
  width: 81px;
  height: 99px;
}
.Pet-Egg-Red {
  background-image: url(/static/sprites/spritesmith-main-18.png);
  background-position: -82px -900px;
  width: 81px;
  height: 99px;
}
.Pet-Egg-Shade {
  background-image: url(/static/sprites/spritesmith-main-18.png);
  background-position: -164px -900px;
  width: 81px;
  height: 99px;
}
.Pet-Egg-Skeleton {
  background-image: url(/static/sprites/spritesmith-main-18.png);
  background-position: -246px -900px;
  width: 81px;
  height: 99px;
}
.Pet-Egg-White {
  background-image: url(/static/sprites/spritesmith-main-18.png);
  background-position: -328px -900px;
  width: 81px;
  height: 99px;
}
.Pet-Egg-Zombie {
  background-image: url(/static/sprites/spritesmith-main-18.png);
  background-position: -410px -900px;
  width: 81px;
  height: 99px;
}
.Pet-Falcon-Base {
  background-image: url(/static/sprites/spritesmith-main-18.png);
  background-position: -492px -900px;
  width: 81px;
  height: 99px;
}
.Pet-Falcon-CottonCandyBlue {
  background-image: url(/static/sprites/spritesmith-main-18.png);
  background-position: -574px -900px;
  width: 81px;
  height: 99px;
}
.Pet-Falcon-CottonCandyPink {
  background-image: url(/static/sprites/spritesmith-main-18.png);
  background-position: -656px -900px;
  width: 81px;
  height: 99px;
}
.Pet-Falcon-Desert {
  background-image: url(/static/sprites/spritesmith-main-18.png);
  background-position: -738px -900px;
  width: 81px;
  height: 99px;
}
.Pet-Falcon-Golden {
  background-image: url(/static/sprites/spritesmith-main-18.png);
  background-position: -820px -900px;
  width: 81px;
  height: 99px;
}
.Pet-Falcon-Red {
  background-image: url(/static/sprites/spritesmith-main-18.png);
  background-position: -902px -900px;
  width: 81px;
  height: 99px;
}
.Pet-Falcon-Shade {
  background-image: url(/static/sprites/spritesmith-main-18.png);
  background-position: -984px -900px;
  width: 81px;
  height: 99px;
}
.Pet-Falcon-Skeleton {
  background-image: url(/static/sprites/spritesmith-main-18.png);
  background-position: -1066px 0px;
  width: 81px;
  height: 99px;
}
.Pet-Falcon-White {
  background-image: url(/static/sprites/spritesmith-main-18.png);
  background-position: -1066px -100px;
  width: 81px;
  height: 99px;
}
.Pet-Falcon-Zombie {
  background-image: url(/static/sprites/spritesmith-main-18.png);
  background-position: -1066px -200px;
  width: 81px;
  height: 99px;
}
.Pet-Ferret-Base {
  background-image: url(/static/sprites/spritesmith-main-18.png);
  background-position: -1066px -300px;
  width: 81px;
  height: 99px;
}
.Pet-Ferret-CottonCandyBlue {
  background-image: url(/static/sprites/spritesmith-main-18.png);
  background-position: -1066px -400px;
  width: 81px;
  height: 99px;
}
.Pet-Ferret-CottonCandyPink {
  background-image: url(/static/sprites/spritesmith-main-18.png);
  background-position: -1066px -500px;
  width: 81px;
  height: 99px;
}
.Pet-Ferret-Desert {
  background-image: url(/static/sprites/spritesmith-main-18.png);
  background-position: -1066px -600px;
  width: 81px;
  height: 99px;
}
.Pet-Ferret-Golden {
  background-image: url(/static/sprites/spritesmith-main-18.png);
  background-position: -1066px -700px;
  width: 81px;
  height: 99px;
}
.Pet-Ferret-Red {
  background-image: url(/static/sprites/spritesmith-main-18.png);
  background-position: -1066px -800px;
  width: 81px;
  height: 99px;
}
.Pet-Ferret-Shade {
  background-image: url(/static/sprites/spritesmith-main-18.png);
  background-position: -1066px -900px;
  width: 81px;
  height: 99px;
}
.Pet-Ferret-Skeleton {
  background-image: url(/static/sprites/spritesmith-main-18.png);
  background-position: 0px -1000px;
  width: 81px;
  height: 99px;
}
.Pet-Ferret-White {
  background-image: url(/static/sprites/spritesmith-main-18.png);
  background-position: -82px -1000px;
  width: 81px;
  height: 99px;
}
.Pet-Ferret-Zombie {
  background-image: url(/static/sprites/spritesmith-main-18.png);
  background-position: -164px -1000px;
  width: 81px;
  height: 99px;
}
.Pet-FlyingPig-Aquatic {
  background-image: url(/static/sprites/spritesmith-main-18.png);
  background-position: -246px -1000px;
  width: 81px;
  height: 99px;
}
.Pet-FlyingPig-Base {
  background-image: url(/static/sprites/spritesmith-main-18.png);
  background-position: -328px -1000px;
  width: 81px;
  height: 99px;
}
.Pet-FlyingPig-CottonCandyBlue {
  background-image: url(/static/sprites/spritesmith-main-18.png);
  background-position: -410px -1000px;
  width: 81px;
  height: 99px;
}
.Pet-FlyingPig-CottonCandyPink {
  background-image: url(/static/sprites/spritesmith-main-18.png);
  background-position: -492px -1000px;
  width: 81px;
  height: 99px;
}
.Pet-FlyingPig-Cupid {
  background-image: url(/static/sprites/spritesmith-main-18.png);
  background-position: -574px -1000px;
  width: 81px;
  height: 99px;
}
.Pet-FlyingPig-Desert {
  background-image: url(/static/sprites/spritesmith-main-18.png);
  background-position: -656px -1000px;
  width: 81px;
  height: 99px;
}
.Pet-FlyingPig-Ember {
  background-image: url(/static/sprites/spritesmith-main-18.png);
  background-position: -738px -1000px;
  width: 81px;
  height: 99px;
}
.Pet-FlyingPig-Fairy {
  background-image: url(/static/sprites/spritesmith-main-18.png);
  background-position: -820px -1000px;
  width: 81px;
  height: 99px;
}
.Pet-FlyingPig-Floral {
  background-image: url(/static/sprites/spritesmith-main-18.png);
  background-position: -902px -1000px;
  width: 81px;
  height: 99px;
}
.Pet-FlyingPig-Ghost {
  background-image: url(/static/sprites/spritesmith-main-18.png);
  background-position: -984px -1000px;
  width: 81px;
  height: 99px;
}
.Pet-FlyingPig-Golden {
  background-image: url(/static/sprites/spritesmith-main-18.png);
  background-position: -1066px -1000px;
  width: 81px;
  height: 99px;
}
.Pet-FlyingPig-Holly {
  background-image: url(/static/sprites/spritesmith-main-18.png);
  background-position: -1148px 0px;
  width: 81px;
  height: 99px;
}
.Pet-FlyingPig-Peppermint {
  background-image: url(/static/sprites/spritesmith-main-18.png);
  background-position: -1148px -100px;
  width: 81px;
  height: 99px;
}
.Pet-FlyingPig-Red {
  background-image: url(/static/sprites/spritesmith-main-18.png);
  background-position: -1148px -200px;
  width: 81px;
  height: 99px;
}
.Pet-FlyingPig-RoyalPurple {
  background-image: url(/static/sprites/spritesmith-main-18.png);
  background-position: -1148px -300px;
  width: 81px;
  height: 99px;
}
.Pet-FlyingPig-Shade {
  background-image: url(/static/sprites/spritesmith-main-18.png);
  background-position: -1148px -400px;
  width: 81px;
  height: 99px;
}
.Pet-FlyingPig-Shimmer {
  background-image: url(/static/sprites/spritesmith-main-18.png);
  background-position: -1148px -500px;
  width: 81px;
  height: 99px;
}
.Pet-FlyingPig-Skeleton {
  background-image: url(/static/sprites/spritesmith-main-18.png);
  background-position: -1148px -600px;
  width: 81px;
  height: 99px;
}
.Pet-FlyingPig-Spooky {
  background-image: url(/static/sprites/spritesmith-main-18.png);
  background-position: -1148px -700px;
  width: 81px;
  height: 99px;
}
.Pet-FlyingPig-Thunderstorm {
  background-image: url(/static/sprites/spritesmith-main-18.png);
  background-position: 0px 0px;
  width: 81px;
  height: 99px;
}
.Pet-FlyingPig-White {
  background-image: url(/static/sprites/spritesmith-main-18.png);
  background-position: -1148px -900px;
  width: 81px;
  height: 99px;
}
.Pet-FlyingPig-Zombie {
  background-image: url(/static/sprites/spritesmith-main-18.png);
  background-position: -1148px -1000px;
  width: 81px;
  height: 99px;
}
.Pet-Fox-Aquatic {
  background-image: url(/static/sprites/spritesmith-main-18.png);
<<<<<<< HEAD
  background-position: -1148px -500px;
=======
  background-position: 0px -1100px;
>>>>>>> c9f68e24
  width: 81px;
  height: 99px;
}
.Pet-Fox-Base {
  background-image: url(/static/sprites/spritesmith-main-18.png);
  background-position: -82px -1100px;
  width: 81px;
  height: 99px;
}
.Pet-Fox-CottonCandyBlue {
  background-image: url(/static/sprites/spritesmith-main-18.png);
  background-position: -164px -1100px;
  width: 81px;
  height: 99px;
}
.Pet-Fox-CottonCandyPink {
  background-image: url(/static/sprites/spritesmith-main-18.png);
  background-position: -246px -1100px;
  width: 81px;
  height: 99px;
}
.Pet-Fox-Cupid {
  background-image: url(/static/sprites/spritesmith-main-18.png);
  background-position: -328px -1100px;
  width: 81px;
  height: 99px;
}
.Pet-Fox-Desert {
  background-image: url(/static/sprites/spritesmith-main-18.png);
  background-position: -410px -1100px;
  width: 81px;
  height: 99px;
}
.Pet-Fox-Ember {
  background-image: url(/static/sprites/spritesmith-main-18.png);
  background-position: -492px -1100px;
  width: 81px;
  height: 99px;
}
.Pet-Fox-Fairy {
  background-image: url(/static/sprites/spritesmith-main-18.png);
<<<<<<< HEAD
  background-position: 0px 0px;
=======
  background-position: -574px -1100px;
>>>>>>> c9f68e24
  width: 81px;
  height: 99px;
}
.Pet-Fox-Floral {
  background-image: url(/static/sprites/spritesmith-main-18.png);
  background-position: -656px -1100px;
  width: 81px;
  height: 99px;
}
.Pet-Fox-Ghost {
  background-image: url(/static/sprites/spritesmith-main-18.png);
  background-position: -738px -1100px;
  width: 81px;
  height: 99px;
}
.Pet-Fox-Golden {
  background-image: url(/static/sprites/spritesmith-main-18.png);
  background-position: -820px -1100px;
  width: 81px;
  height: 99px;
}
.Pet-Fox-Holly {
  background-image: url(/static/sprites/spritesmith-main-18.png);
  background-position: -902px -1100px;
  width: 81px;
  height: 99px;
}
.Pet-Fox-Peppermint {
  background-image: url(/static/sprites/spritesmith-main-18.png);
  background-position: -984px -1100px;
  width: 81px;
  height: 99px;
}
.Pet-Fox-Red {
  background-image: url(/static/sprites/spritesmith-main-18.png);
  background-position: -1066px -1100px;
  width: 81px;
  height: 99px;
}
.Pet-Fox-RoyalPurple {
  background-image: url(/static/sprites/spritesmith-main-18.png);
  background-position: -1148px -1100px;
  width: 81px;
  height: 99px;
}
.Pet-Fox-Shade {
  background-image: url(/static/sprites/spritesmith-main-18.png);
  background-position: -1230px 0px;
  width: 81px;
  height: 99px;
}
.Pet-Fox-Shimmer {
  background-image: url(/static/sprites/spritesmith-main-18.png);
  background-position: -1230px -100px;
  width: 81px;
  height: 99px;
}
.Pet-Fox-Skeleton {
  background-image: url(/static/sprites/spritesmith-main-18.png);
  background-position: -1230px -200px;
  width: 81px;
  height: 99px;
}
.Pet-Fox-Spooky {
  background-image: url(/static/sprites/spritesmith-main-18.png);
  background-position: -1230px -300px;
  width: 81px;
  height: 99px;
}
.Pet-Fox-Thunderstorm {
  background-image: url(/static/sprites/spritesmith-main-18.png);
  background-position: -1230px -400px;
  width: 81px;
  height: 99px;
}
.Pet-Fox-White {
  background-image: url(/static/sprites/spritesmith-main-18.png);
  background-position: -1230px -500px;
  width: 81px;
  height: 99px;
}
.Pet-Fox-Zombie {
  background-image: url(/static/sprites/spritesmith-main-18.png);
  background-position: -1230px -600px;
  width: 81px;
  height: 99px;
}
.Pet-Frog-Base {
  background-image: url(/static/sprites/spritesmith-main-18.png);
  background-position: -1230px -700px;
  width: 81px;
  height: 99px;
}
.Pet-Frog-CottonCandyBlue {
  background-image: url(/static/sprites/spritesmith-main-18.png);
  background-position: -1230px -800px;
  width: 81px;
  height: 99px;
}
.Pet-Frog-CottonCandyPink {
  background-image: url(/static/sprites/spritesmith-main-18.png);
  background-position: -1230px -900px;
  width: 81px;
  height: 99px;
}
.Pet-Frog-Desert {
  background-image: url(/static/sprites/spritesmith-main-18.png);
  background-position: -1230px -1000px;
  width: 81px;
  height: 99px;
}
.Pet-Frog-Golden {
  background-image: url(/static/sprites/spritesmith-main-18.png);
  background-position: -1230px -1100px;
  width: 81px;
  height: 99px;
}
.Pet-Frog-Red {
  background-image: url(/static/sprites/spritesmith-main-18.png);
  background-position: 0px -1200px;
  width: 81px;
  height: 99px;
}
.Pet-Frog-Shade {
  background-image: url(/static/sprites/spritesmith-main-18.png);
<<<<<<< HEAD
  background-position: -1230px -700px;
=======
  background-position: -1394px -500px;
>>>>>>> c9f68e24
  width: 81px;
  height: 99px;
}
.Pet-Frog-Skeleton {
  background-image: url(/static/sprites/spritesmith-main-18.png);
<<<<<<< HEAD
  background-position: -1230px -800px;
=======
  background-position: -1394px -600px;
>>>>>>> c9f68e24
  width: 81px;
  height: 99px;
}
.Pet-Frog-White {
  background-image: url(/static/sprites/spritesmith-main-18.png);
<<<<<<< HEAD
  background-position: -1230px -900px;
=======
  background-position: -1394px -700px;
>>>>>>> c9f68e24
  width: 81px;
  height: 99px;
}
.Pet-Frog-Zombie {
  background-image: url(/static/sprites/spritesmith-main-18.png);
<<<<<<< HEAD
  background-position: -1230px -1000px;
=======
  background-position: -1394px -800px;
>>>>>>> c9f68e24
  width: 81px;
  height: 99px;
}
.Pet-Gryphon-Base {
  background-image: url(/static/sprites/spritesmith-main-18.png);
<<<<<<< HEAD
  background-position: -1230px -1100px;
=======
  background-position: -1394px -900px;
>>>>>>> c9f68e24
  width: 81px;
  height: 99px;
}
.Pet-Gryphon-CottonCandyBlue {
  background-image: url(/static/sprites/spritesmith-main-18.png);
<<<<<<< HEAD
  background-position: 0px -1200px;
=======
  background-position: -1394px -1000px;
>>>>>>> c9f68e24
  width: 81px;
  height: 99px;
}
.Pet-Gryphon-CottonCandyPink {
  background-image: url(/static/sprites/spritesmith-main-18.png);
<<<<<<< HEAD
  background-position: -82px -1200px;
=======
  background-position: -1394px -1100px;
>>>>>>> c9f68e24
  width: 81px;
  height: 99px;
}
.Pet-Gryphon-Desert {
  background-image: url(/static/sprites/spritesmith-main-18.png);
<<<<<<< HEAD
  background-position: -164px -1200px;
=======
  background-position: -1394px -1200px;
>>>>>>> c9f68e24
  width: 81px;
  height: 99px;
}
.Pet-Gryphon-Golden {
  background-image: url(/static/sprites/spritesmith-main-18.png);
<<<<<<< HEAD
  background-position: -246px -1200px;
=======
  background-position: 0px -1300px;
>>>>>>> c9f68e24
  width: 81px;
  height: 99px;
}
.Pet-Gryphon-Red {
  background-image: url(/static/sprites/spritesmith-main-18.png);
<<<<<<< HEAD
  background-position: -328px -1200px;
=======
  background-position: -82px -1300px;
>>>>>>> c9f68e24
  width: 81px;
  height: 99px;
}
.Pet-Gryphon-RoyalPurple {
  background-image: url(/static/sprites/spritesmith-main-18.png);
<<<<<<< HEAD
  background-position: -410px -1200px;
=======
  background-position: -82px -1200px;
>>>>>>> c9f68e24
  width: 81px;
  height: 99px;
}
.Pet-Gryphon-Shade {
  background-image: url(/static/sprites/spritesmith-main-18.png);
<<<<<<< HEAD
  background-position: -492px -1200px;
=======
  background-position: -164px -1200px;
>>>>>>> c9f68e24
  width: 81px;
  height: 99px;
}
.Pet-Gryphon-Skeleton {
  background-image: url(/static/sprites/spritesmith-main-18.png);
<<<<<<< HEAD
  background-position: -574px -1200px;
=======
  background-position: -246px -1200px;
>>>>>>> c9f68e24
  width: 81px;
  height: 99px;
}
.Pet-Gryphon-White {
  background-image: url(/static/sprites/spritesmith-main-18.png);
<<<<<<< HEAD
  background-position: -656px -1200px;
=======
  background-position: -328px -1200px;
>>>>>>> c9f68e24
  width: 81px;
  height: 99px;
}
.Pet-Gryphon-Zombie {
  background-image: url(/static/sprites/spritesmith-main-18.png);
<<<<<<< HEAD
  background-position: -738px -1200px;
=======
  background-position: -410px -1200px;
>>>>>>> c9f68e24
  width: 81px;
  height: 99px;
}
.Pet-GuineaPig-Base {
  background-image: url(/static/sprites/spritesmith-main-18.png);
<<<<<<< HEAD
  background-position: -820px -1200px;
=======
  background-position: -492px -1200px;
>>>>>>> c9f68e24
  width: 81px;
  height: 99px;
}
.Pet-GuineaPig-CottonCandyBlue {
  background-image: url(/static/sprites/spritesmith-main-18.png);
<<<<<<< HEAD
  background-position: -902px -1200px;
=======
  background-position: -574px -1200px;
>>>>>>> c9f68e24
  width: 81px;
  height: 99px;
}
.Pet-GuineaPig-CottonCandyPink {
  background-image: url(/static/sprites/spritesmith-main-18.png);
<<<<<<< HEAD
  background-position: -984px -1200px;
=======
  background-position: -656px -1200px;
>>>>>>> c9f68e24
  width: 81px;
  height: 99px;
}
.Pet-GuineaPig-Desert {
  background-image: url(/static/sprites/spritesmith-main-18.png);
<<<<<<< HEAD
  background-position: -1066px -1200px;
=======
  background-position: -738px -1200px;
>>>>>>> c9f68e24
  width: 81px;
  height: 99px;
}
.Pet-GuineaPig-Golden {
  background-image: url(/static/sprites/spritesmith-main-18.png);
<<<<<<< HEAD
  background-position: -1148px -1200px;
=======
  background-position: -820px -1200px;
>>>>>>> c9f68e24
  width: 81px;
  height: 99px;
}
.Pet-GuineaPig-Red {
  background-image: url(/static/sprites/spritesmith-main-18.png);
<<<<<<< HEAD
  background-position: -1230px -1200px;
=======
  background-position: -902px -1200px;
>>>>>>> c9f68e24
  width: 81px;
  height: 99px;
}
.Pet-GuineaPig-Shade {
  background-image: url(/static/sprites/spritesmith-main-18.png);
<<<<<<< HEAD
  background-position: -1312px 0px;
=======
  background-position: -984px -1200px;
>>>>>>> c9f68e24
  width: 81px;
  height: 99px;
}
.Pet-GuineaPig-Skeleton {
  background-image: url(/static/sprites/spritesmith-main-18.png);
<<<<<<< HEAD
  background-position: -1312px -100px;
=======
  background-position: -1066px -1200px;
>>>>>>> c9f68e24
  width: 81px;
  height: 99px;
}
.Pet-GuineaPig-White {
  background-image: url(/static/sprites/spritesmith-main-18.png);
<<<<<<< HEAD
  background-position: -1312px -200px;
=======
  background-position: -1148px -1200px;
>>>>>>> c9f68e24
  width: 81px;
  height: 99px;
}
.Pet-GuineaPig-Zombie {
  background-image: url(/static/sprites/spritesmith-main-18.png);
<<<<<<< HEAD
  background-position: -1312px -300px;
=======
  background-position: -1230px -1200px;
>>>>>>> c9f68e24
  width: 81px;
  height: 99px;
}
.Pet-Hedgehog-Base {
  background-image: url(/static/sprites/spritesmith-main-18.png);
<<<<<<< HEAD
  background-position: -1312px -400px;
=======
  background-position: -1312px 0px;
>>>>>>> c9f68e24
  width: 81px;
  height: 99px;
}
.Pet-Hedgehog-CottonCandyBlue {
  background-image: url(/static/sprites/spritesmith-main-18.png);
<<<<<<< HEAD
  background-position: -1312px -500px;
=======
  background-position: -1312px -100px;
>>>>>>> c9f68e24
  width: 81px;
  height: 99px;
}
.Pet-Hedgehog-CottonCandyPink {
  background-image: url(/static/sprites/spritesmith-main-18.png);
<<<<<<< HEAD
  background-position: -1312px -600px;
=======
  background-position: -1312px -200px;
>>>>>>> c9f68e24
  width: 81px;
  height: 99px;
}
.Pet-Hedgehog-Desert {
  background-image: url(/static/sprites/spritesmith-main-18.png);
<<<<<<< HEAD
  background-position: -1312px -700px;
=======
  background-position: -1312px -300px;
>>>>>>> c9f68e24
  width: 81px;
  height: 99px;
}
.Pet-Hedgehog-Golden {
  background-image: url(/static/sprites/spritesmith-main-18.png);
<<<<<<< HEAD
  background-position: -1312px -800px;
=======
  background-position: -1312px -400px;
>>>>>>> c9f68e24
  width: 81px;
  height: 99px;
}
.Pet-Hedgehog-Red {
  background-image: url(/static/sprites/spritesmith-main-18.png);
<<<<<<< HEAD
  background-position: -1312px -900px;
=======
  background-position: -1312px -500px;
>>>>>>> c9f68e24
  width: 81px;
  height: 99px;
}
.Pet-Hedgehog-Shade {
  background-image: url(/static/sprites/spritesmith-main-18.png);
<<<<<<< HEAD
  background-position: -1312px -1000px;
=======
  background-position: -1312px -600px;
>>>>>>> c9f68e24
  width: 81px;
  height: 99px;
}
.Pet-Hedgehog-Skeleton {
  background-image: url(/static/sprites/spritesmith-main-18.png);
<<<<<<< HEAD
  background-position: -1312px -1100px;
=======
  background-position: -1312px -700px;
>>>>>>> c9f68e24
  width: 81px;
  height: 99px;
}
.Pet-Hedgehog-White {
  background-image: url(/static/sprites/spritesmith-main-18.png);
<<<<<<< HEAD
  background-position: -1312px -1200px;
=======
  background-position: -1312px -800px;
>>>>>>> c9f68e24
  width: 81px;
  height: 99px;
}
.Pet-Hedgehog-Zombie {
  background-image: url(/static/sprites/spritesmith-main-18.png);
<<<<<<< HEAD
  background-position: -1394px 0px;
=======
  background-position: -1312px -900px;
>>>>>>> c9f68e24
  width: 81px;
  height: 99px;
}
.Pet-Hippo-Base {
  background-image: url(/static/sprites/spritesmith-main-18.png);
<<<<<<< HEAD
  background-position: -1394px -100px;
=======
  background-position: -1312px -1000px;
>>>>>>> c9f68e24
  width: 81px;
  height: 99px;
}
.Pet-Hippo-CottonCandyBlue {
  background-image: url(/static/sprites/spritesmith-main-18.png);
<<<<<<< HEAD
  background-position: -1394px -200px;
=======
  background-position: -1312px -1100px;
>>>>>>> c9f68e24
  width: 81px;
  height: 99px;
}
.Pet-Hippo-CottonCandyPink {
  background-image: url(/static/sprites/spritesmith-main-18.png);
<<<<<<< HEAD
  background-position: -1394px -300px;
=======
  background-position: -1312px -1200px;
>>>>>>> c9f68e24
  width: 81px;
  height: 99px;
}
.Pet-Hippo-Desert {
  background-image: url(/static/sprites/spritesmith-main-18.png);
<<<<<<< HEAD
  background-position: -1394px -400px;
=======
  background-position: -1394px 0px;
>>>>>>> c9f68e24
  width: 81px;
  height: 99px;
}
.Pet-Hippo-Golden {
  background-image: url(/static/sprites/spritesmith-main-18.png);
<<<<<<< HEAD
  background-position: -1394px -500px;
=======
  background-position: -1394px -100px;
>>>>>>> c9f68e24
  width: 81px;
  height: 99px;
}
.Pet-Hippo-Red {
  background-image: url(/static/sprites/spritesmith-main-18.png);
<<<<<<< HEAD
  background-position: -1394px -600px;
=======
  background-position: -1394px -200px;
>>>>>>> c9f68e24
  width: 81px;
  height: 99px;
}
.Pet-Hippo-Shade {
  background-image: url(/static/sprites/spritesmith-main-18.png);
<<<<<<< HEAD
  background-position: -1394px -700px;
=======
  background-position: -1394px -300px;
>>>>>>> c9f68e24
  width: 81px;
  height: 99px;
}
.Pet-Hippo-Skeleton {
  background-image: url(/static/sprites/spritesmith-main-18.png);
<<<<<<< HEAD
  background-position: -1394px -800px;
=======
  background-position: -1394px -400px;
>>>>>>> c9f68e24
  width: 81px;
  height: 99px;
}
.Pet-Hippo-White {
  background-image: url(/static/sprites/spritesmith-main-18.png);
  background-position: -164px -1300px;
  width: 81px;
  height: 99px;
}
.Pet-Hippo-Zombie {
  background-image: url(/static/sprites/spritesmith-main-18.png);
  background-position: -246px -1300px;
  width: 81px;
  height: 99px;
}
.Pet-Horse-Base {
  background-image: url(/static/sprites/spritesmith-main-18.png);
  background-position: -328px -1300px;
  width: 81px;
  height: 99px;
}
.Pet-Horse-CottonCandyBlue {
  background-image: url(/static/sprites/spritesmith-main-18.png);
  background-position: -410px -1300px;
  width: 81px;
  height: 99px;
}
.Pet-Horse-CottonCandyPink {
  background-image: url(/static/sprites/spritesmith-main-18.png);
  background-position: -492px -1300px;
  width: 81px;
  height: 99px;
}
.Pet-Horse-Desert {
  background-image: url(/static/sprites/spritesmith-main-18.png);
  background-position: -574px -1300px;
  width: 81px;
  height: 99px;
}
.Pet-Horse-Golden {
  background-image: url(/static/sprites/spritesmith-main-18.png);
  background-position: -656px -1300px;
  width: 81px;
  height: 99px;
}
.Pet-Horse-Red {
  background-image: url(/static/sprites/spritesmith-main-18.png);
  background-position: -738px -1300px;
  width: 81px;
  height: 99px;
}
.Pet-Horse-Shade {
  background-image: url(/static/sprites/spritesmith-main-18.png);
  background-position: -820px -1300px;
  width: 81px;
  height: 99px;
}
.Pet-Horse-Skeleton {
  background-image: url(/static/sprites/spritesmith-main-18.png);
  background-position: -902px -1300px;
  width: 81px;
  height: 99px;
}
.Pet-Horse-White {
  background-image: url(/static/sprites/spritesmith-main-18.png);
  background-position: -984px -1300px;
  width: 81px;
  height: 99px;
}
.Pet-Horse-Zombie {
  background-image: url(/static/sprites/spritesmith-main-18.png);
  background-position: -1066px -1300px;
  width: 81px;
  height: 99px;
}
.Pet-JackOLantern-Base {
  background-image: url(/static/sprites/spritesmith-main-18.png);
<<<<<<< HEAD
  background-position: -738px -1300px;
=======
  background-position: -1148px -1300px;
>>>>>>> c9f68e24
  width: 81px;
  height: 99px;
}
.Pet-JackOLantern-Ghost {
  background-image: url(/static/sprites/spritesmith-main-18.png);
<<<<<<< HEAD
  background-position: -820px -1300px;
=======
  background-position: -1230px -1300px;
>>>>>>> c9f68e24
  width: 81px;
  height: 99px;
}
.Pet-Jackalope-RoyalPurple {
  background-image: url(/static/sprites/spritesmith-main-18.png);
<<<<<<< HEAD
  background-position: -656px -1300px;
=======
  background-position: -1312px -1300px;
>>>>>>> c9f68e24
  width: 81px;
  height: 99px;
}
.Pet-Lion-Veteran {
  background-image: url(/static/sprites/spritesmith-main-18.png);
  background-position: -1394px -1300px;
  width: 81px;
  height: 99px;
}
.Pet-LionCub-Aquatic {
  background-image: url(/static/sprites/spritesmith-main-18.png);
  background-position: -1476px 0px;
  width: 81px;
  height: 99px;
}
.Pet-LionCub-Base {
  background-image: url(/static/sprites/spritesmith-main-18.png);
  background-position: -1476px -100px;
  width: 81px;
  height: 99px;
}
.Pet-LionCub-CottonCandyBlue {
  background-image: url(/static/sprites/spritesmith-main-18.png);
  background-position: -1476px -200px;
  width: 81px;
  height: 99px;
}
.Pet-LionCub-CottonCandyPink {
  background-image: url(/static/sprites/spritesmith-main-18.png);
  background-position: -1476px -300px;
  width: 81px;
  height: 99px;
}
.Pet-LionCub-Cupid {
  background-image: url(/static/sprites/spritesmith-main-18.png);
  background-position: -1476px -400px;
  width: 81px;
  height: 99px;
}
.Pet-LionCub-Desert {
  background-image: url(/static/sprites/spritesmith-main-18.png);
  background-position: -1476px -500px;
  width: 81px;
  height: 99px;
}
.Pet-LionCub-Ember {
  background-image: url(/static/sprites/spritesmith-main-18.png);
  background-position: -1476px -600px;
  width: 81px;
  height: 99px;
}
.Pet-LionCub-Fairy {
  background-image: url(/static/sprites/spritesmith-main-18.png);
  background-position: -1476px -700px;
  width: 81px;
  height: 99px;
}
.Pet-LionCub-Floral {
  background-image: url(/static/sprites/spritesmith-main-18.png);
  background-position: -1476px -800px;
  width: 81px;
  height: 99px;
}
.Pet-LionCub-Ghost {
  background-image: url(/static/sprites/spritesmith-main-18.png);
  background-position: -1476px -900px;
  width: 81px;
  height: 99px;
}
.Pet-LionCub-Golden {
  background-image: url(/static/sprites/spritesmith-main-18.png);
  background-position: -1476px -1000px;
  width: 81px;
  height: 99px;
}
.Pet-LionCub-Holly {
  background-image: url(/static/sprites/spritesmith-main-18.png);
  background-position: -1476px -1100px;
  width: 81px;
  height: 99px;
}
.Pet-LionCub-Peppermint {
  background-image: url(/static/sprites/spritesmith-main-18.png);
  background-position: -1476px -1200px;
  width: 81px;
  height: 99px;
}
.Pet-LionCub-Red {
  background-image: url(/static/sprites/spritesmith-main-18.png);
  background-position: -1476px -1300px;
  width: 81px;
  height: 99px;
}
.Pet-LionCub-RoyalPurple {
  background-image: url(/static/sprites/spritesmith-main-18.png);
  background-position: 0px -1400px;
  width: 81px;
  height: 99px;
}
.Pet-LionCub-Shade {
  background-image: url(/static/sprites/spritesmith-main-18.png);
  background-position: -82px -1400px;
  width: 81px;
  height: 99px;
}
.Pet-LionCub-Shimmer {
  background-image: url(/static/sprites/spritesmith-main-18.png);
  background-position: -164px -1400px;
  width: 81px;
  height: 99px;
}
.Pet-LionCub-Skeleton {
  background-image: url(/static/sprites/spritesmith-main-18.png);
  background-position: -246px -1400px;
  width: 81px;
  height: 99px;
}
.Pet-LionCub-Spooky {
  background-image: url(/static/sprites/spritesmith-main-18.png);
  background-position: -328px -1400px;
  width: 81px;
  height: 99px;
}
.Pet-LionCub-Thunderstorm {
  background-image: url(/static/sprites/spritesmith-main-18.png);
  background-position: -410px -1400px;
  width: 81px;
  height: 99px;
}
.Pet-LionCub-White {
  background-image: url(/static/sprites/spritesmith-main-18.png);
  background-position: -492px -1400px;
  width: 81px;
  height: 99px;
}
.Pet-LionCub-Zombie {
  background-image: url(/static/sprites/spritesmith-main-18.png);
  background-position: -574px -1400px;
  width: 81px;
  height: 99px;
}
.Pet-MagicalBee-Base {
  background-image: url(/static/sprites/spritesmith-main-18.png);
  background-position: -656px -1400px;
  width: 81px;
  height: 99px;
}
.Pet-Mammoth-Base {
  background-image: url(/static/sprites/spritesmith-main-18.png);
  background-position: -738px -1400px;
  width: 81px;
  height: 99px;
}
.Pet-MantisShrimp-Base {
  background-image: url(/static/sprites/spritesmith-main-18.png);
  background-position: -820px -1400px;
  width: 81px;
  height: 99px;
}
.Pet-Monkey-Base {
  background-image: url(/static/sprites/spritesmith-main-18.png);
  background-position: -902px -1400px;
  width: 81px;
  height: 99px;
}
.Pet-Monkey-CottonCandyBlue {
  background-image: url(/static/sprites/spritesmith-main-18.png);
  background-position: -984px -1400px;
  width: 81px;
  height: 99px;
}
.Pet-Monkey-CottonCandyPink {
  background-image: url(/static/sprites/spritesmith-main-18.png);
  background-position: -1066px -1400px;
  width: 81px;
  height: 99px;
}
.Pet-Monkey-Desert {
  background-image: url(/static/sprites/spritesmith-main-18.png);
  background-position: -1148px -1400px;
  width: 81px;
  height: 99px;
}
.Pet-Monkey-Golden {
  background-image: url(/static/sprites/spritesmith-main-18.png);
  background-position: -1230px -1400px;
  width: 81px;
  height: 99px;
}
.Pet-Monkey-Red {
  background-image: url(/static/sprites/spritesmith-main-18.png);
  background-position: -1312px -1400px;
  width: 81px;
  height: 99px;
}
.Pet-Monkey-Shade {
  background-image: url(/static/sprites/spritesmith-main-18.png);
  background-position: -1394px -1400px;
  width: 81px;
  height: 99px;
}
.Pet-Monkey-Skeleton {
  background-image: url(/static/sprites/spritesmith-main-18.png);
  background-position: -1476px -1400px;
  width: 81px;
  height: 99px;
}
.Pet-Monkey-White {
  background-image: url(/static/sprites/spritesmith-main-18.png);
  background-position: -1558px 0px;
  width: 81px;
  height: 99px;
}
.Pet-Monkey-Zombie {
  background-image: url(/static/sprites/spritesmith-main-18.png);
  background-position: -1558px -100px;
  width: 81px;
  height: 99px;
}
.Pet-Nudibranch-Base {
  background-image: url(/static/sprites/spritesmith-main-18.png);
  background-position: -1558px -200px;
  width: 81px;
  height: 99px;
}
.Pet-Nudibranch-CottonCandyBlue {
  background-image: url(/static/sprites/spritesmith-main-18.png);
  background-position: -1558px -300px;
  width: 81px;
  height: 99px;
}
.Pet-Nudibranch-CottonCandyPink {
  background-image: url(/static/sprites/spritesmith-main-18.png);
  background-position: -1558px -400px;
  width: 81px;
  height: 99px;
}
.Pet-Nudibranch-Desert {
  background-image: url(/static/sprites/spritesmith-main-18.png);
  background-position: -1558px -500px;
  width: 81px;
  height: 99px;
}
.Pet-Nudibranch-Golden {
  background-image: url(/static/sprites/spritesmith-main-18.png);
  background-position: -1558px -600px;
  width: 81px;
  height: 99px;
}
.Pet-Nudibranch-Red {
  background-image: url(/static/sprites/spritesmith-main-18.png);
  background-position: -1558px -700px;
  width: 81px;
  height: 99px;
}
.Pet-Nudibranch-Shade {
  background-image: url(/static/sprites/spritesmith-main-18.png);
  background-position: -1558px -800px;
  width: 81px;
  height: 99px;
}
.Pet-Nudibranch-Skeleton {
  background-image: url(/static/sprites/spritesmith-main-18.png);
  background-position: -1558px -900px;
  width: 81px;
  height: 99px;
}
.Pet-Nudibranch-White {
  background-image: url(/static/sprites/spritesmith-main-18.png);
  background-position: -1558px -1000px;
  width: 81px;
  height: 99px;
}
.Pet-Nudibranch-Zombie {
  background-image: url(/static/sprites/spritesmith-main-18.png);
  background-position: -1558px -1100px;
  width: 81px;
  height: 99px;
}
.Pet-Octopus-Base {
  background-image: url(/static/sprites/spritesmith-main-18.png);
  background-position: -1558px -1200px;
  width: 81px;
  height: 99px;
}
.Pet-Octopus-CottonCandyBlue {
  background-image: url(/static/sprites/spritesmith-main-18.png);
  background-position: -1558px -1300px;
  width: 81px;
  height: 99px;
}
.Pet-Octopus-CottonCandyPink {
  background-image: url(/static/sprites/spritesmith-main-18.png);
  background-position: -1558px -1400px;
  width: 81px;
  height: 99px;
}
.Pet-Octopus-Desert {
  background-image: url(/static/sprites/spritesmith-main-18.png);
  background-position: 0px -1500px;
  width: 81px;
  height: 99px;
}
.Pet-Octopus-Golden {
  background-image: url(/static/sprites/spritesmith-main-18.png);
<<<<<<< HEAD
  background-position: -1558px -1000px;
  width: 81px;
  height: 99px;
=======
  background-position: -131px -1500px;
  width: 48px;
  height: 51px;
>>>>>>> c9f68e24
}
.Pet-Octopus-Red {
  background-image: url(/static/sprites/spritesmith-main-18.png);
<<<<<<< HEAD
  background-position: -1558px -1100px;
  width: 81px;
  height: 99px;
=======
  background-position: -621px -1500px;
  width: 48px;
  height: 51px;
>>>>>>> c9f68e24
}
.Pet-Octopus-Shade {
  background-image: url(/static/sprites/spritesmith-main-18.png);
<<<<<<< HEAD
  background-position: -1558px -1200px;
  width: 81px;
  height: 99px;
=======
  background-position: -180px -1500px;
  width: 48px;
  height: 51px;
>>>>>>> c9f68e24
}
.Pet-Octopus-Skeleton {
  background-image: url(/static/sprites/spritesmith-main-18.png);
<<<<<<< HEAD
  background-position: -1558px -1300px;
  width: 81px;
  height: 99px;
=======
  background-position: -229px -1500px;
  width: 48px;
  height: 51px;
>>>>>>> c9f68e24
}
.Pet-Octopus-White {
  background-image: url(/static/sprites/spritesmith-main-18.png);
<<<<<<< HEAD
  background-position: -1558px -1400px;
  width: 81px;
  height: 99px;
=======
  background-position: -278px -1500px;
  width: 48px;
  height: 51px;
>>>>>>> c9f68e24
}
.Pet-Octopus-Zombie {
  background-image: url(/static/sprites/spritesmith-main-18.png);
<<<<<<< HEAD
  background-position: 0px -1500px;
  width: 81px;
  height: 99px;
=======
  background-position: -327px -1500px;
  width: 48px;
  height: 51px;
>>>>>>> c9f68e24
}
.Pet-Orca-Base {
  background-image: url(/static/sprites/spritesmith-main-18.png);
<<<<<<< HEAD
  background-position: -82px -1500px;
  width: 81px;
  height: 99px;
=======
  background-position: -376px -1500px;
  width: 48px;
  height: 51px;
>>>>>>> c9f68e24
}
.Pet-Owl-Base {
  background-image: url(/static/sprites/spritesmith-main-18.png);
<<<<<<< HEAD
  background-position: -164px -1500px;
  width: 81px;
  height: 99px;
=======
  background-position: -425px -1500px;
  width: 48px;
  height: 51px;
>>>>>>> c9f68e24
}
.Pet-Owl-CottonCandyBlue {
  background-image: url(/static/sprites/spritesmith-main-18.png);
<<<<<<< HEAD
  background-position: -246px -1500px;
  width: 81px;
  height: 99px;
=======
  background-position: -474px -1500px;
  width: 48px;
  height: 51px;
>>>>>>> c9f68e24
}
.Pet-Owl-CottonCandyPink {
  background-image: url(/static/sprites/spritesmith-main-18.png);
<<<<<<< HEAD
  background-position: -328px -1500px;
  width: 81px;
  height: 99px;
=======
  background-position: -523px -1500px;
  width: 48px;
  height: 51px;
>>>>>>> c9f68e24
}
.Pet-Owl-Desert {
  background-image: url(/static/sprites/spritesmith-main-18.png);
<<<<<<< HEAD
  background-position: -410px -1500px;
  width: 81px;
  height: 99px;
=======
  background-position: -572px -1500px;
  width: 48px;
  height: 51px;
>>>>>>> c9f68e24
}
.Pet-Owl-Golden {
  background-image: url(/static/sprites/spritesmith-main-18.png);
<<<<<<< HEAD
  background-position: -492px -1500px;
  width: 81px;
  height: 99px;
}
.Pet-Owl-Red {
  background-image: url(/static/sprites/spritesmith-main-18.png);
  background-position: -574px -1500px;
  width: 81px;
  height: 99px;
}
.Pet-Owl-Shade {
  background-image: url(/static/sprites/spritesmith-main-18.png);
  background-position: -656px -1500px;
  width: 81px;
  height: 99px;
}
.Pet-Owl-Skeleton {
  background-image: url(/static/sprites/spritesmith-main-18.png);
  background-position: -738px -1500px;
  width: 81px;
  height: 99px;
}
.Pet-Owl-White {
  background-image: url(/static/sprites/spritesmith-main-18.png);
  background-position: -820px -1500px;
  width: 81px;
  height: 99px;
}
.Pet-Owl-Zombie {
  background-image: url(/static/sprites/spritesmith-main-18.png);
  background-position: -902px -1500px;
  width: 81px;
  height: 99px;
}
.Pet-PandaCub-Aquatic {
  background-image: url(/static/sprites/spritesmith-main-18.png);
  background-position: -984px -1500px;
  width: 81px;
  height: 99px;
=======
  background-position: -82px -1500px;
  width: 48px;
  height: 51px;
>>>>>>> c9f68e24
}
.Pet-PandaCub-Base {
  background-image: url(/static/sprites/spritesmith-main-18.png);
<<<<<<< HEAD
  background-position: -1066px -1500px;
  width: 81px;
  height: 99px;
=======
  background-position: -670px -1500px;
  width: 48px;
  height: 51px;
>>>>>>> c9f68e24
}
.Pet-PandaCub-CottonCandyBlue {
  background-image: url(/static/sprites/spritesmith-main-18.png);
<<<<<<< HEAD
  background-position: -1148px -1500px;
  width: 81px;
  height: 99px;
=======
  background-position: -719px -1500px;
  width: 48px;
  height: 51px;
>>>>>>> c9f68e24
}
.Pet-PandaCub-CottonCandyPink {
  background-image: url(/static/sprites/spritesmith-main-18.png);
<<<<<<< HEAD
  background-position: -1230px -1500px;
  width: 81px;
  height: 99px;
=======
  background-position: -768px -1500px;
  width: 48px;
  height: 51px;
>>>>>>> c9f68e24
}
.Pet-PandaCub-Cupid {
  background-image: url(/static/sprites/spritesmith-main-18.png);
<<<<<<< HEAD
  background-position: -1312px -1500px;
  width: 81px;
  height: 99px;
=======
  background-position: -817px -1500px;
  width: 48px;
  height: 51px;
>>>>>>> c9f68e24
}
.Pet-PandaCub-Desert {
  background-image: url(/static/sprites/spritesmith-main-18.png);
<<<<<<< HEAD
  background-position: -1394px -1500px;
  width: 81px;
  height: 99px;
=======
  background-position: -866px -1500px;
  width: 48px;
  height: 51px;
>>>>>>> c9f68e24
}
.Pet-PandaCub-Ember {
  background-image: url(/static/sprites/spritesmith-main-18.png);
<<<<<<< HEAD
  background-position: -1476px -1500px;
  width: 81px;
  height: 99px;
=======
  background-position: -915px -1500px;
  width: 48px;
  height: 51px;
>>>>>>> c9f68e24
}
.Pet-PandaCub-Fairy {
  background-image: url(/static/sprites/spritesmith-main-18.png);
<<<<<<< HEAD
  background-position: -1558px -1500px;
  width: 81px;
  height: 99px;
=======
  background-position: -964px -1500px;
  width: 48px;
  height: 51px;
>>>>>>> c9f68e24
}
.Pet-PandaCub-Floral {
  background-image: url(/static/sprites/spritesmith-main-18.png);
<<<<<<< HEAD
  background-position: -1640px 0px;
  width: 81px;
  height: 99px;
}
.Pet-PandaCub-Ghost {
  background-image: url(/static/sprites/spritesmith-main-18.png);
  background-position: -1640px -100px;
  width: 81px;
  height: 99px;
=======
  background-position: -1013px -1500px;
  width: 48px;
  height: 51px;
>>>>>>> c9f68e24
}
.Pet-PandaCub-Golden {
  background-image: url(/static/sprites/spritesmith-main-18.png);
<<<<<<< HEAD
  background-position: -1640px -200px;
  width: 81px;
  height: 99px;
=======
  background-position: -1062px -1500px;
  width: 48px;
  height: 51px;
>>>>>>> c9f68e24
}
.Pet-PandaCub-Holly {
  background-image: url(/static/sprites/spritesmith-main-18.png);
<<<<<<< HEAD
  background-position: -1640px -300px;
  width: 81px;
  height: 99px;
=======
  background-position: -1111px -1500px;
  width: 48px;
  height: 51px;
>>>>>>> c9f68e24
}
.Pet-PandaCub-Peppermint {
  background-image: url(/static/sprites/spritesmith-main-18.png);
<<<<<<< HEAD
  background-position: -1640px -400px;
  width: 81px;
  height: 99px;
}
.Pet-PandaCub-Red {
  background-image: url(/static/sprites/spritesmith-main-18.png);
  background-position: -1640px -500px;
  width: 81px;
  height: 99px;
}
.Pet-PandaCub-RoyalPurple {
  background-image: url(/static/sprites/spritesmith-main-18.png);
  background-position: -1640px -600px;
  width: 81px;
  height: 99px;
}
.Pet-PandaCub-Shade {
  background-image: url(/static/sprites/spritesmith-main-18.png);
  background-position: -1640px -700px;
  width: 81px;
  height: 99px;
}
.Pet-PandaCub-Shimmer {
  background-image: url(/static/sprites/spritesmith-main-18.png);
  background-position: -1640px -800px;
  width: 81px;
  height: 99px;
}
.Pet-PandaCub-Skeleton {
  background-image: url(/static/sprites/spritesmith-main-18.png);
  background-position: -1640px -900px;
  width: 81px;
  height: 99px;
}
.Pet-PandaCub-Spooky {
  background-image: url(/static/sprites/spritesmith-main-18.png);
  background-position: -1640px -1000px;
  width: 81px;
  height: 99px;
}
.Pet-PandaCub-Thunderstorm {
  background-image: url(/static/sprites/spritesmith-main-18.png);
  background-position: -1640px -1100px;
  width: 81px;
  height: 99px;
=======
  background-position: -1160px -1500px;
  width: 48px;
  height: 51px;
>>>>>>> c9f68e24
}<|MERGE_RESOLUTION|>--- conflicted
+++ resolved
@@ -1,2368 +1,1992 @@
-<<<<<<< HEAD
+.Pet-Beetle-Golden {
+  background-image: url(/static/sprites/spritesmith-main-18.png);
+  background-position: -82px 0px;
+  width: 81px;
+  height: 99px;
+}
+.Pet-Beetle-Red {
+  background-image: url(/static/sprites/spritesmith-main-18.png);
+  background-position: -82px -1100px;
+  width: 81px;
+  height: 99px;
+}
+.Pet-Beetle-Shade {
+  background-image: url(/static/sprites/spritesmith-main-18.png);
+  background-position: -164px 0px;
+  width: 81px;
+  height: 99px;
+}
+.Pet-Beetle-Skeleton {
+  background-image: url(/static/sprites/spritesmith-main-18.png);
+  background-position: 0px -100px;
+  width: 81px;
+  height: 99px;
+}
 .Pet-Beetle-White {
-=======
+  background-image: url(/static/sprites/spritesmith-main-18.png);
+  background-position: -82px -100px;
+  width: 81px;
+  height: 99px;
+}
+.Pet-Beetle-Zombie {
+  background-image: url(/static/sprites/spritesmith-main-18.png);
+  background-position: -164px -100px;
+  width: 81px;
+  height: 99px;
+}
+.Pet-Bunny-Base {
+  background-image: url(/static/sprites/spritesmith-main-18.png);
+  background-position: -246px 0px;
+  width: 81px;
+  height: 99px;
+}
+.Pet-Bunny-CottonCandyBlue {
+  background-image: url(/static/sprites/spritesmith-main-18.png);
+  background-position: -246px -100px;
+  width: 81px;
+  height: 99px;
+}
+.Pet-Bunny-CottonCandyPink {
+  background-image: url(/static/sprites/spritesmith-main-18.png);
+  background-position: 0px -200px;
+  width: 81px;
+  height: 99px;
+}
+.Pet-Bunny-Desert {
+  background-image: url(/static/sprites/spritesmith-main-18.png);
+  background-position: -82px -200px;
+  width: 81px;
+  height: 99px;
+}
+.Pet-Bunny-Golden {
+  background-image: url(/static/sprites/spritesmith-main-18.png);
+  background-position: -164px -200px;
+  width: 81px;
+  height: 99px;
+}
+.Pet-Bunny-Red {
+  background-image: url(/static/sprites/spritesmith-main-18.png);
+  background-position: -246px -200px;
+  width: 81px;
+  height: 99px;
+}
+.Pet-Bunny-Shade {
+  background-image: url(/static/sprites/spritesmith-main-18.png);
+  background-position: -328px 0px;
+  width: 81px;
+  height: 99px;
+}
+.Pet-Bunny-Skeleton {
+  background-image: url(/static/sprites/spritesmith-main-18.png);
+  background-position: -328px -100px;
+  width: 81px;
+  height: 99px;
+}
+.Pet-Bunny-White {
+  background-image: url(/static/sprites/spritesmith-main-18.png);
+  background-position: -328px -200px;
+  width: 81px;
+  height: 99px;
+}
+.Pet-Bunny-Zombie {
+  background-image: url(/static/sprites/spritesmith-main-18.png);
+  background-position: 0px -300px;
+  width: 81px;
+  height: 99px;
+}
+.Pet-Butterfly-Base {
+  background-image: url(/static/sprites/spritesmith-main-18.png);
+  background-position: -82px -300px;
+  width: 81px;
+  height: 99px;
+}
+.Pet-Butterfly-CottonCandyBlue {
+  background-image: url(/static/sprites/spritesmith-main-18.png);
+  background-position: -164px -300px;
+  width: 81px;
+  height: 99px;
+}
+.Pet-Butterfly-CottonCandyPink {
+  background-image: url(/static/sprites/spritesmith-main-18.png);
+  background-position: -246px -300px;
+  width: 81px;
+  height: 99px;
+}
+.Pet-Butterfly-Desert {
+  background-image: url(/static/sprites/spritesmith-main-18.png);
+  background-position: -328px -300px;
+  width: 81px;
+  height: 99px;
+}
+.Pet-Butterfly-Golden {
+  background-image: url(/static/sprites/spritesmith-main-18.png);
+  background-position: -410px 0px;
+  width: 81px;
+  height: 99px;
+}
+.Pet-Butterfly-Red {
+  background-image: url(/static/sprites/spritesmith-main-18.png);
+  background-position: -410px -100px;
+  width: 81px;
+  height: 99px;
+}
+.Pet-Butterfly-Shade {
+  background-image: url(/static/sprites/spritesmith-main-18.png);
+  background-position: -410px -200px;
+  width: 81px;
+  height: 99px;
+}
+.Pet-Butterfly-Skeleton {
+  background-image: url(/static/sprites/spritesmith-main-18.png);
+  background-position: -410px -300px;
+  width: 81px;
+  height: 99px;
+}
+.Pet-Butterfly-White {
+  background-image: url(/static/sprites/spritesmith-main-18.png);
+  background-position: -492px 0px;
+  width: 81px;
+  height: 99px;
+}
+.Pet-Butterfly-Zombie {
+  background-image: url(/static/sprites/spritesmith-main-18.png);
+  background-position: -492px -100px;
+  width: 81px;
+  height: 99px;
+}
+.Pet-Cactus-Aquatic {
+  background-image: url(/static/sprites/spritesmith-main-18.png);
+  background-position: -492px -200px;
+  width: 81px;
+  height: 99px;
+}
+.Pet-Cactus-Base {
+  background-image: url(/static/sprites/spritesmith-main-18.png);
+  background-position: -492px -300px;
+  width: 81px;
+  height: 99px;
+}
+.Pet-Cactus-CottonCandyBlue {
+  background-image: url(/static/sprites/spritesmith-main-18.png);
+  background-position: 0px -400px;
+  width: 81px;
+  height: 99px;
+}
+.Pet-Cactus-CottonCandyPink {
+  background-image: url(/static/sprites/spritesmith-main-18.png);
+  background-position: -82px -400px;
+  width: 81px;
+  height: 99px;
+}
+.Pet-Cactus-Cupid {
+  background-image: url(/static/sprites/spritesmith-main-18.png);
+  background-position: -164px -400px;
+  width: 81px;
+  height: 99px;
+}
+.Pet-Cactus-Desert {
+  background-image: url(/static/sprites/spritesmith-main-18.png);
+  background-position: -246px -400px;
+  width: 81px;
+  height: 99px;
+}
+.Pet-Cactus-Ember {
+  background-image: url(/static/sprites/spritesmith-main-18.png);
+  background-position: -328px -400px;
+  width: 81px;
+  height: 99px;
+}
+.Pet-Cactus-Fairy {
+  background-image: url(/static/sprites/spritesmith-main-18.png);
+  background-position: -410px -400px;
+  width: 81px;
+  height: 99px;
+}
+.Pet-Cactus-Floral {
+  background-image: url(/static/sprites/spritesmith-main-18.png);
+  background-position: -492px -400px;
+  width: 81px;
+  height: 99px;
+}
+.Pet-Cactus-Ghost {
+  background-image: url(/static/sprites/spritesmith-main-18.png);
+  background-position: -574px 0px;
+  width: 81px;
+  height: 99px;
+}
+.Pet-Cactus-Golden {
+  background-image: url(/static/sprites/spritesmith-main-18.png);
+  background-position: -574px -100px;
+  width: 81px;
+  height: 99px;
+}
+.Pet-Cactus-Holly {
+  background-image: url(/static/sprites/spritesmith-main-18.png);
+  background-position: -574px -200px;
+  width: 81px;
+  height: 99px;
+}
+.Pet-Cactus-Peppermint {
+  background-image: url(/static/sprites/spritesmith-main-18.png);
+  background-position: -574px -300px;
+  width: 81px;
+  height: 99px;
+}
+.Pet-Cactus-Red {
+  background-image: url(/static/sprites/spritesmith-main-18.png);
+  background-position: -574px -400px;
+  width: 81px;
+  height: 99px;
+}
+.Pet-Cactus-RoyalPurple {
+  background-image: url(/static/sprites/spritesmith-main-18.png);
+  background-position: 0px -500px;
+  width: 81px;
+  height: 99px;
+}
+.Pet-Cactus-Shade {
+  background-image: url(/static/sprites/spritesmith-main-18.png);
+  background-position: -82px -500px;
+  width: 81px;
+  height: 99px;
+}
+.Pet-Cactus-Shimmer {
+  background-image: url(/static/sprites/spritesmith-main-18.png);
+  background-position: -164px -500px;
+  width: 81px;
+  height: 99px;
+}
+.Pet-Cactus-Skeleton {
+  background-image: url(/static/sprites/spritesmith-main-18.png);
+  background-position: -246px -500px;
+  width: 81px;
+  height: 99px;
+}
+.Pet-Cactus-Spooky {
+  background-image: url(/static/sprites/spritesmith-main-18.png);
+  background-position: -328px -500px;
+  width: 81px;
+  height: 99px;
+}
+.Pet-Cactus-Thunderstorm {
+  background-image: url(/static/sprites/spritesmith-main-18.png);
+  background-position: -410px -500px;
+  width: 81px;
+  height: 99px;
+}
+.Pet-Cactus-White {
+  background-image: url(/static/sprites/spritesmith-main-18.png);
+  background-position: -492px -500px;
+  width: 81px;
+  height: 99px;
+}
+.Pet-Cactus-Zombie {
+  background-image: url(/static/sprites/spritesmith-main-18.png);
+  background-position: -574px -500px;
+  width: 81px;
+  height: 99px;
+}
+.Pet-Cheetah-Base {
+  background-image: url(/static/sprites/spritesmith-main-18.png);
+  background-position: -656px 0px;
+  width: 81px;
+  height: 99px;
+}
+.Pet-Cheetah-CottonCandyBlue {
+  background-image: url(/static/sprites/spritesmith-main-18.png);
+  background-position: -656px -100px;
+  width: 81px;
+  height: 99px;
+}
+.Pet-Cheetah-CottonCandyPink {
+  background-image: url(/static/sprites/spritesmith-main-18.png);
+  background-position: -656px -200px;
+  width: 81px;
+  height: 99px;
+}
+.Pet-Cheetah-Desert {
+  background-image: url(/static/sprites/spritesmith-main-18.png);
+  background-position: -656px -300px;
+  width: 81px;
+  height: 99px;
+}
+.Pet-Cheetah-Golden {
+  background-image: url(/static/sprites/spritesmith-main-18.png);
+  background-position: -656px -400px;
+  width: 81px;
+  height: 99px;
+}
+.Pet-Cheetah-Red {
+  background-image: url(/static/sprites/spritesmith-main-18.png);
+  background-position: -656px -500px;
+  width: 81px;
+  height: 99px;
+}
+.Pet-Cheetah-Shade {
+  background-image: url(/static/sprites/spritesmith-main-18.png);
+  background-position: 0px -600px;
+  width: 81px;
+  height: 99px;
+}
+.Pet-Cheetah-Skeleton {
+  background-image: url(/static/sprites/spritesmith-main-18.png);
+  background-position: -82px -600px;
+  width: 81px;
+  height: 99px;
+}
+.Pet-Cheetah-White {
+  background-image: url(/static/sprites/spritesmith-main-18.png);
+  background-position: -164px -600px;
+  width: 81px;
+  height: 99px;
+}
+.Pet-Cheetah-Zombie {
+  background-image: url(/static/sprites/spritesmith-main-18.png);
+  background-position: -246px -600px;
+  width: 81px;
+  height: 99px;
+}
+.Pet-Cow-Base {
+  background-image: url(/static/sprites/spritesmith-main-18.png);
+  background-position: -328px -600px;
+  width: 81px;
+  height: 99px;
+}
+.Pet-Cow-CottonCandyBlue {
+  background-image: url(/static/sprites/spritesmith-main-18.png);
+  background-position: -410px -600px;
+  width: 81px;
+  height: 99px;
+}
+.Pet-Cow-CottonCandyPink {
+  background-image: url(/static/sprites/spritesmith-main-18.png);
+  background-position: -492px -600px;
+  width: 81px;
+  height: 99px;
+}
+.Pet-Cow-Desert {
+  background-image: url(/static/sprites/spritesmith-main-18.png);
+  background-position: -574px -600px;
+  width: 81px;
+  height: 99px;
+}
+.Pet-Cow-Golden {
+  background-image: url(/static/sprites/spritesmith-main-18.png);
+  background-position: -656px -600px;
+  width: 81px;
+  height: 99px;
+}
+.Pet-Cow-Red {
+  background-image: url(/static/sprites/spritesmith-main-18.png);
+  background-position: -738px 0px;
+  width: 81px;
+  height: 99px;
+}
+.Pet-Cow-Shade {
+  background-image: url(/static/sprites/spritesmith-main-18.png);
+  background-position: -738px -100px;
+  width: 81px;
+  height: 99px;
+}
+.Pet-Cow-Skeleton {
+  background-image: url(/static/sprites/spritesmith-main-18.png);
+  background-position: -738px -200px;
+  width: 81px;
+  height: 99px;
+}
+.Pet-Cow-White {
+  background-image: url(/static/sprites/spritesmith-main-18.png);
+  background-position: -738px -300px;
+  width: 81px;
+  height: 99px;
+}
+.Pet-Cow-Zombie {
+  background-image: url(/static/sprites/spritesmith-main-18.png);
+  background-position: -738px -400px;
+  width: 81px;
+  height: 99px;
+}
+.Pet-Cuttlefish-Base {
+  background-image: url(/static/sprites/spritesmith-main-18.png);
+  background-position: -738px -500px;
+  width: 81px;
+  height: 99px;
+}
+.Pet-Cuttlefish-CottonCandyBlue {
+  background-image: url(/static/sprites/spritesmith-main-18.png);
+  background-position: -738px -600px;
+  width: 81px;
+  height: 99px;
+}
+.Pet-Cuttlefish-CottonCandyPink {
+  background-image: url(/static/sprites/spritesmith-main-18.png);
+  background-position: 0px -700px;
+  width: 81px;
+  height: 99px;
+}
+.Pet-Cuttlefish-Desert {
+  background-image: url(/static/sprites/spritesmith-main-18.png);
+  background-position: -82px -700px;
+  width: 81px;
+  height: 99px;
+}
+.Pet-Cuttlefish-Golden {
+  background-image: url(/static/sprites/spritesmith-main-18.png);
+  background-position: -164px -700px;
+  width: 81px;
+  height: 99px;
+}
+.Pet-Cuttlefish-Red {
+  background-image: url(/static/sprites/spritesmith-main-18.png);
+  background-position: -246px -700px;
+  width: 81px;
+  height: 99px;
+}
+.Pet-Cuttlefish-Shade {
+  background-image: url(/static/sprites/spritesmith-main-18.png);
+  background-position: -328px -700px;
+  width: 81px;
+  height: 99px;
+}
+.Pet-Cuttlefish-Skeleton {
+  background-image: url(/static/sprites/spritesmith-main-18.png);
+  background-position: -410px -700px;
+  width: 81px;
+  height: 99px;
+}
+.Pet-Cuttlefish-White {
+  background-image: url(/static/sprites/spritesmith-main-18.png);
+  background-position: -492px -700px;
+  width: 81px;
+  height: 99px;
+}
+.Pet-Cuttlefish-Zombie {
+  background-image: url(/static/sprites/spritesmith-main-18.png);
+  background-position: -574px -700px;
+  width: 81px;
+  height: 99px;
+}
+.Pet-Deer-Base {
+  background-image: url(/static/sprites/spritesmith-main-18.png);
+  background-position: -656px -700px;
+  width: 81px;
+  height: 99px;
+}
+.Pet-Deer-CottonCandyBlue {
+  background-image: url(/static/sprites/spritesmith-main-18.png);
+  background-position: -738px -700px;
+  width: 81px;
+  height: 99px;
+}
+.Pet-Deer-CottonCandyPink {
+  background-image: url(/static/sprites/spritesmith-main-18.png);
+  background-position: -820px 0px;
+  width: 81px;
+  height: 99px;
+}
+.Pet-Deer-Desert {
+  background-image: url(/static/sprites/spritesmith-main-18.png);
+  background-position: -820px -100px;
+  width: 81px;
+  height: 99px;
+}
+.Pet-Deer-Golden {
+  background-image: url(/static/sprites/spritesmith-main-18.png);
+  background-position: -820px -200px;
+  width: 81px;
+  height: 99px;
+}
+.Pet-Deer-Red {
+  background-image: url(/static/sprites/spritesmith-main-18.png);
+  background-position: -820px -300px;
+  width: 81px;
+  height: 99px;
+}
+.Pet-Deer-Shade {
+  background-image: url(/static/sprites/spritesmith-main-18.png);
+  background-position: -820px -400px;
+  width: 81px;
+  height: 99px;
+}
+.Pet-Deer-Skeleton {
+  background-image: url(/static/sprites/spritesmith-main-18.png);
+  background-position: -820px -500px;
+  width: 81px;
+  height: 99px;
+}
+.Pet-Deer-White {
+  background-image: url(/static/sprites/spritesmith-main-18.png);
+  background-position: -820px -600px;
+  width: 81px;
+  height: 99px;
+}
+.Pet-Deer-Zombie {
+  background-image: url(/static/sprites/spritesmith-main-18.png);
+  background-position: -820px -700px;
+  width: 81px;
+  height: 99px;
+}
+.Pet-Dragon-Aquatic {
+  background-image: url(/static/sprites/spritesmith-main-18.png);
+  background-position: 0px -800px;
+  width: 81px;
+  height: 99px;
+}
+.Pet-Dragon-Base {
+  background-image: url(/static/sprites/spritesmith-main-18.png);
+  background-position: -82px -800px;
+  width: 81px;
+  height: 99px;
+}
+.Pet-Dragon-CottonCandyBlue {
+  background-image: url(/static/sprites/spritesmith-main-18.png);
+  background-position: -164px -800px;
+  width: 81px;
+  height: 99px;
+}
+.Pet-Dragon-CottonCandyPink {
+  background-image: url(/static/sprites/spritesmith-main-18.png);
+  background-position: -246px -800px;
+  width: 81px;
+  height: 99px;
+}
+.Pet-Dragon-Cupid {
+  background-image: url(/static/sprites/spritesmith-main-18.png);
+  background-position: -328px -800px;
+  width: 81px;
+  height: 99px;
+}
+.Pet-Dragon-Desert {
+  background-image: url(/static/sprites/spritesmith-main-18.png);
+  background-position: -410px -800px;
+  width: 81px;
+  height: 99px;
+}
+.Pet-Dragon-Ember {
+  background-image: url(/static/sprites/spritesmith-main-18.png);
+  background-position: -492px -800px;
+  width: 81px;
+  height: 99px;
+}
+.Pet-Dragon-Fairy {
+  background-image: url(/static/sprites/spritesmith-main-18.png);
+  background-position: -574px -800px;
+  width: 81px;
+  height: 99px;
+}
+.Pet-Dragon-Floral {
+  background-image: url(/static/sprites/spritesmith-main-18.png);
+  background-position: -656px -800px;
+  width: 81px;
+  height: 99px;
+}
+.Pet-Dragon-Ghost {
+  background-image: url(/static/sprites/spritesmith-main-18.png);
+  background-position: -738px -800px;
+  width: 81px;
+  height: 99px;
+}
+.Pet-Dragon-Golden {
+  background-image: url(/static/sprites/spritesmith-main-18.png);
+  background-position: -820px -800px;
+  width: 81px;
+  height: 99px;
+}
+.Pet-Dragon-Holly {
+  background-image: url(/static/sprites/spritesmith-main-18.png);
+  background-position: -902px 0px;
+  width: 81px;
+  height: 99px;
+}
+.Pet-Dragon-Hydra {
+  background-image: url(/static/sprites/spritesmith-main-18.png);
+  background-position: -902px -100px;
+  width: 81px;
+  height: 99px;
+}
+.Pet-Dragon-Peppermint {
+  background-image: url(/static/sprites/spritesmith-main-18.png);
+  background-position: -902px -200px;
+  width: 81px;
+  height: 99px;
+}
+.Pet-Dragon-Red {
+  background-image: url(/static/sprites/spritesmith-main-18.png);
+  background-position: -902px -300px;
+  width: 81px;
+  height: 99px;
+}
+.Pet-Dragon-RoyalPurple {
+  background-image: url(/static/sprites/spritesmith-main-18.png);
+  background-position: -902px -400px;
+  width: 81px;
+  height: 99px;
+}
+.Pet-Dragon-Shade {
+  background-image: url(/static/sprites/spritesmith-main-18.png);
+  background-position: -902px -500px;
+  width: 81px;
+  height: 99px;
+}
+.Pet-Dragon-Shimmer {
+  background-image: url(/static/sprites/spritesmith-main-18.png);
+  background-position: -902px -600px;
+  width: 81px;
+  height: 99px;
+}
+.Pet-Dragon-Skeleton {
+  background-image: url(/static/sprites/spritesmith-main-18.png);
+  background-position: -902px -700px;
+  width: 81px;
+  height: 99px;
+}
+.Pet-Dragon-Spooky {
+  background-image: url(/static/sprites/spritesmith-main-18.png);
+  background-position: -902px -800px;
+  width: 81px;
+  height: 99px;
+}
+.Pet-Dragon-Thunderstorm {
+  background-image: url(/static/sprites/spritesmith-main-18.png);
+  background-position: -984px 0px;
+  width: 81px;
+  height: 99px;
+}
+.Pet-Dragon-White {
+  background-image: url(/static/sprites/spritesmith-main-18.png);
+  background-position: -984px -100px;
+  width: 81px;
+  height: 99px;
+}
+.Pet-Dragon-Zombie {
+  background-image: url(/static/sprites/spritesmith-main-18.png);
+  background-position: -984px -200px;
+  width: 81px;
+  height: 99px;
+}
+.Pet-Egg-Base {
+  background-image: url(/static/sprites/spritesmith-main-18.png);
+  background-position: -984px -300px;
+  width: 81px;
+  height: 99px;
+}
+.Pet-Egg-CottonCandyBlue {
+  background-image: url(/static/sprites/spritesmith-main-18.png);
+  background-position: -984px -400px;
+  width: 81px;
+  height: 99px;
+}
+.Pet-Egg-CottonCandyPink {
+  background-image: url(/static/sprites/spritesmith-main-18.png);
+  background-position: -984px -500px;
+  width: 81px;
+  height: 99px;
+}
+.Pet-Egg-Desert {
+  background-image: url(/static/sprites/spritesmith-main-18.png);
+  background-position: -984px -600px;
+  width: 81px;
+  height: 99px;
+}
+.Pet-Egg-Golden {
+  background-image: url(/static/sprites/spritesmith-main-18.png);
+  background-position: -984px -700px;
+  width: 81px;
+  height: 99px;
+}
+.Pet-Egg-Red {
+  background-image: url(/static/sprites/spritesmith-main-18.png);
+  background-position: -984px -800px;
+  width: 81px;
+  height: 99px;
+}
+.Pet-Egg-Shade {
+  background-image: url(/static/sprites/spritesmith-main-18.png);
+  background-position: 0px -900px;
+  width: 81px;
+  height: 99px;
+}
+.Pet-Egg-Skeleton {
+  background-image: url(/static/sprites/spritesmith-main-18.png);
+  background-position: -82px -900px;
+  width: 81px;
+  height: 99px;
+}
+.Pet-Egg-White {
+  background-image: url(/static/sprites/spritesmith-main-18.png);
+  background-position: -164px -900px;
+  width: 81px;
+  height: 99px;
+}
+.Pet-Egg-Zombie {
+  background-image: url(/static/sprites/spritesmith-main-18.png);
+  background-position: -246px -900px;
+  width: 81px;
+  height: 99px;
+}
+.Pet-Falcon-Base {
+  background-image: url(/static/sprites/spritesmith-main-18.png);
+  background-position: -328px -900px;
+  width: 81px;
+  height: 99px;
+}
+.Pet-Falcon-CottonCandyBlue {
+  background-image: url(/static/sprites/spritesmith-main-18.png);
+  background-position: -410px -900px;
+  width: 81px;
+  height: 99px;
+}
+.Pet-Falcon-CottonCandyPink {
+  background-image: url(/static/sprites/spritesmith-main-18.png);
+  background-position: -492px -900px;
+  width: 81px;
+  height: 99px;
+}
+.Pet-Falcon-Desert {
+  background-image: url(/static/sprites/spritesmith-main-18.png);
+  background-position: -574px -900px;
+  width: 81px;
+  height: 99px;
+}
+.Pet-Falcon-Golden {
+  background-image: url(/static/sprites/spritesmith-main-18.png);
+  background-position: -656px -900px;
+  width: 81px;
+  height: 99px;
+}
+.Pet-Falcon-Red {
+  background-image: url(/static/sprites/spritesmith-main-18.png);
+  background-position: -738px -900px;
+  width: 81px;
+  height: 99px;
+}
+.Pet-Falcon-Shade {
+  background-image: url(/static/sprites/spritesmith-main-18.png);
+  background-position: -820px -900px;
+  width: 81px;
+  height: 99px;
+}
+.Pet-Falcon-Skeleton {
+  background-image: url(/static/sprites/spritesmith-main-18.png);
+  background-position: -902px -900px;
+  width: 81px;
+  height: 99px;
+}
+.Pet-Falcon-White {
+  background-image: url(/static/sprites/spritesmith-main-18.png);
+  background-position: -984px -900px;
+  width: 81px;
+  height: 99px;
+}
+.Pet-Falcon-Zombie {
+  background-image: url(/static/sprites/spritesmith-main-18.png);
+  background-position: -1066px 0px;
+  width: 81px;
+  height: 99px;
+}
+.Pet-Ferret-Base {
+  background-image: url(/static/sprites/spritesmith-main-18.png);
+  background-position: -1066px -100px;
+  width: 81px;
+  height: 99px;
+}
+.Pet-Ferret-CottonCandyBlue {
+  background-image: url(/static/sprites/spritesmith-main-18.png);
+  background-position: -1066px -200px;
+  width: 81px;
+  height: 99px;
+}
+.Pet-Ferret-CottonCandyPink {
+  background-image: url(/static/sprites/spritesmith-main-18.png);
+  background-position: -1066px -300px;
+  width: 81px;
+  height: 99px;
+}
+.Pet-Ferret-Desert {
+  background-image: url(/static/sprites/spritesmith-main-18.png);
+  background-position: -1066px -400px;
+  width: 81px;
+  height: 99px;
+}
+.Pet-Ferret-Golden {
+  background-image: url(/static/sprites/spritesmith-main-18.png);
+  background-position: -1066px -500px;
+  width: 81px;
+  height: 99px;
+}
+.Pet-Ferret-Red {
+  background-image: url(/static/sprites/spritesmith-main-18.png);
+  background-position: -1066px -600px;
+  width: 81px;
+  height: 99px;
+}
+.Pet-Ferret-Shade {
+  background-image: url(/static/sprites/spritesmith-main-18.png);
+  background-position: -1066px -700px;
+  width: 81px;
+  height: 99px;
+}
+.Pet-Ferret-Skeleton {
+  background-image: url(/static/sprites/spritesmith-main-18.png);
+  background-position: -1066px -800px;
+  width: 81px;
+  height: 99px;
+}
+.Pet-Ferret-White {
+  background-image: url(/static/sprites/spritesmith-main-18.png);
+  background-position: -1066px -900px;
+  width: 81px;
+  height: 99px;
+}
+.Pet-Ferret-Zombie {
+  background-image: url(/static/sprites/spritesmith-main-18.png);
+  background-position: 0px -1000px;
+  width: 81px;
+  height: 99px;
+}
+.Pet-FlyingPig-Aquatic {
+  background-image: url(/static/sprites/spritesmith-main-18.png);
+  background-position: -82px -1000px;
+  width: 81px;
+  height: 99px;
+}
+.Pet-FlyingPig-Base {
+  background-image: url(/static/sprites/spritesmith-main-18.png);
+  background-position: -164px -1000px;
+  width: 81px;
+  height: 99px;
+}
+.Pet-FlyingPig-CottonCandyBlue {
+  background-image: url(/static/sprites/spritesmith-main-18.png);
+  background-position: -246px -1000px;
+  width: 81px;
+  height: 99px;
+}
+.Pet-FlyingPig-CottonCandyPink {
+  background-image: url(/static/sprites/spritesmith-main-18.png);
+  background-position: -328px -1000px;
+  width: 81px;
+  height: 99px;
+}
+.Pet-FlyingPig-Cupid {
+  background-image: url(/static/sprites/spritesmith-main-18.png);
+  background-position: -410px -1000px;
+  width: 81px;
+  height: 99px;
+}
+.Pet-FlyingPig-Desert {
+  background-image: url(/static/sprites/spritesmith-main-18.png);
+  background-position: -492px -1000px;
+  width: 81px;
+  height: 99px;
+}
+.Pet-FlyingPig-Ember {
+  background-image: url(/static/sprites/spritesmith-main-18.png);
+  background-position: -574px -1000px;
+  width: 81px;
+  height: 99px;
+}
+.Pet-FlyingPig-Fairy {
+  background-image: url(/static/sprites/spritesmith-main-18.png);
+  background-position: -656px -1000px;
+  width: 81px;
+  height: 99px;
+}
+.Pet-FlyingPig-Floral {
+  background-image: url(/static/sprites/spritesmith-main-18.png);
+  background-position: -738px -1000px;
+  width: 81px;
+  height: 99px;
+}
+.Pet-FlyingPig-Ghost {
+  background-image: url(/static/sprites/spritesmith-main-18.png);
+  background-position: -820px -1000px;
+  width: 81px;
+  height: 99px;
+}
+.Pet-FlyingPig-Golden {
+  background-image: url(/static/sprites/spritesmith-main-18.png);
+  background-position: -902px -1000px;
+  width: 81px;
+  height: 99px;
+}
+.Pet-FlyingPig-Holly {
+  background-image: url(/static/sprites/spritesmith-main-18.png);
+  background-position: -984px -1000px;
+  width: 81px;
+  height: 99px;
+}
+.Pet-FlyingPig-Peppermint {
+  background-image: url(/static/sprites/spritesmith-main-18.png);
+  background-position: -1066px -1000px;
+  width: 81px;
+  height: 99px;
+}
+.Pet-FlyingPig-Red {
+  background-image: url(/static/sprites/spritesmith-main-18.png);
+  background-position: -1148px 0px;
+  width: 81px;
+  height: 99px;
+}
+.Pet-FlyingPig-RoyalPurple {
+  background-image: url(/static/sprites/spritesmith-main-18.png);
+  background-position: -1148px -100px;
+  width: 81px;
+  height: 99px;
+}
+.Pet-FlyingPig-Shade {
+  background-image: url(/static/sprites/spritesmith-main-18.png);
+  background-position: -1148px -200px;
+  width: 81px;
+  height: 99px;
+}
+.Pet-FlyingPig-Shimmer {
+  background-image: url(/static/sprites/spritesmith-main-18.png);
+  background-position: -1148px -300px;
+  width: 81px;
+  height: 99px;
+}
+.Pet-FlyingPig-Skeleton {
+  background-image: url(/static/sprites/spritesmith-main-18.png);
+  background-position: -1148px -400px;
+  width: 81px;
+  height: 99px;
+}
+.Pet-FlyingPig-Spooky {
+  background-image: url(/static/sprites/spritesmith-main-18.png);
+  background-position: -1148px -500px;
+  width: 81px;
+  height: 99px;
+}
+.Pet-FlyingPig-Thunderstorm {
+  background-image: url(/static/sprites/spritesmith-main-18.png);
+  background-position: -1148px -600px;
+  width: 81px;
+  height: 99px;
+}
+.Pet-FlyingPig-White {
+  background-image: url(/static/sprites/spritesmith-main-18.png);
+  background-position: -1148px -700px;
+  width: 81px;
+  height: 99px;
+}
+.Pet-FlyingPig-Zombie {
+  background-image: url(/static/sprites/spritesmith-main-18.png);
+  background-position: -1148px -800px;
+  width: 81px;
+  height: 99px;
+}
+.Pet-Fox-Aquatic {
+  background-image: url(/static/sprites/spritesmith-main-18.png);
+  background-position: -1148px -900px;
+  width: 81px;
+  height: 99px;
+}
+.Pet-Fox-Base {
+  background-image: url(/static/sprites/spritesmith-main-18.png);
+  background-position: -1148px -1000px;
+  width: 81px;
+  height: 99px;
+}
+.Pet-Fox-CottonCandyBlue {
+  background-image: url(/static/sprites/spritesmith-main-18.png);
+  background-position: 0px -1100px;
+  width: 81px;
+  height: 99px;
+}
+.Pet-Fox-CottonCandyPink {
+  background-image: url(/static/sprites/spritesmith-main-18.png);
+  background-position: 0px 0px;
+  width: 81px;
+  height: 99px;
+}
+.Pet-Fox-Cupid {
+  background-image: url(/static/sprites/spritesmith-main-18.png);
+  background-position: -164px -1100px;
+  width: 81px;
+  height: 99px;
+}
+.Pet-Fox-Desert {
+  background-image: url(/static/sprites/spritesmith-main-18.png);
+  background-position: -246px -1100px;
+  width: 81px;
+  height: 99px;
+}
+.Pet-Fox-Ember {
+  background-image: url(/static/sprites/spritesmith-main-18.png);
+  background-position: -328px -1100px;
+  width: 81px;
+  height: 99px;
+}
+.Pet-Fox-Fairy {
+  background-image: url(/static/sprites/spritesmith-main-18.png);
+  background-position: -410px -1100px;
+  width: 81px;
+  height: 99px;
+}
+.Pet-Fox-Floral {
+  background-image: url(/static/sprites/spritesmith-main-18.png);
+  background-position: -492px -1100px;
+  width: 81px;
+  height: 99px;
+}
+.Pet-Fox-Ghost {
+  background-image: url(/static/sprites/spritesmith-main-18.png);
+  background-position: -574px -1100px;
+  width: 81px;
+  height: 99px;
+}
+.Pet-Fox-Golden {
+  background-image: url(/static/sprites/spritesmith-main-18.png);
+  background-position: -656px -1100px;
+  width: 81px;
+  height: 99px;
+}
+.Pet-Fox-Holly {
+  background-image: url(/static/sprites/spritesmith-main-18.png);
+  background-position: -738px -1100px;
+  width: 81px;
+  height: 99px;
+}
+.Pet-Fox-Peppermint {
+  background-image: url(/static/sprites/spritesmith-main-18.png);
+  background-position: -820px -1100px;
+  width: 81px;
+  height: 99px;
+}
+.Pet-Fox-Red {
+  background-image: url(/static/sprites/spritesmith-main-18.png);
+  background-position: -902px -1100px;
+  width: 81px;
+  height: 99px;
+}
+.Pet-Fox-RoyalPurple {
+  background-image: url(/static/sprites/spritesmith-main-18.png);
+  background-position: -984px -1100px;
+  width: 81px;
+  height: 99px;
+}
+.Pet-Fox-Shade {
+  background-image: url(/static/sprites/spritesmith-main-18.png);
+  background-position: -1066px -1100px;
+  width: 81px;
+  height: 99px;
+}
+.Pet-Fox-Shimmer {
+  background-image: url(/static/sprites/spritesmith-main-18.png);
+  background-position: -1148px -1100px;
+  width: 81px;
+  height: 99px;
+}
+.Pet-Fox-Skeleton {
+  background-image: url(/static/sprites/spritesmith-main-18.png);
+  background-position: -1230px 0px;
+  width: 81px;
+  height: 99px;
+}
+.Pet-Fox-Spooky {
+  background-image: url(/static/sprites/spritesmith-main-18.png);
+  background-position: -1230px -100px;
+  width: 81px;
+  height: 99px;
+}
+.Pet-Fox-Thunderstorm {
+  background-image: url(/static/sprites/spritesmith-main-18.png);
+  background-position: -1230px -200px;
+  width: 81px;
+  height: 99px;
+}
+.Pet-Fox-White {
+  background-image: url(/static/sprites/spritesmith-main-18.png);
+  background-position: -1230px -300px;
+  width: 81px;
+  height: 99px;
+}
+.Pet-Fox-Zombie {
+  background-image: url(/static/sprites/spritesmith-main-18.png);
+  background-position: -1230px -400px;
+  width: 81px;
+  height: 99px;
+}
+.Pet-Frog-Base {
+  background-image: url(/static/sprites/spritesmith-main-18.png);
+  background-position: -1230px -500px;
+  width: 81px;
+  height: 99px;
+}
+.Pet-Frog-CottonCandyBlue {
+  background-image: url(/static/sprites/spritesmith-main-18.png);
+  background-position: -1230px -600px;
+  width: 81px;
+  height: 99px;
+}
+.Pet-Frog-CottonCandyPink {
+  background-image: url(/static/sprites/spritesmith-main-18.png);
+  background-position: -1230px -700px;
+  width: 81px;
+  height: 99px;
+}
+.Pet-Frog-Desert {
+  background-image: url(/static/sprites/spritesmith-main-18.png);
+  background-position: -1230px -800px;
+  width: 81px;
+  height: 99px;
+}
+.Pet-Frog-Golden {
+  background-image: url(/static/sprites/spritesmith-main-18.png);
+  background-position: -1230px -900px;
+  width: 81px;
+  height: 99px;
+}
+.Pet-Frog-Red {
+  background-image: url(/static/sprites/spritesmith-main-18.png);
+  background-position: -1230px -1000px;
+  width: 81px;
+  height: 99px;
+}
+.Pet-Frog-Shade {
+  background-image: url(/static/sprites/spritesmith-main-18.png);
+  background-position: -1230px -1100px;
+  width: 81px;
+  height: 99px;
+}
+.Pet-Frog-Skeleton {
+  background-image: url(/static/sprites/spritesmith-main-18.png);
+  background-position: 0px -1200px;
+  width: 81px;
+  height: 99px;
+}
+.Pet-Frog-White {
+  background-image: url(/static/sprites/spritesmith-main-18.png);
+  background-position: -82px -1200px;
+  width: 81px;
+  height: 99px;
+}
+.Pet-Frog-Zombie {
+  background-image: url(/static/sprites/spritesmith-main-18.png);
+  background-position: -164px -1200px;
+  width: 81px;
+  height: 99px;
+}
+.Pet-Gryphon-Base {
+  background-image: url(/static/sprites/spritesmith-main-18.png);
+  background-position: -246px -1200px;
+  width: 81px;
+  height: 99px;
+}
+.Pet-Gryphon-CottonCandyBlue {
+  background-image: url(/static/sprites/spritesmith-main-18.png);
+  background-position: -328px -1200px;
+  width: 81px;
+  height: 99px;
+}
+.Pet-Gryphon-CottonCandyPink {
+  background-image: url(/static/sprites/spritesmith-main-18.png);
+  background-position: -410px -1200px;
+  width: 81px;
+  height: 99px;
+}
+.Pet-Gryphon-Desert {
+  background-image: url(/static/sprites/spritesmith-main-18.png);
+  background-position: -492px -1200px;
+  width: 81px;
+  height: 99px;
+}
+.Pet-Gryphon-Golden {
+  background-image: url(/static/sprites/spritesmith-main-18.png);
+  background-position: -574px -1200px;
+  width: 81px;
+  height: 99px;
+}
+.Pet-Gryphon-Red {
+  background-image: url(/static/sprites/spritesmith-main-18.png);
+  background-position: -656px -1200px;
+  width: 81px;
+  height: 99px;
+}
+.Pet-Gryphon-RoyalPurple {
+  background-image: url(/static/sprites/spritesmith-main-18.png);
+  background-position: -738px -1200px;
+  width: 81px;
+  height: 99px;
+}
+.Pet-Gryphon-Shade {
+  background-image: url(/static/sprites/spritesmith-main-18.png);
+  background-position: -820px -1200px;
+  width: 81px;
+  height: 99px;
+}
+.Pet-Gryphon-Skeleton {
+  background-image: url(/static/sprites/spritesmith-main-18.png);
+  background-position: -902px -1200px;
+  width: 81px;
+  height: 99px;
+}
+.Pet-Gryphon-White {
+  background-image: url(/static/sprites/spritesmith-main-18.png);
+  background-position: -984px -1200px;
+  width: 81px;
+  height: 99px;
+}
+.Pet-Gryphon-Zombie {
+  background-image: url(/static/sprites/spritesmith-main-18.png);
+  background-position: -1066px -1200px;
+  width: 81px;
+  height: 99px;
+}
+.Pet-GuineaPig-Base {
+  background-image: url(/static/sprites/spritesmith-main-18.png);
+  background-position: -1148px -1200px;
+  width: 81px;
+  height: 99px;
+}
+.Pet-GuineaPig-CottonCandyBlue {
+  background-image: url(/static/sprites/spritesmith-main-18.png);
+  background-position: -1230px -1200px;
+  width: 81px;
+  height: 99px;
+}
+.Pet-GuineaPig-CottonCandyPink {
+  background-image: url(/static/sprites/spritesmith-main-18.png);
+  background-position: -1312px 0px;
+  width: 81px;
+  height: 99px;
+}
+.Pet-GuineaPig-Desert {
+  background-image: url(/static/sprites/spritesmith-main-18.png);
+  background-position: -1312px -100px;
+  width: 81px;
+  height: 99px;
+}
+.Pet-GuineaPig-Golden {
+  background-image: url(/static/sprites/spritesmith-main-18.png);
+  background-position: -1312px -200px;
+  width: 81px;
+  height: 99px;
+}
+.Pet-GuineaPig-Red {
+  background-image: url(/static/sprites/spritesmith-main-18.png);
+  background-position: -1312px -300px;
+  width: 81px;
+  height: 99px;
+}
+.Pet-GuineaPig-Shade {
+  background-image: url(/static/sprites/spritesmith-main-18.png);
+  background-position: -1312px -400px;
+  width: 81px;
+  height: 99px;
+}
+.Pet-GuineaPig-Skeleton {
+  background-image: url(/static/sprites/spritesmith-main-18.png);
+  background-position: -1312px -500px;
+  width: 81px;
+  height: 99px;
+}
+.Pet-GuineaPig-White {
+  background-image: url(/static/sprites/spritesmith-main-18.png);
+  background-position: -1312px -600px;
+  width: 81px;
+  height: 99px;
+}
+.Pet-GuineaPig-Zombie {
+  background-image: url(/static/sprites/spritesmith-main-18.png);
+  background-position: -1312px -700px;
+  width: 81px;
+  height: 99px;
+}
+.Pet-Hedgehog-Base {
+  background-image: url(/static/sprites/spritesmith-main-18.png);
+  background-position: -1312px -800px;
+  width: 81px;
+  height: 99px;
+}
+.Pet-Hedgehog-CottonCandyBlue {
+  background-image: url(/static/sprites/spritesmith-main-18.png);
+  background-position: -1312px -900px;
+  width: 81px;
+  height: 99px;
+}
+.Pet-Hedgehog-CottonCandyPink {
+  background-image: url(/static/sprites/spritesmith-main-18.png);
+  background-position: -1312px -1000px;
+  width: 81px;
+  height: 99px;
+}
+.Pet-Hedgehog-Desert {
+  background-image: url(/static/sprites/spritesmith-main-18.png);
+  background-position: -1312px -1100px;
+  width: 81px;
+  height: 99px;
+}
+.Pet-Hedgehog-Golden {
+  background-image: url(/static/sprites/spritesmith-main-18.png);
+  background-position: -1312px -1200px;
+  width: 81px;
+  height: 99px;
+}
+.Pet-Hedgehog-Red {
+  background-image: url(/static/sprites/spritesmith-main-18.png);
+  background-position: -1394px 0px;
+  width: 81px;
+  height: 99px;
+}
+.Pet-Hedgehog-Shade {
+  background-image: url(/static/sprites/spritesmith-main-18.png);
+  background-position: -1394px -100px;
+  width: 81px;
+  height: 99px;
+}
+.Pet-Hedgehog-Skeleton {
+  background-image: url(/static/sprites/spritesmith-main-18.png);
+  background-position: -1394px -200px;
+  width: 81px;
+  height: 99px;
+}
+.Pet-Hedgehog-White {
+  background-image: url(/static/sprites/spritesmith-main-18.png);
+  background-position: -1394px -300px;
+  width: 81px;
+  height: 99px;
+}
+.Pet-Hedgehog-Zombie {
+  background-image: url(/static/sprites/spritesmith-main-18.png);
+  background-position: -1394px -400px;
+  width: 81px;
+  height: 99px;
+}
+.Pet-Hippo-Base {
+  background-image: url(/static/sprites/spritesmith-main-18.png);
+  background-position: -1394px -500px;
+  width: 81px;
+  height: 99px;
+}
+.Pet-Hippo-CottonCandyBlue {
+  background-image: url(/static/sprites/spritesmith-main-18.png);
+  background-position: -1394px -600px;
+  width: 81px;
+  height: 99px;
+}
+.Pet-Hippo-CottonCandyPink {
+  background-image: url(/static/sprites/spritesmith-main-18.png);
+  background-position: -1394px -700px;
+  width: 81px;
+  height: 99px;
+}
+.Pet-Hippo-Desert {
+  background-image: url(/static/sprites/spritesmith-main-18.png);
+  background-position: -1394px -800px;
+  width: 81px;
+  height: 99px;
+}
+.Pet-Hippo-Golden {
+  background-image: url(/static/sprites/spritesmith-main-18.png);
+  background-position: -1394px -900px;
+  width: 81px;
+  height: 99px;
+}
+.Pet-Hippo-Red {
+  background-image: url(/static/sprites/spritesmith-main-18.png);
+  background-position: -1394px -1000px;
+  width: 81px;
+  height: 99px;
+}
+.Pet-Hippo-Shade {
+  background-image: url(/static/sprites/spritesmith-main-18.png);
+  background-position: -1394px -1100px;
+  width: 81px;
+  height: 99px;
+}
+.Pet-Hippo-Skeleton {
+  background-image: url(/static/sprites/spritesmith-main-18.png);
+  background-position: -1394px -1200px;
+  width: 81px;
+  height: 99px;
+}
+.Pet-Hippo-White {
+  background-image: url(/static/sprites/spritesmith-main-18.png);
+  background-position: 0px -1300px;
+  width: 81px;
+  height: 99px;
+}
+.Pet-Hippo-Zombie {
+  background-image: url(/static/sprites/spritesmith-main-18.png);
+  background-position: -82px -1300px;
+  width: 81px;
+  height: 99px;
+}
+.Pet-Horse-Base {
+  background-image: url(/static/sprites/spritesmith-main-18.png);
+  background-position: -164px -1300px;
+  width: 81px;
+  height: 99px;
+}
+.Pet-Horse-CottonCandyBlue {
+  background-image: url(/static/sprites/spritesmith-main-18.png);
+  background-position: -246px -1300px;
+  width: 81px;
+  height: 99px;
+}
+.Pet-Horse-CottonCandyPink {
+  background-image: url(/static/sprites/spritesmith-main-18.png);
+  background-position: -328px -1300px;
+  width: 81px;
+  height: 99px;
+}
+.Pet-Horse-Desert {
+  background-image: url(/static/sprites/spritesmith-main-18.png);
+  background-position: -410px -1300px;
+  width: 81px;
+  height: 99px;
+}
+.Pet-Horse-Golden {
+  background-image: url(/static/sprites/spritesmith-main-18.png);
+  background-position: -492px -1300px;
+  width: 81px;
+  height: 99px;
+}
+.Pet-Horse-Red {
+  background-image: url(/static/sprites/spritesmith-main-18.png);
+  background-position: -574px -1300px;
+  width: 81px;
+  height: 99px;
+}
+.Pet-Horse-Shade {
+  background-image: url(/static/sprites/spritesmith-main-18.png);
+  background-position: -656px -1300px;
+  width: 81px;
+  height: 99px;
+}
+.Pet-Horse-Skeleton {
+  background-image: url(/static/sprites/spritesmith-main-18.png);
+  background-position: -738px -1300px;
+  width: 81px;
+  height: 99px;
+}
+.Pet-Horse-White {
+  background-image: url(/static/sprites/spritesmith-main-18.png);
+  background-position: -820px -1300px;
+  width: 81px;
+  height: 99px;
+}
+.Pet-Horse-Zombie {
+  background-image: url(/static/sprites/spritesmith-main-18.png);
+  background-position: -902px -1300px;
+  width: 81px;
+  height: 99px;
+}
+.Pet-JackOLantern-Base {
+  background-image: url(/static/sprites/spritesmith-main-18.png);
+  background-position: -1066px -1300px;
+  width: 81px;
+  height: 99px;
+}
+.Pet-JackOLantern-Ghost {
+  background-image: url(/static/sprites/spritesmith-main-18.png);
+  background-position: -1148px -1300px;
+  width: 81px;
+  height: 99px;
+}
+.Pet-Jackalope-RoyalPurple {
+  background-image: url(/static/sprites/spritesmith-main-18.png);
+  background-position: -984px -1300px;
+  width: 81px;
+  height: 99px;
+}
+.Pet-Lion-Veteran {
+  background-image: url(/static/sprites/spritesmith-main-18.png);
+  background-position: -1230px -1300px;
+  width: 81px;
+  height: 99px;
+}
+.Pet-LionCub-Aquatic {
+  background-image: url(/static/sprites/spritesmith-main-18.png);
+  background-position: -1312px -1300px;
+  width: 81px;
+  height: 99px;
+}
+.Pet-LionCub-Base {
+  background-image: url(/static/sprites/spritesmith-main-18.png);
+  background-position: -1394px -1300px;
+  width: 81px;
+  height: 99px;
+}
+.Pet-LionCub-CottonCandyBlue {
+  background-image: url(/static/sprites/spritesmith-main-18.png);
+  background-position: -1476px 0px;
+  width: 81px;
+  height: 99px;
+}
+.Pet-LionCub-CottonCandyPink {
+  background-image: url(/static/sprites/spritesmith-main-18.png);
+  background-position: -1476px -100px;
+  width: 81px;
+  height: 99px;
+}
+.Pet-LionCub-Cupid {
+  background-image: url(/static/sprites/spritesmith-main-18.png);
+  background-position: -1476px -200px;
+  width: 81px;
+  height: 99px;
+}
+.Pet-LionCub-Desert {
+  background-image: url(/static/sprites/spritesmith-main-18.png);
+  background-position: -1476px -300px;
+  width: 81px;
+  height: 99px;
+}
+.Pet-LionCub-Ember {
+  background-image: url(/static/sprites/spritesmith-main-18.png);
+  background-position: -1476px -400px;
+  width: 81px;
+  height: 99px;
+}
+.Pet-LionCub-Fairy {
+  background-image: url(/static/sprites/spritesmith-main-18.png);
+  background-position: -1476px -500px;
+  width: 81px;
+  height: 99px;
+}
+.Pet-LionCub-Floral {
+  background-image: url(/static/sprites/spritesmith-main-18.png);
+  background-position: -1476px -600px;
+  width: 81px;
+  height: 99px;
+}
+.Pet-LionCub-Ghost {
+  background-image: url(/static/sprites/spritesmith-main-18.png);
+  background-position: -1476px -700px;
+  width: 81px;
+  height: 99px;
+}
+.Pet-LionCub-Golden {
+  background-image: url(/static/sprites/spritesmith-main-18.png);
+  background-position: -1476px -800px;
+  width: 81px;
+  height: 99px;
+}
+.Pet-LionCub-Holly {
+  background-image: url(/static/sprites/spritesmith-main-18.png);
+  background-position: -1476px -900px;
+  width: 81px;
+  height: 99px;
+}
+.Pet-LionCub-Peppermint {
+  background-image: url(/static/sprites/spritesmith-main-18.png);
+  background-position: -1476px -1000px;
+  width: 81px;
+  height: 99px;
+}
+.Pet-LionCub-Red {
+  background-image: url(/static/sprites/spritesmith-main-18.png);
+  background-position: -1476px -1100px;
+  width: 81px;
+  height: 99px;
+}
+.Pet-LionCub-RoyalPurple {
+  background-image: url(/static/sprites/spritesmith-main-18.png);
+  background-position: -1476px -1200px;
+  width: 81px;
+  height: 99px;
+}
+.Pet-LionCub-Shade {
+  background-image: url(/static/sprites/spritesmith-main-18.png);
+  background-position: -1476px -1300px;
+  width: 81px;
+  height: 99px;
+}
+.Pet-LionCub-Shimmer {
+  background-image: url(/static/sprites/spritesmith-main-18.png);
+  background-position: 0px -1400px;
+  width: 81px;
+  height: 99px;
+}
+.Pet-LionCub-Skeleton {
+  background-image: url(/static/sprites/spritesmith-main-18.png);
+  background-position: -82px -1400px;
+  width: 81px;
+  height: 99px;
+}
+.Pet-LionCub-Spooky {
+  background-image: url(/static/sprites/spritesmith-main-18.png);
+  background-position: -164px -1400px;
+  width: 81px;
+  height: 99px;
+}
+.Pet-LionCub-Thunderstorm {
+  background-image: url(/static/sprites/spritesmith-main-18.png);
+  background-position: -246px -1400px;
+  width: 81px;
+  height: 99px;
+}
+.Pet-LionCub-White {
+  background-image: url(/static/sprites/spritesmith-main-18.png);
+  background-position: -328px -1400px;
+  width: 81px;
+  height: 99px;
+}
+.Pet-LionCub-Zombie {
+  background-image: url(/static/sprites/spritesmith-main-18.png);
+  background-position: -410px -1400px;
+  width: 81px;
+  height: 99px;
+}
+.Pet-MagicalBee-Base {
+  background-image: url(/static/sprites/spritesmith-main-18.png);
+  background-position: -492px -1400px;
+  width: 81px;
+  height: 99px;
+}
+.Pet-Mammoth-Base {
+  background-image: url(/static/sprites/spritesmith-main-18.png);
+  background-position: -574px -1400px;
+  width: 81px;
+  height: 99px;
+}
+.Pet-MantisShrimp-Base {
+  background-image: url(/static/sprites/spritesmith-main-18.png);
+  background-position: -656px -1400px;
+  width: 81px;
+  height: 99px;
+}
+.Pet-Monkey-Base {
+  background-image: url(/static/sprites/spritesmith-main-18.png);
+  background-position: -738px -1400px;
+  width: 81px;
+  height: 99px;
+}
+.Pet-Monkey-CottonCandyBlue {
+  background-image: url(/static/sprites/spritesmith-main-18.png);
+  background-position: -820px -1400px;
+  width: 81px;
+  height: 99px;
+}
+.Pet-Monkey-CottonCandyPink {
+  background-image: url(/static/sprites/spritesmith-main-18.png);
+  background-position: -902px -1400px;
+  width: 81px;
+  height: 99px;
+}
+.Pet-Monkey-Desert {
+  background-image: url(/static/sprites/spritesmith-main-18.png);
+  background-position: -984px -1400px;
+  width: 81px;
+  height: 99px;
+}
+.Pet-Monkey-Golden {
+  background-image: url(/static/sprites/spritesmith-main-18.png);
+  background-position: -1066px -1400px;
+  width: 81px;
+  height: 99px;
+}
+.Pet-Monkey-Red {
+  background-image: url(/static/sprites/spritesmith-main-18.png);
+  background-position: -1148px -1400px;
+  width: 81px;
+  height: 99px;
+}
+.Pet-Monkey-Shade {
+  background-image: url(/static/sprites/spritesmith-main-18.png);
+  background-position: -1230px -1400px;
+  width: 81px;
+  height: 99px;
+}
+.Pet-Monkey-Skeleton {
+  background-image: url(/static/sprites/spritesmith-main-18.png);
+  background-position: -1312px -1400px;
+  width: 81px;
+  height: 99px;
+}
+.Pet-Monkey-White {
+  background-image: url(/static/sprites/spritesmith-main-18.png);
+  background-position: -1394px -1400px;
+  width: 81px;
+  height: 99px;
+}
+.Pet-Monkey-Zombie {
+  background-image: url(/static/sprites/spritesmith-main-18.png);
+  background-position: -1476px -1400px;
+  width: 81px;
+  height: 99px;
+}
+.Pet-Nudibranch-Base {
+  background-image: url(/static/sprites/spritesmith-main-18.png);
+  background-position: -1558px 0px;
+  width: 81px;
+  height: 99px;
+}
 .Pet-Nudibranch-CottonCandyBlue {
->>>>>>> c9f68e24
-  background-image: url(/static/sprites/spritesmith-main-18.png);
-  background-position: -82px 0px;
-  width: 81px;
-  height: 99px;
-}
-<<<<<<< HEAD
-.Pet-Beetle-Zombie {
-  background-image: url(/static/sprites/spritesmith-main-18.png);
-  background-position: -82px -1100px;
-=======
+  background-image: url(/static/sprites/spritesmith-main-18.png);
+  background-position: -1558px -100px;
+  width: 81px;
+  height: 99px;
+}
 .Pet-Nudibranch-CottonCandyPink {
   background-image: url(/static/sprites/spritesmith-main-18.png);
-  background-position: -1148px -800px;
+  background-position: -1558px -200px;
   width: 81px;
   height: 99px;
 }
 .Pet-Nudibranch-Desert {
   background-image: url(/static/sprites/spritesmith-main-18.png);
-  background-position: -164px 0px;
+  background-position: -1558px -300px;
   width: 81px;
   height: 99px;
 }
 .Pet-Nudibranch-Golden {
   background-image: url(/static/sprites/spritesmith-main-18.png);
-  background-position: 0px -100px;
+  background-position: -1558px -400px;
   width: 81px;
   height: 99px;
 }
 .Pet-Nudibranch-Red {
   background-image: url(/static/sprites/spritesmith-main-18.png);
-  background-position: -82px -100px;
+  background-position: -1558px -500px;
   width: 81px;
   height: 99px;
 }
 .Pet-Nudibranch-Shade {
   background-image: url(/static/sprites/spritesmith-main-18.png);
-  background-position: -164px -100px;
+  background-position: -1558px -600px;
   width: 81px;
   height: 99px;
 }
 .Pet-Nudibranch-Skeleton {
   background-image: url(/static/sprites/spritesmith-main-18.png);
-  background-position: -246px 0px;
+  background-position: -1558px -700px;
   width: 81px;
   height: 99px;
 }
 .Pet-Nudibranch-White {
   background-image: url(/static/sprites/spritesmith-main-18.png);
-  background-position: -246px -100px;
->>>>>>> c9f68e24
-  width: 81px;
-  height: 99px;
-}
-.Pet-Bunny-Base {
-  background-image: url(/static/sprites/spritesmith-main-18.png);
-  background-position: 0px -200px;
-  width: 81px;
-  height: 99px;
-}
-.Pet-Bunny-CottonCandyBlue {
-  background-image: url(/static/sprites/spritesmith-main-18.png);
-  background-position: -82px -200px;
-  width: 81px;
-  height: 99px;
-}
-.Pet-Bunny-CottonCandyPink {
-  background-image: url(/static/sprites/spritesmith-main-18.png);
-  background-position: -164px -200px;
-  width: 81px;
-  height: 99px;
-}
-.Pet-Bunny-Desert {
-  background-image: url(/static/sprites/spritesmith-main-18.png);
-  background-position: -246px -200px;
-  width: 81px;
-  height: 99px;
-}
-.Pet-Bunny-Golden {
-  background-image: url(/static/sprites/spritesmith-main-18.png);
-  background-position: -328px 0px;
-  width: 81px;
-  height: 99px;
-}
-.Pet-Bunny-Red {
-  background-image: url(/static/sprites/spritesmith-main-18.png);
-  background-position: -328px -100px;
-  width: 81px;
-  height: 99px;
-}
-.Pet-Bunny-Shade {
-  background-image: url(/static/sprites/spritesmith-main-18.png);
-  background-position: -328px -200px;
-  width: 81px;
-  height: 99px;
-}
-.Pet-Bunny-Skeleton {
-  background-image: url(/static/sprites/spritesmith-main-18.png);
-  background-position: 0px -300px;
-  width: 81px;
-  height: 99px;
-}
-.Pet-Bunny-White {
-  background-image: url(/static/sprites/spritesmith-main-18.png);
-  background-position: -82px -300px;
-  width: 81px;
-  height: 99px;
-}
-.Pet-Bunny-Zombie {
-  background-image: url(/static/sprites/spritesmith-main-18.png);
-  background-position: -164px -300px;
-  width: 81px;
-  height: 99px;
-}
-.Pet-Butterfly-Base {
-  background-image: url(/static/sprites/spritesmith-main-18.png);
-  background-position: -246px -300px;
-  width: 81px;
-  height: 99px;
-}
-.Pet-Butterfly-CottonCandyBlue {
-  background-image: url(/static/sprites/spritesmith-main-18.png);
-  background-position: -328px -300px;
-  width: 81px;
-  height: 99px;
-}
-.Pet-Butterfly-CottonCandyPink {
-  background-image: url(/static/sprites/spritesmith-main-18.png);
-  background-position: -410px 0px;
-  width: 81px;
-  height: 99px;
-}
-.Pet-Butterfly-Desert {
-  background-image: url(/static/sprites/spritesmith-main-18.png);
-  background-position: -410px -100px;
-  width: 81px;
-  height: 99px;
-}
-.Pet-Butterfly-Golden {
-  background-image: url(/static/sprites/spritesmith-main-18.png);
-  background-position: -410px -200px;
-  width: 81px;
-  height: 99px;
-}
-.Pet-Butterfly-Red {
-  background-image: url(/static/sprites/spritesmith-main-18.png);
-  background-position: -410px -300px;
-  width: 81px;
-  height: 99px;
-}
-.Pet-Butterfly-Shade {
-  background-image: url(/static/sprites/spritesmith-main-18.png);
-  background-position: -492px 0px;
-  width: 81px;
-  height: 99px;
-}
-.Pet-Butterfly-Skeleton {
-  background-image: url(/static/sprites/spritesmith-main-18.png);
-  background-position: -492px -100px;
-  width: 81px;
-  height: 99px;
-}
-.Pet-Butterfly-White {
-  background-image: url(/static/sprites/spritesmith-main-18.png);
-  background-position: -492px -200px;
-  width: 81px;
-  height: 99px;
-}
-.Pet-Butterfly-Zombie {
-  background-image: url(/static/sprites/spritesmith-main-18.png);
-  background-position: -492px -300px;
-  width: 81px;
-  height: 99px;
-}
-.Pet-Cactus-Aquatic {
-  background-image: url(/static/sprites/spritesmith-main-18.png);
-  background-position: 0px -400px;
-  width: 81px;
-  height: 99px;
-}
-.Pet-Cactus-Base {
-  background-image: url(/static/sprites/spritesmith-main-18.png);
-  background-position: -82px -400px;
-  width: 81px;
-  height: 99px;
-}
-.Pet-Cactus-CottonCandyBlue {
-  background-image: url(/static/sprites/spritesmith-main-18.png);
-  background-position: -164px -400px;
-  width: 81px;
-  height: 99px;
-}
-.Pet-Cactus-CottonCandyPink {
-  background-image: url(/static/sprites/spritesmith-main-18.png);
-  background-position: -246px -400px;
-  width: 81px;
-  height: 99px;
-}
-.Pet-Cactus-Cupid {
-  background-image: url(/static/sprites/spritesmith-main-18.png);
-  background-position: -328px -400px;
-  width: 81px;
-  height: 99px;
-}
-.Pet-Cactus-Desert {
-  background-image: url(/static/sprites/spritesmith-main-18.png);
-  background-position: -410px -400px;
-  width: 81px;
-  height: 99px;
-}
-.Pet-Cactus-Ember {
-  background-image: url(/static/sprites/spritesmith-main-18.png);
-  background-position: -492px -400px;
-  width: 81px;
-  height: 99px;
-}
-.Pet-Cactus-Fairy {
-  background-image: url(/static/sprites/spritesmith-main-18.png);
-  background-position: -574px 0px;
-  width: 81px;
-  height: 99px;
-}
-.Pet-Cactus-Floral {
-  background-image: url(/static/sprites/spritesmith-main-18.png);
-  background-position: -574px -100px;
-  width: 81px;
-  height: 99px;
-}
-.Pet-Cactus-Ghost {
-  background-image: url(/static/sprites/spritesmith-main-18.png);
-  background-position: -574px -200px;
-  width: 81px;
-  height: 99px;
-}
-.Pet-Cactus-Golden {
-  background-image: url(/static/sprites/spritesmith-main-18.png);
-  background-position: -574px -300px;
-  width: 81px;
-  height: 99px;
-}
-.Pet-Cactus-Holly {
-  background-image: url(/static/sprites/spritesmith-main-18.png);
-  background-position: -574px -400px;
-  width: 81px;
-  height: 99px;
-}
-.Pet-Cactus-Peppermint {
-  background-image: url(/static/sprites/spritesmith-main-18.png);
-  background-position: 0px -500px;
-  width: 81px;
-  height: 99px;
-}
-.Pet-Cactus-Red {
-  background-image: url(/static/sprites/spritesmith-main-18.png);
-  background-position: -82px -500px;
-  width: 81px;
-  height: 99px;
-}
-.Pet-Cactus-RoyalPurple {
-  background-image: url(/static/sprites/spritesmith-main-18.png);
-  background-position: -164px -500px;
-  width: 81px;
-  height: 99px;
-}
-.Pet-Cactus-Shade {
-  background-image: url(/static/sprites/spritesmith-main-18.png);
-  background-position: -246px -500px;
-  width: 81px;
-  height: 99px;
-}
-.Pet-Cactus-Shimmer {
-  background-image: url(/static/sprites/spritesmith-main-18.png);
-  background-position: -328px -500px;
-  width: 81px;
-  height: 99px;
-}
-.Pet-Cactus-Skeleton {
-  background-image: url(/static/sprites/spritesmith-main-18.png);
-  background-position: -410px -500px;
-  width: 81px;
-  height: 99px;
-}
-.Pet-Cactus-Spooky {
-  background-image: url(/static/sprites/spritesmith-main-18.png);
-  background-position: -492px -500px;
-  width: 81px;
-  height: 99px;
-}
-.Pet-Cactus-Thunderstorm {
-  background-image: url(/static/sprites/spritesmith-main-18.png);
-  background-position: -574px -500px;
-  width: 81px;
-  height: 99px;
-}
-.Pet-Cactus-White {
-  background-image: url(/static/sprites/spritesmith-main-18.png);
-  background-position: -656px 0px;
-  width: 81px;
-  height: 99px;
-}
-.Pet-Cactus-Zombie {
-  background-image: url(/static/sprites/spritesmith-main-18.png);
-  background-position: -656px -100px;
-  width: 81px;
-  height: 99px;
-}
-.Pet-Cheetah-Base {
-  background-image: url(/static/sprites/spritesmith-main-18.png);
-  background-position: -656px -200px;
-  width: 81px;
-  height: 99px;
-}
-.Pet-Cheetah-CottonCandyBlue {
-  background-image: url(/static/sprites/spritesmith-main-18.png);
-  background-position: -656px -300px;
-  width: 81px;
-  height: 99px;
-}
-.Pet-Cheetah-CottonCandyPink {
-  background-image: url(/static/sprites/spritesmith-main-18.png);
-  background-position: -656px -400px;
-  width: 81px;
-  height: 99px;
-}
-.Pet-Cheetah-Desert {
-  background-image: url(/static/sprites/spritesmith-main-18.png);
-  background-position: -656px -500px;
-  width: 81px;
-  height: 99px;
-}
-.Pet-Cheetah-Golden {
-  background-image: url(/static/sprites/spritesmith-main-18.png);
-  background-position: 0px -600px;
-  width: 81px;
-  height: 99px;
-}
-.Pet-Cheetah-Red {
-  background-image: url(/static/sprites/spritesmith-main-18.png);
-  background-position: -82px -600px;
-  width: 81px;
-  height: 99px;
-}
-.Pet-Cheetah-Shade {
-  background-image: url(/static/sprites/spritesmith-main-18.png);
-  background-position: -164px -600px;
-  width: 81px;
-  height: 99px;
-}
-.Pet-Cheetah-Skeleton {
-  background-image: url(/static/sprites/spritesmith-main-18.png);
-  background-position: -246px -600px;
-  width: 81px;
-  height: 99px;
-}
-.Pet-Cheetah-White {
-  background-image: url(/static/sprites/spritesmith-main-18.png);
-  background-position: -328px -600px;
-  width: 81px;
-  height: 99px;
-}
-.Pet-Cheetah-Zombie {
-  background-image: url(/static/sprites/spritesmith-main-18.png);
-  background-position: -410px -600px;
-  width: 81px;
-  height: 99px;
-}
-.Pet-Cow-Base {
-  background-image: url(/static/sprites/spritesmith-main-18.png);
-  background-position: -492px -600px;
-  width: 81px;
-  height: 99px;
-}
-.Pet-Cow-CottonCandyBlue {
-  background-image: url(/static/sprites/spritesmith-main-18.png);
-  background-position: -574px -600px;
-  width: 81px;
-  height: 99px;
-}
-.Pet-Cow-CottonCandyPink {
-  background-image: url(/static/sprites/spritesmith-main-18.png);
-  background-position: -656px -600px;
-  width: 81px;
-  height: 99px;
-}
-.Pet-Cow-Desert {
-  background-image: url(/static/sprites/spritesmith-main-18.png);
-  background-position: -738px 0px;
-  width: 81px;
-  height: 99px;
-}
-.Pet-Cow-Golden {
-  background-image: url(/static/sprites/spritesmith-main-18.png);
-  background-position: -738px -100px;
-  width: 81px;
-  height: 99px;
-}
-.Pet-Cow-Red {
-  background-image: url(/static/sprites/spritesmith-main-18.png);
-  background-position: -738px -200px;
-  width: 81px;
-  height: 99px;
-}
-.Pet-Cow-Shade {
-  background-image: url(/static/sprites/spritesmith-main-18.png);
-  background-position: -738px -300px;
-  width: 81px;
-  height: 99px;
-}
-.Pet-Cow-Skeleton {
-  background-image: url(/static/sprites/spritesmith-main-18.png);
-  background-position: -738px -400px;
-  width: 81px;
-  height: 99px;
-}
-.Pet-Cow-White {
-  background-image: url(/static/sprites/spritesmith-main-18.png);
-  background-position: -738px -500px;
-  width: 81px;
-  height: 99px;
-}
-.Pet-Cow-Zombie {
-  background-image: url(/static/sprites/spritesmith-main-18.png);
-  background-position: -738px -600px;
-  width: 81px;
-  height: 99px;
-}
-.Pet-Cuttlefish-Base {
-  background-image: url(/static/sprites/spritesmith-main-18.png);
-  background-position: 0px -700px;
-  width: 81px;
-  height: 99px;
-}
-.Pet-Cuttlefish-CottonCandyBlue {
-  background-image: url(/static/sprites/spritesmith-main-18.png);
-  background-position: -82px -700px;
-  width: 81px;
-  height: 99px;
-}
-.Pet-Cuttlefish-CottonCandyPink {
-  background-image: url(/static/sprites/spritesmith-main-18.png);
-  background-position: -164px -700px;
-  width: 81px;
-  height: 99px;
-}
-.Pet-Cuttlefish-Desert {
-  background-image: url(/static/sprites/spritesmith-main-18.png);
-  background-position: -246px -700px;
-  width: 81px;
-  height: 99px;
-}
-.Pet-Cuttlefish-Golden {
-  background-image: url(/static/sprites/spritesmith-main-18.png);
-  background-position: -328px -700px;
-  width: 81px;
-  height: 99px;
-}
-.Pet-Cuttlefish-Red {
-  background-image: url(/static/sprites/spritesmith-main-18.png);
-  background-position: -410px -700px;
-  width: 81px;
-  height: 99px;
-}
-.Pet-Cuttlefish-Shade {
-  background-image: url(/static/sprites/spritesmith-main-18.png);
-  background-position: -492px -700px;
-  width: 81px;
-  height: 99px;
-}
-.Pet-Cuttlefish-Skeleton {
-  background-image: url(/static/sprites/spritesmith-main-18.png);
-  background-position: -574px -700px;
-  width: 81px;
-  height: 99px;
-}
-.Pet-Cuttlefish-White {
-  background-image: url(/static/sprites/spritesmith-main-18.png);
-  background-position: -656px -700px;
-  width: 81px;
-  height: 99px;
-}
-.Pet-Cuttlefish-Zombie {
-  background-image: url(/static/sprites/spritesmith-main-18.png);
-  background-position: -738px -700px;
-  width: 81px;
-  height: 99px;
-}
-.Pet-Deer-Base {
-  background-image: url(/static/sprites/spritesmith-main-18.png);
-  background-position: -820px 0px;
-  width: 81px;
-  height: 99px;
-}
-.Pet-Deer-CottonCandyBlue {
-  background-image: url(/static/sprites/spritesmith-main-18.png);
-  background-position: -820px -100px;
-  width: 81px;
-  height: 99px;
-}
-.Pet-Deer-CottonCandyPink {
-  background-image: url(/static/sprites/spritesmith-main-18.png);
-  background-position: -820px -200px;
-  width: 81px;
-  height: 99px;
-}
-.Pet-Deer-Desert {
-  background-image: url(/static/sprites/spritesmith-main-18.png);
-  background-position: -820px -300px;
-  width: 81px;
-  height: 99px;
-}
-.Pet-Deer-Golden {
-  background-image: url(/static/sprites/spritesmith-main-18.png);
-  background-position: -820px -400px;
-  width: 81px;
-  height: 99px;
-}
-.Pet-Deer-Red {
-  background-image: url(/static/sprites/spritesmith-main-18.png);
-  background-position: -820px -500px;
-  width: 81px;
-  height: 99px;
-}
-.Pet-Deer-Shade {
-  background-image: url(/static/sprites/spritesmith-main-18.png);
-  background-position: -820px -600px;
-  width: 81px;
-  height: 99px;
-}
-.Pet-Deer-Skeleton {
-  background-image: url(/static/sprites/spritesmith-main-18.png);
-  background-position: -820px -700px;
-  width: 81px;
-  height: 99px;
-}
-.Pet-Deer-White {
-  background-image: url(/static/sprites/spritesmith-main-18.png);
-  background-position: 0px -800px;
-  width: 81px;
-  height: 99px;
-}
-.Pet-Deer-Zombie {
-  background-image: url(/static/sprites/spritesmith-main-18.png);
-  background-position: -82px -800px;
-  width: 81px;
-  height: 99px;
-}
-.Pet-Dragon-Aquatic {
-  background-image: url(/static/sprites/spritesmith-main-18.png);
-  background-position: -164px -800px;
-  width: 81px;
-  height: 99px;
-}
-.Pet-Dragon-Base {
-  background-image: url(/static/sprites/spritesmith-main-18.png);
-  background-position: -246px -800px;
-  width: 81px;
-  height: 99px;
-}
-.Pet-Dragon-CottonCandyBlue {
-  background-image: url(/static/sprites/spritesmith-main-18.png);
-  background-position: -328px -800px;
-  width: 81px;
-  height: 99px;
-}
-.Pet-Dragon-CottonCandyPink {
-  background-image: url(/static/sprites/spritesmith-main-18.png);
-  background-position: -410px -800px;
-  width: 81px;
-  height: 99px;
-}
-.Pet-Dragon-Cupid {
-  background-image: url(/static/sprites/spritesmith-main-18.png);
-  background-position: -492px -800px;
-  width: 81px;
-  height: 99px;
-}
-.Pet-Dragon-Desert {
-  background-image: url(/static/sprites/spritesmith-main-18.png);
-  background-position: -574px -800px;
-  width: 81px;
-  height: 99px;
-}
-.Pet-Dragon-Ember {
-  background-image: url(/static/sprites/spritesmith-main-18.png);
-  background-position: -656px -800px;
-  width: 81px;
-  height: 99px;
-}
-.Pet-Dragon-Fairy {
-  background-image: url(/static/sprites/spritesmith-main-18.png);
-  background-position: -738px -800px;
-  width: 81px;
-  height: 99px;
-}
-.Pet-Dragon-Floral {
-  background-image: url(/static/sprites/spritesmith-main-18.png);
-  background-position: -820px -800px;
-  width: 81px;
-  height: 99px;
-}
-.Pet-Dragon-Ghost {
-  background-image: url(/static/sprites/spritesmith-main-18.png);
-  background-position: -902px 0px;
-  width: 81px;
-  height: 99px;
-}
-.Pet-Dragon-Golden {
-  background-image: url(/static/sprites/spritesmith-main-18.png);
-  background-position: -902px -100px;
-  width: 81px;
-  height: 99px;
-}
-.Pet-Dragon-Holly {
-  background-image: url(/static/sprites/spritesmith-main-18.png);
-  background-position: -902px -200px;
-  width: 81px;
-  height: 99px;
-}
-.Pet-Dragon-Hydra {
-  background-image: url(/static/sprites/spritesmith-main-18.png);
-  background-position: -902px -300px;
-  width: 81px;
-  height: 99px;
-}
-.Pet-Dragon-Peppermint {
-  background-image: url(/static/sprites/spritesmith-main-18.png);
-  background-position: -902px -400px;
-  width: 81px;
-  height: 99px;
-}
-.Pet-Dragon-Red {
-  background-image: url(/static/sprites/spritesmith-main-18.png);
-  background-position: -902px -500px;
-  width: 81px;
-  height: 99px;
-}
-.Pet-Dragon-RoyalPurple {
-  background-image: url(/static/sprites/spritesmith-main-18.png);
-  background-position: -902px -600px;
-  width: 81px;
-  height: 99px;
-}
-.Pet-Dragon-Shade {
-  background-image: url(/static/sprites/spritesmith-main-18.png);
-  background-position: -902px -700px;
-  width: 81px;
-  height: 99px;
-}
-.Pet-Dragon-Shimmer {
-  background-image: url(/static/sprites/spritesmith-main-18.png);
-  background-position: -902px -800px;
-  width: 81px;
-  height: 99px;
-}
-.Pet-Dragon-Skeleton {
-  background-image: url(/static/sprites/spritesmith-main-18.png);
-  background-position: -984px 0px;
-  width: 81px;
-  height: 99px;
-}
-.Pet-Dragon-Spooky {
-  background-image: url(/static/sprites/spritesmith-main-18.png);
-  background-position: -984px -100px;
-  width: 81px;
-  height: 99px;
-}
-.Pet-Dragon-Thunderstorm {
-  background-image: url(/static/sprites/spritesmith-main-18.png);
-  background-position: -984px -200px;
-  width: 81px;
-  height: 99px;
-}
-.Pet-Dragon-White {
-  background-image: url(/static/sprites/spritesmith-main-18.png);
-  background-position: -984px -300px;
-  width: 81px;
-  height: 99px;
-}
-.Pet-Dragon-Zombie {
-  background-image: url(/static/sprites/spritesmith-main-18.png);
-  background-position: -984px -400px;
-  width: 81px;
-  height: 99px;
-}
-.Pet-Egg-Base {
-  background-image: url(/static/sprites/spritesmith-main-18.png);
-  background-position: -984px -500px;
-  width: 81px;
-  height: 99px;
-}
-.Pet-Egg-CottonCandyBlue {
-  background-image: url(/static/sprites/spritesmith-main-18.png);
-  background-position: -984px -600px;
-  width: 81px;
-  height: 99px;
-}
-.Pet-Egg-CottonCandyPink {
-  background-image: url(/static/sprites/spritesmith-main-18.png);
-  background-position: -984px -700px;
-  width: 81px;
-  height: 99px;
-}
-.Pet-Egg-Desert {
-  background-image: url(/static/sprites/spritesmith-main-18.png);
-  background-position: -984px -800px;
-  width: 81px;
-  height: 99px;
-}
-.Pet-Egg-Golden {
-  background-image: url(/static/sprites/spritesmith-main-18.png);
-  background-position: 0px -900px;
-  width: 81px;
-  height: 99px;
-}
-.Pet-Egg-Red {
-  background-image: url(/static/sprites/spritesmith-main-18.png);
-  background-position: -82px -900px;
-  width: 81px;
-  height: 99px;
-}
-.Pet-Egg-Shade {
-  background-image: url(/static/sprites/spritesmith-main-18.png);
-  background-position: -164px -900px;
-  width: 81px;
-  height: 99px;
-}
-.Pet-Egg-Skeleton {
-  background-image: url(/static/sprites/spritesmith-main-18.png);
-  background-position: -246px -900px;
-  width: 81px;
-  height: 99px;
-}
-.Pet-Egg-White {
-  background-image: url(/static/sprites/spritesmith-main-18.png);
-  background-position: -328px -900px;
-  width: 81px;
-  height: 99px;
-}
-.Pet-Egg-Zombie {
-  background-image: url(/static/sprites/spritesmith-main-18.png);
-  background-position: -410px -900px;
-  width: 81px;
-  height: 99px;
-}
-.Pet-Falcon-Base {
-  background-image: url(/static/sprites/spritesmith-main-18.png);
-  background-position: -492px -900px;
-  width: 81px;
-  height: 99px;
-}
-.Pet-Falcon-CottonCandyBlue {
-  background-image: url(/static/sprites/spritesmith-main-18.png);
-  background-position: -574px -900px;
-  width: 81px;
-  height: 99px;
-}
-.Pet-Falcon-CottonCandyPink {
-  background-image: url(/static/sprites/spritesmith-main-18.png);
-  background-position: -656px -900px;
-  width: 81px;
-  height: 99px;
-}
-.Pet-Falcon-Desert {
-  background-image: url(/static/sprites/spritesmith-main-18.png);
-  background-position: -738px -900px;
-  width: 81px;
-  height: 99px;
-}
-.Pet-Falcon-Golden {
-  background-image: url(/static/sprites/spritesmith-main-18.png);
-  background-position: -820px -900px;
-  width: 81px;
-  height: 99px;
-}
-.Pet-Falcon-Red {
-  background-image: url(/static/sprites/spritesmith-main-18.png);
-  background-position: -902px -900px;
-  width: 81px;
-  height: 99px;
-}
-.Pet-Falcon-Shade {
-  background-image: url(/static/sprites/spritesmith-main-18.png);
-  background-position: -984px -900px;
-  width: 81px;
-  height: 99px;
-}
-.Pet-Falcon-Skeleton {
-  background-image: url(/static/sprites/spritesmith-main-18.png);
-  background-position: -1066px 0px;
-  width: 81px;
-  height: 99px;
-}
-.Pet-Falcon-White {
-  background-image: url(/static/sprites/spritesmith-main-18.png);
-  background-position: -1066px -100px;
-  width: 81px;
-  height: 99px;
-}
-.Pet-Falcon-Zombie {
-  background-image: url(/static/sprites/spritesmith-main-18.png);
-  background-position: -1066px -200px;
-  width: 81px;
-  height: 99px;
-}
-.Pet-Ferret-Base {
-  background-image: url(/static/sprites/spritesmith-main-18.png);
-  background-position: -1066px -300px;
-  width: 81px;
-  height: 99px;
-}
-.Pet-Ferret-CottonCandyBlue {
-  background-image: url(/static/sprites/spritesmith-main-18.png);
-  background-position: -1066px -400px;
-  width: 81px;
-  height: 99px;
-}
-.Pet-Ferret-CottonCandyPink {
-  background-image: url(/static/sprites/spritesmith-main-18.png);
-  background-position: -1066px -500px;
-  width: 81px;
-  height: 99px;
-}
-.Pet-Ferret-Desert {
-  background-image: url(/static/sprites/spritesmith-main-18.png);
-  background-position: -1066px -600px;
-  width: 81px;
-  height: 99px;
-}
-.Pet-Ferret-Golden {
-  background-image: url(/static/sprites/spritesmith-main-18.png);
-  background-position: -1066px -700px;
-  width: 81px;
-  height: 99px;
-}
-.Pet-Ferret-Red {
-  background-image: url(/static/sprites/spritesmith-main-18.png);
-  background-position: -1066px -800px;
-  width: 81px;
-  height: 99px;
-}
-.Pet-Ferret-Shade {
-  background-image: url(/static/sprites/spritesmith-main-18.png);
-  background-position: -1066px -900px;
-  width: 81px;
-  height: 99px;
-}
-.Pet-Ferret-Skeleton {
-  background-image: url(/static/sprites/spritesmith-main-18.png);
-  background-position: 0px -1000px;
-  width: 81px;
-  height: 99px;
-}
-.Pet-Ferret-White {
-  background-image: url(/static/sprites/spritesmith-main-18.png);
-  background-position: -82px -1000px;
-  width: 81px;
-  height: 99px;
-}
-.Pet-Ferret-Zombie {
-  background-image: url(/static/sprites/spritesmith-main-18.png);
-  background-position: -164px -1000px;
-  width: 81px;
-  height: 99px;
-}
-.Pet-FlyingPig-Aquatic {
-  background-image: url(/static/sprites/spritesmith-main-18.png);
-  background-position: -246px -1000px;
-  width: 81px;
-  height: 99px;
-}
-.Pet-FlyingPig-Base {
-  background-image: url(/static/sprites/spritesmith-main-18.png);
-  background-position: -328px -1000px;
-  width: 81px;
-  height: 99px;
-}
-.Pet-FlyingPig-CottonCandyBlue {
-  background-image: url(/static/sprites/spritesmith-main-18.png);
-  background-position: -410px -1000px;
-  width: 81px;
-  height: 99px;
-}
-.Pet-FlyingPig-CottonCandyPink {
-  background-image: url(/static/sprites/spritesmith-main-18.png);
-  background-position: -492px -1000px;
-  width: 81px;
-  height: 99px;
-}
-.Pet-FlyingPig-Cupid {
-  background-image: url(/static/sprites/spritesmith-main-18.png);
-  background-position: -574px -1000px;
-  width: 81px;
-  height: 99px;
-}
-.Pet-FlyingPig-Desert {
-  background-image: url(/static/sprites/spritesmith-main-18.png);
-  background-position: -656px -1000px;
-  width: 81px;
-  height: 99px;
-}
-.Pet-FlyingPig-Ember {
-  background-image: url(/static/sprites/spritesmith-main-18.png);
-  background-position: -738px -1000px;
-  width: 81px;
-  height: 99px;
-}
-.Pet-FlyingPig-Fairy {
-  background-image: url(/static/sprites/spritesmith-main-18.png);
-  background-position: -820px -1000px;
-  width: 81px;
-  height: 99px;
-}
-.Pet-FlyingPig-Floral {
-  background-image: url(/static/sprites/spritesmith-main-18.png);
-  background-position: -902px -1000px;
-  width: 81px;
-  height: 99px;
-}
-.Pet-FlyingPig-Ghost {
-  background-image: url(/static/sprites/spritesmith-main-18.png);
-  background-position: -984px -1000px;
-  width: 81px;
-  height: 99px;
-}
-.Pet-FlyingPig-Golden {
-  background-image: url(/static/sprites/spritesmith-main-18.png);
-  background-position: -1066px -1000px;
-  width: 81px;
-  height: 99px;
-}
-.Pet-FlyingPig-Holly {
-  background-image: url(/static/sprites/spritesmith-main-18.png);
-  background-position: -1148px 0px;
-  width: 81px;
-  height: 99px;
-}
-.Pet-FlyingPig-Peppermint {
-  background-image: url(/static/sprites/spritesmith-main-18.png);
-  background-position: -1148px -100px;
-  width: 81px;
-  height: 99px;
-}
-.Pet-FlyingPig-Red {
-  background-image: url(/static/sprites/spritesmith-main-18.png);
-  background-position: -1148px -200px;
-  width: 81px;
-  height: 99px;
-}
-.Pet-FlyingPig-RoyalPurple {
-  background-image: url(/static/sprites/spritesmith-main-18.png);
-  background-position: -1148px -300px;
-  width: 81px;
-  height: 99px;
-}
-.Pet-FlyingPig-Shade {
-  background-image: url(/static/sprites/spritesmith-main-18.png);
-  background-position: -1148px -400px;
-  width: 81px;
-  height: 99px;
-}
-.Pet-FlyingPig-Shimmer {
-  background-image: url(/static/sprites/spritesmith-main-18.png);
-  background-position: -1148px -500px;
-  width: 81px;
-  height: 99px;
-}
-.Pet-FlyingPig-Skeleton {
-  background-image: url(/static/sprites/spritesmith-main-18.png);
-  background-position: -1148px -600px;
-  width: 81px;
-  height: 99px;
-}
-.Pet-FlyingPig-Spooky {
-  background-image: url(/static/sprites/spritesmith-main-18.png);
-  background-position: -1148px -700px;
-  width: 81px;
-  height: 99px;
-}
-.Pet-FlyingPig-Thunderstorm {
-  background-image: url(/static/sprites/spritesmith-main-18.png);
-  background-position: 0px 0px;
-  width: 81px;
-  height: 99px;
-}
-.Pet-FlyingPig-White {
-  background-image: url(/static/sprites/spritesmith-main-18.png);
-  background-position: -1148px -900px;
-  width: 81px;
-  height: 99px;
-}
-.Pet-FlyingPig-Zombie {
-  background-image: url(/static/sprites/spritesmith-main-18.png);
-  background-position: -1148px -1000px;
-  width: 81px;
-  height: 99px;
-}
-.Pet-Fox-Aquatic {
-  background-image: url(/static/sprites/spritesmith-main-18.png);
-<<<<<<< HEAD
-  background-position: -1148px -500px;
-=======
-  background-position: 0px -1100px;
->>>>>>> c9f68e24
-  width: 81px;
-  height: 99px;
-}
-.Pet-Fox-Base {
-  background-image: url(/static/sprites/spritesmith-main-18.png);
-  background-position: -82px -1100px;
-  width: 81px;
-  height: 99px;
-}
-.Pet-Fox-CottonCandyBlue {
-  background-image: url(/static/sprites/spritesmith-main-18.png);
-  background-position: -164px -1100px;
-  width: 81px;
-  height: 99px;
-}
-.Pet-Fox-CottonCandyPink {
-  background-image: url(/static/sprites/spritesmith-main-18.png);
-  background-position: -246px -1100px;
-  width: 81px;
-  height: 99px;
-}
-.Pet-Fox-Cupid {
-  background-image: url(/static/sprites/spritesmith-main-18.png);
-  background-position: -328px -1100px;
-  width: 81px;
-  height: 99px;
-}
-.Pet-Fox-Desert {
-  background-image: url(/static/sprites/spritesmith-main-18.png);
-  background-position: -410px -1100px;
-  width: 81px;
-  height: 99px;
-}
-.Pet-Fox-Ember {
-  background-image: url(/static/sprites/spritesmith-main-18.png);
-  background-position: -492px -1100px;
-  width: 81px;
-  height: 99px;
-}
-.Pet-Fox-Fairy {
-  background-image: url(/static/sprites/spritesmith-main-18.png);
-<<<<<<< HEAD
-  background-position: 0px 0px;
-=======
-  background-position: -574px -1100px;
->>>>>>> c9f68e24
-  width: 81px;
-  height: 99px;
-}
-.Pet-Fox-Floral {
-  background-image: url(/static/sprites/spritesmith-main-18.png);
-  background-position: -656px -1100px;
-  width: 81px;
-  height: 99px;
-}
-.Pet-Fox-Ghost {
-  background-image: url(/static/sprites/spritesmith-main-18.png);
-  background-position: -738px -1100px;
-  width: 81px;
-  height: 99px;
-}
-.Pet-Fox-Golden {
-  background-image: url(/static/sprites/spritesmith-main-18.png);
-  background-position: -820px -1100px;
-  width: 81px;
-  height: 99px;
-}
-.Pet-Fox-Holly {
-  background-image: url(/static/sprites/spritesmith-main-18.png);
-  background-position: -902px -1100px;
-  width: 81px;
-  height: 99px;
-}
-.Pet-Fox-Peppermint {
-  background-image: url(/static/sprites/spritesmith-main-18.png);
-  background-position: -984px -1100px;
-  width: 81px;
-  height: 99px;
-}
-.Pet-Fox-Red {
-  background-image: url(/static/sprites/spritesmith-main-18.png);
-  background-position: -1066px -1100px;
-  width: 81px;
-  height: 99px;
-}
-.Pet-Fox-RoyalPurple {
-  background-image: url(/static/sprites/spritesmith-main-18.png);
-  background-position: -1148px -1100px;
-  width: 81px;
-  height: 99px;
-}
-.Pet-Fox-Shade {
-  background-image: url(/static/sprites/spritesmith-main-18.png);
-  background-position: -1230px 0px;
-  width: 81px;
-  height: 99px;
-}
-.Pet-Fox-Shimmer {
-  background-image: url(/static/sprites/spritesmith-main-18.png);
-  background-position: -1230px -100px;
-  width: 81px;
-  height: 99px;
-}
-.Pet-Fox-Skeleton {
-  background-image: url(/static/sprites/spritesmith-main-18.png);
-  background-position: -1230px -200px;
-  width: 81px;
-  height: 99px;
-}
-.Pet-Fox-Spooky {
-  background-image: url(/static/sprites/spritesmith-main-18.png);
-  background-position: -1230px -300px;
-  width: 81px;
-  height: 99px;
-}
-.Pet-Fox-Thunderstorm {
-  background-image: url(/static/sprites/spritesmith-main-18.png);
-  background-position: -1230px -400px;
-  width: 81px;
-  height: 99px;
-}
-.Pet-Fox-White {
-  background-image: url(/static/sprites/spritesmith-main-18.png);
-  background-position: -1230px -500px;
-  width: 81px;
-  height: 99px;
-}
-.Pet-Fox-Zombie {
-  background-image: url(/static/sprites/spritesmith-main-18.png);
-  background-position: -1230px -600px;
-  width: 81px;
-  height: 99px;
-}
-.Pet-Frog-Base {
-  background-image: url(/static/sprites/spritesmith-main-18.png);
-  background-position: -1230px -700px;
-  width: 81px;
-  height: 99px;
-}
-.Pet-Frog-CottonCandyBlue {
-  background-image: url(/static/sprites/spritesmith-main-18.png);
-  background-position: -1230px -800px;
-  width: 81px;
-  height: 99px;
-}
-.Pet-Frog-CottonCandyPink {
-  background-image: url(/static/sprites/spritesmith-main-18.png);
-  background-position: -1230px -900px;
-  width: 81px;
-  height: 99px;
-}
-.Pet-Frog-Desert {
-  background-image: url(/static/sprites/spritesmith-main-18.png);
-  background-position: -1230px -1000px;
-  width: 81px;
-  height: 99px;
-}
-.Pet-Frog-Golden {
-  background-image: url(/static/sprites/spritesmith-main-18.png);
-  background-position: -1230px -1100px;
-  width: 81px;
-  height: 99px;
-}
-.Pet-Frog-Red {
-  background-image: url(/static/sprites/spritesmith-main-18.png);
-  background-position: 0px -1200px;
-  width: 81px;
-  height: 99px;
-}
-.Pet-Frog-Shade {
-  background-image: url(/static/sprites/spritesmith-main-18.png);
-<<<<<<< HEAD
-  background-position: -1230px -700px;
-=======
-  background-position: -1394px -500px;
->>>>>>> c9f68e24
-  width: 81px;
-  height: 99px;
-}
-.Pet-Frog-Skeleton {
-  background-image: url(/static/sprites/spritesmith-main-18.png);
-<<<<<<< HEAD
-  background-position: -1230px -800px;
-=======
-  background-position: -1394px -600px;
->>>>>>> c9f68e24
-  width: 81px;
-  height: 99px;
-}
-.Pet-Frog-White {
-  background-image: url(/static/sprites/spritesmith-main-18.png);
-<<<<<<< HEAD
-  background-position: -1230px -900px;
-=======
-  background-position: -1394px -700px;
->>>>>>> c9f68e24
-  width: 81px;
-  height: 99px;
-}
-.Pet-Frog-Zombie {
-  background-image: url(/static/sprites/spritesmith-main-18.png);
-<<<<<<< HEAD
-  background-position: -1230px -1000px;
-=======
-  background-position: -1394px -800px;
->>>>>>> c9f68e24
-  width: 81px;
-  height: 99px;
-}
-.Pet-Gryphon-Base {
-  background-image: url(/static/sprites/spritesmith-main-18.png);
-<<<<<<< HEAD
-  background-position: -1230px -1100px;
-=======
-  background-position: -1394px -900px;
->>>>>>> c9f68e24
-  width: 81px;
-  height: 99px;
-}
-.Pet-Gryphon-CottonCandyBlue {
-  background-image: url(/static/sprites/spritesmith-main-18.png);
-<<<<<<< HEAD
-  background-position: 0px -1200px;
-=======
-  background-position: -1394px -1000px;
->>>>>>> c9f68e24
-  width: 81px;
-  height: 99px;
-}
-.Pet-Gryphon-CottonCandyPink {
-  background-image: url(/static/sprites/spritesmith-main-18.png);
-<<<<<<< HEAD
-  background-position: -82px -1200px;
-=======
-  background-position: -1394px -1100px;
->>>>>>> c9f68e24
-  width: 81px;
-  height: 99px;
-}
-.Pet-Gryphon-Desert {
-  background-image: url(/static/sprites/spritesmith-main-18.png);
-<<<<<<< HEAD
-  background-position: -164px -1200px;
-=======
-  background-position: -1394px -1200px;
->>>>>>> c9f68e24
-  width: 81px;
-  height: 99px;
-}
-.Pet-Gryphon-Golden {
-  background-image: url(/static/sprites/spritesmith-main-18.png);
-<<<<<<< HEAD
-  background-position: -246px -1200px;
-=======
-  background-position: 0px -1300px;
->>>>>>> c9f68e24
-  width: 81px;
-  height: 99px;
-}
-.Pet-Gryphon-Red {
-  background-image: url(/static/sprites/spritesmith-main-18.png);
-<<<<<<< HEAD
-  background-position: -328px -1200px;
-=======
-  background-position: -82px -1300px;
->>>>>>> c9f68e24
-  width: 81px;
-  height: 99px;
-}
-.Pet-Gryphon-RoyalPurple {
-  background-image: url(/static/sprites/spritesmith-main-18.png);
-<<<<<<< HEAD
-  background-position: -410px -1200px;
-=======
-  background-position: -82px -1200px;
->>>>>>> c9f68e24
-  width: 81px;
-  height: 99px;
-}
-.Pet-Gryphon-Shade {
-  background-image: url(/static/sprites/spritesmith-main-18.png);
-<<<<<<< HEAD
-  background-position: -492px -1200px;
-=======
-  background-position: -164px -1200px;
->>>>>>> c9f68e24
-  width: 81px;
-  height: 99px;
-}
-.Pet-Gryphon-Skeleton {
-  background-image: url(/static/sprites/spritesmith-main-18.png);
-<<<<<<< HEAD
-  background-position: -574px -1200px;
-=======
-  background-position: -246px -1200px;
->>>>>>> c9f68e24
-  width: 81px;
-  height: 99px;
-}
-.Pet-Gryphon-White {
-  background-image: url(/static/sprites/spritesmith-main-18.png);
-<<<<<<< HEAD
-  background-position: -656px -1200px;
-=======
-  background-position: -328px -1200px;
->>>>>>> c9f68e24
-  width: 81px;
-  height: 99px;
-}
-.Pet-Gryphon-Zombie {
-  background-image: url(/static/sprites/spritesmith-main-18.png);
-<<<<<<< HEAD
-  background-position: -738px -1200px;
-=======
-  background-position: -410px -1200px;
->>>>>>> c9f68e24
-  width: 81px;
-  height: 99px;
-}
-.Pet-GuineaPig-Base {
-  background-image: url(/static/sprites/spritesmith-main-18.png);
-<<<<<<< HEAD
-  background-position: -820px -1200px;
-=======
-  background-position: -492px -1200px;
->>>>>>> c9f68e24
-  width: 81px;
-  height: 99px;
-}
-.Pet-GuineaPig-CottonCandyBlue {
-  background-image: url(/static/sprites/spritesmith-main-18.png);
-<<<<<<< HEAD
-  background-position: -902px -1200px;
-=======
-  background-position: -574px -1200px;
->>>>>>> c9f68e24
-  width: 81px;
-  height: 99px;
-}
-.Pet-GuineaPig-CottonCandyPink {
-  background-image: url(/static/sprites/spritesmith-main-18.png);
-<<<<<<< HEAD
-  background-position: -984px -1200px;
-=======
-  background-position: -656px -1200px;
->>>>>>> c9f68e24
-  width: 81px;
-  height: 99px;
-}
-.Pet-GuineaPig-Desert {
-  background-image: url(/static/sprites/spritesmith-main-18.png);
-<<<<<<< HEAD
-  background-position: -1066px -1200px;
-=======
-  background-position: -738px -1200px;
->>>>>>> c9f68e24
-  width: 81px;
-  height: 99px;
-}
-.Pet-GuineaPig-Golden {
-  background-image: url(/static/sprites/spritesmith-main-18.png);
-<<<<<<< HEAD
-  background-position: -1148px -1200px;
-=======
-  background-position: -820px -1200px;
->>>>>>> c9f68e24
-  width: 81px;
-  height: 99px;
-}
-.Pet-GuineaPig-Red {
-  background-image: url(/static/sprites/spritesmith-main-18.png);
-<<<<<<< HEAD
-  background-position: -1230px -1200px;
-=======
-  background-position: -902px -1200px;
->>>>>>> c9f68e24
-  width: 81px;
-  height: 99px;
-}
-.Pet-GuineaPig-Shade {
-  background-image: url(/static/sprites/spritesmith-main-18.png);
-<<<<<<< HEAD
-  background-position: -1312px 0px;
-=======
-  background-position: -984px -1200px;
->>>>>>> c9f68e24
-  width: 81px;
-  height: 99px;
-}
-.Pet-GuineaPig-Skeleton {
-  background-image: url(/static/sprites/spritesmith-main-18.png);
-<<<<<<< HEAD
-  background-position: -1312px -100px;
-=======
-  background-position: -1066px -1200px;
->>>>>>> c9f68e24
-  width: 81px;
-  height: 99px;
-}
-.Pet-GuineaPig-White {
-  background-image: url(/static/sprites/spritesmith-main-18.png);
-<<<<<<< HEAD
-  background-position: -1312px -200px;
-=======
-  background-position: -1148px -1200px;
->>>>>>> c9f68e24
-  width: 81px;
-  height: 99px;
-}
-.Pet-GuineaPig-Zombie {
-  background-image: url(/static/sprites/spritesmith-main-18.png);
-<<<<<<< HEAD
-  background-position: -1312px -300px;
-=======
-  background-position: -1230px -1200px;
->>>>>>> c9f68e24
-  width: 81px;
-  height: 99px;
-}
-.Pet-Hedgehog-Base {
-  background-image: url(/static/sprites/spritesmith-main-18.png);
-<<<<<<< HEAD
-  background-position: -1312px -400px;
-=======
-  background-position: -1312px 0px;
->>>>>>> c9f68e24
-  width: 81px;
-  height: 99px;
-}
-.Pet-Hedgehog-CottonCandyBlue {
-  background-image: url(/static/sprites/spritesmith-main-18.png);
-<<<<<<< HEAD
-  background-position: -1312px -500px;
-=======
-  background-position: -1312px -100px;
->>>>>>> c9f68e24
-  width: 81px;
-  height: 99px;
-}
-.Pet-Hedgehog-CottonCandyPink {
-  background-image: url(/static/sprites/spritesmith-main-18.png);
-<<<<<<< HEAD
-  background-position: -1312px -600px;
-=======
-  background-position: -1312px -200px;
->>>>>>> c9f68e24
-  width: 81px;
-  height: 99px;
-}
-.Pet-Hedgehog-Desert {
-  background-image: url(/static/sprites/spritesmith-main-18.png);
-<<<<<<< HEAD
-  background-position: -1312px -700px;
-=======
-  background-position: -1312px -300px;
->>>>>>> c9f68e24
-  width: 81px;
-  height: 99px;
-}
-.Pet-Hedgehog-Golden {
-  background-image: url(/static/sprites/spritesmith-main-18.png);
-<<<<<<< HEAD
-  background-position: -1312px -800px;
-=======
-  background-position: -1312px -400px;
->>>>>>> c9f68e24
-  width: 81px;
-  height: 99px;
-}
-.Pet-Hedgehog-Red {
-  background-image: url(/static/sprites/spritesmith-main-18.png);
-<<<<<<< HEAD
-  background-position: -1312px -900px;
-=======
-  background-position: -1312px -500px;
->>>>>>> c9f68e24
-  width: 81px;
-  height: 99px;
-}
-.Pet-Hedgehog-Shade {
-  background-image: url(/static/sprites/spritesmith-main-18.png);
-<<<<<<< HEAD
-  background-position: -1312px -1000px;
-=======
-  background-position: -1312px -600px;
->>>>>>> c9f68e24
-  width: 81px;
-  height: 99px;
-}
-.Pet-Hedgehog-Skeleton {
-  background-image: url(/static/sprites/spritesmith-main-18.png);
-<<<<<<< HEAD
-  background-position: -1312px -1100px;
-=======
-  background-position: -1312px -700px;
->>>>>>> c9f68e24
-  width: 81px;
-  height: 99px;
-}
-.Pet-Hedgehog-White {
-  background-image: url(/static/sprites/spritesmith-main-18.png);
-<<<<<<< HEAD
-  background-position: -1312px -1200px;
-=======
-  background-position: -1312px -800px;
->>>>>>> c9f68e24
-  width: 81px;
-  height: 99px;
-}
-.Pet-Hedgehog-Zombie {
-  background-image: url(/static/sprites/spritesmith-main-18.png);
-<<<<<<< HEAD
-  background-position: -1394px 0px;
-=======
-  background-position: -1312px -900px;
->>>>>>> c9f68e24
-  width: 81px;
-  height: 99px;
-}
-.Pet-Hippo-Base {
-  background-image: url(/static/sprites/spritesmith-main-18.png);
-<<<<<<< HEAD
-  background-position: -1394px -100px;
-=======
-  background-position: -1312px -1000px;
->>>>>>> c9f68e24
-  width: 81px;
-  height: 99px;
-}
-.Pet-Hippo-CottonCandyBlue {
-  background-image: url(/static/sprites/spritesmith-main-18.png);
-<<<<<<< HEAD
-  background-position: -1394px -200px;
-=======
-  background-position: -1312px -1100px;
->>>>>>> c9f68e24
-  width: 81px;
-  height: 99px;
-}
-.Pet-Hippo-CottonCandyPink {
-  background-image: url(/static/sprites/spritesmith-main-18.png);
-<<<<<<< HEAD
-  background-position: -1394px -300px;
-=======
-  background-position: -1312px -1200px;
->>>>>>> c9f68e24
-  width: 81px;
-  height: 99px;
-}
-.Pet-Hippo-Desert {
-  background-image: url(/static/sprites/spritesmith-main-18.png);
-<<<<<<< HEAD
-  background-position: -1394px -400px;
-=======
-  background-position: -1394px 0px;
->>>>>>> c9f68e24
-  width: 81px;
-  height: 99px;
-}
-.Pet-Hippo-Golden {
-  background-image: url(/static/sprites/spritesmith-main-18.png);
-<<<<<<< HEAD
-  background-position: -1394px -500px;
-=======
-  background-position: -1394px -100px;
->>>>>>> c9f68e24
-  width: 81px;
-  height: 99px;
-}
-.Pet-Hippo-Red {
-  background-image: url(/static/sprites/spritesmith-main-18.png);
-<<<<<<< HEAD
-  background-position: -1394px -600px;
-=======
-  background-position: -1394px -200px;
->>>>>>> c9f68e24
-  width: 81px;
-  height: 99px;
-}
-.Pet-Hippo-Shade {
-  background-image: url(/static/sprites/spritesmith-main-18.png);
-<<<<<<< HEAD
-  background-position: -1394px -700px;
-=======
-  background-position: -1394px -300px;
->>>>>>> c9f68e24
-  width: 81px;
-  height: 99px;
-}
-.Pet-Hippo-Skeleton {
-  background-image: url(/static/sprites/spritesmith-main-18.png);
-<<<<<<< HEAD
-  background-position: -1394px -800px;
-=======
-  background-position: -1394px -400px;
->>>>>>> c9f68e24
-  width: 81px;
-  height: 99px;
-}
-.Pet-Hippo-White {
-  background-image: url(/static/sprites/spritesmith-main-18.png);
-  background-position: -164px -1300px;
-  width: 81px;
-  height: 99px;
-}
-.Pet-Hippo-Zombie {
-  background-image: url(/static/sprites/spritesmith-main-18.png);
-  background-position: -246px -1300px;
-  width: 81px;
-  height: 99px;
-}
-.Pet-Horse-Base {
-  background-image: url(/static/sprites/spritesmith-main-18.png);
-  background-position: -328px -1300px;
-  width: 81px;
-  height: 99px;
-}
-.Pet-Horse-CottonCandyBlue {
-  background-image: url(/static/sprites/spritesmith-main-18.png);
-  background-position: -410px -1300px;
-  width: 81px;
-  height: 99px;
-}
-.Pet-Horse-CottonCandyPink {
-  background-image: url(/static/sprites/spritesmith-main-18.png);
-  background-position: -492px -1300px;
-  width: 81px;
-  height: 99px;
-}
-.Pet-Horse-Desert {
-  background-image: url(/static/sprites/spritesmith-main-18.png);
-  background-position: -574px -1300px;
-  width: 81px;
-  height: 99px;
-}
-.Pet-Horse-Golden {
-  background-image: url(/static/sprites/spritesmith-main-18.png);
-  background-position: -656px -1300px;
-  width: 81px;
-  height: 99px;
-}
-.Pet-Horse-Red {
-  background-image: url(/static/sprites/spritesmith-main-18.png);
-  background-position: -738px -1300px;
-  width: 81px;
-  height: 99px;
-}
-.Pet-Horse-Shade {
-  background-image: url(/static/sprites/spritesmith-main-18.png);
-  background-position: -820px -1300px;
-  width: 81px;
-  height: 99px;
-}
-.Pet-Horse-Skeleton {
-  background-image: url(/static/sprites/spritesmith-main-18.png);
-  background-position: -902px -1300px;
-  width: 81px;
-  height: 99px;
-}
-.Pet-Horse-White {
-  background-image: url(/static/sprites/spritesmith-main-18.png);
-  background-position: -984px -1300px;
-  width: 81px;
-  height: 99px;
-}
-.Pet-Horse-Zombie {
-  background-image: url(/static/sprites/spritesmith-main-18.png);
-  background-position: -1066px -1300px;
-  width: 81px;
-  height: 99px;
-}
-.Pet-JackOLantern-Base {
-  background-image: url(/static/sprites/spritesmith-main-18.png);
-<<<<<<< HEAD
-  background-position: -738px -1300px;
-=======
-  background-position: -1148px -1300px;
->>>>>>> c9f68e24
-  width: 81px;
-  height: 99px;
-}
-.Pet-JackOLantern-Ghost {
-  background-image: url(/static/sprites/spritesmith-main-18.png);
-<<<<<<< HEAD
-  background-position: -820px -1300px;
-=======
-  background-position: -1230px -1300px;
->>>>>>> c9f68e24
-  width: 81px;
-  height: 99px;
-}
-.Pet-Jackalope-RoyalPurple {
-  background-image: url(/static/sprites/spritesmith-main-18.png);
-<<<<<<< HEAD
-  background-position: -656px -1300px;
-=======
-  background-position: -1312px -1300px;
->>>>>>> c9f68e24
-  width: 81px;
-  height: 99px;
-}
-.Pet-Lion-Veteran {
-  background-image: url(/static/sprites/spritesmith-main-18.png);
-  background-position: -1394px -1300px;
-  width: 81px;
-  height: 99px;
-}
-.Pet-LionCub-Aquatic {
-  background-image: url(/static/sprites/spritesmith-main-18.png);
-  background-position: -1476px 0px;
-  width: 81px;
-  height: 99px;
-}
-.Pet-LionCub-Base {
-  background-image: url(/static/sprites/spritesmith-main-18.png);
-  background-position: -1476px -100px;
-  width: 81px;
-  height: 99px;
-}
-.Pet-LionCub-CottonCandyBlue {
-  background-image: url(/static/sprites/spritesmith-main-18.png);
-  background-position: -1476px -200px;
-  width: 81px;
-  height: 99px;
-}
-.Pet-LionCub-CottonCandyPink {
-  background-image: url(/static/sprites/spritesmith-main-18.png);
-  background-position: -1476px -300px;
-  width: 81px;
-  height: 99px;
-}
-.Pet-LionCub-Cupid {
-  background-image: url(/static/sprites/spritesmith-main-18.png);
-  background-position: -1476px -400px;
-  width: 81px;
-  height: 99px;
-}
-.Pet-LionCub-Desert {
-  background-image: url(/static/sprites/spritesmith-main-18.png);
-  background-position: -1476px -500px;
-  width: 81px;
-  height: 99px;
-}
-.Pet-LionCub-Ember {
-  background-image: url(/static/sprites/spritesmith-main-18.png);
-  background-position: -1476px -600px;
-  width: 81px;
-  height: 99px;
-}
-.Pet-LionCub-Fairy {
-  background-image: url(/static/sprites/spritesmith-main-18.png);
-  background-position: -1476px -700px;
-  width: 81px;
-  height: 99px;
-}
-.Pet-LionCub-Floral {
-  background-image: url(/static/sprites/spritesmith-main-18.png);
-  background-position: -1476px -800px;
-  width: 81px;
-  height: 99px;
-}
-.Pet-LionCub-Ghost {
-  background-image: url(/static/sprites/spritesmith-main-18.png);
-  background-position: -1476px -900px;
-  width: 81px;
-  height: 99px;
-}
-.Pet-LionCub-Golden {
-  background-image: url(/static/sprites/spritesmith-main-18.png);
-  background-position: -1476px -1000px;
-  width: 81px;
-  height: 99px;
-}
-.Pet-LionCub-Holly {
-  background-image: url(/static/sprites/spritesmith-main-18.png);
-  background-position: -1476px -1100px;
-  width: 81px;
-  height: 99px;
-}
-.Pet-LionCub-Peppermint {
-  background-image: url(/static/sprites/spritesmith-main-18.png);
-  background-position: -1476px -1200px;
-  width: 81px;
-  height: 99px;
-}
-.Pet-LionCub-Red {
-  background-image: url(/static/sprites/spritesmith-main-18.png);
-  background-position: -1476px -1300px;
-  width: 81px;
-  height: 99px;
-}
-.Pet-LionCub-RoyalPurple {
-  background-image: url(/static/sprites/spritesmith-main-18.png);
-  background-position: 0px -1400px;
-  width: 81px;
-  height: 99px;
-}
-.Pet-LionCub-Shade {
-  background-image: url(/static/sprites/spritesmith-main-18.png);
-  background-position: -82px -1400px;
-  width: 81px;
-  height: 99px;
-}
-.Pet-LionCub-Shimmer {
-  background-image: url(/static/sprites/spritesmith-main-18.png);
-  background-position: -164px -1400px;
-  width: 81px;
-  height: 99px;
-}
-.Pet-LionCub-Skeleton {
-  background-image: url(/static/sprites/spritesmith-main-18.png);
-  background-position: -246px -1400px;
-  width: 81px;
-  height: 99px;
-}
-.Pet-LionCub-Spooky {
-  background-image: url(/static/sprites/spritesmith-main-18.png);
-  background-position: -328px -1400px;
-  width: 81px;
-  height: 99px;
-}
-.Pet-LionCub-Thunderstorm {
-  background-image: url(/static/sprites/spritesmith-main-18.png);
-  background-position: -410px -1400px;
-  width: 81px;
-  height: 99px;
-}
-.Pet-LionCub-White {
-  background-image: url(/static/sprites/spritesmith-main-18.png);
-  background-position: -492px -1400px;
-  width: 81px;
-  height: 99px;
-}
-.Pet-LionCub-Zombie {
-  background-image: url(/static/sprites/spritesmith-main-18.png);
-  background-position: -574px -1400px;
-  width: 81px;
-  height: 99px;
-}
-.Pet-MagicalBee-Base {
-  background-image: url(/static/sprites/spritesmith-main-18.png);
-  background-position: -656px -1400px;
-  width: 81px;
-  height: 99px;
-}
-.Pet-Mammoth-Base {
-  background-image: url(/static/sprites/spritesmith-main-18.png);
-  background-position: -738px -1400px;
-  width: 81px;
-  height: 99px;
-}
-.Pet-MantisShrimp-Base {
-  background-image: url(/static/sprites/spritesmith-main-18.png);
-  background-position: -820px -1400px;
-  width: 81px;
-  height: 99px;
-}
-.Pet-Monkey-Base {
-  background-image: url(/static/sprites/spritesmith-main-18.png);
-  background-position: -902px -1400px;
-  width: 81px;
-  height: 99px;
-}
-.Pet-Monkey-CottonCandyBlue {
-  background-image: url(/static/sprites/spritesmith-main-18.png);
-  background-position: -984px -1400px;
-  width: 81px;
-  height: 99px;
-}
-.Pet-Monkey-CottonCandyPink {
-  background-image: url(/static/sprites/spritesmith-main-18.png);
-  background-position: -1066px -1400px;
-  width: 81px;
-  height: 99px;
-}
-.Pet-Monkey-Desert {
-  background-image: url(/static/sprites/spritesmith-main-18.png);
-  background-position: -1148px -1400px;
-  width: 81px;
-  height: 99px;
-}
-.Pet-Monkey-Golden {
-  background-image: url(/static/sprites/spritesmith-main-18.png);
-  background-position: -1230px -1400px;
-  width: 81px;
-  height: 99px;
-}
-.Pet-Monkey-Red {
-  background-image: url(/static/sprites/spritesmith-main-18.png);
-  background-position: -1312px -1400px;
-  width: 81px;
-  height: 99px;
-}
-.Pet-Monkey-Shade {
-  background-image: url(/static/sprites/spritesmith-main-18.png);
-  background-position: -1394px -1400px;
-  width: 81px;
-  height: 99px;
-}
-.Pet-Monkey-Skeleton {
-  background-image: url(/static/sprites/spritesmith-main-18.png);
-  background-position: -1476px -1400px;
-  width: 81px;
-  height: 99px;
-}
-.Pet-Monkey-White {
-  background-image: url(/static/sprites/spritesmith-main-18.png);
-  background-position: -1558px 0px;
-  width: 81px;
-  height: 99px;
-}
-.Pet-Monkey-Zombie {
-  background-image: url(/static/sprites/spritesmith-main-18.png);
-  background-position: -1558px -100px;
-  width: 81px;
-  height: 99px;
-}
-.Pet-Nudibranch-Base {
-  background-image: url(/static/sprites/spritesmith-main-18.png);
-  background-position: -1558px -200px;
-  width: 81px;
-  height: 99px;
-}
-.Pet-Nudibranch-CottonCandyBlue {
-  background-image: url(/static/sprites/spritesmith-main-18.png);
-  background-position: -1558px -300px;
-  width: 81px;
-  height: 99px;
-}
-.Pet-Nudibranch-CottonCandyPink {
-  background-image: url(/static/sprites/spritesmith-main-18.png);
-  background-position: -1558px -400px;
-  width: 81px;
-  height: 99px;
-}
-.Pet-Nudibranch-Desert {
-  background-image: url(/static/sprites/spritesmith-main-18.png);
-  background-position: -1558px -500px;
-  width: 81px;
-  height: 99px;
-}
-.Pet-Nudibranch-Golden {
-  background-image: url(/static/sprites/spritesmith-main-18.png);
-  background-position: -1558px -600px;
-  width: 81px;
-  height: 99px;
-}
-.Pet-Nudibranch-Red {
-  background-image: url(/static/sprites/spritesmith-main-18.png);
-  background-position: -1558px -700px;
-  width: 81px;
-  height: 99px;
-}
-.Pet-Nudibranch-Shade {
-  background-image: url(/static/sprites/spritesmith-main-18.png);
   background-position: -1558px -800px;
   width: 81px;
   height: 99px;
 }
-.Pet-Nudibranch-Skeleton {
+.Pet-Nudibranch-Zombie {
   background-image: url(/static/sprites/spritesmith-main-18.png);
   background-position: -1558px -900px;
   width: 81px;
   height: 99px;
 }
-.Pet-Nudibranch-White {
+.Pet-Octopus-Base {
   background-image: url(/static/sprites/spritesmith-main-18.png);
   background-position: -1558px -1000px;
   width: 81px;
   height: 99px;
 }
-.Pet-Nudibranch-Zombie {
+.Pet-Octopus-CottonCandyBlue {
   background-image: url(/static/sprites/spritesmith-main-18.png);
   background-position: -1558px -1100px;
   width: 81px;
   height: 99px;
 }
-.Pet-Octopus-Base {
+.Pet-Octopus-CottonCandyPink {
   background-image: url(/static/sprites/spritesmith-main-18.png);
   background-position: -1558px -1200px;
   width: 81px;
   height: 99px;
 }
-.Pet-Octopus-CottonCandyBlue {
+.Pet-Octopus-Desert {
   background-image: url(/static/sprites/spritesmith-main-18.png);
   background-position: -1558px -1300px;
   width: 81px;
   height: 99px;
 }
-.Pet-Octopus-CottonCandyPink {
+.Pet-Octopus-Golden {
   background-image: url(/static/sprites/spritesmith-main-18.png);
   background-position: -1558px -1400px;
   width: 81px;
   height: 99px;
 }
-.Pet-Octopus-Desert {
+.Pet-Octopus-Red {
   background-image: url(/static/sprites/spritesmith-main-18.png);
   background-position: 0px -1500px;
   width: 81px;
   height: 99px;
 }
-.Pet-Octopus-Golden {
-  background-image: url(/static/sprites/spritesmith-main-18.png);
-<<<<<<< HEAD
-  background-position: -1558px -1000px;
-  width: 81px;
-  height: 99px;
-=======
-  background-position: -131px -1500px;
-  width: 48px;
-  height: 51px;
->>>>>>> c9f68e24
-}
-.Pet-Octopus-Red {
-  background-image: url(/static/sprites/spritesmith-main-18.png);
-<<<<<<< HEAD
-  background-position: -1558px -1100px;
-  width: 81px;
-  height: 99px;
-=======
-  background-position: -621px -1500px;
-  width: 48px;
-  height: 51px;
->>>>>>> c9f68e24
-}
 .Pet-Octopus-Shade {
   background-image: url(/static/sprites/spritesmith-main-18.png);
-<<<<<<< HEAD
-  background-position: -1558px -1200px;
-  width: 81px;
-  height: 99px;
-=======
-  background-position: -180px -1500px;
-  width: 48px;
-  height: 51px;
->>>>>>> c9f68e24
+  background-position: -82px -1500px;
+  width: 81px;
+  height: 99px;
 }
 .Pet-Octopus-Skeleton {
   background-image: url(/static/sprites/spritesmith-main-18.png);
-<<<<<<< HEAD
-  background-position: -1558px -1300px;
-  width: 81px;
-  height: 99px;
-=======
-  background-position: -229px -1500px;
-  width: 48px;
-  height: 51px;
->>>>>>> c9f68e24
+  background-position: -164px -1500px;
+  width: 81px;
+  height: 99px;
 }
 .Pet-Octopus-White {
   background-image: url(/static/sprites/spritesmith-main-18.png);
-<<<<<<< HEAD
-  background-position: -1558px -1400px;
-  width: 81px;
-  height: 99px;
-=======
-  background-position: -278px -1500px;
-  width: 48px;
-  height: 51px;
->>>>>>> c9f68e24
+  background-position: -246px -1500px;
+  width: 81px;
+  height: 99px;
 }
 .Pet-Octopus-Zombie {
   background-image: url(/static/sprites/spritesmith-main-18.png);
-<<<<<<< HEAD
-  background-position: 0px -1500px;
-  width: 81px;
-  height: 99px;
-=======
-  background-position: -327px -1500px;
-  width: 48px;
-  height: 51px;
->>>>>>> c9f68e24
+  background-position: -328px -1500px;
+  width: 81px;
+  height: 99px;
 }
 .Pet-Orca-Base {
   background-image: url(/static/sprites/spritesmith-main-18.png);
-<<<<<<< HEAD
-  background-position: -82px -1500px;
-  width: 81px;
-  height: 99px;
-=======
-  background-position: -376px -1500px;
-  width: 48px;
-  height: 51px;
->>>>>>> c9f68e24
+  background-position: -410px -1500px;
+  width: 81px;
+  height: 99px;
 }
 .Pet-Owl-Base {
   background-image: url(/static/sprites/spritesmith-main-18.png);
-<<<<<<< HEAD
-  background-position: -164px -1500px;
-  width: 81px;
-  height: 99px;
-=======
-  background-position: -425px -1500px;
-  width: 48px;
-  height: 51px;
->>>>>>> c9f68e24
+  background-position: -492px -1500px;
+  width: 81px;
+  height: 99px;
 }
 .Pet-Owl-CottonCandyBlue {
   background-image: url(/static/sprites/spritesmith-main-18.png);
-<<<<<<< HEAD
-  background-position: -246px -1500px;
-  width: 81px;
-  height: 99px;
-=======
-  background-position: -474px -1500px;
-  width: 48px;
-  height: 51px;
->>>>>>> c9f68e24
+  background-position: -574px -1500px;
+  width: 81px;
+  height: 99px;
 }
 .Pet-Owl-CottonCandyPink {
   background-image: url(/static/sprites/spritesmith-main-18.png);
-<<<<<<< HEAD
-  background-position: -328px -1500px;
-  width: 81px;
-  height: 99px;
-=======
-  background-position: -523px -1500px;
-  width: 48px;
-  height: 51px;
->>>>>>> c9f68e24
+  background-position: -656px -1500px;
+  width: 81px;
+  height: 99px;
 }
 .Pet-Owl-Desert {
   background-image: url(/static/sprites/spritesmith-main-18.png);
-<<<<<<< HEAD
-  background-position: -410px -1500px;
-  width: 81px;
-  height: 99px;
-=======
-  background-position: -572px -1500px;
-  width: 48px;
-  height: 51px;
->>>>>>> c9f68e24
+  background-position: -738px -1500px;
+  width: 81px;
+  height: 99px;
 }
 .Pet-Owl-Golden {
   background-image: url(/static/sprites/spritesmith-main-18.png);
-<<<<<<< HEAD
-  background-position: -492px -1500px;
+  background-position: -820px -1500px;
   width: 81px;
   height: 99px;
 }
 .Pet-Owl-Red {
   background-image: url(/static/sprites/spritesmith-main-18.png);
-  background-position: -574px -1500px;
+  background-position: -902px -1500px;
   width: 81px;
   height: 99px;
 }
 .Pet-Owl-Shade {
   background-image: url(/static/sprites/spritesmith-main-18.png);
-  background-position: -656px -1500px;
+  background-position: -984px -1500px;
   width: 81px;
   height: 99px;
 }
 .Pet-Owl-Skeleton {
   background-image: url(/static/sprites/spritesmith-main-18.png);
-  background-position: -738px -1500px;
+  background-position: -1066px -1500px;
   width: 81px;
   height: 99px;
 }
 .Pet-Owl-White {
   background-image: url(/static/sprites/spritesmith-main-18.png);
-  background-position: -820px -1500px;
+  background-position: -1148px -1500px;
   width: 81px;
   height: 99px;
 }
 .Pet-Owl-Zombie {
   background-image: url(/static/sprites/spritesmith-main-18.png);
-  background-position: -902px -1500px;
+  background-position: -1230px -1500px;
   width: 81px;
   height: 99px;
 }
 .Pet-PandaCub-Aquatic {
   background-image: url(/static/sprites/spritesmith-main-18.png);
-  background-position: -984px -1500px;
-  width: 81px;
-  height: 99px;
-=======
-  background-position: -82px -1500px;
-  width: 48px;
-  height: 51px;
->>>>>>> c9f68e24
+  background-position: -1312px -1500px;
+  width: 81px;
+  height: 99px;
 }
 .Pet-PandaCub-Base {
   background-image: url(/static/sprites/spritesmith-main-18.png);
-<<<<<<< HEAD
-  background-position: -1066px -1500px;
-  width: 81px;
-  height: 99px;
-=======
-  background-position: -670px -1500px;
-  width: 48px;
-  height: 51px;
->>>>>>> c9f68e24
+  background-position: -1394px -1500px;
+  width: 81px;
+  height: 99px;
 }
 .Pet-PandaCub-CottonCandyBlue {
   background-image: url(/static/sprites/spritesmith-main-18.png);
-<<<<<<< HEAD
-  background-position: -1148px -1500px;
-  width: 81px;
-  height: 99px;
-=======
-  background-position: -719px -1500px;
-  width: 48px;
-  height: 51px;
->>>>>>> c9f68e24
+  background-position: -1476px -1500px;
+  width: 81px;
+  height: 99px;
 }
 .Pet-PandaCub-CottonCandyPink {
   background-image: url(/static/sprites/spritesmith-main-18.png);
-<<<<<<< HEAD
-  background-position: -1230px -1500px;
-  width: 81px;
-  height: 99px;
-=======
-  background-position: -768px -1500px;
-  width: 48px;
-  height: 51px;
->>>>>>> c9f68e24
+  background-position: -1558px -1500px;
+  width: 81px;
+  height: 99px;
 }
 .Pet-PandaCub-Cupid {
   background-image: url(/static/sprites/spritesmith-main-18.png);
-<<<<<<< HEAD
-  background-position: -1312px -1500px;
-  width: 81px;
-  height: 99px;
-=======
-  background-position: -817px -1500px;
-  width: 48px;
-  height: 51px;
->>>>>>> c9f68e24
+  background-position: -1640px 0px;
+  width: 81px;
+  height: 99px;
 }
 .Pet-PandaCub-Desert {
   background-image: url(/static/sprites/spritesmith-main-18.png);
-<<<<<<< HEAD
-  background-position: -1394px -1500px;
-  width: 81px;
-  height: 99px;
-=======
-  background-position: -866px -1500px;
-  width: 48px;
-  height: 51px;
->>>>>>> c9f68e24
+  background-position: -1640px -100px;
+  width: 81px;
+  height: 99px;
 }
 .Pet-PandaCub-Ember {
   background-image: url(/static/sprites/spritesmith-main-18.png);
-<<<<<<< HEAD
-  background-position: -1476px -1500px;
-  width: 81px;
-  height: 99px;
-=======
-  background-position: -915px -1500px;
-  width: 48px;
-  height: 51px;
->>>>>>> c9f68e24
+  background-position: -1640px -200px;
+  width: 81px;
+  height: 99px;
 }
 .Pet-PandaCub-Fairy {
   background-image: url(/static/sprites/spritesmith-main-18.png);
-<<<<<<< HEAD
-  background-position: -1558px -1500px;
-  width: 81px;
-  height: 99px;
-=======
-  background-position: -964px -1500px;
-  width: 48px;
-  height: 51px;
->>>>>>> c9f68e24
+  background-position: -1640px -300px;
+  width: 81px;
+  height: 99px;
 }
 .Pet-PandaCub-Floral {
   background-image: url(/static/sprites/spritesmith-main-18.png);
-<<<<<<< HEAD
-  background-position: -1640px 0px;
+  background-position: -1640px -400px;
   width: 81px;
   height: 99px;
 }
 .Pet-PandaCub-Ghost {
   background-image: url(/static/sprites/spritesmith-main-18.png);
-  background-position: -1640px -100px;
-  width: 81px;
-  height: 99px;
-=======
-  background-position: -1013px -1500px;
-  width: 48px;
-  height: 51px;
->>>>>>> c9f68e24
+  background-position: -1640px -500px;
+  width: 81px;
+  height: 99px;
 }
 .Pet-PandaCub-Golden {
   background-image: url(/static/sprites/spritesmith-main-18.png);
-<<<<<<< HEAD
-  background-position: -1640px -200px;
-  width: 81px;
-  height: 99px;
-=======
-  background-position: -1062px -1500px;
-  width: 48px;
-  height: 51px;
->>>>>>> c9f68e24
+  background-position: -1640px -600px;
+  width: 81px;
+  height: 99px;
 }
 .Pet-PandaCub-Holly {
   background-image: url(/static/sprites/spritesmith-main-18.png);
-<<<<<<< HEAD
-  background-position: -1640px -300px;
-  width: 81px;
-  height: 99px;
-=======
-  background-position: -1111px -1500px;
-  width: 48px;
-  height: 51px;
->>>>>>> c9f68e24
+  background-position: -1640px -700px;
+  width: 81px;
+  height: 99px;
 }
 .Pet-PandaCub-Peppermint {
   background-image: url(/static/sprites/spritesmith-main-18.png);
-<<<<<<< HEAD
-  background-position: -1640px -400px;
+  background-position: -1640px -800px;
   width: 81px;
   height: 99px;
 }
 .Pet-PandaCub-Red {
   background-image: url(/static/sprites/spritesmith-main-18.png);
-  background-position: -1640px -500px;
+  background-position: -1640px -900px;
   width: 81px;
   height: 99px;
 }
 .Pet-PandaCub-RoyalPurple {
   background-image: url(/static/sprites/spritesmith-main-18.png);
-  background-position: -1640px -600px;
+  background-position: -1640px -1000px;
   width: 81px;
   height: 99px;
 }
 .Pet-PandaCub-Shade {
   background-image: url(/static/sprites/spritesmith-main-18.png);
-  background-position: -1640px -700px;
-  width: 81px;
-  height: 99px;
-}
-.Pet-PandaCub-Shimmer {
-  background-image: url(/static/sprites/spritesmith-main-18.png);
-  background-position: -1640px -800px;
-  width: 81px;
-  height: 99px;
-}
-.Pet-PandaCub-Skeleton {
-  background-image: url(/static/sprites/spritesmith-main-18.png);
-  background-position: -1640px -900px;
-  width: 81px;
-  height: 99px;
-}
-.Pet-PandaCub-Spooky {
-  background-image: url(/static/sprites/spritesmith-main-18.png);
-  background-position: -1640px -1000px;
-  width: 81px;
-  height: 99px;
-}
-.Pet-PandaCub-Thunderstorm {
-  background-image: url(/static/sprites/spritesmith-main-18.png);
   background-position: -1640px -1100px;
   width: 81px;
   height: 99px;
-=======
-  background-position: -1160px -1500px;
-  width: 48px;
-  height: 51px;
->>>>>>> c9f68e24
 }