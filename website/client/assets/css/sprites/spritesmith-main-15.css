.Mount_Head_Monkey-CottonCandyBlue {
  background-image: url(/static/sprites/spritesmith-main-15.png);
  background-position: 0px -1180px;
  width: 105px;
  height: 105px;
}
.Mount_Head_Monkey-CottonCandyPink {
  background-image: url(/static/sprites/spritesmith-main-15.png);
  background-position: -1180px -742px;
  width: 105px;
  height: 105px;
}
.Mount_Head_Monkey-Desert {
  background-image: url(/static/sprites/spritesmith-main-15.png);
  background-position: -106px -1180px;
  width: 105px;
  height: 105px;
}
.Mount_Head_Monkey-Golden {
  background-image: url(/static/sprites/spritesmith-main-15.png);
  background-position: -212px -1180px;
  width: 105px;
  height: 105px;
}
.Mount_Head_Monkey-Red {
  background-image: url(/static/sprites/spritesmith-main-15.png);
  background-position: -318px -1180px;
  width: 105px;
  height: 105px;
}
.Mount_Head_Monkey-Shade {
  background-image: url(/static/sprites/spritesmith-main-15.png);
  background-position: -424px -1180px;
  width: 105px;
  height: 105px;
}
.Mount_Head_Monkey-Skeleton {
  background-image: url(/static/sprites/spritesmith-main-15.png);
  background-position: -530px -1180px;
  width: 105px;
  height: 105px;
}
.Mount_Head_Monkey-White {
  background-image: url(/static/sprites/spritesmith-main-15.png);
  background-position: -636px -1180px;
  width: 105px;
  height: 105px;
}
.Mount_Head_Monkey-Zombie {
  background-image: url(/static/sprites/spritesmith-main-15.png);
  background-position: -742px -1180px;
  width: 105px;
  height: 105px;
}
.Mount_Head_Nudibranch-Base {
  background-image: url(/static/sprites/spritesmith-main-15.png);
  background-position: -848px -1180px;
  width: 105px;
  height: 105px;
}
.Mount_Head_Nudibranch-CottonCandyBlue {
  background-image: url(/static/sprites/spritesmith-main-15.png);
  background-position: -954px -1180px;
  width: 105px;
  height: 105px;
}
.Mount_Head_Nudibranch-CottonCandyPink {
  background-image: url(/static/sprites/spritesmith-main-15.png);
  background-position: -424px -1604px;
  width: 105px;
  height: 105px;
}
.Mount_Head_Nudibranch-Desert {
  background-image: url(/static/sprites/spritesmith-main-15.png);
  background-position: -530px -1604px;
  width: 105px;
  height: 105px;
}
.Mount_Head_Nudibranch-Golden {
  background-image: url(/static/sprites/spritesmith-main-15.png);
  background-position: -136px -408px;
  width: 105px;
  height: 105px;
}
.Mount_Head_Nudibranch-Red {
  background-image: url(/static/sprites/spritesmith-main-15.png);
  background-position: -242px -408px;
  width: 105px;
  height: 105px;
}
.Mount_Head_Nudibranch-Shade {
<<<<<<< HEAD
  background-image: url('~assets/images/sprites/spritesmith-main-15.png');
  background-position: -848px -1074px;
=======
  background-image: url(/static/sprites/spritesmith-main-15.png);
  background-position: -348px -408px;
>>>>>>> 6c65056e
  width: 105px;
  height: 105px;
}
.Mount_Head_Nudibranch-Skeleton {
<<<<<<< HEAD
  background-image: url('~assets/images/sprites/spritesmith-main-15.png');
  background-position: -1210px -636px;
=======
  background-image: url(/static/sprites/spritesmith-main-15.png);
  background-position: -544px 0px;
>>>>>>> 6c65056e
  width: 105px;
  height: 105px;
}
.Mount_Head_Nudibranch-White {
<<<<<<< HEAD
  background-image: url('~assets/images/sprites/spritesmith-main-15.png');
  background-position: -954px -1074px;
=======
  background-image: url(/static/sprites/spritesmith-main-15.png);
  background-position: -544px -106px;
>>>>>>> 6c65056e
  width: 105px;
  height: 105px;
}
.Mount_Head_Nudibranch-Zombie {
<<<<<<< HEAD
  background-image: url('~assets/images/sprites/spritesmith-main-15.png');
  background-position: -1060px -1074px;
=======
  background-image: url(/static/sprites/spritesmith-main-15.png);
  background-position: -544px -212px;
>>>>>>> 6c65056e
  width: 105px;
  height: 105px;
}
.Mount_Head_Octopus-Base {
<<<<<<< HEAD
  background-image: url('~assets/images/sprites/spritesmith-main-15.png');
  background-position: -1210px 0px;
=======
  background-image: url(/static/sprites/spritesmith-main-15.png);
  background-position: -544px -318px;
>>>>>>> 6c65056e
  width: 105px;
  height: 105px;
}
.Mount_Head_Octopus-CottonCandyBlue {
<<<<<<< HEAD
  background-image: url('~assets/images/sprites/spritesmith-main-15.png');
  background-position: -1210px -106px;
=======
  background-image: url(/static/sprites/spritesmith-main-15.png);
  background-position: -544px -424px;
>>>>>>> 6c65056e
  width: 105px;
  height: 105px;
}
.Mount_Head_Octopus-CottonCandyPink {
<<<<<<< HEAD
  background-image: url('~assets/images/sprites/spritesmith-main-15.png');
  background-position: -1210px -212px;
=======
  background-image: url(/static/sprites/spritesmith-main-15.png);
  background-position: 0px -544px;
>>>>>>> 6c65056e
  width: 105px;
  height: 105px;
}
.Mount_Head_Octopus-Desert {
<<<<<<< HEAD
  background-image: url('~assets/images/sprites/spritesmith-main-15.png');
  background-position: -1210px -318px;
=======
  background-image: url(/static/sprites/spritesmith-main-15.png);
  background-position: -106px -544px;
>>>>>>> 6c65056e
  width: 105px;
  height: 105px;
}
.Mount_Head_Octopus-Golden {
<<<<<<< HEAD
  background-image: url('~assets/images/sprites/spritesmith-main-15.png');
  background-position: -1210px -424px;
=======
  background-image: url(/static/sprites/spritesmith-main-15.png);
  background-position: -212px -544px;
>>>>>>> 6c65056e
  width: 105px;
  height: 105px;
}
.Mount_Head_Octopus-Red {
<<<<<<< HEAD
  background-image: url('~assets/images/sprites/spritesmith-main-15.png');
  background-position: -1210px -530px;
=======
  background-image: url(/static/sprites/spritesmith-main-15.png);
  background-position: -318px -544px;
>>>>>>> 6c65056e
  width: 105px;
  height: 105px;
}
.Mount_Head_Octopus-Shade {
<<<<<<< HEAD
  background-image: url('~assets/images/sprites/spritesmith-main-15.png');
  background-position: -1634px -530px;
=======
  background-image: url(/static/sprites/spritesmith-main-15.png);
  background-position: -424px -544px;
>>>>>>> 6c65056e
  width: 105px;
  height: 105px;
}
.Mount_Head_Octopus-Skeleton {
<<<<<<< HEAD
  background-image: url('~assets/images/sprites/spritesmith-main-15.png');
  background-position: -1634px -636px;
=======
  background-image: url(/static/sprites/spritesmith-main-15.png);
  background-position: -530px -544px;
>>>>>>> 6c65056e
  width: 105px;
  height: 105px;
}
.Mount_Head_Octopus-White {
<<<<<<< HEAD
  background-image: url('~assets/images/sprites/spritesmith-main-15.png');
  background-position: -1634px -742px;
=======
  background-image: url(/static/sprites/spritesmith-main-15.png);
  background-position: -650px 0px;
>>>>>>> 6c65056e
  width: 105px;
  height: 105px;
}
.Mount_Head_Octopus-Zombie {
<<<<<<< HEAD
  background-image: url('~assets/images/sprites/spritesmith-main-15.png');
  background-position: -1634px -848px;
=======
  background-image: url(/static/sprites/spritesmith-main-15.png);
  background-position: -650px -106px;
>>>>>>> 6c65056e
  width: 105px;
  height: 105px;
}
.Mount_Head_Orca-Base {
<<<<<<< HEAD
  background-image: url('~assets/images/sprites/spritesmith-main-15.png');
  background-position: -1634px -954px;
=======
  background-image: url(/static/sprites/spritesmith-main-15.png);
  background-position: -650px -212px;
>>>>>>> 6c65056e
  width: 105px;
  height: 105px;
}
.Mount_Head_Owl-Base {
<<<<<<< HEAD
  background-image: url('~assets/images/sprites/spritesmith-main-15.png');
  background-position: -1634px -1060px;
=======
  background-image: url(/static/sprites/spritesmith-main-15.png);
  background-position: -650px -318px;
>>>>>>> 6c65056e
  width: 105px;
  height: 105px;
}
.Mount_Head_Owl-CottonCandyBlue {
<<<<<<< HEAD
  background-image: url('~assets/images/sprites/spritesmith-main-15.png');
  background-position: -1634px -1166px;
=======
  background-image: url(/static/sprites/spritesmith-main-15.png);
  background-position: -650px -424px;
>>>>>>> 6c65056e
  width: 105px;
  height: 105px;
}
.Mount_Head_Owl-CottonCandyPink {
<<<<<<< HEAD
  background-image: url('~assets/images/sprites/spritesmith-main-15.png');
  background-position: -1634px -1272px;
=======
  background-image: url(/static/sprites/spritesmith-main-15.png);
  background-position: -650px -530px;
>>>>>>> 6c65056e
  width: 105px;
  height: 105px;
}
.Mount_Head_Owl-Desert {
<<<<<<< HEAD
  background-image: url('~assets/images/sprites/spritesmith-main-15.png');
  background-position: -1634px -1378px;
=======
  background-image: url(/static/sprites/spritesmith-main-15.png);
  background-position: 0px -650px;
>>>>>>> 6c65056e
  width: 105px;
  height: 105px;
}
.Mount_Head_Owl-Golden {
<<<<<<< HEAD
  background-image: url('~assets/images/sprites/spritesmith-main-15.png');
  background-position: -1634px -1484px;
=======
  background-image: url(/static/sprites/spritesmith-main-15.png);
  background-position: -106px -650px;
>>>>>>> 6c65056e
  width: 105px;
  height: 105px;
}
.Mount_Head_Owl-Red {
<<<<<<< HEAD
  background-image: url('~assets/images/sprites/spritesmith-main-15.png');
  background-position: 0px -544px;
=======
  background-image: url(/static/sprites/spritesmith-main-15.png);
  background-position: -212px -650px;
>>>>>>> 6c65056e
  width: 105px;
  height: 105px;
}
.Mount_Head_Owl-Shade {
<<<<<<< HEAD
  background-image: url('~assets/images/sprites/spritesmith-main-15.png');
  background-position: -106px -544px;
=======
  background-image: url(/static/sprites/spritesmith-main-15.png);
  background-position: -318px -650px;
>>>>>>> 6c65056e
  width: 105px;
  height: 105px;
}
.Mount_Head_Owl-Skeleton {
<<<<<<< HEAD
  background-image: url('~assets/images/sprites/spritesmith-main-15.png');
  background-position: -212px -544px;
=======
  background-image: url(/static/sprites/spritesmith-main-15.png);
  background-position: -424px -650px;
>>>>>>> 6c65056e
  width: 105px;
  height: 105px;
}
.Mount_Head_Owl-White {
<<<<<<< HEAD
  background-image: url('~assets/images/sprites/spritesmith-main-15.png');
  background-position: -318px -544px;
=======
  background-image: url(/static/sprites/spritesmith-main-15.png);
  background-position: -530px -650px;
>>>>>>> 6c65056e
  width: 105px;
  height: 105px;
}
.Mount_Head_Owl-Zombie {
<<<<<<< HEAD
  background-image: url('~assets/images/sprites/spritesmith-main-15.png');
  background-position: -424px -544px;
=======
  background-image: url(/static/sprites/spritesmith-main-15.png);
  background-position: -636px -650px;
>>>>>>> 6c65056e
  width: 105px;
  height: 105px;
}
.Mount_Head_PandaCub-Aquatic {
<<<<<<< HEAD
  background-image: url('~assets/images/sprites/spritesmith-main-15.png');
  background-position: -530px -544px;
=======
  background-image: url(/static/sprites/spritesmith-main-15.png);
  background-position: -756px 0px;
>>>>>>> 6c65056e
  width: 105px;
  height: 105px;
}
.Mount_Head_PandaCub-Base {
<<<<<<< HEAD
  background-image: url('~assets/images/sprites/spritesmith-main-15.png');
  background-position: -680px 0px;
=======
  background-image: url(/static/sprites/spritesmith-main-15.png);
  background-position: -756px -106px;
>>>>>>> 6c65056e
  width: 105px;
  height: 105px;
}
.Mount_Head_PandaCub-CottonCandyBlue {
<<<<<<< HEAD
  background-image: url('~assets/images/sprites/spritesmith-main-15.png');
  background-position: -680px -106px;
=======
  background-image: url(/static/sprites/spritesmith-main-15.png);
  background-position: -756px -212px;
>>>>>>> 6c65056e
  width: 105px;
  height: 105px;
}
.Mount_Head_PandaCub-CottonCandyPink {
<<<<<<< HEAD
  background-image: url('~assets/images/sprites/spritesmith-main-15.png');
  background-position: -680px -212px;
=======
  background-image: url(/static/sprites/spritesmith-main-15.png);
  background-position: -756px -318px;
>>>>>>> 6c65056e
  width: 105px;
  height: 105px;
}
.Mount_Head_PandaCub-Cupid {
<<<<<<< HEAD
  background-image: url('~assets/images/sprites/spritesmith-main-15.png');
  background-position: -680px -318px;
=======
  background-image: url(/static/sprites/spritesmith-main-15.png);
  background-position: -756px -424px;
>>>>>>> 6c65056e
  width: 105px;
  height: 105px;
}
.Mount_Head_PandaCub-Desert {
<<<<<<< HEAD
  background-image: url('~assets/images/sprites/spritesmith-main-15.png');
  background-position: -680px -424px;
=======
  background-image: url(/static/sprites/spritesmith-main-15.png);
  background-position: -756px -530px;
>>>>>>> 6c65056e
  width: 105px;
  height: 105px;
}
.Mount_Head_PandaCub-Ember {
<<<<<<< HEAD
  background-image: url('~assets/images/sprites/spritesmith-main-15.png');
  background-position: -680px -530px;
=======
  background-image: url(/static/sprites/spritesmith-main-15.png);
  background-position: -756px -636px;
>>>>>>> 6c65056e
  width: 105px;
  height: 105px;
}
.Mount_Head_PandaCub-Fairy {
<<<<<<< HEAD
  background-image: url('~assets/images/sprites/spritesmith-main-15.png');
  background-position: 0px -650px;
=======
  background-image: url(/static/sprites/spritesmith-main-15.png);
  background-position: 0px -756px;
>>>>>>> 6c65056e
  width: 105px;
  height: 105px;
}
.Mount_Head_PandaCub-Floral {
<<<<<<< HEAD
  background-image: url('~assets/images/sprites/spritesmith-main-15.png');
  background-position: -106px -650px;
=======
  background-image: url(/static/sprites/spritesmith-main-15.png);
  background-position: -106px -756px;
>>>>>>> 6c65056e
  width: 105px;
  height: 105px;
}
.Mount_Head_PandaCub-Ghost {
<<<<<<< HEAD
  background-image: url('~assets/images/sprites/spritesmith-main-15.png');
  background-position: -212px -650px;
=======
  background-image: url(/static/sprites/spritesmith-main-15.png);
  background-position: -212px -756px;
>>>>>>> 6c65056e
  width: 105px;
  height: 105px;
}
.Mount_Head_PandaCub-Golden {
<<<<<<< HEAD
  background-image: url('~assets/images/sprites/spritesmith-main-15.png');
  background-position: -318px -650px;
=======
  background-image: url(/static/sprites/spritesmith-main-15.png);
  background-position: -318px -756px;
>>>>>>> 6c65056e
  width: 105px;
  height: 105px;
}
.Mount_Head_PandaCub-Holly {
<<<<<<< HEAD
  background-image: url('~assets/images/sprites/spritesmith-main-15.png');
  background-position: -424px -650px;
=======
  background-image: url(/static/sprites/spritesmith-main-15.png);
  background-position: -424px -756px;
>>>>>>> 6c65056e
  width: 105px;
  height: 105px;
}
.Mount_Head_PandaCub-Peppermint {
<<<<<<< HEAD
  background-image: url('~assets/images/sprites/spritesmith-main-15.png');
  background-position: -530px -650px;
=======
  background-image: url(/static/sprites/spritesmith-main-15.png);
  background-position: -530px -756px;
>>>>>>> 6c65056e
  width: 105px;
  height: 105px;
}
.Mount_Head_PandaCub-Red {
<<<<<<< HEAD
  background-image: url('~assets/images/sprites/spritesmith-main-15.png');
  background-position: -636px -650px;
=======
  background-image: url(/static/sprites/spritesmith-main-15.png);
  background-position: -636px -756px;
>>>>>>> 6c65056e
  width: 105px;
  height: 105px;
}
.Mount_Head_PandaCub-RoyalPurple {
<<<<<<< HEAD
  background-image: url('~assets/images/sprites/spritesmith-main-15.png');
  background-position: -786px 0px;
=======
  background-image: url(/static/sprites/spritesmith-main-15.png);
  background-position: -742px -756px;
>>>>>>> 6c65056e
  width: 105px;
  height: 105px;
}
.Mount_Head_PandaCub-Shade {
<<<<<<< HEAD
  background-image: url('~assets/images/sprites/spritesmith-main-15.png');
  background-position: -786px -106px;
=======
  background-image: url(/static/sprites/spritesmith-main-15.png);
  background-position: -862px 0px;
>>>>>>> 6c65056e
  width: 105px;
  height: 105px;
}
.Mount_Head_PandaCub-Shimmer {
<<<<<<< HEAD
  background-image: url('~assets/images/sprites/spritesmith-main-15.png');
  background-position: -786px -212px;
=======
  background-image: url(/static/sprites/spritesmith-main-15.png);
  background-position: -862px -106px;
>>>>>>> 6c65056e
  width: 105px;
  height: 105px;
}
.Mount_Head_PandaCub-Skeleton {
<<<<<<< HEAD
  background-image: url('~assets/images/sprites/spritesmith-main-15.png');
  background-position: -786px -318px;
=======
  background-image: url(/static/sprites/spritesmith-main-15.png);
  background-position: -862px -212px;
>>>>>>> 6c65056e
  width: 105px;
  height: 105px;
}
.Mount_Head_PandaCub-Spooky {
<<<<<<< HEAD
  background-image: url('~assets/images/sprites/spritesmith-main-15.png');
  background-position: -786px -424px;
=======
  background-image: url(/static/sprites/spritesmith-main-15.png);
  background-position: -862px -318px;
>>>>>>> 6c65056e
  width: 105px;
  height: 105px;
}
.Mount_Head_PandaCub-Thunderstorm {
<<<<<<< HEAD
  background-image: url('~assets/images/sprites/spritesmith-main-15.png');
  background-position: -786px -530px;
=======
  background-image: url(/static/sprites/spritesmith-main-15.png);
  background-position: -862px -424px;
>>>>>>> 6c65056e
  width: 105px;
  height: 105px;
}
.Mount_Head_PandaCub-White {
<<<<<<< HEAD
  background-image: url('~assets/images/sprites/spritesmith-main-15.png');
  background-position: -786px -636px;
=======
  background-image: url(/static/sprites/spritesmith-main-15.png);
  background-position: -862px -530px;
>>>>>>> 6c65056e
  width: 105px;
  height: 105px;
}
.Mount_Head_PandaCub-Zombie {
<<<<<<< HEAD
  background-image: url('~assets/images/sprites/spritesmith-main-15.png');
  background-position: 0px -756px;
=======
  background-image: url(/static/sprites/spritesmith-main-15.png);
  background-position: -862px -636px;
>>>>>>> 6c65056e
  width: 105px;
  height: 105px;
}
.Mount_Head_Parrot-Base {
<<<<<<< HEAD
  background-image: url('~assets/images/sprites/spritesmith-main-15.png');
  background-position: -106px -756px;
=======
  background-image: url(/static/sprites/spritesmith-main-15.png);
  background-position: -862px -742px;
>>>>>>> 6c65056e
  width: 105px;
  height: 105px;
}
.Mount_Head_Parrot-CottonCandyBlue {
<<<<<<< HEAD
  background-image: url('~assets/images/sprites/spritesmith-main-15.png');
  background-position: -212px -756px;
=======
  background-image: url(/static/sprites/spritesmith-main-15.png);
  background-position: 0px -862px;
>>>>>>> 6c65056e
  width: 105px;
  height: 105px;
}
.Mount_Head_Parrot-CottonCandyPink {
<<<<<<< HEAD
  background-image: url('~assets/images/sprites/spritesmith-main-15.png');
  background-position: -318px -756px;
=======
  background-image: url(/static/sprites/spritesmith-main-15.png);
  background-position: -106px -862px;
>>>>>>> 6c65056e
  width: 105px;
  height: 105px;
}
.Mount_Head_Parrot-Desert {
<<<<<<< HEAD
  background-image: url('~assets/images/sprites/spritesmith-main-15.png');
  background-position: -424px -756px;
=======
  background-image: url(/static/sprites/spritesmith-main-15.png);
  background-position: -212px -862px;
>>>>>>> 6c65056e
  width: 105px;
  height: 105px;
}
.Mount_Head_Parrot-Golden {
<<<<<<< HEAD
  background-image: url('~assets/images/sprites/spritesmith-main-15.png');
  background-position: -530px -756px;
=======
  background-image: url(/static/sprites/spritesmith-main-15.png);
  background-position: -318px -862px;
>>>>>>> 6c65056e
  width: 105px;
  height: 105px;
}
.Mount_Head_Parrot-Red {
<<<<<<< HEAD
  background-image: url('~assets/images/sprites/spritesmith-main-15.png');
  background-position: -636px -756px;
=======
  background-image: url(/static/sprites/spritesmith-main-15.png);
  background-position: -424px -862px;
>>>>>>> 6c65056e
  width: 105px;
  height: 105px;
}
.Mount_Head_Parrot-Shade {
<<<<<<< HEAD
  background-image: url('~assets/images/sprites/spritesmith-main-15.png');
  background-position: -742px -756px;
=======
  background-image: url(/static/sprites/spritesmith-main-15.png);
  background-position: -530px -862px;
>>>>>>> 6c65056e
  width: 105px;
  height: 105px;
}
.Mount_Head_Parrot-Skeleton {
<<<<<<< HEAD
  background-image: url('~assets/images/sprites/spritesmith-main-15.png');
  background-position: -892px 0px;
=======
  background-image: url(/static/sprites/spritesmith-main-15.png);
  background-position: -636px -862px;
>>>>>>> 6c65056e
  width: 105px;
  height: 105px;
}
.Mount_Head_Parrot-White {
<<<<<<< HEAD
  background-image: url('~assets/images/sprites/spritesmith-main-15.png');
  background-position: -892px -106px;
=======
  background-image: url(/static/sprites/spritesmith-main-15.png);
  background-position: -742px -862px;
>>>>>>> 6c65056e
  width: 105px;
  height: 105px;
}
.Mount_Head_Parrot-Zombie {
<<<<<<< HEAD
  background-image: url('~assets/images/sprites/spritesmith-main-15.png');
  background-position: -892px -212px;
=======
  background-image: url(/static/sprites/spritesmith-main-15.png);
  background-position: -848px -862px;
>>>>>>> 6c65056e
  width: 105px;
  height: 105px;
}
.Mount_Head_Peacock-Base {
<<<<<<< HEAD
  background-image: url('~assets/images/sprites/spritesmith-main-15.png');
  background-position: -892px -318px;
=======
  background-image: url(/static/sprites/spritesmith-main-15.png);
  background-position: -968px 0px;
>>>>>>> 6c65056e
  width: 105px;
  height: 105px;
}
.Mount_Head_Peacock-CottonCandyBlue {
<<<<<<< HEAD
  background-image: url('~assets/images/sprites/spritesmith-main-15.png');
  background-position: -892px -424px;
=======
  background-image: url(/static/sprites/spritesmith-main-15.png);
  background-position: -968px -106px;
>>>>>>> 6c65056e
  width: 105px;
  height: 105px;
}
.Mount_Head_Peacock-CottonCandyPink {
<<<<<<< HEAD
  background-image: url('~assets/images/sprites/spritesmith-main-15.png');
  background-position: -892px -530px;
=======
  background-image: url(/static/sprites/spritesmith-main-15.png);
  background-position: -968px -212px;
>>>>>>> 6c65056e
  width: 105px;
  height: 105px;
}
.Mount_Head_Peacock-Desert {
<<<<<<< HEAD
  background-image: url('~assets/images/sprites/spritesmith-main-15.png');
  background-position: -892px -636px;
=======
  background-image: url(/static/sprites/spritesmith-main-15.png);
  background-position: -968px -318px;
>>>>>>> 6c65056e
  width: 105px;
  height: 105px;
}
.Mount_Head_Peacock-Golden {
<<<<<<< HEAD
  background-image: url('~assets/images/sprites/spritesmith-main-15.png');
  background-position: -892px -742px;
=======
  background-image: url(/static/sprites/spritesmith-main-15.png);
  background-position: -968px -424px;
>>>>>>> 6c65056e
  width: 105px;
  height: 105px;
}
.Mount_Head_Peacock-Red {
<<<<<<< HEAD
  background-image: url('~assets/images/sprites/spritesmith-main-15.png');
  background-position: 0px -862px;
=======
  background-image: url(/static/sprites/spritesmith-main-15.png);
  background-position: -968px -530px;
>>>>>>> 6c65056e
  width: 105px;
  height: 105px;
}
.Mount_Head_Peacock-Shade {
<<<<<<< HEAD
  background-image: url('~assets/images/sprites/spritesmith-main-15.png');
  background-position: -106px -862px;
=======
  background-image: url(/static/sprites/spritesmith-main-15.png);
  background-position: -968px -636px;
>>>>>>> 6c65056e
  width: 105px;
  height: 105px;
}
.Mount_Head_Peacock-Skeleton {
<<<<<<< HEAD
  background-image: url('~assets/images/sprites/spritesmith-main-15.png');
  background-position: -212px -862px;
=======
  background-image: url(/static/sprites/spritesmith-main-15.png);
  background-position: -968px -742px;
>>>>>>> 6c65056e
  width: 105px;
  height: 105px;
}
.Mount_Head_Peacock-White {
<<<<<<< HEAD
  background-image: url('~assets/images/sprites/spritesmith-main-15.png');
  background-position: -318px -862px;
=======
  background-image: url(/static/sprites/spritesmith-main-15.png);
  background-position: -968px -848px;
>>>>>>> 6c65056e
  width: 105px;
  height: 105px;
}
.Mount_Head_Peacock-Zombie {
<<<<<<< HEAD
  background-image: url('~assets/images/sprites/spritesmith-main-15.png');
  background-position: -424px -862px;
=======
  background-image: url(/static/sprites/spritesmith-main-15.png);
  background-position: 0px -968px;
>>>>>>> 6c65056e
  width: 105px;
  height: 105px;
}
.Mount_Head_Penguin-Base {
<<<<<<< HEAD
  background-image: url('~assets/images/sprites/spritesmith-main-15.png');
  background-position: -530px -862px;
=======
  background-image: url(/static/sprites/spritesmith-main-15.png);
  background-position: -106px -968px;
>>>>>>> 6c65056e
  width: 105px;
  height: 105px;
}
.Mount_Head_Penguin-CottonCandyBlue {
<<<<<<< HEAD
  background-image: url('~assets/images/sprites/spritesmith-main-15.png');
  background-position: -636px -862px;
=======
  background-image: url(/static/sprites/spritesmith-main-15.png);
  background-position: -212px -968px;
>>>>>>> 6c65056e
  width: 105px;
  height: 105px;
}
.Mount_Head_Penguin-CottonCandyPink {
<<<<<<< HEAD
  background-image: url('~assets/images/sprites/spritesmith-main-15.png');
  background-position: -742px -862px;
=======
  background-image: url(/static/sprites/spritesmith-main-15.png);
  background-position: -318px -968px;
>>>>>>> 6c65056e
  width: 105px;
  height: 105px;
}
.Mount_Head_Penguin-Desert {
<<<<<<< HEAD
  background-image: url('~assets/images/sprites/spritesmith-main-15.png');
  background-position: -848px -862px;
=======
  background-image: url(/static/sprites/spritesmith-main-15.png);
  background-position: -424px -968px;
>>>>>>> 6c65056e
  width: 105px;
  height: 105px;
}
.Mount_Head_Penguin-Golden {
<<<<<<< HEAD
  background-image: url('~assets/images/sprites/spritesmith-main-15.png');
  background-position: -998px 0px;
=======
  background-image: url(/static/sprites/spritesmith-main-15.png);
  background-position: -530px -968px;
>>>>>>> 6c65056e
  width: 105px;
  height: 105px;
}
.Mount_Head_Penguin-Red {
<<<<<<< HEAD
  background-image: url('~assets/images/sprites/spritesmith-main-15.png');
  background-position: -998px -106px;
=======
  background-image: url(/static/sprites/spritesmith-main-15.png);
  background-position: -636px -968px;
>>>>>>> 6c65056e
  width: 105px;
  height: 105px;
}
.Mount_Head_Penguin-Shade {
<<<<<<< HEAD
  background-image: url('~assets/images/sprites/spritesmith-main-15.png');
  background-position: -998px -212px;
=======
  background-image: url(/static/sprites/spritesmith-main-15.png);
  background-position: -742px -968px;
>>>>>>> 6c65056e
  width: 105px;
  height: 105px;
}
.Mount_Head_Penguin-Skeleton {
<<<<<<< HEAD
  background-image: url('~assets/images/sprites/spritesmith-main-15.png');
  background-position: -998px -318px;
=======
  background-image: url(/static/sprites/spritesmith-main-15.png);
  background-position: -848px -968px;
>>>>>>> 6c65056e
  width: 105px;
  height: 105px;
}
.Mount_Head_Penguin-White {
<<<<<<< HEAD
  background-image: url('~assets/images/sprites/spritesmith-main-15.png');
  background-position: -998px -424px;
=======
  background-image: url(/static/sprites/spritesmith-main-15.png);
  background-position: -954px -968px;
>>>>>>> 6c65056e
  width: 105px;
  height: 105px;
}
.Mount_Head_Penguin-Zombie {
<<<<<<< HEAD
  background-image: url('~assets/images/sprites/spritesmith-main-15.png');
  background-position: -998px -530px;
=======
  background-image: url(/static/sprites/spritesmith-main-15.png);
  background-position: -1074px 0px;
>>>>>>> 6c65056e
  width: 105px;
  height: 105px;
}
.Mount_Head_Phoenix-Base {
<<<<<<< HEAD
  background-image: url('~assets/images/sprites/spritesmith-main-15.png');
  background-position: -998px -636px;
=======
  background-image: url(/static/sprites/spritesmith-main-15.png);
  background-position: -1074px -106px;
>>>>>>> 6c65056e
  width: 105px;
  height: 105px;
}
.Mount_Head_Rat-Base {
<<<<<<< HEAD
  background-image: url('~assets/images/sprites/spritesmith-main-15.png');
  background-position: -998px -742px;
=======
  background-image: url(/static/sprites/spritesmith-main-15.png);
  background-position: -1074px -212px;
>>>>>>> 6c65056e
  width: 105px;
  height: 105px;
}
.Mount_Head_Rat-CottonCandyBlue {
<<<<<<< HEAD
  background-image: url('~assets/images/sprites/spritesmith-main-15.png');
  background-position: -998px -848px;
=======
  background-image: url(/static/sprites/spritesmith-main-15.png);
  background-position: -1074px -318px;
>>>>>>> 6c65056e
  width: 105px;
  height: 105px;
}
.Mount_Head_Rat-CottonCandyPink {
<<<<<<< HEAD
  background-image: url('~assets/images/sprites/spritesmith-main-15.png');
  background-position: 0px -968px;
=======
  background-image: url(/static/sprites/spritesmith-main-15.png);
  background-position: -1074px -424px;
>>>>>>> 6c65056e
  width: 105px;
  height: 105px;
}
.Mount_Head_Rat-Desert {
<<<<<<< HEAD
  background-image: url('~assets/images/sprites/spritesmith-main-15.png');
  background-position: -106px -968px;
=======
  background-image: url(/static/sprites/spritesmith-main-15.png);
  background-position: -1074px -530px;
>>>>>>> 6c65056e
  width: 105px;
  height: 105px;
}
.Mount_Head_Rat-Golden {
<<<<<<< HEAD
  background-image: url('~assets/images/sprites/spritesmith-main-15.png');
  background-position: -212px -968px;
=======
  background-image: url(/static/sprites/spritesmith-main-15.png);
  background-position: -1074px -636px;
>>>>>>> 6c65056e
  width: 105px;
  height: 105px;
}
.Mount_Head_Rat-Red {
<<<<<<< HEAD
  background-image: url('~assets/images/sprites/spritesmith-main-15.png');
  background-position: -318px -968px;
=======
  background-image: url(/static/sprites/spritesmith-main-15.png);
  background-position: -1074px -742px;
>>>>>>> 6c65056e
  width: 105px;
  height: 105px;
}
.Mount_Head_Rat-Shade {
<<<<<<< HEAD
  background-image: url('~assets/images/sprites/spritesmith-main-15.png');
  background-position: -424px -968px;
=======
  background-image: url(/static/sprites/spritesmith-main-15.png);
  background-position: -1074px -848px;
>>>>>>> 6c65056e
  width: 105px;
  height: 105px;
}
.Mount_Head_Rat-Skeleton {
<<<<<<< HEAD
  background-image: url('~assets/images/sprites/spritesmith-main-15.png');
  background-position: -530px -968px;
=======
  background-image: url(/static/sprites/spritesmith-main-15.png);
  background-position: -1074px -954px;
>>>>>>> 6c65056e
  width: 105px;
  height: 105px;
}
.Mount_Head_Rat-White {
<<<<<<< HEAD
  background-image: url('~assets/images/sprites/spritesmith-main-15.png');
  background-position: -636px -968px;
=======
  background-image: url(/static/sprites/spritesmith-main-15.png);
  background-position: 0px -1074px;
>>>>>>> 6c65056e
  width: 105px;
  height: 105px;
}
.Mount_Head_Rat-Zombie {
<<<<<<< HEAD
  background-image: url('~assets/images/sprites/spritesmith-main-15.png');
  background-position: -742px -968px;
=======
  background-image: url(/static/sprites/spritesmith-main-15.png);
  background-position: -106px -1074px;
>>>>>>> 6c65056e
  width: 105px;
  height: 105px;
}
.Mount_Head_Rock-Base {
<<<<<<< HEAD
  background-image: url('~assets/images/sprites/spritesmith-main-15.png');
  background-position: -848px -968px;
=======
  background-image: url(/static/sprites/spritesmith-main-15.png);
  background-position: -212px -1074px;
>>>>>>> 6c65056e
  width: 105px;
  height: 105px;
}
.Mount_Head_Rock-CottonCandyBlue {
<<<<<<< HEAD
  background-image: url('~assets/images/sprites/spritesmith-main-15.png');
  background-position: -954px -968px;
=======
  background-image: url(/static/sprites/spritesmith-main-15.png);
  background-position: -318px -1074px;
>>>>>>> 6c65056e
  width: 105px;
  height: 105px;
}
.Mount_Head_Rock-CottonCandyPink {
<<<<<<< HEAD
  background-image: url('~assets/images/sprites/spritesmith-main-15.png');
  background-position: -1104px 0px;
=======
  background-image: url(/static/sprites/spritesmith-main-15.png);
  background-position: -424px -1074px;
>>>>>>> 6c65056e
  width: 105px;
  height: 105px;
}
.Mount_Head_Rock-Desert {
<<<<<<< HEAD
  background-image: url('~assets/images/sprites/spritesmith-main-15.png');
  background-position: -1104px -106px;
=======
  background-image: url(/static/sprites/spritesmith-main-15.png);
  background-position: -530px -1074px;
>>>>>>> 6c65056e
  width: 105px;
  height: 105px;
}
.Mount_Head_Rock-Golden {
<<<<<<< HEAD
  background-image: url('~assets/images/sprites/spritesmith-main-15.png');
  background-position: -1104px -212px;
=======
  background-image: url(/static/sprites/spritesmith-main-15.png);
  background-position: -636px -1074px;
>>>>>>> 6c65056e
  width: 105px;
  height: 105px;
}
.Mount_Head_Rock-Red {
<<<<<<< HEAD
  background-image: url('~assets/images/sprites/spritesmith-main-15.png');
  background-position: -1104px -318px;
=======
  background-image: url(/static/sprites/spritesmith-main-15.png);
  background-position: -742px -1074px;
>>>>>>> 6c65056e
  width: 105px;
  height: 105px;
}
.Mount_Head_Rock-Shade {
<<<<<<< HEAD
  background-image: url('~assets/images/sprites/spritesmith-main-15.png');
  background-position: -1104px -424px;
=======
  background-image: url(/static/sprites/spritesmith-main-15.png);
  background-position: -848px -1074px;
>>>>>>> 6c65056e
  width: 105px;
  height: 105px;
}
.Mount_Head_Rock-Skeleton {
<<<<<<< HEAD
  background-image: url('~assets/images/sprites/spritesmith-main-15.png');
  background-position: -1104px -530px;
=======
  background-image: url(/static/sprites/spritesmith-main-15.png);
  background-position: -954px -1074px;
>>>>>>> 6c65056e
  width: 105px;
  height: 105px;
}
.Mount_Head_Rock-White {
<<<<<<< HEAD
  background-image: url('~assets/images/sprites/spritesmith-main-15.png');
  background-position: -1104px -636px;
=======
  background-image: url(/static/sprites/spritesmith-main-15.png);
  background-position: -1060px -1074px;
>>>>>>> 6c65056e
  width: 105px;
  height: 105px;
}
.Mount_Head_Rock-Zombie {
<<<<<<< HEAD
  background-image: url('~assets/images/sprites/spritesmith-main-15.png');
  background-position: -1104px -742px;
=======
  background-image: url(/static/sprites/spritesmith-main-15.png);
  background-position: -1180px 0px;
>>>>>>> 6c65056e
  width: 105px;
  height: 105px;
}
.Mount_Head_Rooster-Base {
<<<<<<< HEAD
  background-image: url('~assets/images/sprites/spritesmith-main-15.png');
  background-position: -1104px -848px;
=======
  background-image: url(/static/sprites/spritesmith-main-15.png);
  background-position: -1180px -106px;
>>>>>>> 6c65056e
  width: 105px;
  height: 105px;
}
.Mount_Head_Rooster-CottonCandyBlue {
<<<<<<< HEAD
  background-image: url('~assets/images/sprites/spritesmith-main-15.png');
  background-position: -1104px -954px;
=======
  background-image: url(/static/sprites/spritesmith-main-15.png);
  background-position: -1180px -212px;
>>>>>>> 6c65056e
  width: 105px;
  height: 105px;
}
.Mount_Head_Rooster-CottonCandyPink {
<<<<<<< HEAD
  background-image: url('~assets/images/sprites/spritesmith-main-15.png');
  background-position: 0px -1074px;
=======
  background-image: url(/static/sprites/spritesmith-main-15.png);
  background-position: -1180px -318px;
>>>>>>> 6c65056e
  width: 105px;
  height: 105px;
}
.Mount_Head_Rooster-Desert {
<<<<<<< HEAD
  background-image: url('~assets/images/sprites/spritesmith-main-15.png');
  background-position: -106px -1074px;
=======
  background-image: url(/static/sprites/spritesmith-main-15.png);
  background-position: -1180px -424px;
>>>>>>> 6c65056e
  width: 105px;
  height: 105px;
}
.Mount_Head_Rooster-Golden {
<<<<<<< HEAD
  background-image: url('~assets/images/sprites/spritesmith-main-15.png');
  background-position: -212px -1074px;
=======
  background-image: url(/static/sprites/spritesmith-main-15.png);
  background-position: -1180px -530px;
>>>>>>> 6c65056e
  width: 105px;
  height: 105px;
}
.Mount_Head_Rooster-Red {
<<<<<<< HEAD
  background-image: url('~assets/images/sprites/spritesmith-main-15.png');
  background-position: -318px -1074px;
=======
  background-image: url(/static/sprites/spritesmith-main-15.png);
  background-position: -1180px -636px;
>>>>>>> 6c65056e
  width: 105px;
  height: 105px;
}
.Mount_Head_Rooster-Shade {
<<<<<<< HEAD
  background-image: url('~assets/images/sprites/spritesmith-main-15.png');
  background-position: -424px -1074px;
=======
  background-image: url(/static/sprites/spritesmith-main-15.png);
  background-position: -636px -1604px;
>>>>>>> 6c65056e
  width: 105px;
  height: 105px;
}
.Mount_Head_Rooster-Skeleton {
<<<<<<< HEAD
  background-image: url('~assets/images/sprites/spritesmith-main-15.png');
  background-position: -530px -1074px;
=======
  background-image: url(/static/sprites/spritesmith-main-15.png);
  background-position: -1180px -848px;
>>>>>>> 6c65056e
  width: 105px;
  height: 105px;
}
.Mount_Head_Rooster-White {
<<<<<<< HEAD
  background-image: url('~assets/images/sprites/spritesmith-main-15.png');
  background-position: -636px -1074px;
=======
  background-image: url(/static/sprites/spritesmith-main-15.png);
  background-position: -1180px -954px;
>>>>>>> 6c65056e
  width: 105px;
  height: 105px;
}
.Mount_Head_Rooster-Zombie {
<<<<<<< HEAD
  background-image: url('~assets/images/sprites/spritesmith-main-15.png');
  background-position: -742px -1074px;
=======
  background-image: url(/static/sprites/spritesmith-main-15.png);
  background-position: -1180px -1060px;
>>>>>>> 6c65056e
  width: 105px;
  height: 105px;
}
.Mount_Head_Sabretooth-Base {
<<<<<<< HEAD
  background-image: url('~assets/images/sprites/spritesmith-main-15.png');
  background-position: -408px -136px;
=======
  background-image: url(/static/sprites/spritesmith-main-15.png);
  background-position: 0px -272px;
>>>>>>> 6c65056e
  width: 135px;
  height: 135px;
}
.Mount_Head_Sabretooth-CottonCandyBlue {
  background-image: url('~assets/images/sprites/spritesmith-main-15.png');
  background-position: 0px -136px;
  width: 135px;
  height: 135px;
}
.Mount_Head_Sabretooth-CottonCandyPink {
  background-image: url('~assets/images/sprites/spritesmith-main-15.png');
  background-position: -136px -136px;
  width: 135px;
  height: 135px;
}
.Mount_Head_Sabretooth-Desert {
  background-image: url('~assets/images/sprites/spritesmith-main-15.png');
  background-position: -272px 0px;
  width: 135px;
  height: 135px;
}
.Mount_Head_Sabretooth-Golden {
  background-image: url('~assets/images/sprites/spritesmith-main-15.png');
  background-position: -272px -136px;
  width: 135px;
  height: 135px;
}
.Mount_Head_Sabretooth-Red {
<<<<<<< HEAD
  background-image: url('~assets/images/sprites/spritesmith-main-15.png');
  background-position: 0px -272px;
=======
  background-image: url(/static/sprites/spritesmith-main-15.png);
  background-position: 0px 0px;
>>>>>>> 6c65056e
  width: 135px;
  height: 135px;
}
.Mount_Head_Sabretooth-Shade {
  background-image: url('~assets/images/sprites/spritesmith-main-15.png');
  background-position: -136px -272px;
  width: 135px;
  height: 135px;
}
.Mount_Head_Sabretooth-Skeleton {
  background-image: url('~assets/images/sprites/spritesmith-main-15.png');
  background-position: -272px -272px;
  width: 135px;
  height: 135px;
}
.Mount_Head_Sabretooth-White {
  background-image: url('~assets/images/sprites/spritesmith-main-15.png');
  background-position: -408px 0px;
  width: 135px;
  height: 135px;
}
.Mount_Head_Sabretooth-Zombie {
<<<<<<< HEAD
  background-image: url('~assets/images/sprites/spritesmith-main-15.png');
  background-position: -136px 0px;
=======
  background-image: url(/static/sprites/spritesmith-main-15.png);
  background-position: -408px -136px;
>>>>>>> 6c65056e
  width: 135px;
  height: 135px;
}
.Mount_Head_Seahorse-Base {
<<<<<<< HEAD
  background-image: url('~assets/images/sprites/spritesmith-main-15.png');
  background-position: -1210px -742px;
=======
  background-image: url(/static/sprites/spritesmith-main-15.png);
  background-position: -1060px -1180px;
>>>>>>> 6c65056e
  width: 105px;
  height: 105px;
}
.Mount_Head_Seahorse-CottonCandyBlue {
<<<<<<< HEAD
  background-image: url('~assets/images/sprites/spritesmith-main-15.png');
  background-position: -1210px -848px;
=======
  background-image: url(/static/sprites/spritesmith-main-15.png);
  background-position: -1166px -1180px;
>>>>>>> 6c65056e
  width: 105px;
  height: 105px;
}
.Mount_Head_Seahorse-CottonCandyPink {
<<<<<<< HEAD
  background-image: url('~assets/images/sprites/spritesmith-main-15.png');
  background-position: -1210px -954px;
=======
  background-image: url(/static/sprites/spritesmith-main-15.png);
  background-position: -1286px 0px;
>>>>>>> 6c65056e
  width: 105px;
  height: 105px;
}
.Mount_Head_Seahorse-Desert {
<<<<<<< HEAD
  background-image: url('~assets/images/sprites/spritesmith-main-15.png');
  background-position: -1210px -1060px;
=======
  background-image: url(/static/sprites/spritesmith-main-15.png);
  background-position: -1286px -106px;
>>>>>>> 6c65056e
  width: 105px;
  height: 105px;
}
.Mount_Head_Seahorse-Golden {
<<<<<<< HEAD
  background-image: url('~assets/images/sprites/spritesmith-main-15.png');
  background-position: 0px -1180px;
=======
  background-image: url(/static/sprites/spritesmith-main-15.png);
  background-position: -1286px -212px;
>>>>>>> 6c65056e
  width: 105px;
  height: 105px;
}
.Mount_Head_Seahorse-Red {
<<<<<<< HEAD
  background-image: url('~assets/images/sprites/spritesmith-main-15.png');
  background-position: -106px -1180px;
=======
  background-image: url(/static/sprites/spritesmith-main-15.png);
  background-position: -1286px -318px;
>>>>>>> 6c65056e
  width: 105px;
  height: 105px;
}
.Mount_Head_Seahorse-Shade {
<<<<<<< HEAD
  background-image: url('~assets/images/sprites/spritesmith-main-15.png');
  background-position: -212px -1180px;
=======
  background-image: url(/static/sprites/spritesmith-main-15.png);
  background-position: -1286px -424px;
>>>>>>> 6c65056e
  width: 105px;
  height: 105px;
}
.Mount_Head_Seahorse-Skeleton {
<<<<<<< HEAD
  background-image: url('~assets/images/sprites/spritesmith-main-15.png');
  background-position: -318px -1180px;
=======
  background-image: url(/static/sprites/spritesmith-main-15.png);
  background-position: -1286px -530px;
>>>>>>> 6c65056e
  width: 105px;
  height: 105px;
}
.Mount_Head_Seahorse-White {
<<<<<<< HEAD
  background-image: url('~assets/images/sprites/spritesmith-main-15.png');
  background-position: -424px -1180px;
=======
  background-image: url(/static/sprites/spritesmith-main-15.png);
  background-position: -1286px -636px;
>>>>>>> 6c65056e
  width: 105px;
  height: 105px;
}
.Mount_Head_Seahorse-Zombie {
<<<<<<< HEAD
  background-image: url('~assets/images/sprites/spritesmith-main-15.png');
  background-position: -530px -1180px;
=======
  background-image: url(/static/sprites/spritesmith-main-15.png);
  background-position: -1286px -742px;
>>>>>>> 6c65056e
  width: 105px;
  height: 105px;
}
.Mount_Head_Sheep-Base {
<<<<<<< HEAD
  background-image: url('~assets/images/sprites/spritesmith-main-15.png');
  background-position: -636px -1180px;
=======
  background-image: url(/static/sprites/spritesmith-main-15.png);
  background-position: -1286px -848px;
>>>>>>> 6c65056e
  width: 105px;
  height: 105px;
}
.Mount_Head_Sheep-CottonCandyBlue {
<<<<<<< HEAD
  background-image: url('~assets/images/sprites/spritesmith-main-15.png');
  background-position: -742px -1180px;
=======
  background-image: url(/static/sprites/spritesmith-main-15.png);
  background-position: -1286px -954px;
>>>>>>> 6c65056e
  width: 105px;
  height: 105px;
}
.Mount_Head_Sheep-CottonCandyPink {
<<<<<<< HEAD
  background-image: url('~assets/images/sprites/spritesmith-main-15.png');
  background-position: -848px -1180px;
=======
  background-image: url(/static/sprites/spritesmith-main-15.png);
  background-position: -1286px -1060px;
>>>>>>> 6c65056e
  width: 105px;
  height: 105px;
}
.Mount_Head_Sheep-Desert {
<<<<<<< HEAD
  background-image: url('~assets/images/sprites/spritesmith-main-15.png');
  background-position: -954px -1180px;
=======
  background-image: url(/static/sprites/spritesmith-main-15.png);
  background-position: -1286px -1166px;
>>>>>>> 6c65056e
  width: 105px;
  height: 105px;
}
.Mount_Head_Sheep-Golden {
<<<<<<< HEAD
  background-image: url('~assets/images/sprites/spritesmith-main-15.png');
  background-position: -1060px -1180px;
=======
  background-image: url(/static/sprites/spritesmith-main-15.png);
  background-position: 0px -1286px;
>>>>>>> 6c65056e
  width: 105px;
  height: 105px;
}
.Mount_Head_Sheep-Red {
<<<<<<< HEAD
  background-image: url('~assets/images/sprites/spritesmith-main-15.png');
  background-position: -1166px -1180px;
=======
  background-image: url(/static/sprites/spritesmith-main-15.png);
  background-position: -106px -1286px;
>>>>>>> 6c65056e
  width: 105px;
  height: 105px;
}
.Mount_Head_Sheep-Shade {
<<<<<<< HEAD
  background-image: url('~assets/images/sprites/spritesmith-main-15.png');
  background-position: -1316px 0px;
=======
  background-image: url(/static/sprites/spritesmith-main-15.png);
  background-position: -212px -1286px;
>>>>>>> 6c65056e
  width: 105px;
  height: 105px;
}
.Mount_Head_Sheep-Skeleton {
<<<<<<< HEAD
  background-image: url('~assets/images/sprites/spritesmith-main-15.png');
  background-position: -1316px -106px;
=======
  background-image: url(/static/sprites/spritesmith-main-15.png);
  background-position: -318px -1286px;
>>>>>>> 6c65056e
  width: 105px;
  height: 105px;
}
.Mount_Head_Sheep-White {
<<<<<<< HEAD
  background-image: url('~assets/images/sprites/spritesmith-main-15.png');
  background-position: -1316px -212px;
=======
  background-image: url(/static/sprites/spritesmith-main-15.png);
  background-position: -424px -1286px;
>>>>>>> 6c65056e
  width: 105px;
  height: 105px;
}
.Mount_Head_Sheep-Zombie {
<<<<<<< HEAD
  background-image: url('~assets/images/sprites/spritesmith-main-15.png');
  background-position: -1316px -318px;
=======
  background-image: url(/static/sprites/spritesmith-main-15.png);
  background-position: -530px -1286px;
>>>>>>> 6c65056e
  width: 105px;
  height: 105px;
}
.Mount_Head_Slime-Base {
<<<<<<< HEAD
  background-image: url('~assets/images/sprites/spritesmith-main-15.png');
  background-position: -1316px -424px;
=======
  background-image: url(/static/sprites/spritesmith-main-15.png);
  background-position: -636px -1286px;
>>>>>>> 6c65056e
  width: 105px;
  height: 105px;
}
.Mount_Head_Slime-CottonCandyBlue {
<<<<<<< HEAD
  background-image: url('~assets/images/sprites/spritesmith-main-15.png');
  background-position: -1316px -530px;
=======
  background-image: url(/static/sprites/spritesmith-main-15.png);
  background-position: -742px -1286px;
>>>>>>> 6c65056e
  width: 105px;
  height: 105px;
}
.Mount_Head_Slime-CottonCandyPink {
<<<<<<< HEAD
  background-image: url('~assets/images/sprites/spritesmith-main-15.png');
  background-position: -1316px -636px;
=======
  background-image: url(/static/sprites/spritesmith-main-15.png);
  background-position: -848px -1286px;
>>>>>>> 6c65056e
  width: 105px;
  height: 105px;
}
.Mount_Head_Slime-Desert {
<<<<<<< HEAD
  background-image: url('~assets/images/sprites/spritesmith-main-15.png');
  background-position: -1316px -742px;
=======
  background-image: url(/static/sprites/spritesmith-main-15.png);
  background-position: -954px -1286px;
>>>>>>> 6c65056e
  width: 105px;
  height: 105px;
}
.Mount_Head_Slime-Golden {
<<<<<<< HEAD
  background-image: url('~assets/images/sprites/spritesmith-main-15.png');
  background-position: -1316px -848px;
=======
  background-image: url(/static/sprites/spritesmith-main-15.png);
  background-position: -1060px -1286px;
>>>>>>> 6c65056e
  width: 105px;
  height: 105px;
}
.Mount_Head_Slime-Red {
<<<<<<< HEAD
  background-image: url('~assets/images/sprites/spritesmith-main-15.png');
  background-position: -1316px -954px;
=======
  background-image: url(/static/sprites/spritesmith-main-15.png);
  background-position: -1166px -1286px;
>>>>>>> 6c65056e
  width: 105px;
  height: 105px;
}
.Mount_Head_Slime-Shade {
<<<<<<< HEAD
  background-image: url('~assets/images/sprites/spritesmith-main-15.png');
  background-position: -1316px -1060px;
=======
  background-image: url(/static/sprites/spritesmith-main-15.png);
  background-position: -1272px -1286px;
>>>>>>> 6c65056e
  width: 105px;
  height: 105px;
}
.Mount_Head_Slime-Skeleton {
<<<<<<< HEAD
  background-image: url('~assets/images/sprites/spritesmith-main-15.png');
  background-position: -1316px -1166px;
=======
  background-image: url(/static/sprites/spritesmith-main-15.png);
  background-position: -1392px 0px;
>>>>>>> 6c65056e
  width: 105px;
  height: 105px;
}
.Mount_Head_Slime-White {
<<<<<<< HEAD
  background-image: url('~assets/images/sprites/spritesmith-main-15.png');
  background-position: 0px -1286px;
=======
  background-image: url(/static/sprites/spritesmith-main-15.png);
  background-position: -1392px -106px;
>>>>>>> 6c65056e
  width: 105px;
  height: 105px;
}
.Mount_Head_Slime-Zombie {
<<<<<<< HEAD
  background-image: url('~assets/images/sprites/spritesmith-main-15.png');
  background-position: -106px -1286px;
=======
  background-image: url(/static/sprites/spritesmith-main-15.png);
  background-position: -1392px -212px;
>>>>>>> 6c65056e
  width: 105px;
  height: 105px;
}
.Mount_Head_Sloth-Base {
<<<<<<< HEAD
  background-image: url('~assets/images/sprites/spritesmith-main-15.png');
  background-position: -212px -1286px;
=======
  background-image: url(/static/sprites/spritesmith-main-15.png);
  background-position: -1392px -318px;
>>>>>>> 6c65056e
  width: 105px;
  height: 105px;
}
.Mount_Head_Sloth-CottonCandyBlue {
<<<<<<< HEAD
  background-image: url('~assets/images/sprites/spritesmith-main-15.png');
  background-position: -318px -1286px;
=======
  background-image: url(/static/sprites/spritesmith-main-15.png);
  background-position: -1392px -424px;
>>>>>>> 6c65056e
  width: 105px;
  height: 105px;
}
.Mount_Head_Sloth-CottonCandyPink {
<<<<<<< HEAD
  background-image: url('~assets/images/sprites/spritesmith-main-15.png');
  background-position: -424px -1286px;
=======
  background-image: url(/static/sprites/spritesmith-main-15.png);
  background-position: -1392px -530px;
>>>>>>> 6c65056e
  width: 105px;
  height: 105px;
}
.Mount_Head_Sloth-Desert {
<<<<<<< HEAD
  background-image: url('~assets/images/sprites/spritesmith-main-15.png');
  background-position: -530px -1286px;
=======
  background-image: url(/static/sprites/spritesmith-main-15.png);
  background-position: -1392px -636px;
>>>>>>> 6c65056e
  width: 105px;
  height: 105px;
}
.Mount_Head_Sloth-Golden {
<<<<<<< HEAD
  background-image: url('~assets/images/sprites/spritesmith-main-15.png');
  background-position: -636px -1286px;
=======
  background-image: url(/static/sprites/spritesmith-main-15.png);
  background-position: -1392px -742px;
>>>>>>> 6c65056e
  width: 105px;
  height: 105px;
}
.Mount_Head_Sloth-Red {
<<<<<<< HEAD
  background-image: url('~assets/images/sprites/spritesmith-main-15.png');
  background-position: -742px -1286px;
=======
  background-image: url(/static/sprites/spritesmith-main-15.png);
  background-position: -1392px -848px;
>>>>>>> 6c65056e
  width: 105px;
  height: 105px;
}
.Mount_Head_Sloth-Shade {
<<<<<<< HEAD
  background-image: url('~assets/images/sprites/spritesmith-main-15.png');
  background-position: -848px -1286px;
=======
  background-image: url(/static/sprites/spritesmith-main-15.png);
  background-position: -1392px -954px;
>>>>>>> 6c65056e
  width: 105px;
  height: 105px;
}
.Mount_Head_Sloth-Skeleton {
<<<<<<< HEAD
  background-image: url('~assets/images/sprites/spritesmith-main-15.png');
  background-position: -954px -1286px;
=======
  background-image: url(/static/sprites/spritesmith-main-15.png);
  background-position: -1392px -1060px;
>>>>>>> 6c65056e
  width: 105px;
  height: 105px;
}
.Mount_Head_Sloth-White {
<<<<<<< HEAD
  background-image: url('~assets/images/sprites/spritesmith-main-15.png');
  background-position: -1060px -1286px;
=======
  background-image: url(/static/sprites/spritesmith-main-15.png);
  background-position: -1392px -1166px;
>>>>>>> 6c65056e
  width: 105px;
  height: 105px;
}
.Mount_Head_Sloth-Zombie {
<<<<<<< HEAD
  background-image: url('~assets/images/sprites/spritesmith-main-15.png');
  background-position: -1166px -1286px;
=======
  background-image: url(/static/sprites/spritesmith-main-15.png);
  background-position: -1392px -1272px;
>>>>>>> 6c65056e
  width: 105px;
  height: 105px;
}
.Mount_Head_Snail-Base {
<<<<<<< HEAD
  background-image: url('~assets/images/sprites/spritesmith-main-15.png');
  background-position: -1272px -1286px;
=======
  background-image: url(/static/sprites/spritesmith-main-15.png);
  background-position: 0px -1392px;
>>>>>>> 6c65056e
  width: 105px;
  height: 105px;
}
.Mount_Head_Snail-CottonCandyBlue {
<<<<<<< HEAD
  background-image: url('~assets/images/sprites/spritesmith-main-15.png');
  background-position: -1422px 0px;
=======
  background-image: url(/static/sprites/spritesmith-main-15.png);
  background-position: -106px -1392px;
>>>>>>> 6c65056e
  width: 105px;
  height: 105px;
}
.Mount_Head_Snail-CottonCandyPink {
<<<<<<< HEAD
  background-image: url('~assets/images/sprites/spritesmith-main-15.png');
  background-position: -1422px -106px;
=======
  background-image: url(/static/sprites/spritesmith-main-15.png);
  background-position: -212px -1392px;
>>>>>>> 6c65056e
  width: 105px;
  height: 105px;
}
.Mount_Head_Snail-Desert {
<<<<<<< HEAD
  background-image: url('~assets/images/sprites/spritesmith-main-15.png');
  background-position: -1422px -212px;
=======
  background-image: url(/static/sprites/spritesmith-main-15.png);
  background-position: -318px -1392px;
>>>>>>> 6c65056e
  width: 105px;
  height: 105px;
}
.Mount_Head_Snail-Golden {
<<<<<<< HEAD
  background-image: url('~assets/images/sprites/spritesmith-main-15.png');
  background-position: -1422px -318px;
=======
  background-image: url(/static/sprites/spritesmith-main-15.png);
  background-position: -424px -1392px;
>>>>>>> 6c65056e
  width: 105px;
  height: 105px;
}
.Mount_Head_Snail-Red {
<<<<<<< HEAD
  background-image: url('~assets/images/sprites/spritesmith-main-15.png');
  background-position: -1422px -424px;
=======
  background-image: url(/static/sprites/spritesmith-main-15.png);
  background-position: -530px -1392px;
>>>>>>> 6c65056e
  width: 105px;
  height: 105px;
}
.Mount_Head_Snail-Shade {
<<<<<<< HEAD
  background-image: url('~assets/images/sprites/spritesmith-main-15.png');
  background-position: -1422px -530px;
=======
  background-image: url(/static/sprites/spritesmith-main-15.png);
  background-position: -636px -1392px;
>>>>>>> 6c65056e
  width: 105px;
  height: 105px;
}
.Mount_Head_Snail-Skeleton {
<<<<<<< HEAD
  background-image: url('~assets/images/sprites/spritesmith-main-15.png');
  background-position: -1422px -636px;
=======
  background-image: url(/static/sprites/spritesmith-main-15.png);
  background-position: -742px -1392px;
>>>>>>> 6c65056e
  width: 105px;
  height: 105px;
}
.Mount_Head_Snail-White {
<<<<<<< HEAD
  background-image: url('~assets/images/sprites/spritesmith-main-15.png');
  background-position: -1422px -742px;
=======
  background-image: url(/static/sprites/spritesmith-main-15.png);
  background-position: -848px -1392px;
>>>>>>> 6c65056e
  width: 105px;
  height: 105px;
}
.Mount_Head_Snail-Zombie {
<<<<<<< HEAD
  background-image: url('~assets/images/sprites/spritesmith-main-15.png');
  background-position: -1422px -848px;
=======
  background-image: url(/static/sprites/spritesmith-main-15.png);
  background-position: -954px -1392px;
>>>>>>> 6c65056e
  width: 105px;
  height: 105px;
}
.Mount_Head_Snake-Base {
<<<<<<< HEAD
  background-image: url('~assets/images/sprites/spritesmith-main-15.png');
  background-position: -1422px -954px;
=======
  background-image: url(/static/sprites/spritesmith-main-15.png);
  background-position: -1060px -1392px;
>>>>>>> 6c65056e
  width: 105px;
  height: 105px;
}
.Mount_Head_Snake-CottonCandyBlue {
<<<<<<< HEAD
  background-image: url('~assets/images/sprites/spritesmith-main-15.png');
  background-position: -1422px -1060px;
=======
  background-image: url(/static/sprites/spritesmith-main-15.png);
  background-position: -1166px -1392px;
>>>>>>> 6c65056e
  width: 105px;
  height: 105px;
}
.Mount_Head_Snake-CottonCandyPink {
<<<<<<< HEAD
  background-image: url('~assets/images/sprites/spritesmith-main-15.png');
  background-position: -1422px -1166px;
=======
  background-image: url(/static/sprites/spritesmith-main-15.png);
  background-position: -1272px -1392px;
>>>>>>> 6c65056e
  width: 105px;
  height: 105px;
}
.Mount_Head_Snake-Desert {
<<<<<<< HEAD
  background-image: url('~assets/images/sprites/spritesmith-main-15.png');
  background-position: -1422px -1272px;
=======
  background-image: url(/static/sprites/spritesmith-main-15.png);
  background-position: -1378px -1392px;
>>>>>>> 6c65056e
  width: 105px;
  height: 105px;
}
.Mount_Head_Snake-Golden {
<<<<<<< HEAD
  background-image: url('~assets/images/sprites/spritesmith-main-15.png');
  background-position: 0px -1392px;
=======
  background-image: url(/static/sprites/spritesmith-main-15.png);
  background-position: -1498px 0px;
>>>>>>> 6c65056e
  width: 105px;
  height: 105px;
}
.Mount_Head_Snake-Red {
<<<<<<< HEAD
  background-image: url('~assets/images/sprites/spritesmith-main-15.png');
  background-position: -106px -1392px;
=======
  background-image: url(/static/sprites/spritesmith-main-15.png);
  background-position: -1498px -106px;
>>>>>>> 6c65056e
  width: 105px;
  height: 105px;
}
.Mount_Head_Snake-Shade {
<<<<<<< HEAD
  background-image: url('~assets/images/sprites/spritesmith-main-15.png');
  background-position: -212px -1392px;
=======
  background-image: url(/static/sprites/spritesmith-main-15.png);
  background-position: -1498px -212px;
>>>>>>> 6c65056e
  width: 105px;
  height: 105px;
}
.Mount_Head_Snake-Skeleton {
<<<<<<< HEAD
  background-image: url('~assets/images/sprites/spritesmith-main-15.png');
  background-position: -318px -1392px;
=======
  background-image: url(/static/sprites/spritesmith-main-15.png);
  background-position: -1498px -318px;
>>>>>>> 6c65056e
  width: 105px;
  height: 105px;
}
.Mount_Head_Snake-White {
<<<<<<< HEAD
  background-image: url('~assets/images/sprites/spritesmith-main-15.png');
  background-position: -424px -1392px;
=======
  background-image: url(/static/sprites/spritesmith-main-15.png);
  background-position: -1498px -424px;
>>>>>>> 6c65056e
  width: 105px;
  height: 105px;
}
.Mount_Head_Snake-Zombie {
<<<<<<< HEAD
  background-image: url('~assets/images/sprites/spritesmith-main-15.png');
  background-position: -530px -1392px;
=======
  background-image: url(/static/sprites/spritesmith-main-15.png);
  background-position: -1498px -530px;
>>>>>>> 6c65056e
  width: 105px;
  height: 105px;
}
.Mount_Head_Spider-Base {
<<<<<<< HEAD
  background-image: url('~assets/images/sprites/spritesmith-main-15.png');
  background-position: -636px -1392px;
=======
  background-image: url(/static/sprites/spritesmith-main-15.png);
  background-position: -1498px -636px;
>>>>>>> 6c65056e
  width: 105px;
  height: 105px;
}
.Mount_Head_Spider-CottonCandyBlue {
<<<<<<< HEAD
  background-image: url('~assets/images/sprites/spritesmith-main-15.png');
  background-position: -742px -1392px;
=======
  background-image: url(/static/sprites/spritesmith-main-15.png);
  background-position: -1498px -742px;
>>>>>>> 6c65056e
  width: 105px;
  height: 105px;
}
.Mount_Head_Spider-CottonCandyPink {
<<<<<<< HEAD
  background-image: url('~assets/images/sprites/spritesmith-main-15.png');
  background-position: -848px -1392px;
=======
  background-image: url(/static/sprites/spritesmith-main-15.png);
  background-position: -1498px -848px;
>>>>>>> 6c65056e
  width: 105px;
  height: 105px;
}
.Mount_Head_Spider-Desert {
<<<<<<< HEAD
  background-image: url('~assets/images/sprites/spritesmith-main-15.png');
  background-position: -954px -1392px;
=======
  background-image: url(/static/sprites/spritesmith-main-15.png);
  background-position: -1498px -954px;
>>>>>>> 6c65056e
  width: 105px;
  height: 105px;
}
.Mount_Head_Spider-Golden {
<<<<<<< HEAD
  background-image: url('~assets/images/sprites/spritesmith-main-15.png');
  background-position: -1060px -1392px;
=======
  background-image: url(/static/sprites/spritesmith-main-15.png);
  background-position: -1498px -1060px;
>>>>>>> 6c65056e
  width: 105px;
  height: 105px;
}
.Mount_Head_Spider-Red {
<<<<<<< HEAD
  background-image: url('~assets/images/sprites/spritesmith-main-15.png');
  background-position: -1166px -1392px;
=======
  background-image: url(/static/sprites/spritesmith-main-15.png);
  background-position: -1498px -1166px;
>>>>>>> 6c65056e
  width: 105px;
  height: 105px;
}
.Mount_Head_Spider-Shade {
<<<<<<< HEAD
  background-image: url('~assets/images/sprites/spritesmith-main-15.png');
  background-position: -1272px -1392px;
=======
  background-image: url(/static/sprites/spritesmith-main-15.png);
  background-position: -1498px -1272px;
>>>>>>> 6c65056e
  width: 105px;
  height: 105px;
}
.Mount_Head_Spider-Skeleton {
<<<<<<< HEAD
  background-image: url('~assets/images/sprites/spritesmith-main-15.png');
  background-position: -1378px -1392px;
=======
  background-image: url(/static/sprites/spritesmith-main-15.png);
  background-position: -1498px -1378px;
>>>>>>> 6c65056e
  width: 105px;
  height: 105px;
}
.Mount_Head_Spider-White {
<<<<<<< HEAD
  background-image: url('~assets/images/sprites/spritesmith-main-15.png');
  background-position: -1528px 0px;
=======
  background-image: url(/static/sprites/spritesmith-main-15.png);
  background-position: 0px -1498px;
>>>>>>> 6c65056e
  width: 105px;
  height: 105px;
}
.Mount_Head_Spider-Zombie {
<<<<<<< HEAD
  background-image: url('~assets/images/sprites/spritesmith-main-15.png');
  background-position: -1528px -106px;
=======
  background-image: url(/static/sprites/spritesmith-main-15.png);
  background-position: -106px -1498px;
>>>>>>> 6c65056e
  width: 105px;
  height: 105px;
}
.Mount_Head_TRex-Base {
<<<<<<< HEAD
  background-image: url('~assets/images/sprites/spritesmith-main-15.png');
  background-position: 0px 0px;
  width: 135px;
  height: 135px;
}
.Mount_Head_TRex-CottonCandyBlue {
  background-image: url('~assets/images/sprites/spritesmith-main-15.png');
=======
  background-image: url(/static/sprites/spritesmith-main-15.png);
>>>>>>> 6c65056e
  background-position: -408px -272px;
  width: 135px;
  height: 135px;
}
<<<<<<< HEAD
.Mount_Head_TRex-CottonCandyPink {
  background-image: url('~assets/images/sprites/spritesmith-main-15.png');
=======
.Mount_Head_TRex-CottonCandyBlue {
  background-image: url(/static/sprites/spritesmith-main-15.png);
>>>>>>> 6c65056e
  background-position: 0px -408px;
  width: 135px;
  height: 135px;
}
<<<<<<< HEAD
.Mount_Head_TRex-Desert {
  background-image: url('~assets/images/sprites/spritesmith-main-15.png');
  background-position: -136px -408px;
  width: 135px;
  height: 135px;
}
.Mount_Head_TRex-Golden {
  background-image: url('~assets/images/sprites/spritesmith-main-15.png');
  background-position: -272px -408px;
  width: 135px;
  height: 135px;
}
.Mount_Head_TRex-Red {
  background-image: url('~assets/images/sprites/spritesmith-main-15.png');
  background-position: -408px -408px;
  width: 135px;
  height: 135px;
}
.Mount_Head_TRex-Shade {
  background-image: url('~assets/images/sprites/spritesmith-main-15.png');
  background-position: -544px 0px;
  width: 135px;
  height: 135px;
}
.Mount_Head_TRex-Skeleton {
  background-image: url('~assets/images/sprites/spritesmith-main-15.png');
  background-position: -544px -136px;
  width: 135px;
  height: 135px;
}
.Mount_Head_TRex-White {
  background-image: url('~assets/images/sprites/spritesmith-main-15.png');
  background-position: -544px -272px;
  width: 135px;
  height: 135px;
}
.Mount_Head_TRex-Zombie {
  background-image: url('~assets/images/sprites/spritesmith-main-15.png');
  background-position: -544px -408px;
=======
.Mount_Head_TRex-CottonCandyPink {
  background-image: url(/static/sprites/spritesmith-main-15.png);
  background-position: -136px 0px;
>>>>>>> 6c65056e
  width: 135px;
  height: 135px;
}
.Mount_Head_TigerCub-Aquatic {
<<<<<<< HEAD
  background-image: url('~assets/images/sprites/spritesmith-main-15.png');
  background-position: -1528px -212px;
=======
  background-image: url(/static/sprites/spritesmith-main-15.png);
  background-position: -212px -1498px;
>>>>>>> 6c65056e
  width: 105px;
  height: 105px;
}
.Mount_Head_TigerCub-Base {
<<<<<<< HEAD
  background-image: url('~assets/images/sprites/spritesmith-main-15.png');
  background-position: -1528px -318px;
=======
  background-image: url(/static/sprites/spritesmith-main-15.png);
  background-position: -318px -1498px;
>>>>>>> 6c65056e
  width: 105px;
  height: 105px;
}
.Mount_Head_TigerCub-CottonCandyBlue {
<<<<<<< HEAD
  background-image: url('~assets/images/sprites/spritesmith-main-15.png');
  background-position: -1528px -424px;
=======
  background-image: url(/static/sprites/spritesmith-main-15.png);
  background-position: -424px -1498px;
>>>>>>> 6c65056e
  width: 105px;
  height: 105px;
}
.Mount_Head_TigerCub-CottonCandyPink {
<<<<<<< HEAD
  background-image: url('~assets/images/sprites/spritesmith-main-15.png');
  background-position: -1528px -530px;
=======
  background-image: url(/static/sprites/spritesmith-main-15.png);
  background-position: -530px -1498px;
>>>>>>> 6c65056e
  width: 105px;
  height: 105px;
}
.Mount_Head_TigerCub-Cupid {
<<<<<<< HEAD
  background-image: url('~assets/images/sprites/spritesmith-main-15.png');
  background-position: -1528px -636px;
=======
  background-image: url(/static/sprites/spritesmith-main-15.png);
  background-position: -636px -1498px;
>>>>>>> 6c65056e
  width: 105px;
  height: 105px;
}
.Mount_Head_TigerCub-Desert {
<<<<<<< HEAD
  background-image: url('~assets/images/sprites/spritesmith-main-15.png');
  background-position: -1528px -742px;
=======
  background-image: url(/static/sprites/spritesmith-main-15.png);
  background-position: -742px -1498px;
>>>>>>> 6c65056e
  width: 105px;
  height: 105px;
}
.Mount_Head_TigerCub-Ember {
<<<<<<< HEAD
  background-image: url('~assets/images/sprites/spritesmith-main-15.png');
  background-position: -1528px -848px;
=======
  background-image: url(/static/sprites/spritesmith-main-15.png);
  background-position: -848px -1498px;
>>>>>>> 6c65056e
  width: 105px;
  height: 105px;
}
.Mount_Head_TigerCub-Fairy {
<<<<<<< HEAD
  background-image: url('~assets/images/sprites/spritesmith-main-15.png');
  background-position: -1528px -954px;
=======
  background-image: url(/static/sprites/spritesmith-main-15.png);
  background-position: -954px -1498px;
>>>>>>> 6c65056e
  width: 105px;
  height: 105px;
}
.Mount_Head_TigerCub-Floral {
<<<<<<< HEAD
  background-image: url('~assets/images/sprites/spritesmith-main-15.png');
  background-position: -1528px -1060px;
=======
  background-image: url(/static/sprites/spritesmith-main-15.png);
  background-position: -1060px -1498px;
>>>>>>> 6c65056e
  width: 105px;
  height: 105px;
}
.Mount_Head_TigerCub-Ghost {
<<<<<<< HEAD
  background-image: url('~assets/images/sprites/spritesmith-main-15.png');
  background-position: -1528px -1166px;
=======
  background-image: url(/static/sprites/spritesmith-main-15.png);
  background-position: -1166px -1498px;
>>>>>>> 6c65056e
  width: 105px;
  height: 105px;
}
.Mount_Head_TigerCub-Golden {
<<<<<<< HEAD
  background-image: url('~assets/images/sprites/spritesmith-main-15.png');
  background-position: -1528px -1272px;
=======
  background-image: url(/static/sprites/spritesmith-main-15.png);
  background-position: -1272px -1498px;
>>>>>>> 6c65056e
  width: 105px;
  height: 105px;
}
.Mount_Head_TigerCub-Holly {
<<<<<<< HEAD
  background-image: url('~assets/images/sprites/spritesmith-main-15.png');
  background-position: -1528px -1378px;
=======
  background-image: url(/static/sprites/spritesmith-main-15.png);
  background-position: -1378px -1498px;
>>>>>>> 6c65056e
  width: 105px;
  height: 105px;
}
.Mount_Head_TigerCub-Peppermint {
<<<<<<< HEAD
  background-image: url('~assets/images/sprites/spritesmith-main-15.png');
  background-position: 0px -1498px;
=======
  background-image: url(/static/sprites/spritesmith-main-15.png);
  background-position: -1484px -1498px;
>>>>>>> 6c65056e
  width: 105px;
  height: 105px;
}
.Mount_Head_TigerCub-Red {
<<<<<<< HEAD
  background-image: url('~assets/images/sprites/spritesmith-main-15.png');
  background-position: -106px -1498px;
=======
  background-image: url(/static/sprites/spritesmith-main-15.png);
  background-position: -1604px 0px;
>>>>>>> 6c65056e
  width: 105px;
  height: 105px;
}
.Mount_Head_TigerCub-RoyalPurple {
<<<<<<< HEAD
  background-image: url('~assets/images/sprites/spritesmith-main-15.png');
  background-position: -212px -1498px;
=======
  background-image: url(/static/sprites/spritesmith-main-15.png);
  background-position: -1604px -106px;
>>>>>>> 6c65056e
  width: 105px;
  height: 105px;
}
.Mount_Head_TigerCub-Shade {
<<<<<<< HEAD
  background-image: url('~assets/images/sprites/spritesmith-main-15.png');
  background-position: -318px -1498px;
=======
  background-image: url(/static/sprites/spritesmith-main-15.png);
  background-position: -1604px -212px;
>>>>>>> 6c65056e
  width: 105px;
  height: 105px;
}
.Mount_Head_TigerCub-Shimmer {
<<<<<<< HEAD
  background-image: url('~assets/images/sprites/spritesmith-main-15.png');
  background-position: -424px -1498px;
=======
  background-image: url(/static/sprites/spritesmith-main-15.png);
  background-position: -1604px -318px;
>>>>>>> 6c65056e
  width: 105px;
  height: 105px;
}
.Mount_Head_TigerCub-Skeleton {
<<<<<<< HEAD
  background-image: url('~assets/images/sprites/spritesmith-main-15.png');
  background-position: -530px -1498px;
=======
  background-image: url(/static/sprites/spritesmith-main-15.png);
  background-position: -1604px -424px;
>>>>>>> 6c65056e
  width: 105px;
  height: 105px;
}
.Mount_Head_TigerCub-Spooky {
<<<<<<< HEAD
  background-image: url('~assets/images/sprites/spritesmith-main-15.png');
  background-position: -636px -1498px;
=======
  background-image: url(/static/sprites/spritesmith-main-15.png);
  background-position: -1604px -530px;
>>>>>>> 6c65056e
  width: 105px;
  height: 105px;
}
.Mount_Head_TigerCub-Thunderstorm {
<<<<<<< HEAD
  background-image: url('~assets/images/sprites/spritesmith-main-15.png');
  background-position: -742px -1498px;
=======
  background-image: url(/static/sprites/spritesmith-main-15.png);
  background-position: -1604px -636px;
>>>>>>> 6c65056e
  width: 105px;
  height: 105px;
}
.Mount_Head_TigerCub-White {
<<<<<<< HEAD
  background-image: url('~assets/images/sprites/spritesmith-main-15.png');
  background-position: -848px -1498px;
=======
  background-image: url(/static/sprites/spritesmith-main-15.png);
  background-position: -1604px -742px;
>>>>>>> 6c65056e
  width: 105px;
  height: 105px;
}
.Mount_Head_TigerCub-Zombie {
<<<<<<< HEAD
  background-image: url('~assets/images/sprites/spritesmith-main-15.png');
  background-position: -954px -1498px;
=======
  background-image: url(/static/sprites/spritesmith-main-15.png);
  background-position: -1604px -848px;
>>>>>>> 6c65056e
  width: 105px;
  height: 105px;
}
.Mount_Head_Treeling-Base {
<<<<<<< HEAD
  background-image: url('~assets/images/sprites/spritesmith-main-15.png');
  background-position: -1060px -1498px;
=======
  background-image: url(/static/sprites/spritesmith-main-15.png);
  background-position: -1604px -954px;
>>>>>>> 6c65056e
  width: 105px;
  height: 105px;
}
.Mount_Head_Treeling-CottonCandyBlue {
<<<<<<< HEAD
  background-image: url('~assets/images/sprites/spritesmith-main-15.png');
  background-position: -1166px -1498px;
=======
  background-image: url(/static/sprites/spritesmith-main-15.png);
  background-position: -1604px -1060px;
>>>>>>> 6c65056e
  width: 105px;
  height: 105px;
}
.Mount_Head_Treeling-CottonCandyPink {
<<<<<<< HEAD
  background-image: url('~assets/images/sprites/spritesmith-main-15.png');
  background-position: -1272px -1498px;
=======
  background-image: url(/static/sprites/spritesmith-main-15.png);
  background-position: -1604px -1166px;
>>>>>>> 6c65056e
  width: 105px;
  height: 105px;
}
.Mount_Head_Treeling-Desert {
<<<<<<< HEAD
  background-image: url('~assets/images/sprites/spritesmith-main-15.png');
  background-position: -1378px -1498px;
=======
  background-image: url(/static/sprites/spritesmith-main-15.png);
  background-position: -1604px -1272px;
>>>>>>> 6c65056e
  width: 105px;
  height: 105px;
}
.Mount_Head_Treeling-Golden {
<<<<<<< HEAD
  background-image: url('~assets/images/sprites/spritesmith-main-15.png');
  background-position: -1484px -1498px;
=======
  background-image: url(/static/sprites/spritesmith-main-15.png);
  background-position: -1604px -1378px;
>>>>>>> 6c65056e
  width: 105px;
  height: 105px;
}
.Mount_Head_Treeling-Red {
<<<<<<< HEAD
  background-image: url('~assets/images/sprites/spritesmith-main-15.png');
  background-position: -1634px 0px;
=======
  background-image: url(/static/sprites/spritesmith-main-15.png);
  background-position: -1604px -1484px;
>>>>>>> 6c65056e
  width: 105px;
  height: 105px;
}
.Mount_Head_Treeling-Shade {
<<<<<<< HEAD
  background-image: url('~assets/images/sprites/spritesmith-main-15.png');
  background-position: -1634px -106px;
  width: 105px;
  height: 105px;
}
.Mount_Head_Treeling-Skeleton {
  background-image: url('~assets/images/sprites/spritesmith-main-15.png');
  background-position: -1634px -212px;
  width: 105px;
  height: 105px;
}
.Mount_Head_Treeling-White {
  background-image: url('~assets/images/sprites/spritesmith-main-15.png');
  background-position: -1634px -318px;
  width: 105px;
  height: 105px;
}
.Mount_Head_Treeling-Zombie {
  background-image: url('~assets/images/sprites/spritesmith-main-15.png');
  background-position: -1634px -424px;
  width: 105px;
  height: 105px;
}
.Mount_Head_Triceratops-Base {
  background-image: url('~assets/images/sprites/spritesmith-main-15.png');
=======
  background-image: url(/static/sprites/spritesmith-main-15.png);
>>>>>>> 6c65056e
  background-position: 0px -1604px;
  width: 105px;
  height: 105px;
}
<<<<<<< HEAD
.Mount_Head_Triceratops-CottonCandyBlue {
  background-image: url('~assets/images/sprites/spritesmith-main-15.png');
=======
.Mount_Head_Treeling-Skeleton {
  background-image: url(/static/sprites/spritesmith-main-15.png);
>>>>>>> 6c65056e
  background-position: -106px -1604px;
  width: 105px;
  height: 105px;
}
<<<<<<< HEAD
.Mount_Head_Triceratops-CottonCandyPink {
  background-image: url('~assets/images/sprites/spritesmith-main-15.png');
=======
.Mount_Head_Treeling-White {
  background-image: url(/static/sprites/spritesmith-main-15.png);
>>>>>>> 6c65056e
  background-position: -212px -1604px;
  width: 105px;
  height: 105px;
}
<<<<<<< HEAD
.Mount_Head_Triceratops-Desert {
  background-image: url('~assets/images/sprites/spritesmith-main-15.png');
  background-position: -318px -1604px;
  width: 105px;
  height: 105px;
}
.Mount_Head_Triceratops-Golden {
  background-image: url('~assets/images/sprites/spritesmith-main-15.png');
  background-position: -424px -1604px;
  width: 105px;
  height: 105px;
=======
.Mount_Head_Treeling-Zombie {
  background-image: url(/static/sprites/spritesmith-main-15.png);
  background-position: -318px -1604px;
  width: 105px;
  height: 105px;
>>>>>>> 6c65056e
}<|MERGE_RESOLUTION|>--- conflicted
+++ resolved
@@ -89,2494 +89,1340 @@
   height: 105px;
 }
 .Mount_Head_Nudibranch-Shade {
-<<<<<<< HEAD
-  background-image: url('~assets/images/sprites/spritesmith-main-15.png');
+  background-image: url(/static/sprites/spritesmith-main-15.png);
+  background-position: -348px -408px;
+  width: 105px;
+  height: 105px;
+}
+.Mount_Head_Nudibranch-Skeleton {
+  background-image: url(/static/sprites/spritesmith-main-15.png);
+  background-position: -544px 0px;
+  width: 105px;
+  height: 105px;
+}
+.Mount_Head_Nudibranch-White {
+  background-image: url(/static/sprites/spritesmith-main-15.png);
+  background-position: -544px -106px;
+  width: 105px;
+  height: 105px;
+}
+.Mount_Head_Nudibranch-Zombie {
+  background-image: url(/static/sprites/spritesmith-main-15.png);
+  background-position: -544px -212px;
+  width: 105px;
+  height: 105px;
+}
+.Mount_Head_Octopus-Base {
+  background-image: url(/static/sprites/spritesmith-main-15.png);
+  background-position: -544px -318px;
+  width: 105px;
+  height: 105px;
+}
+.Mount_Head_Octopus-CottonCandyBlue {
+  background-image: url(/static/sprites/spritesmith-main-15.png);
+  background-position: -544px -424px;
+  width: 105px;
+  height: 105px;
+}
+.Mount_Head_Octopus-CottonCandyPink {
+  background-image: url(/static/sprites/spritesmith-main-15.png);
+  background-position: 0px -544px;
+  width: 105px;
+  height: 105px;
+}
+.Mount_Head_Octopus-Desert {
+  background-image: url(/static/sprites/spritesmith-main-15.png);
+  background-position: -106px -544px;
+  width: 105px;
+  height: 105px;
+}
+.Mount_Head_Octopus-Golden {
+  background-image: url(/static/sprites/spritesmith-main-15.png);
+  background-position: -212px -544px;
+  width: 105px;
+  height: 105px;
+}
+.Mount_Head_Octopus-Red {
+  background-image: url(/static/sprites/spritesmith-main-15.png);
+  background-position: -318px -544px;
+  width: 105px;
+  height: 105px;
+}
+.Mount_Head_Octopus-Shade {
+  background-image: url(/static/sprites/spritesmith-main-15.png);
+  background-position: -424px -544px;
+  width: 105px;
+  height: 105px;
+}
+.Mount_Head_Octopus-Skeleton {
+  background-image: url(/static/sprites/spritesmith-main-15.png);
+  background-position: -530px -544px;
+  width: 105px;
+  height: 105px;
+}
+.Mount_Head_Octopus-White {
+  background-image: url(/static/sprites/spritesmith-main-15.png);
+  background-position: -650px 0px;
+  width: 105px;
+  height: 105px;
+}
+.Mount_Head_Octopus-Zombie {
+  background-image: url(/static/sprites/spritesmith-main-15.png);
+  background-position: -650px -106px;
+  width: 105px;
+  height: 105px;
+}
+.Mount_Head_Orca-Base {
+  background-image: url(/static/sprites/spritesmith-main-15.png);
+  background-position: -650px -212px;
+  width: 105px;
+  height: 105px;
+}
+.Mount_Head_Owl-Base {
+  background-image: url(/static/sprites/spritesmith-main-15.png);
+  background-position: -650px -318px;
+  width: 105px;
+  height: 105px;
+}
+.Mount_Head_Owl-CottonCandyBlue {
+  background-image: url(/static/sprites/spritesmith-main-15.png);
+  background-position: -650px -424px;
+  width: 105px;
+  height: 105px;
+}
+.Mount_Head_Owl-CottonCandyPink {
+  background-image: url(/static/sprites/spritesmith-main-15.png);
+  background-position: -650px -530px;
+  width: 105px;
+  height: 105px;
+}
+.Mount_Head_Owl-Desert {
+  background-image: url(/static/sprites/spritesmith-main-15.png);
+  background-position: 0px -650px;
+  width: 105px;
+  height: 105px;
+}
+.Mount_Head_Owl-Golden {
+  background-image: url(/static/sprites/spritesmith-main-15.png);
+  background-position: -106px -650px;
+  width: 105px;
+  height: 105px;
+}
+.Mount_Head_Owl-Red {
+  background-image: url(/static/sprites/spritesmith-main-15.png);
+  background-position: -212px -650px;
+  width: 105px;
+  height: 105px;
+}
+.Mount_Head_Owl-Shade {
+  background-image: url(/static/sprites/spritesmith-main-15.png);
+  background-position: -318px -650px;
+  width: 105px;
+  height: 105px;
+}
+.Mount_Head_Owl-Skeleton {
+  background-image: url(/static/sprites/spritesmith-main-15.png);
+  background-position: -424px -650px;
+  width: 105px;
+  height: 105px;
+}
+.Mount_Head_Owl-White {
+  background-image: url(/static/sprites/spritesmith-main-15.png);
+  background-position: -530px -650px;
+  width: 105px;
+  height: 105px;
+}
+.Mount_Head_Owl-Zombie {
+  background-image: url(/static/sprites/spritesmith-main-15.png);
+  background-position: -636px -650px;
+  width: 105px;
+  height: 105px;
+}
+.Mount_Head_PandaCub-Aquatic {
+  background-image: url(/static/sprites/spritesmith-main-15.png);
+  background-position: -756px 0px;
+  width: 105px;
+  height: 105px;
+}
+.Mount_Head_PandaCub-Base {
+  background-image: url(/static/sprites/spritesmith-main-15.png);
+  background-position: -756px -106px;
+  width: 105px;
+  height: 105px;
+}
+.Mount_Head_PandaCub-CottonCandyBlue {
+  background-image: url(/static/sprites/spritesmith-main-15.png);
+  background-position: -756px -212px;
+  width: 105px;
+  height: 105px;
+}
+.Mount_Head_PandaCub-CottonCandyPink {
+  background-image: url(/static/sprites/spritesmith-main-15.png);
+  background-position: -756px -318px;
+  width: 105px;
+  height: 105px;
+}
+.Mount_Head_PandaCub-Cupid {
+  background-image: url(/static/sprites/spritesmith-main-15.png);
+  background-position: -756px -424px;
+  width: 105px;
+  height: 105px;
+}
+.Mount_Head_PandaCub-Desert {
+  background-image: url(/static/sprites/spritesmith-main-15.png);
+  background-position: -756px -530px;
+  width: 105px;
+  height: 105px;
+}
+.Mount_Head_PandaCub-Ember {
+  background-image: url(/static/sprites/spritesmith-main-15.png);
+  background-position: -756px -636px;
+  width: 105px;
+  height: 105px;
+}
+.Mount_Head_PandaCub-Fairy {
+  background-image: url(/static/sprites/spritesmith-main-15.png);
+  background-position: 0px -756px;
+  width: 105px;
+  height: 105px;
+}
+.Mount_Head_PandaCub-Floral {
+  background-image: url(/static/sprites/spritesmith-main-15.png);
+  background-position: -106px -756px;
+  width: 105px;
+  height: 105px;
+}
+.Mount_Head_PandaCub-Ghost {
+  background-image: url(/static/sprites/spritesmith-main-15.png);
+  background-position: -212px -756px;
+  width: 105px;
+  height: 105px;
+}
+.Mount_Head_PandaCub-Golden {
+  background-image: url(/static/sprites/spritesmith-main-15.png);
+  background-position: -318px -756px;
+  width: 105px;
+  height: 105px;
+}
+.Mount_Head_PandaCub-Holly {
+  background-image: url(/static/sprites/spritesmith-main-15.png);
+  background-position: -424px -756px;
+  width: 105px;
+  height: 105px;
+}
+.Mount_Head_PandaCub-Peppermint {
+  background-image: url(/static/sprites/spritesmith-main-15.png);
+  background-position: -530px -756px;
+  width: 105px;
+  height: 105px;
+}
+.Mount_Head_PandaCub-Red {
+  background-image: url(/static/sprites/spritesmith-main-15.png);
+  background-position: -636px -756px;
+  width: 105px;
+  height: 105px;
+}
+.Mount_Head_PandaCub-RoyalPurple {
+  background-image: url(/static/sprites/spritesmith-main-15.png);
+  background-position: -742px -756px;
+  width: 105px;
+  height: 105px;
+}
+.Mount_Head_PandaCub-Shade {
+  background-image: url(/static/sprites/spritesmith-main-15.png);
+  background-position: -862px 0px;
+  width: 105px;
+  height: 105px;
+}
+.Mount_Head_PandaCub-Shimmer {
+  background-image: url(/static/sprites/spritesmith-main-15.png);
+  background-position: -862px -106px;
+  width: 105px;
+  height: 105px;
+}
+.Mount_Head_PandaCub-Skeleton {
+  background-image: url(/static/sprites/spritesmith-main-15.png);
+  background-position: -862px -212px;
+  width: 105px;
+  height: 105px;
+}
+.Mount_Head_PandaCub-Spooky {
+  background-image: url(/static/sprites/spritesmith-main-15.png);
+  background-position: -862px -318px;
+  width: 105px;
+  height: 105px;
+}
+.Mount_Head_PandaCub-Thunderstorm {
+  background-image: url(/static/sprites/spritesmith-main-15.png);
+  background-position: -862px -424px;
+  width: 105px;
+  height: 105px;
+}
+.Mount_Head_PandaCub-White {
+  background-image: url(/static/sprites/spritesmith-main-15.png);
+  background-position: -862px -530px;
+  width: 105px;
+  height: 105px;
+}
+.Mount_Head_PandaCub-Zombie {
+  background-image: url(/static/sprites/spritesmith-main-15.png);
+  background-position: -862px -636px;
+  width: 105px;
+  height: 105px;
+}
+.Mount_Head_Parrot-Base {
+  background-image: url(/static/sprites/spritesmith-main-15.png);
+  background-position: -862px -742px;
+  width: 105px;
+  height: 105px;
+}
+.Mount_Head_Parrot-CottonCandyBlue {
+  background-image: url(/static/sprites/spritesmith-main-15.png);
+  background-position: 0px -862px;
+  width: 105px;
+  height: 105px;
+}
+.Mount_Head_Parrot-CottonCandyPink {
+  background-image: url(/static/sprites/spritesmith-main-15.png);
+  background-position: -106px -862px;
+  width: 105px;
+  height: 105px;
+}
+.Mount_Head_Parrot-Desert {
+  background-image: url(/static/sprites/spritesmith-main-15.png);
+  background-position: -212px -862px;
+  width: 105px;
+  height: 105px;
+}
+.Mount_Head_Parrot-Golden {
+  background-image: url(/static/sprites/spritesmith-main-15.png);
+  background-position: -318px -862px;
+  width: 105px;
+  height: 105px;
+}
+.Mount_Head_Parrot-Red {
+  background-image: url(/static/sprites/spritesmith-main-15.png);
+  background-position: -424px -862px;
+  width: 105px;
+  height: 105px;
+}
+.Mount_Head_Parrot-Shade {
+  background-image: url(/static/sprites/spritesmith-main-15.png);
+  background-position: -530px -862px;
+  width: 105px;
+  height: 105px;
+}
+.Mount_Head_Parrot-Skeleton {
+  background-image: url(/static/sprites/spritesmith-main-15.png);
+  background-position: -636px -862px;
+  width: 105px;
+  height: 105px;
+}
+.Mount_Head_Parrot-White {
+  background-image: url(/static/sprites/spritesmith-main-15.png);
+  background-position: -742px -862px;
+  width: 105px;
+  height: 105px;
+}
+.Mount_Head_Parrot-Zombie {
+  background-image: url(/static/sprites/spritesmith-main-15.png);
+  background-position: -848px -862px;
+  width: 105px;
+  height: 105px;
+}
+.Mount_Head_Peacock-Base {
+  background-image: url(/static/sprites/spritesmith-main-15.png);
+  background-position: -968px 0px;
+  width: 105px;
+  height: 105px;
+}
+.Mount_Head_Peacock-CottonCandyBlue {
+  background-image: url(/static/sprites/spritesmith-main-15.png);
+  background-position: -968px -106px;
+  width: 105px;
+  height: 105px;
+}
+.Mount_Head_Peacock-CottonCandyPink {
+  background-image: url(/static/sprites/spritesmith-main-15.png);
+  background-position: -968px -212px;
+  width: 105px;
+  height: 105px;
+}
+.Mount_Head_Peacock-Desert {
+  background-image: url(/static/sprites/spritesmith-main-15.png);
+  background-position: -968px -318px;
+  width: 105px;
+  height: 105px;
+}
+.Mount_Head_Peacock-Golden {
+  background-image: url(/static/sprites/spritesmith-main-15.png);
+  background-position: -968px -424px;
+  width: 105px;
+  height: 105px;
+}
+.Mount_Head_Peacock-Red {
+  background-image: url(/static/sprites/spritesmith-main-15.png);
+  background-position: -968px -530px;
+  width: 105px;
+  height: 105px;
+}
+.Mount_Head_Peacock-Shade {
+  background-image: url(/static/sprites/spritesmith-main-15.png);
+  background-position: -968px -636px;
+  width: 105px;
+  height: 105px;
+}
+.Mount_Head_Peacock-Skeleton {
+  background-image: url(/static/sprites/spritesmith-main-15.png);
+  background-position: -968px -742px;
+  width: 105px;
+  height: 105px;
+}
+.Mount_Head_Peacock-White {
+  background-image: url(/static/sprites/spritesmith-main-15.png);
+  background-position: -968px -848px;
+  width: 105px;
+  height: 105px;
+}
+.Mount_Head_Peacock-Zombie {
+  background-image: url(/static/sprites/spritesmith-main-15.png);
+  background-position: 0px -968px;
+  width: 105px;
+  height: 105px;
+}
+.Mount_Head_Penguin-Base {
+  background-image: url(/static/sprites/spritesmith-main-15.png);
+  background-position: -106px -968px;
+  width: 105px;
+  height: 105px;
+}
+.Mount_Head_Penguin-CottonCandyBlue {
+  background-image: url(/static/sprites/spritesmith-main-15.png);
+  background-position: -212px -968px;
+  width: 105px;
+  height: 105px;
+}
+.Mount_Head_Penguin-CottonCandyPink {
+  background-image: url(/static/sprites/spritesmith-main-15.png);
+  background-position: -318px -968px;
+  width: 105px;
+  height: 105px;
+}
+.Mount_Head_Penguin-Desert {
+  background-image: url(/static/sprites/spritesmith-main-15.png);
+  background-position: -424px -968px;
+  width: 105px;
+  height: 105px;
+}
+.Mount_Head_Penguin-Golden {
+  background-image: url(/static/sprites/spritesmith-main-15.png);
+  background-position: -530px -968px;
+  width: 105px;
+  height: 105px;
+}
+.Mount_Head_Penguin-Red {
+  background-image: url(/static/sprites/spritesmith-main-15.png);
+  background-position: -636px -968px;
+  width: 105px;
+  height: 105px;
+}
+.Mount_Head_Penguin-Shade {
+  background-image: url(/static/sprites/spritesmith-main-15.png);
+  background-position: -742px -968px;
+  width: 105px;
+  height: 105px;
+}
+.Mount_Head_Penguin-Skeleton {
+  background-image: url(/static/sprites/spritesmith-main-15.png);
+  background-position: -848px -968px;
+  width: 105px;
+  height: 105px;
+}
+.Mount_Head_Penguin-White {
+  background-image: url(/static/sprites/spritesmith-main-15.png);
+  background-position: -954px -968px;
+  width: 105px;
+  height: 105px;
+}
+.Mount_Head_Penguin-Zombie {
+  background-image: url(/static/sprites/spritesmith-main-15.png);
+  background-position: -1074px 0px;
+  width: 105px;
+  height: 105px;
+}
+.Mount_Head_Phoenix-Base {
+  background-image: url(/static/sprites/spritesmith-main-15.png);
+  background-position: -1074px -106px;
+  width: 105px;
+  height: 105px;
+}
+.Mount_Head_Rat-Base {
+  background-image: url(/static/sprites/spritesmith-main-15.png);
+  background-position: -1074px -212px;
+  width: 105px;
+  height: 105px;
+}
+.Mount_Head_Rat-CottonCandyBlue {
+  background-image: url(/static/sprites/spritesmith-main-15.png);
+  background-position: -1074px -318px;
+  width: 105px;
+  height: 105px;
+}
+.Mount_Head_Rat-CottonCandyPink {
+  background-image: url(/static/sprites/spritesmith-main-15.png);
+  background-position: -1074px -424px;
+  width: 105px;
+  height: 105px;
+}
+.Mount_Head_Rat-Desert {
+  background-image: url(/static/sprites/spritesmith-main-15.png);
+  background-position: -1074px -530px;
+  width: 105px;
+  height: 105px;
+}
+.Mount_Head_Rat-Golden {
+  background-image: url(/static/sprites/spritesmith-main-15.png);
+  background-position: -1074px -636px;
+  width: 105px;
+  height: 105px;
+}
+.Mount_Head_Rat-Red {
+  background-image: url(/static/sprites/spritesmith-main-15.png);
+  background-position: -1074px -742px;
+  width: 105px;
+  height: 105px;
+}
+.Mount_Head_Rat-Shade {
+  background-image: url(/static/sprites/spritesmith-main-15.png);
+  background-position: -1074px -848px;
+  width: 105px;
+  height: 105px;
+}
+.Mount_Head_Rat-Skeleton {
+  background-image: url(/static/sprites/spritesmith-main-15.png);
+  background-position: -1074px -954px;
+  width: 105px;
+  height: 105px;
+}
+.Mount_Head_Rat-White {
+  background-image: url(/static/sprites/spritesmith-main-15.png);
+  background-position: 0px -1074px;
+  width: 105px;
+  height: 105px;
+}
+.Mount_Head_Rat-Zombie {
+  background-image: url(/static/sprites/spritesmith-main-15.png);
+  background-position: -106px -1074px;
+  width: 105px;
+  height: 105px;
+}
+.Mount_Head_Rock-Base {
+  background-image: url(/static/sprites/spritesmith-main-15.png);
+  background-position: -212px -1074px;
+  width: 105px;
+  height: 105px;
+}
+.Mount_Head_Rock-CottonCandyBlue {
+  background-image: url(/static/sprites/spritesmith-main-15.png);
+  background-position: -318px -1074px;
+  width: 105px;
+  height: 105px;
+}
+.Mount_Head_Rock-CottonCandyPink {
+  background-image: url(/static/sprites/spritesmith-main-15.png);
+  background-position: -424px -1074px;
+  width: 105px;
+  height: 105px;
+}
+.Mount_Head_Rock-Desert {
+  background-image: url(/static/sprites/spritesmith-main-15.png);
+  background-position: -530px -1074px;
+  width: 105px;
+  height: 105px;
+}
+.Mount_Head_Rock-Golden {
+  background-image: url(/static/sprites/spritesmith-main-15.png);
+  background-position: -636px -1074px;
+  width: 105px;
+  height: 105px;
+}
+.Mount_Head_Rock-Red {
+  background-image: url(/static/sprites/spritesmith-main-15.png);
+  background-position: -742px -1074px;
+  width: 105px;
+  height: 105px;
+}
+.Mount_Head_Rock-Shade {
+  background-image: url(/static/sprites/spritesmith-main-15.png);
   background-position: -848px -1074px;
-=======
-  background-image: url(/static/sprites/spritesmith-main-15.png);
-  background-position: -348px -408px;
->>>>>>> 6c65056e
-  width: 105px;
-  height: 105px;
-}
-.Mount_Head_Nudibranch-Skeleton {
-<<<<<<< HEAD
-  background-image: url('~assets/images/sprites/spritesmith-main-15.png');
-  background-position: -1210px -636px;
-=======
-  background-image: url(/static/sprites/spritesmith-main-15.png);
-  background-position: -544px 0px;
->>>>>>> 6c65056e
-  width: 105px;
-  height: 105px;
-}
-.Mount_Head_Nudibranch-White {
-<<<<<<< HEAD
-  background-image: url('~assets/images/sprites/spritesmith-main-15.png');
+  width: 105px;
+  height: 105px;
+}
+.Mount_Head_Rock-Skeleton {
+  background-image: url(/static/sprites/spritesmith-main-15.png);
   background-position: -954px -1074px;
-=======
-  background-image: url(/static/sprites/spritesmith-main-15.png);
-  background-position: -544px -106px;
->>>>>>> 6c65056e
-  width: 105px;
-  height: 105px;
-}
-.Mount_Head_Nudibranch-Zombie {
-<<<<<<< HEAD
-  background-image: url('~assets/images/sprites/spritesmith-main-15.png');
+  width: 105px;
+  height: 105px;
+}
+.Mount_Head_Rock-White {
+  background-image: url(/static/sprites/spritesmith-main-15.png);
   background-position: -1060px -1074px;
-=======
-  background-image: url(/static/sprites/spritesmith-main-15.png);
-  background-position: -544px -212px;
->>>>>>> 6c65056e
-  width: 105px;
-  height: 105px;
-}
-.Mount_Head_Octopus-Base {
-<<<<<<< HEAD
-  background-image: url('~assets/images/sprites/spritesmith-main-15.png');
-  background-position: -1210px 0px;
-=======
-  background-image: url(/static/sprites/spritesmith-main-15.png);
-  background-position: -544px -318px;
->>>>>>> 6c65056e
-  width: 105px;
-  height: 105px;
-}
-.Mount_Head_Octopus-CottonCandyBlue {
-<<<<<<< HEAD
-  background-image: url('~assets/images/sprites/spritesmith-main-15.png');
-  background-position: -1210px -106px;
-=======
-  background-image: url(/static/sprites/spritesmith-main-15.png);
-  background-position: -544px -424px;
->>>>>>> 6c65056e
-  width: 105px;
-  height: 105px;
-}
-.Mount_Head_Octopus-CottonCandyPink {
-<<<<<<< HEAD
-  background-image: url('~assets/images/sprites/spritesmith-main-15.png');
-  background-position: -1210px -212px;
-=======
-  background-image: url(/static/sprites/spritesmith-main-15.png);
-  background-position: 0px -544px;
->>>>>>> 6c65056e
-  width: 105px;
-  height: 105px;
-}
-.Mount_Head_Octopus-Desert {
-<<<<<<< HEAD
-  background-image: url('~assets/images/sprites/spritesmith-main-15.png');
-  background-position: -1210px -318px;
-=======
-  background-image: url(/static/sprites/spritesmith-main-15.png);
-  background-position: -106px -544px;
->>>>>>> 6c65056e
-  width: 105px;
-  height: 105px;
-}
-.Mount_Head_Octopus-Golden {
-<<<<<<< HEAD
-  background-image: url('~assets/images/sprites/spritesmith-main-15.png');
-  background-position: -1210px -424px;
-=======
-  background-image: url(/static/sprites/spritesmith-main-15.png);
-  background-position: -212px -544px;
->>>>>>> 6c65056e
-  width: 105px;
-  height: 105px;
-}
-.Mount_Head_Octopus-Red {
-<<<<<<< HEAD
-  background-image: url('~assets/images/sprites/spritesmith-main-15.png');
-  background-position: -1210px -530px;
-=======
-  background-image: url(/static/sprites/spritesmith-main-15.png);
-  background-position: -318px -544px;
->>>>>>> 6c65056e
-  width: 105px;
-  height: 105px;
-}
-.Mount_Head_Octopus-Shade {
-<<<<<<< HEAD
-  background-image: url('~assets/images/sprites/spritesmith-main-15.png');
-  background-position: -1634px -530px;
-=======
-  background-image: url(/static/sprites/spritesmith-main-15.png);
-  background-position: -424px -544px;
->>>>>>> 6c65056e
-  width: 105px;
-  height: 105px;
-}
-.Mount_Head_Octopus-Skeleton {
-<<<<<<< HEAD
-  background-image: url('~assets/images/sprites/spritesmith-main-15.png');
-  background-position: -1634px -636px;
-=======
-  background-image: url(/static/sprites/spritesmith-main-15.png);
-  background-position: -530px -544px;
->>>>>>> 6c65056e
-  width: 105px;
-  height: 105px;
-}
-.Mount_Head_Octopus-White {
-<<<<<<< HEAD
-  background-image: url('~assets/images/sprites/spritesmith-main-15.png');
-  background-position: -1634px -742px;
-=======
-  background-image: url(/static/sprites/spritesmith-main-15.png);
-  background-position: -650px 0px;
->>>>>>> 6c65056e
-  width: 105px;
-  height: 105px;
-}
-.Mount_Head_Octopus-Zombie {
-<<<<<<< HEAD
-  background-image: url('~assets/images/sprites/spritesmith-main-15.png');
-  background-position: -1634px -848px;
-=======
-  background-image: url(/static/sprites/spritesmith-main-15.png);
-  background-position: -650px -106px;
->>>>>>> 6c65056e
-  width: 105px;
-  height: 105px;
-}
-.Mount_Head_Orca-Base {
-<<<<<<< HEAD
-  background-image: url('~assets/images/sprites/spritesmith-main-15.png');
-  background-position: -1634px -954px;
-=======
-  background-image: url(/static/sprites/spritesmith-main-15.png);
-  background-position: -650px -212px;
->>>>>>> 6c65056e
-  width: 105px;
-  height: 105px;
-}
-.Mount_Head_Owl-Base {
-<<<<<<< HEAD
-  background-image: url('~assets/images/sprites/spritesmith-main-15.png');
-  background-position: -1634px -1060px;
-=======
-  background-image: url(/static/sprites/spritesmith-main-15.png);
-  background-position: -650px -318px;
->>>>>>> 6c65056e
-  width: 105px;
-  height: 105px;
-}
-.Mount_Head_Owl-CottonCandyBlue {
-<<<<<<< HEAD
-  background-image: url('~assets/images/sprites/spritesmith-main-15.png');
-  background-position: -1634px -1166px;
-=======
-  background-image: url(/static/sprites/spritesmith-main-15.png);
-  background-position: -650px -424px;
->>>>>>> 6c65056e
-  width: 105px;
-  height: 105px;
-}
-.Mount_Head_Owl-CottonCandyPink {
-<<<<<<< HEAD
-  background-image: url('~assets/images/sprites/spritesmith-main-15.png');
-  background-position: -1634px -1272px;
-=======
-  background-image: url(/static/sprites/spritesmith-main-15.png);
-  background-position: -650px -530px;
->>>>>>> 6c65056e
-  width: 105px;
-  height: 105px;
-}
-.Mount_Head_Owl-Desert {
-<<<<<<< HEAD
-  background-image: url('~assets/images/sprites/spritesmith-main-15.png');
-  background-position: -1634px -1378px;
-=======
-  background-image: url(/static/sprites/spritesmith-main-15.png);
-  background-position: 0px -650px;
->>>>>>> 6c65056e
-  width: 105px;
-  height: 105px;
-}
-.Mount_Head_Owl-Golden {
-<<<<<<< HEAD
-  background-image: url('~assets/images/sprites/spritesmith-main-15.png');
-  background-position: -1634px -1484px;
-=======
-  background-image: url(/static/sprites/spritesmith-main-15.png);
-  background-position: -106px -650px;
->>>>>>> 6c65056e
-  width: 105px;
-  height: 105px;
-}
-.Mount_Head_Owl-Red {
-<<<<<<< HEAD
-  background-image: url('~assets/images/sprites/spritesmith-main-15.png');
-  background-position: 0px -544px;
-=======
-  background-image: url(/static/sprites/spritesmith-main-15.png);
-  background-position: -212px -650px;
->>>>>>> 6c65056e
-  width: 105px;
-  height: 105px;
-}
-.Mount_Head_Owl-Shade {
-<<<<<<< HEAD
-  background-image: url('~assets/images/sprites/spritesmith-main-15.png');
-  background-position: -106px -544px;
-=======
-  background-image: url(/static/sprites/spritesmith-main-15.png);
-  background-position: -318px -650px;
->>>>>>> 6c65056e
-  width: 105px;
-  height: 105px;
-}
-.Mount_Head_Owl-Skeleton {
-<<<<<<< HEAD
-  background-image: url('~assets/images/sprites/spritesmith-main-15.png');
-  background-position: -212px -544px;
-=======
-  background-image: url(/static/sprites/spritesmith-main-15.png);
-  background-position: -424px -650px;
->>>>>>> 6c65056e
-  width: 105px;
-  height: 105px;
-}
-.Mount_Head_Owl-White {
-<<<<<<< HEAD
-  background-image: url('~assets/images/sprites/spritesmith-main-15.png');
-  background-position: -318px -544px;
-=======
-  background-image: url(/static/sprites/spritesmith-main-15.png);
-  background-position: -530px -650px;
->>>>>>> 6c65056e
-  width: 105px;
-  height: 105px;
-}
-.Mount_Head_Owl-Zombie {
-<<<<<<< HEAD
-  background-image: url('~assets/images/sprites/spritesmith-main-15.png');
-  background-position: -424px -544px;
-=======
-  background-image: url(/static/sprites/spritesmith-main-15.png);
-  background-position: -636px -650px;
->>>>>>> 6c65056e
-  width: 105px;
-  height: 105px;
-}
-.Mount_Head_PandaCub-Aquatic {
-<<<<<<< HEAD
-  background-image: url('~assets/images/sprites/spritesmith-main-15.png');
-  background-position: -530px -544px;
-=======
-  background-image: url(/static/sprites/spritesmith-main-15.png);
-  background-position: -756px 0px;
->>>>>>> 6c65056e
-  width: 105px;
-  height: 105px;
-}
-.Mount_Head_PandaCub-Base {
-<<<<<<< HEAD
-  background-image: url('~assets/images/sprites/spritesmith-main-15.png');
-  background-position: -680px 0px;
-=======
-  background-image: url(/static/sprites/spritesmith-main-15.png);
-  background-position: -756px -106px;
->>>>>>> 6c65056e
-  width: 105px;
-  height: 105px;
-}
-.Mount_Head_PandaCub-CottonCandyBlue {
-<<<<<<< HEAD
-  background-image: url('~assets/images/sprites/spritesmith-main-15.png');
-  background-position: -680px -106px;
-=======
-  background-image: url(/static/sprites/spritesmith-main-15.png);
-  background-position: -756px -212px;
->>>>>>> 6c65056e
-  width: 105px;
-  height: 105px;
-}
-.Mount_Head_PandaCub-CottonCandyPink {
-<<<<<<< HEAD
-  background-image: url('~assets/images/sprites/spritesmith-main-15.png');
-  background-position: -680px -212px;
-=======
-  background-image: url(/static/sprites/spritesmith-main-15.png);
-  background-position: -756px -318px;
->>>>>>> 6c65056e
-  width: 105px;
-  height: 105px;
-}
-.Mount_Head_PandaCub-Cupid {
-<<<<<<< HEAD
-  background-image: url('~assets/images/sprites/spritesmith-main-15.png');
-  background-position: -680px -318px;
-=======
-  background-image: url(/static/sprites/spritesmith-main-15.png);
-  background-position: -756px -424px;
->>>>>>> 6c65056e
-  width: 105px;
-  height: 105px;
-}
-.Mount_Head_PandaCub-Desert {
-<<<<<<< HEAD
-  background-image: url('~assets/images/sprites/spritesmith-main-15.png');
-  background-position: -680px -424px;
-=======
-  background-image: url(/static/sprites/spritesmith-main-15.png);
-  background-position: -756px -530px;
->>>>>>> 6c65056e
-  width: 105px;
-  height: 105px;
-}
-.Mount_Head_PandaCub-Ember {
-<<<<<<< HEAD
-  background-image: url('~assets/images/sprites/spritesmith-main-15.png');
-  background-position: -680px -530px;
-=======
-  background-image: url(/static/sprites/spritesmith-main-15.png);
-  background-position: -756px -636px;
->>>>>>> 6c65056e
-  width: 105px;
-  height: 105px;
-}
-.Mount_Head_PandaCub-Fairy {
-<<<<<<< HEAD
-  background-image: url('~assets/images/sprites/spritesmith-main-15.png');
-  background-position: 0px -650px;
-=======
-  background-image: url(/static/sprites/spritesmith-main-15.png);
-  background-position: 0px -756px;
->>>>>>> 6c65056e
-  width: 105px;
-  height: 105px;
-}
-.Mount_Head_PandaCub-Floral {
-<<<<<<< HEAD
-  background-image: url('~assets/images/sprites/spritesmith-main-15.png');
-  background-position: -106px -650px;
-=======
-  background-image: url(/static/sprites/spritesmith-main-15.png);
-  background-position: -106px -756px;
->>>>>>> 6c65056e
-  width: 105px;
-  height: 105px;
-}
-.Mount_Head_PandaCub-Ghost {
-<<<<<<< HEAD
-  background-image: url('~assets/images/sprites/spritesmith-main-15.png');
-  background-position: -212px -650px;
-=======
-  background-image: url(/static/sprites/spritesmith-main-15.png);
-  background-position: -212px -756px;
->>>>>>> 6c65056e
-  width: 105px;
-  height: 105px;
-}
-.Mount_Head_PandaCub-Golden {
-<<<<<<< HEAD
-  background-image: url('~assets/images/sprites/spritesmith-main-15.png');
-  background-position: -318px -650px;
-=======
-  background-image: url(/static/sprites/spritesmith-main-15.png);
-  background-position: -318px -756px;
->>>>>>> 6c65056e
-  width: 105px;
-  height: 105px;
-}
-.Mount_Head_PandaCub-Holly {
-<<<<<<< HEAD
-  background-image: url('~assets/images/sprites/spritesmith-main-15.png');
-  background-position: -424px -650px;
-=======
-  background-image: url(/static/sprites/spritesmith-main-15.png);
-  background-position: -424px -756px;
->>>>>>> 6c65056e
-  width: 105px;
-  height: 105px;
-}
-.Mount_Head_PandaCub-Peppermint {
-<<<<<<< HEAD
-  background-image: url('~assets/images/sprites/spritesmith-main-15.png');
-  background-position: -530px -650px;
-=======
-  background-image: url(/static/sprites/spritesmith-main-15.png);
-  background-position: -530px -756px;
->>>>>>> 6c65056e
-  width: 105px;
-  height: 105px;
-}
-.Mount_Head_PandaCub-Red {
-<<<<<<< HEAD
-  background-image: url('~assets/images/sprites/spritesmith-main-15.png');
-  background-position: -636px -650px;
-=======
-  background-image: url(/static/sprites/spritesmith-main-15.png);
-  background-position: -636px -756px;
->>>>>>> 6c65056e
-  width: 105px;
-  height: 105px;
-}
-.Mount_Head_PandaCub-RoyalPurple {
-<<<<<<< HEAD
-  background-image: url('~assets/images/sprites/spritesmith-main-15.png');
-  background-position: -786px 0px;
-=======
-  background-image: url(/static/sprites/spritesmith-main-15.png);
-  background-position: -742px -756px;
->>>>>>> 6c65056e
-  width: 105px;
-  height: 105px;
-}
-.Mount_Head_PandaCub-Shade {
-<<<<<<< HEAD
-  background-image: url('~assets/images/sprites/spritesmith-main-15.png');
-  background-position: -786px -106px;
-=======
-  background-image: url(/static/sprites/spritesmith-main-15.png);
-  background-position: -862px 0px;
->>>>>>> 6c65056e
-  width: 105px;
-  height: 105px;
-}
-.Mount_Head_PandaCub-Shimmer {
-<<<<<<< HEAD
-  background-image: url('~assets/images/sprites/spritesmith-main-15.png');
-  background-position: -786px -212px;
-=======
-  background-image: url(/static/sprites/spritesmith-main-15.png);
-  background-position: -862px -106px;
->>>>>>> 6c65056e
-  width: 105px;
-  height: 105px;
-}
-.Mount_Head_PandaCub-Skeleton {
-<<<<<<< HEAD
-  background-image: url('~assets/images/sprites/spritesmith-main-15.png');
-  background-position: -786px -318px;
-=======
-  background-image: url(/static/sprites/spritesmith-main-15.png);
-  background-position: -862px -212px;
->>>>>>> 6c65056e
-  width: 105px;
-  height: 105px;
-}
-.Mount_Head_PandaCub-Spooky {
-<<<<<<< HEAD
-  background-image: url('~assets/images/sprites/spritesmith-main-15.png');
-  background-position: -786px -424px;
-=======
-  background-image: url(/static/sprites/spritesmith-main-15.png);
-  background-position: -862px -318px;
->>>>>>> 6c65056e
-  width: 105px;
-  height: 105px;
-}
-.Mount_Head_PandaCub-Thunderstorm {
-<<<<<<< HEAD
-  background-image: url('~assets/images/sprites/spritesmith-main-15.png');
-  background-position: -786px -530px;
-=======
-  background-image: url(/static/sprites/spritesmith-main-15.png);
-  background-position: -862px -424px;
->>>>>>> 6c65056e
-  width: 105px;
-  height: 105px;
-}
-.Mount_Head_PandaCub-White {
-<<<<<<< HEAD
-  background-image: url('~assets/images/sprites/spritesmith-main-15.png');
-  background-position: -786px -636px;
-=======
-  background-image: url(/static/sprites/spritesmith-main-15.png);
-  background-position: -862px -530px;
->>>>>>> 6c65056e
-  width: 105px;
-  height: 105px;
-}
-.Mount_Head_PandaCub-Zombie {
-<<<<<<< HEAD
-  background-image: url('~assets/images/sprites/spritesmith-main-15.png');
-  background-position: 0px -756px;
-=======
-  background-image: url(/static/sprites/spritesmith-main-15.png);
-  background-position: -862px -636px;
->>>>>>> 6c65056e
-  width: 105px;
-  height: 105px;
-}
-.Mount_Head_Parrot-Base {
-<<<<<<< HEAD
-  background-image: url('~assets/images/sprites/spritesmith-main-15.png');
-  background-position: -106px -756px;
-=======
-  background-image: url(/static/sprites/spritesmith-main-15.png);
-  background-position: -862px -742px;
->>>>>>> 6c65056e
-  width: 105px;
-  height: 105px;
-}
-.Mount_Head_Parrot-CottonCandyBlue {
-<<<<<<< HEAD
-  background-image: url('~assets/images/sprites/spritesmith-main-15.png');
-  background-position: -212px -756px;
-=======
-  background-image: url(/static/sprites/spritesmith-main-15.png);
-  background-position: 0px -862px;
->>>>>>> 6c65056e
-  width: 105px;
-  height: 105px;
-}
-.Mount_Head_Parrot-CottonCandyPink {
-<<<<<<< HEAD
-  background-image: url('~assets/images/sprites/spritesmith-main-15.png');
-  background-position: -318px -756px;
-=======
-  background-image: url(/static/sprites/spritesmith-main-15.png);
-  background-position: -106px -862px;
->>>>>>> 6c65056e
-  width: 105px;
-  height: 105px;
-}
-.Mount_Head_Parrot-Desert {
-<<<<<<< HEAD
-  background-image: url('~assets/images/sprites/spritesmith-main-15.png');
-  background-position: -424px -756px;
-=======
-  background-image: url(/static/sprites/spritesmith-main-15.png);
-  background-position: -212px -862px;
->>>>>>> 6c65056e
-  width: 105px;
-  height: 105px;
-}
-.Mount_Head_Parrot-Golden {
-<<<<<<< HEAD
-  background-image: url('~assets/images/sprites/spritesmith-main-15.png');
-  background-position: -530px -756px;
-=======
-  background-image: url(/static/sprites/spritesmith-main-15.png);
-  background-position: -318px -862px;
->>>>>>> 6c65056e
-  width: 105px;
-  height: 105px;
-}
-.Mount_Head_Parrot-Red {
-<<<<<<< HEAD
-  background-image: url('~assets/images/sprites/spritesmith-main-15.png');
-  background-position: -636px -756px;
-=======
-  background-image: url(/static/sprites/spritesmith-main-15.png);
-  background-position: -424px -862px;
->>>>>>> 6c65056e
-  width: 105px;
-  height: 105px;
-}
-.Mount_Head_Parrot-Shade {
-<<<<<<< HEAD
-  background-image: url('~assets/images/sprites/spritesmith-main-15.png');
-  background-position: -742px -756px;
-=======
-  background-image: url(/static/sprites/spritesmith-main-15.png);
-  background-position: -530px -862px;
->>>>>>> 6c65056e
-  width: 105px;
-  height: 105px;
-}
-.Mount_Head_Parrot-Skeleton {
-<<<<<<< HEAD
-  background-image: url('~assets/images/sprites/spritesmith-main-15.png');
-  background-position: -892px 0px;
-=======
-  background-image: url(/static/sprites/spritesmith-main-15.png);
-  background-position: -636px -862px;
->>>>>>> 6c65056e
-  width: 105px;
-  height: 105px;
-}
-.Mount_Head_Parrot-White {
-<<<<<<< HEAD
-  background-image: url('~assets/images/sprites/spritesmith-main-15.png');
-  background-position: -892px -106px;
-=======
-  background-image: url(/static/sprites/spritesmith-main-15.png);
-  background-position: -742px -862px;
->>>>>>> 6c65056e
-  width: 105px;
-  height: 105px;
-}
-.Mount_Head_Parrot-Zombie {
-<<<<<<< HEAD
-  background-image: url('~assets/images/sprites/spritesmith-main-15.png');
-  background-position: -892px -212px;
-=======
-  background-image: url(/static/sprites/spritesmith-main-15.png);
-  background-position: -848px -862px;
->>>>>>> 6c65056e
-  width: 105px;
-  height: 105px;
-}
-.Mount_Head_Peacock-Base {
-<<<<<<< HEAD
-  background-image: url('~assets/images/sprites/spritesmith-main-15.png');
-  background-position: -892px -318px;
-=======
-  background-image: url(/static/sprites/spritesmith-main-15.png);
-  background-position: -968px 0px;
->>>>>>> 6c65056e
-  width: 105px;
-  height: 105px;
-}
-.Mount_Head_Peacock-CottonCandyBlue {
-<<<<<<< HEAD
-  background-image: url('~assets/images/sprites/spritesmith-main-15.png');
-  background-position: -892px -424px;
-=======
-  background-image: url(/static/sprites/spritesmith-main-15.png);
-  background-position: -968px -106px;
->>>>>>> 6c65056e
-  width: 105px;
-  height: 105px;
-}
-.Mount_Head_Peacock-CottonCandyPink {
-<<<<<<< HEAD
-  background-image: url('~assets/images/sprites/spritesmith-main-15.png');
-  background-position: -892px -530px;
-=======
-  background-image: url(/static/sprites/spritesmith-main-15.png);
-  background-position: -968px -212px;
->>>>>>> 6c65056e
-  width: 105px;
-  height: 105px;
-}
-.Mount_Head_Peacock-Desert {
-<<<<<<< HEAD
-  background-image: url('~assets/images/sprites/spritesmith-main-15.png');
-  background-position: -892px -636px;
-=======
-  background-image: url(/static/sprites/spritesmith-main-15.png);
-  background-position: -968px -318px;
->>>>>>> 6c65056e
-  width: 105px;
-  height: 105px;
-}
-.Mount_Head_Peacock-Golden {
-<<<<<<< HEAD
-  background-image: url('~assets/images/sprites/spritesmith-main-15.png');
-  background-position: -892px -742px;
-=======
-  background-image: url(/static/sprites/spritesmith-main-15.png);
-  background-position: -968px -424px;
->>>>>>> 6c65056e
-  width: 105px;
-  height: 105px;
-}
-.Mount_Head_Peacock-Red {
-<<<<<<< HEAD
-  background-image: url('~assets/images/sprites/spritesmith-main-15.png');
-  background-position: 0px -862px;
-=======
-  background-image: url(/static/sprites/spritesmith-main-15.png);
-  background-position: -968px -530px;
->>>>>>> 6c65056e
-  width: 105px;
-  height: 105px;
-}
-.Mount_Head_Peacock-Shade {
-<<<<<<< HEAD
-  background-image: url('~assets/images/sprites/spritesmith-main-15.png');
-  background-position: -106px -862px;
-=======
-  background-image: url(/static/sprites/spritesmith-main-15.png);
-  background-position: -968px -636px;
->>>>>>> 6c65056e
-  width: 105px;
-  height: 105px;
-}
-.Mount_Head_Peacock-Skeleton {
-<<<<<<< HEAD
-  background-image: url('~assets/images/sprites/spritesmith-main-15.png');
-  background-position: -212px -862px;
-=======
-  background-image: url(/static/sprites/spritesmith-main-15.png);
-  background-position: -968px -742px;
->>>>>>> 6c65056e
-  width: 105px;
-  height: 105px;
-}
-.Mount_Head_Peacock-White {
-<<<<<<< HEAD
-  background-image: url('~assets/images/sprites/spritesmith-main-15.png');
-  background-position: -318px -862px;
-=======
-  background-image: url(/static/sprites/spritesmith-main-15.png);
-  background-position: -968px -848px;
->>>>>>> 6c65056e
-  width: 105px;
-  height: 105px;
-}
-.Mount_Head_Peacock-Zombie {
-<<<<<<< HEAD
-  background-image: url('~assets/images/sprites/spritesmith-main-15.png');
-  background-position: -424px -862px;
-=======
-  background-image: url(/static/sprites/spritesmith-main-15.png);
-  background-position: 0px -968px;
->>>>>>> 6c65056e
-  width: 105px;
-  height: 105px;
-}
-.Mount_Head_Penguin-Base {
-<<<<<<< HEAD
-  background-image: url('~assets/images/sprites/spritesmith-main-15.png');
-  background-position: -530px -862px;
-=======
-  background-image: url(/static/sprites/spritesmith-main-15.png);
-  background-position: -106px -968px;
->>>>>>> 6c65056e
-  width: 105px;
-  height: 105px;
-}
-.Mount_Head_Penguin-CottonCandyBlue {
-<<<<<<< HEAD
-  background-image: url('~assets/images/sprites/spritesmith-main-15.png');
-  background-position: -636px -862px;
-=======
-  background-image: url(/static/sprites/spritesmith-main-15.png);
-  background-position: -212px -968px;
->>>>>>> 6c65056e
-  width: 105px;
-  height: 105px;
-}
-.Mount_Head_Penguin-CottonCandyPink {
-<<<<<<< HEAD
-  background-image: url('~assets/images/sprites/spritesmith-main-15.png');
-  background-position: -742px -862px;
-=======
-  background-image: url(/static/sprites/spritesmith-main-15.png);
-  background-position: -318px -968px;
->>>>>>> 6c65056e
-  width: 105px;
-  height: 105px;
-}
-.Mount_Head_Penguin-Desert {
-<<<<<<< HEAD
-  background-image: url('~assets/images/sprites/spritesmith-main-15.png');
-  background-position: -848px -862px;
-=======
-  background-image: url(/static/sprites/spritesmith-main-15.png);
-  background-position: -424px -968px;
->>>>>>> 6c65056e
-  width: 105px;
-  height: 105px;
-}
-.Mount_Head_Penguin-Golden {
-<<<<<<< HEAD
-  background-image: url('~assets/images/sprites/spritesmith-main-15.png');
-  background-position: -998px 0px;
-=======
-  background-image: url(/static/sprites/spritesmith-main-15.png);
-  background-position: -530px -968px;
->>>>>>> 6c65056e
-  width: 105px;
-  height: 105px;
-}
-.Mount_Head_Penguin-Red {
-<<<<<<< HEAD
-  background-image: url('~assets/images/sprites/spritesmith-main-15.png');
-  background-position: -998px -106px;
-=======
-  background-image: url(/static/sprites/spritesmith-main-15.png);
-  background-position: -636px -968px;
->>>>>>> 6c65056e
-  width: 105px;
-  height: 105px;
-}
-.Mount_Head_Penguin-Shade {
-<<<<<<< HEAD
-  background-image: url('~assets/images/sprites/spritesmith-main-15.png');
-  background-position: -998px -212px;
-=======
-  background-image: url(/static/sprites/spritesmith-main-15.png);
-  background-position: -742px -968px;
->>>>>>> 6c65056e
-  width: 105px;
-  height: 105px;
-}
-.Mount_Head_Penguin-Skeleton {
-<<<<<<< HEAD
-  background-image: url('~assets/images/sprites/spritesmith-main-15.png');
-  background-position: -998px -318px;
-=======
-  background-image: url(/static/sprites/spritesmith-main-15.png);
-  background-position: -848px -968px;
->>>>>>> 6c65056e
-  width: 105px;
-  height: 105px;
-}
-.Mount_Head_Penguin-White {
-<<<<<<< HEAD
-  background-image: url('~assets/images/sprites/spritesmith-main-15.png');
-  background-position: -998px -424px;
-=======
-  background-image: url(/static/sprites/spritesmith-main-15.png);
-  background-position: -954px -968px;
->>>>>>> 6c65056e
-  width: 105px;
-  height: 105px;
-}
-.Mount_Head_Penguin-Zombie {
-<<<<<<< HEAD
-  background-image: url('~assets/images/sprites/spritesmith-main-15.png');
-  background-position: -998px -530px;
-=======
-  background-image: url(/static/sprites/spritesmith-main-15.png);
-  background-position: -1074px 0px;
->>>>>>> 6c65056e
-  width: 105px;
-  height: 105px;
-}
-.Mount_Head_Phoenix-Base {
-<<<<<<< HEAD
-  background-image: url('~assets/images/sprites/spritesmith-main-15.png');
-  background-position: -998px -636px;
-=======
-  background-image: url(/static/sprites/spritesmith-main-15.png);
-  background-position: -1074px -106px;
->>>>>>> 6c65056e
-  width: 105px;
-  height: 105px;
-}
-.Mount_Head_Rat-Base {
-<<<<<<< HEAD
-  background-image: url('~assets/images/sprites/spritesmith-main-15.png');
-  background-position: -998px -742px;
-=======
-  background-image: url(/static/sprites/spritesmith-main-15.png);
-  background-position: -1074px -212px;
->>>>>>> 6c65056e
-  width: 105px;
-  height: 105px;
-}
-.Mount_Head_Rat-CottonCandyBlue {
-<<<<<<< HEAD
-  background-image: url('~assets/images/sprites/spritesmith-main-15.png');
-  background-position: -998px -848px;
-=======
-  background-image: url(/static/sprites/spritesmith-main-15.png);
-  background-position: -1074px -318px;
->>>>>>> 6c65056e
-  width: 105px;
-  height: 105px;
-}
-.Mount_Head_Rat-CottonCandyPink {
-<<<<<<< HEAD
-  background-image: url('~assets/images/sprites/spritesmith-main-15.png');
-  background-position: 0px -968px;
-=======
-  background-image: url(/static/sprites/spritesmith-main-15.png);
-  background-position: -1074px -424px;
->>>>>>> 6c65056e
-  width: 105px;
-  height: 105px;
-}
-.Mount_Head_Rat-Desert {
-<<<<<<< HEAD
-  background-image: url('~assets/images/sprites/spritesmith-main-15.png');
-  background-position: -106px -968px;
-=======
-  background-image: url(/static/sprites/spritesmith-main-15.png);
-  background-position: -1074px -530px;
->>>>>>> 6c65056e
-  width: 105px;
-  height: 105px;
-}
-.Mount_Head_Rat-Golden {
-<<<<<<< HEAD
-  background-image: url('~assets/images/sprites/spritesmith-main-15.png');
-  background-position: -212px -968px;
-=======
-  background-image: url(/static/sprites/spritesmith-main-15.png);
-  background-position: -1074px -636px;
->>>>>>> 6c65056e
-  width: 105px;
-  height: 105px;
-}
-.Mount_Head_Rat-Red {
-<<<<<<< HEAD
-  background-image: url('~assets/images/sprites/spritesmith-main-15.png');
-  background-position: -318px -968px;
-=======
-  background-image: url(/static/sprites/spritesmith-main-15.png);
-  background-position: -1074px -742px;
->>>>>>> 6c65056e
-  width: 105px;
-  height: 105px;
-}
-.Mount_Head_Rat-Shade {
-<<<<<<< HEAD
-  background-image: url('~assets/images/sprites/spritesmith-main-15.png');
-  background-position: -424px -968px;
-=======
-  background-image: url(/static/sprites/spritesmith-main-15.png);
-  background-position: -1074px -848px;
->>>>>>> 6c65056e
-  width: 105px;
-  height: 105px;
-}
-.Mount_Head_Rat-Skeleton {
-<<<<<<< HEAD
-  background-image: url('~assets/images/sprites/spritesmith-main-15.png');
-  background-position: -530px -968px;
-=======
-  background-image: url(/static/sprites/spritesmith-main-15.png);
-  background-position: -1074px -954px;
->>>>>>> 6c65056e
-  width: 105px;
-  height: 105px;
-}
-.Mount_Head_Rat-White {
-<<<<<<< HEAD
-  background-image: url('~assets/images/sprites/spritesmith-main-15.png');
-  background-position: -636px -968px;
-=======
-  background-image: url(/static/sprites/spritesmith-main-15.png);
-  background-position: 0px -1074px;
->>>>>>> 6c65056e
-  width: 105px;
-  height: 105px;
-}
-.Mount_Head_Rat-Zombie {
-<<<<<<< HEAD
-  background-image: url('~assets/images/sprites/spritesmith-main-15.png');
-  background-position: -742px -968px;
-=======
-  background-image: url(/static/sprites/spritesmith-main-15.png);
-  background-position: -106px -1074px;
->>>>>>> 6c65056e
-  width: 105px;
-  height: 105px;
-}
-.Mount_Head_Rock-Base {
-<<<<<<< HEAD
-  background-image: url('~assets/images/sprites/spritesmith-main-15.png');
-  background-position: -848px -968px;
-=======
-  background-image: url(/static/sprites/spritesmith-main-15.png);
-  background-position: -212px -1074px;
->>>>>>> 6c65056e
-  width: 105px;
-  height: 105px;
-}
-.Mount_Head_Rock-CottonCandyBlue {
-<<<<<<< HEAD
-  background-image: url('~assets/images/sprites/spritesmith-main-15.png');
-  background-position: -954px -968px;
-=======
-  background-image: url(/static/sprites/spritesmith-main-15.png);
-  background-position: -318px -1074px;
->>>>>>> 6c65056e
-  width: 105px;
-  height: 105px;
-}
-.Mount_Head_Rock-CottonCandyPink {
-<<<<<<< HEAD
-  background-image: url('~assets/images/sprites/spritesmith-main-15.png');
-  background-position: -1104px 0px;
-=======
-  background-image: url(/static/sprites/spritesmith-main-15.png);
-  background-position: -424px -1074px;
->>>>>>> 6c65056e
-  width: 105px;
-  height: 105px;
-}
-.Mount_Head_Rock-Desert {
-<<<<<<< HEAD
-  background-image: url('~assets/images/sprites/spritesmith-main-15.png');
-  background-position: -1104px -106px;
-=======
-  background-image: url(/static/sprites/spritesmith-main-15.png);
-  background-position: -530px -1074px;
->>>>>>> 6c65056e
-  width: 105px;
-  height: 105px;
-}
-.Mount_Head_Rock-Golden {
-<<<<<<< HEAD
-  background-image: url('~assets/images/sprites/spritesmith-main-15.png');
-  background-position: -1104px -212px;
-=======
-  background-image: url(/static/sprites/spritesmith-main-15.png);
-  background-position: -636px -1074px;
->>>>>>> 6c65056e
-  width: 105px;
-  height: 105px;
-}
-.Mount_Head_Rock-Red {
-<<<<<<< HEAD
-  background-image: url('~assets/images/sprites/spritesmith-main-15.png');
-  background-position: -1104px -318px;
-=======
-  background-image: url(/static/sprites/spritesmith-main-15.png);
-  background-position: -742px -1074px;
->>>>>>> 6c65056e
-  width: 105px;
-  height: 105px;
-}
-.Mount_Head_Rock-Shade {
-<<<<<<< HEAD
-  background-image: url('~assets/images/sprites/spritesmith-main-15.png');
-  background-position: -1104px -424px;
-=======
-  background-image: url(/static/sprites/spritesmith-main-15.png);
-  background-position: -848px -1074px;
->>>>>>> 6c65056e
-  width: 105px;
-  height: 105px;
-}
-.Mount_Head_Rock-Skeleton {
-<<<<<<< HEAD
-  background-image: url('~assets/images/sprites/spritesmith-main-15.png');
-  background-position: -1104px -530px;
-=======
-  background-image: url(/static/sprites/spritesmith-main-15.png);
-  background-position: -954px -1074px;
->>>>>>> 6c65056e
-  width: 105px;
-  height: 105px;
-}
-.Mount_Head_Rock-White {
-<<<<<<< HEAD
-  background-image: url('~assets/images/sprites/spritesmith-main-15.png');
-  background-position: -1104px -636px;
-=======
-  background-image: url(/static/sprites/spritesmith-main-15.png);
-  background-position: -1060px -1074px;
->>>>>>> 6c65056e
   width: 105px;
   height: 105px;
 }
 .Mount_Head_Rock-Zombie {
-<<<<<<< HEAD
-  background-image: url('~assets/images/sprites/spritesmith-main-15.png');
-  background-position: -1104px -742px;
-=======
   background-image: url(/static/sprites/spritesmith-main-15.png);
   background-position: -1180px 0px;
->>>>>>> 6c65056e
   width: 105px;
   height: 105px;
 }
 .Mount_Head_Rooster-Base {
-<<<<<<< HEAD
-  background-image: url('~assets/images/sprites/spritesmith-main-15.png');
-  background-position: -1104px -848px;
-=======
   background-image: url(/static/sprites/spritesmith-main-15.png);
   background-position: -1180px -106px;
->>>>>>> 6c65056e
   width: 105px;
   height: 105px;
 }
 .Mount_Head_Rooster-CottonCandyBlue {
-<<<<<<< HEAD
-  background-image: url('~assets/images/sprites/spritesmith-main-15.png');
-  background-position: -1104px -954px;
-=======
   background-image: url(/static/sprites/spritesmith-main-15.png);
   background-position: -1180px -212px;
->>>>>>> 6c65056e
   width: 105px;
   height: 105px;
 }
 .Mount_Head_Rooster-CottonCandyPink {
-<<<<<<< HEAD
-  background-image: url('~assets/images/sprites/spritesmith-main-15.png');
-  background-position: 0px -1074px;
-=======
   background-image: url(/static/sprites/spritesmith-main-15.png);
   background-position: -1180px -318px;
->>>>>>> 6c65056e
   width: 105px;
   height: 105px;
 }
 .Mount_Head_Rooster-Desert {
-<<<<<<< HEAD
-  background-image: url('~assets/images/sprites/spritesmith-main-15.png');
-  background-position: -106px -1074px;
-=======
   background-image: url(/static/sprites/spritesmith-main-15.png);
   background-position: -1180px -424px;
->>>>>>> 6c65056e
   width: 105px;
   height: 105px;
 }
 .Mount_Head_Rooster-Golden {
-<<<<<<< HEAD
-  background-image: url('~assets/images/sprites/spritesmith-main-15.png');
-  background-position: -212px -1074px;
-=======
   background-image: url(/static/sprites/spritesmith-main-15.png);
   background-position: -1180px -530px;
->>>>>>> 6c65056e
   width: 105px;
   height: 105px;
 }
 .Mount_Head_Rooster-Red {
-<<<<<<< HEAD
-  background-image: url('~assets/images/sprites/spritesmith-main-15.png');
-  background-position: -318px -1074px;
-=======
   background-image: url(/static/sprites/spritesmith-main-15.png);
   background-position: -1180px -636px;
->>>>>>> 6c65056e
   width: 105px;
   height: 105px;
 }
 .Mount_Head_Rooster-Shade {
-<<<<<<< HEAD
-  background-image: url('~assets/images/sprites/spritesmith-main-15.png');
-  background-position: -424px -1074px;
-=======
   background-image: url(/static/sprites/spritesmith-main-15.png);
   background-position: -636px -1604px;
->>>>>>> 6c65056e
   width: 105px;
   height: 105px;
 }
 .Mount_Head_Rooster-Skeleton {
-<<<<<<< HEAD
-  background-image: url('~assets/images/sprites/spritesmith-main-15.png');
-  background-position: -530px -1074px;
-=======
   background-image: url(/static/sprites/spritesmith-main-15.png);
   background-position: -1180px -848px;
->>>>>>> 6c65056e
   width: 105px;
   height: 105px;
 }
 .Mount_Head_Rooster-White {
-<<<<<<< HEAD
-  background-image: url('~assets/images/sprites/spritesmith-main-15.png');
-  background-position: -636px -1074px;
-=======
   background-image: url(/static/sprites/spritesmith-main-15.png);
   background-position: -1180px -954px;
->>>>>>> 6c65056e
   width: 105px;
   height: 105px;
 }
 .Mount_Head_Rooster-Zombie {
-<<<<<<< HEAD
-  background-image: url('~assets/images/sprites/spritesmith-main-15.png');
-  background-position: -742px -1074px;
-=======
   background-image: url(/static/sprites/spritesmith-main-15.png);
   background-position: -1180px -1060px;
->>>>>>> 6c65056e
   width: 105px;
   height: 105px;
 }
 .Mount_Head_Sabretooth-Base {
-<<<<<<< HEAD
-  background-image: url('~assets/images/sprites/spritesmith-main-15.png');
-  background-position: -408px -136px;
-=======
   background-image: url(/static/sprites/spritesmith-main-15.png);
   background-position: 0px -272px;
->>>>>>> 6c65056e
   width: 135px;
   height: 135px;
 }
 .Mount_Head_Sabretooth-CottonCandyBlue {
-  background-image: url('~assets/images/sprites/spritesmith-main-15.png');
+  background-image: url(/static/sprites/spritesmith-main-15.png);
   background-position: 0px -136px;
   width: 135px;
   height: 135px;
 }
 .Mount_Head_Sabretooth-CottonCandyPink {
-  background-image: url('~assets/images/sprites/spritesmith-main-15.png');
+  background-image: url(/static/sprites/spritesmith-main-15.png);
   background-position: -136px -136px;
   width: 135px;
   height: 135px;
 }
 .Mount_Head_Sabretooth-Desert {
-  background-image: url('~assets/images/sprites/spritesmith-main-15.png');
+  background-image: url(/static/sprites/spritesmith-main-15.png);
   background-position: -272px 0px;
   width: 135px;
   height: 135px;
 }
 .Mount_Head_Sabretooth-Golden {
-  background-image: url('~assets/images/sprites/spritesmith-main-15.png');
+  background-image: url(/static/sprites/spritesmith-main-15.png);
   background-position: -272px -136px;
   width: 135px;
   height: 135px;
 }
 .Mount_Head_Sabretooth-Red {
-<<<<<<< HEAD
-  background-image: url('~assets/images/sprites/spritesmith-main-15.png');
-  background-position: 0px -272px;
-=======
   background-image: url(/static/sprites/spritesmith-main-15.png);
   background-position: 0px 0px;
->>>>>>> 6c65056e
   width: 135px;
   height: 135px;
 }
 .Mount_Head_Sabretooth-Shade {
-  background-image: url('~assets/images/sprites/spritesmith-main-15.png');
+  background-image: url(/static/sprites/spritesmith-main-15.png);
   background-position: -136px -272px;
   width: 135px;
   height: 135px;
 }
 .Mount_Head_Sabretooth-Skeleton {
-  background-image: url('~assets/images/sprites/spritesmith-main-15.png');
+  background-image: url(/static/sprites/spritesmith-main-15.png);
   background-position: -272px -272px;
   width: 135px;
   height: 135px;
 }
 .Mount_Head_Sabretooth-White {
-  background-image: url('~assets/images/sprites/spritesmith-main-15.png');
+  background-image: url(/static/sprites/spritesmith-main-15.png);
   background-position: -408px 0px;
   width: 135px;
   height: 135px;
 }
 .Mount_Head_Sabretooth-Zombie {
-<<<<<<< HEAD
-  background-image: url('~assets/images/sprites/spritesmith-main-15.png');
-  background-position: -136px 0px;
-=======
   background-image: url(/static/sprites/spritesmith-main-15.png);
   background-position: -408px -136px;
->>>>>>> 6c65056e
   width: 135px;
   height: 135px;
 }
 .Mount_Head_Seahorse-Base {
-<<<<<<< HEAD
-  background-image: url('~assets/images/sprites/spritesmith-main-15.png');
-  background-position: -1210px -742px;
-=======
   background-image: url(/static/sprites/spritesmith-main-15.png);
   background-position: -1060px -1180px;
->>>>>>> 6c65056e
   width: 105px;
   height: 105px;
 }
 .Mount_Head_Seahorse-CottonCandyBlue {
-<<<<<<< HEAD
-  background-image: url('~assets/images/sprites/spritesmith-main-15.png');
-  background-position: -1210px -848px;
-=======
   background-image: url(/static/sprites/spritesmith-main-15.png);
   background-position: -1166px -1180px;
->>>>>>> 6c65056e
   width: 105px;
   height: 105px;
 }
 .Mount_Head_Seahorse-CottonCandyPink {
-<<<<<<< HEAD
-  background-image: url('~assets/images/sprites/spritesmith-main-15.png');
-  background-position: -1210px -954px;
-=======
   background-image: url(/static/sprites/spritesmith-main-15.png);
   background-position: -1286px 0px;
->>>>>>> 6c65056e
   width: 105px;
   height: 105px;
 }
 .Mount_Head_Seahorse-Desert {
-<<<<<<< HEAD
-  background-image: url('~assets/images/sprites/spritesmith-main-15.png');
-  background-position: -1210px -1060px;
-=======
   background-image: url(/static/sprites/spritesmith-main-15.png);
   background-position: -1286px -106px;
->>>>>>> 6c65056e
   width: 105px;
   height: 105px;
 }
 .Mount_Head_Seahorse-Golden {
-<<<<<<< HEAD
-  background-image: url('~assets/images/sprites/spritesmith-main-15.png');
-  background-position: 0px -1180px;
-=======
   background-image: url(/static/sprites/spritesmith-main-15.png);
   background-position: -1286px -212px;
->>>>>>> 6c65056e
   width: 105px;
   height: 105px;
 }
 .Mount_Head_Seahorse-Red {
-<<<<<<< HEAD
-  background-image: url('~assets/images/sprites/spritesmith-main-15.png');
-  background-position: -106px -1180px;
-=======
   background-image: url(/static/sprites/spritesmith-main-15.png);
   background-position: -1286px -318px;
->>>>>>> 6c65056e
   width: 105px;
   height: 105px;
 }
 .Mount_Head_Seahorse-Shade {
-<<<<<<< HEAD
-  background-image: url('~assets/images/sprites/spritesmith-main-15.png');
-  background-position: -212px -1180px;
-=======
   background-image: url(/static/sprites/spritesmith-main-15.png);
   background-position: -1286px -424px;
->>>>>>> 6c65056e
   width: 105px;
   height: 105px;
 }
 .Mount_Head_Seahorse-Skeleton {
-<<<<<<< HEAD
-  background-image: url('~assets/images/sprites/spritesmith-main-15.png');
-  background-position: -318px -1180px;
-=======
   background-image: url(/static/sprites/spritesmith-main-15.png);
   background-position: -1286px -530px;
->>>>>>> 6c65056e
   width: 105px;
   height: 105px;
 }
 .Mount_Head_Seahorse-White {
-<<<<<<< HEAD
-  background-image: url('~assets/images/sprites/spritesmith-main-15.png');
-  background-position: -424px -1180px;
-=======
   background-image: url(/static/sprites/spritesmith-main-15.png);
   background-position: -1286px -636px;
->>>>>>> 6c65056e
   width: 105px;
   height: 105px;
 }
 .Mount_Head_Seahorse-Zombie {
-<<<<<<< HEAD
-  background-image: url('~assets/images/sprites/spritesmith-main-15.png');
-  background-position: -530px -1180px;
-=======
   background-image: url(/static/sprites/spritesmith-main-15.png);
   background-position: -1286px -742px;
->>>>>>> 6c65056e
   width: 105px;
   height: 105px;
 }
 .Mount_Head_Sheep-Base {
-<<<<<<< HEAD
-  background-image: url('~assets/images/sprites/spritesmith-main-15.png');
-  background-position: -636px -1180px;
-=======
   background-image: url(/static/sprites/spritesmith-main-15.png);
   background-position: -1286px -848px;
->>>>>>> 6c65056e
   width: 105px;
   height: 105px;
 }
 .Mount_Head_Sheep-CottonCandyBlue {
-<<<<<<< HEAD
-  background-image: url('~assets/images/sprites/spritesmith-main-15.png');
-  background-position: -742px -1180px;
-=======
   background-image: url(/static/sprites/spritesmith-main-15.png);
   background-position: -1286px -954px;
->>>>>>> 6c65056e
   width: 105px;
   height: 105px;
 }
 .Mount_Head_Sheep-CottonCandyPink {
-<<<<<<< HEAD
-  background-image: url('~assets/images/sprites/spritesmith-main-15.png');
-  background-position: -848px -1180px;
-=======
   background-image: url(/static/sprites/spritesmith-main-15.png);
   background-position: -1286px -1060px;
->>>>>>> 6c65056e
   width: 105px;
   height: 105px;
 }
 .Mount_Head_Sheep-Desert {
-<<<<<<< HEAD
-  background-image: url('~assets/images/sprites/spritesmith-main-15.png');
-  background-position: -954px -1180px;
-=======
   background-image: url(/static/sprites/spritesmith-main-15.png);
   background-position: -1286px -1166px;
->>>>>>> 6c65056e
   width: 105px;
   height: 105px;
 }
 .Mount_Head_Sheep-Golden {
-<<<<<<< HEAD
-  background-image: url('~assets/images/sprites/spritesmith-main-15.png');
-  background-position: -1060px -1180px;
-=======
   background-image: url(/static/sprites/spritesmith-main-15.png);
   background-position: 0px -1286px;
->>>>>>> 6c65056e
   width: 105px;
   height: 105px;
 }
 .Mount_Head_Sheep-Red {
-<<<<<<< HEAD
-  background-image: url('~assets/images/sprites/spritesmith-main-15.png');
-  background-position: -1166px -1180px;
-=======
   background-image: url(/static/sprites/spritesmith-main-15.png);
   background-position: -106px -1286px;
->>>>>>> 6c65056e
   width: 105px;
   height: 105px;
 }
 .Mount_Head_Sheep-Shade {
-<<<<<<< HEAD
-  background-image: url('~assets/images/sprites/spritesmith-main-15.png');
-  background-position: -1316px 0px;
-=======
   background-image: url(/static/sprites/spritesmith-main-15.png);
   background-position: -212px -1286px;
->>>>>>> 6c65056e
   width: 105px;
   height: 105px;
 }
 .Mount_Head_Sheep-Skeleton {
-<<<<<<< HEAD
-  background-image: url('~assets/images/sprites/spritesmith-main-15.png');
-  background-position: -1316px -106px;
-=======
   background-image: url(/static/sprites/spritesmith-main-15.png);
   background-position: -318px -1286px;
->>>>>>> 6c65056e
   width: 105px;
   height: 105px;
 }
 .Mount_Head_Sheep-White {
-<<<<<<< HEAD
-  background-image: url('~assets/images/sprites/spritesmith-main-15.png');
-  background-position: -1316px -212px;
-=======
   background-image: url(/static/sprites/spritesmith-main-15.png);
   background-position: -424px -1286px;
->>>>>>> 6c65056e
   width: 105px;
   height: 105px;
 }
 .Mount_Head_Sheep-Zombie {
-<<<<<<< HEAD
-  background-image: url('~assets/images/sprites/spritesmith-main-15.png');
-  background-position: -1316px -318px;
-=======
   background-image: url(/static/sprites/spritesmith-main-15.png);
   background-position: -530px -1286px;
->>>>>>> 6c65056e
   width: 105px;
   height: 105px;
 }
 .Mount_Head_Slime-Base {
-<<<<<<< HEAD
-  background-image: url('~assets/images/sprites/spritesmith-main-15.png');
-  background-position: -1316px -424px;
-=======
   background-image: url(/static/sprites/spritesmith-main-15.png);
   background-position: -636px -1286px;
->>>>>>> 6c65056e
   width: 105px;
   height: 105px;
 }
 .Mount_Head_Slime-CottonCandyBlue {
-<<<<<<< HEAD
-  background-image: url('~assets/images/sprites/spritesmith-main-15.png');
-  background-position: -1316px -530px;
-=======
   background-image: url(/static/sprites/spritesmith-main-15.png);
   background-position: -742px -1286px;
->>>>>>> 6c65056e
   width: 105px;
   height: 105px;
 }
 .Mount_Head_Slime-CottonCandyPink {
-<<<<<<< HEAD
-  background-image: url('~assets/images/sprites/spritesmith-main-15.png');
-  background-position: -1316px -636px;
-=======
   background-image: url(/static/sprites/spritesmith-main-15.png);
   background-position: -848px -1286px;
->>>>>>> 6c65056e
   width: 105px;
   height: 105px;
 }
 .Mount_Head_Slime-Desert {
-<<<<<<< HEAD
-  background-image: url('~assets/images/sprites/spritesmith-main-15.png');
-  background-position: -1316px -742px;
-=======
   background-image: url(/static/sprites/spritesmith-main-15.png);
   background-position: -954px -1286px;
->>>>>>> 6c65056e
   width: 105px;
   height: 105px;
 }
 .Mount_Head_Slime-Golden {
-<<<<<<< HEAD
-  background-image: url('~assets/images/sprites/spritesmith-main-15.png');
-  background-position: -1316px -848px;
-=======
   background-image: url(/static/sprites/spritesmith-main-15.png);
   background-position: -1060px -1286px;
->>>>>>> 6c65056e
   width: 105px;
   height: 105px;
 }
 .Mount_Head_Slime-Red {
-<<<<<<< HEAD
-  background-image: url('~assets/images/sprites/spritesmith-main-15.png');
-  background-position: -1316px -954px;
-=======
   background-image: url(/static/sprites/spritesmith-main-15.png);
   background-position: -1166px -1286px;
->>>>>>> 6c65056e
   width: 105px;
   height: 105px;
 }
 .Mount_Head_Slime-Shade {
-<<<<<<< HEAD
-  background-image: url('~assets/images/sprites/spritesmith-main-15.png');
-  background-position: -1316px -1060px;
-=======
   background-image: url(/static/sprites/spritesmith-main-15.png);
   background-position: -1272px -1286px;
->>>>>>> 6c65056e
   width: 105px;
   height: 105px;
 }
 .Mount_Head_Slime-Skeleton {
-<<<<<<< HEAD
-  background-image: url('~assets/images/sprites/spritesmith-main-15.png');
-  background-position: -1316px -1166px;
-=======
   background-image: url(/static/sprites/spritesmith-main-15.png);
   background-position: -1392px 0px;
->>>>>>> 6c65056e
   width: 105px;
   height: 105px;
 }
 .Mount_Head_Slime-White {
-<<<<<<< HEAD
-  background-image: url('~assets/images/sprites/spritesmith-main-15.png');
-  background-position: 0px -1286px;
-=======
   background-image: url(/static/sprites/spritesmith-main-15.png);
   background-position: -1392px -106px;
->>>>>>> 6c65056e
   width: 105px;
   height: 105px;
 }
 .Mount_Head_Slime-Zombie {
-<<<<<<< HEAD
-  background-image: url('~assets/images/sprites/spritesmith-main-15.png');
-  background-position: -106px -1286px;
-=======
   background-image: url(/static/sprites/spritesmith-main-15.png);
   background-position: -1392px -212px;
->>>>>>> 6c65056e
   width: 105px;
   height: 105px;
 }
 .Mount_Head_Sloth-Base {
-<<<<<<< HEAD
-  background-image: url('~assets/images/sprites/spritesmith-main-15.png');
-  background-position: -212px -1286px;
-=======
   background-image: url(/static/sprites/spritesmith-main-15.png);
   background-position: -1392px -318px;
->>>>>>> 6c65056e
   width: 105px;
   height: 105px;
 }
 .Mount_Head_Sloth-CottonCandyBlue {
-<<<<<<< HEAD
-  background-image: url('~assets/images/sprites/spritesmith-main-15.png');
-  background-position: -318px -1286px;
-=======
   background-image: url(/static/sprites/spritesmith-main-15.png);
   background-position: -1392px -424px;
->>>>>>> 6c65056e
   width: 105px;
   height: 105px;
 }
 .Mount_Head_Sloth-CottonCandyPink {
-<<<<<<< HEAD
-  background-image: url('~assets/images/sprites/spritesmith-main-15.png');
-  background-position: -424px -1286px;
-=======
   background-image: url(/static/sprites/spritesmith-main-15.png);
   background-position: -1392px -530px;
->>>>>>> 6c65056e
   width: 105px;
   height: 105px;
 }
 .Mount_Head_Sloth-Desert {
-<<<<<<< HEAD
-  background-image: url('~assets/images/sprites/spritesmith-main-15.png');
-  background-position: -530px -1286px;
-=======
   background-image: url(/static/sprites/spritesmith-main-15.png);
   background-position: -1392px -636px;
->>>>>>> 6c65056e
   width: 105px;
   height: 105px;
 }
 .Mount_Head_Sloth-Golden {
-<<<<<<< HEAD
-  background-image: url('~assets/images/sprites/spritesmith-main-15.png');
-  background-position: -636px -1286px;
-=======
   background-image: url(/static/sprites/spritesmith-main-15.png);
   background-position: -1392px -742px;
->>>>>>> 6c65056e
   width: 105px;
   height: 105px;
 }
 .Mount_Head_Sloth-Red {
-<<<<<<< HEAD
-  background-image: url('~assets/images/sprites/spritesmith-main-15.png');
-  background-position: -742px -1286px;
-=======
   background-image: url(/static/sprites/spritesmith-main-15.png);
   background-position: -1392px -848px;
->>>>>>> 6c65056e
   width: 105px;
   height: 105px;
 }
 .Mount_Head_Sloth-Shade {
-<<<<<<< HEAD
-  background-image: url('~assets/images/sprites/spritesmith-main-15.png');
-  background-position: -848px -1286px;
-=======
   background-image: url(/static/sprites/spritesmith-main-15.png);
   background-position: -1392px -954px;
->>>>>>> 6c65056e
   width: 105px;
   height: 105px;
 }
 .Mount_Head_Sloth-Skeleton {
-<<<<<<< HEAD
-  background-image: url('~assets/images/sprites/spritesmith-main-15.png');
-  background-position: -954px -1286px;
-=======
   background-image: url(/static/sprites/spritesmith-main-15.png);
   background-position: -1392px -1060px;
->>>>>>> 6c65056e
   width: 105px;
   height: 105px;
 }
 .Mount_Head_Sloth-White {
-<<<<<<< HEAD
-  background-image: url('~assets/images/sprites/spritesmith-main-15.png');
-  background-position: -1060px -1286px;
-=======
   background-image: url(/static/sprites/spritesmith-main-15.png);
   background-position: -1392px -1166px;
->>>>>>> 6c65056e
   width: 105px;
   height: 105px;
 }
 .Mount_Head_Sloth-Zombie {
-<<<<<<< HEAD
-  background-image: url('~assets/images/sprites/spritesmith-main-15.png');
-  background-position: -1166px -1286px;
-=======
   background-image: url(/static/sprites/spritesmith-main-15.png);
   background-position: -1392px -1272px;
->>>>>>> 6c65056e
   width: 105px;
   height: 105px;
 }
 .Mount_Head_Snail-Base {
-<<<<<<< HEAD
-  background-image: url('~assets/images/sprites/spritesmith-main-15.png');
-  background-position: -1272px -1286px;
-=======
   background-image: url(/static/sprites/spritesmith-main-15.png);
   background-position: 0px -1392px;
->>>>>>> 6c65056e
   width: 105px;
   height: 105px;
 }
 .Mount_Head_Snail-CottonCandyBlue {
-<<<<<<< HEAD
-  background-image: url('~assets/images/sprites/spritesmith-main-15.png');
-  background-position: -1422px 0px;
-=======
   background-image: url(/static/sprites/spritesmith-main-15.png);
   background-position: -106px -1392px;
->>>>>>> 6c65056e
   width: 105px;
   height: 105px;
 }
 .Mount_Head_Snail-CottonCandyPink {
-<<<<<<< HEAD
-  background-image: url('~assets/images/sprites/spritesmith-main-15.png');
-  background-position: -1422px -106px;
-=======
   background-image: url(/static/sprites/spritesmith-main-15.png);
   background-position: -212px -1392px;
->>>>>>> 6c65056e
   width: 105px;
   height: 105px;
 }
 .Mount_Head_Snail-Desert {
-<<<<<<< HEAD
-  background-image: url('~assets/images/sprites/spritesmith-main-15.png');
-  background-position: -1422px -212px;
-=======
   background-image: url(/static/sprites/spritesmith-main-15.png);
   background-position: -318px -1392px;
->>>>>>> 6c65056e
   width: 105px;
   height: 105px;
 }
 .Mount_Head_Snail-Golden {
-<<<<<<< HEAD
-  background-image: url('~assets/images/sprites/spritesmith-main-15.png');
-  background-position: -1422px -318px;
-=======
   background-image: url(/static/sprites/spritesmith-main-15.png);
   background-position: -424px -1392px;
->>>>>>> 6c65056e
   width: 105px;
   height: 105px;
 }
 .Mount_Head_Snail-Red {
-<<<<<<< HEAD
-  background-image: url('~assets/images/sprites/spritesmith-main-15.png');
-  background-position: -1422px -424px;
-=======
   background-image: url(/static/sprites/spritesmith-main-15.png);
   background-position: -530px -1392px;
->>>>>>> 6c65056e
   width: 105px;
   height: 105px;
 }
 .Mount_Head_Snail-Shade {
-<<<<<<< HEAD
-  background-image: url('~assets/images/sprites/spritesmith-main-15.png');
-  background-position: -1422px -530px;
-=======
   background-image: url(/static/sprites/spritesmith-main-15.png);
   background-position: -636px -1392px;
->>>>>>> 6c65056e
   width: 105px;
   height: 105px;
 }
 .Mount_Head_Snail-Skeleton {
-<<<<<<< HEAD
-  background-image: url('~assets/images/sprites/spritesmith-main-15.png');
-  background-position: -1422px -636px;
-=======
   background-image: url(/static/sprites/spritesmith-main-15.png);
   background-position: -742px -1392px;
->>>>>>> 6c65056e
   width: 105px;
   height: 105px;
 }
 .Mount_Head_Snail-White {
-<<<<<<< HEAD
-  background-image: url('~assets/images/sprites/spritesmith-main-15.png');
-  background-position: -1422px -742px;
-=======
   background-image: url(/static/sprites/spritesmith-main-15.png);
   background-position: -848px -1392px;
->>>>>>> 6c65056e
   width: 105px;
   height: 105px;
 }
 .Mount_Head_Snail-Zombie {
-<<<<<<< HEAD
-  background-image: url('~assets/images/sprites/spritesmith-main-15.png');
-  background-position: -1422px -848px;
-=======
   background-image: url(/static/sprites/spritesmith-main-15.png);
   background-position: -954px -1392px;
->>>>>>> 6c65056e
   width: 105px;
   height: 105px;
 }
 .Mount_Head_Snake-Base {
-<<<<<<< HEAD
-  background-image: url('~assets/images/sprites/spritesmith-main-15.png');
-  background-position: -1422px -954px;
-=======
   background-image: url(/static/sprites/spritesmith-main-15.png);
   background-position: -1060px -1392px;
->>>>>>> 6c65056e
   width: 105px;
   height: 105px;
 }
 .Mount_Head_Snake-CottonCandyBlue {
-<<<<<<< HEAD
-  background-image: url('~assets/images/sprites/spritesmith-main-15.png');
-  background-position: -1422px -1060px;
-=======
   background-image: url(/static/sprites/spritesmith-main-15.png);
   background-position: -1166px -1392px;
->>>>>>> 6c65056e
   width: 105px;
   height: 105px;
 }
 .Mount_Head_Snake-CottonCandyPink {
-<<<<<<< HEAD
-  background-image: url('~assets/images/sprites/spritesmith-main-15.png');
-  background-position: -1422px -1166px;
-=======
   background-image: url(/static/sprites/spritesmith-main-15.png);
   background-position: -1272px -1392px;
->>>>>>> 6c65056e
   width: 105px;
   height: 105px;
 }
 .Mount_Head_Snake-Desert {
-<<<<<<< HEAD
-  background-image: url('~assets/images/sprites/spritesmith-main-15.png');
-  background-position: -1422px -1272px;
-=======
   background-image: url(/static/sprites/spritesmith-main-15.png);
   background-position: -1378px -1392px;
->>>>>>> 6c65056e
   width: 105px;
   height: 105px;
 }
 .Mount_Head_Snake-Golden {
-<<<<<<< HEAD
-  background-image: url('~assets/images/sprites/spritesmith-main-15.png');
-  background-position: 0px -1392px;
-=======
   background-image: url(/static/sprites/spritesmith-main-15.png);
   background-position: -1498px 0px;
->>>>>>> 6c65056e
   width: 105px;
   height: 105px;
 }
 .Mount_Head_Snake-Red {
-<<<<<<< HEAD
-  background-image: url('~assets/images/sprites/spritesmith-main-15.png');
-  background-position: -106px -1392px;
-=======
   background-image: url(/static/sprites/spritesmith-main-15.png);
   background-position: -1498px -106px;
->>>>>>> 6c65056e
   width: 105px;
   height: 105px;
 }
 .Mount_Head_Snake-Shade {
-<<<<<<< HEAD
-  background-image: url('~assets/images/sprites/spritesmith-main-15.png');
-  background-position: -212px -1392px;
-=======
   background-image: url(/static/sprites/spritesmith-main-15.png);
   background-position: -1498px -212px;
->>>>>>> 6c65056e
   width: 105px;
   height: 105px;
 }
 .Mount_Head_Snake-Skeleton {
-<<<<<<< HEAD
-  background-image: url('~assets/images/sprites/spritesmith-main-15.png');
-  background-position: -318px -1392px;
-=======
   background-image: url(/static/sprites/spritesmith-main-15.png);
   background-position: -1498px -318px;
->>>>>>> 6c65056e
   width: 105px;
   height: 105px;
 }
 .Mount_Head_Snake-White {
-<<<<<<< HEAD
-  background-image: url('~assets/images/sprites/spritesmith-main-15.png');
-  background-position: -424px -1392px;
-=======
   background-image: url(/static/sprites/spritesmith-main-15.png);
   background-position: -1498px -424px;
->>>>>>> 6c65056e
   width: 105px;
   height: 105px;
 }
 .Mount_Head_Snake-Zombie {
-<<<<<<< HEAD
-  background-image: url('~assets/images/sprites/spritesmith-main-15.png');
-  background-position: -530px -1392px;
-=======
   background-image: url(/static/sprites/spritesmith-main-15.png);
   background-position: -1498px -530px;
->>>>>>> 6c65056e
   width: 105px;
   height: 105px;
 }
 .Mount_Head_Spider-Base {
-<<<<<<< HEAD
-  background-image: url('~assets/images/sprites/spritesmith-main-15.png');
-  background-position: -636px -1392px;
-=======
   background-image: url(/static/sprites/spritesmith-main-15.png);
   background-position: -1498px -636px;
->>>>>>> 6c65056e
   width: 105px;
   height: 105px;
 }
 .Mount_Head_Spider-CottonCandyBlue {
-<<<<<<< HEAD
-  background-image: url('~assets/images/sprites/spritesmith-main-15.png');
-  background-position: -742px -1392px;
-=======
   background-image: url(/static/sprites/spritesmith-main-15.png);
   background-position: -1498px -742px;
->>>>>>> 6c65056e
   width: 105px;
   height: 105px;
 }
 .Mount_Head_Spider-CottonCandyPink {
-<<<<<<< HEAD
-  background-image: url('~assets/images/sprites/spritesmith-main-15.png');
-  background-position: -848px -1392px;
-=======
   background-image: url(/static/sprites/spritesmith-main-15.png);
   background-position: -1498px -848px;
->>>>>>> 6c65056e
   width: 105px;
   height: 105px;
 }
 .Mount_Head_Spider-Desert {
-<<<<<<< HEAD
-  background-image: url('~assets/images/sprites/spritesmith-main-15.png');
-  background-position: -954px -1392px;
-=======
   background-image: url(/static/sprites/spritesmith-main-15.png);
   background-position: -1498px -954px;
->>>>>>> 6c65056e
   width: 105px;
   height: 105px;
 }
 .Mount_Head_Spider-Golden {
-<<<<<<< HEAD
-  background-image: url('~assets/images/sprites/spritesmith-main-15.png');
-  background-position: -1060px -1392px;
-=======
   background-image: url(/static/sprites/spritesmith-main-15.png);
   background-position: -1498px -1060px;
->>>>>>> 6c65056e
   width: 105px;
   height: 105px;
 }
 .Mount_Head_Spider-Red {
-<<<<<<< HEAD
-  background-image: url('~assets/images/sprites/spritesmith-main-15.png');
-  background-position: -1166px -1392px;
-=======
   background-image: url(/static/sprites/spritesmith-main-15.png);
   background-position: -1498px -1166px;
->>>>>>> 6c65056e
   width: 105px;
   height: 105px;
 }
 .Mount_Head_Spider-Shade {
-<<<<<<< HEAD
-  background-image: url('~assets/images/sprites/spritesmith-main-15.png');
-  background-position: -1272px -1392px;
-=======
   background-image: url(/static/sprites/spritesmith-main-15.png);
   background-position: -1498px -1272px;
->>>>>>> 6c65056e
   width: 105px;
   height: 105px;
 }
 .Mount_Head_Spider-Skeleton {
-<<<<<<< HEAD
-  background-image: url('~assets/images/sprites/spritesmith-main-15.png');
-  background-position: -1378px -1392px;
-=======
   background-image: url(/static/sprites/spritesmith-main-15.png);
   background-position: -1498px -1378px;
->>>>>>> 6c65056e
   width: 105px;
   height: 105px;
 }
 .Mount_Head_Spider-White {
-<<<<<<< HEAD
-  background-image: url('~assets/images/sprites/spritesmith-main-15.png');
-  background-position: -1528px 0px;
-=======
   background-image: url(/static/sprites/spritesmith-main-15.png);
   background-position: 0px -1498px;
->>>>>>> 6c65056e
   width: 105px;
   height: 105px;
 }
 .Mount_Head_Spider-Zombie {
-<<<<<<< HEAD
-  background-image: url('~assets/images/sprites/spritesmith-main-15.png');
-  background-position: -1528px -106px;
-=======
   background-image: url(/static/sprites/spritesmith-main-15.png);
   background-position: -106px -1498px;
->>>>>>> 6c65056e
   width: 105px;
   height: 105px;
 }
 .Mount_Head_TRex-Base {
-<<<<<<< HEAD
-  background-image: url('~assets/images/sprites/spritesmith-main-15.png');
-  background-position: 0px 0px;
-  width: 135px;
-  height: 135px;
-}
-.Mount_Head_TRex-CottonCandyBlue {
-  background-image: url('~assets/images/sprites/spritesmith-main-15.png');
-=======
-  background-image: url(/static/sprites/spritesmith-main-15.png);
->>>>>>> 6c65056e
+  background-image: url(/static/sprites/spritesmith-main-15.png);
   background-position: -408px -272px;
   width: 135px;
   height: 135px;
 }
-<<<<<<< HEAD
-.Mount_Head_TRex-CottonCandyPink {
-  background-image: url('~assets/images/sprites/spritesmith-main-15.png');
-=======
 .Mount_Head_TRex-CottonCandyBlue {
   background-image: url(/static/sprites/spritesmith-main-15.png);
->>>>>>> 6c65056e
   background-position: 0px -408px;
   width: 135px;
   height: 135px;
 }
-<<<<<<< HEAD
-.Mount_Head_TRex-Desert {
-  background-image: url('~assets/images/sprites/spritesmith-main-15.png');
-  background-position: -136px -408px;
+.Mount_Head_TRex-CottonCandyPink {
+  background-image: url(/static/sprites/spritesmith-main-15.png);
+  background-position: -136px 0px;
   width: 135px;
   height: 135px;
 }
-.Mount_Head_TRex-Golden {
-  background-image: url('~assets/images/sprites/spritesmith-main-15.png');
-  background-position: -272px -408px;
-  width: 135px;
-  height: 135px;
-}
-.Mount_Head_TRex-Red {
-  background-image: url('~assets/images/sprites/spritesmith-main-15.png');
-  background-position: -408px -408px;
-  width: 135px;
-  height: 135px;
-}
-.Mount_Head_TRex-Shade {
-  background-image: url('~assets/images/sprites/spritesmith-main-15.png');
-  background-position: -544px 0px;
-  width: 135px;
-  height: 135px;
-}
-.Mount_Head_TRex-Skeleton {
-  background-image: url('~assets/images/sprites/spritesmith-main-15.png');
-  background-position: -544px -136px;
-  width: 135px;
-  height: 135px;
-}
-.Mount_Head_TRex-White {
-  background-image: url('~assets/images/sprites/spritesmith-main-15.png');
-  background-position: -544px -272px;
-  width: 135px;
-  height: 135px;
-}
-.Mount_Head_TRex-Zombie {
-  background-image: url('~assets/images/sprites/spritesmith-main-15.png');
-  background-position: -544px -408px;
-=======
-.Mount_Head_TRex-CottonCandyPink {
-  background-image: url(/static/sprites/spritesmith-main-15.png);
-  background-position: -136px 0px;
->>>>>>> 6c65056e
-  width: 135px;
-  height: 135px;
-}
 .Mount_Head_TigerCub-Aquatic {
-<<<<<<< HEAD
-  background-image: url('~assets/images/sprites/spritesmith-main-15.png');
-  background-position: -1528px -212px;
-=======
   background-image: url(/static/sprites/spritesmith-main-15.png);
   background-position: -212px -1498px;
->>>>>>> 6c65056e
   width: 105px;
   height: 105px;
 }
 .Mount_Head_TigerCub-Base {
-<<<<<<< HEAD
-  background-image: url('~assets/images/sprites/spritesmith-main-15.png');
-  background-position: -1528px -318px;
-=======
   background-image: url(/static/sprites/spritesmith-main-15.png);
   background-position: -318px -1498px;
->>>>>>> 6c65056e
   width: 105px;
   height: 105px;
 }
 .Mount_Head_TigerCub-CottonCandyBlue {
-<<<<<<< HEAD
-  background-image: url('~assets/images/sprites/spritesmith-main-15.png');
-  background-position: -1528px -424px;
-=======
   background-image: url(/static/sprites/spritesmith-main-15.png);
   background-position: -424px -1498px;
->>>>>>> 6c65056e
   width: 105px;
   height: 105px;
 }
 .Mount_Head_TigerCub-CottonCandyPink {
-<<<<<<< HEAD
-  background-image: url('~assets/images/sprites/spritesmith-main-15.png');
-  background-position: -1528px -530px;
-=======
   background-image: url(/static/sprites/spritesmith-main-15.png);
   background-position: -530px -1498px;
->>>>>>> 6c65056e
   width: 105px;
   height: 105px;
 }
 .Mount_Head_TigerCub-Cupid {
-<<<<<<< HEAD
-  background-image: url('~assets/images/sprites/spritesmith-main-15.png');
-  background-position: -1528px -636px;
-=======
   background-image: url(/static/sprites/spritesmith-main-15.png);
   background-position: -636px -1498px;
->>>>>>> 6c65056e
   width: 105px;
   height: 105px;
 }
 .Mount_Head_TigerCub-Desert {
-<<<<<<< HEAD
-  background-image: url('~assets/images/sprites/spritesmith-main-15.png');
-  background-position: -1528px -742px;
-=======
   background-image: url(/static/sprites/spritesmith-main-15.png);
   background-position: -742px -1498px;
->>>>>>> 6c65056e
   width: 105px;
   height: 105px;
 }
 .Mount_Head_TigerCub-Ember {
-<<<<<<< HEAD
-  background-image: url('~assets/images/sprites/spritesmith-main-15.png');
-  background-position: -1528px -848px;
-=======
   background-image: url(/static/sprites/spritesmith-main-15.png);
   background-position: -848px -1498px;
->>>>>>> 6c65056e
   width: 105px;
   height: 105px;
 }
 .Mount_Head_TigerCub-Fairy {
-<<<<<<< HEAD
-  background-image: url('~assets/images/sprites/spritesmith-main-15.png');
-  background-position: -1528px -954px;
-=======
   background-image: url(/static/sprites/spritesmith-main-15.png);
   background-position: -954px -1498px;
->>>>>>> 6c65056e
   width: 105px;
   height: 105px;
 }
 .Mount_Head_TigerCub-Floral {
-<<<<<<< HEAD
-  background-image: url('~assets/images/sprites/spritesmith-main-15.png');
-  background-position: -1528px -1060px;
-=======
   background-image: url(/static/sprites/spritesmith-main-15.png);
   background-position: -1060px -1498px;
->>>>>>> 6c65056e
   width: 105px;
   height: 105px;
 }
 .Mount_Head_TigerCub-Ghost {
-<<<<<<< HEAD
-  background-image: url('~assets/images/sprites/spritesmith-main-15.png');
-  background-position: -1528px -1166px;
-=======
   background-image: url(/static/sprites/spritesmith-main-15.png);
   background-position: -1166px -1498px;
->>>>>>> 6c65056e
   width: 105px;
   height: 105px;
 }
 .Mount_Head_TigerCub-Golden {
-<<<<<<< HEAD
-  background-image: url('~assets/images/sprites/spritesmith-main-15.png');
-  background-position: -1528px -1272px;
-=======
   background-image: url(/static/sprites/spritesmith-main-15.png);
   background-position: -1272px -1498px;
->>>>>>> 6c65056e
   width: 105px;
   height: 105px;
 }
 .Mount_Head_TigerCub-Holly {
-<<<<<<< HEAD
-  background-image: url('~assets/images/sprites/spritesmith-main-15.png');
-  background-position: -1528px -1378px;
-=======
   background-image: url(/static/sprites/spritesmith-main-15.png);
   background-position: -1378px -1498px;
->>>>>>> 6c65056e
   width: 105px;
   height: 105px;
 }
 .Mount_Head_TigerCub-Peppermint {
-<<<<<<< HEAD
-  background-image: url('~assets/images/sprites/spritesmith-main-15.png');
-  background-position: 0px -1498px;
-=======
   background-image: url(/static/sprites/spritesmith-main-15.png);
   background-position: -1484px -1498px;
->>>>>>> 6c65056e
   width: 105px;
   height: 105px;
 }
 .Mount_Head_TigerCub-Red {
-<<<<<<< HEAD
-  background-image: url('~assets/images/sprites/spritesmith-main-15.png');
-  background-position: -106px -1498px;
-=======
   background-image: url(/static/sprites/spritesmith-main-15.png);
   background-position: -1604px 0px;
->>>>>>> 6c65056e
   width: 105px;
   height: 105px;
 }
 .Mount_Head_TigerCub-RoyalPurple {
-<<<<<<< HEAD
-  background-image: url('~assets/images/sprites/spritesmith-main-15.png');
-  background-position: -212px -1498px;
-=======
   background-image: url(/static/sprites/spritesmith-main-15.png);
   background-position: -1604px -106px;
->>>>>>> 6c65056e
   width: 105px;
   height: 105px;
 }
 .Mount_Head_TigerCub-Shade {
-<<<<<<< HEAD
-  background-image: url('~assets/images/sprites/spritesmith-main-15.png');
-  background-position: -318px -1498px;
-=======
   background-image: url(/static/sprites/spritesmith-main-15.png);
   background-position: -1604px -212px;
->>>>>>> 6c65056e
   width: 105px;
   height: 105px;
 }
 .Mount_Head_TigerCub-Shimmer {
-<<<<<<< HEAD
-  background-image: url('~assets/images/sprites/spritesmith-main-15.png');
-  background-position: -424px -1498px;
-=======
   background-image: url(/static/sprites/spritesmith-main-15.png);
   background-position: -1604px -318px;
->>>>>>> 6c65056e
   width: 105px;
   height: 105px;
 }
 .Mount_Head_TigerCub-Skeleton {
-<<<<<<< HEAD
-  background-image: url('~assets/images/sprites/spritesmith-main-15.png');
-  background-position: -530px -1498px;
-=======
   background-image: url(/static/sprites/spritesmith-main-15.png);
   background-position: -1604px -424px;
->>>>>>> 6c65056e
   width: 105px;
   height: 105px;
 }
 .Mount_Head_TigerCub-Spooky {
-<<<<<<< HEAD
-  background-image: url('~assets/images/sprites/spritesmith-main-15.png');
-  background-position: -636px -1498px;
-=======
   background-image: url(/static/sprites/spritesmith-main-15.png);
   background-position: -1604px -530px;
->>>>>>> 6c65056e
   width: 105px;
   height: 105px;
 }
 .Mount_Head_TigerCub-Thunderstorm {
-<<<<<<< HEAD
-  background-image: url('~assets/images/sprites/spritesmith-main-15.png');
-  background-position: -742px -1498px;
-=======
   background-image: url(/static/sprites/spritesmith-main-15.png);
   background-position: -1604px -636px;
->>>>>>> 6c65056e
   width: 105px;
   height: 105px;
 }
 .Mount_Head_TigerCub-White {
-<<<<<<< HEAD
-  background-image: url('~assets/images/sprites/spritesmith-main-15.png');
-  background-position: -848px -1498px;
-=======
   background-image: url(/static/sprites/spritesmith-main-15.png);
   background-position: -1604px -742px;
->>>>>>> 6c65056e
   width: 105px;
   height: 105px;
 }
 .Mount_Head_TigerCub-Zombie {
-<<<<<<< HEAD
-  background-image: url('~assets/images/sprites/spritesmith-main-15.png');
-  background-position: -954px -1498px;
-=======
   background-image: url(/static/sprites/spritesmith-main-15.png);
   background-position: -1604px -848px;
->>>>>>> 6c65056e
   width: 105px;
   height: 105px;
 }
 .Mount_Head_Treeling-Base {
-<<<<<<< HEAD
-  background-image: url('~assets/images/sprites/spritesmith-main-15.png');
-  background-position: -1060px -1498px;
-=======
   background-image: url(/static/sprites/spritesmith-main-15.png);
   background-position: -1604px -954px;
->>>>>>> 6c65056e
   width: 105px;
   height: 105px;
 }
 .Mount_Head_Treeling-CottonCandyBlue {
-<<<<<<< HEAD
-  background-image: url('~assets/images/sprites/spritesmith-main-15.png');
-  background-position: -1166px -1498px;
-=======
   background-image: url(/static/sprites/spritesmith-main-15.png);
   background-position: -1604px -1060px;
->>>>>>> 6c65056e
   width: 105px;
   height: 105px;
 }
 .Mount_Head_Treeling-CottonCandyPink {
-<<<<<<< HEAD
-  background-image: url('~assets/images/sprites/spritesmith-main-15.png');
-  background-position: -1272px -1498px;
-=======
   background-image: url(/static/sprites/spritesmith-main-15.png);
   background-position: -1604px -1166px;
->>>>>>> 6c65056e
   width: 105px;
   height: 105px;
 }
 .Mount_Head_Treeling-Desert {
-<<<<<<< HEAD
-  background-image: url('~assets/images/sprites/spritesmith-main-15.png');
-  background-position: -1378px -1498px;
-=======
   background-image: url(/static/sprites/spritesmith-main-15.png);
   background-position: -1604px -1272px;
->>>>>>> 6c65056e
   width: 105px;
   height: 105px;
 }
 .Mount_Head_Treeling-Golden {
-<<<<<<< HEAD
-  background-image: url('~assets/images/sprites/spritesmith-main-15.png');
-  background-position: -1484px -1498px;
-=======
   background-image: url(/static/sprites/spritesmith-main-15.png);
   background-position: -1604px -1378px;
->>>>>>> 6c65056e
   width: 105px;
   height: 105px;
 }
 .Mount_Head_Treeling-Red {
-<<<<<<< HEAD
-  background-image: url('~assets/images/sprites/spritesmith-main-15.png');
-  background-position: -1634px 0px;
-=======
   background-image: url(/static/sprites/spritesmith-main-15.png);
   background-position: -1604px -1484px;
->>>>>>> 6c65056e
   width: 105px;
   height: 105px;
 }
 .Mount_Head_Treeling-Shade {
-<<<<<<< HEAD
-  background-image: url('~assets/images/sprites/spritesmith-main-15.png');
-  background-position: -1634px -106px;
+  background-image: url(/static/sprites/spritesmith-main-15.png);
+  background-position: 0px -1604px;
   width: 105px;
   height: 105px;
 }
 .Mount_Head_Treeling-Skeleton {
-  background-image: url('~assets/images/sprites/spritesmith-main-15.png');
-  background-position: -1634px -212px;
+  background-image: url(/static/sprites/spritesmith-main-15.png);
+  background-position: -106px -1604px;
   width: 105px;
   height: 105px;
 }
 .Mount_Head_Treeling-White {
-  background-image: url('~assets/images/sprites/spritesmith-main-15.png');
-  background-position: -1634px -318px;
+  background-image: url(/static/sprites/spritesmith-main-15.png);
+  background-position: -212px -1604px;
   width: 105px;
   height: 105px;
 }
 .Mount_Head_Treeling-Zombie {
-  background-image: url('~assets/images/sprites/spritesmith-main-15.png');
-  background-position: -1634px -424px;
-  width: 105px;
-  height: 105px;
-}
-.Mount_Head_Triceratops-Base {
-  background-image: url('~assets/images/sprites/spritesmith-main-15.png');
-=======
-  background-image: url(/static/sprites/spritesmith-main-15.png);
->>>>>>> 6c65056e
-  background-position: 0px -1604px;
-  width: 105px;
-  height: 105px;
-}
-<<<<<<< HEAD
-.Mount_Head_Triceratops-CottonCandyBlue {
-  background-image: url('~assets/images/sprites/spritesmith-main-15.png');
-=======
-.Mount_Head_Treeling-Skeleton {
-  background-image: url(/static/sprites/spritesmith-main-15.png);
->>>>>>> 6c65056e
-  background-position: -106px -1604px;
-  width: 105px;
-  height: 105px;
-}
-<<<<<<< HEAD
-.Mount_Head_Triceratops-CottonCandyPink {
-  background-image: url('~assets/images/sprites/spritesmith-main-15.png');
-=======
-.Mount_Head_Treeling-White {
-  background-image: url(/static/sprites/spritesmith-main-15.png);
->>>>>>> 6c65056e
-  background-position: -212px -1604px;
-  width: 105px;
-  height: 105px;
-}
-<<<<<<< HEAD
-.Mount_Head_Triceratops-Desert {
-  background-image: url('~assets/images/sprites/spritesmith-main-15.png');
+  background-image: url(/static/sprites/spritesmith-main-15.png);
   background-position: -318px -1604px;
   width: 105px;
   height: 105px;
-}
-.Mount_Head_Triceratops-Golden {
-  background-image: url('~assets/images/sprites/spritesmith-main-15.png');
-  background-position: -424px -1604px;
-  width: 105px;
-  height: 105px;
-=======
-.Mount_Head_Treeling-Zombie {
-  background-image: url(/static/sprites/spritesmith-main-15.png);
-  background-position: -318px -1604px;
-  width: 105px;
-  height: 105px;
->>>>>>> 6c65056e
 }