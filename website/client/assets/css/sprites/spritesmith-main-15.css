<<<<<<< HEAD
.Mount_Body_PandaCub-CottonCandyBlue {
  background-image: url('~assets/images/sprites/spritesmith-main-15.png');
  background-position: -212px -517px;
=======
.Mount_Body_Owl-Shade {
  background-image: url('~assets/images/sprites/spritesmith-main-15.png');
  background-position: -650px -424px;
  width: 105px;
  height: 105px;
}
.Mount_Body_Owl-Skeleton {
  background-image: url('~assets/images/sprites/spritesmith-main-15.png');
  background-position: -318px -1156px;
  width: 105px;
  height: 105px;
}
.Mount_Body_Owl-White {
  background-image: url('~assets/images/sprites/spritesmith-main-15.png');
  background-position: -1060px -1050px;
  width: 105px;
  height: 105px;
}
.Mount_Body_Owl-Zombie {
  background-image: url('~assets/images/sprites/spritesmith-main-15.png');
  background-position: -1180px 0px;
  width: 105px;
  height: 105px;
}
.Mount_Body_PandaCub-Aquatic {
  background-image: url('~assets/images/sprites/spritesmith-main-15.png');
  background-position: -1180px -106px;
  width: 105px;
  height: 105px;
}
.Mount_Body_PandaCub-Base {
  background-image: url('~assets/images/sprites/spritesmith-main-15.png');
  background-position: -1180px -212px;
  width: 105px;
  height: 105px;
}
.Mount_Body_PandaCub-Bronze {
  background-image: url('~assets/images/sprites/spritesmith-main-15.png');
  background-position: -1180px -318px;
  width: 105px;
  height: 105px;
}
.Mount_Body_PandaCub-Celestial {
  background-image: url('~assets/images/sprites/spritesmith-main-15.png');
  background-position: -1180px -424px;
  width: 105px;
  height: 105px;
}
.Mount_Body_PandaCub-CottonCandyBlue {
  background-image: url('~assets/images/sprites/spritesmith-main-15.png');
  background-position: -1180px -530px;
>>>>>>> 0eb7e10e
  width: 105px;
  height: 105px;
}
.Mount_Body_PandaCub-CottonCandyPink {
  background-image: url('~assets/images/sprites/spritesmith-main-15.png');
<<<<<<< HEAD
  background-position: -318px -1156px;
=======
  background-position: -1180px -636px;
>>>>>>> 0eb7e10e
  width: 105px;
  height: 105px;
}
.Mount_Body_PandaCub-Cupid {
  background-image: url('~assets/images/sprites/spritesmith-main-15.png');
<<<<<<< HEAD
  background-position: -318px -1050px;
=======
  background-position: -1180px -742px;
>>>>>>> 0eb7e10e
  width: 105px;
  height: 105px;
}
.Mount_Body_PandaCub-Desert {
  background-image: url('~assets/images/sprites/spritesmith-main-15.png');
<<<<<<< HEAD
  background-position: -424px -1050px;
=======
  background-position: -1180px -848px;
>>>>>>> 0eb7e10e
  width: 105px;
  height: 105px;
}
.Mount_Body_PandaCub-Ember {
  background-image: url('~assets/images/sprites/spritesmith-main-15.png');
<<<<<<< HEAD
  background-position: -530px -1050px;
=======
  background-position: -424px -1474px;
>>>>>>> 0eb7e10e
  width: 105px;
  height: 105px;
}
.Mount_Body_PandaCub-Fairy {
  background-image: url('~assets/images/sprites/spritesmith-main-15.png');
<<<<<<< HEAD
  background-position: -636px -1050px;
=======
  background-position: -530px -1474px;
>>>>>>> 0eb7e10e
  width: 105px;
  height: 105px;
}
.Mount_Body_PandaCub-Floral {
  background-image: url('~assets/images/sprites/spritesmith-main-15.png');
<<<<<<< HEAD
  background-position: -742px -1050px;
=======
  background-position: -636px -1474px;
>>>>>>> 0eb7e10e
  width: 105px;
  height: 105px;
}
.Mount_Body_PandaCub-Frost {
  background-image: url('~assets/images/sprites/spritesmith-main-15.png');
<<<<<<< HEAD
  background-position: -848px -1050px;
=======
  background-position: -742px -1474px;
>>>>>>> 0eb7e10e
  width: 105px;
  height: 105px;
}
.Mount_Body_PandaCub-Ghost {
  background-image: url('~assets/images/sprites/spritesmith-main-15.png');
<<<<<<< HEAD
  background-position: -954px -1050px;
=======
  background-position: -848px -1474px;
>>>>>>> 0eb7e10e
  width: 105px;
  height: 105px;
}
.Mount_Body_PandaCub-Glass {
  background-image: url('~assets/images/sprites/spritesmith-main-15.png');
<<<<<<< HEAD
  background-position: -1060px -1050px;
=======
  background-position: -954px -1474px;
>>>>>>> 0eb7e10e
  width: 105px;
  height: 105px;
}
.Mount_Body_PandaCub-Glow {
  background-image: url('~assets/images/sprites/spritesmith-main-15.png');
<<<<<<< HEAD
  background-position: -1180px 0px;
=======
  background-position: -1060px -1474px;
>>>>>>> 0eb7e10e
  width: 105px;
  height: 105px;
}
.Mount_Body_PandaCub-Golden {
  background-image: url('~assets/images/sprites/spritesmith-main-15.png');
<<<<<<< HEAD
  background-position: -1180px -106px;
=======
  background-position: -1166px -1474px;
>>>>>>> 0eb7e10e
  width: 105px;
  height: 105px;
}
.Mount_Body_PandaCub-Holly {
  background-image: url('~assets/images/sprites/spritesmith-main-15.png');
<<<<<<< HEAD
  background-position: -1498px -1060px;
=======
  background-position: -1272px -1474px;
>>>>>>> 0eb7e10e
  width: 105px;
  height: 105px;
}
.Mount_Body_PandaCub-IcySnow {
  background-image: url('~assets/images/sprites/spritesmith-main-15.png');
<<<<<<< HEAD
  background-position: -1498px -1166px;
=======
  background-position: -1378px -1474px;
>>>>>>> 0eb7e10e
  width: 105px;
  height: 105px;
}
.Mount_Body_PandaCub-Peppermint {
  background-image: url('~assets/images/sprites/spritesmith-main-15.png');
<<<<<<< HEAD
  background-position: -1498px -1272px;
=======
  background-position: -1272px -1580px;
>>>>>>> 0eb7e10e
  width: 105px;
  height: 105px;
}
.Mount_Body_PandaCub-Rainbow {
  background-image: url('~assets/images/sprites/spritesmith-main-15.png');
<<<<<<< HEAD
  background-position: 0px -1474px;
=======
  background-position: -212px -517px;
>>>>>>> 0eb7e10e
  width: 105px;
  height: 105px;
}
.Mount_Body_PandaCub-Red {
  background-image: url('~assets/images/sprites/spritesmith-main-15.png');
<<<<<<< HEAD
  background-position: -106px -1474px;
=======
  background-position: -318px -517px;
>>>>>>> 0eb7e10e
  width: 105px;
  height: 105px;
}
.Mount_Body_PandaCub-RoseQuartz {
  background-image: url('~assets/images/sprites/spritesmith-main-15.png');
<<<<<<< HEAD
  background-position: -212px -1474px;
=======
  background-position: -424px -517px;
>>>>>>> 0eb7e10e
  width: 105px;
  height: 105px;
}
.Mount_Body_PandaCub-RoyalPurple {
  background-image: url('~assets/images/sprites/spritesmith-main-15.png');
<<<<<<< HEAD
  background-position: -318px -1474px;
=======
  background-position: -530px -517px;
>>>>>>> 0eb7e10e
  width: 105px;
  height: 105px;
}
.Mount_Body_PandaCub-Shade {
  background-image: url('~assets/images/sprites/spritesmith-main-15.png');
<<<<<<< HEAD
  background-position: -424px -1474px;
=======
  background-position: -650px 0px;
>>>>>>> 0eb7e10e
  width: 105px;
  height: 105px;
}
.Mount_Body_PandaCub-Shimmer {
  background-image: url('~assets/images/sprites/spritesmith-main-15.png');
<<<<<<< HEAD
  background-position: -530px -1474px;
=======
  background-position: -650px -106px;
>>>>>>> 0eb7e10e
  width: 105px;
  height: 105px;
}
.Mount_Body_PandaCub-Skeleton {
  background-image: url('~assets/images/sprites/spritesmith-main-15.png');
<<<<<<< HEAD
  background-position: -636px -1474px;
=======
  background-position: -650px -212px;
>>>>>>> 0eb7e10e
  width: 105px;
  height: 105px;
}
.Mount_Body_PandaCub-Spooky {
  background-image: url('~assets/images/sprites/spritesmith-main-15.png');
<<<<<<< HEAD
  background-position: -424px -1580px;
=======
  background-position: -650px -318px;
>>>>>>> 0eb7e10e
  width: 105px;
  height: 105px;
}
.Mount_Body_PandaCub-StarryNight {
  background-image: url('~assets/images/sprites/spritesmith-main-15.png');
  background-position: -408px -257px;
  width: 120px;
  height: 120px;
}
.Mount_Body_PandaCub-Sunshine {
  background-image: url('~assets/images/sprites/spritesmith-main-15.png');
  background-position: -318px -517px;
  width: 105px;
  height: 105px;
}
.Mount_Body_PandaCub-Thunderstorm {
  background-image: url('~assets/images/sprites/spritesmith-main-15.png');
<<<<<<< HEAD
  background-position: -424px -517px;
=======
  background-position: 0px -626px;
>>>>>>> 0eb7e10e
  width: 105px;
  height: 105px;
}
.Mount_Body_PandaCub-White {
  background-image: url('~assets/images/sprites/spritesmith-main-15.png');
<<<<<<< HEAD
  background-position: -530px -517px;
=======
  background-position: -106px -626px;
>>>>>>> 0eb7e10e
  width: 105px;
  height: 105px;
}
.Mount_Body_PandaCub-Zombie {
  background-image: url('~assets/images/sprites/spritesmith-main-15.png');
<<<<<<< HEAD
  background-position: -650px 0px;
=======
  background-position: -212px -626px;
>>>>>>> 0eb7e10e
  width: 105px;
  height: 105px;
}
.Mount_Body_Parrot-Base {
  background-image: url('~assets/images/sprites/spritesmith-main-15.png');
<<<<<<< HEAD
  background-position: -650px -106px;
=======
  background-position: -318px -626px;
>>>>>>> 0eb7e10e
  width: 105px;
  height: 105px;
}
.Mount_Body_Parrot-CottonCandyBlue {
  background-image: url('~assets/images/sprites/spritesmith-main-15.png');
<<<<<<< HEAD
  background-position: -650px -212px;
=======
  background-position: -424px -626px;
>>>>>>> 0eb7e10e
  width: 105px;
  height: 105px;
}
.Mount_Body_Parrot-CottonCandyPink {
  background-image: url('~assets/images/sprites/spritesmith-main-15.png');
<<<<<<< HEAD
  background-position: -650px -318px;
=======
  background-position: -530px -626px;
>>>>>>> 0eb7e10e
  width: 105px;
  height: 105px;
}
.Mount_Body_Parrot-Desert {
  background-image: url('~assets/images/sprites/spritesmith-main-15.png');
<<<<<<< HEAD
  background-position: -650px -424px;
=======
  background-position: -636px -626px;
>>>>>>> 0eb7e10e
  width: 105px;
  height: 105px;
}
.Mount_Body_Parrot-Golden {
  background-image: url('~assets/images/sprites/spritesmith-main-15.png');
<<<<<<< HEAD
  background-position: 0px -626px;
=======
  background-position: -756px 0px;
>>>>>>> 0eb7e10e
  width: 105px;
  height: 105px;
}
.Mount_Body_Parrot-Red {
  background-image: url('~assets/images/sprites/spritesmith-main-15.png');
<<<<<<< HEAD
  background-position: -106px -626px;
=======
  background-position: -756px -106px;
>>>>>>> 0eb7e10e
  width: 105px;
  height: 105px;
}
.Mount_Body_Parrot-Shade {
  background-image: url('~assets/images/sprites/spritesmith-main-15.png');
<<<<<<< HEAD
  background-position: -212px -626px;
=======
  background-position: -756px -212px;
>>>>>>> 0eb7e10e
  width: 105px;
  height: 105px;
}
.Mount_Body_Parrot-Skeleton {
  background-image: url('~assets/images/sprites/spritesmith-main-15.png');
<<<<<<< HEAD
  background-position: -318px -626px;
=======
  background-position: -756px -318px;
>>>>>>> 0eb7e10e
  width: 105px;
  height: 105px;
}
.Mount_Body_Parrot-White {
  background-image: url('~assets/images/sprites/spritesmith-main-15.png');
<<<<<<< HEAD
  background-position: -424px -626px;
=======
  background-position: -756px -424px;
>>>>>>> 0eb7e10e
  width: 105px;
  height: 105px;
}
.Mount_Body_Parrot-Zombie {
  background-image: url('~assets/images/sprites/spritesmith-main-15.png');
<<<<<<< HEAD
  background-position: -530px -626px;
=======
  background-position: -756px -530px;
>>>>>>> 0eb7e10e
  width: 105px;
  height: 105px;
}
.Mount_Body_Peacock-Base {
  background-image: url('~assets/images/sprites/spritesmith-main-15.png');
<<<<<<< HEAD
  background-position: -636px -626px;
=======
  background-position: 0px -732px;
>>>>>>> 0eb7e10e
  width: 105px;
  height: 105px;
}
.Mount_Body_Peacock-CottonCandyBlue {
  background-image: url('~assets/images/sprites/spritesmith-main-15.png');
<<<<<<< HEAD
  background-position: -756px 0px;
=======
  background-position: -106px -732px;
>>>>>>> 0eb7e10e
  width: 105px;
  height: 105px;
}
.Mount_Body_Peacock-CottonCandyPink {
  background-image: url('~assets/images/sprites/spritesmith-main-15.png');
<<<<<<< HEAD
  background-position: -756px -106px;
=======
  background-position: -212px -732px;
>>>>>>> 0eb7e10e
  width: 105px;
  height: 105px;
}
.Mount_Body_Peacock-Desert {
  background-image: url('~assets/images/sprites/spritesmith-main-15.png');
<<<<<<< HEAD
  background-position: -756px -212px;
=======
  background-position: -318px -732px;
>>>>>>> 0eb7e10e
  width: 105px;
  height: 105px;
}
.Mount_Body_Peacock-Golden {
  background-image: url('~assets/images/sprites/spritesmith-main-15.png');
<<<<<<< HEAD
  background-position: -756px -318px;
=======
  background-position: -424px -732px;
>>>>>>> 0eb7e10e
  width: 105px;
  height: 105px;
}
.Mount_Body_Peacock-Red {
  background-image: url('~assets/images/sprites/spritesmith-main-15.png');
<<<<<<< HEAD
  background-position: -756px -424px;
=======
  background-position: -530px -732px;
>>>>>>> 0eb7e10e
  width: 105px;
  height: 105px;
}
.Mount_Body_Peacock-Shade {
  background-image: url('~assets/images/sprites/spritesmith-main-15.png');
<<<<<<< HEAD
  background-position: -756px -530px;
=======
  background-position: -636px -732px;
>>>>>>> 0eb7e10e
  width: 105px;
  height: 105px;
}
.Mount_Body_Peacock-Skeleton {
  background-image: url('~assets/images/sprites/spritesmith-main-15.png');
<<<<<<< HEAD
  background-position: 0px -732px;
=======
  background-position: -742px -732px;
>>>>>>> 0eb7e10e
  width: 105px;
  height: 105px;
}
.Mount_Body_Peacock-White {
  background-image: url('~assets/images/sprites/spritesmith-main-15.png');
<<<<<<< HEAD
  background-position: -106px -732px;
=======
  background-position: -862px 0px;
>>>>>>> 0eb7e10e
  width: 105px;
  height: 105px;
}
.Mount_Body_Peacock-Zombie {
  background-image: url('~assets/images/sprites/spritesmith-main-15.png');
<<<<<<< HEAD
  background-position: -212px -732px;
=======
  background-position: -862px -106px;
>>>>>>> 0eb7e10e
  width: 105px;
  height: 105px;
}
.Mount_Body_Penguin-Base {
  background-image: url('~assets/images/sprites/spritesmith-main-15.png');
<<<<<<< HEAD
  background-position: -318px -732px;
=======
  background-position: -862px -212px;
>>>>>>> 0eb7e10e
  width: 105px;
  height: 105px;
}
.Mount_Body_Penguin-CottonCandyBlue {
  background-image: url('~assets/images/sprites/spritesmith-main-15.png');
<<<<<<< HEAD
  background-position: -424px -732px;
=======
  background-position: -862px -318px;
>>>>>>> 0eb7e10e
  width: 105px;
  height: 105px;
}
.Mount_Body_Penguin-CottonCandyPink {
  background-image: url('~assets/images/sprites/spritesmith-main-15.png');
<<<<<<< HEAD
  background-position: -530px -732px;
=======
  background-position: -862px -424px;
>>>>>>> 0eb7e10e
  width: 105px;
  height: 105px;
}
.Mount_Body_Penguin-Desert {
  background-image: url('~assets/images/sprites/spritesmith-main-15.png');
<<<<<<< HEAD
  background-position: -636px -732px;
=======
  background-position: -862px -530px;
>>>>>>> 0eb7e10e
  width: 105px;
  height: 105px;
}
.Mount_Body_Penguin-Golden {
  background-image: url('~assets/images/sprites/spritesmith-main-15.png');
<<<<<<< HEAD
  background-position: -742px -732px;
=======
  background-position: -862px -636px;
>>>>>>> 0eb7e10e
  width: 105px;
  height: 105px;
}
.Mount_Body_Penguin-Red {
  background-image: url('~assets/images/sprites/spritesmith-main-15.png');
<<<<<<< HEAD
  background-position: -862px 0px;
=======
  background-position: 0px -838px;
>>>>>>> 0eb7e10e
  width: 105px;
  height: 105px;
}
.Mount_Body_Penguin-Shade {
  background-image: url('~assets/images/sprites/spritesmith-main-15.png');
<<<<<<< HEAD
  background-position: -862px -106px;
=======
  background-position: -106px -838px;
>>>>>>> 0eb7e10e
  width: 105px;
  height: 105px;
}
.Mount_Body_Penguin-Skeleton {
  background-image: url('~assets/images/sprites/spritesmith-main-15.png');
<<<<<<< HEAD
  background-position: -862px -212px;
=======
  background-position: -212px -838px;
>>>>>>> 0eb7e10e
  width: 105px;
  height: 105px;
}
.Mount_Body_Penguin-White {
  background-image: url('~assets/images/sprites/spritesmith-main-15.png');
<<<<<<< HEAD
  background-position: -862px -318px;
=======
  background-position: -318px -838px;
>>>>>>> 0eb7e10e
  width: 105px;
  height: 105px;
}
.Mount_Body_Penguin-Zombie {
  background-image: url('~assets/images/sprites/spritesmith-main-15.png');
<<<<<<< HEAD
  background-position: -862px -424px;
=======
  background-position: -424px -838px;
>>>>>>> 0eb7e10e
  width: 105px;
  height: 105px;
}
.Mount_Body_Phoenix-Base {
  background-image: url('~assets/images/sprites/spritesmith-main-15.png');
<<<<<<< HEAD
  background-position: -862px -530px;
=======
  background-position: -530px -838px;
>>>>>>> 0eb7e10e
  width: 105px;
  height: 105px;
}
.Mount_Body_Pterodactyl-Base {
  background-image: url('~assets/images/sprites/spritesmith-main-15.png');
<<<<<<< HEAD
  background-position: -862px -636px;
=======
  background-position: -636px -838px;
>>>>>>> 0eb7e10e
  width: 105px;
  height: 105px;
}
.Mount_Body_Pterodactyl-CottonCandyBlue {
  background-image: url('~assets/images/sprites/spritesmith-main-15.png');
<<<<<<< HEAD
  background-position: 0px -838px;
=======
  background-position: -742px -838px;
>>>>>>> 0eb7e10e
  width: 105px;
  height: 105px;
}
.Mount_Body_Pterodactyl-CottonCandyPink {
  background-image: url('~assets/images/sprites/spritesmith-main-15.png');
<<<<<<< HEAD
  background-position: -106px -838px;
=======
  background-position: -848px -838px;
>>>>>>> 0eb7e10e
  width: 105px;
  height: 105px;
}
.Mount_Body_Pterodactyl-Desert {
  background-image: url('~assets/images/sprites/spritesmith-main-15.png');
<<<<<<< HEAD
  background-position: -212px -838px;
=======
  background-position: -968px 0px;
>>>>>>> 0eb7e10e
  width: 105px;
  height: 105px;
}
.Mount_Body_Pterodactyl-Golden {
  background-image: url('~assets/images/sprites/spritesmith-main-15.png');
<<<<<<< HEAD
  background-position: -318px -838px;
=======
  background-position: -968px -106px;
>>>>>>> 0eb7e10e
  width: 105px;
  height: 105px;
}
.Mount_Body_Pterodactyl-Red {
  background-image: url('~assets/images/sprites/spritesmith-main-15.png');
<<<<<<< HEAD
  background-position: -424px -838px;
=======
  background-position: -968px -212px;
>>>>>>> 0eb7e10e
  width: 105px;
  height: 105px;
}
.Mount_Body_Pterodactyl-Shade {
  background-image: url('~assets/images/sprites/spritesmith-main-15.png');
<<<<<<< HEAD
  background-position: -530px -838px;
=======
  background-position: -968px -318px;
>>>>>>> 0eb7e10e
  width: 105px;
  height: 105px;
}
.Mount_Body_Pterodactyl-Skeleton {
  background-image: url('~assets/images/sprites/spritesmith-main-15.png');
<<<<<<< HEAD
  background-position: -636px -838px;
=======
  background-position: -968px -424px;
>>>>>>> 0eb7e10e
  width: 105px;
  height: 105px;
}
.Mount_Body_Pterodactyl-White {
  background-image: url('~assets/images/sprites/spritesmith-main-15.png');
<<<<<<< HEAD
  background-position: -742px -838px;
=======
  background-position: -968px -530px;
>>>>>>> 0eb7e10e
  width: 105px;
  height: 105px;
}
.Mount_Body_Pterodactyl-Zombie {
  background-image: url('~assets/images/sprites/spritesmith-main-15.png');
<<<<<<< HEAD
  background-position: -848px -838px;
=======
  background-position: -968px -636px;
>>>>>>> 0eb7e10e
  width: 105px;
  height: 105px;
}
.Mount_Body_Rat-Base {
  background-image: url('~assets/images/sprites/spritesmith-main-15.png');
<<<<<<< HEAD
  background-position: -968px 0px;
=======
  background-position: -968px -742px;
>>>>>>> 0eb7e10e
  width: 105px;
  height: 105px;
}
.Mount_Body_Rat-CottonCandyBlue {
  background-image: url('~assets/images/sprites/spritesmith-main-15.png');
<<<<<<< HEAD
  background-position: -968px -106px;
=======
  background-position: 0px -944px;
>>>>>>> 0eb7e10e
  width: 105px;
  height: 105px;
}
.Mount_Body_Rat-CottonCandyPink {
  background-image: url('~assets/images/sprites/spritesmith-main-15.png');
<<<<<<< HEAD
  background-position: -968px -212px;
=======
  background-position: -106px -944px;
>>>>>>> 0eb7e10e
  width: 105px;
  height: 105px;
}
.Mount_Body_Rat-Desert {
  background-image: url('~assets/images/sprites/spritesmith-main-15.png');
<<<<<<< HEAD
  background-position: -968px -318px;
=======
  background-position: -212px -944px;
>>>>>>> 0eb7e10e
  width: 105px;
  height: 105px;
}
.Mount_Body_Rat-Golden {
  background-image: url('~assets/images/sprites/spritesmith-main-15.png');
<<<<<<< HEAD
  background-position: -968px -424px;
=======
  background-position: -318px -944px;
>>>>>>> 0eb7e10e
  width: 105px;
  height: 105px;
}
.Mount_Body_Rat-Red {
  background-image: url('~assets/images/sprites/spritesmith-main-15.png');
<<<<<<< HEAD
  background-position: -968px -530px;
=======
  background-position: -424px -944px;
>>>>>>> 0eb7e10e
  width: 105px;
  height: 105px;
}
.Mount_Body_Rat-Shade {
  background-image: url('~assets/images/sprites/spritesmith-main-15.png');
<<<<<<< HEAD
  background-position: -968px -636px;
=======
  background-position: -530px -944px;
>>>>>>> 0eb7e10e
  width: 105px;
  height: 105px;
}
.Mount_Body_Rat-Skeleton {
  background-image: url('~assets/images/sprites/spritesmith-main-15.png');
<<<<<<< HEAD
  background-position: -968px -742px;
=======
  background-position: -636px -944px;
>>>>>>> 0eb7e10e
  width: 105px;
  height: 105px;
}
.Mount_Body_Rat-White {
  background-image: url('~assets/images/sprites/spritesmith-main-15.png');
<<<<<<< HEAD
  background-position: 0px -944px;
=======
  background-position: -742px -944px;
>>>>>>> 0eb7e10e
  width: 105px;
  height: 105px;
}
.Mount_Body_Rat-Zombie {
  background-image: url('~assets/images/sprites/spritesmith-main-15.png');
<<<<<<< HEAD
  background-position: -106px -944px;
=======
  background-position: -848px -944px;
>>>>>>> 0eb7e10e
  width: 105px;
  height: 105px;
}
.Mount_Body_Rock-Base {
  background-image: url('~assets/images/sprites/spritesmith-main-15.png');
<<<<<<< HEAD
  background-position: -212px -944px;
=======
  background-position: -954px -944px;
>>>>>>> 0eb7e10e
  width: 105px;
  height: 105px;
}
.Mount_Body_Rock-CottonCandyBlue {
  background-image: url('~assets/images/sprites/spritesmith-main-15.png');
<<<<<<< HEAD
  background-position: -318px -944px;
=======
  background-position: -1074px 0px;
>>>>>>> 0eb7e10e
  width: 105px;
  height: 105px;
}
.Mount_Body_Rock-CottonCandyPink {
  background-image: url('~assets/images/sprites/spritesmith-main-15.png');
<<<<<<< HEAD
  background-position: -424px -944px;
=======
  background-position: -1074px -106px;
>>>>>>> 0eb7e10e
  width: 105px;
  height: 105px;
}
.Mount_Body_Rock-Desert {
  background-image: url('~assets/images/sprites/spritesmith-main-15.png');
<<<<<<< HEAD
  background-position: -530px -944px;
=======
  background-position: -1074px -212px;
>>>>>>> 0eb7e10e
  width: 105px;
  height: 105px;
}
.Mount_Body_Rock-Golden {
  background-image: url('~assets/images/sprites/spritesmith-main-15.png');
<<<<<<< HEAD
  background-position: -636px -944px;
=======
  background-position: -1074px -318px;
>>>>>>> 0eb7e10e
  width: 105px;
  height: 105px;
}
.Mount_Body_Rock-Red {
  background-image: url('~assets/images/sprites/spritesmith-main-15.png');
<<<<<<< HEAD
  background-position: -742px -944px;
=======
  background-position: -1074px -424px;
>>>>>>> 0eb7e10e
  width: 105px;
  height: 105px;
}
.Mount_Body_Rock-Shade {
  background-image: url('~assets/images/sprites/spritesmith-main-15.png');
<<<<<<< HEAD
  background-position: -848px -944px;
=======
  background-position: -1074px -530px;
>>>>>>> 0eb7e10e
  width: 105px;
  height: 105px;
}
.Mount_Body_Rock-Skeleton {
  background-image: url('~assets/images/sprites/spritesmith-main-15.png');
<<<<<<< HEAD
  background-position: -954px -944px;
=======
  background-position: -1074px -636px;
>>>>>>> 0eb7e10e
  width: 105px;
  height: 105px;
}
.Mount_Body_Rock-White {
  background-image: url('~assets/images/sprites/spritesmith-main-15.png');
<<<<<<< HEAD
  background-position: -1074px 0px;
=======
  background-position: -1074px -742px;
>>>>>>> 0eb7e10e
  width: 105px;
  height: 105px;
}
.Mount_Body_Rock-Zombie {
  background-image: url('~assets/images/sprites/spritesmith-main-15.png');
<<<<<<< HEAD
  background-position: -1074px -106px;
=======
  background-position: -1074px -848px;
>>>>>>> 0eb7e10e
  width: 105px;
  height: 105px;
}
.Mount_Body_Rooster-Base {
  background-image: url('~assets/images/sprites/spritesmith-main-15.png');
<<<<<<< HEAD
  background-position: -1074px -212px;
=======
  background-position: 0px -1050px;
>>>>>>> 0eb7e10e
  width: 105px;
  height: 105px;
}
.Mount_Body_Rooster-CottonCandyBlue {
  background-image: url('~assets/images/sprites/spritesmith-main-15.png');
<<<<<<< HEAD
  background-position: -1074px -318px;
=======
  background-position: -106px -1050px;
>>>>>>> 0eb7e10e
  width: 105px;
  height: 105px;
}
.Mount_Body_Rooster-CottonCandyPink {
  background-image: url('~assets/images/sprites/spritesmith-main-15.png');
<<<<<<< HEAD
  background-position: -1074px -424px;
=======
  background-position: -212px -1050px;
>>>>>>> 0eb7e10e
  width: 105px;
  height: 105px;
}
.Mount_Body_Rooster-Desert {
  background-image: url('~assets/images/sprites/spritesmith-main-15.png');
<<<<<<< HEAD
  background-position: -1074px -530px;
=======
  background-position: -318px -1050px;
>>>>>>> 0eb7e10e
  width: 105px;
  height: 105px;
}
.Mount_Body_Rooster-Golden {
  background-image: url('~assets/images/sprites/spritesmith-main-15.png');
<<<<<<< HEAD
  background-position: -1074px -636px;
=======
  background-position: -424px -1050px;
>>>>>>> 0eb7e10e
  width: 105px;
  height: 105px;
}
.Mount_Body_Rooster-Red {
  background-image: url('~assets/images/sprites/spritesmith-main-15.png');
<<<<<<< HEAD
  background-position: -1074px -742px;
=======
  background-position: -530px -1050px;
>>>>>>> 0eb7e10e
  width: 105px;
  height: 105px;
}
.Mount_Body_Rooster-Shade {
  background-image: url('~assets/images/sprites/spritesmith-main-15.png');
<<<<<<< HEAD
  background-position: -1074px -848px;
=======
  background-position: -636px -1050px;
>>>>>>> 0eb7e10e
  width: 105px;
  height: 105px;
}
.Mount_Body_Rooster-Skeleton {
  background-image: url('~assets/images/sprites/spritesmith-main-15.png');
<<<<<<< HEAD
  background-position: 0px -1050px;
=======
  background-position: -742px -1050px;
>>>>>>> 0eb7e10e
  width: 105px;
  height: 105px;
}
.Mount_Body_Rooster-White {
  background-image: url('~assets/images/sprites/spritesmith-main-15.png');
<<<<<<< HEAD
  background-position: -106px -1050px;
=======
  background-position: -848px -1050px;
>>>>>>> 0eb7e10e
  width: 105px;
  height: 105px;
}
.Mount_Body_Rooster-Zombie {
  background-image: url('~assets/images/sprites/spritesmith-main-15.png');
<<<<<<< HEAD
  background-position: -212px -1050px;
=======
  background-position: -954px -1050px;
>>>>>>> 0eb7e10e
  width: 105px;
  height: 105px;
}
.Mount_Body_Sabretooth-Base {
  background-image: url('~assets/images/sprites/spritesmith-main-15.png');
  background-position: -136px 0px;
  width: 135px;
  height: 135px;
}
.Mount_Body_Sabretooth-CottonCandyBlue {
  background-image: url('~assets/images/sprites/spritesmith-main-15.png');
  background-position: 0px -136px;
  width: 135px;
  height: 135px;
}
.Mount_Body_Sabretooth-CottonCandyPink {
  background-image: url('~assets/images/sprites/spritesmith-main-15.png');
  background-position: -136px -136px;
  width: 135px;
  height: 135px;
}
.Mount_Body_Sabretooth-Desert {
  background-image: url('~assets/images/sprites/spritesmith-main-15.png');
  background-position: -272px 0px;
  width: 135px;
  height: 135px;
}
.Mount_Body_Sabretooth-Golden {
  background-image: url('~assets/images/sprites/spritesmith-main-15.png');
  background-position: -272px -136px;
  width: 135px;
  height: 135px;
}
.Mount_Body_Sabretooth-Red {
  background-image: url('~assets/images/sprites/spritesmith-main-15.png');
  background-position: 0px -272px;
  width: 135px;
  height: 135px;
}
.Mount_Body_Sabretooth-Shade {
  background-image: url('~assets/images/sprites/spritesmith-main-15.png');
  background-position: -136px -272px;
  width: 135px;
  height: 135px;
}
.Mount_Body_Sabretooth-Skeleton {
  background-image: url('~assets/images/sprites/spritesmith-main-15.png');
  background-position: -272px -272px;
  width: 135px;
  height: 135px;
}
.Mount_Body_Sabretooth-White {
  background-image: url('~assets/images/sprites/spritesmith-main-15.png');
  background-position: -408px 0px;
  width: 135px;
  height: 135px;
}
.Mount_Body_Sabretooth-Zombie {
  background-image: url('~assets/images/sprites/spritesmith-main-15.png');
  background-position: 0px 0px;
  width: 135px;
  height: 135px;
}
.Mount_Body_SeaSerpent-Base {
  background-image: url('~assets/images/sprites/spritesmith-main-15.png');
<<<<<<< HEAD
  background-position: -212px -1156px;
=======
  background-position: -954px -1156px;
>>>>>>> 0eb7e10e
  width: 105px;
  height: 105px;
}
.Mount_Body_SeaSerpent-CottonCandyBlue {
  background-image: url('~assets/images/sprites/spritesmith-main-15.png');
<<<<<<< HEAD
  background-position: -106px -517px;
=======
  background-position: -1060px -1156px;
>>>>>>> 0eb7e10e
  width: 105px;
  height: 105px;
}
.Mount_Body_SeaSerpent-CottonCandyPink {
  background-image: url('~assets/images/sprites/spritesmith-main-15.png');
<<<<<<< HEAD
  background-position: -424px -1156px;
=======
  background-position: -1166px -1156px;
>>>>>>> 0eb7e10e
  width: 105px;
  height: 105px;
}
.Mount_Body_SeaSerpent-Desert {
  background-image: url('~assets/images/sprites/spritesmith-main-15.png');
<<<<<<< HEAD
  background-position: -530px -1156px;
=======
  background-position: -1286px 0px;
>>>>>>> 0eb7e10e
  width: 105px;
  height: 105px;
}
.Mount_Body_SeaSerpent-Golden {
  background-image: url('~assets/images/sprites/spritesmith-main-15.png');
<<<<<<< HEAD
  background-position: -636px -1156px;
=======
  background-position: -1286px -106px;
>>>>>>> 0eb7e10e
  width: 105px;
  height: 105px;
}
.Mount_Body_SeaSerpent-Red {
  background-image: url('~assets/images/sprites/spritesmith-main-15.png');
<<<<<<< HEAD
  background-position: -742px -1156px;
=======
  background-position: -1286px -212px;
>>>>>>> 0eb7e10e
  width: 105px;
  height: 105px;
}
.Mount_Body_SeaSerpent-Shade {
  background-image: url('~assets/images/sprites/spritesmith-main-15.png');
<<<<<<< HEAD
  background-position: -848px -1156px;
=======
  background-position: -1286px -318px;
>>>>>>> 0eb7e10e
  width: 105px;
  height: 105px;
}
.Mount_Body_SeaSerpent-Skeleton {
  background-image: url('~assets/images/sprites/spritesmith-main-15.png');
<<<<<<< HEAD
  background-position: -954px -1156px;
=======
  background-position: -1286px -424px;
>>>>>>> 0eb7e10e
  width: 105px;
  height: 105px;
}
.Mount_Body_SeaSerpent-White {
  background-image: url('~assets/images/sprites/spritesmith-main-15.png');
<<<<<<< HEAD
  background-position: -1060px -1156px;
=======
  background-position: -1286px -530px;
>>>>>>> 0eb7e10e
  width: 105px;
  height: 105px;
}
.Mount_Body_SeaSerpent-Zombie {
  background-image: url('~assets/images/sprites/spritesmith-main-15.png');
<<<<<<< HEAD
  background-position: -1166px -1156px;
=======
  background-position: -1286px -636px;
>>>>>>> 0eb7e10e
  width: 105px;
  height: 105px;
}
.Mount_Body_Seahorse-Base {
  background-image: url('~assets/images/sprites/spritesmith-main-15.png');
<<<<<<< HEAD
  background-position: -1180px -212px;
=======
  background-position: -1180px -954px;
>>>>>>> 0eb7e10e
  width: 105px;
  height: 105px;
}
.Mount_Body_Seahorse-CottonCandyBlue {
  background-image: url('~assets/images/sprites/spritesmith-main-15.png');
<<<<<<< HEAD
  background-position: -1180px -318px;
=======
  background-position: 0px -1156px;
>>>>>>> 0eb7e10e
  width: 105px;
  height: 105px;
}
.Mount_Body_Seahorse-CottonCandyPink {
  background-image: url('~assets/images/sprites/spritesmith-main-15.png');
<<<<<<< HEAD
  background-position: -1180px -424px;
=======
  background-position: -106px -1156px;
>>>>>>> 0eb7e10e
  width: 105px;
  height: 105px;
}
.Mount_Body_Seahorse-Desert {
  background-image: url('~assets/images/sprites/spritesmith-main-15.png');
<<<<<<< HEAD
  background-position: -1180px -530px;
=======
  background-position: -212px -1156px;
>>>>>>> 0eb7e10e
  width: 105px;
  height: 105px;
}
.Mount_Body_Seahorse-Golden {
  background-image: url('~assets/images/sprites/spritesmith-main-15.png');
<<<<<<< HEAD
  background-position: -1180px -636px;
=======
  background-position: -106px -517px;
>>>>>>> 0eb7e10e
  width: 105px;
  height: 105px;
}
.Mount_Body_Seahorse-Red {
  background-image: url('~assets/images/sprites/spritesmith-main-15.png');
<<<<<<< HEAD
  background-position: -1180px -742px;
=======
  background-position: -424px -1156px;
>>>>>>> 0eb7e10e
  width: 105px;
  height: 105px;
}
.Mount_Body_Seahorse-Shade {
  background-image: url('~assets/images/sprites/spritesmith-main-15.png');
<<<<<<< HEAD
  background-position: -1180px -848px;
=======
  background-position: -530px -1156px;
>>>>>>> 0eb7e10e
  width: 105px;
  height: 105px;
}
.Mount_Body_Seahorse-Skeleton {
  background-image: url('~assets/images/sprites/spritesmith-main-15.png');
<<<<<<< HEAD
  background-position: -1180px -954px;
=======
  background-position: -636px -1156px;
>>>>>>> 0eb7e10e
  width: 105px;
  height: 105px;
}
.Mount_Body_Seahorse-White {
  background-image: url('~assets/images/sprites/spritesmith-main-15.png');
<<<<<<< HEAD
  background-position: 0px -1156px;
=======
  background-position: -742px -1156px;
>>>>>>> 0eb7e10e
  width: 105px;
  height: 105px;
}
.Mount_Body_Seahorse-Zombie {
  background-image: url('~assets/images/sprites/spritesmith-main-15.png');
<<<<<<< HEAD
  background-position: -106px -1156px;
=======
  background-position: -848px -1156px;
>>>>>>> 0eb7e10e
  width: 105px;
  height: 105px;
}
.Mount_Body_Sheep-Base {
  background-image: url('~assets/images/sprites/spritesmith-main-15.png');
<<<<<<< HEAD
  background-position: -1286px 0px;
=======
  background-position: -1286px -742px;
>>>>>>> 0eb7e10e
  width: 105px;
  height: 105px;
}
.Mount_Body_Sheep-CottonCandyBlue {
  background-image: url('~assets/images/sprites/spritesmith-main-15.png');
<<<<<<< HEAD
  background-position: -1286px -106px;
=======
  background-position: -1286px -848px;
>>>>>>> 0eb7e10e
  width: 105px;
  height: 105px;
}
.Mount_Body_Sheep-CottonCandyPink {
  background-image: url('~assets/images/sprites/spritesmith-main-15.png');
<<<<<<< HEAD
  background-position: -1286px -212px;
=======
  background-position: -1286px -954px;
>>>>>>> 0eb7e10e
  width: 105px;
  height: 105px;
}
.Mount_Body_Sheep-Desert {
  background-image: url('~assets/images/sprites/spritesmith-main-15.png');
<<<<<<< HEAD
  background-position: -1286px -318px;
=======
  background-position: -1286px -1060px;
>>>>>>> 0eb7e10e
  width: 105px;
  height: 105px;
}
.Mount_Body_Sheep-Golden {
  background-image: url('~assets/images/sprites/spritesmith-main-15.png');
<<<<<<< HEAD
  background-position: -1286px -424px;
=======
  background-position: 0px -1262px;
>>>>>>> 0eb7e10e
  width: 105px;
  height: 105px;
}
.Mount_Body_Sheep-Red {
  background-image: url('~assets/images/sprites/spritesmith-main-15.png');
<<<<<<< HEAD
  background-position: -1286px -530px;
=======
  background-position: -106px -1262px;
>>>>>>> 0eb7e10e
  width: 105px;
  height: 105px;
}
.Mount_Body_Sheep-Shade {
  background-image: url('~assets/images/sprites/spritesmith-main-15.png');
<<<<<<< HEAD
  background-position: -1286px -636px;
=======
  background-position: -212px -1262px;
>>>>>>> 0eb7e10e
  width: 105px;
  height: 105px;
}
.Mount_Body_Sheep-Skeleton {
  background-image: url('~assets/images/sprites/spritesmith-main-15.png');
<<<<<<< HEAD
  background-position: -1286px -742px;
=======
  background-position: -318px -1262px;
>>>>>>> 0eb7e10e
  width: 105px;
  height: 105px;
}
.Mount_Body_Sheep-White {
  background-image: url('~assets/images/sprites/spritesmith-main-15.png');
<<<<<<< HEAD
  background-position: -1286px -848px;
=======
  background-position: -424px -1262px;
>>>>>>> 0eb7e10e
  width: 105px;
  height: 105px;
}
.Mount_Body_Sheep-Zombie {
  background-image: url('~assets/images/sprites/spritesmith-main-15.png');
<<<<<<< HEAD
  background-position: -1286px -954px;
=======
  background-position: -530px -1262px;
>>>>>>> 0eb7e10e
  width: 105px;
  height: 105px;
}
.Mount_Body_Slime-Base {
  background-image: url('~assets/images/sprites/spritesmith-main-15.png');
<<<<<<< HEAD
  background-position: -1286px -1060px;
=======
  background-position: -636px -1262px;
>>>>>>> 0eb7e10e
  width: 105px;
  height: 105px;
}
.Mount_Body_Slime-CottonCandyBlue {
  background-image: url('~assets/images/sprites/spritesmith-main-15.png');
<<<<<<< HEAD
  background-position: 0px -1262px;
=======
  background-position: -742px -1262px;
>>>>>>> 0eb7e10e
  width: 105px;
  height: 105px;
}
.Mount_Body_Slime-CottonCandyPink {
  background-image: url('~assets/images/sprites/spritesmith-main-15.png');
<<<<<<< HEAD
  background-position: -106px -1262px;
=======
  background-position: -848px -1262px;
>>>>>>> 0eb7e10e
  width: 105px;
  height: 105px;
}
.Mount_Body_Slime-Desert {
  background-image: url('~assets/images/sprites/spritesmith-main-15.png');
<<<<<<< HEAD
  background-position: -212px -1262px;
=======
  background-position: -954px -1262px;
>>>>>>> 0eb7e10e
  width: 105px;
  height: 105px;
}
.Mount_Body_Slime-Golden {
  background-image: url('~assets/images/sprites/spritesmith-main-15.png');
<<<<<<< HEAD
  background-position: -318px -1262px;
=======
  background-position: -1060px -1262px;
>>>>>>> 0eb7e10e
  width: 105px;
  height: 105px;
}
.Mount_Body_Slime-Red {
  background-image: url('~assets/images/sprites/spritesmith-main-15.png');
<<<<<<< HEAD
  background-position: -424px -1262px;
=======
  background-position: -1166px -1262px;
>>>>>>> 0eb7e10e
  width: 105px;
  height: 105px;
}
.Mount_Body_Slime-Shade {
  background-image: url('~assets/images/sprites/spritesmith-main-15.png');
<<<<<<< HEAD
  background-position: -530px -1262px;
=======
  background-position: -1272px -1262px;
>>>>>>> 0eb7e10e
  width: 105px;
  height: 105px;
}
.Mount_Body_Slime-Skeleton {
  background-image: url('~assets/images/sprites/spritesmith-main-15.png');
<<<<<<< HEAD
  background-position: -636px -1262px;
=======
  background-position: -1392px 0px;
>>>>>>> 0eb7e10e
  width: 105px;
  height: 105px;
}
.Mount_Body_Slime-White {
  background-image: url('~assets/images/sprites/spritesmith-main-15.png');
<<<<<<< HEAD
  background-position: -742px -1262px;
=======
  background-position: -1392px -106px;
>>>>>>> 0eb7e10e
  width: 105px;
  height: 105px;
}
.Mount_Body_Slime-Zombie {
  background-image: url('~assets/images/sprites/spritesmith-main-15.png');
<<<<<<< HEAD
  background-position: -848px -1262px;
=======
  background-position: -1392px -212px;
>>>>>>> 0eb7e10e
  width: 105px;
  height: 105px;
}
.Mount_Body_Sloth-Base {
  background-image: url('~assets/images/sprites/spritesmith-main-15.png');
<<<<<<< HEAD
  background-position: -954px -1262px;
=======
  background-position: -1392px -318px;
>>>>>>> 0eb7e10e
  width: 105px;
  height: 105px;
}
.Mount_Body_Sloth-CottonCandyBlue {
  background-image: url('~assets/images/sprites/spritesmith-main-15.png');
<<<<<<< HEAD
  background-position: -1060px -1262px;
=======
  background-position: -1392px -424px;
>>>>>>> 0eb7e10e
  width: 105px;
  height: 105px;
}
.Mount_Body_Sloth-CottonCandyPink {
  background-image: url('~assets/images/sprites/spritesmith-main-15.png');
<<<<<<< HEAD
  background-position: -1166px -1262px;
=======
  background-position: -1392px -530px;
>>>>>>> 0eb7e10e
  width: 105px;
  height: 105px;
}
.Mount_Body_Sloth-Desert {
  background-image: url('~assets/images/sprites/spritesmith-main-15.png');
<<<<<<< HEAD
  background-position: -1272px -1262px;
=======
  background-position: -1392px -636px;
>>>>>>> 0eb7e10e
  width: 105px;
  height: 105px;
}
.Mount_Body_Sloth-Golden {
  background-image: url('~assets/images/sprites/spritesmith-main-15.png');
<<<<<<< HEAD
  background-position: -1392px 0px;
=======
  background-position: -1392px -742px;
>>>>>>> 0eb7e10e
  width: 105px;
  height: 105px;
}
.Mount_Body_Sloth-Red {
  background-image: url('~assets/images/sprites/spritesmith-main-15.png');
<<<<<<< HEAD
  background-position: -1392px -106px;
=======
  background-position: -1392px -848px;
>>>>>>> 0eb7e10e
  width: 105px;
  height: 105px;
}
.Mount_Body_Sloth-Shade {
  background-image: url('~assets/images/sprites/spritesmith-main-15.png');
<<<<<<< HEAD
  background-position: -1392px -212px;
=======
  background-position: -1392px -954px;
>>>>>>> 0eb7e10e
  width: 105px;
  height: 105px;
}
.Mount_Body_Sloth-Skeleton {
  background-image: url('~assets/images/sprites/spritesmith-main-15.png');
<<<<<<< HEAD
  background-position: -1392px -318px;
=======
  background-position: -1392px -1060px;
>>>>>>> 0eb7e10e
  width: 105px;
  height: 105px;
}
.Mount_Body_Sloth-White {
  background-image: url('~assets/images/sprites/spritesmith-main-15.png');
<<<<<<< HEAD
  background-position: -1392px -424px;
=======
  background-position: -1392px -1166px;
>>>>>>> 0eb7e10e
  width: 105px;
  height: 105px;
}
.Mount_Body_Sloth-Zombie {
  background-image: url('~assets/images/sprites/spritesmith-main-15.png');
<<<<<<< HEAD
  background-position: -1392px -530px;
=======
  background-position: 0px -1368px;
>>>>>>> 0eb7e10e
  width: 105px;
  height: 105px;
}
.Mount_Body_Snail-Base {
  background-image: url('~assets/images/sprites/spritesmith-main-15.png');
<<<<<<< HEAD
  background-position: -1392px -636px;
=======
  background-position: -106px -1368px;
>>>>>>> 0eb7e10e
  width: 105px;
  height: 105px;
}
.Mount_Body_Snail-CottonCandyBlue {
  background-image: url('~assets/images/sprites/spritesmith-main-15.png');
<<<<<<< HEAD
  background-position: -1392px -742px;
=======
  background-position: -212px -1368px;
>>>>>>> 0eb7e10e
  width: 105px;
  height: 105px;
}
.Mount_Body_Snail-CottonCandyPink {
  background-image: url('~assets/images/sprites/spritesmith-main-15.png');
<<<<<<< HEAD
  background-position: -1392px -848px;
=======
  background-position: -318px -1368px;
>>>>>>> 0eb7e10e
  width: 105px;
  height: 105px;
}
.Mount_Body_Snail-Desert {
  background-image: url('~assets/images/sprites/spritesmith-main-15.png');
<<<<<<< HEAD
  background-position: -1392px -954px;
=======
  background-position: -424px -1368px;
>>>>>>> 0eb7e10e
  width: 105px;
  height: 105px;
}
.Mount_Body_Snail-Golden {
  background-image: url('~assets/images/sprites/spritesmith-main-15.png');
<<<<<<< HEAD
  background-position: -1392px -1060px;
=======
  background-position: -530px -1368px;
>>>>>>> 0eb7e10e
  width: 105px;
  height: 105px;
}
.Mount_Body_Snail-Red {
  background-image: url('~assets/images/sprites/spritesmith-main-15.png');
<<<<<<< HEAD
  background-position: -1392px -1166px;
=======
  background-position: -636px -1368px;
>>>>>>> 0eb7e10e
  width: 105px;
  height: 105px;
}
.Mount_Body_Snail-Shade {
  background-image: url('~assets/images/sprites/spritesmith-main-15.png');
<<<<<<< HEAD
  background-position: 0px -1368px;
=======
  background-position: -742px -1368px;
>>>>>>> 0eb7e10e
  width: 105px;
  height: 105px;
}
.Mount_Body_Snail-Skeleton {
  background-image: url('~assets/images/sprites/spritesmith-main-15.png');
<<<<<<< HEAD
  background-position: -106px -1368px;
=======
  background-position: -848px -1368px;
>>>>>>> 0eb7e10e
  width: 105px;
  height: 105px;
}
.Mount_Body_Snail-White {
  background-image: url('~assets/images/sprites/spritesmith-main-15.png');
<<<<<<< HEAD
  background-position: -212px -1368px;
=======
  background-position: -954px -1368px;
>>>>>>> 0eb7e10e
  width: 105px;
  height: 105px;
}
.Mount_Body_Snail-Zombie {
  background-image: url('~assets/images/sprites/spritesmith-main-15.png');
<<<<<<< HEAD
  background-position: -318px -1368px;
=======
  background-position: -1060px -1368px;
>>>>>>> 0eb7e10e
  width: 105px;
  height: 105px;
}
.Mount_Body_Snake-Base {
  background-image: url('~assets/images/sprites/spritesmith-main-15.png');
<<<<<<< HEAD
  background-position: -424px -1368px;
=======
  background-position: -1166px -1368px;
>>>>>>> 0eb7e10e
  width: 105px;
  height: 105px;
}
.Mount_Body_Snake-CottonCandyBlue {
  background-image: url('~assets/images/sprites/spritesmith-main-15.png');
<<<<<<< HEAD
  background-position: -530px -1368px;
=======
  background-position: -1272px -1368px;
>>>>>>> 0eb7e10e
  width: 105px;
  height: 105px;
}
.Mount_Body_Snake-CottonCandyPink {
  background-image: url('~assets/images/sprites/spritesmith-main-15.png');
<<<<<<< HEAD
  background-position: -636px -1368px;
=======
  background-position: -1378px -1368px;
>>>>>>> 0eb7e10e
  width: 105px;
  height: 105px;
}
.Mount_Body_Snake-Desert {
  background-image: url('~assets/images/sprites/spritesmith-main-15.png');
<<<<<<< HEAD
  background-position: -742px -1368px;
=======
  background-position: -1498px 0px;
>>>>>>> 0eb7e10e
  width: 105px;
  height: 105px;
}
.Mount_Body_Snake-Golden {
  background-image: url('~assets/images/sprites/spritesmith-main-15.png');
<<<<<<< HEAD
  background-position: -848px -1368px;
=======
  background-position: -1498px -106px;
>>>>>>> 0eb7e10e
  width: 105px;
  height: 105px;
}
.Mount_Body_Snake-Red {
  background-image: url('~assets/images/sprites/spritesmith-main-15.png');
<<<<<<< HEAD
  background-position: -954px -1368px;
=======
  background-position: -1498px -212px;
>>>>>>> 0eb7e10e
  width: 105px;
  height: 105px;
}
.Mount_Body_Snake-Shade {
  background-image: url('~assets/images/sprites/spritesmith-main-15.png');
<<<<<<< HEAD
  background-position: -1060px -1368px;
=======
  background-position: -1498px -318px;
>>>>>>> 0eb7e10e
  width: 105px;
  height: 105px;
}
.Mount_Body_Snake-Skeleton {
  background-image: url('~assets/images/sprites/spritesmith-main-15.png');
<<<<<<< HEAD
  background-position: -1166px -1368px;
=======
  background-position: -1498px -424px;
>>>>>>> 0eb7e10e
  width: 105px;
  height: 105px;
}
.Mount_Body_Snake-White {
  background-image: url('~assets/images/sprites/spritesmith-main-15.png');
<<<<<<< HEAD
  background-position: -1272px -1368px;
=======
  background-position: -1498px -530px;
>>>>>>> 0eb7e10e
  width: 105px;
  height: 105px;
}
.Mount_Body_Snake-Zombie {
  background-image: url('~assets/images/sprites/spritesmith-main-15.png');
<<<<<<< HEAD
  background-position: -1378px -1368px;
=======
  background-position: -1498px -636px;
>>>>>>> 0eb7e10e
  width: 105px;
  height: 105px;
}
.Mount_Body_Spider-Base {
  background-image: url('~assets/images/sprites/spritesmith-main-15.png');
<<<<<<< HEAD
  background-position: -1498px 0px;
=======
  background-position: -1498px -742px;
>>>>>>> 0eb7e10e
  width: 105px;
  height: 105px;
}
.Mount_Body_Spider-CottonCandyBlue {
  background-image: url('~assets/images/sprites/spritesmith-main-15.png');
<<<<<<< HEAD
  background-position: -1498px -106px;
=======
  background-position: -1498px -848px;
>>>>>>> 0eb7e10e
  width: 105px;
  height: 105px;
}
.Mount_Body_Spider-CottonCandyPink {
  background-image: url('~assets/images/sprites/spritesmith-main-15.png');
<<<<<<< HEAD
  background-position: -1498px -212px;
=======
  background-position: -1498px -954px;
>>>>>>> 0eb7e10e
  width: 105px;
  height: 105px;
}
.Mount_Body_Spider-Desert {
  background-image: url('~assets/images/sprites/spritesmith-main-15.png');
<<<<<<< HEAD
  background-position: -1498px -318px;
=======
  background-position: -1498px -1060px;
>>>>>>> 0eb7e10e
  width: 105px;
  height: 105px;
}
.Mount_Body_Spider-Golden {
  background-image: url('~assets/images/sprites/spritesmith-main-15.png');
<<<<<<< HEAD
  background-position: -1498px -424px;
=======
  background-position: -1498px -1166px;
>>>>>>> 0eb7e10e
  width: 105px;
  height: 105px;
}
.Mount_Body_Spider-Red {
  background-image: url('~assets/images/sprites/spritesmith-main-15.png');
<<<<<<< HEAD
  background-position: -1498px -530px;
=======
  background-position: -1498px -1272px;
>>>>>>> 0eb7e10e
  width: 105px;
  height: 105px;
}
.Mount_Body_Spider-Shade {
  background-image: url('~assets/images/sprites/spritesmith-main-15.png');
<<<<<<< HEAD
  background-position: -1498px -636px;
=======
  background-position: 0px -1474px;
>>>>>>> 0eb7e10e
  width: 105px;
  height: 105px;
}
.Mount_Body_Spider-Skeleton {
  background-image: url('~assets/images/sprites/spritesmith-main-15.png');
<<<<<<< HEAD
  background-position: -1498px -742px;
=======
  background-position: -106px -1474px;
>>>>>>> 0eb7e10e
  width: 105px;
  height: 105px;
}
.Mount_Body_Spider-White {
  background-image: url('~assets/images/sprites/spritesmith-main-15.png');
<<<<<<< HEAD
  background-position: -1498px -848px;
=======
  background-position: -212px -1474px;
>>>>>>> 0eb7e10e
  width: 105px;
  height: 105px;
}
.Mount_Body_Spider-Zombie {
  background-image: url('~assets/images/sprites/spritesmith-main-15.png');
<<<<<<< HEAD
  background-position: -1498px -954px;
=======
  background-position: -318px -1474px;
>>>>>>> 0eb7e10e
  width: 105px;
  height: 105px;
}
.Mount_Body_Squirrel-Base {
  background-image: url('~assets/images/sprites/spritesmith-main-15.png');
  background-position: -106px -408px;
  width: 105px;
  height: 108px;
}
.Mount_Body_Squirrel-CottonCandyBlue {
  background-image: url('~assets/images/sprites/spritesmith-main-15.png');
  background-position: -544px 0px;
  width: 105px;
  height: 108px;
}
.Mount_Body_Squirrel-CottonCandyPink {
  background-image: url('~assets/images/sprites/spritesmith-main-15.png');
  background-position: -212px -408px;
  width: 105px;
  height: 108px;
}
.Mount_Body_Squirrel-Desert {
  background-image: url('~assets/images/sprites/spritesmith-main-15.png');
  background-position: -318px -408px;
  width: 105px;
  height: 108px;
}
.Mount_Body_Squirrel-Golden {
  background-image: url('~assets/images/sprites/spritesmith-main-15.png');
  background-position: -424px -408px;
  width: 105px;
  height: 108px;
}
.Mount_Body_Squirrel-Red {
  background-image: url('~assets/images/sprites/spritesmith-main-15.png');
  background-position: 0px -408px;
  width: 105px;
  height: 108px;
}
.Mount_Body_Squirrel-Shade {
  background-image: url('~assets/images/sprites/spritesmith-main-15.png');
  background-position: -544px -109px;
  width: 105px;
  height: 108px;
}
.Mount_Body_Squirrel-Skeleton {
  background-image: url('~assets/images/sprites/spritesmith-main-15.png');
  background-position: -544px -218px;
  width: 105px;
  height: 108px;
}
.Mount_Body_Squirrel-White {
  background-image: url('~assets/images/sprites/spritesmith-main-15.png');
  background-position: -544px -327px;
  width: 105px;
  height: 108px;
}
.Mount_Body_Squirrel-Zombie {
  background-image: url('~assets/images/sprites/spritesmith-main-15.png');
  background-position: 0px -517px;
  width: 105px;
  height: 108px;
}
.Mount_Body_TigerCub-Aquatic {
  background-image: url('~assets/images/sprites/spritesmith-main-15.png');
<<<<<<< HEAD
  background-position: -742px -1474px;
=======
  background-position: -1484px -1474px;
>>>>>>> 0eb7e10e
  width: 105px;
  height: 105px;
}
.Mount_Body_TigerCub-Base {
  background-image: url('~assets/images/sprites/spritesmith-main-15.png');
<<<<<<< HEAD
  background-position: -848px -1474px;
=======
  background-position: -1604px 0px;
  width: 105px;
  height: 105px;
}
.Mount_Body_TigerCub-Bronze {
  background-image: url('~assets/images/sprites/spritesmith-main-15.png');
  background-position: -1604px -106px;
>>>>>>> 0eb7e10e
  width: 105px;
  height: 105px;
}
.Mount_Body_TigerCub-Celestial {
  background-image: url('~assets/images/sprites/spritesmith-main-15.png');
<<<<<<< HEAD
  background-position: -954px -1474px;
=======
  background-position: -1604px -212px;
>>>>>>> 0eb7e10e
  width: 105px;
  height: 105px;
}
.Mount_Body_TigerCub-CottonCandyBlue {
  background-image: url('~assets/images/sprites/spritesmith-main-15.png');
<<<<<<< HEAD
  background-position: -1060px -1474px;
=======
  background-position: -1604px -318px;
>>>>>>> 0eb7e10e
  width: 105px;
  height: 105px;
}
.Mount_Body_TigerCub-CottonCandyPink {
  background-image: url('~assets/images/sprites/spritesmith-main-15.png');
<<<<<<< HEAD
  background-position: -1166px -1474px;
=======
  background-position: -1604px -424px;
>>>>>>> 0eb7e10e
  width: 105px;
  height: 105px;
}
.Mount_Body_TigerCub-Cupid {
  background-image: url('~assets/images/sprites/spritesmith-main-15.png');
<<<<<<< HEAD
  background-position: -1272px -1474px;
=======
  background-position: -1604px -530px;
>>>>>>> 0eb7e10e
  width: 105px;
  height: 105px;
}
.Mount_Body_TigerCub-Desert {
  background-image: url('~assets/images/sprites/spritesmith-main-15.png');
<<<<<<< HEAD
  background-position: -1378px -1474px;
=======
  background-position: -1604px -636px;
>>>>>>> 0eb7e10e
  width: 105px;
  height: 105px;
}
.Mount_Body_TigerCub-Ember {
  background-image: url('~assets/images/sprites/spritesmith-main-15.png');
<<<<<<< HEAD
  background-position: -1484px -1474px;
=======
  background-position: -1604px -742px;
>>>>>>> 0eb7e10e
  width: 105px;
  height: 105px;
}
.Mount_Body_TigerCub-Fairy {
  background-image: url('~assets/images/sprites/spritesmith-main-15.png');
<<<<<<< HEAD
  background-position: -1604px 0px;
=======
  background-position: -1604px -848px;
>>>>>>> 0eb7e10e
  width: 105px;
  height: 105px;
}
.Mount_Body_TigerCub-Floral {
  background-image: url('~assets/images/sprites/spritesmith-main-15.png');
<<<<<<< HEAD
  background-position: -1604px -106px;
=======
  background-position: -1604px -954px;
>>>>>>> 0eb7e10e
  width: 105px;
  height: 105px;
}
.Mount_Body_TigerCub-Frost {
  background-image: url('~assets/images/sprites/spritesmith-main-15.png');
<<<<<<< HEAD
  background-position: -1604px -212px;
=======
  background-position: -1604px -1060px;
>>>>>>> 0eb7e10e
  width: 105px;
  height: 105px;
}
.Mount_Body_TigerCub-Ghost {
  background-image: url('~assets/images/sprites/spritesmith-main-15.png');
<<<<<<< HEAD
  background-position: -1604px -318px;
=======
  background-position: -1604px -1166px;
>>>>>>> 0eb7e10e
  width: 105px;
  height: 105px;
}
.Mount_Body_TigerCub-Glass {
  background-image: url('~assets/images/sprites/spritesmith-main-15.png');
<<<<<<< HEAD
  background-position: -1604px -424px;
=======
  background-position: -1604px -1272px;
>>>>>>> 0eb7e10e
  width: 105px;
  height: 105px;
}
.Mount_Body_TigerCub-Glow {
  background-image: url('~assets/images/sprites/spritesmith-main-15.png');
<<<<<<< HEAD
  background-position: -1604px -530px;
=======
  background-position: -1604px -1378px;
>>>>>>> 0eb7e10e
  width: 105px;
  height: 105px;
}
.Mount_Body_TigerCub-Golden {
  background-image: url('~assets/images/sprites/spritesmith-main-15.png');
<<<<<<< HEAD
  background-position: -1604px -636px;
=======
  background-position: 0px -1580px;
>>>>>>> 0eb7e10e
  width: 105px;
  height: 105px;
}
.Mount_Body_TigerCub-Holly {
  background-image: url('~assets/images/sprites/spritesmith-main-15.png');
<<<<<<< HEAD
  background-position: -1604px -742px;
=======
  background-position: -106px -1580px;
>>>>>>> 0eb7e10e
  width: 105px;
  height: 105px;
}
.Mount_Body_TigerCub-IcySnow {
  background-image: url('~assets/images/sprites/spritesmith-main-15.png');
<<<<<<< HEAD
  background-position: -1604px -848px;
=======
  background-position: -212px -1580px;
>>>>>>> 0eb7e10e
  width: 105px;
  height: 105px;
}
.Mount_Body_TigerCub-Peppermint {
  background-image: url('~assets/images/sprites/spritesmith-main-15.png');
<<<<<<< HEAD
  background-position: -1604px -954px;
=======
  background-position: -318px -1580px;
>>>>>>> 0eb7e10e
  width: 105px;
  height: 105px;
}
.Mount_Body_TigerCub-Rainbow {
  background-image: url('~assets/images/sprites/spritesmith-main-15.png');
<<<<<<< HEAD
  background-position: -1604px -1060px;
=======
  background-position: -424px -1580px;
>>>>>>> 0eb7e10e
  width: 105px;
  height: 105px;
}
.Mount_Body_TigerCub-Red {
  background-image: url('~assets/images/sprites/spritesmith-main-15.png');
<<<<<<< HEAD
  background-position: -1604px -1166px;
=======
  background-position: -530px -1580px;
>>>>>>> 0eb7e10e
  width: 105px;
  height: 105px;
}
.Mount_Body_TigerCub-RoseQuartz {
  background-image: url('~assets/images/sprites/spritesmith-main-15.png');
<<<<<<< HEAD
  background-position: -1604px -1272px;
=======
  background-position: -636px -1580px;
>>>>>>> 0eb7e10e
  width: 105px;
  height: 105px;
}
.Mount_Body_TigerCub-RoyalPurple {
  background-image: url('~assets/images/sprites/spritesmith-main-15.png');
<<<<<<< HEAD
  background-position: -1604px -1378px;
=======
  background-position: -742px -1580px;
>>>>>>> 0eb7e10e
  width: 105px;
  height: 105px;
}
.Mount_Body_TigerCub-Shade {
  background-image: url('~assets/images/sprites/spritesmith-main-15.png');
<<<<<<< HEAD
  background-position: 0px -1580px;
=======
  background-position: -848px -1580px;
>>>>>>> 0eb7e10e
  width: 105px;
  height: 105px;
}
.Mount_Body_TigerCub-Shimmer {
  background-image: url('~assets/images/sprites/spritesmith-main-15.png');
<<<<<<< HEAD
  background-position: -106px -1580px;
=======
  background-position: -954px -1580px;
>>>>>>> 0eb7e10e
  width: 105px;
  height: 105px;
}
.Mount_Body_TigerCub-Skeleton {
  background-image: url('~assets/images/sprites/spritesmith-main-15.png');
<<<<<<< HEAD
  background-position: -212px -1580px;
=======
  background-position: -1060px -1580px;
>>>>>>> 0eb7e10e
  width: 105px;
  height: 105px;
}
.Mount_Body_TigerCub-Spooky {
  background-image: url('~assets/images/sprites/spritesmith-main-15.png');
<<<<<<< HEAD
  background-position: -318px -1580px;
=======
  background-position: -1166px -1580px;
>>>>>>> 0eb7e10e
  width: 105px;
  height: 105px;
}
.Mount_Body_TigerCub-StarryNight {
  background-image: url('~assets/images/sprites/spritesmith-main-15.png');
  background-position: -408px -136px;
  width: 120px;
  height: 120px;
}
.Mount_Body_TigerCub-Sunshine {
  background-image: url('~assets/images/sprites/spritesmith-main-15.png');
  background-position: -530px -1580px;
  width: 105px;
  height: 105px;
}
.Mount_Body_TigerCub-Thunderstorm {
  background-image: url('~assets/images/sprites/spritesmith-main-15.png');
<<<<<<< HEAD
  background-position: -636px -1580px;
=======
  background-position: -1378px -1580px;
>>>>>>> 0eb7e10e
  width: 105px;
  height: 105px;
}
.Mount_Body_TigerCub-White {
  background-image: url('~assets/images/sprites/spritesmith-main-15.png');
<<<<<<< HEAD
  background-position: -742px -1580px;
=======
  background-position: -1484px -1580px;
>>>>>>> 0eb7e10e
  width: 105px;
  height: 105px;
}
.Mount_Body_TigerCub-Zombie {
  background-image: url('~assets/images/sprites/spritesmith-main-15.png');
<<<<<<< HEAD
  background-position: -848px -1580px;
=======
  background-position: -1590px -1580px;
>>>>>>> 0eb7e10e
  width: 105px;
  height: 105px;
}
.Mount_Body_Treeling-Base {
  background-image: url('~assets/images/sprites/spritesmith-main-15.png');
<<<<<<< HEAD
  background-position: -954px -1580px;
=======
  background-position: -1710px 0px;
>>>>>>> 0eb7e10e
  width: 105px;
  height: 105px;
}
.Mount_Body_Treeling-CottonCandyBlue {
  background-image: url('~assets/images/sprites/spritesmith-main-15.png');
<<<<<<< HEAD
  background-position: -1060px -1580px;
=======
  background-position: -1710px -106px;
>>>>>>> 0eb7e10e
  width: 105px;
  height: 105px;
}
.Mount_Body_Treeling-CottonCandyPink {
  background-image: url('~assets/images/sprites/spritesmith-main-15.png');
<<<<<<< HEAD
  background-position: -1166px -1580px;
  width: 105px;
  height: 105px;
}
.Mount_Body_Treeling-Desert {
  background-image: url('~assets/images/sprites/spritesmith-main-15.png');
  background-position: -1272px -1580px;
  width: 105px;
  height: 105px;
}
.Mount_Body_Treeling-Golden {
  background-image: url('~assets/images/sprites/spritesmith-main-15.png');
  background-position: -1378px -1580px;
  width: 105px;
  height: 105px;
}
.Mount_Body_Treeling-Red {
  background-image: url('~assets/images/sprites/spritesmith-main-15.png');
  background-position: -1484px -1580px;
  width: 105px;
  height: 105px;
}
.Mount_Body_Treeling-Shade {
  background-image: url('~assets/images/sprites/spritesmith-main-15.png');
  background-position: -1590px -1580px;
  width: 105px;
  height: 105px;
}
.Mount_Body_Treeling-Skeleton {
  background-image: url('~assets/images/sprites/spritesmith-main-15.png');
  background-position: -1710px 0px;
  width: 105px;
  height: 105px;
}
.Mount_Body_Treeling-White {
  background-image: url('~assets/images/sprites/spritesmith-main-15.png');
  background-position: -1710px -106px;
  width: 105px;
  height: 105px;
}
.Mount_Body_Treeling-Zombie {
  background-image: url('~assets/images/sprites/spritesmith-main-15.png');
=======
>>>>>>> 0eb7e10e
  background-position: -1710px -212px;
  width: 105px;
  height: 105px;
}<|MERGE_RESOLUTION|>--- conflicted
+++ resolved
@@ -1,1083 +1,729 @@
-<<<<<<< HEAD
+.Mount_Body_Owl-Base {
+  background-image: url('~assets/images/sprites/spritesmith-main-15.png');
+  background-position: -530px -623px;
+  width: 105px;
+  height: 105px;
+}
+.Mount_Body_Owl-CottonCandyBlue {
+  background-image: url('~assets/images/sprites/spritesmith-main-15.png');
+  background-position: -318px -1153px;
+  width: 105px;
+  height: 105px;
+}
+.Mount_Body_Owl-CottonCandyPink {
+  background-image: url('~assets/images/sprites/spritesmith-main-15.png');
+  background-position: -1180px -636px;
+  width: 105px;
+  height: 105px;
+}
+.Mount_Body_Owl-Desert {
+  background-image: url('~assets/images/sprites/spritesmith-main-15.png');
+  background-position: -1180px -742px;
+  width: 105px;
+  height: 105px;
+}
+.Mount_Body_Owl-Golden {
+  background-image: url('~assets/images/sprites/spritesmith-main-15.png');
+  background-position: -1180px -848px;
+  width: 105px;
+  height: 105px;
+}
+.Mount_Body_Owl-Red {
+  background-image: url('~assets/images/sprites/spritesmith-main-15.png');
+  background-position: -1180px -954px;
+  width: 105px;
+  height: 105px;
+}
+.Mount_Body_Owl-Shade {
+  background-image: url('~assets/images/sprites/spritesmith-main-15.png');
+  background-position: 0px -1153px;
+  width: 105px;
+  height: 105px;
+}
+.Mount_Body_Owl-Skeleton {
+  background-image: url('~assets/images/sprites/spritesmith-main-15.png');
+  background-position: -106px -1153px;
+  width: 105px;
+  height: 105px;
+}
+.Mount_Body_Owl-White {
+  background-image: url('~assets/images/sprites/spritesmith-main-15.png');
+  background-position: -212px -1153px;
+  width: 105px;
+  height: 105px;
+}
+.Mount_Body_Owl-Zombie {
+  background-image: url('~assets/images/sprites/spritesmith-main-15.png');
+  background-position: -424px -1153px;
+  width: 105px;
+  height: 105px;
+}
+.Mount_Body_PandaCub-Aquatic {
+  background-image: url('~assets/images/sprites/spritesmith-main-15.png');
+  background-position: -530px -1153px;
+  width: 105px;
+  height: 105px;
+}
+.Mount_Body_PandaCub-Base {
+  background-image: url('~assets/images/sprites/spritesmith-main-15.png');
+  background-position: -1166px -1471px;
+  width: 105px;
+  height: 105px;
+}
+.Mount_Body_PandaCub-Bronze {
+  background-image: url('~assets/images/sprites/spritesmith-main-15.png');
+  background-position: -1272px -1471px;
+  width: 105px;
+  height: 105px;
+}
+.Mount_Body_PandaCub-Celestial {
+  background-image: url('~assets/images/sprites/spritesmith-main-15.png');
+  background-position: -1378px -1471px;
+  width: 105px;
+  height: 105px;
+}
 .Mount_Body_PandaCub-CottonCandyBlue {
   background-image: url('~assets/images/sprites/spritesmith-main-15.png');
+  background-position: -1484px -1471px;
+  width: 105px;
+  height: 105px;
+}
+.Mount_Body_PandaCub-CottonCandyPink {
+  background-image: url('~assets/images/sprites/spritesmith-main-15.png');
+  background-position: -1604px 0px;
+  width: 105px;
+  height: 105px;
+}
+.Mount_Body_PandaCub-Cupid {
+  background-image: url('~assets/images/sprites/spritesmith-main-15.png');
+  background-position: -1604px -106px;
+  width: 105px;
+  height: 105px;
+}
+.Mount_Body_PandaCub-Desert {
+  background-image: url('~assets/images/sprites/spritesmith-main-15.png');
+  background-position: -1604px -212px;
+  width: 105px;
+  height: 105px;
+}
+.Mount_Body_PandaCub-Ember {
+  background-image: url('~assets/images/sprites/spritesmith-main-15.png');
+  background-position: -1604px -318px;
+  width: 105px;
+  height: 105px;
+}
+.Mount_Body_PandaCub-Fairy {
+  background-image: url('~assets/images/sprites/spritesmith-main-15.png');
+  background-position: -1604px -424px;
+  width: 105px;
+  height: 105px;
+}
+.Mount_Body_PandaCub-Floral {
+  background-image: url('~assets/images/sprites/spritesmith-main-15.png');
+  background-position: -1604px -530px;
+  width: 105px;
+  height: 105px;
+}
+.Mount_Body_PandaCub-Frost {
+  background-image: url('~assets/images/sprites/spritesmith-main-15.png');
+  background-position: 0px -517px;
+  width: 105px;
+  height: 105px;
+}
+.Mount_Body_PandaCub-Ghost {
+  background-image: url('~assets/images/sprites/spritesmith-main-15.png');
+  background-position: -106px -517px;
+  width: 105px;
+  height: 105px;
+}
+.Mount_Body_PandaCub-Glass {
+  background-image: url('~assets/images/sprites/spritesmith-main-15.png');
   background-position: -212px -517px;
-=======
-.Mount_Body_Owl-Shade {
+  width: 105px;
+  height: 105px;
+}
+.Mount_Body_PandaCub-Glow {
+  background-image: url('~assets/images/sprites/spritesmith-main-15.png');
+  background-position: -318px -517px;
+  width: 105px;
+  height: 105px;
+}
+.Mount_Body_PandaCub-Golden {
+  background-image: url('~assets/images/sprites/spritesmith-main-15.png');
+  background-position: -424px -517px;
+  width: 105px;
+  height: 105px;
+}
+.Mount_Body_PandaCub-Holly {
+  background-image: url('~assets/images/sprites/spritesmith-main-15.png');
+  background-position: -530px -517px;
+  width: 105px;
+  height: 105px;
+}
+.Mount_Body_PandaCub-IcySnow {
+  background-image: url('~assets/images/sprites/spritesmith-main-15.png');
+  background-position: -650px 0px;
+  width: 105px;
+  height: 105px;
+}
+.Mount_Body_PandaCub-Peppermint {
+  background-image: url('~assets/images/sprites/spritesmith-main-15.png');
+  background-position: -650px -106px;
+  width: 105px;
+  height: 105px;
+}
+.Mount_Body_PandaCub-Rainbow {
+  background-image: url('~assets/images/sprites/spritesmith-main-15.png');
+  background-position: -650px -212px;
+  width: 105px;
+  height: 105px;
+}
+.Mount_Body_PandaCub-Red {
+  background-image: url('~assets/images/sprites/spritesmith-main-15.png');
+  background-position: -650px -318px;
+  width: 105px;
+  height: 105px;
+}
+.Mount_Body_PandaCub-RoseQuartz {
   background-image: url('~assets/images/sprites/spritesmith-main-15.png');
   background-position: -650px -424px;
   width: 105px;
   height: 105px;
 }
-.Mount_Body_Owl-Skeleton {
-  background-image: url('~assets/images/sprites/spritesmith-main-15.png');
-  background-position: -318px -1156px;
-  width: 105px;
-  height: 105px;
-}
-.Mount_Body_Owl-White {
-  background-image: url('~assets/images/sprites/spritesmith-main-15.png');
-  background-position: -1060px -1050px;
-  width: 105px;
-  height: 105px;
-}
-.Mount_Body_Owl-Zombie {
-  background-image: url('~assets/images/sprites/spritesmith-main-15.png');
-  background-position: -1180px 0px;
-  width: 105px;
-  height: 105px;
-}
-.Mount_Body_PandaCub-Aquatic {
-  background-image: url('~assets/images/sprites/spritesmith-main-15.png');
-  background-position: -1180px -106px;
-  width: 105px;
-  height: 105px;
-}
-.Mount_Body_PandaCub-Base {
-  background-image: url('~assets/images/sprites/spritesmith-main-15.png');
-  background-position: -1180px -212px;
-  width: 105px;
-  height: 105px;
-}
-.Mount_Body_PandaCub-Bronze {
-  background-image: url('~assets/images/sprites/spritesmith-main-15.png');
-  background-position: -1180px -318px;
-  width: 105px;
-  height: 105px;
-}
-.Mount_Body_PandaCub-Celestial {
-  background-image: url('~assets/images/sprites/spritesmith-main-15.png');
-  background-position: -1180px -424px;
-  width: 105px;
-  height: 105px;
-}
-.Mount_Body_PandaCub-CottonCandyBlue {
-  background-image: url('~assets/images/sprites/spritesmith-main-15.png');
-  background-position: -1180px -530px;
->>>>>>> 0eb7e10e
-  width: 105px;
-  height: 105px;
-}
-.Mount_Body_PandaCub-CottonCandyPink {
-  background-image: url('~assets/images/sprites/spritesmith-main-15.png');
-<<<<<<< HEAD
-  background-position: -318px -1156px;
-=======
-  background-position: -1180px -636px;
->>>>>>> 0eb7e10e
-  width: 105px;
-  height: 105px;
-}
-.Mount_Body_PandaCub-Cupid {
-  background-image: url('~assets/images/sprites/spritesmith-main-15.png');
-<<<<<<< HEAD
-  background-position: -318px -1050px;
-=======
-  background-position: -1180px -742px;
->>>>>>> 0eb7e10e
-  width: 105px;
-  height: 105px;
-}
-.Mount_Body_PandaCub-Desert {
-  background-image: url('~assets/images/sprites/spritesmith-main-15.png');
-<<<<<<< HEAD
-  background-position: -424px -1050px;
-=======
-  background-position: -1180px -848px;
->>>>>>> 0eb7e10e
-  width: 105px;
-  height: 105px;
-}
-.Mount_Body_PandaCub-Ember {
-  background-image: url('~assets/images/sprites/spritesmith-main-15.png');
-<<<<<<< HEAD
-  background-position: -530px -1050px;
-=======
-  background-position: -424px -1474px;
->>>>>>> 0eb7e10e
-  width: 105px;
-  height: 105px;
-}
-.Mount_Body_PandaCub-Fairy {
-  background-image: url('~assets/images/sprites/spritesmith-main-15.png');
-<<<<<<< HEAD
-  background-position: -636px -1050px;
-=======
-  background-position: -530px -1474px;
->>>>>>> 0eb7e10e
-  width: 105px;
-  height: 105px;
-}
-.Mount_Body_PandaCub-Floral {
-  background-image: url('~assets/images/sprites/spritesmith-main-15.png');
-<<<<<<< HEAD
-  background-position: -742px -1050px;
-=======
-  background-position: -636px -1474px;
->>>>>>> 0eb7e10e
-  width: 105px;
-  height: 105px;
-}
-.Mount_Body_PandaCub-Frost {
-  background-image: url('~assets/images/sprites/spritesmith-main-15.png');
-<<<<<<< HEAD
-  background-position: -848px -1050px;
-=======
-  background-position: -742px -1474px;
->>>>>>> 0eb7e10e
-  width: 105px;
-  height: 105px;
-}
-.Mount_Body_PandaCub-Ghost {
-  background-image: url('~assets/images/sprites/spritesmith-main-15.png');
-<<<<<<< HEAD
-  background-position: -954px -1050px;
-=======
-  background-position: -848px -1474px;
->>>>>>> 0eb7e10e
-  width: 105px;
-  height: 105px;
-}
-.Mount_Body_PandaCub-Glass {
-  background-image: url('~assets/images/sprites/spritesmith-main-15.png');
-<<<<<<< HEAD
-  background-position: -1060px -1050px;
-=======
-  background-position: -954px -1474px;
->>>>>>> 0eb7e10e
-  width: 105px;
-  height: 105px;
-}
-.Mount_Body_PandaCub-Glow {
-  background-image: url('~assets/images/sprites/spritesmith-main-15.png');
-<<<<<<< HEAD
-  background-position: -1180px 0px;
-=======
-  background-position: -1060px -1474px;
->>>>>>> 0eb7e10e
-  width: 105px;
-  height: 105px;
-}
-.Mount_Body_PandaCub-Golden {
-  background-image: url('~assets/images/sprites/spritesmith-main-15.png');
-<<<<<<< HEAD
-  background-position: -1180px -106px;
-=======
-  background-position: -1166px -1474px;
->>>>>>> 0eb7e10e
-  width: 105px;
-  height: 105px;
-}
-.Mount_Body_PandaCub-Holly {
-  background-image: url('~assets/images/sprites/spritesmith-main-15.png');
-<<<<<<< HEAD
-  background-position: -1498px -1060px;
-=======
-  background-position: -1272px -1474px;
->>>>>>> 0eb7e10e
-  width: 105px;
-  height: 105px;
-}
-.Mount_Body_PandaCub-IcySnow {
-  background-image: url('~assets/images/sprites/spritesmith-main-15.png');
-<<<<<<< HEAD
-  background-position: -1498px -1166px;
-=======
-  background-position: -1378px -1474px;
->>>>>>> 0eb7e10e
-  width: 105px;
-  height: 105px;
-}
-.Mount_Body_PandaCub-Peppermint {
-  background-image: url('~assets/images/sprites/spritesmith-main-15.png');
-<<<<<<< HEAD
-  background-position: -1498px -1272px;
-=======
-  background-position: -1272px -1580px;
->>>>>>> 0eb7e10e
-  width: 105px;
-  height: 105px;
-}
-.Mount_Body_PandaCub-Rainbow {
-  background-image: url('~assets/images/sprites/spritesmith-main-15.png');
-<<<<<<< HEAD
-  background-position: 0px -1474px;
-=======
-  background-position: -212px -517px;
->>>>>>> 0eb7e10e
-  width: 105px;
-  height: 105px;
-}
-.Mount_Body_PandaCub-Red {
-  background-image: url('~assets/images/sprites/spritesmith-main-15.png');
-<<<<<<< HEAD
-  background-position: -106px -1474px;
-=======
-  background-position: -318px -517px;
->>>>>>> 0eb7e10e
-  width: 105px;
-  height: 105px;
-}
-.Mount_Body_PandaCub-RoseQuartz {
-  background-image: url('~assets/images/sprites/spritesmith-main-15.png');
-<<<<<<< HEAD
-  background-position: -212px -1474px;
-=======
-  background-position: -424px -517px;
->>>>>>> 0eb7e10e
-  width: 105px;
-  height: 105px;
-}
 .Mount_Body_PandaCub-RoyalPurple {
   background-image: url('~assets/images/sprites/spritesmith-main-15.png');
-<<<<<<< HEAD
-  background-position: -318px -1474px;
-=======
-  background-position: -530px -517px;
->>>>>>> 0eb7e10e
+  background-position: 0px -623px;
   width: 105px;
   height: 105px;
 }
 .Mount_Body_PandaCub-Shade {
   background-image: url('~assets/images/sprites/spritesmith-main-15.png');
-<<<<<<< HEAD
-  background-position: -424px -1474px;
-=======
-  background-position: -650px 0px;
->>>>>>> 0eb7e10e
+  background-position: -106px -623px;
   width: 105px;
   height: 105px;
 }
 .Mount_Body_PandaCub-Shimmer {
   background-image: url('~assets/images/sprites/spritesmith-main-15.png');
-<<<<<<< HEAD
-  background-position: -530px -1474px;
-=======
-  background-position: -650px -106px;
->>>>>>> 0eb7e10e
+  background-position: -212px -623px;
   width: 105px;
   height: 105px;
 }
 .Mount_Body_PandaCub-Skeleton {
   background-image: url('~assets/images/sprites/spritesmith-main-15.png');
-<<<<<<< HEAD
-  background-position: -636px -1474px;
-=======
-  background-position: -650px -212px;
->>>>>>> 0eb7e10e
+  background-position: -318px -623px;
   width: 105px;
   height: 105px;
 }
 .Mount_Body_PandaCub-Spooky {
   background-image: url('~assets/images/sprites/spritesmith-main-15.png');
-<<<<<<< HEAD
-  background-position: -424px -1580px;
-=======
-  background-position: -650px -318px;
->>>>>>> 0eb7e10e
+  background-position: -424px -623px;
   width: 105px;
   height: 105px;
 }
 .Mount_Body_PandaCub-StarryNight {
   background-image: url('~assets/images/sprites/spritesmith-main-15.png');
-  background-position: -408px -257px;
+  background-position: -408px -136px;
   width: 120px;
   height: 120px;
 }
 .Mount_Body_PandaCub-Sunshine {
   background-image: url('~assets/images/sprites/spritesmith-main-15.png');
-  background-position: -318px -517px;
+  background-position: -636px -623px;
   width: 105px;
   height: 105px;
 }
 .Mount_Body_PandaCub-Thunderstorm {
   background-image: url('~assets/images/sprites/spritesmith-main-15.png');
-<<<<<<< HEAD
-  background-position: -424px -517px;
-=======
-  background-position: 0px -626px;
->>>>>>> 0eb7e10e
+  background-position: -756px 0px;
   width: 105px;
   height: 105px;
 }
 .Mount_Body_PandaCub-White {
   background-image: url('~assets/images/sprites/spritesmith-main-15.png');
-<<<<<<< HEAD
-  background-position: -530px -517px;
-=======
-  background-position: -106px -626px;
->>>>>>> 0eb7e10e
+  background-position: -756px -106px;
   width: 105px;
   height: 105px;
 }
 .Mount_Body_PandaCub-Zombie {
   background-image: url('~assets/images/sprites/spritesmith-main-15.png');
-<<<<<<< HEAD
-  background-position: -650px 0px;
-=======
-  background-position: -212px -626px;
->>>>>>> 0eb7e10e
+  background-position: -756px -212px;
   width: 105px;
   height: 105px;
 }
 .Mount_Body_Parrot-Base {
   background-image: url('~assets/images/sprites/spritesmith-main-15.png');
-<<<<<<< HEAD
-  background-position: -650px -106px;
-=======
-  background-position: -318px -626px;
->>>>>>> 0eb7e10e
+  background-position: -756px -318px;
   width: 105px;
   height: 105px;
 }
 .Mount_Body_Parrot-CottonCandyBlue {
   background-image: url('~assets/images/sprites/spritesmith-main-15.png');
-<<<<<<< HEAD
-  background-position: -650px -212px;
-=======
-  background-position: -424px -626px;
->>>>>>> 0eb7e10e
+  background-position: -756px -424px;
   width: 105px;
   height: 105px;
 }
 .Mount_Body_Parrot-CottonCandyPink {
   background-image: url('~assets/images/sprites/spritesmith-main-15.png');
-<<<<<<< HEAD
-  background-position: -650px -318px;
-=======
-  background-position: -530px -626px;
->>>>>>> 0eb7e10e
+  background-position: -756px -530px;
   width: 105px;
   height: 105px;
 }
 .Mount_Body_Parrot-Desert {
   background-image: url('~assets/images/sprites/spritesmith-main-15.png');
-<<<<<<< HEAD
-  background-position: -650px -424px;
-=======
-  background-position: -636px -626px;
->>>>>>> 0eb7e10e
+  background-position: 0px -729px;
   width: 105px;
   height: 105px;
 }
 .Mount_Body_Parrot-Golden {
   background-image: url('~assets/images/sprites/spritesmith-main-15.png');
-<<<<<<< HEAD
-  background-position: 0px -626px;
-=======
-  background-position: -756px 0px;
->>>>>>> 0eb7e10e
+  background-position: -106px -729px;
   width: 105px;
   height: 105px;
 }
 .Mount_Body_Parrot-Red {
   background-image: url('~assets/images/sprites/spritesmith-main-15.png');
-<<<<<<< HEAD
-  background-position: -106px -626px;
-=======
-  background-position: -756px -106px;
->>>>>>> 0eb7e10e
+  background-position: -212px -729px;
   width: 105px;
   height: 105px;
 }
 .Mount_Body_Parrot-Shade {
   background-image: url('~assets/images/sprites/spritesmith-main-15.png');
-<<<<<<< HEAD
-  background-position: -212px -626px;
-=======
-  background-position: -756px -212px;
->>>>>>> 0eb7e10e
+  background-position: -318px -729px;
   width: 105px;
   height: 105px;
 }
 .Mount_Body_Parrot-Skeleton {
   background-image: url('~assets/images/sprites/spritesmith-main-15.png');
-<<<<<<< HEAD
-  background-position: -318px -626px;
-=======
-  background-position: -756px -318px;
->>>>>>> 0eb7e10e
+  background-position: -424px -729px;
   width: 105px;
   height: 105px;
 }
 .Mount_Body_Parrot-White {
   background-image: url('~assets/images/sprites/spritesmith-main-15.png');
-<<<<<<< HEAD
-  background-position: -424px -626px;
-=======
-  background-position: -756px -424px;
->>>>>>> 0eb7e10e
+  background-position: -530px -729px;
   width: 105px;
   height: 105px;
 }
 .Mount_Body_Parrot-Zombie {
   background-image: url('~assets/images/sprites/spritesmith-main-15.png');
-<<<<<<< HEAD
-  background-position: -530px -626px;
-=======
-  background-position: -756px -530px;
->>>>>>> 0eb7e10e
+  background-position: -636px -729px;
   width: 105px;
   height: 105px;
 }
 .Mount_Body_Peacock-Base {
   background-image: url('~assets/images/sprites/spritesmith-main-15.png');
-<<<<<<< HEAD
-  background-position: -636px -626px;
-=======
-  background-position: 0px -732px;
->>>>>>> 0eb7e10e
+  background-position: -742px -729px;
   width: 105px;
   height: 105px;
 }
 .Mount_Body_Peacock-CottonCandyBlue {
   background-image: url('~assets/images/sprites/spritesmith-main-15.png');
-<<<<<<< HEAD
-  background-position: -756px 0px;
-=======
-  background-position: -106px -732px;
->>>>>>> 0eb7e10e
+  background-position: -862px 0px;
   width: 105px;
   height: 105px;
 }
 .Mount_Body_Peacock-CottonCandyPink {
   background-image: url('~assets/images/sprites/spritesmith-main-15.png');
-<<<<<<< HEAD
-  background-position: -756px -106px;
-=======
-  background-position: -212px -732px;
->>>>>>> 0eb7e10e
+  background-position: -862px -106px;
   width: 105px;
   height: 105px;
 }
 .Mount_Body_Peacock-Desert {
   background-image: url('~assets/images/sprites/spritesmith-main-15.png');
-<<<<<<< HEAD
-  background-position: -756px -212px;
-=======
-  background-position: -318px -732px;
->>>>>>> 0eb7e10e
+  background-position: -862px -212px;
   width: 105px;
   height: 105px;
 }
 .Mount_Body_Peacock-Golden {
   background-image: url('~assets/images/sprites/spritesmith-main-15.png');
-<<<<<<< HEAD
-  background-position: -756px -318px;
-=======
-  background-position: -424px -732px;
->>>>>>> 0eb7e10e
+  background-position: -862px -318px;
   width: 105px;
   height: 105px;
 }
 .Mount_Body_Peacock-Red {
   background-image: url('~assets/images/sprites/spritesmith-main-15.png');
-<<<<<<< HEAD
-  background-position: -756px -424px;
-=======
-  background-position: -530px -732px;
->>>>>>> 0eb7e10e
+  background-position: -862px -424px;
   width: 105px;
   height: 105px;
 }
 .Mount_Body_Peacock-Shade {
   background-image: url('~assets/images/sprites/spritesmith-main-15.png');
-<<<<<<< HEAD
-  background-position: -756px -530px;
-=======
-  background-position: -636px -732px;
->>>>>>> 0eb7e10e
+  background-position: -862px -530px;
   width: 105px;
   height: 105px;
 }
 .Mount_Body_Peacock-Skeleton {
   background-image: url('~assets/images/sprites/spritesmith-main-15.png');
-<<<<<<< HEAD
-  background-position: 0px -732px;
-=======
-  background-position: -742px -732px;
->>>>>>> 0eb7e10e
+  background-position: -862px -636px;
   width: 105px;
   height: 105px;
 }
 .Mount_Body_Peacock-White {
   background-image: url('~assets/images/sprites/spritesmith-main-15.png');
-<<<<<<< HEAD
-  background-position: -106px -732px;
-=======
-  background-position: -862px 0px;
->>>>>>> 0eb7e10e
+  background-position: 0px -835px;
   width: 105px;
   height: 105px;
 }
 .Mount_Body_Peacock-Zombie {
   background-image: url('~assets/images/sprites/spritesmith-main-15.png');
-<<<<<<< HEAD
-  background-position: -212px -732px;
-=======
-  background-position: -862px -106px;
->>>>>>> 0eb7e10e
+  background-position: -106px -835px;
   width: 105px;
   height: 105px;
 }
 .Mount_Body_Penguin-Base {
   background-image: url('~assets/images/sprites/spritesmith-main-15.png');
-<<<<<<< HEAD
-  background-position: -318px -732px;
-=======
-  background-position: -862px -212px;
->>>>>>> 0eb7e10e
+  background-position: -212px -835px;
   width: 105px;
   height: 105px;
 }
 .Mount_Body_Penguin-CottonCandyBlue {
   background-image: url('~assets/images/sprites/spritesmith-main-15.png');
-<<<<<<< HEAD
-  background-position: -424px -732px;
-=======
-  background-position: -862px -318px;
->>>>>>> 0eb7e10e
+  background-position: -318px -835px;
   width: 105px;
   height: 105px;
 }
 .Mount_Body_Penguin-CottonCandyPink {
   background-image: url('~assets/images/sprites/spritesmith-main-15.png');
-<<<<<<< HEAD
-  background-position: -530px -732px;
-=======
-  background-position: -862px -424px;
->>>>>>> 0eb7e10e
+  background-position: -424px -835px;
   width: 105px;
   height: 105px;
 }
 .Mount_Body_Penguin-Desert {
   background-image: url('~assets/images/sprites/spritesmith-main-15.png');
-<<<<<<< HEAD
-  background-position: -636px -732px;
-=======
-  background-position: -862px -530px;
->>>>>>> 0eb7e10e
+  background-position: -530px -835px;
   width: 105px;
   height: 105px;
 }
 .Mount_Body_Penguin-Golden {
   background-image: url('~assets/images/sprites/spritesmith-main-15.png');
-<<<<<<< HEAD
-  background-position: -742px -732px;
-=======
-  background-position: -862px -636px;
->>>>>>> 0eb7e10e
+  background-position: -636px -835px;
   width: 105px;
   height: 105px;
 }
 .Mount_Body_Penguin-Red {
   background-image: url('~assets/images/sprites/spritesmith-main-15.png');
-<<<<<<< HEAD
-  background-position: -862px 0px;
-=======
-  background-position: 0px -838px;
->>>>>>> 0eb7e10e
+  background-position: -742px -835px;
   width: 105px;
   height: 105px;
 }
 .Mount_Body_Penguin-Shade {
   background-image: url('~assets/images/sprites/spritesmith-main-15.png');
-<<<<<<< HEAD
-  background-position: -862px -106px;
-=======
-  background-position: -106px -838px;
->>>>>>> 0eb7e10e
+  background-position: -848px -835px;
   width: 105px;
   height: 105px;
 }
 .Mount_Body_Penguin-Skeleton {
   background-image: url('~assets/images/sprites/spritesmith-main-15.png');
-<<<<<<< HEAD
-  background-position: -862px -212px;
-=======
-  background-position: -212px -838px;
->>>>>>> 0eb7e10e
+  background-position: -968px 0px;
   width: 105px;
   height: 105px;
 }
 .Mount_Body_Penguin-White {
   background-image: url('~assets/images/sprites/spritesmith-main-15.png');
-<<<<<<< HEAD
-  background-position: -862px -318px;
-=======
-  background-position: -318px -838px;
->>>>>>> 0eb7e10e
+  background-position: -968px -106px;
   width: 105px;
   height: 105px;
 }
 .Mount_Body_Penguin-Zombie {
   background-image: url('~assets/images/sprites/spritesmith-main-15.png');
-<<<<<<< HEAD
-  background-position: -862px -424px;
-=======
-  background-position: -424px -838px;
->>>>>>> 0eb7e10e
+  background-position: -968px -212px;
   width: 105px;
   height: 105px;
 }
 .Mount_Body_Phoenix-Base {
   background-image: url('~assets/images/sprites/spritesmith-main-15.png');
-<<<<<<< HEAD
-  background-position: -862px -530px;
-=======
-  background-position: -530px -838px;
->>>>>>> 0eb7e10e
+  background-position: -968px -318px;
   width: 105px;
   height: 105px;
 }
 .Mount_Body_Pterodactyl-Base {
   background-image: url('~assets/images/sprites/spritesmith-main-15.png');
-<<<<<<< HEAD
-  background-position: -862px -636px;
-=======
-  background-position: -636px -838px;
->>>>>>> 0eb7e10e
+  background-position: -968px -424px;
   width: 105px;
   height: 105px;
 }
 .Mount_Body_Pterodactyl-CottonCandyBlue {
   background-image: url('~assets/images/sprites/spritesmith-main-15.png');
-<<<<<<< HEAD
-  background-position: 0px -838px;
-=======
-  background-position: -742px -838px;
->>>>>>> 0eb7e10e
+  background-position: -968px -530px;
   width: 105px;
   height: 105px;
 }
 .Mount_Body_Pterodactyl-CottonCandyPink {
   background-image: url('~assets/images/sprites/spritesmith-main-15.png');
-<<<<<<< HEAD
-  background-position: -106px -838px;
-=======
-  background-position: -848px -838px;
->>>>>>> 0eb7e10e
+  background-position: -968px -636px;
   width: 105px;
   height: 105px;
 }
 .Mount_Body_Pterodactyl-Desert {
   background-image: url('~assets/images/sprites/spritesmith-main-15.png');
-<<<<<<< HEAD
-  background-position: -212px -838px;
-=======
-  background-position: -968px 0px;
->>>>>>> 0eb7e10e
+  background-position: -968px -742px;
   width: 105px;
   height: 105px;
 }
 .Mount_Body_Pterodactyl-Golden {
   background-image: url('~assets/images/sprites/spritesmith-main-15.png');
-<<<<<<< HEAD
-  background-position: -318px -838px;
-=======
-  background-position: -968px -106px;
->>>>>>> 0eb7e10e
+  background-position: 0px -941px;
   width: 105px;
   height: 105px;
 }
 .Mount_Body_Pterodactyl-Red {
   background-image: url('~assets/images/sprites/spritesmith-main-15.png');
-<<<<<<< HEAD
-  background-position: -424px -838px;
-=======
-  background-position: -968px -212px;
->>>>>>> 0eb7e10e
+  background-position: -106px -941px;
   width: 105px;
   height: 105px;
 }
 .Mount_Body_Pterodactyl-Shade {
   background-image: url('~assets/images/sprites/spritesmith-main-15.png');
-<<<<<<< HEAD
-  background-position: -530px -838px;
-=======
-  background-position: -968px -318px;
->>>>>>> 0eb7e10e
+  background-position: -212px -941px;
   width: 105px;
   height: 105px;
 }
 .Mount_Body_Pterodactyl-Skeleton {
   background-image: url('~assets/images/sprites/spritesmith-main-15.png');
-<<<<<<< HEAD
-  background-position: -636px -838px;
-=======
-  background-position: -968px -424px;
->>>>>>> 0eb7e10e
+  background-position: -318px -941px;
   width: 105px;
   height: 105px;
 }
 .Mount_Body_Pterodactyl-White {
   background-image: url('~assets/images/sprites/spritesmith-main-15.png');
-<<<<<<< HEAD
-  background-position: -742px -838px;
-=======
-  background-position: -968px -530px;
->>>>>>> 0eb7e10e
+  background-position: -424px -941px;
   width: 105px;
   height: 105px;
 }
 .Mount_Body_Pterodactyl-Zombie {
   background-image: url('~assets/images/sprites/spritesmith-main-15.png');
-<<<<<<< HEAD
-  background-position: -848px -838px;
-=======
-  background-position: -968px -636px;
->>>>>>> 0eb7e10e
+  background-position: -530px -941px;
   width: 105px;
   height: 105px;
 }
 .Mount_Body_Rat-Base {
   background-image: url('~assets/images/sprites/spritesmith-main-15.png');
-<<<<<<< HEAD
-  background-position: -968px 0px;
-=======
-  background-position: -968px -742px;
->>>>>>> 0eb7e10e
+  background-position: -636px -941px;
   width: 105px;
   height: 105px;
 }
 .Mount_Body_Rat-CottonCandyBlue {
   background-image: url('~assets/images/sprites/spritesmith-main-15.png');
-<<<<<<< HEAD
-  background-position: -968px -106px;
-=======
-  background-position: 0px -944px;
->>>>>>> 0eb7e10e
+  background-position: -742px -941px;
   width: 105px;
   height: 105px;
 }
 .Mount_Body_Rat-CottonCandyPink {
   background-image: url('~assets/images/sprites/spritesmith-main-15.png');
-<<<<<<< HEAD
-  background-position: -968px -212px;
-=======
-  background-position: -106px -944px;
->>>>>>> 0eb7e10e
+  background-position: -848px -941px;
   width: 105px;
   height: 105px;
 }
 .Mount_Body_Rat-Desert {
   background-image: url('~assets/images/sprites/spritesmith-main-15.png');
-<<<<<<< HEAD
-  background-position: -968px -318px;
-=======
-  background-position: -212px -944px;
->>>>>>> 0eb7e10e
+  background-position: -954px -941px;
   width: 105px;
   height: 105px;
 }
 .Mount_Body_Rat-Golden {
   background-image: url('~assets/images/sprites/spritesmith-main-15.png');
-<<<<<<< HEAD
-  background-position: -968px -424px;
-=======
-  background-position: -318px -944px;
->>>>>>> 0eb7e10e
+  background-position: -1074px 0px;
   width: 105px;
   height: 105px;
 }
 .Mount_Body_Rat-Red {
   background-image: url('~assets/images/sprites/spritesmith-main-15.png');
-<<<<<<< HEAD
-  background-position: -968px -530px;
-=======
-  background-position: -424px -944px;
->>>>>>> 0eb7e10e
+  background-position: -1074px -106px;
   width: 105px;
   height: 105px;
 }
 .Mount_Body_Rat-Shade {
   background-image: url('~assets/images/sprites/spritesmith-main-15.png');
-<<<<<<< HEAD
-  background-position: -968px -636px;
-=======
-  background-position: -530px -944px;
->>>>>>> 0eb7e10e
+  background-position: -1074px -212px;
   width: 105px;
   height: 105px;
 }
 .Mount_Body_Rat-Skeleton {
   background-image: url('~assets/images/sprites/spritesmith-main-15.png');
-<<<<<<< HEAD
-  background-position: -968px -742px;
-=======
-  background-position: -636px -944px;
->>>>>>> 0eb7e10e
+  background-position: -1074px -318px;
   width: 105px;
   height: 105px;
 }
 .Mount_Body_Rat-White {
   background-image: url('~assets/images/sprites/spritesmith-main-15.png');
-<<<<<<< HEAD
-  background-position: 0px -944px;
-=======
-  background-position: -742px -944px;
->>>>>>> 0eb7e10e
+  background-position: -1074px -424px;
   width: 105px;
   height: 105px;
 }
 .Mount_Body_Rat-Zombie {
   background-image: url('~assets/images/sprites/spritesmith-main-15.png');
-<<<<<<< HEAD
-  background-position: -106px -944px;
-=======
-  background-position: -848px -944px;
->>>>>>> 0eb7e10e
+  background-position: -1074px -530px;
   width: 105px;
   height: 105px;
 }
 .Mount_Body_Rock-Base {
   background-image: url('~assets/images/sprites/spritesmith-main-15.png');
-<<<<<<< HEAD
-  background-position: -212px -944px;
-=======
-  background-position: -954px -944px;
->>>>>>> 0eb7e10e
+  background-position: -1074px -636px;
   width: 105px;
   height: 105px;
 }
 .Mount_Body_Rock-CottonCandyBlue {
   background-image: url('~assets/images/sprites/spritesmith-main-15.png');
-<<<<<<< HEAD
-  background-position: -318px -944px;
-=======
-  background-position: -1074px 0px;
->>>>>>> 0eb7e10e
+  background-position: -1074px -742px;
   width: 105px;
   height: 105px;
 }
 .Mount_Body_Rock-CottonCandyPink {
   background-image: url('~assets/images/sprites/spritesmith-main-15.png');
-<<<<<<< HEAD
-  background-position: -424px -944px;
-=======
-  background-position: -1074px -106px;
->>>>>>> 0eb7e10e
+  background-position: -1074px -848px;
   width: 105px;
   height: 105px;
 }
 .Mount_Body_Rock-Desert {
   background-image: url('~assets/images/sprites/spritesmith-main-15.png');
-<<<<<<< HEAD
-  background-position: -530px -944px;
-=======
-  background-position: -1074px -212px;
->>>>>>> 0eb7e10e
+  background-position: 0px -1047px;
   width: 105px;
   height: 105px;
 }
 .Mount_Body_Rock-Golden {
   background-image: url('~assets/images/sprites/spritesmith-main-15.png');
-<<<<<<< HEAD
-  background-position: -636px -944px;
-=======
-  background-position: -1074px -318px;
->>>>>>> 0eb7e10e
+  background-position: -106px -1047px;
   width: 105px;
   height: 105px;
 }
 .Mount_Body_Rock-Red {
   background-image: url('~assets/images/sprites/spritesmith-main-15.png');
-<<<<<<< HEAD
-  background-position: -742px -944px;
-=======
-  background-position: -1074px -424px;
->>>>>>> 0eb7e10e
+  background-position: -212px -1047px;
   width: 105px;
   height: 105px;
 }
 .Mount_Body_Rock-Shade {
   background-image: url('~assets/images/sprites/spritesmith-main-15.png');
-<<<<<<< HEAD
-  background-position: -848px -944px;
-=======
-  background-position: -1074px -530px;
->>>>>>> 0eb7e10e
+  background-position: -318px -1047px;
   width: 105px;
   height: 105px;
 }
 .Mount_Body_Rock-Skeleton {
   background-image: url('~assets/images/sprites/spritesmith-main-15.png');
-<<<<<<< HEAD
-  background-position: -954px -944px;
-=======
-  background-position: -1074px -636px;
->>>>>>> 0eb7e10e
+  background-position: -424px -1047px;
   width: 105px;
   height: 105px;
 }
 .Mount_Body_Rock-White {
   background-image: url('~assets/images/sprites/spritesmith-main-15.png');
-<<<<<<< HEAD
-  background-position: -1074px 0px;
-=======
-  background-position: -1074px -742px;
->>>>>>> 0eb7e10e
+  background-position: -530px -1047px;
   width: 105px;
   height: 105px;
 }
 .Mount_Body_Rock-Zombie {
   background-image: url('~assets/images/sprites/spritesmith-main-15.png');
-<<<<<<< HEAD
-  background-position: -1074px -106px;
-=======
-  background-position: -1074px -848px;
->>>>>>> 0eb7e10e
+  background-position: -636px -1047px;
   width: 105px;
   height: 105px;
 }
 .Mount_Body_Rooster-Base {
   background-image: url('~assets/images/sprites/spritesmith-main-15.png');
-<<<<<<< HEAD
-  background-position: -1074px -212px;
-=======
-  background-position: 0px -1050px;
->>>>>>> 0eb7e10e
+  background-position: -742px -1047px;
   width: 105px;
   height: 105px;
 }
 .Mount_Body_Rooster-CottonCandyBlue {
   background-image: url('~assets/images/sprites/spritesmith-main-15.png');
-<<<<<<< HEAD
-  background-position: -1074px -318px;
-=======
-  background-position: -106px -1050px;
->>>>>>> 0eb7e10e
+  background-position: -848px -1047px;
   width: 105px;
   height: 105px;
 }
 .Mount_Body_Rooster-CottonCandyPink {
   background-image: url('~assets/images/sprites/spritesmith-main-15.png');
-<<<<<<< HEAD
-  background-position: -1074px -424px;
-=======
-  background-position: -212px -1050px;
->>>>>>> 0eb7e10e
+  background-position: -954px -1047px;
   width: 105px;
   height: 105px;
 }
 .Mount_Body_Rooster-Desert {
   background-image: url('~assets/images/sprites/spritesmith-main-15.png');
-<<<<<<< HEAD
-  background-position: -1074px -530px;
-=======
-  background-position: -318px -1050px;
->>>>>>> 0eb7e10e
+  background-position: -1060px -1047px;
   width: 105px;
   height: 105px;
 }
 .Mount_Body_Rooster-Golden {
   background-image: url('~assets/images/sprites/spritesmith-main-15.png');
-<<<<<<< HEAD
-  background-position: -1074px -636px;
-=======
-  background-position: -424px -1050px;
->>>>>>> 0eb7e10e
+  background-position: -1180px 0px;
   width: 105px;
   height: 105px;
 }
 .Mount_Body_Rooster-Red {
   background-image: url('~assets/images/sprites/spritesmith-main-15.png');
-<<<<<<< HEAD
-  background-position: -1074px -742px;
-=======
-  background-position: -530px -1050px;
->>>>>>> 0eb7e10e
+  background-position: -1180px -106px;
   width: 105px;
   height: 105px;
 }
 .Mount_Body_Rooster-Shade {
   background-image: url('~assets/images/sprites/spritesmith-main-15.png');
-<<<<<<< HEAD
-  background-position: -1074px -848px;
-=======
-  background-position: -636px -1050px;
->>>>>>> 0eb7e10e
+  background-position: -1180px -212px;
   width: 105px;
   height: 105px;
 }
 .Mount_Body_Rooster-Skeleton {
   background-image: url('~assets/images/sprites/spritesmith-main-15.png');
-<<<<<<< HEAD
-  background-position: 0px -1050px;
-=======
-  background-position: -742px -1050px;
->>>>>>> 0eb7e10e
+  background-position: -1180px -318px;
   width: 105px;
   height: 105px;
 }
 .Mount_Body_Rooster-White {
   background-image: url('~assets/images/sprites/spritesmith-main-15.png');
-<<<<<<< HEAD
-  background-position: -106px -1050px;
-=======
-  background-position: -848px -1050px;
->>>>>>> 0eb7e10e
+  background-position: -1180px -424px;
   width: 105px;
   height: 105px;
 }
 .Mount_Body_Rooster-Zombie {
   background-image: url('~assets/images/sprites/spritesmith-main-15.png');
-<<<<<<< HEAD
-  background-position: -212px -1050px;
-=======
-  background-position: -954px -1050px;
->>>>>>> 0eb7e10e
+  background-position: -1180px -530px;
   width: 105px;
   height: 105px;
 }
 .Mount_Body_Sabretooth-Base {
+  background-image: url('~assets/images/sprites/spritesmith-main-15.png');
+  background-position: 0px -136px;
+  width: 135px;
+  height: 135px;
+}
+.Mount_Body_Sabretooth-CottonCandyBlue {
+  background-image: url('~assets/images/sprites/spritesmith-main-15.png');
+  background-position: -136px -136px;
+  width: 135px;
+  height: 135px;
+}
+.Mount_Body_Sabretooth-CottonCandyPink {
+  background-image: url('~assets/images/sprites/spritesmith-main-15.png');
+  background-position: -272px 0px;
+  width: 135px;
+  height: 135px;
+}
+.Mount_Body_Sabretooth-Desert {
+  background-image: url('~assets/images/sprites/spritesmith-main-15.png');
+  background-position: -272px -136px;
+  width: 135px;
+  height: 135px;
+}
+.Mount_Body_Sabretooth-Golden {
+  background-image: url('~assets/images/sprites/spritesmith-main-15.png');
+  background-position: 0px -272px;
+  width: 135px;
+  height: 135px;
+}
+.Mount_Body_Sabretooth-Red {
+  background-image: url('~assets/images/sprites/spritesmith-main-15.png');
+  background-position: -136px -272px;
+  width: 135px;
+  height: 135px;
+}
+.Mount_Body_Sabretooth-Shade {
+  background-image: url('~assets/images/sprites/spritesmith-main-15.png');
+  background-position: -272px -272px;
+  width: 135px;
+  height: 135px;
+}
+.Mount_Body_Sabretooth-Skeleton {
   background-image: url('~assets/images/sprites/spritesmith-main-15.png');
   background-position: -136px 0px;
   width: 135px;
   height: 135px;
 }
-.Mount_Body_Sabretooth-CottonCandyBlue {
-  background-image: url('~assets/images/sprites/spritesmith-main-15.png');
-  background-position: 0px -136px;
-  width: 135px;
-  height: 135px;
-}
-.Mount_Body_Sabretooth-CottonCandyPink {
-  background-image: url('~assets/images/sprites/spritesmith-main-15.png');
-  background-position: -136px -136px;
-  width: 135px;
-  height: 135px;
-}
-.Mount_Body_Sabretooth-Desert {
-  background-image: url('~assets/images/sprites/spritesmith-main-15.png');
-  background-position: -272px 0px;
-  width: 135px;
-  height: 135px;
-}
-.Mount_Body_Sabretooth-Golden {
-  background-image: url('~assets/images/sprites/spritesmith-main-15.png');
-  background-position: -272px -136px;
-  width: 135px;
-  height: 135px;
-}
-.Mount_Body_Sabretooth-Red {
-  background-image: url('~assets/images/sprites/spritesmith-main-15.png');
-  background-position: 0px -272px;
-  width: 135px;
-  height: 135px;
-}
-.Mount_Body_Sabretooth-Shade {
-  background-image: url('~assets/images/sprites/spritesmith-main-15.png');
-  background-position: -136px -272px;
-  width: 135px;
-  height: 135px;
-}
-.Mount_Body_Sabretooth-Skeleton {
-  background-image: url('~assets/images/sprites/spritesmith-main-15.png');
-  background-position: -272px -272px;
-  width: 135px;
-  height: 135px;
-}
 .Mount_Body_Sabretooth-White {
   background-image: url('~assets/images/sprites/spritesmith-main-15.png');
   background-position: -408px 0px;
@@ -1092,1239 +738,702 @@
 }
 .Mount_Body_SeaSerpent-Base {
   background-image: url('~assets/images/sprites/spritesmith-main-15.png');
-<<<<<<< HEAD
-  background-position: -212px -1156px;
-=======
-  background-position: -954px -1156px;
->>>>>>> 0eb7e10e
+  background-position: -1286px -424px;
   width: 105px;
   height: 105px;
 }
 .Mount_Body_SeaSerpent-CottonCandyBlue {
   background-image: url('~assets/images/sprites/spritesmith-main-15.png');
-<<<<<<< HEAD
-  background-position: -106px -517px;
-=======
-  background-position: -1060px -1156px;
->>>>>>> 0eb7e10e
+  background-position: -1286px -530px;
   width: 105px;
   height: 105px;
 }
 .Mount_Body_SeaSerpent-CottonCandyPink {
   background-image: url('~assets/images/sprites/spritesmith-main-15.png');
-<<<<<<< HEAD
-  background-position: -424px -1156px;
-=======
-  background-position: -1166px -1156px;
->>>>>>> 0eb7e10e
+  background-position: -1286px -636px;
   width: 105px;
   height: 105px;
 }
 .Mount_Body_SeaSerpent-Desert {
   background-image: url('~assets/images/sprites/spritesmith-main-15.png');
-<<<<<<< HEAD
-  background-position: -530px -1156px;
-=======
+  background-position: -1286px -742px;
+  width: 105px;
+  height: 105px;
+}
+.Mount_Body_SeaSerpent-Golden {
+  background-image: url('~assets/images/sprites/spritesmith-main-15.png');
+  background-position: -1286px -848px;
+  width: 105px;
+  height: 105px;
+}
+.Mount_Body_SeaSerpent-Red {
+  background-image: url('~assets/images/sprites/spritesmith-main-15.png');
+  background-position: -1286px -954px;
+  width: 105px;
+  height: 105px;
+}
+.Mount_Body_SeaSerpent-Shade {
+  background-image: url('~assets/images/sprites/spritesmith-main-15.png');
+  background-position: -1286px -1060px;
+  width: 105px;
+  height: 105px;
+}
+.Mount_Body_SeaSerpent-Skeleton {
+  background-image: url('~assets/images/sprites/spritesmith-main-15.png');
+  background-position: 0px -1259px;
+  width: 105px;
+  height: 105px;
+}
+.Mount_Body_SeaSerpent-White {
+  background-image: url('~assets/images/sprites/spritesmith-main-15.png');
+  background-position: -106px -1259px;
+  width: 105px;
+  height: 105px;
+}
+.Mount_Body_SeaSerpent-Zombie {
+  background-image: url('~assets/images/sprites/spritesmith-main-15.png');
+  background-position: -212px -1259px;
+  width: 105px;
+  height: 105px;
+}
+.Mount_Body_Seahorse-Base {
+  background-image: url('~assets/images/sprites/spritesmith-main-15.png');
+  background-position: -636px -1153px;
+  width: 105px;
+  height: 105px;
+}
+.Mount_Body_Seahorse-CottonCandyBlue {
+  background-image: url('~assets/images/sprites/spritesmith-main-15.png');
+  background-position: -742px -1153px;
+  width: 105px;
+  height: 105px;
+}
+.Mount_Body_Seahorse-CottonCandyPink {
+  background-image: url('~assets/images/sprites/spritesmith-main-15.png');
+  background-position: -848px -1153px;
+  width: 105px;
+  height: 105px;
+}
+.Mount_Body_Seahorse-Desert {
+  background-image: url('~assets/images/sprites/spritesmith-main-15.png');
+  background-position: -954px -1153px;
+  width: 105px;
+  height: 105px;
+}
+.Mount_Body_Seahorse-Golden {
+  background-image: url('~assets/images/sprites/spritesmith-main-15.png');
+  background-position: -1060px -1153px;
+  width: 105px;
+  height: 105px;
+}
+.Mount_Body_Seahorse-Red {
+  background-image: url('~assets/images/sprites/spritesmith-main-15.png');
+  background-position: -1166px -1153px;
+  width: 105px;
+  height: 105px;
+}
+.Mount_Body_Seahorse-Shade {
+  background-image: url('~assets/images/sprites/spritesmith-main-15.png');
   background-position: -1286px 0px;
->>>>>>> 0eb7e10e
-  width: 105px;
-  height: 105px;
-}
-.Mount_Body_SeaSerpent-Golden {
-  background-image: url('~assets/images/sprites/spritesmith-main-15.png');
-<<<<<<< HEAD
-  background-position: -636px -1156px;
-=======
+  width: 105px;
+  height: 105px;
+}
+.Mount_Body_Seahorse-Skeleton {
+  background-image: url('~assets/images/sprites/spritesmith-main-15.png');
   background-position: -1286px -106px;
->>>>>>> 0eb7e10e
-  width: 105px;
-  height: 105px;
-}
-.Mount_Body_SeaSerpent-Red {
-  background-image: url('~assets/images/sprites/spritesmith-main-15.png');
-<<<<<<< HEAD
-  background-position: -742px -1156px;
-=======
+  width: 105px;
+  height: 105px;
+}
+.Mount_Body_Seahorse-White {
+  background-image: url('~assets/images/sprites/spritesmith-main-15.png');
   background-position: -1286px -212px;
->>>>>>> 0eb7e10e
-  width: 105px;
-  height: 105px;
-}
-.Mount_Body_SeaSerpent-Shade {
-  background-image: url('~assets/images/sprites/spritesmith-main-15.png');
-<<<<<<< HEAD
-  background-position: -848px -1156px;
-=======
+  width: 105px;
+  height: 105px;
+}
+.Mount_Body_Seahorse-Zombie {
+  background-image: url('~assets/images/sprites/spritesmith-main-15.png');
   background-position: -1286px -318px;
->>>>>>> 0eb7e10e
-  width: 105px;
-  height: 105px;
-}
-.Mount_Body_SeaSerpent-Skeleton {
-  background-image: url('~assets/images/sprites/spritesmith-main-15.png');
-<<<<<<< HEAD
-  background-position: -954px -1156px;
-=======
-  background-position: -1286px -424px;
->>>>>>> 0eb7e10e
-  width: 105px;
-  height: 105px;
-}
-.Mount_Body_SeaSerpent-White {
-  background-image: url('~assets/images/sprites/spritesmith-main-15.png');
-<<<<<<< HEAD
-  background-position: -1060px -1156px;
-=======
-  background-position: -1286px -530px;
->>>>>>> 0eb7e10e
-  width: 105px;
-  height: 105px;
-}
-.Mount_Body_SeaSerpent-Zombie {
-  background-image: url('~assets/images/sprites/spritesmith-main-15.png');
-<<<<<<< HEAD
-  background-position: -1166px -1156px;
-=======
-  background-position: -1286px -636px;
->>>>>>> 0eb7e10e
-  width: 105px;
-  height: 105px;
-}
-.Mount_Body_Seahorse-Base {
-  background-image: url('~assets/images/sprites/spritesmith-main-15.png');
-<<<<<<< HEAD
-  background-position: -1180px -212px;
-=======
-  background-position: -1180px -954px;
->>>>>>> 0eb7e10e
-  width: 105px;
-  height: 105px;
-}
-.Mount_Body_Seahorse-CottonCandyBlue {
-  background-image: url('~assets/images/sprites/spritesmith-main-15.png');
-<<<<<<< HEAD
-  background-position: -1180px -318px;
-=======
-  background-position: 0px -1156px;
->>>>>>> 0eb7e10e
-  width: 105px;
-  height: 105px;
-}
-.Mount_Body_Seahorse-CottonCandyPink {
-  background-image: url('~assets/images/sprites/spritesmith-main-15.png');
-<<<<<<< HEAD
-  background-position: -1180px -424px;
-=======
-  background-position: -106px -1156px;
->>>>>>> 0eb7e10e
-  width: 105px;
-  height: 105px;
-}
-.Mount_Body_Seahorse-Desert {
-  background-image: url('~assets/images/sprites/spritesmith-main-15.png');
-<<<<<<< HEAD
-  background-position: -1180px -530px;
-=======
-  background-position: -212px -1156px;
->>>>>>> 0eb7e10e
-  width: 105px;
-  height: 105px;
-}
-.Mount_Body_Seahorse-Golden {
-  background-image: url('~assets/images/sprites/spritesmith-main-15.png');
-<<<<<<< HEAD
-  background-position: -1180px -636px;
-=======
-  background-position: -106px -517px;
->>>>>>> 0eb7e10e
-  width: 105px;
-  height: 105px;
-}
-.Mount_Body_Seahorse-Red {
-  background-image: url('~assets/images/sprites/spritesmith-main-15.png');
-<<<<<<< HEAD
-  background-position: -1180px -742px;
-=======
-  background-position: -424px -1156px;
->>>>>>> 0eb7e10e
-  width: 105px;
-  height: 105px;
-}
-.Mount_Body_Seahorse-Shade {
-  background-image: url('~assets/images/sprites/spritesmith-main-15.png');
-<<<<<<< HEAD
-  background-position: -1180px -848px;
-=======
-  background-position: -530px -1156px;
->>>>>>> 0eb7e10e
-  width: 105px;
-  height: 105px;
-}
-.Mount_Body_Seahorse-Skeleton {
-  background-image: url('~assets/images/sprites/spritesmith-main-15.png');
-<<<<<<< HEAD
-  background-position: -1180px -954px;
-=======
-  background-position: -636px -1156px;
->>>>>>> 0eb7e10e
-  width: 105px;
-  height: 105px;
-}
-.Mount_Body_Seahorse-White {
-  background-image: url('~assets/images/sprites/spritesmith-main-15.png');
-<<<<<<< HEAD
-  background-position: 0px -1156px;
-=======
-  background-position: -742px -1156px;
->>>>>>> 0eb7e10e
-  width: 105px;
-  height: 105px;
-}
-.Mount_Body_Seahorse-Zombie {
-  background-image: url('~assets/images/sprites/spritesmith-main-15.png');
-<<<<<<< HEAD
-  background-position: -106px -1156px;
-=======
-  background-position: -848px -1156px;
->>>>>>> 0eb7e10e
   width: 105px;
   height: 105px;
 }
 .Mount_Body_Sheep-Base {
   background-image: url('~assets/images/sprites/spritesmith-main-15.png');
-<<<<<<< HEAD
-  background-position: -1286px 0px;
-=======
-  background-position: -1286px -742px;
->>>>>>> 0eb7e10e
+  background-position: -318px -1259px;
   width: 105px;
   height: 105px;
 }
 .Mount_Body_Sheep-CottonCandyBlue {
   background-image: url('~assets/images/sprites/spritesmith-main-15.png');
-<<<<<<< HEAD
-  background-position: -1286px -106px;
-=======
-  background-position: -1286px -848px;
->>>>>>> 0eb7e10e
+  background-position: -424px -1259px;
   width: 105px;
   height: 105px;
 }
 .Mount_Body_Sheep-CottonCandyPink {
   background-image: url('~assets/images/sprites/spritesmith-main-15.png');
-<<<<<<< HEAD
-  background-position: -1286px -212px;
-=======
-  background-position: -1286px -954px;
->>>>>>> 0eb7e10e
+  background-position: -530px -1259px;
   width: 105px;
   height: 105px;
 }
 .Mount_Body_Sheep-Desert {
   background-image: url('~assets/images/sprites/spritesmith-main-15.png');
-<<<<<<< HEAD
-  background-position: -1286px -318px;
-=======
-  background-position: -1286px -1060px;
->>>>>>> 0eb7e10e
+  background-position: -636px -1259px;
   width: 105px;
   height: 105px;
 }
 .Mount_Body_Sheep-Golden {
   background-image: url('~assets/images/sprites/spritesmith-main-15.png');
-<<<<<<< HEAD
-  background-position: -1286px -424px;
-=======
-  background-position: 0px -1262px;
->>>>>>> 0eb7e10e
+  background-position: -742px -1259px;
   width: 105px;
   height: 105px;
 }
 .Mount_Body_Sheep-Red {
   background-image: url('~assets/images/sprites/spritesmith-main-15.png');
-<<<<<<< HEAD
-  background-position: -1286px -530px;
-=======
-  background-position: -106px -1262px;
->>>>>>> 0eb7e10e
+  background-position: -848px -1259px;
   width: 105px;
   height: 105px;
 }
 .Mount_Body_Sheep-Shade {
   background-image: url('~assets/images/sprites/spritesmith-main-15.png');
-<<<<<<< HEAD
-  background-position: -1286px -636px;
-=======
-  background-position: -212px -1262px;
->>>>>>> 0eb7e10e
+  background-position: -954px -1259px;
   width: 105px;
   height: 105px;
 }
 .Mount_Body_Sheep-Skeleton {
   background-image: url('~assets/images/sprites/spritesmith-main-15.png');
-<<<<<<< HEAD
-  background-position: -1286px -742px;
-=======
-  background-position: -318px -1262px;
->>>>>>> 0eb7e10e
+  background-position: -1060px -1259px;
   width: 105px;
   height: 105px;
 }
 .Mount_Body_Sheep-White {
   background-image: url('~assets/images/sprites/spritesmith-main-15.png');
-<<<<<<< HEAD
-  background-position: -1286px -848px;
-=======
-  background-position: -424px -1262px;
->>>>>>> 0eb7e10e
+  background-position: -1166px -1259px;
   width: 105px;
   height: 105px;
 }
 .Mount_Body_Sheep-Zombie {
   background-image: url('~assets/images/sprites/spritesmith-main-15.png');
-<<<<<<< HEAD
-  background-position: -1286px -954px;
-=======
-  background-position: -530px -1262px;
->>>>>>> 0eb7e10e
+  background-position: -1272px -1259px;
   width: 105px;
   height: 105px;
 }
 .Mount_Body_Slime-Base {
   background-image: url('~assets/images/sprites/spritesmith-main-15.png');
-<<<<<<< HEAD
-  background-position: -1286px -1060px;
-=======
-  background-position: -636px -1262px;
->>>>>>> 0eb7e10e
+  background-position: -1392px 0px;
   width: 105px;
   height: 105px;
 }
 .Mount_Body_Slime-CottonCandyBlue {
   background-image: url('~assets/images/sprites/spritesmith-main-15.png');
-<<<<<<< HEAD
-  background-position: 0px -1262px;
-=======
-  background-position: -742px -1262px;
->>>>>>> 0eb7e10e
+  background-position: -1392px -106px;
   width: 105px;
   height: 105px;
 }
 .Mount_Body_Slime-CottonCandyPink {
   background-image: url('~assets/images/sprites/spritesmith-main-15.png');
-<<<<<<< HEAD
-  background-position: -106px -1262px;
-=======
-  background-position: -848px -1262px;
->>>>>>> 0eb7e10e
+  background-position: -1392px -212px;
   width: 105px;
   height: 105px;
 }
 .Mount_Body_Slime-Desert {
   background-image: url('~assets/images/sprites/spritesmith-main-15.png');
-<<<<<<< HEAD
-  background-position: -212px -1262px;
-=======
-  background-position: -954px -1262px;
->>>>>>> 0eb7e10e
+  background-position: -1392px -318px;
   width: 105px;
   height: 105px;
 }
 .Mount_Body_Slime-Golden {
   background-image: url('~assets/images/sprites/spritesmith-main-15.png');
-<<<<<<< HEAD
-  background-position: -318px -1262px;
-=======
-  background-position: -1060px -1262px;
->>>>>>> 0eb7e10e
+  background-position: -1392px -424px;
   width: 105px;
   height: 105px;
 }
 .Mount_Body_Slime-Red {
   background-image: url('~assets/images/sprites/spritesmith-main-15.png');
-<<<<<<< HEAD
-  background-position: -424px -1262px;
-=======
-  background-position: -1166px -1262px;
->>>>>>> 0eb7e10e
+  background-position: -1392px -530px;
   width: 105px;
   height: 105px;
 }
 .Mount_Body_Slime-Shade {
   background-image: url('~assets/images/sprites/spritesmith-main-15.png');
-<<<<<<< HEAD
-  background-position: -530px -1262px;
-=======
-  background-position: -1272px -1262px;
->>>>>>> 0eb7e10e
+  background-position: -1392px -636px;
   width: 105px;
   height: 105px;
 }
 .Mount_Body_Slime-Skeleton {
   background-image: url('~assets/images/sprites/spritesmith-main-15.png');
-<<<<<<< HEAD
-  background-position: -636px -1262px;
-=======
-  background-position: -1392px 0px;
->>>>>>> 0eb7e10e
+  background-position: -1392px -742px;
   width: 105px;
   height: 105px;
 }
 .Mount_Body_Slime-White {
   background-image: url('~assets/images/sprites/spritesmith-main-15.png');
-<<<<<<< HEAD
-  background-position: -742px -1262px;
-=======
-  background-position: -1392px -106px;
->>>>>>> 0eb7e10e
+  background-position: -1392px -848px;
   width: 105px;
   height: 105px;
 }
 .Mount_Body_Slime-Zombie {
   background-image: url('~assets/images/sprites/spritesmith-main-15.png');
-<<<<<<< HEAD
-  background-position: -848px -1262px;
-=======
-  background-position: -1392px -212px;
->>>>>>> 0eb7e10e
+  background-position: -1392px -954px;
   width: 105px;
   height: 105px;
 }
 .Mount_Body_Sloth-Base {
   background-image: url('~assets/images/sprites/spritesmith-main-15.png');
-<<<<<<< HEAD
-  background-position: -954px -1262px;
-=======
-  background-position: -1392px -318px;
->>>>>>> 0eb7e10e
+  background-position: -1392px -1060px;
   width: 105px;
   height: 105px;
 }
 .Mount_Body_Sloth-CottonCandyBlue {
   background-image: url('~assets/images/sprites/spritesmith-main-15.png');
-<<<<<<< HEAD
-  background-position: -1060px -1262px;
-=======
-  background-position: -1392px -424px;
->>>>>>> 0eb7e10e
+  background-position: -1392px -1166px;
   width: 105px;
   height: 105px;
 }
 .Mount_Body_Sloth-CottonCandyPink {
   background-image: url('~assets/images/sprites/spritesmith-main-15.png');
-<<<<<<< HEAD
-  background-position: -1166px -1262px;
-=======
-  background-position: -1392px -530px;
->>>>>>> 0eb7e10e
+  background-position: 0px -1365px;
   width: 105px;
   height: 105px;
 }
 .Mount_Body_Sloth-Desert {
   background-image: url('~assets/images/sprites/spritesmith-main-15.png');
-<<<<<<< HEAD
-  background-position: -1272px -1262px;
-=======
-  background-position: -1392px -636px;
->>>>>>> 0eb7e10e
+  background-position: -106px -1365px;
   width: 105px;
   height: 105px;
 }
 .Mount_Body_Sloth-Golden {
   background-image: url('~assets/images/sprites/spritesmith-main-15.png');
-<<<<<<< HEAD
-  background-position: -1392px 0px;
-=======
-  background-position: -1392px -742px;
->>>>>>> 0eb7e10e
+  background-position: -212px -1365px;
   width: 105px;
   height: 105px;
 }
 .Mount_Body_Sloth-Red {
   background-image: url('~assets/images/sprites/spritesmith-main-15.png');
-<<<<<<< HEAD
-  background-position: -1392px -106px;
-=======
-  background-position: -1392px -848px;
->>>>>>> 0eb7e10e
+  background-position: -318px -1365px;
   width: 105px;
   height: 105px;
 }
 .Mount_Body_Sloth-Shade {
   background-image: url('~assets/images/sprites/spritesmith-main-15.png');
-<<<<<<< HEAD
-  background-position: -1392px -212px;
-=======
-  background-position: -1392px -954px;
->>>>>>> 0eb7e10e
+  background-position: -424px -1365px;
   width: 105px;
   height: 105px;
 }
 .Mount_Body_Sloth-Skeleton {
   background-image: url('~assets/images/sprites/spritesmith-main-15.png');
-<<<<<<< HEAD
-  background-position: -1392px -318px;
-=======
-  background-position: -1392px -1060px;
->>>>>>> 0eb7e10e
+  background-position: -530px -1365px;
   width: 105px;
   height: 105px;
 }
 .Mount_Body_Sloth-White {
   background-image: url('~assets/images/sprites/spritesmith-main-15.png');
-<<<<<<< HEAD
-  background-position: -1392px -424px;
-=======
-  background-position: -1392px -1166px;
->>>>>>> 0eb7e10e
+  background-position: -636px -1365px;
   width: 105px;
   height: 105px;
 }
 .Mount_Body_Sloth-Zombie {
   background-image: url('~assets/images/sprites/spritesmith-main-15.png');
-<<<<<<< HEAD
-  background-position: -1392px -530px;
-=======
-  background-position: 0px -1368px;
->>>>>>> 0eb7e10e
+  background-position: -742px -1365px;
   width: 105px;
   height: 105px;
 }
 .Mount_Body_Snail-Base {
   background-image: url('~assets/images/sprites/spritesmith-main-15.png');
-<<<<<<< HEAD
-  background-position: -1392px -636px;
-=======
-  background-position: -106px -1368px;
->>>>>>> 0eb7e10e
+  background-position: -848px -1365px;
   width: 105px;
   height: 105px;
 }
 .Mount_Body_Snail-CottonCandyBlue {
   background-image: url('~assets/images/sprites/spritesmith-main-15.png');
-<<<<<<< HEAD
-  background-position: -1392px -742px;
-=======
-  background-position: -212px -1368px;
->>>>>>> 0eb7e10e
+  background-position: -954px -1365px;
   width: 105px;
   height: 105px;
 }
 .Mount_Body_Snail-CottonCandyPink {
   background-image: url('~assets/images/sprites/spritesmith-main-15.png');
-<<<<<<< HEAD
-  background-position: -1392px -848px;
-=======
-  background-position: -318px -1368px;
->>>>>>> 0eb7e10e
+  background-position: -1060px -1365px;
   width: 105px;
   height: 105px;
 }
 .Mount_Body_Snail-Desert {
   background-image: url('~assets/images/sprites/spritesmith-main-15.png');
-<<<<<<< HEAD
-  background-position: -1392px -954px;
-=======
-  background-position: -424px -1368px;
->>>>>>> 0eb7e10e
+  background-position: -1166px -1365px;
   width: 105px;
   height: 105px;
 }
 .Mount_Body_Snail-Golden {
   background-image: url('~assets/images/sprites/spritesmith-main-15.png');
-<<<<<<< HEAD
-  background-position: -1392px -1060px;
-=======
-  background-position: -530px -1368px;
->>>>>>> 0eb7e10e
+  background-position: -1272px -1365px;
   width: 105px;
   height: 105px;
 }
 .Mount_Body_Snail-Red {
   background-image: url('~assets/images/sprites/spritesmith-main-15.png');
-<<<<<<< HEAD
-  background-position: -1392px -1166px;
-=======
-  background-position: -636px -1368px;
->>>>>>> 0eb7e10e
+  background-position: -1378px -1365px;
   width: 105px;
   height: 105px;
 }
 .Mount_Body_Snail-Shade {
   background-image: url('~assets/images/sprites/spritesmith-main-15.png');
-<<<<<<< HEAD
-  background-position: 0px -1368px;
-=======
-  background-position: -742px -1368px;
->>>>>>> 0eb7e10e
+  background-position: -1498px 0px;
   width: 105px;
   height: 105px;
 }
 .Mount_Body_Snail-Skeleton {
   background-image: url('~assets/images/sprites/spritesmith-main-15.png');
-<<<<<<< HEAD
-  background-position: -106px -1368px;
-=======
-  background-position: -848px -1368px;
->>>>>>> 0eb7e10e
+  background-position: -1498px -106px;
   width: 105px;
   height: 105px;
 }
 .Mount_Body_Snail-White {
   background-image: url('~assets/images/sprites/spritesmith-main-15.png');
-<<<<<<< HEAD
-  background-position: -212px -1368px;
-=======
-  background-position: -954px -1368px;
->>>>>>> 0eb7e10e
+  background-position: -1498px -212px;
   width: 105px;
   height: 105px;
 }
 .Mount_Body_Snail-Zombie {
   background-image: url('~assets/images/sprites/spritesmith-main-15.png');
-<<<<<<< HEAD
-  background-position: -318px -1368px;
-=======
-  background-position: -1060px -1368px;
->>>>>>> 0eb7e10e
+  background-position: -1498px -318px;
   width: 105px;
   height: 105px;
 }
 .Mount_Body_Snake-Base {
   background-image: url('~assets/images/sprites/spritesmith-main-15.png');
-<<<<<<< HEAD
-  background-position: -424px -1368px;
-=======
-  background-position: -1166px -1368px;
->>>>>>> 0eb7e10e
+  background-position: -1498px -424px;
   width: 105px;
   height: 105px;
 }
 .Mount_Body_Snake-CottonCandyBlue {
   background-image: url('~assets/images/sprites/spritesmith-main-15.png');
-<<<<<<< HEAD
-  background-position: -530px -1368px;
-=======
-  background-position: -1272px -1368px;
->>>>>>> 0eb7e10e
+  background-position: -1498px -530px;
   width: 105px;
   height: 105px;
 }
 .Mount_Body_Snake-CottonCandyPink {
   background-image: url('~assets/images/sprites/spritesmith-main-15.png');
-<<<<<<< HEAD
-  background-position: -636px -1368px;
-=======
-  background-position: -1378px -1368px;
->>>>>>> 0eb7e10e
+  background-position: -1498px -636px;
   width: 105px;
   height: 105px;
 }
 .Mount_Body_Snake-Desert {
   background-image: url('~assets/images/sprites/spritesmith-main-15.png');
-<<<<<<< HEAD
-  background-position: -742px -1368px;
-=======
-  background-position: -1498px 0px;
->>>>>>> 0eb7e10e
+  background-position: -1498px -742px;
   width: 105px;
   height: 105px;
 }
 .Mount_Body_Snake-Golden {
   background-image: url('~assets/images/sprites/spritesmith-main-15.png');
-<<<<<<< HEAD
-  background-position: -848px -1368px;
-=======
-  background-position: -1498px -106px;
->>>>>>> 0eb7e10e
+  background-position: -1498px -848px;
   width: 105px;
   height: 105px;
 }
 .Mount_Body_Snake-Red {
   background-image: url('~assets/images/sprites/spritesmith-main-15.png');
-<<<<<<< HEAD
-  background-position: -954px -1368px;
-=======
-  background-position: -1498px -212px;
->>>>>>> 0eb7e10e
+  background-position: -1498px -954px;
   width: 105px;
   height: 105px;
 }
 .Mount_Body_Snake-Shade {
   background-image: url('~assets/images/sprites/spritesmith-main-15.png');
-<<<<<<< HEAD
-  background-position: -1060px -1368px;
-=======
-  background-position: -1498px -318px;
->>>>>>> 0eb7e10e
+  background-position: -1498px -1060px;
   width: 105px;
   height: 105px;
 }
 .Mount_Body_Snake-Skeleton {
   background-image: url('~assets/images/sprites/spritesmith-main-15.png');
-<<<<<<< HEAD
-  background-position: -1166px -1368px;
-=======
-  background-position: -1498px -424px;
->>>>>>> 0eb7e10e
+  background-position: -1498px -1166px;
   width: 105px;
   height: 105px;
 }
 .Mount_Body_Snake-White {
   background-image: url('~assets/images/sprites/spritesmith-main-15.png');
-<<<<<<< HEAD
-  background-position: -1272px -1368px;
-=======
-  background-position: -1498px -530px;
->>>>>>> 0eb7e10e
+  background-position: -1498px -1272px;
   width: 105px;
   height: 105px;
 }
 .Mount_Body_Snake-Zombie {
   background-image: url('~assets/images/sprites/spritesmith-main-15.png');
-<<<<<<< HEAD
-  background-position: -1378px -1368px;
-=======
-  background-position: -1498px -636px;
->>>>>>> 0eb7e10e
+  background-position: 0px -1471px;
   width: 105px;
   height: 105px;
 }
 .Mount_Body_Spider-Base {
   background-image: url('~assets/images/sprites/spritesmith-main-15.png');
-<<<<<<< HEAD
-  background-position: -1498px 0px;
-=======
-  background-position: -1498px -742px;
->>>>>>> 0eb7e10e
+  background-position: -106px -1471px;
   width: 105px;
   height: 105px;
 }
 .Mount_Body_Spider-CottonCandyBlue {
   background-image: url('~assets/images/sprites/spritesmith-main-15.png');
-<<<<<<< HEAD
-  background-position: -1498px -106px;
-=======
-  background-position: -1498px -848px;
->>>>>>> 0eb7e10e
+  background-position: -212px -1471px;
   width: 105px;
   height: 105px;
 }
 .Mount_Body_Spider-CottonCandyPink {
   background-image: url('~assets/images/sprites/spritesmith-main-15.png');
-<<<<<<< HEAD
-  background-position: -1498px -212px;
-=======
-  background-position: -1498px -954px;
->>>>>>> 0eb7e10e
+  background-position: -318px -1471px;
   width: 105px;
   height: 105px;
 }
 .Mount_Body_Spider-Desert {
   background-image: url('~assets/images/sprites/spritesmith-main-15.png');
-<<<<<<< HEAD
-  background-position: -1498px -318px;
-=======
-  background-position: -1498px -1060px;
->>>>>>> 0eb7e10e
+  background-position: -424px -1471px;
   width: 105px;
   height: 105px;
 }
 .Mount_Body_Spider-Golden {
   background-image: url('~assets/images/sprites/spritesmith-main-15.png');
-<<<<<<< HEAD
-  background-position: -1498px -424px;
-=======
-  background-position: -1498px -1166px;
->>>>>>> 0eb7e10e
+  background-position: -530px -1471px;
   width: 105px;
   height: 105px;
 }
 .Mount_Body_Spider-Red {
   background-image: url('~assets/images/sprites/spritesmith-main-15.png');
-<<<<<<< HEAD
-  background-position: -1498px -530px;
-=======
-  background-position: -1498px -1272px;
->>>>>>> 0eb7e10e
+  background-position: -636px -1471px;
   width: 105px;
   height: 105px;
 }
 .Mount_Body_Spider-Shade {
   background-image: url('~assets/images/sprites/spritesmith-main-15.png');
-<<<<<<< HEAD
-  background-position: -1498px -636px;
-=======
-  background-position: 0px -1474px;
->>>>>>> 0eb7e10e
+  background-position: -742px -1471px;
   width: 105px;
   height: 105px;
 }
 .Mount_Body_Spider-Skeleton {
   background-image: url('~assets/images/sprites/spritesmith-main-15.png');
-<<<<<<< HEAD
-  background-position: -1498px -742px;
-=======
-  background-position: -106px -1474px;
->>>>>>> 0eb7e10e
+  background-position: -848px -1471px;
   width: 105px;
   height: 105px;
 }
 .Mount_Body_Spider-White {
   background-image: url('~assets/images/sprites/spritesmith-main-15.png');
-<<<<<<< HEAD
-  background-position: -1498px -848px;
-=======
-  background-position: -212px -1474px;
->>>>>>> 0eb7e10e
+  background-position: -954px -1471px;
   width: 105px;
   height: 105px;
 }
 .Mount_Body_Spider-Zombie {
   background-image: url('~assets/images/sprites/spritesmith-main-15.png');
-<<<<<<< HEAD
-  background-position: -1498px -954px;
-=======
-  background-position: -318px -1474px;
->>>>>>> 0eb7e10e
+  background-position: -1060px -1471px;
   width: 105px;
   height: 105px;
 }
 .Mount_Body_Squirrel-Base {
   background-image: url('~assets/images/sprites/spritesmith-main-15.png');
+  background-position: -318px -408px;
+  width: 105px;
+  height: 108px;
+}
+.Mount_Body_Squirrel-CottonCandyBlue {
+  background-image: url('~assets/images/sprites/spritesmith-main-15.png');
+  background-position: 0px -408px;
+  width: 105px;
+  height: 108px;
+}
+.Mount_Body_Squirrel-CottonCandyPink {
+  background-image: url('~assets/images/sprites/spritesmith-main-15.png');
   background-position: -106px -408px;
   width: 105px;
   height: 108px;
 }
-.Mount_Body_Squirrel-CottonCandyBlue {
+.Mount_Body_Squirrel-Desert {
+  background-image: url('~assets/images/sprites/spritesmith-main-15.png');
+  background-position: -212px -408px;
+  width: 105px;
+  height: 108px;
+}
+.Mount_Body_Squirrel-Golden {
+  background-image: url('~assets/images/sprites/spritesmith-main-15.png');
+  background-position: -544px -327px;
+  width: 105px;
+  height: 108px;
+}
+.Mount_Body_Squirrel-Red {
+  background-image: url('~assets/images/sprites/spritesmith-main-15.png');
+  background-position: -424px -408px;
+  width: 105px;
+  height: 108px;
+}
+.Mount_Body_Squirrel-Shade {
   background-image: url('~assets/images/sprites/spritesmith-main-15.png');
   background-position: -544px 0px;
   width: 105px;
   height: 108px;
 }
-.Mount_Body_Squirrel-CottonCandyPink {
-  background-image: url('~assets/images/sprites/spritesmith-main-15.png');
-  background-position: -212px -408px;
+.Mount_Body_Squirrel-Skeleton {
+  background-image: url('~assets/images/sprites/spritesmith-main-15.png');
+  background-position: -544px -109px;
   width: 105px;
   height: 108px;
 }
-.Mount_Body_Squirrel-Desert {
-  background-image: url('~assets/images/sprites/spritesmith-main-15.png');
-  background-position: -318px -408px;
+.Mount_Body_Squirrel-White {
+  background-image: url('~assets/images/sprites/spritesmith-main-15.png');
+  background-position: -544px -218px;
   width: 105px;
   height: 108px;
 }
-.Mount_Body_Squirrel-Golden {
-  background-image: url('~assets/images/sprites/spritesmith-main-15.png');
-  background-position: -424px -408px;
+.Mount_Body_Squirrel-Zombie {
+  background-image: url('~assets/images/sprites/spritesmith-main-15.png');
+  background-position: -408px -257px;
   width: 105px;
   height: 108px;
 }
-.Mount_Body_Squirrel-Red {
-  background-image: url('~assets/images/sprites/spritesmith-main-15.png');
-  background-position: 0px -408px;
-  width: 105px;
-  height: 108px;
-}
-.Mount_Body_Squirrel-Shade {
-  background-image: url('~assets/images/sprites/spritesmith-main-15.png');
-  background-position: -544px -109px;
-  width: 105px;
-  height: 108px;
-}
-.Mount_Body_Squirrel-Skeleton {
-  background-image: url('~assets/images/sprites/spritesmith-main-15.png');
-  background-position: -544px -218px;
-  width: 105px;
-  height: 108px;
-}
-.Mount_Body_Squirrel-White {
-  background-image: url('~assets/images/sprites/spritesmith-main-15.png');
-  background-position: -544px -327px;
-  width: 105px;
-  height: 108px;
-}
-.Mount_Body_Squirrel-Zombie {
-  background-image: url('~assets/images/sprites/spritesmith-main-15.png');
-  background-position: 0px -517px;
-  width: 105px;
-  height: 108px;
-}
 .Mount_Body_TigerCub-Aquatic {
   background-image: url('~assets/images/sprites/spritesmith-main-15.png');
-<<<<<<< HEAD
-  background-position: -742px -1474px;
-=======
-  background-position: -1484px -1474px;
->>>>>>> 0eb7e10e
+  background-position: -1604px -636px;
   width: 105px;
   height: 105px;
 }
 .Mount_Body_TigerCub-Base {
   background-image: url('~assets/images/sprites/spritesmith-main-15.png');
-<<<<<<< HEAD
-  background-position: -848px -1474px;
-=======
-  background-position: -1604px 0px;
+  background-position: -1604px -742px;
   width: 105px;
   height: 105px;
 }
 .Mount_Body_TigerCub-Bronze {
   background-image: url('~assets/images/sprites/spritesmith-main-15.png');
-  background-position: -1604px -106px;
->>>>>>> 0eb7e10e
+  background-position: -1604px -848px;
   width: 105px;
   height: 105px;
 }
 .Mount_Body_TigerCub-Celestial {
   background-image: url('~assets/images/sprites/spritesmith-main-15.png');
-<<<<<<< HEAD
-  background-position: -954px -1474px;
-=======
-  background-position: -1604px -212px;
->>>>>>> 0eb7e10e
+  background-position: -1604px -954px;
   width: 105px;
   height: 105px;
 }
 .Mount_Body_TigerCub-CottonCandyBlue {
   background-image: url('~assets/images/sprites/spritesmith-main-15.png');
-<<<<<<< HEAD
-  background-position: -1060px -1474px;
-=======
-  background-position: -1604px -318px;
->>>>>>> 0eb7e10e
+  background-position: -1604px -1060px;
   width: 105px;
   height: 105px;
 }
 .Mount_Body_TigerCub-CottonCandyPink {
   background-image: url('~assets/images/sprites/spritesmith-main-15.png');
-<<<<<<< HEAD
-  background-position: -1166px -1474px;
-=======
-  background-position: -1604px -424px;
->>>>>>> 0eb7e10e
+  background-position: -1604px -1166px;
   width: 105px;
   height: 105px;
 }
 .Mount_Body_TigerCub-Cupid {
   background-image: url('~assets/images/sprites/spritesmith-main-15.png');
-<<<<<<< HEAD
-  background-position: -1272px -1474px;
-=======
-  background-position: -1604px -530px;
->>>>>>> 0eb7e10e
+  background-position: -1604px -1272px;
   width: 105px;
   height: 105px;
 }
 .Mount_Body_TigerCub-Desert {
   background-image: url('~assets/images/sprites/spritesmith-main-15.png');
-<<<<<<< HEAD
-  background-position: -1378px -1474px;
-=======
-  background-position: -1604px -636px;
->>>>>>> 0eb7e10e
+  background-position: -1604px -1378px;
   width: 105px;
   height: 105px;
 }
 .Mount_Body_TigerCub-Ember {
   background-image: url('~assets/images/sprites/spritesmith-main-15.png');
-<<<<<<< HEAD
-  background-position: -1484px -1474px;
-=======
-  background-position: -1604px -742px;
->>>>>>> 0eb7e10e
+  background-position: 0px -1577px;
   width: 105px;
   height: 105px;
 }
 .Mount_Body_TigerCub-Fairy {
   background-image: url('~assets/images/sprites/spritesmith-main-15.png');
-<<<<<<< HEAD
-  background-position: -1604px 0px;
-=======
-  background-position: -1604px -848px;
->>>>>>> 0eb7e10e
+  background-position: -106px -1577px;
   width: 105px;
   height: 105px;
 }
 .Mount_Body_TigerCub-Floral {
   background-image: url('~assets/images/sprites/spritesmith-main-15.png');
-<<<<<<< HEAD
-  background-position: -1604px -106px;
-=======
-  background-position: -1604px -954px;
->>>>>>> 0eb7e10e
+  background-position: -212px -1577px;
   width: 105px;
   height: 105px;
 }
 .Mount_Body_TigerCub-Frost {
   background-image: url('~assets/images/sprites/spritesmith-main-15.png');
-<<<<<<< HEAD
-  background-position: -1604px -212px;
-=======
-  background-position: -1604px -1060px;
->>>>>>> 0eb7e10e
+  background-position: -318px -1577px;
   width: 105px;
   height: 105px;
 }
 .Mount_Body_TigerCub-Ghost {
   background-image: url('~assets/images/sprites/spritesmith-main-15.png');
-<<<<<<< HEAD
-  background-position: -1604px -318px;
-=======
-  background-position: -1604px -1166px;
->>>>>>> 0eb7e10e
+  background-position: -424px -1577px;
   width: 105px;
   height: 105px;
 }
 .Mount_Body_TigerCub-Glass {
   background-image: url('~assets/images/sprites/spritesmith-main-15.png');
-<<<<<<< HEAD
-  background-position: -1604px -424px;
-=======
-  background-position: -1604px -1272px;
->>>>>>> 0eb7e10e
+  background-position: -530px -1577px;
   width: 105px;
   height: 105px;
 }
 .Mount_Body_TigerCub-Glow {
   background-image: url('~assets/images/sprites/spritesmith-main-15.png');
-<<<<<<< HEAD
-  background-position: -1604px -530px;
-=======
-  background-position: -1604px -1378px;
->>>>>>> 0eb7e10e
+  background-position: -636px -1577px;
   width: 105px;
   height: 105px;
 }
 .Mount_Body_TigerCub-Golden {
   background-image: url('~assets/images/sprites/spritesmith-main-15.png');
-<<<<<<< HEAD
-  background-position: -1604px -636px;
-=======
-  background-position: 0px -1580px;
->>>>>>> 0eb7e10e
+  background-position: -742px -1577px;
   width: 105px;
   height: 105px;
 }
 .Mount_Body_TigerCub-Holly {
   background-image: url('~assets/images/sprites/spritesmith-main-15.png');
-<<<<<<< HEAD
-  background-position: -1604px -742px;
-=======
-  background-position: -106px -1580px;
->>>>>>> 0eb7e10e
+  background-position: -848px -1577px;
   width: 105px;
   height: 105px;
 }
 .Mount_Body_TigerCub-IcySnow {
   background-image: url('~assets/images/sprites/spritesmith-main-15.png');
-<<<<<<< HEAD
-  background-position: -1604px -848px;
-=======
-  background-position: -212px -1580px;
->>>>>>> 0eb7e10e
+  background-position: -954px -1577px;
   width: 105px;
   height: 105px;
 }
 .Mount_Body_TigerCub-Peppermint {
   background-image: url('~assets/images/sprites/spritesmith-main-15.png');
-<<<<<<< HEAD
-  background-position: -1604px -954px;
-=======
-  background-position: -318px -1580px;
->>>>>>> 0eb7e10e
+  background-position: -1060px -1577px;
   width: 105px;
   height: 105px;
 }
 .Mount_Body_TigerCub-Rainbow {
   background-image: url('~assets/images/sprites/spritesmith-main-15.png');
-<<<<<<< HEAD
-  background-position: -1604px -1060px;
-=======
-  background-position: -424px -1580px;
->>>>>>> 0eb7e10e
+  background-position: -1166px -1577px;
   width: 105px;
   height: 105px;
 }
 .Mount_Body_TigerCub-Red {
   background-image: url('~assets/images/sprites/spritesmith-main-15.png');
-<<<<<<< HEAD
-  background-position: -1604px -1166px;
-=======
-  background-position: -530px -1580px;
->>>>>>> 0eb7e10e
+  background-position: -1272px -1577px;
   width: 105px;
   height: 105px;
 }
 .Mount_Body_TigerCub-RoseQuartz {
   background-image: url('~assets/images/sprites/spritesmith-main-15.png');
-<<<<<<< HEAD
-  background-position: -1604px -1272px;
-=======
-  background-position: -636px -1580px;
->>>>>>> 0eb7e10e
+  background-position: -1378px -1577px;
   width: 105px;
   height: 105px;
 }
 .Mount_Body_TigerCub-RoyalPurple {
   background-image: url('~assets/images/sprites/spritesmith-main-15.png');
-<<<<<<< HEAD
-  background-position: -1604px -1378px;
-=======
-  background-position: -742px -1580px;
->>>>>>> 0eb7e10e
+  background-position: -1484px -1577px;
   width: 105px;
   height: 105px;
 }
 .Mount_Body_TigerCub-Shade {
   background-image: url('~assets/images/sprites/spritesmith-main-15.png');
-<<<<<<< HEAD
-  background-position: 0px -1580px;
-=======
-  background-position: -848px -1580px;
->>>>>>> 0eb7e10e
+  background-position: -1590px -1577px;
   width: 105px;
   height: 105px;
 }
 .Mount_Body_TigerCub-Shimmer {
   background-image: url('~assets/images/sprites/spritesmith-main-15.png');
-<<<<<<< HEAD
-  background-position: -106px -1580px;
-=======
-  background-position: -954px -1580px;
->>>>>>> 0eb7e10e
+  background-position: -1710px 0px;
   width: 105px;
   height: 105px;
 }
 .Mount_Body_TigerCub-Skeleton {
   background-image: url('~assets/images/sprites/spritesmith-main-15.png');
-<<<<<<< HEAD
-  background-position: -212px -1580px;
-=======
-  background-position: -1060px -1580px;
->>>>>>> 0eb7e10e
+  background-position: -1710px -106px;
   width: 105px;
   height: 105px;
 }
 .Mount_Body_TigerCub-Spooky {
   background-image: url('~assets/images/sprites/spritesmith-main-15.png');
-<<<<<<< HEAD
-  background-position: -318px -1580px;
-=======
-  background-position: -1166px -1580px;
->>>>>>> 0eb7e10e
-  width: 105px;
-  height: 105px;
-}
-.Mount_Body_TigerCub-StarryNight {
-  background-image: url('~assets/images/sprites/spritesmith-main-15.png');
-  background-position: -408px -136px;
-  width: 120px;
-  height: 120px;
-}
-.Mount_Body_TigerCub-Sunshine {
-  background-image: url('~assets/images/sprites/spritesmith-main-15.png');
-  background-position: -530px -1580px;
-  width: 105px;
-  height: 105px;
-}
-.Mount_Body_TigerCub-Thunderstorm {
-  background-image: url('~assets/images/sprites/spritesmith-main-15.png');
-<<<<<<< HEAD
-  background-position: -636px -1580px;
-=======
-  background-position: -1378px -1580px;
->>>>>>> 0eb7e10e
-  width: 105px;
-  height: 105px;
-}
-.Mount_Body_TigerCub-White {
-  background-image: url('~assets/images/sprites/spritesmith-main-15.png');
-<<<<<<< HEAD
-  background-position: -742px -1580px;
-=======
-  background-position: -1484px -1580px;
->>>>>>> 0eb7e10e
-  width: 105px;
-  height: 105px;
-}
-.Mount_Body_TigerCub-Zombie {
-  background-image: url('~assets/images/sprites/spritesmith-main-15.png');
-<<<<<<< HEAD
-  background-position: -848px -1580px;
-=======
-  background-position: -1590px -1580px;
->>>>>>> 0eb7e10e
-  width: 105px;
-  height: 105px;
-}
-.Mount_Body_Treeling-Base {
-  background-image: url('~assets/images/sprites/spritesmith-main-15.png');
-<<<<<<< HEAD
-  background-position: -954px -1580px;
-=======
-  background-position: -1710px 0px;
->>>>>>> 0eb7e10e
-  width: 105px;
-  height: 105px;
-}
-.Mount_Body_Treeling-CottonCandyBlue {
-  background-image: url('~assets/images/sprites/spritesmith-main-15.png');
-<<<<<<< HEAD
-  background-position: -1060px -1580px;
-=======
-  background-position: -1710px -106px;
->>>>>>> 0eb7e10e
-  width: 105px;
-  height: 105px;
-}
-.Mount_Body_Treeling-CottonCandyPink {
-  background-image: url('~assets/images/sprites/spritesmith-main-15.png');
-<<<<<<< HEAD
-  background-position: -1166px -1580px;
-  width: 105px;
-  height: 105px;
-}
-.Mount_Body_Treeling-Desert {
-  background-image: url('~assets/images/sprites/spritesmith-main-15.png');
-  background-position: -1272px -1580px;
-  width: 105px;
-  height: 105px;
-}
-.Mount_Body_Treeling-Golden {
-  background-image: url('~assets/images/sprites/spritesmith-main-15.png');
-  background-position: -1378px -1580px;
-  width: 105px;
-  height: 105px;
-}
-.Mount_Body_Treeling-Red {
-  background-image: url('~assets/images/sprites/spritesmith-main-15.png');
-  background-position: -1484px -1580px;
-  width: 105px;
-  height: 105px;
-}
-.Mount_Body_Treeling-Shade {
-  background-image: url('~assets/images/sprites/spritesmith-main-15.png');
-  background-position: -1590px -1580px;
-  width: 105px;
-  height: 105px;
-}
-.Mount_Body_Treeling-Skeleton {
-  background-image: url('~assets/images/sprites/spritesmith-main-15.png');
-  background-position: -1710px 0px;
-  width: 105px;
-  height: 105px;
-}
-.Mount_Body_Treeling-White {
-  background-image: url('~assets/images/sprites/spritesmith-main-15.png');
-  background-position: -1710px -106px;
-  width: 105px;
-  height: 105px;
-}
-.Mount_Body_Treeling-Zombie {
-  background-image: url('~assets/images/sprites/spritesmith-main-15.png');
-=======
->>>>>>> 0eb7e10e
   background-position: -1710px -212px;
   width: 105px;
   height: 105px;
