.Pet_Egg_Alligator {
  background-image: url('~assets/images/sprites/spritesmith-main-13.png');
  background-position: -1689px -828px;
  width: 68px;
  height: 68px;
}
.Pet_Egg_Armadillo {
  background-image: url('~assets/images/sprites/spritesmith-main-13.png');
  background-position: -387px -1438px;
  width: 68px;
  height: 68px;
}
.Pet_Egg_Axolotl {
  background-image: url('~assets/images/sprites/spritesmith-main-13.png');
  background-position: -1689px -759px;
  width: 68px;
  height: 68px;
}
.Pet_Egg_Badger {
  background-image: url('~assets/images/sprites/spritesmith-main-13.png');
  background-position: -1689px -690px;
  width: 68px;
  height: 68px;
}
.Pet_Egg_BearCub {
  background-image: url('~assets/images/sprites/spritesmith-main-13.png');
  background-position: -1689px -621px;
  width: 68px;
  height: 68px;
}
.Pet_Egg_Beetle {
  background-image: url('~assets/images/sprites/spritesmith-main-13.png');
  background-position: -1689px -552px;
  width: 68px;
  height: 68px;
}
.Pet_Egg_Bunny {
  background-image: url('~assets/images/sprites/spritesmith-main-13.png');
  background-position: -1689px -483px;
  width: 68px;
  height: 68px;
}
.Pet_Egg_Butterfly {
  background-image: url('~assets/images/sprites/spritesmith-main-13.png');
  background-position: -1689px -414px;
  width: 68px;
  height: 68px;
}
.Pet_Egg_Cactus {
  background-image: url('~assets/images/sprites/spritesmith-main-13.png');
  background-position: -1689px -345px;
  width: 68px;
  height: 68px;
}
.Pet_Egg_Cheetah {
  background-image: url('~assets/images/sprites/spritesmith-main-13.png');
  background-position: -1689px -276px;
  width: 68px;
  height: 68px;
}
.Pet_Egg_Cow {
  background-image: url('~assets/images/sprites/spritesmith-main-13.png');
  background-position: -1689px -207px;
  width: 68px;
  height: 68px;
}
.Pet_Egg_Cuttlefish {
  background-image: url('~assets/images/sprites/spritesmith-main-13.png');
  background-position: -1689px -138px;
  width: 68px;
  height: 68px;
}
.Pet_Egg_Deer {
  background-image: url('~assets/images/sprites/spritesmith-main-13.png');
  background-position: -1689px -69px;
  width: 68px;
  height: 68px;
}
.Pet_Egg_Dragon {
  background-image: url('~assets/images/sprites/spritesmith-main-13.png');
  background-position: -1689px 0px;
  width: 68px;
  height: 68px;
}
.Pet_Egg_Egg {
  background-image: url('~assets/images/sprites/spritesmith-main-13.png');
  background-position: -1587px -1613px;
  width: 68px;
  height: 68px;
}
.Pet_Egg_Falcon {
  background-image: url('~assets/images/sprites/spritesmith-main-13.png');
  background-position: -1518px -1613px;
  width: 68px;
  height: 68px;
}
.Pet_Egg_Ferret {
  background-image: url('~assets/images/sprites/spritesmith-main-13.png');
  background-position: -1449px -1613px;
  width: 68px;
  height: 68px;
}
.Pet_Egg_FlyingPig {
  background-image: url('~assets/images/sprites/spritesmith-main-13.png');
  background-position: -1380px -1613px;
  width: 68px;
  height: 68px;
}
.Pet_Egg_Fox {
  background-image: url('~assets/images/sprites/spritesmith-main-13.png');
  background-position: -1311px -1613px;
  width: 68px;
  height: 68px;
}
.Pet_Egg_Frog {
  background-image: url('~assets/images/sprites/spritesmith-main-13.png');
  background-position: -1242px -1613px;
  width: 68px;
  height: 68px;
}
.Pet_Egg_Gryphon {
  background-image: url('~assets/images/sprites/spritesmith-main-13.png');
  background-position: -1173px -1613px;
  width: 68px;
  height: 68px;
}
.Pet_Egg_GuineaPig {
  background-image: url('~assets/images/sprites/spritesmith-main-13.png');
  background-position: -1104px -1613px;
  width: 68px;
  height: 68px;
}
.Pet_Egg_Hedgehog {
  background-image: url('~assets/images/sprites/spritesmith-main-13.png');
  background-position: -1035px -1613px;
  width: 68px;
  height: 68px;
}
.Pet_Egg_Hippo {
  background-image: url('~assets/images/sprites/spritesmith-main-13.png');
  background-position: -966px -1613px;
  width: 68px;
  height: 68px;
}
.Pet_Egg_Horse {
  background-image: url('~assets/images/sprites/spritesmith-main-13.png');
  background-position: -897px -1613px;
  width: 68px;
  height: 68px;
}
.Pet_Egg_Kangaroo {
  background-image: url('~assets/images/sprites/spritesmith-main-13.png');
  background-position: -828px -1613px;
  width: 68px;
  height: 68px;
}
.Pet_Egg_LionCub {
  background-image: url('~assets/images/sprites/spritesmith-main-13.png');
  background-position: -759px -1613px;
  width: 68px;
  height: 68px;
}
.Pet_Egg_Monkey {
  background-image: url('~assets/images/sprites/spritesmith-main-13.png');
  background-position: -690px -1613px;
  width: 68px;
  height: 68px;
}
.Pet_Egg_Nudibranch {
  background-image: url('~assets/images/sprites/spritesmith-main-13.png');
  background-position: -621px -1613px;
  width: 68px;
  height: 68px;
}
.Pet_Egg_Octopus {
  background-image: url('~assets/images/sprites/spritesmith-main-13.png');
  background-position: -552px -1613px;
  width: 68px;
  height: 68px;
}
.Pet_Egg_Owl {
  background-image: url('~assets/images/sprites/spritesmith-main-13.png');
  background-position: -483px -1613px;
  width: 68px;
  height: 68px;
}
.Pet_Egg_PandaCub {
  background-image: url('~assets/images/sprites/spritesmith-main-13.png');
  background-position: -414px -1613px;
  width: 68px;
  height: 68px;
}
.Pet_Egg_Parrot {
  background-image: url('~assets/images/sprites/spritesmith-main-13.png');
  background-position: -345px -1613px;
  width: 68px;
  height: 68px;
}
.Pet_Egg_Peacock {
  background-image: url('~assets/images/sprites/spritesmith-main-13.png');
  background-position: -276px -1613px;
  width: 68px;
  height: 68px;
}
.Pet_Egg_Penguin {
  background-image: url('~assets/images/sprites/spritesmith-main-13.png');
  background-position: -207px -1613px;
  width: 68px;
  height: 68px;
}
.Pet_Egg_PolarBear {
  background-image: url('~assets/images/sprites/spritesmith-main-13.png');
  background-position: -138px -1613px;
  width: 68px;
  height: 68px;
}
.Pet_Egg_Pterodactyl {
  background-image: url('~assets/images/sprites/spritesmith-main-13.png');
  background-position: -69px -1613px;
  width: 68px;
  height: 68px;
}
.Pet_Egg_Rat {
  background-image: url('~assets/images/sprites/spritesmith-main-13.png');
  background-position: 0px -1613px;
  width: 68px;
  height: 68px;
}
.Pet_Egg_Rock {
  background-image: url('~assets/images/sprites/spritesmith-main-13.png');
  background-position: -1620px -1518px;
  width: 68px;
  height: 68px;
}
.Pet_Egg_Rooster {
  background-image: url('~assets/images/sprites/spritesmith-main-13.png');
  background-position: -1620px -1449px;
  width: 68px;
  height: 68px;
}
.Pet_Egg_Sabretooth {
  background-image: url('~assets/images/sprites/spritesmith-main-13.png');
  background-position: -1620px -1380px;
  width: 68px;
  height: 68px;
}
.Pet_Egg_SeaSerpent {
  background-image: url('~assets/images/sprites/spritesmith-main-13.png');
  background-position: -1620px -1242px;
  width: 68px;
  height: 68px;
}
.Pet_Egg_Seahorse {
  background-image: url('~assets/images/sprites/spritesmith-main-13.png');
  background-position: -1620px -1311px;
  width: 68px;
  height: 68px;
}
.Pet_Egg_Sheep {
  background-image: url('~assets/images/sprites/spritesmith-main-13.png');
  background-position: -1620px -1173px;
  width: 68px;
  height: 68px;
}
.Pet_Egg_Slime {
  background-image: url('~assets/images/sprites/spritesmith-main-13.png');
  background-position: -1620px -1104px;
  width: 68px;
  height: 68px;
}
.Pet_Egg_Sloth {
  background-image: url('~assets/images/sprites/spritesmith-main-13.png');
  background-position: -1620px -1035px;
  width: 68px;
  height: 68px;
}
.Pet_Egg_Snail {
  background-image: url('~assets/images/sprites/spritesmith-main-13.png');
  background-position: -1620px -966px;
  width: 68px;
  height: 68px;
}
.Pet_Egg_Snake {
  background-image: url('~assets/images/sprites/spritesmith-main-13.png');
  background-position: -1620px -897px;
  width: 68px;
  height: 68px;
}
.Pet_Egg_Spider {
  background-image: url('~assets/images/sprites/spritesmith-main-13.png');
  background-position: -1620px -828px;
  width: 68px;
  height: 68px;
}
.Pet_Egg_Squirrel {
  background-image: url('~assets/images/sprites/spritesmith-main-13.png');
  background-position: -1620px -759px;
  width: 68px;
  height: 68px;
}
.Pet_Egg_TRex {
  background-image: url('~assets/images/sprites/spritesmith-main-13.png');
  background-position: -1620px -552px;
  width: 68px;
  height: 68px;
}
.Pet_Egg_TigerCub {
  background-image: url('~assets/images/sprites/spritesmith-main-13.png');
  background-position: -1620px -690px;
  width: 68px;
  height: 68px;
}
.Pet_Egg_Treeling {
  background-image: url('~assets/images/sprites/spritesmith-main-13.png');
  background-position: -318px -1438px;
  width: 68px;
  height: 68px;
}
.Pet_Egg_Triceratops {
  background-image: url('~assets/images/sprites/spritesmith-main-13.png');
  background-position: -1620px -483px;
  width: 68px;
  height: 68px;
}
.Pet_Egg_Turtle {
  background-image: url('~assets/images/sprites/spritesmith-main-13.png');
  background-position: -1620px -414px;
  width: 68px;
  height: 68px;
}
.Pet_Egg_Unicorn {
  background-image: url('~assets/images/sprites/spritesmith-main-13.png');
  background-position: -1620px -345px;
  width: 68px;
  height: 68px;
}
.Pet_Egg_Velociraptor {
  background-image: url('~assets/images/sprites/spritesmith-main-13.png');
  background-position: -1620px -276px;
  width: 68px;
  height: 68px;
}
.Pet_Egg_Whale {
  background-image: url('~assets/images/sprites/spritesmith-main-13.png');
  background-position: -1620px -207px;
  width: 68px;
  height: 68px;
}
.Pet_Egg_Wolf {
  background-image: url('~assets/images/sprites/spritesmith-main-13.png');
  background-position: -1620px -138px;
  width: 68px;
  height: 68px;
}
.Pet_Egg_Yarn {
  background-image: url('~assets/images/sprites/spritesmith-main-13.png');
  background-position: -1620px -69px;
  width: 68px;
  height: 68px;
}
.Pet_Food_Cake_Base {
  background-image: url('~assets/images/sprites/spritesmith-main-13.png');
  background-position: -1620px 0px;
  width: 68px;
  height: 68px;
}
.Pet_Food_Cake_CottonCandyBlue {
  background-image: url('~assets/images/sprites/spritesmith-main-13.png');
  background-position: -1518px -1544px;
  width: 68px;
  height: 68px;
}
.Pet_Food_Cake_CottonCandyPink {
  background-image: url('~assets/images/sprites/spritesmith-main-13.png');
  background-position: -1449px -1544px;
  width: 68px;
  height: 68px;
}
.Pet_Food_Cake_Desert {
  background-image: url('~assets/images/sprites/spritesmith-main-13.png');
  background-position: -1380px -1544px;
  width: 68px;
  height: 68px;
}
.Pet_Food_Cake_Golden {
  background-image: url('~assets/images/sprites/spritesmith-main-13.png');
  background-position: -1311px -1544px;
  width: 68px;
  height: 68px;
}
.Pet_Food_Cake_Red {
  background-image: url('~assets/images/sprites/spritesmith-main-13.png');
  background-position: -1242px -1544px;
  width: 68px;
  height: 68px;
}
.Pet_Food_Cake_Shade {
  background-image: url('~assets/images/sprites/spritesmith-main-13.png');
  background-position: -1173px -1544px;
  width: 68px;
  height: 68px;
}
.Pet_Food_Cake_Skeleton {
  background-image: url('~assets/images/sprites/spritesmith-main-13.png');
  background-position: -1104px -1544px;
  width: 68px;
  height: 68px;
}
.Pet_Food_Cake_White {
  background-image: url('~assets/images/sprites/spritesmith-main-13.png');
  background-position: -1035px -1544px;
  width: 68px;
  height: 68px;
}
.Pet_Food_Cake_Zombie {
  background-image: url('~assets/images/sprites/spritesmith-main-13.png');
  background-position: -966px -1544px;
  width: 68px;
  height: 68px;
}
.Pet_Food_Candy_Base {
  background-image: url('~assets/images/sprites/spritesmith-main-13.png');
  background-position: -897px -1544px;
  width: 68px;
  height: 68px;
}
.Pet_Food_Candy_CottonCandyBlue {
  background-image: url('~assets/images/sprites/spritesmith-main-13.png');
  background-position: -828px -1544px;
  width: 68px;
  height: 68px;
}
.Pet_Food_Candy_CottonCandyPink {
  background-image: url('~assets/images/sprites/spritesmith-main-13.png');
  background-position: -759px -1544px;
  width: 68px;
  height: 68px;
}
.Pet_Food_Candy_Desert {
  background-image: url('~assets/images/sprites/spritesmith-main-13.png');
  background-position: -690px -1544px;
  width: 68px;
  height: 68px;
}
.Pet_Food_Candy_Golden {
  background-image: url('~assets/images/sprites/spritesmith-main-13.png');
  background-position: -621px -1544px;
  width: 68px;
  height: 68px;
}
.Pet_Food_Candy_Red {
  background-image: url('~assets/images/sprites/spritesmith-main-13.png');
  background-position: -552px -1544px;
  width: 68px;
  height: 68px;
}
.Pet_Food_Candy_Shade {
  background-image: url('~assets/images/sprites/spritesmith-main-13.png');
  background-position: -483px -1544px;
  width: 68px;
  height: 68px;
}
.Pet_Food_Candy_Skeleton {
  background-image: url('~assets/images/sprites/spritesmith-main-13.png');
  background-position: -414px -1544px;
  width: 68px;
  height: 68px;
}
.Pet_Food_Candy_White {
  background-image: url('~assets/images/sprites/spritesmith-main-13.png');
  background-position: -345px -1544px;
  width: 68px;
  height: 68px;
}
.Pet_Food_Candy_Zombie {
  background-image: url('~assets/images/sprites/spritesmith-main-13.png');
  background-position: -276px -1544px;
  width: 68px;
  height: 68px;
}
.Pet_Food_Chocolate {
  background-image: url('~assets/images/sprites/spritesmith-main-13.png');
  background-position: -207px -1544px;
  width: 68px;
  height: 68px;
}
.Pet_Food_CottonCandyBlue {
  background-image: url('~assets/images/sprites/spritesmith-main-13.png');
  background-position: -138px -1544px;
  width: 68px;
  height: 68px;
}
.Pet_Food_CottonCandyPink {
  background-image: url('~assets/images/sprites/spritesmith-main-13.png');
  background-position: -69px -1544px;
  width: 68px;
  height: 68px;
}
.Pet_Food_Fish {
  background-image: url('~assets/images/sprites/spritesmith-main-13.png');
  background-position: 0px -1544px;
  width: 68px;
  height: 68px;
}
.Pet_Food_Honey {
  background-image: url('~assets/images/sprites/spritesmith-main-13.png');
  background-position: -1491px -1438px;
  width: 68px;
  height: 68px;
}
.Pet_Food_Meat {
  background-image: url('~assets/images/sprites/spritesmith-main-13.png');
  background-position: -1422px -1438px;
  width: 68px;
  height: 68px;
}
.Pet_Food_Milk {
  background-image: url('~assets/images/sprites/spritesmith-main-13.png');
  background-position: -1353px -1438px;
  width: 68px;
  height: 68px;
}
.Pet_Food_Pie_Base {
  background-image: url('~assets/images/sprites/spritesmith-main-13.png');
  background-position: -1284px -1438px;
  width: 68px;
  height: 68px;
}
.Pet_Food_Pie_CottonCandyBlue {
  background-image: url('~assets/images/sprites/spritesmith-main-13.png');
  background-position: -1215px -1438px;
  width: 68px;
  height: 68px;
}
.Pet_Food_Pie_CottonCandyPink {
  background-image: url('~assets/images/sprites/spritesmith-main-13.png');
  background-position: -1146px -1438px;
  width: 68px;
  height: 68px;
}
.Pet_Food_Pie_Desert {
  background-image: url('~assets/images/sprites/spritesmith-main-13.png');
  background-position: -1077px -1438px;
  width: 68px;
  height: 68px;
}
.Pet_Food_Pie_Golden {
  background-image: url('~assets/images/sprites/spritesmith-main-13.png');
  background-position: -1008px -1438px;
  width: 68px;
  height: 68px;
}
.Pet_Food_Pie_Red {
  background-image: url('~assets/images/sprites/spritesmith-main-13.png');
  background-position: -939px -1438px;
  width: 68px;
  height: 68px;
}
.Pet_Food_Pie_Shade {
  background-image: url('~assets/images/sprites/spritesmith-main-13.png');
  background-position: -870px -1438px;
  width: 68px;
  height: 68px;
}
.Pet_Food_Pie_Skeleton {
  background-image: url('~assets/images/sprites/spritesmith-main-13.png');
  background-position: -801px -1438px;
  width: 68px;
  height: 68px;
}
.Pet_Food_Pie_White {
  background-image: url('~assets/images/sprites/spritesmith-main-13.png');
  background-position: -732px -1438px;
  width: 68px;
  height: 68px;
}
.Pet_Food_Pie_Zombie {
  background-image: url('~assets/images/sprites/spritesmith-main-13.png');
  background-position: -663px -1438px;
  width: 68px;
  height: 68px;
}
.Pet_Food_Potatoe {
  background-image: url('~assets/images/sprites/spritesmith-main-13.png');
  background-position: -594px -1438px;
  width: 68px;
  height: 68px;
}
.Pet_Food_RottenMeat {
  background-image: url('~assets/images/sprites/spritesmith-main-13.png');
  background-position: -525px -1438px;
  width: 68px;
  height: 68px;
}
.Pet_Food_Saddle {
  background-image: url('~assets/images/sprites/spritesmith-main-13.png');
  background-position: -456px -1438px;
  width: 68px;
  height: 68px;
}
.Pet_Food_Strawberry {
  background-image: url('~assets/images/sprites/spritesmith-main-13.png');
  background-position: -1620px -621px;
  width: 68px;
  height: 68px;
}
.Mount_Body_Alligator-Base {
  background-image: url('~assets/images/sprites/spritesmith-main-13.png');
  background-position: -212px -1014px;
  width: 105px;
  height: 105px;
}
.Mount_Body_Alligator-CottonCandyBlue {
  background-image: url('~assets/images/sprites/spritesmith-main-13.png');
  background-position: -318px -1014px;
  width: 105px;
  height: 105px;
}
.Mount_Body_Alligator-CottonCandyPink {
  background-image: url('~assets/images/sprites/spritesmith-main-13.png');
  background-position: -424px -1014px;
  width: 105px;
  height: 105px;
}
.Mount_Body_Alligator-Desert {
  background-image: url('~assets/images/sprites/spritesmith-main-13.png');
  background-position: -530px -1014px;
  width: 105px;
  height: 105px;
}
.Mount_Body_Alligator-Golden {
  background-image: url('~assets/images/sprites/spritesmith-main-13.png');
  background-position: -636px -1014px;
  width: 105px;
  height: 105px;
}
.Mount_Body_Alligator-Red {
  background-image: url('~assets/images/sprites/spritesmith-main-13.png');
  background-position: -742px -1014px;
  width: 105px;
  height: 105px;
}
.Mount_Body_Alligator-Shade {
  background-image: url('~assets/images/sprites/spritesmith-main-13.png');
  background-position: -848px -1014px;
  width: 105px;
  height: 105px;
}
.Mount_Body_Alligator-Skeleton {
  background-image: url('~assets/images/sprites/spritesmith-main-13.png');
  background-position: -954px -1014px;
  width: 105px;
  height: 105px;
}
.Mount_Body_Alligator-White {
  background-image: url('~assets/images/sprites/spritesmith-main-13.png');
  background-position: -1060px -1014px;
  width: 105px;
  height: 105px;
}
.Mount_Body_Alligator-Zombie {
  background-image: url('~assets/images/sprites/spritesmith-main-13.png');
  background-position: -1196px 0px;
  width: 105px;
  height: 105px;
}
.Mount_Body_Armadillo-Base {
  background-image: url('~assets/images/sprites/spritesmith-main-13.png');
  background-position: -1196px -106px;
  width: 105px;
  height: 105px;
}
.Mount_Body_Armadillo-CottonCandyBlue {
  background-image: url('~assets/images/sprites/spritesmith-main-13.png');
  background-position: -1196px -212px;
  width: 105px;
  height: 105px;
}
.Mount_Body_Armadillo-CottonCandyPink {
  background-image: url('~assets/images/sprites/spritesmith-main-13.png');
  background-position: -1196px -318px;
  width: 105px;
  height: 105px;
}
.Mount_Body_Armadillo-Desert {
  background-image: url('~assets/images/sprites/spritesmith-main-13.png');
  background-position: -1196px -424px;
  width: 105px;
  height: 105px;
}
.Mount_Body_Armadillo-Golden {
  background-image: url('~assets/images/sprites/spritesmith-main-13.png');
  background-position: -1196px -530px;
  width: 105px;
  height: 105px;
}
.Mount_Body_Armadillo-Red {
  background-image: url('~assets/images/sprites/spritesmith-main-13.png');
  background-position: -1196px -636px;
  width: 105px;
  height: 105px;
}
.Mount_Body_Armadillo-Shade {
  background-image: url('~assets/images/sprites/spritesmith-main-13.png');
  background-position: -1196px -742px;
  width: 105px;
  height: 105px;
}
.Mount_Body_Armadillo-Skeleton {
  background-image: url('~assets/images/sprites/spritesmith-main-13.png');
  background-position: -1196px -848px;
  width: 105px;
  height: 105px;
}
.Mount_Body_Armadillo-White {
  background-image: url('~assets/images/sprites/spritesmith-main-13.png');
  background-position: -1196px -954px;
  width: 105px;
  height: 105px;
}
.Mount_Body_Armadillo-Zombie {
  background-image: url('~assets/images/sprites/spritesmith-main-13.png');
  background-position: 0px -1120px;
  width: 105px;
  height: 105px;
}
.Mount_Body_Axolotl-Base {
  background-image: url('~assets/images/sprites/spritesmith-main-13.png');
  background-position: -106px -1120px;
  width: 105px;
  height: 105px;
}
.Mount_Body_Axolotl-CottonCandyBlue {
  background-image: url('~assets/images/sprites/spritesmith-main-13.png');
  background-position: -212px -1120px;
  width: 105px;
  height: 105px;
}
.Mount_Body_Axolotl-CottonCandyPink {
  background-image: url('~assets/images/sprites/spritesmith-main-13.png');
  background-position: -318px -1120px;
  width: 105px;
  height: 105px;
}
.Mount_Body_Axolotl-Desert {
  background-image: url('~assets/images/sprites/spritesmith-main-13.png');
  background-position: -424px -1120px;
  width: 105px;
  height: 105px;
}
.Mount_Body_Axolotl-Golden {
  background-image: url('~assets/images/sprites/spritesmith-main-13.png');
  background-position: -530px -1120px;
  width: 105px;
  height: 105px;
}
.Mount_Body_Axolotl-Red {
  background-image: url('~assets/images/sprites/spritesmith-main-13.png');
  background-position: -636px -1120px;
  width: 105px;
  height: 105px;
}
.Mount_Body_Axolotl-Shade {
  background-image: url('~assets/images/sprites/spritesmith-main-13.png');
  background-position: -742px -1120px;
  width: 105px;
  height: 105px;
}
.Mount_Body_Axolotl-Skeleton {
  background-image: url('~assets/images/sprites/spritesmith-main-13.png');
  background-position: -848px -1120px;
  width: 105px;
  height: 105px;
}
.Mount_Body_Axolotl-White {
  background-image: url('~assets/images/sprites/spritesmith-main-13.png');
  background-position: -954px -1120px;
  width: 105px;
  height: 105px;
}
.Mount_Body_Axolotl-Zombie {
  background-image: url('~assets/images/sprites/spritesmith-main-13.png');
  background-position: -1060px -1120px;
  width: 105px;
  height: 105px;
}
.Mount_Body_Badger-Base {
  background-image: url('~assets/images/sprites/spritesmith-main-13.png');
  background-position: -1166px -1120px;
  width: 105px;
  height: 105px;
}
.Mount_Body_Badger-CottonCandyBlue {
  background-image: url('~assets/images/sprites/spritesmith-main-13.png');
  background-position: -1302px 0px;
  width: 105px;
  height: 105px;
}
.Mount_Body_Badger-CottonCandyPink {
  background-image: url('~assets/images/sprites/spritesmith-main-13.png');
  background-position: -1302px -106px;
  width: 105px;
  height: 105px;
}
.Mount_Body_Badger-Desert {
  background-image: url('~assets/images/sprites/spritesmith-main-13.png');
  background-position: -1302px -212px;
  width: 105px;
  height: 105px;
}
.Mount_Body_Badger-Golden {
  background-image: url('~assets/images/sprites/spritesmith-main-13.png');
  background-position: -1302px -318px;
  width: 105px;
  height: 105px;
}
.Mount_Body_Badger-Red {
  background-image: url('~assets/images/sprites/spritesmith-main-13.png');
  background-position: -1302px -424px;
  width: 105px;
  height: 105px;
}
.Mount_Body_Badger-Shade {
  background-image: url('~assets/images/sprites/spritesmith-main-13.png');
  background-position: -1302px -530px;
  width: 105px;
  height: 105px;
}
.Mount_Body_Badger-Skeleton {
  background-image: url('~assets/images/sprites/spritesmith-main-13.png');
  background-position: -1302px -636px;
  width: 105px;
  height: 105px;
}
.Mount_Body_Badger-White {
  background-image: url('~assets/images/sprites/spritesmith-main-13.png');
  background-position: -1302px -742px;
  width: 105px;
  height: 105px;
}
.Mount_Body_Badger-Zombie {
  background-image: url('~assets/images/sprites/spritesmith-main-13.png');
  background-position: -1302px -848px;
  width: 105px;
  height: 105px;
}
.Mount_Body_BearCub-Aquatic {
  background-image: url('~assets/images/sprites/spritesmith-main-13.png');
  background-position: -1302px -954px;
  width: 105px;
  height: 105px;
}
.Mount_Body_BearCub-Base {
  background-image: url('~assets/images/sprites/spritesmith-main-13.png');
  background-position: -1302px -1060px;
  width: 105px;
  height: 105px;
}
.Mount_Body_BearCub-Bronze {
  background-image: url('~assets/images/sprites/spritesmith-main-13.png');
  background-position: 0px -1226px;
  width: 105px;
  height: 105px;
}
.Mount_Body_BearCub-Celestial {
  background-image: url('~assets/images/sprites/spritesmith-main-13.png');
  background-position: -106px -1226px;
  width: 105px;
  height: 105px;
}
.Mount_Body_BearCub-CottonCandyBlue {
  background-image: url('~assets/images/sprites/spritesmith-main-13.png');
  background-position: -212px -1226px;
  width: 105px;
  height: 105px;
}
.Mount_Body_BearCub-CottonCandyPink {
  background-image: url('~assets/images/sprites/spritesmith-main-13.png');
  background-position: -318px -1226px;
  width: 105px;
  height: 105px;
}
.Mount_Body_BearCub-Cupid {
  background-image: url('~assets/images/sprites/spritesmith-main-13.png');
  background-position: -424px -1226px;
  width: 105px;
  height: 105px;
}
.Mount_Body_BearCub-Desert {
  background-image: url('~assets/images/sprites/spritesmith-main-13.png');
  background-position: -530px -1226px;
  width: 105px;
  height: 105px;
}
.Mount_Body_BearCub-Ember {
  background-image: url('~assets/images/sprites/spritesmith-main-13.png');
  background-position: -560px -230px;
  width: 105px;
  height: 105px;
}
.Mount_Body_BearCub-Fairy {
  background-image: url('~assets/images/sprites/spritesmith-main-13.png');
  background-position: -742px -1226px;
  width: 105px;
  height: 105px;
}
.Mount_Body_BearCub-Floral {
  background-image: url('~assets/images/sprites/spritesmith-main-13.png');
  background-position: -848px -1226px;
  width: 105px;
  height: 105px;
}
.Mount_Body_BearCub-Frost {
  background-image: url('~assets/images/sprites/spritesmith-main-13.png');
  background-position: -954px -1226px;
  width: 105px;
  height: 105px;
}
.Mount_Body_BearCub-Ghost {
  background-image: url('~assets/images/sprites/spritesmith-main-13.png');
  background-position: -1060px -1226px;
  width: 105px;
  height: 105px;
}
.Mount_Body_BearCub-Glass {
  background-image: url('~assets/images/sprites/spritesmith-main-13.png');
  background-position: -1166px -1226px;
  width: 105px;
  height: 105px;
}
.Mount_Body_BearCub-Glow {
  background-image: url('~assets/images/sprites/spritesmith-main-13.png');
  background-position: -1272px -1226px;
  width: 105px;
  height: 105px;
}
.Mount_Body_BearCub-Golden {
  background-image: url('~assets/images/sprites/spritesmith-main-13.png');
  background-position: -1408px 0px;
  width: 105px;
  height: 105px;
}
.Mount_Body_BearCub-Holly {
  background-image: url('~assets/images/sprites/spritesmith-main-13.png');
  background-position: -1408px -106px;
  width: 105px;
  height: 105px;
}
.Mount_Body_BearCub-IcySnow {
  background-image: url('~assets/images/sprites/spritesmith-main-13.png');
  background-position: -1408px -212px;
  width: 105px;
  height: 105px;
}
.Mount_Body_BearCub-Peppermint {
  background-image: url('~assets/images/sprites/spritesmith-main-13.png');
  background-position: -1408px -318px;
  width: 105px;
  height: 105px;
}
.Mount_Body_BearCub-Polar {
  background-image: url('~assets/images/sprites/spritesmith-main-13.png');
  background-position: -1408px -424px;
  width: 105px;
  height: 105px;
}
.Mount_Body_BearCub-Rainbow {
  background-image: url('~assets/images/sprites/spritesmith-main-13.png');
  background-position: -1408px -530px;
  width: 105px;
  height: 105px;
}
.Mount_Body_BearCub-Red {
  background-image: url('~assets/images/sprites/spritesmith-main-13.png');
  background-position: -1408px -636px;
  width: 105px;
  height: 105px;
}
.Mount_Body_BearCub-RoseQuartz {
  background-image: url('~assets/images/sprites/spritesmith-main-13.png');
  background-position: -1408px -742px;
  width: 105px;
  height: 105px;
}
.Mount_Body_BearCub-RoyalPurple {
  background-image: url('~assets/images/sprites/spritesmith-main-13.png');
  background-position: -1408px -848px;
  width: 105px;
  height: 105px;
}
.Mount_Body_BearCub-Shade {
  background-image: url('~assets/images/sprites/spritesmith-main-13.png');
  background-position: -1408px -954px;
  width: 105px;
  height: 105px;
}
.Mount_Body_BearCub-Shimmer {
  background-image: url('~assets/images/sprites/spritesmith-main-13.png');
  background-position: -1408px -1060px;
  width: 105px;
  height: 105px;
}
.Mount_Body_BearCub-Skeleton {
  background-image: url('~assets/images/sprites/spritesmith-main-13.png');
  background-position: -1408px -1166px;
  width: 105px;
  height: 105px;
}
.Mount_Body_BearCub-Spooky {
  background-image: url('~assets/images/sprites/spritesmith-main-13.png');
  background-position: 0px -1332px;
  width: 105px;
  height: 105px;
}
.Mount_Body_BearCub-StarryNight {
  background-image: url('~assets/images/sprites/spritesmith-main-13.png');
  background-position: -121px 0px;
  width: 120px;
  height: 120px;
}
.Mount_Body_BearCub-Sunshine {
  background-image: url('~assets/images/sprites/spritesmith-main-13.png');
  background-position: -212px -1332px;
  width: 105px;
  height: 105px;
}
.Mount_Body_BearCub-Thunderstorm {
  background-image: url('~assets/images/sprites/spritesmith-main-13.png');
  background-position: -318px -1332px;
  width: 105px;
  height: 105px;
}
.Mount_Body_BearCub-White {
  background-image: url('~assets/images/sprites/spritesmith-main-13.png');
  background-position: -424px -1332px;
  width: 105px;
  height: 105px;
}
.Mount_Body_BearCub-Zombie {
  background-image: url('~assets/images/sprites/spritesmith-main-13.png');
  background-position: -530px -1332px;
  width: 105px;
  height: 105px;
}
.Mount_Body_Beetle-Base {
  background-image: url('~assets/images/sprites/spritesmith-main-13.png');
  background-position: -636px -1332px;
  width: 105px;
  height: 105px;
}
.Mount_Body_Beetle-CottonCandyBlue {
  background-image: url('~assets/images/sprites/spritesmith-main-13.png');
  background-position: -742px -1332px;
  width: 105px;
  height: 105px;
}
.Mount_Body_Beetle-CottonCandyPink {
  background-image: url('~assets/images/sprites/spritesmith-main-13.png');
  background-position: -848px -1332px;
  width: 105px;
  height: 105px;
}
.Mount_Body_Beetle-Desert {
  background-image: url('~assets/images/sprites/spritesmith-main-13.png');
  background-position: -954px -1332px;
  width: 105px;
  height: 105px;
}
.Mount_Body_Beetle-Golden {
  background-image: url('~assets/images/sprites/spritesmith-main-13.png');
  background-position: -1060px -1332px;
  width: 105px;
  height: 105px;
}
.Mount_Body_Beetle-Red {
  background-image: url('~assets/images/sprites/spritesmith-main-13.png');
  background-position: -1166px -1332px;
  width: 105px;
  height: 105px;
}
.Mount_Body_Beetle-Shade {
  background-image: url('~assets/images/sprites/spritesmith-main-13.png');
  background-position: -1272px -1332px;
  width: 105px;
  height: 105px;
}
.Mount_Body_Beetle-Skeleton {
  background-image: url('~assets/images/sprites/spritesmith-main-13.png');
  background-position: -1378px -1332px;
  width: 105px;
  height: 105px;
}
.Mount_Body_Beetle-White {
  background-image: url('~assets/images/sprites/spritesmith-main-13.png');
  background-position: -1514px 0px;
  width: 105px;
  height: 105px;
}
.Mount_Body_Beetle-Zombie {
  background-image: url('~assets/images/sprites/spritesmith-main-13.png');
  background-position: -1514px -106px;
  width: 105px;
  height: 105px;
}
.Mount_Body_Bunny-Base {
  background-image: url('~assets/images/sprites/spritesmith-main-13.png');
  background-position: -1514px -212px;
  width: 105px;
  height: 105px;
}
.Mount_Body_Bunny-CottonCandyBlue {
  background-image: url('~assets/images/sprites/spritesmith-main-13.png');
  background-position: -1514px -318px;
  width: 105px;
  height: 105px;
}
.Mount_Body_Bunny-CottonCandyPink {
  background-image: url('~assets/images/sprites/spritesmith-main-13.png');
  background-position: -1514px -424px;
  width: 105px;
  height: 105px;
}
.Mount_Body_Bunny-Desert {
  background-image: url('~assets/images/sprites/spritesmith-main-13.png');
  background-position: -1514px -530px;
  width: 105px;
  height: 105px;
}
.Mount_Body_Bunny-Golden {
  background-image: url('~assets/images/sprites/spritesmith-main-13.png');
  background-position: -1514px -636px;
  width: 105px;
  height: 105px;
}
.Mount_Body_Bunny-Red {
  background-image: url('~assets/images/sprites/spritesmith-main-13.png');
  background-position: -1514px -742px;
  width: 105px;
  height: 105px;
}
.Mount_Body_Bunny-Shade {
  background-image: url('~assets/images/sprites/spritesmith-main-13.png');
  background-position: -1514px -848px;
  width: 105px;
  height: 105px;
}
.Mount_Body_Bunny-Skeleton {
  background-image: url('~assets/images/sprites/spritesmith-main-13.png');
  background-position: -1514px -954px;
  width: 105px;
  height: 105px;
}
.Mount_Body_Bunny-White {
  background-image: url('~assets/images/sprites/spritesmith-main-13.png');
  background-position: -1514px -1060px;
  width: 105px;
  height: 105px;
}
.Mount_Body_Bunny-Zombie {
  background-image: url('~assets/images/sprites/spritesmith-main-13.png');
  background-position: -954px -1338px;
  width: 105px;
  height: 105px;
}
.Mount_Body_Butterfly-Base {
  background-image: url('~assets/images/sprites/spritesmith-main-13.png');
  background-position: -348px 0px;
  width: 105px;
  height: 123px;
}
.Mount_Body_Butterfly-CottonCandyBlue {
  background-image: url('~assets/images/sprites/spritesmith-main-13.png');
  background-position: -242px 0px;
  width: 105px;
  height: 123px;
}
.Mount_Body_Butterfly-CottonCandyPink {
  background-image: url('~assets/images/sprites/spritesmith-main-13.png');
  background-position: -106px -121px;
  width: 105px;
  height: 123px;
}
.Mount_Body_Butterfly-Desert {
  background-image: url('~assets/images/sprites/spritesmith-main-13.png');
  background-position: 0px -121px;
  width: 105px;
  height: 123px;
}
.Mount_Body_Butterfly-Golden {
  background-image: url('~assets/images/sprites/spritesmith-main-13.png');
  background-position: 0px -245px;
  width: 105px;
  height: 123px;
}
.Mount_Body_Butterfly-Red {
  background-image: url('~assets/images/sprites/spritesmith-main-13.png');
  background-position: -106px -245px;
  width: 105px;
  height: 123px;
}
.Mount_Body_Butterfly-Shade {
  background-image: url('~assets/images/sprites/spritesmith-main-13.png');
  background-position: -212px -245px;
  width: 105px;
  height: 123px;
}
.Mount_Body_Butterfly-Skeleton {
  background-image: url('~assets/images/sprites/spritesmith-main-13.png');
  background-position: -318px -245px;
  width: 105px;
  height: 123px;
}
.Mount_Body_Butterfly-White {
  background-image: url('~assets/images/sprites/spritesmith-main-13.png');
  background-position: -454px 0px;
  width: 105px;
  height: 123px;
}
.Mount_Body_Butterfly-Zombie {
  background-image: url('~assets/images/sprites/spritesmith-main-13.png');
  background-position: -454px -124px;
  width: 105px;
  height: 123px;
}
.Mount_Body_Cactus-Aquatic {
  background-image: url('~assets/images/sprites/spritesmith-main-13.png');
<<<<<<< HEAD
  background-position: -1514px -636px;
=======
  background-position: -1090px -636px;
>>>>>>> 0eb7e10e
  width: 105px;
  height: 105px;
}
.Mount_Body_Cactus-Base {
  background-image: url('~assets/images/sprites/spritesmith-main-13.png');
<<<<<<< HEAD
  background-position: -1514px -742px;
=======
  background-position: -1090px -530px;
  width: 105px;
  height: 105px;
}
.Mount_Body_Cactus-Bronze {
  background-image: url('~assets/images/sprites/spritesmith-main-13.png');
  background-position: -1090px -424px;
>>>>>>> 0eb7e10e
  width: 105px;
  height: 105px;
}
.Mount_Body_Cactus-Celestial {
  background-image: url('~assets/images/sprites/spritesmith-main-13.png');
<<<<<<< HEAD
  background-position: -1514px -848px;
=======
  background-position: -1090px -318px;
>>>>>>> 0eb7e10e
  width: 105px;
  height: 105px;
}
.Mount_Body_Cactus-CottonCandyBlue {
  background-image: url('~assets/images/sprites/spritesmith-main-13.png');
<<<<<<< HEAD
  background-position: -1514px -954px;
=======
  background-position: -1090px -212px;
>>>>>>> 0eb7e10e
  width: 105px;
  height: 105px;
}
.Mount_Body_Cactus-CottonCandyPink {
  background-image: url('~assets/images/sprites/spritesmith-main-13.png');
<<<<<<< HEAD
  background-position: -1514px -1060px;
=======
  background-position: -1090px -106px;
>>>>>>> 0eb7e10e
  width: 105px;
  height: 105px;
}
.Mount_Body_Cactus-Cupid {
  background-image: url('~assets/images/sprites/spritesmith-main-13.png');
<<<<<<< HEAD
  background-position: -1514px -1166px;
=======
  background-position: -1090px 0px;
>>>>>>> 0eb7e10e
  width: 105px;
  height: 105px;
}
.Mount_Body_Cactus-Desert {
  background-image: url('~assets/images/sprites/spritesmith-main-13.png');
<<<<<<< HEAD
  background-position: -1514px -1272px;
=======
  background-position: -954px -908px;
>>>>>>> 0eb7e10e
  width: 105px;
  height: 105px;
}
.Mount_Body_Cactus-Ember {
  background-image: url('~assets/images/sprites/spritesmith-main-13.png');
<<<<<<< HEAD
  background-position: 0px -1444px;
=======
  background-position: -848px -908px;
>>>>>>> 0eb7e10e
  width: 105px;
  height: 105px;
}
.Mount_Body_Cactus-Fairy {
  background-image: url('~assets/images/sprites/spritesmith-main-13.png');
<<<<<<< HEAD
  background-position: -106px -1444px;
=======
  background-position: -742px -908px;
>>>>>>> 0eb7e10e
  width: 105px;
  height: 105px;
}
.Mount_Body_Cactus-Floral {
  background-image: url('~assets/images/sprites/spritesmith-main-13.png');
<<<<<<< HEAD
  background-position: -212px -1444px;
=======
  background-position: -636px -908px;
>>>>>>> 0eb7e10e
  width: 105px;
  height: 105px;
}
.Mount_Body_Cactus-Frost {
  background-image: url('~assets/images/sprites/spritesmith-main-13.png');
<<<<<<< HEAD
  background-position: -318px -1444px;
=======
  background-position: -530px -908px;
>>>>>>> 0eb7e10e
  width: 105px;
  height: 105px;
}
.Mount_Body_Cactus-Ghost {
  background-image: url('~assets/images/sprites/spritesmith-main-13.png');
<<<<<<< HEAD
  background-position: -424px -1444px;
=======
  background-position: -424px -908px;
>>>>>>> 0eb7e10e
  width: 105px;
  height: 105px;
}
.Mount_Body_Cactus-Glass {
  background-image: url('~assets/images/sprites/spritesmith-main-13.png');
<<<<<<< HEAD
  background-position: -530px -1444px;
=======
  background-position: -318px -908px;
>>>>>>> 0eb7e10e
  width: 105px;
  height: 105px;
}
.Mount_Body_Cactus-Glow {
  background-image: url('~assets/images/sprites/spritesmith-main-13.png');
<<<<<<< HEAD
  background-position: -636px -1444px;
=======
  background-position: -212px -908px;
>>>>>>> 0eb7e10e
  width: 105px;
  height: 105px;
}
.Mount_Body_Cactus-Golden {
  background-image: url('~assets/images/sprites/spritesmith-main-13.png');
<<<<<<< HEAD
  background-position: -742px -1444px;
=======
  background-position: -106px -908px;
>>>>>>> 0eb7e10e
  width: 105px;
  height: 105px;
}
.Mount_Body_Cactus-Holly {
  background-image: url('~assets/images/sprites/spritesmith-main-13.png');
<<<<<<< HEAD
  background-position: -848px -1444px;
=======
  background-position: 0px -908px;
>>>>>>> 0eb7e10e
  width: 105px;
  height: 105px;
}
.Mount_Body_Cactus-IcySnow {
  background-image: url('~assets/images/sprites/spritesmith-main-13.png');
<<<<<<< HEAD
  background-position: -954px -1444px;
=======
  background-position: -984px -742px;
>>>>>>> 0eb7e10e
  width: 105px;
  height: 105px;
}
.Mount_Body_Cactus-Peppermint {
  background-image: url('~assets/images/sprites/spritesmith-main-13.png');
<<<<<<< HEAD
  background-position: -212px -1232px;
=======
  background-position: -984px -636px;
>>>>>>> 0eb7e10e
  width: 105px;
  height: 105px;
}
.Mount_Body_Cactus-Rainbow {
  background-image: url('~assets/images/sprites/spritesmith-main-13.png');
<<<<<<< HEAD
  background-position: -530px -914px;
=======
  background-position: -984px -530px;
>>>>>>> 0eb7e10e
  width: 105px;
  height: 105px;
}
.Mount_Body_Cactus-Red {
  background-image: url('~assets/images/sprites/spritesmith-main-13.png');
<<<<<<< HEAD
  background-position: -424px -914px;
=======
  background-position: -984px -424px;
>>>>>>> 0eb7e10e
  width: 105px;
  height: 105px;
}
.Mount_Body_Cactus-RoseQuartz {
  background-image: url('~assets/images/sprites/spritesmith-main-13.png');
<<<<<<< HEAD
  background-position: -318px -914px;
=======
  background-position: -984px -318px;
>>>>>>> 0eb7e10e
  width: 105px;
  height: 105px;
}
.Mount_Body_Cactus-RoyalPurple {
  background-image: url('~assets/images/sprites/spritesmith-main-13.png');
<<<<<<< HEAD
  background-position: -212px -914px;
=======
  background-position: -984px -212px;
>>>>>>> 0eb7e10e
  width: 105px;
  height: 105px;
}
.Mount_Body_Cactus-Shade {
  background-image: url('~assets/images/sprites/spritesmith-main-13.png');
<<<<<<< HEAD
  background-position: -106px -914px;
=======
  background-position: -984px -106px;
>>>>>>> 0eb7e10e
  width: 105px;
  height: 105px;
}
.Mount_Body_Cactus-Shimmer {
  background-image: url('~assets/images/sprites/spritesmith-main-13.png');
<<<<<<< HEAD
  background-position: 0px -914px;
=======
  background-position: -984px 0px;
>>>>>>> 0eb7e10e
  width: 105px;
  height: 105px;
}
.Mount_Body_Cactus-Skeleton {
  background-image: url('~assets/images/sprites/spritesmith-main-13.png');
<<<<<<< HEAD
  background-position: -984px -742px;
=======
  background-position: -848px -802px;
>>>>>>> 0eb7e10e
  width: 105px;
  height: 105px;
}
.Mount_Body_Cactus-Spooky {
  background-image: url('~assets/images/sprites/spritesmith-main-13.png');
<<<<<<< HEAD
  background-position: -984px -636px;
=======
  background-position: -742px -802px;
>>>>>>> 0eb7e10e
  width: 105px;
  height: 105px;
}
.Mount_Body_Cactus-StarryNight {
  background-image: url('~assets/images/sprites/spritesmith-main-13.png');
  background-position: 0px 0px;
  width: 120px;
  height: 120px;
}
.Mount_Body_Cactus-Sunshine {
  background-image: url('~assets/images/sprites/spritesmith-main-13.png');
  background-position: -984px -424px;
  width: 105px;
  height: 105px;
}
.Mount_Body_Cactus-Thunderstorm {
  background-image: url('~assets/images/sprites/spritesmith-main-13.png');
<<<<<<< HEAD
  background-position: -984px -318px;
=======
  background-position: -530px -802px;
>>>>>>> 0eb7e10e
  width: 105px;
  height: 105px;
}
.Mount_Body_Cactus-White {
  background-image: url('~assets/images/sprites/spritesmith-main-13.png');
<<<<<<< HEAD
  background-position: -984px -212px;
=======
  background-position: -424px -802px;
>>>>>>> 0eb7e10e
  width: 105px;
  height: 105px;
}
.Mount_Body_Cactus-Zombie {
  background-image: url('~assets/images/sprites/spritesmith-main-13.png');
<<<<<<< HEAD
  background-position: -984px -106px;
=======
  background-position: -318px -802px;
>>>>>>> 0eb7e10e
  width: 105px;
  height: 105px;
}
.Mount_Body_Cheetah-Base {
  background-image: url('~assets/images/sprites/spritesmith-main-13.png');
<<<<<<< HEAD
  background-position: -984px 0px;
=======
  background-position: -212px -802px;
>>>>>>> 0eb7e10e
  width: 105px;
  height: 105px;
}
.Mount_Body_Cheetah-CottonCandyBlue {
  background-image: url('~assets/images/sprites/spritesmith-main-13.png');
<<<<<<< HEAD
  background-position: -848px -808px;
=======
  background-position: -106px -802px;
>>>>>>> 0eb7e10e
  width: 105px;
  height: 105px;
}
.Mount_Body_Cheetah-CottonCandyPink {
  background-image: url('~assets/images/sprites/spritesmith-main-13.png');
<<<<<<< HEAD
  background-position: -742px -808px;
=======
  background-position: 0px -802px;
>>>>>>> 0eb7e10e
  width: 105px;
  height: 105px;
}
.Mount_Body_Cheetah-Desert {
  background-image: url('~assets/images/sprites/spritesmith-main-13.png');
<<<<<<< HEAD
  background-position: -636px -808px;
=======
  background-position: -878px -636px;
>>>>>>> 0eb7e10e
  width: 105px;
  height: 105px;
}
.Mount_Body_Cheetah-Golden {
  background-image: url('~assets/images/sprites/spritesmith-main-13.png');
<<<<<<< HEAD
  background-position: -530px -808px;
=======
  background-position: -878px -530px;
>>>>>>> 0eb7e10e
  width: 105px;
  height: 105px;
}
.Mount_Body_Cheetah-Red {
  background-image: url('~assets/images/sprites/spritesmith-main-13.png');
<<<<<<< HEAD
  background-position: -424px -808px;
=======
  background-position: -878px -424px;
>>>>>>> 0eb7e10e
  width: 105px;
  height: 105px;
}
.Mount_Body_Cheetah-Shade {
  background-image: url('~assets/images/sprites/spritesmith-main-13.png');
<<<<<<< HEAD
  background-position: -318px -808px;
=======
  background-position: -878px -318px;
>>>>>>> 0eb7e10e
  width: 105px;
  height: 105px;
}
.Mount_Body_Cheetah-Skeleton {
  background-image: url('~assets/images/sprites/spritesmith-main-13.png');
<<<<<<< HEAD
  background-position: -212px -808px;
=======
  background-position: -878px -212px;
>>>>>>> 0eb7e10e
  width: 105px;
  height: 105px;
}
.Mount_Body_Cheetah-White {
  background-image: url('~assets/images/sprites/spritesmith-main-13.png');
<<<<<<< HEAD
  background-position: -106px -808px;
=======
  background-position: -878px -106px;
>>>>>>> 0eb7e10e
  width: 105px;
  height: 105px;
}
.Mount_Body_Cheetah-Zombie {
  background-image: url('~assets/images/sprites/spritesmith-main-13.png');
<<<<<<< HEAD
  background-position: 0px -808px;
=======
  background-position: -878px 0px;
>>>>>>> 0eb7e10e
  width: 105px;
  height: 105px;
}
.Mount_Body_Cow-Base {
  background-image: url('~assets/images/sprites/spritesmith-main-13.png');
<<<<<<< HEAD
  background-position: -878px -636px;
=======
  background-position: -742px -696px;
>>>>>>> 0eb7e10e
  width: 105px;
  height: 105px;
}
.Mount_Body_Cow-CottonCandyBlue {
  background-image: url('~assets/images/sprites/spritesmith-main-13.png');
<<<<<<< HEAD
  background-position: -878px -530px;
=======
  background-position: -636px -696px;
>>>>>>> 0eb7e10e
  width: 105px;
  height: 105px;
}
.Mount_Body_Cow-CottonCandyPink {
  background-image: url('~assets/images/sprites/spritesmith-main-13.png');
<<<<<<< HEAD
  background-position: -878px -424px;
=======
  background-position: -530px -696px;
>>>>>>> 0eb7e10e
  width: 105px;
  height: 105px;
}
.Mount_Body_Cow-Desert {
  background-image: url('~assets/images/sprites/spritesmith-main-13.png');
<<<<<<< HEAD
  background-position: -878px -318px;
=======
  background-position: -424px -696px;
>>>>>>> 0eb7e10e
  width: 105px;
  height: 105px;
}
.Mount_Body_Cow-Golden {
  background-image: url('~assets/images/sprites/spritesmith-main-13.png');
<<<<<<< HEAD
  background-position: -878px -212px;
=======
  background-position: -318px -696px;
>>>>>>> 0eb7e10e
  width: 105px;
  height: 105px;
}
.Mount_Body_Cow-Red {
  background-image: url('~assets/images/sprites/spritesmith-main-13.png');
<<<<<<< HEAD
  background-position: -878px -106px;
=======
  background-position: -212px -696px;
>>>>>>> 0eb7e10e
  width: 105px;
  height: 105px;
}
.Mount_Body_Cow-Shade {
  background-image: url('~assets/images/sprites/spritesmith-main-13.png');
<<<<<<< HEAD
  background-position: -878px 0px;
=======
  background-position: -106px -696px;
>>>>>>> 0eb7e10e
  width: 105px;
  height: 105px;
}
.Mount_Body_Cow-Skeleton {
  background-image: url('~assets/images/sprites/spritesmith-main-13.png');
<<<<<<< HEAD
  background-position: -742px -702px;
=======
  background-position: 0px -696px;
>>>>>>> 0eb7e10e
  width: 105px;
  height: 105px;
}
.Mount_Body_Cow-White {
  background-image: url('~assets/images/sprites/spritesmith-main-13.png');
<<<<<<< HEAD
  background-position: -636px -702px;
=======
  background-position: -772px -530px;
>>>>>>> 0eb7e10e
  width: 105px;
  height: 105px;
}
.Mount_Body_Cow-Zombie {
  background-image: url('~assets/images/sprites/spritesmith-main-13.png');
<<<<<<< HEAD
  background-position: -530px -702px;
=======
  background-position: -772px -424px;
>>>>>>> 0eb7e10e
  width: 105px;
  height: 105px;
}
.Mount_Body_Cuttlefish-Base {
  background-image: url('~assets/images/sprites/spritesmith-main-13.png');
  background-position: -212px -369px;
  width: 105px;
  height: 114px;
}
.Mount_Body_Cuttlefish-CottonCandyBlue {
  background-image: url('~assets/images/sprites/spritesmith-main-13.png');
  background-position: -242px -124px;
  width: 105px;
  height: 114px;
}
.Mount_Body_Cuttlefish-CottonCandyPink {
  background-image: url('~assets/images/sprites/spritesmith-main-13.png');
  background-position: 0px -369px;
  width: 105px;
  height: 114px;
}
.Mount_Body_Cuttlefish-Desert {
  background-image: url('~assets/images/sprites/spritesmith-main-13.png');
  background-position: -106px -369px;
  width: 105px;
  height: 114px;
}
.Mount_Body_Cuttlefish-Golden {
  background-image: url('~assets/images/sprites/spritesmith-main-13.png');
  background-position: -454px -248px;
  width: 105px;
  height: 114px;
}
.Mount_Body_Cuttlefish-Red {
  background-image: url('~assets/images/sprites/spritesmith-main-13.png');
  background-position: -318px -369px;
  width: 105px;
  height: 114px;
}
.Mount_Body_Cuttlefish-Shade {
  background-image: url('~assets/images/sprites/spritesmith-main-13.png');
  background-position: -424px -369px;
  width: 105px;
  height: 114px;
}
.Mount_Body_Cuttlefish-Skeleton {
  background-image: url('~assets/images/sprites/spritesmith-main-13.png');
  background-position: -560px 0px;
  width: 105px;
  height: 114px;
}
.Mount_Body_Cuttlefish-White {
  background-image: url('~assets/images/sprites/spritesmith-main-13.png');
  background-position: -560px -115px;
  width: 105px;
  height: 114px;
}
.Mount_Body_Cuttlefish-Zombie {
  background-image: url('~assets/images/sprites/spritesmith-main-13.png');
  background-position: -348px -124px;
  width: 105px;
  height: 114px;
}
.Mount_Body_Deer-Base {
  background-image: url('~assets/images/sprites/spritesmith-main-13.png');
<<<<<<< HEAD
  background-position: -772px 0px;
=======
  background-position: 0px -590px;
>>>>>>> 0eb7e10e
  width: 105px;
  height: 105px;
}
.Mount_Body_Deer-CottonCandyBlue {
  background-image: url('~assets/images/sprites/spritesmith-main-13.png');
<<<<<<< HEAD
  background-position: -636px -596px;
=======
  background-position: -666px -424px;
>>>>>>> 0eb7e10e
  width: 105px;
  height: 105px;
}
.Mount_Body_Deer-CottonCandyPink {
  background-image: url('~assets/images/sprites/spritesmith-main-13.png');
<<<<<<< HEAD
  background-position: -530px -596px;
=======
  background-position: -666px -318px;
>>>>>>> 0eb7e10e
  width: 105px;
  height: 105px;
}
.Mount_Body_Deer-Desert {
  background-image: url('~assets/images/sprites/spritesmith-main-13.png');
<<<<<<< HEAD
  background-position: -424px -596px;
=======
  background-position: -666px -212px;
>>>>>>> 0eb7e10e
  width: 105px;
  height: 105px;
}
.Mount_Body_Deer-Golden {
  background-image: url('~assets/images/sprites/spritesmith-main-13.png');
<<<<<<< HEAD
  background-position: -318px -596px;
=======
  background-position: -666px -106px;
>>>>>>> 0eb7e10e
  width: 105px;
  height: 105px;
}
.Mount_Body_Deer-Red {
  background-image: url('~assets/images/sprites/spritesmith-main-13.png');
<<<<<<< HEAD
  background-position: -212px -596px;
=======
  background-position: -666px 0px;
>>>>>>> 0eb7e10e
  width: 105px;
  height: 105px;
}
.Mount_Body_Deer-Shade {
  background-image: url('~assets/images/sprites/spritesmith-main-13.png');
<<<<<<< HEAD
  background-position: -106px -596px;
=======
  background-position: -530px -484px;
>>>>>>> 0eb7e10e
  width: 105px;
  height: 105px;
}
.Mount_Body_Deer-Skeleton {
  background-image: url('~assets/images/sprites/spritesmith-main-13.png');
<<<<<<< HEAD
  background-position: 0px -596px;
=======
  background-position: -424px -484px;
>>>>>>> 0eb7e10e
  width: 105px;
  height: 105px;
}
.Mount_Body_Deer-White {
  background-image: url('~assets/images/sprites/spritesmith-main-13.png');
<<<<<<< HEAD
  background-position: -666px -424px;
=======
  background-position: -318px -484px;
>>>>>>> 0eb7e10e
  width: 105px;
  height: 105px;
}
.Mount_Body_Deer-Zombie {
  background-image: url('~assets/images/sprites/spritesmith-main-13.png');
<<<<<<< HEAD
  background-position: -666px -318px;
=======
  background-position: -212px -484px;
>>>>>>> 0eb7e10e
  width: 105px;
  height: 105px;
}
.Mount_Body_Dragon-Aquatic {
  background-image: url('~assets/images/sprites/spritesmith-main-13.png');
<<<<<<< HEAD
  background-position: -666px -212px;
=======
  background-position: -106px -484px;
>>>>>>> 0eb7e10e
  width: 105px;
  height: 105px;
}
.Mount_Body_Dragon-Base {
  background-image: url('~assets/images/sprites/spritesmith-main-13.png');
<<<<<<< HEAD
  background-position: -666px -106px;
=======
  background-position: 0px -484px;
  width: 105px;
  height: 105px;
}
.Mount_Body_Dragon-Bronze {
  background-image: url('~assets/images/sprites/spritesmith-main-13.png');
  background-position: -560px -336px;
>>>>>>> 0eb7e10e
  width: 105px;
  height: 105px;
}
.Mount_Body_Dragon-Celestial {
  background-image: url('~assets/images/sprites/spritesmith-main-13.png');
<<<<<<< HEAD
  background-position: -666px 0px;
=======
  background-position: -212px -1438px;
>>>>>>> 0eb7e10e
  width: 105px;
  height: 105px;
}
.Mount_Body_Dragon-CottonCandyBlue {
  background-image: url('~assets/images/sprites/spritesmith-main-13.png');
<<<<<<< HEAD
  background-position: -530px -490px;
=======
  background-position: -106px -1438px;
>>>>>>> 0eb7e10e
  width: 105px;
  height: 105px;
}
.Mount_Body_Dragon-CottonCandyPink {
  background-image: url('~assets/images/sprites/spritesmith-main-13.png');
<<<<<<< HEAD
  background-position: -424px -490px;
=======
  background-position: 0px -1438px;
>>>>>>> 0eb7e10e
  width: 105px;
  height: 105px;
}
.Mount_Body_Dragon-Cupid {
  background-image: url('~assets/images/sprites/spritesmith-main-13.png');
<<<<<<< HEAD
  background-position: -318px -490px;
=======
  background-position: -1514px -1272px;
>>>>>>> 0eb7e10e
  width: 105px;
  height: 105px;
}
.Mount_Body_Dragon-Desert {
  background-image: url('~assets/images/sprites/spritesmith-main-13.png');
<<<<<<< HEAD
  background-position: -212px -490px;
=======
  background-position: -1514px -1166px;
>>>>>>> 0eb7e10e
  width: 105px;
  height: 105px;
}
.Mount_Body_Dragon-Ember {
  background-image: url('~assets/images/sprites/spritesmith-main-13.png');
<<<<<<< HEAD
  background-position: -106px -490px;
=======
  background-position: -106px -1332px;
>>>>>>> 0eb7e10e
  width: 105px;
  height: 105px;
}
.Mount_Body_Dragon-Fairy {
  background-image: url('~assets/images/sprites/spritesmith-main-13.png');
<<<<<<< HEAD
  background-position: 0px -490px;
=======
  background-position: -636px -1226px;
>>>>>>> 0eb7e10e
  width: 105px;
  height: 105px;
}
.Mount_Body_Dragon-Floral {
  background-image: url('~assets/images/sprites/spritesmith-main-13.png');
<<<<<<< HEAD
  background-position: -1514px -530px;
=======
  background-position: -106px -1014px;
>>>>>>> 0eb7e10e
  width: 105px;
  height: 105px;
}
.Mount_Body_Dragon-Frost {
  background-image: url('~assets/images/sprites/spritesmith-main-13.png');
<<<<<<< HEAD
  background-position: -1514px -424px;
=======
  background-position: 0px -1014px;
>>>>>>> 0eb7e10e
  width: 105px;
  height: 105px;
}
.Mount_Body_Dragon-Ghost {
  background-image: url('~assets/images/sprites/spritesmith-main-13.png');
<<<<<<< HEAD
  background-position: -1514px -318px;
=======
  background-position: -1090px -848px;
>>>>>>> 0eb7e10e
  width: 105px;
  height: 105px;
}
.Mount_Body_Dragon-Glass {
  background-image: url('~assets/images/sprites/spritesmith-main-13.png');
<<<<<<< HEAD
  background-position: -1514px -212px;
=======
  background-position: -1090px -742px;
>>>>>>> 0eb7e10e
  width: 105px;
  height: 105px;
}
.Mount_Body_Dragon-Glow {
  background-image: url('~assets/images/sprites/spritesmith-main-13.png');
<<<<<<< HEAD
  background-position: -1514px -106px;
=======
  background-position: -636px -802px;
>>>>>>> 0eb7e10e
  width: 105px;
  height: 105px;
}
.Mount_Body_Dragon-Golden {
  background-image: url('~assets/images/sprites/spritesmith-main-13.png');
<<<<<<< HEAD
  background-position: -1514px 0px;
=======
  background-position: -772px -318px;
>>>>>>> 0eb7e10e
  width: 105px;
  height: 105px;
}
.Mount_Body_Dragon-Holly {
  background-image: url('~assets/images/sprites/spritesmith-main-13.png');
<<<<<<< HEAD
  background-position: -1378px -1338px;
=======
  background-position: -772px -212px;
>>>>>>> 0eb7e10e
  width: 105px;
  height: 105px;
}
.Mount_Body_Dragon-IcySnow {
  background-image: url('~assets/images/sprites/spritesmith-main-13.png');
<<<<<<< HEAD
  background-position: -1272px -1338px;
=======
  background-position: -772px -106px;
>>>>>>> 0eb7e10e
  width: 105px;
  height: 105px;
}
.Mount_Body_Dragon-Peppermint {
  background-image: url('~assets/images/sprites/spritesmith-main-13.png');
<<<<<<< HEAD
  background-position: -1166px -1338px;
=======
  background-position: -772px 0px;
>>>>>>> 0eb7e10e
  width: 105px;
  height: 105px;
}
.Mount_Body_Dragon-Rainbow {
  background-image: url('~assets/images/sprites/spritesmith-main-13.png');
<<<<<<< HEAD
  background-position: -1060px -1338px;
=======
  background-position: -636px -590px;
>>>>>>> 0eb7e10e
  width: 105px;
  height: 105px;
}
.Mount_Body_Dragon-Red {
  background-image: url('~assets/images/sprites/spritesmith-main-13.png');
<<<<<<< HEAD
  background-position: -1060px -1232px;
=======
  background-position: -530px -590px;
>>>>>>> 0eb7e10e
  width: 105px;
  height: 105px;
}
.Mount_Body_Dragon-RoseQuartz {
  background-image: url('~assets/images/sprites/spritesmith-main-13.png');
<<<<<<< HEAD
  background-position: -984px -530px;
=======
  background-position: -424px -590px;
>>>>>>> 0eb7e10e
  width: 105px;
  height: 105px;
}
.Mount_Body_Dragon-RoyalPurple {
  background-image: url('~assets/images/sprites/spritesmith-main-13.png');
<<<<<<< HEAD
  background-position: -424px -702px;
=======
  background-position: -318px -590px;
>>>>>>> 0eb7e10e
  width: 105px;
  height: 105px;
}
.Mount_Body_Dragon-Shade {
  background-image: url('~assets/images/sprites/spritesmith-main-13.png');
<<<<<<< HEAD
  background-position: -318px -702px;
=======
  background-position: -212px -590px;
>>>>>>> 0eb7e10e
  width: 105px;
  height: 105px;
}
.Mount_Body_Dragon-Shimmer {
  background-image: url('~assets/images/sprites/spritesmith-main-13.png');
<<<<<<< HEAD
  background-position: -212px -702px;
  width: 105px;
  height: 105px;
}
.Mount_Body_Dragon-Skeleton {
  background-image: url('~assets/images/sprites/spritesmith-main-13.png');
  background-position: -106px -702px;
  width: 105px;
  height: 105px;
}
.Mount_Body_Dragon-Spooky {
  background-image: url('~assets/images/sprites/spritesmith-main-13.png');
  background-position: 0px -702px;
  width: 105px;
  height: 105px;
}
.Mount_Body_Dragon-StarryNight {
  background-image: url('~assets/images/sprites/spritesmith-main-13.png');
  background-position: 0px -121px;
  width: 120px;
  height: 120px;
}
.Mount_Body_Dragon-Sunshine {
  background-image: url('~assets/images/sprites/spritesmith-main-13.png');
  background-position: -772px -424px;
  width: 105px;
  height: 105px;
}
.Mount_Body_Dragon-Thunderstorm {
  background-image: url('~assets/images/sprites/spritesmith-main-13.png');
  background-position: -772px -318px;
  width: 105px;
  height: 105px;
}
.Mount_Body_Dragon-White {
  background-image: url('~assets/images/sprites/spritesmith-main-13.png');
  background-position: -772px -212px;
  width: 105px;
  height: 105px;
}
.Mount_Body_Dragon-Zombie {
  background-image: url('~assets/images/sprites/spritesmith-main-13.png');
  background-position: -772px -106px;
  width: 105px;
  height: 105px;
}
.Mount_Body_Egg-Base {
  background-image: url('~assets/images/sprites/spritesmith-main-13.png');
  background-position: -772px -530px;
=======
  background-position: -106px -590px;
>>>>>>> 0eb7e10e
  width: 105px;
  height: 105px;
}<|MERGE_RESOLUTION|>--- conflicted
+++ resolved
@@ -1158,333 +1158,229 @@
 }
 .Mount_Body_Bunny-Zombie {
   background-image: url('~assets/images/sprites/spritesmith-main-13.png');
-  background-position: -954px -1338px;
+  background-position: -1514px -1166px;
   width: 105px;
   height: 105px;
 }
 .Mount_Body_Butterfly-Base {
   background-image: url('~assets/images/sprites/spritesmith-main-13.png');
+  background-position: -242px 0px;
+  width: 105px;
+  height: 123px;
+}
+.Mount_Body_Butterfly-CottonCandyBlue {
+  background-image: url('~assets/images/sprites/spritesmith-main-13.png');
+  background-position: -106px -121px;
+  width: 105px;
+  height: 123px;
+}
+.Mount_Body_Butterfly-CottonCandyPink {
+  background-image: url('~assets/images/sprites/spritesmith-main-13.png');
+  background-position: 0px -121px;
+  width: 105px;
+  height: 123px;
+}
+.Mount_Body_Butterfly-Desert {
+  background-image: url('~assets/images/sprites/spritesmith-main-13.png');
   background-position: -348px 0px;
   width: 105px;
   height: 123px;
 }
-.Mount_Body_Butterfly-CottonCandyBlue {
-  background-image: url('~assets/images/sprites/spritesmith-main-13.png');
-  background-position: -242px 0px;
+.Mount_Body_Butterfly-Golden {
+  background-image: url('~assets/images/sprites/spritesmith-main-13.png');
+  background-position: 0px -245px;
   width: 105px;
   height: 123px;
 }
-.Mount_Body_Butterfly-CottonCandyPink {
-  background-image: url('~assets/images/sprites/spritesmith-main-13.png');
-  background-position: -106px -121px;
+.Mount_Body_Butterfly-Red {
+  background-image: url('~assets/images/sprites/spritesmith-main-13.png');
+  background-position: -106px -245px;
   width: 105px;
   height: 123px;
 }
-.Mount_Body_Butterfly-Desert {
-  background-image: url('~assets/images/sprites/spritesmith-main-13.png');
-  background-position: 0px -121px;
+.Mount_Body_Butterfly-Shade {
+  background-image: url('~assets/images/sprites/spritesmith-main-13.png');
+  background-position: -212px -245px;
   width: 105px;
   height: 123px;
 }
-.Mount_Body_Butterfly-Golden {
-  background-image: url('~assets/images/sprites/spritesmith-main-13.png');
-  background-position: 0px -245px;
+.Mount_Body_Butterfly-Skeleton {
+  background-image: url('~assets/images/sprites/spritesmith-main-13.png');
+  background-position: -318px -245px;
   width: 105px;
   height: 123px;
 }
-.Mount_Body_Butterfly-Red {
-  background-image: url('~assets/images/sprites/spritesmith-main-13.png');
-  background-position: -106px -245px;
+.Mount_Body_Butterfly-White {
+  background-image: url('~assets/images/sprites/spritesmith-main-13.png');
+  background-position: -454px 0px;
   width: 105px;
   height: 123px;
 }
-.Mount_Body_Butterfly-Shade {
-  background-image: url('~assets/images/sprites/spritesmith-main-13.png');
-  background-position: -212px -245px;
+.Mount_Body_Butterfly-Zombie {
+  background-image: url('~assets/images/sprites/spritesmith-main-13.png');
+  background-position: -454px -124px;
   width: 105px;
   height: 123px;
 }
-.Mount_Body_Butterfly-Skeleton {
-  background-image: url('~assets/images/sprites/spritesmith-main-13.png');
-  background-position: -318px -245px;
-  width: 105px;
-  height: 123px;
-}
-.Mount_Body_Butterfly-White {
-  background-image: url('~assets/images/sprites/spritesmith-main-13.png');
-  background-position: -454px 0px;
-  width: 105px;
-  height: 123px;
-}
-.Mount_Body_Butterfly-Zombie {
-  background-image: url('~assets/images/sprites/spritesmith-main-13.png');
-  background-position: -454px -124px;
-  width: 105px;
-  height: 123px;
-}
 .Mount_Body_Cactus-Aquatic {
   background-image: url('~assets/images/sprites/spritesmith-main-13.png');
-<<<<<<< HEAD
-  background-position: -1514px -636px;
-=======
-  background-position: -1090px -636px;
->>>>>>> 0eb7e10e
+  background-position: -1090px -530px;
   width: 105px;
   height: 105px;
 }
 .Mount_Body_Cactus-Base {
   background-image: url('~assets/images/sprites/spritesmith-main-13.png');
-<<<<<<< HEAD
-  background-position: -1514px -742px;
-=======
-  background-position: -1090px -530px;
+  background-position: -1090px -424px;
   width: 105px;
   height: 105px;
 }
 .Mount_Body_Cactus-Bronze {
   background-image: url('~assets/images/sprites/spritesmith-main-13.png');
-  background-position: -1090px -424px;
->>>>>>> 0eb7e10e
+  background-position: -1090px -318px;
   width: 105px;
   height: 105px;
 }
 .Mount_Body_Cactus-Celestial {
   background-image: url('~assets/images/sprites/spritesmith-main-13.png');
-<<<<<<< HEAD
-  background-position: -1514px -848px;
-=======
-  background-position: -1090px -318px;
->>>>>>> 0eb7e10e
+  background-position: -1090px -212px;
   width: 105px;
   height: 105px;
 }
 .Mount_Body_Cactus-CottonCandyBlue {
   background-image: url('~assets/images/sprites/spritesmith-main-13.png');
-<<<<<<< HEAD
-  background-position: -1514px -954px;
-=======
-  background-position: -1090px -212px;
->>>>>>> 0eb7e10e
+  background-position: -1090px -106px;
   width: 105px;
   height: 105px;
 }
 .Mount_Body_Cactus-CottonCandyPink {
   background-image: url('~assets/images/sprites/spritesmith-main-13.png');
-<<<<<<< HEAD
-  background-position: -1514px -1060px;
-=======
-  background-position: -1090px -106px;
->>>>>>> 0eb7e10e
+  background-position: -1090px 0px;
   width: 105px;
   height: 105px;
 }
 .Mount_Body_Cactus-Cupid {
   background-image: url('~assets/images/sprites/spritesmith-main-13.png');
-<<<<<<< HEAD
-  background-position: -1514px -1166px;
-=======
-  background-position: -1090px 0px;
->>>>>>> 0eb7e10e
+  background-position: -954px -908px;
   width: 105px;
   height: 105px;
 }
 .Mount_Body_Cactus-Desert {
   background-image: url('~assets/images/sprites/spritesmith-main-13.png');
-<<<<<<< HEAD
-  background-position: -1514px -1272px;
-=======
-  background-position: -954px -908px;
->>>>>>> 0eb7e10e
+  background-position: -848px -908px;
   width: 105px;
   height: 105px;
 }
 .Mount_Body_Cactus-Ember {
   background-image: url('~assets/images/sprites/spritesmith-main-13.png');
-<<<<<<< HEAD
-  background-position: 0px -1444px;
-=======
-  background-position: -848px -908px;
->>>>>>> 0eb7e10e
+  background-position: -742px -908px;
   width: 105px;
   height: 105px;
 }
 .Mount_Body_Cactus-Fairy {
   background-image: url('~assets/images/sprites/spritesmith-main-13.png');
-<<<<<<< HEAD
-  background-position: -106px -1444px;
-=======
-  background-position: -742px -908px;
->>>>>>> 0eb7e10e
+  background-position: -636px -908px;
   width: 105px;
   height: 105px;
 }
 .Mount_Body_Cactus-Floral {
   background-image: url('~assets/images/sprites/spritesmith-main-13.png');
-<<<<<<< HEAD
-  background-position: -212px -1444px;
-=======
-  background-position: -636px -908px;
->>>>>>> 0eb7e10e
+  background-position: -530px -908px;
   width: 105px;
   height: 105px;
 }
 .Mount_Body_Cactus-Frost {
   background-image: url('~assets/images/sprites/spritesmith-main-13.png');
-<<<<<<< HEAD
-  background-position: -318px -1444px;
-=======
-  background-position: -530px -908px;
->>>>>>> 0eb7e10e
+  background-position: -424px -908px;
   width: 105px;
   height: 105px;
 }
 .Mount_Body_Cactus-Ghost {
   background-image: url('~assets/images/sprites/spritesmith-main-13.png');
-<<<<<<< HEAD
-  background-position: -424px -1444px;
-=======
-  background-position: -424px -908px;
->>>>>>> 0eb7e10e
+  background-position: -318px -908px;
   width: 105px;
   height: 105px;
 }
 .Mount_Body_Cactus-Glass {
   background-image: url('~assets/images/sprites/spritesmith-main-13.png');
-<<<<<<< HEAD
-  background-position: -530px -1444px;
-=======
-  background-position: -318px -908px;
->>>>>>> 0eb7e10e
+  background-position: -212px -908px;
   width: 105px;
   height: 105px;
 }
 .Mount_Body_Cactus-Glow {
   background-image: url('~assets/images/sprites/spritesmith-main-13.png');
-<<<<<<< HEAD
-  background-position: -636px -1444px;
-=======
-  background-position: -212px -908px;
->>>>>>> 0eb7e10e
+  background-position: -106px -908px;
   width: 105px;
   height: 105px;
 }
 .Mount_Body_Cactus-Golden {
   background-image: url('~assets/images/sprites/spritesmith-main-13.png');
-<<<<<<< HEAD
-  background-position: -742px -1444px;
-=======
-  background-position: -106px -908px;
->>>>>>> 0eb7e10e
+  background-position: 0px -908px;
   width: 105px;
   height: 105px;
 }
 .Mount_Body_Cactus-Holly {
   background-image: url('~assets/images/sprites/spritesmith-main-13.png');
-<<<<<<< HEAD
-  background-position: -848px -1444px;
-=======
-  background-position: 0px -908px;
->>>>>>> 0eb7e10e
+  background-position: -984px -742px;
   width: 105px;
   height: 105px;
 }
 .Mount_Body_Cactus-IcySnow {
   background-image: url('~assets/images/sprites/spritesmith-main-13.png');
-<<<<<<< HEAD
-  background-position: -954px -1444px;
-=======
-  background-position: -984px -742px;
->>>>>>> 0eb7e10e
+  background-position: -984px -636px;
   width: 105px;
   height: 105px;
 }
 .Mount_Body_Cactus-Peppermint {
   background-image: url('~assets/images/sprites/spritesmith-main-13.png');
-<<<<<<< HEAD
-  background-position: -212px -1232px;
-=======
-  background-position: -984px -636px;
->>>>>>> 0eb7e10e
+  background-position: -984px -530px;
   width: 105px;
   height: 105px;
 }
 .Mount_Body_Cactus-Rainbow {
   background-image: url('~assets/images/sprites/spritesmith-main-13.png');
-<<<<<<< HEAD
-  background-position: -530px -914px;
-=======
-  background-position: -984px -530px;
->>>>>>> 0eb7e10e
+  background-position: -984px -424px;
   width: 105px;
   height: 105px;
 }
 .Mount_Body_Cactus-Red {
   background-image: url('~assets/images/sprites/spritesmith-main-13.png');
-<<<<<<< HEAD
-  background-position: -424px -914px;
-=======
-  background-position: -984px -424px;
->>>>>>> 0eb7e10e
+  background-position: -984px -318px;
   width: 105px;
   height: 105px;
 }
 .Mount_Body_Cactus-RoseQuartz {
   background-image: url('~assets/images/sprites/spritesmith-main-13.png');
-<<<<<<< HEAD
-  background-position: -318px -914px;
-=======
-  background-position: -984px -318px;
->>>>>>> 0eb7e10e
+  background-position: -984px -212px;
   width: 105px;
   height: 105px;
 }
 .Mount_Body_Cactus-RoyalPurple {
   background-image: url('~assets/images/sprites/spritesmith-main-13.png');
-<<<<<<< HEAD
-  background-position: -212px -914px;
-=======
-  background-position: -984px -212px;
->>>>>>> 0eb7e10e
+  background-position: -984px -106px;
   width: 105px;
   height: 105px;
 }
 .Mount_Body_Cactus-Shade {
   background-image: url('~assets/images/sprites/spritesmith-main-13.png');
-<<<<<<< HEAD
-  background-position: -106px -914px;
-=======
-  background-position: -984px -106px;
->>>>>>> 0eb7e10e
+  background-position: -984px 0px;
   width: 105px;
   height: 105px;
 }
 .Mount_Body_Cactus-Shimmer {
   background-image: url('~assets/images/sprites/spritesmith-main-13.png');
-<<<<<<< HEAD
-  background-position: 0px -914px;
-=======
-  background-position: -984px 0px;
->>>>>>> 0eb7e10e
+  background-position: -848px -802px;
   width: 105px;
   height: 105px;
 }
 .Mount_Body_Cactus-Skeleton {
   background-image: url('~assets/images/sprites/spritesmith-main-13.png');
-<<<<<<< HEAD
-  background-position: -984px -742px;
-=======
-  background-position: -848px -802px;
->>>>>>> 0eb7e10e
+  background-position: -742px -802px;
   width: 105px;
   height: 105px;
 }
 .Mount_Body_Cactus-Spooky {
   background-image: url('~assets/images/sprites/spritesmith-main-13.png');
-<<<<<<< HEAD
-  background-position: -984px -636px;
-=======
-  background-position: -742px -802px;
->>>>>>> 0eb7e10e
+  background-position: -636px -802px;
   width: 105px;
   height: 105px;
 }
@@ -1496,691 +1392,403 @@
 }
 .Mount_Body_Cactus-Sunshine {
   background-image: url('~assets/images/sprites/spritesmith-main-13.png');
-  background-position: -984px -424px;
+  background-position: -424px -802px;
   width: 105px;
   height: 105px;
 }
 .Mount_Body_Cactus-Thunderstorm {
   background-image: url('~assets/images/sprites/spritesmith-main-13.png');
-<<<<<<< HEAD
-  background-position: -984px -318px;
-=======
+  background-position: -318px -802px;
+  width: 105px;
+  height: 105px;
+}
+.Mount_Body_Cactus-White {
+  background-image: url('~assets/images/sprites/spritesmith-main-13.png');
+  background-position: -212px -802px;
+  width: 105px;
+  height: 105px;
+}
+.Mount_Body_Cactus-Zombie {
+  background-image: url('~assets/images/sprites/spritesmith-main-13.png');
+  background-position: -106px -802px;
+  width: 105px;
+  height: 105px;
+}
+.Mount_Body_Cheetah-Base {
+  background-image: url('~assets/images/sprites/spritesmith-main-13.png');
+  background-position: 0px -802px;
+  width: 105px;
+  height: 105px;
+}
+.Mount_Body_Cheetah-CottonCandyBlue {
+  background-image: url('~assets/images/sprites/spritesmith-main-13.png');
+  background-position: -878px -636px;
+  width: 105px;
+  height: 105px;
+}
+.Mount_Body_Cheetah-CottonCandyPink {
+  background-image: url('~assets/images/sprites/spritesmith-main-13.png');
+  background-position: -878px -530px;
+  width: 105px;
+  height: 105px;
+}
+.Mount_Body_Cheetah-Desert {
+  background-image: url('~assets/images/sprites/spritesmith-main-13.png');
+  background-position: -878px -424px;
+  width: 105px;
+  height: 105px;
+}
+.Mount_Body_Cheetah-Golden {
+  background-image: url('~assets/images/sprites/spritesmith-main-13.png');
+  background-position: -878px -318px;
+  width: 105px;
+  height: 105px;
+}
+.Mount_Body_Cheetah-Red {
+  background-image: url('~assets/images/sprites/spritesmith-main-13.png');
+  background-position: -878px -212px;
+  width: 105px;
+  height: 105px;
+}
+.Mount_Body_Cheetah-Shade {
+  background-image: url('~assets/images/sprites/spritesmith-main-13.png');
+  background-position: -878px -106px;
+  width: 105px;
+  height: 105px;
+}
+.Mount_Body_Cheetah-Skeleton {
+  background-image: url('~assets/images/sprites/spritesmith-main-13.png');
+  background-position: -878px 0px;
+  width: 105px;
+  height: 105px;
+}
+.Mount_Body_Cheetah-White {
+  background-image: url('~assets/images/sprites/spritesmith-main-13.png');
+  background-position: -742px -696px;
+  width: 105px;
+  height: 105px;
+}
+.Mount_Body_Cheetah-Zombie {
+  background-image: url('~assets/images/sprites/spritesmith-main-13.png');
+  background-position: -636px -696px;
+  width: 105px;
+  height: 105px;
+}
+.Mount_Body_Cow-Base {
+  background-image: url('~assets/images/sprites/spritesmith-main-13.png');
+  background-position: -530px -696px;
+  width: 105px;
+  height: 105px;
+}
+.Mount_Body_Cow-CottonCandyBlue {
+  background-image: url('~assets/images/sprites/spritesmith-main-13.png');
+  background-position: -424px -696px;
+  width: 105px;
+  height: 105px;
+}
+.Mount_Body_Cow-CottonCandyPink {
+  background-image: url('~assets/images/sprites/spritesmith-main-13.png');
+  background-position: -318px -696px;
+  width: 105px;
+  height: 105px;
+}
+.Mount_Body_Cow-Desert {
+  background-image: url('~assets/images/sprites/spritesmith-main-13.png');
+  background-position: -212px -696px;
+  width: 105px;
+  height: 105px;
+}
+.Mount_Body_Cow-Golden {
+  background-image: url('~assets/images/sprites/spritesmith-main-13.png');
+  background-position: -106px -696px;
+  width: 105px;
+  height: 105px;
+}
+.Mount_Body_Cow-Red {
+  background-image: url('~assets/images/sprites/spritesmith-main-13.png');
+  background-position: 0px -696px;
+  width: 105px;
+  height: 105px;
+}
+.Mount_Body_Cow-Shade {
+  background-image: url('~assets/images/sprites/spritesmith-main-13.png');
+  background-position: -772px -530px;
+  width: 105px;
+  height: 105px;
+}
+.Mount_Body_Cow-Skeleton {
+  background-image: url('~assets/images/sprites/spritesmith-main-13.png');
+  background-position: -772px -424px;
+  width: 105px;
+  height: 105px;
+}
+.Mount_Body_Cow-White {
+  background-image: url('~assets/images/sprites/spritesmith-main-13.png');
+  background-position: -772px -318px;
+  width: 105px;
+  height: 105px;
+}
+.Mount_Body_Cow-Zombie {
+  background-image: url('~assets/images/sprites/spritesmith-main-13.png');
+  background-position: -772px -212px;
+  width: 105px;
+  height: 105px;
+}
+.Mount_Body_Cuttlefish-Base {
+  background-image: url('~assets/images/sprites/spritesmith-main-13.png');
+  background-position: -212px -369px;
+  width: 105px;
+  height: 114px;
+}
+.Mount_Body_Cuttlefish-CottonCandyBlue {
+  background-image: url('~assets/images/sprites/spritesmith-main-13.png');
+  background-position: -242px -124px;
+  width: 105px;
+  height: 114px;
+}
+.Mount_Body_Cuttlefish-CottonCandyPink {
+  background-image: url('~assets/images/sprites/spritesmith-main-13.png');
+  background-position: 0px -369px;
+  width: 105px;
+  height: 114px;
+}
+.Mount_Body_Cuttlefish-Desert {
+  background-image: url('~assets/images/sprites/spritesmith-main-13.png');
+  background-position: -106px -369px;
+  width: 105px;
+  height: 114px;
+}
+.Mount_Body_Cuttlefish-Golden {
+  background-image: url('~assets/images/sprites/spritesmith-main-13.png');
+  background-position: -454px -248px;
+  width: 105px;
+  height: 114px;
+}
+.Mount_Body_Cuttlefish-Red {
+  background-image: url('~assets/images/sprites/spritesmith-main-13.png');
+  background-position: -318px -369px;
+  width: 105px;
+  height: 114px;
+}
+.Mount_Body_Cuttlefish-Shade {
+  background-image: url('~assets/images/sprites/spritesmith-main-13.png');
+  background-position: -424px -369px;
+  width: 105px;
+  height: 114px;
+}
+.Mount_Body_Cuttlefish-Skeleton {
+  background-image: url('~assets/images/sprites/spritesmith-main-13.png');
+  background-position: -560px 0px;
+  width: 105px;
+  height: 114px;
+}
+.Mount_Body_Cuttlefish-White {
+  background-image: url('~assets/images/sprites/spritesmith-main-13.png');
+  background-position: -560px -115px;
+  width: 105px;
+  height: 114px;
+}
+.Mount_Body_Cuttlefish-Zombie {
+  background-image: url('~assets/images/sprites/spritesmith-main-13.png');
+  background-position: -348px -124px;
+  width: 105px;
+  height: 114px;
+}
+.Mount_Body_Deer-Base {
+  background-image: url('~assets/images/sprites/spritesmith-main-13.png');
+  background-position: -666px -318px;
+  width: 105px;
+  height: 105px;
+}
+.Mount_Body_Deer-CottonCandyBlue {
+  background-image: url('~assets/images/sprites/spritesmith-main-13.png');
+  background-position: -666px -212px;
+  width: 105px;
+  height: 105px;
+}
+.Mount_Body_Deer-CottonCandyPink {
+  background-image: url('~assets/images/sprites/spritesmith-main-13.png');
+  background-position: -666px -106px;
+  width: 105px;
+  height: 105px;
+}
+.Mount_Body_Deer-Desert {
+  background-image: url('~assets/images/sprites/spritesmith-main-13.png');
+  background-position: -666px 0px;
+  width: 105px;
+  height: 105px;
+}
+.Mount_Body_Deer-Golden {
+  background-image: url('~assets/images/sprites/spritesmith-main-13.png');
+  background-position: -530px -484px;
+  width: 105px;
+  height: 105px;
+}
+.Mount_Body_Deer-Red {
+  background-image: url('~assets/images/sprites/spritesmith-main-13.png');
+  background-position: -424px -484px;
+  width: 105px;
+  height: 105px;
+}
+.Mount_Body_Deer-Shade {
+  background-image: url('~assets/images/sprites/spritesmith-main-13.png');
+  background-position: -318px -484px;
+  width: 105px;
+  height: 105px;
+}
+.Mount_Body_Deer-Skeleton {
+  background-image: url('~assets/images/sprites/spritesmith-main-13.png');
+  background-position: -212px -484px;
+  width: 105px;
+  height: 105px;
+}
+.Mount_Body_Deer-White {
+  background-image: url('~assets/images/sprites/spritesmith-main-13.png');
+  background-position: -106px -484px;
+  width: 105px;
+  height: 105px;
+}
+.Mount_Body_Deer-Zombie {
+  background-image: url('~assets/images/sprites/spritesmith-main-13.png');
+  background-position: 0px -484px;
+  width: 105px;
+  height: 105px;
+}
+.Mount_Body_Dragon-Aquatic {
+  background-image: url('~assets/images/sprites/spritesmith-main-13.png');
+  background-position: -560px -336px;
+  width: 105px;
+  height: 105px;
+}
+.Mount_Body_Dragon-Base {
+  background-image: url('~assets/images/sprites/spritesmith-main-13.png');
+  background-position: -212px -1438px;
+  width: 105px;
+  height: 105px;
+}
+.Mount_Body_Dragon-Bronze {
+  background-image: url('~assets/images/sprites/spritesmith-main-13.png');
+  background-position: -106px -1438px;
+  width: 105px;
+  height: 105px;
+}
+.Mount_Body_Dragon-Celestial {
+  background-image: url('~assets/images/sprites/spritesmith-main-13.png');
+  background-position: 0px -1438px;
+  width: 105px;
+  height: 105px;
+}
+.Mount_Body_Dragon-CottonCandyBlue {
+  background-image: url('~assets/images/sprites/spritesmith-main-13.png');
+  background-position: -1514px -1272px;
+  width: 105px;
+  height: 105px;
+}
+.Mount_Body_Dragon-CottonCandyPink {
+  background-image: url('~assets/images/sprites/spritesmith-main-13.png');
+  background-position: -106px -1332px;
+  width: 105px;
+  height: 105px;
+}
+.Mount_Body_Dragon-Cupid {
+  background-image: url('~assets/images/sprites/spritesmith-main-13.png');
+  background-position: -636px -1226px;
+  width: 105px;
+  height: 105px;
+}
+.Mount_Body_Dragon-Desert {
+  background-image: url('~assets/images/sprites/spritesmith-main-13.png');
+  background-position: -106px -1014px;
+  width: 105px;
+  height: 105px;
+}
+.Mount_Body_Dragon-Ember {
+  background-image: url('~assets/images/sprites/spritesmith-main-13.png');
+  background-position: 0px -1014px;
+  width: 105px;
+  height: 105px;
+}
+.Mount_Body_Dragon-Fairy {
+  background-image: url('~assets/images/sprites/spritesmith-main-13.png');
+  background-position: -1090px -848px;
+  width: 105px;
+  height: 105px;
+}
+.Mount_Body_Dragon-Floral {
+  background-image: url('~assets/images/sprites/spritesmith-main-13.png');
+  background-position: -1090px -742px;
+  width: 105px;
+  height: 105px;
+}
+.Mount_Body_Dragon-Frost {
+  background-image: url('~assets/images/sprites/spritesmith-main-13.png');
+  background-position: -1090px -636px;
+  width: 105px;
+  height: 105px;
+}
+.Mount_Body_Dragon-Ghost {
+  background-image: url('~assets/images/sprites/spritesmith-main-13.png');
   background-position: -530px -802px;
->>>>>>> 0eb7e10e
-  width: 105px;
-  height: 105px;
-}
-.Mount_Body_Cactus-White {
-  background-image: url('~assets/images/sprites/spritesmith-main-13.png');
-<<<<<<< HEAD
-  background-position: -984px -212px;
-=======
-  background-position: -424px -802px;
->>>>>>> 0eb7e10e
-  width: 105px;
-  height: 105px;
-}
-.Mount_Body_Cactus-Zombie {
-  background-image: url('~assets/images/sprites/spritesmith-main-13.png');
-<<<<<<< HEAD
-  background-position: -984px -106px;
-=======
-  background-position: -318px -802px;
->>>>>>> 0eb7e10e
-  width: 105px;
-  height: 105px;
-}
-.Mount_Body_Cheetah-Base {
-  background-image: url('~assets/images/sprites/spritesmith-main-13.png');
-<<<<<<< HEAD
-  background-position: -984px 0px;
-=======
-  background-position: -212px -802px;
->>>>>>> 0eb7e10e
-  width: 105px;
-  height: 105px;
-}
-.Mount_Body_Cheetah-CottonCandyBlue {
-  background-image: url('~assets/images/sprites/spritesmith-main-13.png');
-<<<<<<< HEAD
-  background-position: -848px -808px;
-=======
-  background-position: -106px -802px;
->>>>>>> 0eb7e10e
-  width: 105px;
-  height: 105px;
-}
-.Mount_Body_Cheetah-CottonCandyPink {
-  background-image: url('~assets/images/sprites/spritesmith-main-13.png');
-<<<<<<< HEAD
-  background-position: -742px -808px;
-=======
-  background-position: 0px -802px;
->>>>>>> 0eb7e10e
-  width: 105px;
-  height: 105px;
-}
-.Mount_Body_Cheetah-Desert {
-  background-image: url('~assets/images/sprites/spritesmith-main-13.png');
-<<<<<<< HEAD
-  background-position: -636px -808px;
-=======
-  background-position: -878px -636px;
->>>>>>> 0eb7e10e
-  width: 105px;
-  height: 105px;
-}
-.Mount_Body_Cheetah-Golden {
-  background-image: url('~assets/images/sprites/spritesmith-main-13.png');
-<<<<<<< HEAD
-  background-position: -530px -808px;
-=======
-  background-position: -878px -530px;
->>>>>>> 0eb7e10e
-  width: 105px;
-  height: 105px;
-}
-.Mount_Body_Cheetah-Red {
-  background-image: url('~assets/images/sprites/spritesmith-main-13.png');
-<<<<<<< HEAD
-  background-position: -424px -808px;
-=======
-  background-position: -878px -424px;
->>>>>>> 0eb7e10e
-  width: 105px;
-  height: 105px;
-}
-.Mount_Body_Cheetah-Shade {
-  background-image: url('~assets/images/sprites/spritesmith-main-13.png');
-<<<<<<< HEAD
-  background-position: -318px -808px;
-=======
-  background-position: -878px -318px;
->>>>>>> 0eb7e10e
-  width: 105px;
-  height: 105px;
-}
-.Mount_Body_Cheetah-Skeleton {
-  background-image: url('~assets/images/sprites/spritesmith-main-13.png');
-<<<<<<< HEAD
-  background-position: -212px -808px;
-=======
-  background-position: -878px -212px;
->>>>>>> 0eb7e10e
-  width: 105px;
-  height: 105px;
-}
-.Mount_Body_Cheetah-White {
-  background-image: url('~assets/images/sprites/spritesmith-main-13.png');
-<<<<<<< HEAD
-  background-position: -106px -808px;
-=======
-  background-position: -878px -106px;
->>>>>>> 0eb7e10e
-  width: 105px;
-  height: 105px;
-}
-.Mount_Body_Cheetah-Zombie {
-  background-image: url('~assets/images/sprites/spritesmith-main-13.png');
-<<<<<<< HEAD
-  background-position: 0px -808px;
-=======
-  background-position: -878px 0px;
->>>>>>> 0eb7e10e
-  width: 105px;
-  height: 105px;
-}
-.Mount_Body_Cow-Base {
-  background-image: url('~assets/images/sprites/spritesmith-main-13.png');
-<<<<<<< HEAD
-  background-position: -878px -636px;
-=======
-  background-position: -742px -696px;
->>>>>>> 0eb7e10e
-  width: 105px;
-  height: 105px;
-}
-.Mount_Body_Cow-CottonCandyBlue {
-  background-image: url('~assets/images/sprites/spritesmith-main-13.png');
-<<<<<<< HEAD
-  background-position: -878px -530px;
-=======
-  background-position: -636px -696px;
->>>>>>> 0eb7e10e
-  width: 105px;
-  height: 105px;
-}
-.Mount_Body_Cow-CottonCandyPink {
-  background-image: url('~assets/images/sprites/spritesmith-main-13.png');
-<<<<<<< HEAD
-  background-position: -878px -424px;
-=======
-  background-position: -530px -696px;
->>>>>>> 0eb7e10e
-  width: 105px;
-  height: 105px;
-}
-.Mount_Body_Cow-Desert {
-  background-image: url('~assets/images/sprites/spritesmith-main-13.png');
-<<<<<<< HEAD
-  background-position: -878px -318px;
-=======
-  background-position: -424px -696px;
->>>>>>> 0eb7e10e
-  width: 105px;
-  height: 105px;
-}
-.Mount_Body_Cow-Golden {
-  background-image: url('~assets/images/sprites/spritesmith-main-13.png');
-<<<<<<< HEAD
-  background-position: -878px -212px;
-=======
-  background-position: -318px -696px;
->>>>>>> 0eb7e10e
-  width: 105px;
-  height: 105px;
-}
-.Mount_Body_Cow-Red {
-  background-image: url('~assets/images/sprites/spritesmith-main-13.png');
-<<<<<<< HEAD
-  background-position: -878px -106px;
-=======
-  background-position: -212px -696px;
->>>>>>> 0eb7e10e
-  width: 105px;
-  height: 105px;
-}
-.Mount_Body_Cow-Shade {
-  background-image: url('~assets/images/sprites/spritesmith-main-13.png');
-<<<<<<< HEAD
-  background-position: -878px 0px;
-=======
-  background-position: -106px -696px;
->>>>>>> 0eb7e10e
-  width: 105px;
-  height: 105px;
-}
-.Mount_Body_Cow-Skeleton {
-  background-image: url('~assets/images/sprites/spritesmith-main-13.png');
-<<<<<<< HEAD
-  background-position: -742px -702px;
-=======
-  background-position: 0px -696px;
->>>>>>> 0eb7e10e
-  width: 105px;
-  height: 105px;
-}
-.Mount_Body_Cow-White {
-  background-image: url('~assets/images/sprites/spritesmith-main-13.png');
-<<<<<<< HEAD
-  background-position: -636px -702px;
-=======
-  background-position: -772px -530px;
->>>>>>> 0eb7e10e
-  width: 105px;
-  height: 105px;
-}
-.Mount_Body_Cow-Zombie {
-  background-image: url('~assets/images/sprites/spritesmith-main-13.png');
-<<<<<<< HEAD
-  background-position: -530px -702px;
-=======
-  background-position: -772px -424px;
->>>>>>> 0eb7e10e
-  width: 105px;
-  height: 105px;
-}
-.Mount_Body_Cuttlefish-Base {
-  background-image: url('~assets/images/sprites/spritesmith-main-13.png');
-  background-position: -212px -369px;
-  width: 105px;
-  height: 114px;
-}
-.Mount_Body_Cuttlefish-CottonCandyBlue {
-  background-image: url('~assets/images/sprites/spritesmith-main-13.png');
-  background-position: -242px -124px;
-  width: 105px;
-  height: 114px;
-}
-.Mount_Body_Cuttlefish-CottonCandyPink {
-  background-image: url('~assets/images/sprites/spritesmith-main-13.png');
-  background-position: 0px -369px;
-  width: 105px;
-  height: 114px;
-}
-.Mount_Body_Cuttlefish-Desert {
-  background-image: url('~assets/images/sprites/spritesmith-main-13.png');
-  background-position: -106px -369px;
-  width: 105px;
-  height: 114px;
-}
-.Mount_Body_Cuttlefish-Golden {
-  background-image: url('~assets/images/sprites/spritesmith-main-13.png');
-  background-position: -454px -248px;
-  width: 105px;
-  height: 114px;
-}
-.Mount_Body_Cuttlefish-Red {
-  background-image: url('~assets/images/sprites/spritesmith-main-13.png');
-  background-position: -318px -369px;
-  width: 105px;
-  height: 114px;
-}
-.Mount_Body_Cuttlefish-Shade {
-  background-image: url('~assets/images/sprites/spritesmith-main-13.png');
-  background-position: -424px -369px;
-  width: 105px;
-  height: 114px;
-}
-.Mount_Body_Cuttlefish-Skeleton {
-  background-image: url('~assets/images/sprites/spritesmith-main-13.png');
-  background-position: -560px 0px;
-  width: 105px;
-  height: 114px;
-}
-.Mount_Body_Cuttlefish-White {
-  background-image: url('~assets/images/sprites/spritesmith-main-13.png');
-  background-position: -560px -115px;
-  width: 105px;
-  height: 114px;
-}
-.Mount_Body_Cuttlefish-Zombie {
-  background-image: url('~assets/images/sprites/spritesmith-main-13.png');
-  background-position: -348px -124px;
-  width: 105px;
-  height: 114px;
-}
-.Mount_Body_Deer-Base {
-  background-image: url('~assets/images/sprites/spritesmith-main-13.png');
-<<<<<<< HEAD
+  width: 105px;
+  height: 105px;
+}
+.Mount_Body_Dragon-Glass {
+  background-image: url('~assets/images/sprites/spritesmith-main-13.png');
+  background-position: -772px -106px;
+  width: 105px;
+  height: 105px;
+}
+.Mount_Body_Dragon-Glow {
+  background-image: url('~assets/images/sprites/spritesmith-main-13.png');
   background-position: -772px 0px;
-=======
+  width: 105px;
+  height: 105px;
+}
+.Mount_Body_Dragon-Golden {
+  background-image: url('~assets/images/sprites/spritesmith-main-13.png');
+  background-position: -636px -590px;
+  width: 105px;
+  height: 105px;
+}
+.Mount_Body_Dragon-Holly {
+  background-image: url('~assets/images/sprites/spritesmith-main-13.png');
+  background-position: -530px -590px;
+  width: 105px;
+  height: 105px;
+}
+.Mount_Body_Dragon-IcySnow {
+  background-image: url('~assets/images/sprites/spritesmith-main-13.png');
+  background-position: -424px -590px;
+  width: 105px;
+  height: 105px;
+}
+.Mount_Body_Dragon-Peppermint {
+  background-image: url('~assets/images/sprites/spritesmith-main-13.png');
+  background-position: -318px -590px;
+  width: 105px;
+  height: 105px;
+}
+.Mount_Body_Dragon-Rainbow {
+  background-image: url('~assets/images/sprites/spritesmith-main-13.png');
+  background-position: -212px -590px;
+  width: 105px;
+  height: 105px;
+}
+.Mount_Body_Dragon-Red {
+  background-image: url('~assets/images/sprites/spritesmith-main-13.png');
+  background-position: -106px -590px;
+  width: 105px;
+  height: 105px;
+}
+.Mount_Body_Dragon-RoseQuartz {
+  background-image: url('~assets/images/sprites/spritesmith-main-13.png');
   background-position: 0px -590px;
->>>>>>> 0eb7e10e
-  width: 105px;
-  height: 105px;
-}
-.Mount_Body_Deer-CottonCandyBlue {
-  background-image: url('~assets/images/sprites/spritesmith-main-13.png');
-<<<<<<< HEAD
-  background-position: -636px -596px;
-=======
+  width: 105px;
+  height: 105px;
+}
+.Mount_Body_Dragon-RoyalPurple {
+  background-image: url('~assets/images/sprites/spritesmith-main-13.png');
   background-position: -666px -424px;
->>>>>>> 0eb7e10e
-  width: 105px;
-  height: 105px;
-}
-.Mount_Body_Deer-CottonCandyPink {
-  background-image: url('~assets/images/sprites/spritesmith-main-13.png');
-<<<<<<< HEAD
-  background-position: -530px -596px;
-=======
-  background-position: -666px -318px;
->>>>>>> 0eb7e10e
-  width: 105px;
-  height: 105px;
-}
-.Mount_Body_Deer-Desert {
-  background-image: url('~assets/images/sprites/spritesmith-main-13.png');
-<<<<<<< HEAD
-  background-position: -424px -596px;
-=======
-  background-position: -666px -212px;
->>>>>>> 0eb7e10e
-  width: 105px;
-  height: 105px;
-}
-.Mount_Body_Deer-Golden {
-  background-image: url('~assets/images/sprites/spritesmith-main-13.png');
-<<<<<<< HEAD
-  background-position: -318px -596px;
-=======
-  background-position: -666px -106px;
->>>>>>> 0eb7e10e
-  width: 105px;
-  height: 105px;
-}
-.Mount_Body_Deer-Red {
-  background-image: url('~assets/images/sprites/spritesmith-main-13.png');
-<<<<<<< HEAD
-  background-position: -212px -596px;
-=======
-  background-position: -666px 0px;
->>>>>>> 0eb7e10e
-  width: 105px;
-  height: 105px;
-}
-.Mount_Body_Deer-Shade {
-  background-image: url('~assets/images/sprites/spritesmith-main-13.png');
-<<<<<<< HEAD
-  background-position: -106px -596px;
-=======
-  background-position: -530px -484px;
->>>>>>> 0eb7e10e
-  width: 105px;
-  height: 105px;
-}
-.Mount_Body_Deer-Skeleton {
-  background-image: url('~assets/images/sprites/spritesmith-main-13.png');
-<<<<<<< HEAD
-  background-position: 0px -596px;
-=======
-  background-position: -424px -484px;
->>>>>>> 0eb7e10e
-  width: 105px;
-  height: 105px;
-}
-.Mount_Body_Deer-White {
-  background-image: url('~assets/images/sprites/spritesmith-main-13.png');
-<<<<<<< HEAD
-  background-position: -666px -424px;
-=======
-  background-position: -318px -484px;
->>>>>>> 0eb7e10e
-  width: 105px;
-  height: 105px;
-}
-.Mount_Body_Deer-Zombie {
-  background-image: url('~assets/images/sprites/spritesmith-main-13.png');
-<<<<<<< HEAD
-  background-position: -666px -318px;
-=======
-  background-position: -212px -484px;
->>>>>>> 0eb7e10e
-  width: 105px;
-  height: 105px;
-}
-.Mount_Body_Dragon-Aquatic {
-  background-image: url('~assets/images/sprites/spritesmith-main-13.png');
-<<<<<<< HEAD
-  background-position: -666px -212px;
-=======
-  background-position: -106px -484px;
->>>>>>> 0eb7e10e
-  width: 105px;
-  height: 105px;
-}
-.Mount_Body_Dragon-Base {
-  background-image: url('~assets/images/sprites/spritesmith-main-13.png');
-<<<<<<< HEAD
-  background-position: -666px -106px;
-=======
-  background-position: 0px -484px;
-  width: 105px;
-  height: 105px;
-}
-.Mount_Body_Dragon-Bronze {
-  background-image: url('~assets/images/sprites/spritesmith-main-13.png');
-  background-position: -560px -336px;
->>>>>>> 0eb7e10e
-  width: 105px;
-  height: 105px;
-}
-.Mount_Body_Dragon-Celestial {
-  background-image: url('~assets/images/sprites/spritesmith-main-13.png');
-<<<<<<< HEAD
-  background-position: -666px 0px;
-=======
-  background-position: -212px -1438px;
->>>>>>> 0eb7e10e
-  width: 105px;
-  height: 105px;
-}
-.Mount_Body_Dragon-CottonCandyBlue {
-  background-image: url('~assets/images/sprites/spritesmith-main-13.png');
-<<<<<<< HEAD
-  background-position: -530px -490px;
-=======
-  background-position: -106px -1438px;
->>>>>>> 0eb7e10e
-  width: 105px;
-  height: 105px;
-}
-.Mount_Body_Dragon-CottonCandyPink {
-  background-image: url('~assets/images/sprites/spritesmith-main-13.png');
-<<<<<<< HEAD
-  background-position: -424px -490px;
-=======
-  background-position: 0px -1438px;
->>>>>>> 0eb7e10e
-  width: 105px;
-  height: 105px;
-}
-.Mount_Body_Dragon-Cupid {
-  background-image: url('~assets/images/sprites/spritesmith-main-13.png');
-<<<<<<< HEAD
-  background-position: -318px -490px;
-=======
-  background-position: -1514px -1272px;
->>>>>>> 0eb7e10e
-  width: 105px;
-  height: 105px;
-}
-.Mount_Body_Dragon-Desert {
-  background-image: url('~assets/images/sprites/spritesmith-main-13.png');
-<<<<<<< HEAD
-  background-position: -212px -490px;
-=======
-  background-position: -1514px -1166px;
->>>>>>> 0eb7e10e
-  width: 105px;
-  height: 105px;
-}
-.Mount_Body_Dragon-Ember {
-  background-image: url('~assets/images/sprites/spritesmith-main-13.png');
-<<<<<<< HEAD
-  background-position: -106px -490px;
-=======
-  background-position: -106px -1332px;
->>>>>>> 0eb7e10e
-  width: 105px;
-  height: 105px;
-}
-.Mount_Body_Dragon-Fairy {
-  background-image: url('~assets/images/sprites/spritesmith-main-13.png');
-<<<<<<< HEAD
-  background-position: 0px -490px;
-=======
-  background-position: -636px -1226px;
->>>>>>> 0eb7e10e
-  width: 105px;
-  height: 105px;
-}
-.Mount_Body_Dragon-Floral {
-  background-image: url('~assets/images/sprites/spritesmith-main-13.png');
-<<<<<<< HEAD
-  background-position: -1514px -530px;
-=======
-  background-position: -106px -1014px;
->>>>>>> 0eb7e10e
-  width: 105px;
-  height: 105px;
-}
-.Mount_Body_Dragon-Frost {
-  background-image: url('~assets/images/sprites/spritesmith-main-13.png');
-<<<<<<< HEAD
-  background-position: -1514px -424px;
-=======
-  background-position: 0px -1014px;
->>>>>>> 0eb7e10e
-  width: 105px;
-  height: 105px;
-}
-.Mount_Body_Dragon-Ghost {
-  background-image: url('~assets/images/sprites/spritesmith-main-13.png');
-<<<<<<< HEAD
-  background-position: -1514px -318px;
-=======
-  background-position: -1090px -848px;
->>>>>>> 0eb7e10e
-  width: 105px;
-  height: 105px;
-}
-.Mount_Body_Dragon-Glass {
-  background-image: url('~assets/images/sprites/spritesmith-main-13.png');
-<<<<<<< HEAD
-  background-position: -1514px -212px;
-=======
-  background-position: -1090px -742px;
->>>>>>> 0eb7e10e
-  width: 105px;
-  height: 105px;
-}
-.Mount_Body_Dragon-Glow {
-  background-image: url('~assets/images/sprites/spritesmith-main-13.png');
-<<<<<<< HEAD
-  background-position: -1514px -106px;
-=======
-  background-position: -636px -802px;
->>>>>>> 0eb7e10e
-  width: 105px;
-  height: 105px;
-}
-.Mount_Body_Dragon-Golden {
-  background-image: url('~assets/images/sprites/spritesmith-main-13.png');
-<<<<<<< HEAD
-  background-position: -1514px 0px;
-=======
-  background-position: -772px -318px;
->>>>>>> 0eb7e10e
-  width: 105px;
-  height: 105px;
-}
-.Mount_Body_Dragon-Holly {
-  background-image: url('~assets/images/sprites/spritesmith-main-13.png');
-<<<<<<< HEAD
-  background-position: -1378px -1338px;
-=======
-  background-position: -772px -212px;
->>>>>>> 0eb7e10e
-  width: 105px;
-  height: 105px;
-}
-.Mount_Body_Dragon-IcySnow {
-  background-image: url('~assets/images/sprites/spritesmith-main-13.png');
-<<<<<<< HEAD
-  background-position: -1272px -1338px;
-=======
-  background-position: -772px -106px;
->>>>>>> 0eb7e10e
-  width: 105px;
-  height: 105px;
-}
-.Mount_Body_Dragon-Peppermint {
-  background-image: url('~assets/images/sprites/spritesmith-main-13.png');
-<<<<<<< HEAD
-  background-position: -1166px -1338px;
-=======
-  background-position: -772px 0px;
->>>>>>> 0eb7e10e
-  width: 105px;
-  height: 105px;
-}
-.Mount_Body_Dragon-Rainbow {
-  background-image: url('~assets/images/sprites/spritesmith-main-13.png');
-<<<<<<< HEAD
-  background-position: -1060px -1338px;
-=======
-  background-position: -636px -590px;
->>>>>>> 0eb7e10e
-  width: 105px;
-  height: 105px;
-}
-.Mount_Body_Dragon-Red {
-  background-image: url('~assets/images/sprites/spritesmith-main-13.png');
-<<<<<<< HEAD
-  background-position: -1060px -1232px;
-=======
-  background-position: -530px -590px;
->>>>>>> 0eb7e10e
-  width: 105px;
-  height: 105px;
-}
-.Mount_Body_Dragon-RoseQuartz {
-  background-image: url('~assets/images/sprites/spritesmith-main-13.png');
-<<<<<<< HEAD
-  background-position: -984px -530px;
-=======
-  background-position: -424px -590px;
->>>>>>> 0eb7e10e
-  width: 105px;
-  height: 105px;
-}
-.Mount_Body_Dragon-RoyalPurple {
-  background-image: url('~assets/images/sprites/spritesmith-main-13.png');
-<<<<<<< HEAD
-  background-position: -424px -702px;
-=======
-  background-position: -318px -590px;
->>>>>>> 0eb7e10e
-  width: 105px;
-  height: 105px;
-}
-.Mount_Body_Dragon-Shade {
-  background-image: url('~assets/images/sprites/spritesmith-main-13.png');
-<<<<<<< HEAD
-  background-position: -318px -702px;
-=======
-  background-position: -212px -590px;
->>>>>>> 0eb7e10e
-  width: 105px;
-  height: 105px;
-}
-.Mount_Body_Dragon-Shimmer {
-  background-image: url('~assets/images/sprites/spritesmith-main-13.png');
-<<<<<<< HEAD
-  background-position: -212px -702px;
-  width: 105px;
-  height: 105px;
-}
-.Mount_Body_Dragon-Skeleton {
-  background-image: url('~assets/images/sprites/spritesmith-main-13.png');
-  background-position: -106px -702px;
-  width: 105px;
-  height: 105px;
-}
-.Mount_Body_Dragon-Spooky {
-  background-image: url('~assets/images/sprites/spritesmith-main-13.png');
-  background-position: 0px -702px;
-  width: 105px;
-  height: 105px;
-}
-.Mount_Body_Dragon-StarryNight {
-  background-image: url('~assets/images/sprites/spritesmith-main-13.png');
-  background-position: 0px -121px;
-  width: 120px;
-  height: 120px;
-}
-.Mount_Body_Dragon-Sunshine {
-  background-image: url('~assets/images/sprites/spritesmith-main-13.png');
-  background-position: -772px -424px;
-  width: 105px;
-  height: 105px;
-}
-.Mount_Body_Dragon-Thunderstorm {
-  background-image: url('~assets/images/sprites/spritesmith-main-13.png');
-  background-position: -772px -318px;
-  width: 105px;
-  height: 105px;
-}
-.Mount_Body_Dragon-White {
-  background-image: url('~assets/images/sprites/spritesmith-main-13.png');
-  background-position: -772px -212px;
-  width: 105px;
-  height: 105px;
-}
-.Mount_Body_Dragon-Zombie {
-  background-image: url('~assets/images/sprites/spritesmith-main-13.png');
-  background-position: -772px -106px;
-  width: 105px;
-  height: 105px;
-}
-.Mount_Body_Egg-Base {
-  background-image: url('~assets/images/sprites/spritesmith-main-13.png');
-  background-position: -772px -530px;
-=======
-  background-position: -106px -590px;
->>>>>>> 0eb7e10e
   width: 105px;
   height: 105px;
 }