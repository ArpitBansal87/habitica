<<<<<<< HEAD
=======
.promo_shimmer_hair {
  background-image: url(/static/sprites/spritesmith-largeSprites-1.png);
  background-position: -301px -1207px;
  width: 330px;
  height: 83px;
}
>>>>>>> 0c3f4071
.promo_shimmer_potions {
  background-image: url(/static/sprites/spritesmith-largeSprites-1.png);
  background-position: -792px 0px;
  width: 141px;
  height: 441px;
}
.promo_shinySeeds {
  background-image: url(/static/sprites/spritesmith-largeSprites-1.png);
  background-position: -934px 0px;
  width: 141px;
  height: 441px;
}
.promo_splashyskins {
  background-image: url(/static/sprites/spritesmith-largeSprites-1.png);
<<<<<<< HEAD
  background-position: 0px -1449px;
=======
  background-position: -1488px -1082px;
>>>>>>> 0c3f4071
  width: 198px;
  height: 91px;
}
.customize-option.promo_splashyskins {
  background-image: url(/static/sprites/spritesmith-largeSprites-1.png);
<<<<<<< HEAD
  background-position: -25px -1464px;
=======
  background-position: -1513px -1097px;
>>>>>>> 0c3f4071
  width: 60px;
  height: 60px;
}
.promo_spooky_sparkles_fall_2016 {
  background-image: url(/static/sprites/spritesmith-largeSprites-1.png);
  background-position: -1217px -377px;
  width: 140px;
  height: 294px;
}
.promo_spring_classes_2016 {
  background-image: url(/static/sprites/spritesmith-largeSprites-1.png);
  background-position: -282px -1091px;
  width: 362px;
  height: 102px;
}
.promo_spring_classes_2017 {
  background-image: url(/static/sprites/spritesmith-largeSprites-1.png);
<<<<<<< HEAD
  background-position: -589px -916px;
=======
  background-position: -899px -916px;
>>>>>>> 0c3f4071
  width: 309px;
  height: 147px;
}
.promo_springclasses2014 {
  background-image: url(/static/sprites/spritesmith-largeSprites-1.png);
<<<<<<< HEAD
  background-position: 0px -1358px;
=======
  background-position: -1488px 0px;
>>>>>>> 0c3f4071
  width: 288px;
  height: 90px;
}
.promo_springclasses2015 {
  background-image: url(/static/sprites/spritesmith-largeSprites-1.png);
<<<<<<< HEAD
  background-position: -289px -1358px;
=======
  background-position: -1488px -91px;
>>>>>>> 0c3f4071
  width: 288px;
  height: 90px;
}
.promo_staff_spotlight_Lemoness {
  background-image: url(/static/sprites/spritesmith-largeSprites-1.png);
<<<<<<< HEAD
  background-position: -1488px -1048px;
=======
  background-position: -1639px -330px;
>>>>>>> 0c3f4071
  width: 102px;
  height: 146px;
}
.promo_staff_spotlight_Viirus {
  background-image: url(/static/sprites/spritesmith-largeSprites-1.png);
<<<<<<< HEAD
  background-position: -1488px -900px;
=======
  background-position: -1645px -182px;
>>>>>>> 0c3f4071
  width: 119px;
  height: 147px;
}
.promo_staff_spotlight_paglias {
  background-image: url(/static/sprites/spritesmith-largeSprites-1.png);
<<<<<<< HEAD
  background-position: -1488px -1195px;
=======
  background-position: -1639px -481px;
>>>>>>> 0c3f4071
  width: 99px;
  height: 147px;
}
.promo_steampunk_3017 {
  background-image: url(/static/sprites/spritesmith-largeSprites-1.png);
<<<<<<< HEAD
  background-position: -1076px 0px;
=======
  background-position: -141px -765px;
>>>>>>> 0c3f4071
  width: 140px;
  height: 441px;
}
.promo_summer_classes_2014 {
  background-image: url(/static/sprites/spritesmith-largeSprites-1.png);
  background-position: -340px -220px;
  width: 429px;
  height: 102px;
}
.promo_summer_classes_2015 {
  background-image: url(/static/sprites/spritesmith-largeSprites-1.png);
<<<<<<< HEAD
  background-position: -301px -1207px;
=======
  background-position: 0px -1358px;
>>>>>>> 0c3f4071
  width: 300px;
  height: 88px;
}
.promo_summer_classes_2016 {
  background-image: url(/static/sprites/spritesmith-largeSprites-1.png);
  background-position: -282px -765px;
  width: 400px;
  height: 150px;
}
.promo_takeThis_gear {
  background-image: url(/static/sprites/spritesmith-largeSprites-1.png);
<<<<<<< HEAD
  background-position: -1358px -377px;
=======
  background-position: -1639px -632px;
>>>>>>> 0c3f4071
  width: 114px;
  height: 87px;
}
.promo_takethis_armor {
  background-image: url(/static/sprites/spritesmith-largeSprites-1.png);
<<<<<<< HEAD
  background-position: -1358px -465px;
=======
  background-position: -1639px -783px;
>>>>>>> 0c3f4071
  width: 114px;
  height: 87px;
}
.promo_task_planning {
  background-image: url(/static/sprites/spritesmith-largeSprites-1.png);
  background-position: -1217px -181px;
  width: 240px;
  height: 195px;
}
.promo_turkey_day_2016 {
  background-image: url(/static/sprites/spritesmith-largeSprites-1.png);
<<<<<<< HEAD
  background-position: 0px -765px;
=======
  background-position: -1076px 0px;
>>>>>>> 0c3f4071
  width: 140px;
  height: 441px;
}
.promo_unconventional_armor {
  background-image: url(/static/sprites/spritesmith-largeSprites-1.png);
<<<<<<< HEAD
  background-position: -1147px -442px;
=======
  background-position: -1639px -720px;
>>>>>>> 0c3f4071
  width: 60px;
  height: 60px;
}
.promo_unconventional_armor2 {
  background-image: url(/static/sprites/spritesmith-largeSprites-1.png);
<<<<<<< HEAD
  background-position: -1076px -442px;
=======
  background-position: -1687px -1082px;
>>>>>>> 0c3f4071
  width: 70px;
  height: 74px;
}
.promo_updos {
  background-image: url(/static/sprites/spritesmith-largeSprites-1.png);
<<<<<<< HEAD
  background-position: -1488px 0px;
=======
  background-position: -1488px -182px;
>>>>>>> 0c3f4071
  width: 156px;
  height: 147px;
}
.promo_veteran_pets {
  background-image: url(/static/sprites/spritesmith-largeSprites-1.png);
<<<<<<< HEAD
  background-position: -1006px -1091px;
=======
  background-position: -1627px -934px;
>>>>>>> 0c3f4071
  width: 146px;
  height: 75px;
}
.promo_winter_classes_2016 {
  background-image: url(/static/sprites/spritesmith-largeSprites-1.png);
  background-position: -645px -1091px;
  width: 360px;
  height: 90px;
}
.promo_winter_classes_2017 {
  background-image: url(/static/sprites/spritesmith-largeSprites-1.png);
  background-position: 0px -620px;
  width: 432px;
  height: 144px;
}
.promo_winter_fireworks {
  background-image: url(/static/sprites/spritesmith-largeSprites-1.png);
<<<<<<< HEAD
  background-position: -1488px -752px;
=======
  background-position: -1488px -934px;
>>>>>>> 0c3f4071
  width: 138px;
  height: 147px;
}
.promo_winterclasses2015 {
  background-image: url(/static/sprites/spritesmith-largeSprites-1.png);
  background-position: -433px -620px;
  width: 325px;
  height: 110px;
}
.promo_wintery_skins {
  background-image: url(/static/sprites/spritesmith-largeSprites-1.png);
<<<<<<< HEAD
  background-position: -141px -765px;
=======
  background-position: 0px -765px;
>>>>>>> 0c3f4071
  width: 140px;
  height: 441px;
}
.customize-option.promo_wintery_skins {
  background-image: url(/static/sprites/spritesmith-largeSprites-1.png);
<<<<<<< HEAD
  background-position: -166px -780px;
=======
  background-position: -25px -780px;
>>>>>>> 0c3f4071
  width: 60px;
  height: 60px;
}
.promo_winteryhair {
  background-image: url(/static/sprites/spritesmith-largeSprites-1.png);
<<<<<<< HEAD
  background-position: -1488px -1343px;
=======
  background-position: -1488px -1174px;
>>>>>>> 0c3f4071
  width: 152px;
  height: 75px;
}
.avatar_variety {
  background-image: url(/static/sprites/spritesmith-largeSprites-1.png);
  background-position: -683px -765px;
  width: 498px;
  height: 95px;
}
.npc_viirus {
  background-image: url(/static/sprites/spritesmith-largeSprites-1.png);
<<<<<<< HEAD
  background-position: -1358px -553px;
=======
  background-position: -1488px -1250px;
>>>>>>> 0c3f4071
  width: 108px;
  height: 90px;
}
.party_preview {
  background-image: url(/static/sprites/spritesmith-largeSprites-1.png);
  background-position: -340px 0px;
  width: 451px;
  height: 219px;
}
.promo_backtoschool {
  background-image: url(/static/sprites/spritesmith-largeSprites-1.png);
<<<<<<< HEAD
  background-position: -1488px -450px;
=======
  background-position: -1488px -632px;
>>>>>>> 0c3f4071
  width: 150px;
  height: 150px;
}
.promo_cooking {
  background-image: url(/static/sprites/spritesmith-largeSprites-1.png);
  background-position: -328px -343px;
  width: 396px;
  height: 219px;
}
.promo_startingover {
  background-image: url(/static/sprites/spritesmith-largeSprites-1.png);
<<<<<<< HEAD
  background-position: -1488px -299px;
=======
  background-position: -1488px -783px;
>>>>>>> 0c3f4071
  width: 150px;
  height: 150px;
}
.promo_valentines {
  background-image: url(/static/sprites/spritesmith-largeSprites-1.png);
<<<<<<< HEAD
  background-position: -899px -916px;
=======
  background-position: -589px -916px;
>>>>>>> 0c3f4071
  width: 309px;
  height: 147px;
}
.promo_working_out {
  background-image: url(/static/sprites/spritesmith-largeSprites-1.png);
  background-position: 0px -1207px;
  width: 300px;
  height: 150px;
}
.scene_coding {
  background-image: url(/static/sprites/spritesmith-largeSprites-1.png);
<<<<<<< HEAD
  background-position: -1488px -148px;
=======
  background-position: -1488px -481px;
>>>>>>> 0c3f4071
  width: 150px;
  height: 150px;
}
.scene_dailies {
  background-image: url(/static/sprites/spritesmith-largeSprites-1.png);
  background-position: 0px -343px;
  width: 327px;
  height: 276px;
}
.scene_eco_friendly {
  background-image: url(/static/sprites/spritesmith-largeSprites-1.png);
  background-position: -1217px -1004px;
  width: 222px;
  height: 171px;
}
.scene_habits {
  background-image: url(/static/sprites/spritesmith-largeSprites-1.png);
  background-position: -282px -916px;
  width: 306px;
  height: 174px;
}
.scene_phone_peek {
  background-image: url(/static/sprites/spritesmith-largeSprites-1.png);
<<<<<<< HEAD
  background-position: -1488px -601px;
=======
  background-position: -1488px -330px;
>>>>>>> 0c3f4071
  width: 150px;
  height: 150px;
}
.scene_video_games {
  background-image: url(/static/sprites/spritesmith-largeSprites-1.png);
  background-position: 0px 0px;
  width: 339px;
  height: 342px;
}
.welcome_basic_avatars {
  background-image: url(/static/sprites/spritesmith-largeSprites-1.png);
  background-position: -1217px -672px;
  width: 246px;
  height: 165px;
}
.welcome_promo_party {
  background-image: url(/static/sprites/spritesmith-largeSprites-1.png);
  background-position: -1217px 0px;
  width: 270px;
  height: 180px;
}
.welcome_sample_tasks {
  background-image: url(/static/sprites/spritesmith-largeSprites-1.png);
  background-position: -1217px -838px;
  width: 246px;
  height: 165px;
}<|MERGE_RESOLUTION|>--- conflicted
+++ resolved
@@ -1,12 +1,9 @@
-<<<<<<< HEAD
-=======
 .promo_shimmer_hair {
   background-image: url(/static/sprites/spritesmith-largeSprites-1.png);
   background-position: -301px -1207px;
   width: 330px;
   height: 83px;
 }
->>>>>>> 0c3f4071
 .promo_shimmer_potions {
   background-image: url(/static/sprites/spritesmith-largeSprites-1.png);
   background-position: -792px 0px;
@@ -21,21 +18,13 @@
 }
 .promo_splashyskins {
   background-image: url(/static/sprites/spritesmith-largeSprites-1.png);
-<<<<<<< HEAD
-  background-position: 0px -1449px;
-=======
   background-position: -1488px -1082px;
->>>>>>> 0c3f4071
   width: 198px;
   height: 91px;
 }
 .customize-option.promo_splashyskins {
   background-image: url(/static/sprites/spritesmith-largeSprites-1.png);
-<<<<<<< HEAD
-  background-position: -25px -1464px;
-=======
   background-position: -1513px -1097px;
->>>>>>> 0c3f4071
   width: 60px;
   height: 60px;
 }
@@ -53,71 +42,43 @@
 }
 .promo_spring_classes_2017 {
   background-image: url(/static/sprites/spritesmith-largeSprites-1.png);
-<<<<<<< HEAD
-  background-position: -589px -916px;
-=======
   background-position: -899px -916px;
->>>>>>> 0c3f4071
   width: 309px;
   height: 147px;
 }
 .promo_springclasses2014 {
   background-image: url(/static/sprites/spritesmith-largeSprites-1.png);
-<<<<<<< HEAD
-  background-position: 0px -1358px;
-=======
   background-position: -1488px 0px;
->>>>>>> 0c3f4071
   width: 288px;
   height: 90px;
 }
 .promo_springclasses2015 {
   background-image: url(/static/sprites/spritesmith-largeSprites-1.png);
-<<<<<<< HEAD
-  background-position: -289px -1358px;
-=======
   background-position: -1488px -91px;
->>>>>>> 0c3f4071
   width: 288px;
   height: 90px;
 }
 .promo_staff_spotlight_Lemoness {
   background-image: url(/static/sprites/spritesmith-largeSprites-1.png);
-<<<<<<< HEAD
-  background-position: -1488px -1048px;
-=======
   background-position: -1639px -330px;
->>>>>>> 0c3f4071
   width: 102px;
   height: 146px;
 }
 .promo_staff_spotlight_Viirus {
   background-image: url(/static/sprites/spritesmith-largeSprites-1.png);
-<<<<<<< HEAD
-  background-position: -1488px -900px;
-=======
   background-position: -1645px -182px;
->>>>>>> 0c3f4071
   width: 119px;
   height: 147px;
 }
 .promo_staff_spotlight_paglias {
   background-image: url(/static/sprites/spritesmith-largeSprites-1.png);
-<<<<<<< HEAD
-  background-position: -1488px -1195px;
-=======
   background-position: -1639px -481px;
->>>>>>> 0c3f4071
   width: 99px;
   height: 147px;
 }
 .promo_steampunk_3017 {
   background-image: url(/static/sprites/spritesmith-largeSprites-1.png);
-<<<<<<< HEAD
-  background-position: -1076px 0px;
-=======
   background-position: -141px -765px;
->>>>>>> 0c3f4071
   width: 140px;
   height: 441px;
 }
@@ -129,11 +90,7 @@
 }
 .promo_summer_classes_2015 {
   background-image: url(/static/sprites/spritesmith-largeSprites-1.png);
-<<<<<<< HEAD
-  background-position: -301px -1207px;
-=======
   background-position: 0px -1358px;
->>>>>>> 0c3f4071
   width: 300px;
   height: 88px;
 }
@@ -145,21 +102,13 @@
 }
 .promo_takeThis_gear {
   background-image: url(/static/sprites/spritesmith-largeSprites-1.png);
-<<<<<<< HEAD
-  background-position: -1358px -377px;
-=======
   background-position: -1639px -632px;
->>>>>>> 0c3f4071
   width: 114px;
   height: 87px;
 }
 .promo_takethis_armor {
   background-image: url(/static/sprites/spritesmith-largeSprites-1.png);
-<<<<<<< HEAD
-  background-position: -1358px -465px;
-=======
   background-position: -1639px -783px;
->>>>>>> 0c3f4071
   width: 114px;
   height: 87px;
 }
@@ -171,51 +120,31 @@
 }
 .promo_turkey_day_2016 {
   background-image: url(/static/sprites/spritesmith-largeSprites-1.png);
-<<<<<<< HEAD
-  background-position: 0px -765px;
-=======
   background-position: -1076px 0px;
->>>>>>> 0c3f4071
   width: 140px;
   height: 441px;
 }
 .promo_unconventional_armor {
   background-image: url(/static/sprites/spritesmith-largeSprites-1.png);
-<<<<<<< HEAD
-  background-position: -1147px -442px;
-=======
   background-position: -1639px -720px;
->>>>>>> 0c3f4071
   width: 60px;
   height: 60px;
 }
 .promo_unconventional_armor2 {
   background-image: url(/static/sprites/spritesmith-largeSprites-1.png);
-<<<<<<< HEAD
-  background-position: -1076px -442px;
-=======
   background-position: -1687px -1082px;
->>>>>>> 0c3f4071
   width: 70px;
   height: 74px;
 }
 .promo_updos {
   background-image: url(/static/sprites/spritesmith-largeSprites-1.png);
-<<<<<<< HEAD
-  background-position: -1488px 0px;
-=======
   background-position: -1488px -182px;
->>>>>>> 0c3f4071
   width: 156px;
   height: 147px;
 }
 .promo_veteran_pets {
   background-image: url(/static/sprites/spritesmith-largeSprites-1.png);
-<<<<<<< HEAD
-  background-position: -1006px -1091px;
-=======
   background-position: -1627px -934px;
->>>>>>> 0c3f4071
   width: 146px;
   height: 75px;
 }
@@ -233,11 +162,7 @@
 }
 .promo_winter_fireworks {
   background-image: url(/static/sprites/spritesmith-largeSprites-1.png);
-<<<<<<< HEAD
-  background-position: -1488px -752px;
-=======
   background-position: -1488px -934px;
->>>>>>> 0c3f4071
   width: 138px;
   height: 147px;
 }
@@ -249,31 +174,19 @@
 }
 .promo_wintery_skins {
   background-image: url(/static/sprites/spritesmith-largeSprites-1.png);
-<<<<<<< HEAD
-  background-position: -141px -765px;
-=======
   background-position: 0px -765px;
->>>>>>> 0c3f4071
   width: 140px;
   height: 441px;
 }
 .customize-option.promo_wintery_skins {
   background-image: url(/static/sprites/spritesmith-largeSprites-1.png);
-<<<<<<< HEAD
-  background-position: -166px -780px;
-=======
   background-position: -25px -780px;
->>>>>>> 0c3f4071
   width: 60px;
   height: 60px;
 }
 .promo_winteryhair {
   background-image: url(/static/sprites/spritesmith-largeSprites-1.png);
-<<<<<<< HEAD
-  background-position: -1488px -1343px;
-=======
   background-position: -1488px -1174px;
->>>>>>> 0c3f4071
   width: 152px;
   height: 75px;
 }
@@ -285,11 +198,7 @@
 }
 .npc_viirus {
   background-image: url(/static/sprites/spritesmith-largeSprites-1.png);
-<<<<<<< HEAD
-  background-position: -1358px -553px;
-=======
   background-position: -1488px -1250px;
->>>>>>> 0c3f4071
   width: 108px;
   height: 90px;
 }
@@ -301,11 +210,7 @@
 }
 .promo_backtoschool {
   background-image: url(/static/sprites/spritesmith-largeSprites-1.png);
-<<<<<<< HEAD
-  background-position: -1488px -450px;
-=======
   background-position: -1488px -632px;
->>>>>>> 0c3f4071
   width: 150px;
   height: 150px;
 }
@@ -317,21 +222,13 @@
 }
 .promo_startingover {
   background-image: url(/static/sprites/spritesmith-largeSprites-1.png);
-<<<<<<< HEAD
-  background-position: -1488px -299px;
-=======
   background-position: -1488px -783px;
->>>>>>> 0c3f4071
   width: 150px;
   height: 150px;
 }
 .promo_valentines {
   background-image: url(/static/sprites/spritesmith-largeSprites-1.png);
-<<<<<<< HEAD
-  background-position: -899px -916px;
-=======
   background-position: -589px -916px;
->>>>>>> 0c3f4071
   width: 309px;
   height: 147px;
 }
@@ -343,11 +240,7 @@
 }
 .scene_coding {
   background-image: url(/static/sprites/spritesmith-largeSprites-1.png);
-<<<<<<< HEAD
-  background-position: -1488px -148px;
-=======
   background-position: -1488px -481px;
->>>>>>> 0c3f4071
   width: 150px;
   height: 150px;
 }
@@ -371,11 +264,7 @@
 }
 .scene_phone_peek {
   background-image: url(/static/sprites/spritesmith-largeSprites-1.png);
-<<<<<<< HEAD
-  background-position: -1488px -601px;
-=======
   background-position: -1488px -330px;
->>>>>>> 0c3f4071
   width: 150px;
   height: 150px;
 }
