.quest_TEMPLATE_FOR_MISSING_IMAGE {
  background-image: url('~assets/images/sprites/spritesmith-main-11.png');
  background-position: 0px -1280px;
  width: 221px;
  height: 39px;
}
.quest_stoikalmCalamity2 {
  background-image: url('~assets/images/sprites/spritesmith-main-11.png');
  background-position: -220px 0px;
  width: 219px;
  height: 219px;
}
.quest_stoikalmCalamity3 {
  background-image: url('~assets/images/sprites/spritesmith-main-11.png');
  background-position: -220px -440px;
  width: 219px;
  height: 219px;
}
.quest_taskwoodsTerror1 {
  background-image: url('~assets/images/sprites/spritesmith-main-11.png');
  background-position: -639px -660px;
  width: 150px;
  height: 150px;
}
.quest_taskwoodsTerror2 {
  background-image: url('~assets/images/sprites/spritesmith-main-11.png');
  background-position: -440px -440px;
  width: 216px;
  height: 216px;
}
.quest_taskwoodsTerror3 {
  background-image: url('~assets/images/sprites/spritesmith-main-11.png');
  background-position: -220px -220px;
  width: 219px;
  height: 219px;
}
.quest_treeling {
  background-image: url('~assets/images/sprites/spritesmith-main-11.png');
  background-position: 0px -660px;
  width: 216px;
  height: 177px;
}
.quest_trex {
  background-image: url('~assets/images/sprites/spritesmith-main-11.png');
  background-position: -434px -660px;
  width: 204px;
  height: 177px;
}
.quest_trex_undead {
  background-image: url('~assets/images/sprites/spritesmith-main-11.png');
  background-position: -660px -217px;
  width: 216px;
  height: 177px;
}
.quest_triceratops {
  background-image: url('~assets/images/sprites/spritesmith-main-11.png');
  background-position: 0px -440px;
  width: 219px;
  height: 219px;
}
.quest_turtle {
  background-image: url('~assets/images/sprites/spritesmith-main-11.png');
  background-position: 0px 0px;
  width: 219px;
  height: 219px;
}
.quest_unicorn {
  background-image: url('~assets/images/sprites/spritesmith-main-11.png');
  background-position: -440px -220px;
  width: 219px;
  height: 219px;
}
.quest_vice1 {
  background-image: url('~assets/images/sprites/spritesmith-main-11.png');
  background-position: -660px -395px;
  width: 216px;
  height: 177px;
}
.quest_vice2 {
  background-image: url('~assets/images/sprites/spritesmith-main-11.png');
  background-position: -440px 0px;
  width: 219px;
  height: 219px;
}
.quest_vice3 {
  background-image: url('~assets/images/sprites/spritesmith-main-11.png');
  background-position: -217px -660px;
  width: 216px;
  height: 177px;
}
.quest_whale {
  background-image: url('~assets/images/sprites/spritesmith-main-11.png');
  background-position: 0px -220px;
  width: 219px;
  height: 219px;
}
.quest_yarn {
  background-image: url('~assets/images/sprites/spritesmith-main-11.png');
  background-position: -660px 0px;
  width: 216px;
  height: 216px;
}
.quest_atom1_soapBars {
  background-image: url('~assets/images/sprites/spritesmith-main-11.png');
<<<<<<< HEAD
  background-position: -1698px -510px;
=======
  background-position: -1683px -199px;
>>>>>>> 558dd2e4
  width: 48px;
  height: 51px;
}
.quest_dilatoryDistress1_blueFins {
  background-image: url('~assets/images/sprites/spritesmith-main-11.png');
<<<<<<< HEAD
  background-position: -1698px -978px;
=======
  background-position: -1683px -251px;
>>>>>>> 558dd2e4
  width: 51px;
  height: 48px;
}
.quest_dilatoryDistress1_fireCoral {
  background-image: url('~assets/images/sprites/spritesmith-main-11.png');
<<<<<<< HEAD
  background-position: -1698px -1079px;
=======
  background-position: -1683px -300px;
>>>>>>> 558dd2e4
  width: 48px;
  height: 51px;
}
.quest_egg_plainEgg {
  background-image: url('~assets/images/sprites/spritesmith-main-11.png');
<<<<<<< HEAD
  background-position: -1698px -822px;
=======
  background-position: -1683px -352px;
>>>>>>> 558dd2e4
  width: 48px;
  height: 51px;
}
.quest_evilsanta2_branches {
  background-image: url('~assets/images/sprites/spritesmith-main-11.png');
<<<<<<< HEAD
  background-position: -1698px -1027px;
=======
  background-position: -1683px -404px;
>>>>>>> 558dd2e4
  width: 48px;
  height: 51px;
}
.quest_evilsanta2_tracks {
  background-image: url('~assets/images/sprites/spritesmith-main-11.png');
<<<<<<< HEAD
  background-position: -1698px -345px;
=======
  background-position: -1683px -138px;
>>>>>>> 558dd2e4
  width: 54px;
  height: 60px;
}
.quest_goldenknight1_testimony {
  background-image: url('~assets/images/sprites/spritesmith-main-11.png');
<<<<<<< HEAD
  background-position: -1698px -926px;
=======
  background-position: -1683px -508px;
>>>>>>> 558dd2e4
  width: 48px;
  height: 51px;
}
.quest_lostMasterclasser1_ancientTome {
  background-image: url('~assets/images/sprites/spritesmith-main-11.png');
<<<<<<< HEAD
  background-position: -1385px -636px;
=======
  background-position: -1683px -1612px;
>>>>>>> 558dd2e4
  width: 33px;
  height: 42px;
}
.quest_lostMasterclasser1_forbiddenTome {
  background-image: url('~assets/images/sprites/spritesmith-main-11.png');
<<<<<<< HEAD
  background-position: -1385px -705px;
=======
  background-position: -1717px -1612px;
>>>>>>> 558dd2e4
  width: 33px;
  height: 42px;
}
.quest_lostMasterclasser1_hiddenTome {
  background-image: url('~assets/images/sprites/spritesmith-main-11.png');
  background-position: -1385px -774px;
  width: 33px;
  height: 42px;
}
.quest_mayhemMistiflying2_mistifly1 {
  background-image: url('~assets/images/sprites/spritesmith-main-11.png');
<<<<<<< HEAD
  background-position: -1698px -458px;
=======
  background-position: -1683px -560px;
>>>>>>> 558dd2e4
  width: 48px;
  height: 51px;
}
.quest_mayhemMistiflying2_mistifly2 {
  background-image: url('~assets/images/sprites/spritesmith-main-11.png');
<<<<<<< HEAD
  background-position: -1698px -770px;
=======
  background-position: -1683px -612px;
>>>>>>> 558dd2e4
  width: 48px;
  height: 51px;
}
.quest_mayhemMistiflying2_mistifly3 {
  background-image: url('~assets/images/sprites/spritesmith-main-11.png');
<<<<<<< HEAD
  background-position: -1698px -874px;
=======
  background-position: -1683px -664px;
>>>>>>> 558dd2e4
  width: 48px;
  height: 51px;
}
.quest_moon1_shard {
  background-image: url('~assets/images/sprites/spritesmith-main-11.png');
<<<<<<< HEAD
  background-position: -1698px -1131px;
=======
  background-position: -1683px -872px;
>>>>>>> 558dd2e4
  width: 42px;
  height: 42px;
}
.quest_moonstone1_moonstone {
  background-image: url('~assets/images/sprites/spritesmith-main-11.png');
  background-position: -1698px -1625px;
  width: 30px;
  height: 30px;
}
.quest_stoikalmCalamity2_icicleCoin {
  background-image: url('~assets/images/sprites/spritesmith-main-11.png');
<<<<<<< HEAD
  background-position: -1698px -406px;
=======
  background-position: -1683px -716px;
>>>>>>> 558dd2e4
  width: 48px;
  height: 51px;
}
.quest_taskwoodsTerror2_brownie {
  background-image: url('~assets/images/sprites/spritesmith-main-11.png');
<<<<<<< HEAD
  background-position: -1698px -718px;
=======
  background-position: -1683px -768px;
>>>>>>> 558dd2e4
  width: 48px;
  height: 51px;
}
.quest_taskwoodsTerror2_dryad {
  background-image: url('~assets/images/sprites/spritesmith-main-11.png');
<<<<<<< HEAD
  background-position: -1698px -666px;
=======
  background-position: -1683px -456px;
>>>>>>> 558dd2e4
  width: 48px;
  height: 51px;
}
.quest_taskwoodsTerror2_pixie {
  background-image: url('~assets/images/sprites/spritesmith-main-11.png');
<<<<<<< HEAD
  background-position: -1698px -614px;
=======
  background-position: -1683px -820px;
>>>>>>> 558dd2e4
  width: 48px;
  height: 51px;
}
.quest_vice2_lightCrystal {
  background-image: url('~assets/images/sprites/spritesmith-main-11.png');
<<<<<<< HEAD
  background-position: -1698px -1297px;
=======
  background-position: -1683px -1325px;
>>>>>>> 558dd2e4
  width: 40px;
  height: 40px;
}
.inventory_quest_scroll_armadillo {
  background-image: url('~assets/images/sprites/spritesmith-main-11.png');
  background-position: -621px -1389px;
  width: 68px;
  height: 68px;
}
.inventory_quest_scroll_atom1 {
  background-image: url('~assets/images/sprites/spritesmith-main-11.png');
  background-position: -1491px -138px;
  width: 68px;
  height: 68px;
}
.inventory_quest_scroll_atom1_locked {
  background-image: url('~assets/images/sprites/spritesmith-main-11.png');
  background-position: -1173px -1389px;
  width: 68px;
  height: 68px;
}
.inventory_quest_scroll_atom2 {
  background-image: url('~assets/images/sprites/spritesmith-main-11.png');
  background-position: -828px -1527px;
  width: 68px;
  height: 68px;
}
.inventory_quest_scroll_atom2_locked {
  background-image: url('~assets/images/sprites/spritesmith-main-11.png');
  background-position: -759px -1527px;
  width: 68px;
  height: 68px;
}
.inventory_quest_scroll_atom3 {
  background-image: url('~assets/images/sprites/spritesmith-main-11.png');
  background-position: -966px -1527px;
  width: 68px;
  height: 68px;
}
.inventory_quest_scroll_atom3_locked {
  background-image: url('~assets/images/sprites/spritesmith-main-11.png');
  background-position: -897px -1527px;
  width: 68px;
  height: 68px;
}
.inventory_quest_scroll_axolotl {
  background-image: url('~assets/images/sprites/spritesmith-main-11.png');
  background-position: -1035px -1527px;
  width: 68px;
  height: 68px;
}
.inventory_quest_scroll_badger {
  background-image: url('~assets/images/sprites/spritesmith-main-11.png');
  background-position: -1104px -1527px;
  width: 68px;
  height: 68px;
}
.inventory_quest_scroll_basilist {
  background-image: url('~assets/images/sprites/spritesmith-main-11.png');
  background-position: -1173px -1527px;
  width: 68px;
  height: 68px;
}
.inventory_quest_scroll_beetle {
  background-image: url('~assets/images/sprites/spritesmith-main-11.png');
  background-position: -1242px -1527px;
  width: 68px;
  height: 68px;
}
.inventory_quest_scroll_bunny {
  background-image: url('~assets/images/sprites/spritesmith-main-11.png');
  background-position: -1311px -1527px;
  width: 68px;
  height: 68px;
}
.inventory_quest_scroll_butterfly {
  background-image: url('~assets/images/sprites/spritesmith-main-11.png');
  background-position: -1380px -1527px;
  width: 68px;
  height: 68px;
}
.inventory_quest_scroll_cheetah {
  background-image: url('~assets/images/sprites/spritesmith-main-11.png');
  background-position: -1449px -1527px;
  width: 68px;
  height: 68px;
}
.inventory_quest_scroll_cow {
  background-image: url('~assets/images/sprites/spritesmith-main-11.png');
  background-position: -1518px -1527px;
  width: 68px;
  height: 68px;
}
.inventory_quest_scroll_dilatoryDistress1 {
  background-image: url('~assets/images/sprites/spritesmith-main-11.png');
<<<<<<< HEAD
  background-position: -1629px -69px;
=======
  background-position: -1683px 0px;
>>>>>>> 558dd2e4
  width: 68px;
  height: 68px;
}
.inventory_quest_scroll_dilatoryDistress2 {
  background-image: url('~assets/images/sprites/spritesmith-main-11.png');
  background-position: -1629px -207px;
  width: 68px;
  height: 68px;
}
.inventory_quest_scroll_dilatoryDistress2_locked {
  background-image: url('~assets/images/sprites/spritesmith-main-11.png');
  background-position: -1629px -138px;
  width: 68px;
  height: 68px;
}
.inventory_quest_scroll_dilatoryDistress3 {
  background-image: url('~assets/images/sprites/spritesmith-main-11.png');
  background-position: -1629px -345px;
  width: 68px;
  height: 68px;
}
.inventory_quest_scroll_dilatoryDistress3_locked {
  background-image: url('~assets/images/sprites/spritesmith-main-11.png');
  background-position: -1629px -276px;
  width: 68px;
  height: 68px;
}
.inventory_quest_scroll_dilatory_derby {
  background-image: url('~assets/images/sprites/spritesmith-main-11.png');
  background-position: -1629px 0px;
  width: 68px;
  height: 68px;
}
.inventory_quest_scroll_dustbunnies {
  background-image: url('~assets/images/sprites/spritesmith-main-11.png');
  background-position: -1629px -414px;
  width: 68px;
  height: 68px;
}
.inventory_quest_scroll_egg {
  background-image: url('~assets/images/sprites/spritesmith-main-11.png');
  background-position: -1629px -483px;
  width: 68px;
  height: 68px;
}
.inventory_quest_scroll_evilsanta {
  background-image: url('~assets/images/sprites/spritesmith-main-11.png');
  background-position: -1629px -552px;
  width: 68px;
  height: 68px;
}
.inventory_quest_scroll_evilsanta2 {
  background-image: url('~assets/images/sprites/spritesmith-main-11.png');
  background-position: -1629px -621px;
  width: 68px;
  height: 68px;
}
.inventory_quest_scroll_falcon {
  background-image: url('~assets/images/sprites/spritesmith-main-11.png');
  background-position: -1629px -690px;
  width: 68px;
  height: 68px;
}
.inventory_quest_scroll_ferret {
  background-image: url('~assets/images/sprites/spritesmith-main-11.png');
  background-position: -1629px -759px;
  width: 68px;
  height: 68px;
}
.inventory_quest_scroll_frog {
  background-image: url('~assets/images/sprites/spritesmith-main-11.png');
  background-position: -1629px -828px;
  width: 68px;
  height: 68px;
}
.inventory_quest_scroll_ghost_stag {
  background-image: url('~assets/images/sprites/spritesmith-main-11.png');
  background-position: -1629px -897px;
  width: 68px;
  height: 68px;
}
.inventory_quest_scroll_goldenknight1 {
  background-image: url('~assets/images/sprites/spritesmith-main-11.png');
  background-position: -1629px -1035px;
  width: 68px;
  height: 68px;
}
.inventory_quest_scroll_goldenknight1_locked {
  background-image: url('~assets/images/sprites/spritesmith-main-11.png');
  background-position: -1629px -966px;
  width: 68px;
  height: 68px;
}
.inventory_quest_scroll_goldenknight2 {
  background-image: url('~assets/images/sprites/spritesmith-main-11.png');
  background-position: -1629px -1173px;
  width: 68px;
  height: 68px;
}
.inventory_quest_scroll_goldenknight2_locked {
  background-image: url('~assets/images/sprites/spritesmith-main-11.png');
  background-position: -1629px -1104px;
  width: 68px;
  height: 68px;
}
.inventory_quest_scroll_goldenknight3 {
  background-image: url('~assets/images/sprites/spritesmith-main-11.png');
  background-position: -1629px -1311px;
  width: 68px;
  height: 68px;
}
.inventory_quest_scroll_goldenknight3_locked {
  background-image: url('~assets/images/sprites/spritesmith-main-11.png');
  background-position: -1629px -1242px;
  width: 68px;
  height: 68px;
}
.inventory_quest_scroll_gryphon {
  background-image: url('~assets/images/sprites/spritesmith-main-11.png');
  background-position: -1629px -1380px;
  width: 68px;
  height: 68px;
}
.inventory_quest_scroll_guineapig {
  background-image: url('~assets/images/sprites/spritesmith-main-11.png');
  background-position: -1629px -1449px;
  width: 68px;
  height: 68px;
}
.inventory_quest_scroll_harpy {
  background-image: url('~assets/images/sprites/spritesmith-main-11.png');
  background-position: -1629px -1518px;
  width: 68px;
  height: 68px;
}
.inventory_quest_scroll_hedgehog {
  background-image: url('~assets/images/sprites/spritesmith-main-11.png');
  background-position: 0px -1596px;
  width: 68px;
  height: 68px;
}
.inventory_quest_scroll_hippo {
  background-image: url('~assets/images/sprites/spritesmith-main-11.png');
<<<<<<< HEAD
  background-position: -1698px -562px;
  width: 48px;
  height: 51px;
=======
  background-position: -69px -1588px;
  width: 68px;
  height: 68px;
>>>>>>> 558dd2e4
}
.inventory_quest_scroll_horse {
  background-image: url('~assets/images/sprites/spritesmith-main-11.png');
  background-position: -138px -1596px;
  width: 68px;
  height: 68px;
}
.inventory_quest_scroll_kraken {
  background-image: url('~assets/images/sprites/spritesmith-main-11.png');
  background-position: -207px -1596px;
  width: 68px;
  height: 68px;
}
.inventory_quest_scroll_lostMasterclasser1 {
  background-image: url('~assets/images/sprites/spritesmith-main-11.png');
  background-position: -345px -1596px;
  width: 68px;
  height: 68px;
}
.inventory_quest_scroll_lostMasterclasser1_locked {
  background-image: url('~assets/images/sprites/spritesmith-main-11.png');
  background-position: -276px -1596px;
  width: 68px;
  height: 68px;
}
.inventory_quest_scroll_lostMasterclasser2 {
  background-image: url('~assets/images/sprites/spritesmith-main-11.png');
  background-position: -483px -1596px;
  width: 68px;
  height: 68px;
}
.inventory_quest_scroll_lostMasterclasser2_locked {
  background-image: url('~assets/images/sprites/spritesmith-main-11.png');
  background-position: -414px -1596px;
  width: 68px;
  height: 68px;
}
.inventory_quest_scroll_lostMasterclasser3 {
  background-image: url('~assets/images/sprites/spritesmith-main-11.png');
  background-position: -621px -1596px;
  width: 68px;
  height: 68px;
}
.inventory_quest_scroll_lostMasterclasser3_locked {
  background-image: url('~assets/images/sprites/spritesmith-main-11.png');
  background-position: -552px -1596px;
  width: 68px;
  height: 68px;
}
.inventory_quest_scroll_lostMasterclasser4 {
  background-image: url('~assets/images/sprites/spritesmith-main-11.png');
  background-position: -759px -1596px;
  width: 68px;
  height: 68px;
}
.inventory_quest_scroll_lostMasterclasser4_locked {
  background-image: url('~assets/images/sprites/spritesmith-main-11.png');
  background-position: -690px -1596px;
  width: 68px;
  height: 68px;
}
.inventory_quest_scroll_mayhemMistiflying1 {
  background-image: url('~assets/images/sprites/spritesmith-main-11.png');
  background-position: -828px -1596px;
  width: 68px;
  height: 68px;
}
.inventory_quest_scroll_mayhemMistiflying2 {
  background-image: url('~assets/images/sprites/spritesmith-main-11.png');
  background-position: -966px -1596px;
  width: 68px;
  height: 68px;
}
.inventory_quest_scroll_mayhemMistiflying2_locked {
  background-image: url('~assets/images/sprites/spritesmith-main-11.png');
  background-position: -897px -1596px;
  width: 68px;
  height: 68px;
}
.inventory_quest_scroll_mayhemMistiflying3 {
  background-image: url('~assets/images/sprites/spritesmith-main-11.png');
  background-position: -1104px -1596px;
  width: 68px;
  height: 68px;
}
.inventory_quest_scroll_mayhemMistiflying3_locked {
  background-image: url('~assets/images/sprites/spritesmith-main-11.png');
  background-position: -1035px -1596px;
  width: 68px;
  height: 68px;
}
.inventory_quest_scroll_monkey {
  background-image: url('~assets/images/sprites/spritesmith-main-11.png');
  background-position: -1173px -1596px;
  width: 68px;
  height: 68px;
}
.inventory_quest_scroll_moon1 {
  background-image: url('~assets/images/sprites/spritesmith-main-11.png');
  background-position: -1311px -1596px;
  width: 68px;
  height: 68px;
}
.inventory_quest_scroll_moon1_locked {
  background-image: url('~assets/images/sprites/spritesmith-main-11.png');
  background-position: -1242px -1596px;
  width: 68px;
  height: 68px;
}
.inventory_quest_scroll_moon2 {
  background-image: url('~assets/images/sprites/spritesmith-main-11.png');
  background-position: -1449px -1596px;
  width: 68px;
  height: 68px;
}
.inventory_quest_scroll_moon2_locked {
  background-image: url('~assets/images/sprites/spritesmith-main-11.png');
  background-position: -1380px -1596px;
  width: 68px;
  height: 68px;
}
.inventory_quest_scroll_moon3 {
  background-image: url('~assets/images/sprites/spritesmith-main-11.png');
  background-position: -1587px -1596px;
  width: 68px;
  height: 68px;
}
.inventory_quest_scroll_moon3_locked {
  background-image: url('~assets/images/sprites/spritesmith-main-11.png');
  background-position: -1518px -1596px;
  width: 68px;
  height: 68px;
}
.inventory_quest_scroll_moonstone1 {
  background-image: url('~assets/images/sprites/spritesmith-main-11.png');
  background-position: -1698px -69px;
  width: 68px;
  height: 68px;
}
.inventory_quest_scroll_moonstone1_locked {
  background-image: url('~assets/images/sprites/spritesmith-main-11.png');
  background-position: -1698px 0px;
  width: 68px;
  height: 68px;
}
.inventory_quest_scroll_moonstone2 {
  background-image: url('~assets/images/sprites/spritesmith-main-11.png');
  background-position: -1698px -207px;
  width: 68px;
  height: 68px;
}
.inventory_quest_scroll_moonstone2_locked {
  background-image: url('~assets/images/sprites/spritesmith-main-11.png');
  background-position: -1698px -138px;
  width: 68px;
  height: 68px;
}
.inventory_quest_scroll_moonstone3 {
  background-image: url('~assets/images/sprites/spritesmith-main-11.png');
  background-position: -1316px -705px;
  width: 68px;
  height: 68px;
}
.inventory_quest_scroll_moonstone3_locked {
  background-image: url('~assets/images/sprites/spritesmith-main-11.png');
  background-position: -1698px -276px;
  width: 68px;
  height: 68px;
}
.inventory_quest_scroll_nudibranch {
  background-image: url('~assets/images/sprites/spritesmith-main-11.png');
  background-position: -1316px -774px;
  width: 68px;
  height: 68px;
}
.inventory_quest_scroll_octopus {
  background-image: url('~assets/images/sprites/spritesmith-main-11.png');
  background-position: -1316px -843px;
  width: 68px;
  height: 68px;
}
.inventory_quest_scroll_owl {
  background-image: url('~assets/images/sprites/spritesmith-main-11.png');
  background-position: -1316px -912px;
  width: 68px;
  height: 68px;
}
.inventory_quest_scroll_peacock {
  background-image: url('~assets/images/sprites/spritesmith-main-11.png');
  background-position: -1316px -981px;
  width: 68px;
  height: 68px;
}
.inventory_quest_scroll_penguin {
  background-image: url('~assets/images/sprites/spritesmith-main-11.png');
  background-position: -1316px -1050px;
  width: 68px;
  height: 68px;
}
.inventory_quest_scroll_pterodactyl {
  background-image: url('~assets/images/sprites/spritesmith-main-11.png');
  background-position: -1316px -1119px;
  width: 68px;
  height: 68px;
}
.inventory_quest_scroll_rat {
  background-image: url('~assets/images/sprites/spritesmith-main-11.png');
  background-position: -1316px -1188px;
  width: 68px;
  height: 68px;
}
.inventory_quest_scroll_rock {
  background-image: url('~assets/images/sprites/spritesmith-main-11.png');
  background-position: -877px -741px;
  width: 68px;
  height: 68px;
}
.inventory_quest_scroll_rooster {
  background-image: url('~assets/images/sprites/spritesmith-main-11.png');
  background-position: -660px -573px;
  width: 68px;
  height: 68px;
}
.inventory_quest_scroll_sabretooth {
  background-image: url('~assets/images/sprites/spritesmith-main-11.png');
  background-position: -729px -573px;
  width: 68px;
  height: 68px;
}
.inventory_quest_scroll_sheep {
  background-image: url('~assets/images/sprites/spritesmith-main-11.png');
  background-position: -798px -573px;
  width: 68px;
  height: 68px;
}
.inventory_quest_scroll_slime {
  background-image: url('~assets/images/sprites/spritesmith-main-11.png');
  background-position: -790px -660px;
  width: 68px;
  height: 68px;
}
.inventory_quest_scroll_sloth {
  background-image: url('~assets/images/sprites/spritesmith-main-11.png');
  background-position: -790px -729px;
  width: 68px;
  height: 68px;
}
.inventory_quest_scroll_snail {
  background-image: url('~assets/images/sprites/spritesmith-main-11.png');
  background-position: 0px -1320px;
  width: 68px;
  height: 68px;
}
.inventory_quest_scroll_snake {
  background-image: url('~assets/images/sprites/spritesmith-main-11.png');
  background-position: -69px -1320px;
  width: 68px;
  height: 68px;
}
.inventory_quest_scroll_spider {
  background-image: url('~assets/images/sprites/spritesmith-main-11.png');
  background-position: -138px -1320px;
  width: 68px;
  height: 68px;
}
.inventory_quest_scroll_squirrel {
  background-image: url('~assets/images/sprites/spritesmith-main-11.png');
  background-position: -207px -1320px;
  width: 68px;
  height: 68px;
}
.inventory_quest_scroll_stoikalmCalamity1 {
  background-image: url('~assets/images/sprites/spritesmith-main-11.png');
  background-position: -276px -1320px;
  width: 68px;
  height: 68px;
}
.inventory_quest_scroll_stoikalmCalamity2 {
  background-image: url('~assets/images/sprites/spritesmith-main-11.png');
  background-position: -414px -1320px;
  width: 68px;
  height: 68px;
}
.inventory_quest_scroll_stoikalmCalamity2_locked {
  background-image: url('~assets/images/sprites/spritesmith-main-11.png');
  background-position: -345px -1320px;
  width: 68px;
  height: 68px;
}
.inventory_quest_scroll_stoikalmCalamity3 {
  background-image: url('~assets/images/sprites/spritesmith-main-11.png');
  background-position: -552px -1320px;
  width: 68px;
  height: 68px;
}
.inventory_quest_scroll_stoikalmCalamity3_locked {
  background-image: url('~assets/images/sprites/spritesmith-main-11.png');
  background-position: -483px -1320px;
  width: 68px;
  height: 68px;
}
.inventory_quest_scroll_taskwoodsTerror1 {
  background-image: url('~assets/images/sprites/spritesmith-main-11.png');
  background-position: -621px -1320px;
  width: 68px;
  height: 68px;
}
.inventory_quest_scroll_taskwoodsTerror2 {
  background-image: url('~assets/images/sprites/spritesmith-main-11.png');
  background-position: -759px -1320px;
  width: 68px;
  height: 68px;
}
.inventory_quest_scroll_taskwoodsTerror2_locked {
  background-image: url('~assets/images/sprites/spritesmith-main-11.png');
  background-position: -690px -1320px;
  width: 68px;
  height: 68px;
}
.inventory_quest_scroll_taskwoodsTerror3 {
  background-image: url('~assets/images/sprites/spritesmith-main-11.png');
  background-position: -897px -1320px;
  width: 68px;
  height: 68px;
}
.inventory_quest_scroll_taskwoodsTerror3_locked {
  background-image: url('~assets/images/sprites/spritesmith-main-11.png');
  background-position: -828px -1320px;
  width: 68px;
  height: 68px;
}
.inventory_quest_scroll_treeling {
  background-image: url('~assets/images/sprites/spritesmith-main-11.png');
  background-position: -966px -1320px;
  width: 68px;
  height: 68px;
}
.inventory_quest_scroll_trex {
  background-image: url('~assets/images/sprites/spritesmith-main-11.png');
  background-position: -1104px -1320px;
  width: 68px;
  height: 68px;
}
.inventory_quest_scroll_trex_undead {
  background-image: url('~assets/images/sprites/spritesmith-main-11.png');
  background-position: -1035px -1320px;
  width: 68px;
  height: 68px;
}
.inventory_quest_scroll_triceratops {
  background-image: url('~assets/images/sprites/spritesmith-main-11.png');
  background-position: -1173px -1320px;
  width: 68px;
  height: 68px;
}
.inventory_quest_scroll_turtle {
  background-image: url('~assets/images/sprites/spritesmith-main-11.png');
  background-position: -1242px -1320px;
  width: 68px;
  height: 68px;
}
.inventory_quest_scroll_unicorn {
  background-image: url('~assets/images/sprites/spritesmith-main-11.png');
  background-position: -1311px -1320px;
  width: 68px;
  height: 68px;
}
.inventory_quest_scroll_vice1 {
  background-image: url('~assets/images/sprites/spritesmith-main-11.png');
  background-position: -1422px -69px;
  width: 68px;
  height: 68px;
}
.inventory_quest_scroll_vice1_locked {
  background-image: url('~assets/images/sprites/spritesmith-main-11.png');
  background-position: -1422px 0px;
  width: 68px;
  height: 68px;
}
.inventory_quest_scroll_vice2 {
  background-image: url('~assets/images/sprites/spritesmith-main-11.png');
  background-position: -1422px -207px;
  width: 68px;
  height: 68px;
}
.inventory_quest_scroll_vice2_locked {
  background-image: url('~assets/images/sprites/spritesmith-main-11.png');
  background-position: -1422px -138px;
  width: 68px;
  height: 68px;
}
.inventory_quest_scroll_vice3 {
  background-image: url('~assets/images/sprites/spritesmith-main-11.png');
  background-position: -1422px -345px;
  width: 68px;
  height: 68px;
}
.inventory_quest_scroll_vice3_locked {
  background-image: url('~assets/images/sprites/spritesmith-main-11.png');
  background-position: -1422px -276px;
  width: 68px;
  height: 68px;
}
.inventory_quest_scroll_whale {
  background-image: url('~assets/images/sprites/spritesmith-main-11.png');
  background-position: -1422px -414px;
  width: 68px;
  height: 68px;
}
.inventory_quest_scroll_yarn {
  background-image: url('~assets/images/sprites/spritesmith-main-11.png');
  background-position: -1422px -483px;
  width: 68px;
  height: 68px;
}
.quest_bundle_farmFriends {
  background-image: url('~assets/images/sprites/spritesmith-main-11.png');
  background-position: -1422px -552px;
  width: 68px;
  height: 68px;
}
.quest_bundle_featheredFriends {
  background-image: url('~assets/images/sprites/spritesmith-main-11.png');
  background-position: -1422px -621px;
  width: 68px;
  height: 68px;
}
.quest_bundle_hugabug {
  background-image: url('~assets/images/sprites/spritesmith-main-11.png');
  background-position: -1422px -690px;
  width: 68px;
  height: 68px;
}
.quest_bundle_splashyPals {
  background-image: url('~assets/images/sprites/spritesmith-main-11.png');
  background-position: -1422px -759px;
  width: 68px;
  height: 68px;
}
.quest_bundle_winterQuests {
  background-image: url('~assets/images/sprites/spritesmith-main-11.png');
  background-position: -1422px -828px;
  width: 68px;
  height: 68px;
}
.quest_bundle_witchyFamiliars {
  background-image: url('~assets/images/sprites/spritesmith-main-11.png');
  background-position: -1422px -897px;
  width: 68px;
  height: 68px;
}
.shop_gem {
  background-image: url('~assets/images/sprites/spritesmith-main-11.png');
  background-position: -1422px -966px;
  width: 68px;
  height: 68px;
}
.shop_opaquePotion {
  background-image: url('~assets/images/sprites/spritesmith-main-11.png');
  background-position: -1422px -1035px;
  width: 68px;
  height: 68px;
}
.shop_potion {
  background-image: url('~assets/images/sprites/spritesmith-main-11.png');
  background-position: -1422px -1104px;
  width: 68px;
  height: 68px;
}
.shop_seafoam {
  background-image: url('~assets/images/sprites/spritesmith-main-11.png');
  background-position: -1422px -1173px;
  width: 68px;
  height: 68px;
}
.shop_shinySeed {
  background-image: url('~assets/images/sprites/spritesmith-main-11.png');
  background-position: -1422px -1242px;
  width: 68px;
  height: 68px;
}
.shop_snowball {
  background-image: url('~assets/images/sprites/spritesmith-main-11.png');
  background-position: -1422px -1311px;
  width: 68px;
  height: 68px;
}
.shop_spookySparkles {
  background-image: url('~assets/images/sprites/spritesmith-main-11.png');
  background-position: 0px -1389px;
  width: 68px;
  height: 68px;
}
.shop_mounts_MagicalBee-Base {
  background-image: url('~assets/images/sprites/spritesmith-main-11.png');
  background-position: -69px -1389px;
  width: 68px;
  height: 68px;
}
.shop_mounts_Mammoth-Base {
  background-image: url('~assets/images/sprites/spritesmith-main-11.png');
  background-position: -138px -1389px;
  width: 68px;
  height: 68px;
}
.shop_mounts_MantisShrimp-Base {
  background-image: url('~assets/images/sprites/spritesmith-main-11.png');
  background-position: -207px -1389px;
  width: 68px;
  height: 68px;
}
.shop_mounts_Phoenix-Base {
  background-image: url('~assets/images/sprites/spritesmith-main-11.png');
  background-position: -276px -1389px;
  width: 68px;
  height: 68px;
}
.shop_pets_MagicalBee-Base {
  background-image: url('~assets/images/sprites/spritesmith-main-11.png');
  background-position: -345px -1389px;
  width: 68px;
  height: 68px;
}
.shop_pets_Mammoth-Base {
  background-image: url('~assets/images/sprites/spritesmith-main-11.png');
  background-position: -414px -1389px;
  width: 68px;
  height: 68px;
}
.shop_pets_MantisShrimp-Base {
  background-image: url('~assets/images/sprites/spritesmith-main-11.png');
  background-position: -483px -1389px;
  width: 68px;
  height: 68px;
}
.shop_pets_Phoenix-Base {
  background-image: url('~assets/images/sprites/spritesmith-main-11.png');
  background-position: -552px -1389px;
  width: 68px;
  height: 68px;
}
.shop_backStab {
  background-image: url('~assets/images/sprites/spritesmith-main-11.png');
<<<<<<< HEAD
  background-position: -1698px -1338px;
=======
  background-position: -1683px -915px;
>>>>>>> 558dd2e4
  width: 40px;
  height: 40px;
}
.shop_brightness {
  background-image: url('~assets/images/sprites/spritesmith-main-11.png');
<<<<<<< HEAD
  background-position: -1698px -1379px;
=======
  background-position: -1683px -956px;
>>>>>>> 558dd2e4
  width: 40px;
  height: 40px;
}
.shop_defensiveStance {
  background-image: url('~assets/images/sprites/spritesmith-main-11.png');
<<<<<<< HEAD
  background-position: -1698px -1420px;
=======
  background-position: -1683px -1038px;
>>>>>>> 558dd2e4
  width: 40px;
  height: 40px;
}
.shop_earth {
  background-image: url('~assets/images/sprites/spritesmith-main-11.png');
<<<<<<< HEAD
  background-position: -1698px -1461px;
=======
  background-position: -1683px -1079px;
>>>>>>> 558dd2e4
  width: 40px;
  height: 40px;
}
.shop_fireball {
  background-image: url('~assets/images/sprites/spritesmith-main-11.png');
<<<<<<< HEAD
  background-position: -1698px -1502px;
=======
  background-position: -1683px -1202px;
>>>>>>> 558dd2e4
  width: 40px;
  height: 40px;
}
.shop_frost {
  background-image: url('~assets/images/sprites/spritesmith-main-11.png');
<<<<<<< HEAD
  background-position: -1698px -1543px;
=======
  background-position: -1683px -1243px;
>>>>>>> 558dd2e4
  width: 40px;
  height: 40px;
}
.shop_heal {
  background-image: url('~assets/images/sprites/spritesmith-main-11.png');
<<<<<<< HEAD
  background-position: -1698px -1584px;
=======
  background-position: -1683px -1284px;
>>>>>>> 558dd2e4
  width: 40px;
  height: 40px;
}
.shop_healAll {
  background-image: url('~assets/images/sprites/spritesmith-main-11.png');
<<<<<<< HEAD
  background-position: -946px -741px;
=======
  background-position: -1683px -1448px;
>>>>>>> 558dd2e4
  width: 40px;
  height: 40px;
}
.shop_intimidate {
  background-image: url('~assets/images/sprites/spritesmith-main-11.png');
<<<<<<< HEAD
  background-position: -954px -838px;
=======
  background-position: -1683px -1489px;
>>>>>>> 558dd2e4
  width: 40px;
  height: 40px;
}
.shop_mpheal {
  background-image: url('~assets/images/sprites/spritesmith-main-11.png');
<<<<<<< HEAD
  background-position: -954px -879px;
=======
  background-position: -1683px -1530px;
>>>>>>> 558dd2e4
  width: 40px;
  height: 40px;
}
.shop_pickPocket {
  background-image: url('~assets/images/sprites/spritesmith-main-11.png');
<<<<<<< HEAD
  background-position: -1060px -962px;
=======
  background-position: -1683px -1571px;
>>>>>>> 558dd2e4
  width: 40px;
  height: 40px;
}
.shop_protectAura {
  background-image: url('~assets/images/sprites/spritesmith-main-11.png');
<<<<<<< HEAD
  background-position: -1060px -1003px;
=======
  background-position: -1683px -1407px;
>>>>>>> 558dd2e4
  width: 40px;
  height: 40px;
}
.shop_smash {
  background-image: url('~assets/images/sprites/spritesmith-main-11.png');
<<<<<<< HEAD
  background-position: -1166px -1068px;
=======
  background-position: -1683px -1366px;
>>>>>>> 558dd2e4
  width: 40px;
  height: 40px;
}
.shop_stealth {
  background-image: url('~assets/images/sprites/spritesmith-main-11.png');
<<<<<<< HEAD
  background-position: -1698px -1174px;
=======
  background-position: -1683px -1120px;
>>>>>>> 558dd2e4
  width: 40px;
  height: 40px;
}
.shop_toolsOfTrade {
  background-image: url('~assets/images/sprites/spritesmith-main-11.png');
<<<<<<< HEAD
  background-position: -1698px -1215px;
=======
  background-position: -1683px -997px;
>>>>>>> 558dd2e4
  width: 40px;
  height: 40px;
}
.shop_valorousPresence {
  background-image: url('~assets/images/sprites/spritesmith-main-11.png');
<<<<<<< HEAD
  background-position: -1698px -1256px;
=======
  background-position: -1683px -1161px;
>>>>>>> 558dd2e4
  width: 40px;
  height: 40px;
}
.Pet_Egg_Armadillo {
  background-image: url('~assets/images/sprites/spritesmith-main-11.png');
  background-position: -690px -1389px;
  width: 68px;
  height: 68px;
}
.Pet_Egg_Axolotl {
  background-image: url('~assets/images/sprites/spritesmith-main-11.png');
  background-position: -759px -1389px;
  width: 68px;
  height: 68px;
}
.Pet_Egg_Badger {
  background-image: url('~assets/images/sprites/spritesmith-main-11.png');
  background-position: -828px -1389px;
  width: 68px;
  height: 68px;
}
.Pet_Egg_BearCub {
  background-image: url('~assets/images/sprites/spritesmith-main-11.png');
  background-position: -897px -1389px;
  width: 68px;
  height: 68px;
}
.Pet_Egg_Beetle {
  background-image: url('~assets/images/sprites/spritesmith-main-11.png');
<<<<<<< HEAD
  background-position: -966px -1389px;
=======
  background-position: -1683px -69px;
>>>>>>> 558dd2e4
  width: 68px;
  height: 68px;
}
.Pet_Egg_Bunny {
  background-image: url('~assets/images/sprites/spritesmith-main-11.png');
  background-position: -1035px -1389px;
  width: 68px;
  height: 68px;
}
.Pet_Egg_Butterfly {
  background-image: url('~assets/images/sprites/spritesmith-main-11.png');
  background-position: -1104px -1389px;
  width: 68px;
  height: 68px;
}
.Pet_Egg_Cactus {
  background-image: url('~assets/images/sprites/spritesmith-main-11.png');
  background-position: -69px -1596px;
  width: 68px;
  height: 68px;
}
.Pet_Egg_Cheetah {
  background-image: url('~assets/images/sprites/spritesmith-main-11.png');
  background-position: -1242px -1389px;
  width: 68px;
  height: 68px;
}
.Pet_Egg_Cow {
  background-image: url('~assets/images/sprites/spritesmith-main-11.png');
  background-position: -1311px -1389px;
  width: 68px;
  height: 68px;
}
.Pet_Egg_Cuttlefish {
  background-image: url('~assets/images/sprites/spritesmith-main-11.png');
  background-position: -1380px -1389px;
  width: 68px;
  height: 68px;
}
.Pet_Egg_Deer {
  background-image: url('~assets/images/sprites/spritesmith-main-11.png');
  background-position: -1491px 0px;
  width: 68px;
  height: 68px;
}
.Pet_Egg_Dragon {
  background-image: url('~assets/images/sprites/spritesmith-main-11.png');
  background-position: -1491px -69px;
  width: 68px;
  height: 68px;
}
.Pet_Egg_Egg {
  background-image: url('~assets/images/sprites/spritesmith-main-11.png');
  background-position: -1316px -636px;
  width: 68px;
  height: 68px;
}
.Pet_Egg_Falcon {
  background-image: url('~assets/images/sprites/spritesmith-main-11.png');
  background-position: -1491px -207px;
  width: 68px;
  height: 68px;
}
.Pet_Egg_Ferret {
  background-image: url('~assets/images/sprites/spritesmith-main-11.png');
  background-position: -1491px -276px;
  width: 68px;
  height: 68px;
}
.Pet_Egg_FlyingPig {
  background-image: url('~assets/images/sprites/spritesmith-main-11.png');
  background-position: -1491px -345px;
  width: 68px;
  height: 68px;
}
.Pet_Egg_Fox {
  background-image: url('~assets/images/sprites/spritesmith-main-11.png');
  background-position: -1491px -414px;
  width: 68px;
  height: 68px;
}
.Pet_Egg_Frog {
  background-image: url('~assets/images/sprites/spritesmith-main-11.png');
  background-position: -1491px -483px;
  width: 68px;
  height: 68px;
}
.Pet_Egg_Gryphon {
  background-image: url('~assets/images/sprites/spritesmith-main-11.png');
  background-position: -1491px -552px;
  width: 68px;
  height: 68px;
}
.Pet_Egg_GuineaPig {
  background-image: url('~assets/images/sprites/spritesmith-main-11.png');
  background-position: -1491px -621px;
  width: 68px;
  height: 68px;
}
.Pet_Egg_Hedgehog {
  background-image: url('~assets/images/sprites/spritesmith-main-11.png');
  background-position: -1491px -690px;
  width: 68px;
  height: 68px;
}
.Pet_Egg_Hippo {
  background-image: url('~assets/images/sprites/spritesmith-main-11.png');
  background-position: -1491px -759px;
  width: 68px;
  height: 68px;
}
.Pet_Egg_Horse {
  background-image: url('~assets/images/sprites/spritesmith-main-11.png');
  background-position: -1491px -828px;
  width: 68px;
  height: 68px;
}
.Pet_Egg_LionCub {
  background-image: url('~assets/images/sprites/spritesmith-main-11.png');
  background-position: -1491px -897px;
  width: 68px;
  height: 68px;
}
.Pet_Egg_Monkey {
  background-image: url('~assets/images/sprites/spritesmith-main-11.png');
  background-position: -1491px -966px;
  width: 68px;
  height: 68px;
}
.Pet_Egg_Nudibranch {
  background-image: url('~assets/images/sprites/spritesmith-main-11.png');
  background-position: -1491px -1035px;
  width: 68px;
  height: 68px;
}
.Pet_Egg_Octopus {
  background-image: url('~assets/images/sprites/spritesmith-main-11.png');
  background-position: -1491px -1104px;
  width: 68px;
  height: 68px;
}
.Pet_Egg_Owl {
  background-image: url('~assets/images/sprites/spritesmith-main-11.png');
  background-position: -1491px -1173px;
  width: 68px;
  height: 68px;
}
.Pet_Egg_PandaCub {
  background-image: url('~assets/images/sprites/spritesmith-main-11.png');
  background-position: -1491px -1242px;
  width: 68px;
  height: 68px;
}
.Pet_Egg_Parrot {
  background-image: url('~assets/images/sprites/spritesmith-main-11.png');
  background-position: -1491px -1311px;
  width: 68px;
  height: 68px;
}
.Pet_Egg_Peacock {
  background-image: url('~assets/images/sprites/spritesmith-main-11.png');
  background-position: -1491px -1380px;
  width: 68px;
  height: 68px;
}
.Pet_Egg_Penguin {
  background-image: url('~assets/images/sprites/spritesmith-main-11.png');
  background-position: 0px -1458px;
  width: 68px;
  height: 68px;
}
.Pet_Egg_PolarBear {
  background-image: url('~assets/images/sprites/spritesmith-main-11.png');
  background-position: -69px -1458px;
  width: 68px;
  height: 68px;
}
.Pet_Egg_Pterodactyl {
  background-image: url('~assets/images/sprites/spritesmith-main-11.png');
  background-position: -138px -1458px;
  width: 68px;
  height: 68px;
}
.Pet_Egg_Rat {
  background-image: url('~assets/images/sprites/spritesmith-main-11.png');
  background-position: -207px -1458px;
  width: 68px;
  height: 68px;
}
.Pet_Egg_Rock {
  background-image: url('~assets/images/sprites/spritesmith-main-11.png');
  background-position: -276px -1458px;
  width: 68px;
  height: 68px;
}
.Pet_Egg_Rooster {
  background-image: url('~assets/images/sprites/spritesmith-main-11.png');
  background-position: -345px -1458px;
  width: 68px;
  height: 68px;
}
.Pet_Egg_Sabretooth {
  background-image: url('~assets/images/sprites/spritesmith-main-11.png');
  background-position: -414px -1458px;
  width: 68px;
  height: 68px;
}
.Pet_Egg_Seahorse {
  background-image: url('~assets/images/sprites/spritesmith-main-11.png');
  background-position: -483px -1458px;
  width: 68px;
  height: 68px;
}
.Pet_Egg_Sheep {
  background-image: url('~assets/images/sprites/spritesmith-main-11.png');
  background-position: -552px -1458px;
  width: 68px;
  height: 68px;
}
.Pet_Egg_Slime {
  background-image: url('~assets/images/sprites/spritesmith-main-11.png');
  background-position: -621px -1458px;
  width: 68px;
  height: 68px;
}
.Pet_Egg_Sloth {
  background-image: url('~assets/images/sprites/spritesmith-main-11.png');
  background-position: -690px -1458px;
  width: 68px;
  height: 68px;
}
.Pet_Egg_Snail {
  background-image: url('~assets/images/sprites/spritesmith-main-11.png');
  background-position: -759px -1458px;
  width: 68px;
  height: 68px;
}
.Pet_Egg_Snake {
  background-image: url('~assets/images/sprites/spritesmith-main-11.png');
  background-position: -828px -1458px;
  width: 68px;
  height: 68px;
}
.Pet_Egg_Spider {
  background-image: url('~assets/images/sprites/spritesmith-main-11.png');
  background-position: -897px -1458px;
  width: 68px;
  height: 68px;
}
.Pet_Egg_Squirrel {
  background-image: url('~assets/images/sprites/spritesmith-main-11.png');
  background-position: -966px -1458px;
  width: 68px;
  height: 68px;
}
.Pet_Egg_TRex {
  background-image: url('~assets/images/sprites/spritesmith-main-11.png');
  background-position: -1173px -1458px;
  width: 68px;
  height: 68px;
}
.Pet_Egg_TigerCub {
  background-image: url('~assets/images/sprites/spritesmith-main-11.png');
  background-position: -1035px -1458px;
  width: 68px;
  height: 68px;
}
.Pet_Egg_Treeling {
  background-image: url('~assets/images/sprites/spritesmith-main-11.png');
  background-position: -1104px -1458px;
  width: 68px;
  height: 68px;
}
.Pet_Egg_Triceratops {
  background-image: url('~assets/images/sprites/spritesmith-main-11.png');
  background-position: -1242px -1458px;
  width: 68px;
  height: 68px;
}
.Pet_Egg_Turtle {
  background-image: url('~assets/images/sprites/spritesmith-main-11.png');
  background-position: -1311px -1458px;
  width: 68px;
  height: 68px;
}
.Pet_Egg_Unicorn {
  background-image: url('~assets/images/sprites/spritesmith-main-11.png');
  background-position: -1380px -1458px;
  width: 68px;
  height: 68px;
}
.Pet_Egg_Whale {
  background-image: url('~assets/images/sprites/spritesmith-main-11.png');
  background-position: -1449px -1458px;
  width: 68px;
  height: 68px;
}
.Pet_Egg_Wolf {
  background-image: url('~assets/images/sprites/spritesmith-main-11.png');
  background-position: -1560px 0px;
  width: 68px;
  height: 68px;
}
.Pet_Egg_Yarn {
  background-image: url('~assets/images/sprites/spritesmith-main-11.png');
  background-position: -1560px -69px;
  width: 68px;
  height: 68px;
}
.Pet_Food_Cake_Base {
  background-image: url('~assets/images/sprites/spritesmith-main-11.png');
  background-position: -1560px -138px;
  width: 68px;
  height: 68px;
}
.Pet_Food_Cake_CottonCandyBlue {
  background-image: url('~assets/images/sprites/spritesmith-main-11.png');
  background-position: -1560px -207px;
  width: 68px;
  height: 68px;
}
.Pet_Food_Cake_CottonCandyPink {
  background-image: url('~assets/images/sprites/spritesmith-main-11.png');
  background-position: -1560px -276px;
  width: 68px;
  height: 68px;
}
.Pet_Food_Cake_Desert {
  background-image: url('~assets/images/sprites/spritesmith-main-11.png');
  background-position: -1560px -345px;
  width: 68px;
  height: 68px;
}
.Pet_Food_Cake_Golden {
  background-image: url('~assets/images/sprites/spritesmith-main-11.png');
  background-position: -1560px -414px;
  width: 68px;
  height: 68px;
}
.Pet_Food_Cake_Red {
  background-image: url('~assets/images/sprites/spritesmith-main-11.png');
  background-position: -1560px -483px;
  width: 68px;
  height: 68px;
}
.Pet_Food_Cake_Shade {
  background-image: url('~assets/images/sprites/spritesmith-main-11.png');
  background-position: -1560px -552px;
  width: 68px;
  height: 68px;
}
.Pet_Food_Cake_Skeleton {
  background-image: url('~assets/images/sprites/spritesmith-main-11.png');
  background-position: -1560px -621px;
  width: 68px;
  height: 68px;
}
.Pet_Food_Cake_White {
  background-image: url('~assets/images/sprites/spritesmith-main-11.png');
  background-position: -1560px -690px;
  width: 68px;
  height: 68px;
}
.Pet_Food_Cake_Zombie {
  background-image: url('~assets/images/sprites/spritesmith-main-11.png');
  background-position: -1560px -759px;
  width: 68px;
  height: 68px;
}
.Pet_Food_Candy_Base {
  background-image: url('~assets/images/sprites/spritesmith-main-11.png');
  background-position: -1560px -828px;
  width: 68px;
  height: 68px;
}
.Pet_Food_Candy_CottonCandyBlue {
  background-image: url('~assets/images/sprites/spritesmith-main-11.png');
  background-position: -1560px -897px;
  width: 68px;
  height: 68px;
}
.Pet_Food_Candy_CottonCandyPink {
  background-image: url('~assets/images/sprites/spritesmith-main-11.png');
  background-position: -1560px -966px;
  width: 68px;
  height: 68px;
}
.Pet_Food_Candy_Desert {
  background-image: url('~assets/images/sprites/spritesmith-main-11.png');
  background-position: -1560px -1035px;
  width: 68px;
  height: 68px;
}
.Pet_Food_Candy_Golden {
  background-image: url('~assets/images/sprites/spritesmith-main-11.png');
  background-position: -1560px -1104px;
  width: 68px;
  height: 68px;
}
.Pet_Food_Candy_Red {
  background-image: url('~assets/images/sprites/spritesmith-main-11.png');
  background-position: -1560px -1173px;
  width: 68px;
  height: 68px;
}
.Pet_Food_Candy_Shade {
  background-image: url('~assets/images/sprites/spritesmith-main-11.png');
  background-position: -1560px -1242px;
  width: 68px;
  height: 68px;
}
.Pet_Food_Candy_Skeleton {
  background-image: url('~assets/images/sprites/spritesmith-main-11.png');
  background-position: -1560px -1311px;
  width: 68px;
  height: 68px;
}
.Pet_Food_Candy_White {
  background-image: url('~assets/images/sprites/spritesmith-main-11.png');
  background-position: -1560px -1380px;
  width: 68px;
  height: 68px;
}
.Pet_Food_Candy_Zombie {
  background-image: url('~assets/images/sprites/spritesmith-main-11.png');
  background-position: -1560px -1449px;
  width: 68px;
  height: 68px;
}
.Pet_Food_Chocolate {
  background-image: url('~assets/images/sprites/spritesmith-main-11.png');
  background-position: 0px -1527px;
  width: 68px;
  height: 68px;
}
.Pet_Food_CottonCandyBlue {
  background-image: url('~assets/images/sprites/spritesmith-main-11.png');
  background-position: -69px -1527px;
  width: 68px;
  height: 68px;
}
.Pet_Food_CottonCandyPink {
  background-image: url('~assets/images/sprites/spritesmith-main-11.png');
  background-position: -138px -1527px;
  width: 68px;
  height: 68px;
}
.Pet_Food_Fish {
  background-image: url('~assets/images/sprites/spritesmith-main-11.png');
  background-position: -207px -1527px;
  width: 68px;
  height: 68px;
}
.Pet_Food_Honey {
  background-image: url('~assets/images/sprites/spritesmith-main-11.png');
  background-position: -276px -1527px;
  width: 68px;
  height: 68px;
}
.Pet_Food_Meat {
  background-image: url('~assets/images/sprites/spritesmith-main-11.png');
  background-position: -345px -1527px;
  width: 68px;
  height: 68px;
}
.Pet_Food_Milk {
  background-image: url('~assets/images/sprites/spritesmith-main-11.png');
  background-position: -414px -1527px;
  width: 68px;
  height: 68px;
}
.Pet_Food_Potatoe {
  background-image: url('~assets/images/sprites/spritesmith-main-11.png');
  background-position: -483px -1527px;
  width: 68px;
  height: 68px;
}
.Pet_Food_RottenMeat {
  background-image: url('~assets/images/sprites/spritesmith-main-11.png');
  background-position: -552px -1527px;
  width: 68px;
  height: 68px;
}
.Pet_Food_Saddle {
  background-image: url('~assets/images/sprites/spritesmith-main-11.png');
  background-position: -621px -1527px;
  width: 68px;
  height: 68px;
}
.Pet_Food_Strawberry {
  background-image: url('~assets/images/sprites/spritesmith-main-11.png');
  background-position: -690px -1527px;
  width: 68px;
  height: 68px;
}
.Mount_Body_Armadillo-Base {
  background-image: url('~assets/images/sprites/spritesmith-main-11.png');
  background-position: -998px -742px;
  width: 105px;
  height: 105px;
}
.Mount_Body_Armadillo-CottonCandyBlue {
  background-image: url('~assets/images/sprites/spritesmith-main-11.png');
  background-position: -998px -848px;
  width: 105px;
  height: 105px;
}
.Mount_Body_Armadillo-CottonCandyPink {
  background-image: url('~assets/images/sprites/spritesmith-main-11.png');
  background-position: 0px -962px;
  width: 105px;
  height: 105px;
}
.Mount_Body_Armadillo-Desert {
  background-image: url('~assets/images/sprites/spritesmith-main-11.png');
  background-position: -106px -962px;
  width: 105px;
  height: 105px;
}
.Mount_Body_Armadillo-Golden {
  background-image: url('~assets/images/sprites/spritesmith-main-11.png');
  background-position: -212px -962px;
  width: 105px;
  height: 105px;
}
.Mount_Body_Armadillo-Red {
  background-image: url('~assets/images/sprites/spritesmith-main-11.png');
  background-position: -318px -962px;
  width: 105px;
  height: 105px;
}
.Mount_Body_Armadillo-Shade {
  background-image: url('~assets/images/sprites/spritesmith-main-11.png');
  background-position: -424px -962px;
  width: 105px;
  height: 105px;
}
.Mount_Body_Armadillo-Skeleton {
  background-image: url('~assets/images/sprites/spritesmith-main-11.png');
  background-position: -530px -962px;
  width: 105px;
  height: 105px;
}
.Mount_Body_Armadillo-White {
  background-image: url('~assets/images/sprites/spritesmith-main-11.png');
  background-position: -636px -962px;
  width: 105px;
  height: 105px;
}
.Mount_Body_Armadillo-Zombie {
  background-image: url('~assets/images/sprites/spritesmith-main-11.png');
  background-position: -742px -962px;
  width: 105px;
  height: 105px;
}
.Mount_Body_Axolotl-Base {
  background-image: url('~assets/images/sprites/spritesmith-main-11.png');
  background-position: -848px -962px;
  width: 105px;
  height: 105px;
}
.Mount_Body_Axolotl-CottonCandyBlue {
  background-image: url('~assets/images/sprites/spritesmith-main-11.png');
  background-position: -954px -962px;
  width: 105px;
  height: 105px;
}
.Mount_Body_Axolotl-CottonCandyPink {
  background-image: url('~assets/images/sprites/spritesmith-main-11.png');
  background-position: -1104px 0px;
  width: 105px;
  height: 105px;
}
.Mount_Body_Axolotl-Desert {
  background-image: url('~assets/images/sprites/spritesmith-main-11.png');
  background-position: -1104px -106px;
  width: 105px;
  height: 105px;
}
.Mount_Body_Axolotl-Golden {
  background-image: url('~assets/images/sprites/spritesmith-main-11.png');
  background-position: -1104px -212px;
  width: 105px;
  height: 105px;
}
.Mount_Body_Axolotl-Red {
  background-image: url('~assets/images/sprites/spritesmith-main-11.png');
  background-position: -1104px -318px;
  width: 105px;
  height: 105px;
}
.Mount_Body_Axolotl-Shade {
  background-image: url('~assets/images/sprites/spritesmith-main-11.png');
  background-position: -1104px -424px;
  width: 105px;
  height: 105px;
}
.Mount_Body_Axolotl-Skeleton {
  background-image: url('~assets/images/sprites/spritesmith-main-11.png');
  background-position: -1104px -530px;
  width: 105px;
  height: 105px;
}
.Mount_Body_Axolotl-White {
  background-image: url('~assets/images/sprites/spritesmith-main-11.png');
  background-position: -1104px -636px;
  width: 105px;
  height: 105px;
}
.Mount_Body_Axolotl-Zombie {
  background-image: url('~assets/images/sprites/spritesmith-main-11.png');
  background-position: -1104px -742px;
  width: 105px;
  height: 105px;
}
.Mount_Body_Badger-Base {
  background-image: url('~assets/images/sprites/spritesmith-main-11.png');
  background-position: -1104px -848px;
  width: 105px;
  height: 105px;
}
.Mount_Body_Badger-CottonCandyBlue {
  background-image: url('~assets/images/sprites/spritesmith-main-11.png');
  background-position: -1104px -954px;
  width: 105px;
  height: 105px;
}
.Mount_Body_Badger-CottonCandyPink {
  background-image: url('~assets/images/sprites/spritesmith-main-11.png');
  background-position: 0px -1068px;
  width: 105px;
  height: 105px;
}
.Mount_Body_Badger-Desert {
  background-image: url('~assets/images/sprites/spritesmith-main-11.png');
  background-position: -106px -1068px;
  width: 105px;
  height: 105px;
}
.Mount_Body_Badger-Golden {
  background-image: url('~assets/images/sprites/spritesmith-main-11.png');
  background-position: -212px -1068px;
  width: 105px;
  height: 105px;
}
.Mount_Body_Badger-Red {
  background-image: url('~assets/images/sprites/spritesmith-main-11.png');
  background-position: -318px -1068px;
  width: 105px;
  height: 105px;
}
.Mount_Body_Badger-Shade {
  background-image: url('~assets/images/sprites/spritesmith-main-11.png');
  background-position: -424px -838px;
  width: 105px;
  height: 105px;
}
.Mount_Body_Badger-Skeleton {
  background-image: url('~assets/images/sprites/spritesmith-main-11.png');
  background-position: -530px -1068px;
  width: 105px;
  height: 105px;
}
.Mount_Body_Badger-White {
  background-image: url('~assets/images/sprites/spritesmith-main-11.png');
  background-position: -636px -1068px;
  width: 105px;
  height: 105px;
}
.Mount_Body_Badger-Zombie {
  background-image: url('~assets/images/sprites/spritesmith-main-11.png');
  background-position: -742px -1068px;
  width: 105px;
  height: 105px;
}
.Mount_Body_BearCub-Aquatic {
  background-image: url('~assets/images/sprites/spritesmith-main-11.png');
  background-position: -848px -1068px;
  width: 105px;
  height: 105px;
}
.Mount_Body_BearCub-Base {
  background-image: url('~assets/images/sprites/spritesmith-main-11.png');
  background-position: -954px -1068px;
  width: 105px;
  height: 105px;
}
.Mount_Body_BearCub-CottonCandyBlue {
  background-image: url('~assets/images/sprites/spritesmith-main-11.png');
  background-position: -1060px -1068px;
  width: 105px;
  height: 105px;
}
.Mount_Body_BearCub-CottonCandyPink {
  background-image: url('~assets/images/sprites/spritesmith-main-11.png');
  background-position: -1210px 0px;
  width: 105px;
  height: 105px;
}
.Mount_Body_BearCub-Cupid {
  background-image: url('~assets/images/sprites/spritesmith-main-11.png');
  background-position: -1210px -106px;
  width: 105px;
  height: 105px;
}
.Mount_Body_BearCub-Desert {
  background-image: url('~assets/images/sprites/spritesmith-main-11.png');
  background-position: -1210px -212px;
  width: 105px;
  height: 105px;
}
.Mount_Body_BearCub-Ember {
  background-image: url('~assets/images/sprites/spritesmith-main-11.png');
  background-position: -1210px -318px;
  width: 105px;
  height: 105px;
}
.Mount_Body_BearCub-Fairy {
  background-image: url('~assets/images/sprites/spritesmith-main-11.png');
  background-position: -1210px -424px;
  width: 105px;
  height: 105px;
}
.Mount_Body_BearCub-Floral {
  background-image: url('~assets/images/sprites/spritesmith-main-11.png');
  background-position: -1210px -530px;
  width: 105px;
  height: 105px;
}
.Mount_Body_BearCub-Ghost {
  background-image: url('~assets/images/sprites/spritesmith-main-11.png');
  background-position: -1210px -636px;
  width: 105px;
  height: 105px;
}
.Mount_Body_BearCub-Golden {
  background-image: url('~assets/images/sprites/spritesmith-main-11.png');
  background-position: -1210px -742px;
  width: 105px;
  height: 105px;
}
.Mount_Body_BearCub-Holly {
  background-image: url('~assets/images/sprites/spritesmith-main-11.png');
  background-position: -1210px -848px;
  width: 105px;
  height: 105px;
}
.Mount_Body_BearCub-Peppermint {
  background-image: url('~assets/images/sprites/spritesmith-main-11.png');
  background-position: -1210px -954px;
  width: 105px;
  height: 105px;
}
.Mount_Body_BearCub-Polar {
  background-image: url('~assets/images/sprites/spritesmith-main-11.png');
  background-position: -1210px -1060px;
  width: 105px;
  height: 105px;
}
.Mount_Body_BearCub-Rainbow {
  background-image: url('~assets/images/sprites/spritesmith-main-11.png');
  background-position: 0px -1174px;
  width: 105px;
  height: 105px;
}
.Mount_Body_BearCub-Red {
  background-image: url('~assets/images/sprites/spritesmith-main-11.png');
  background-position: -106px -1174px;
  width: 105px;
  height: 105px;
}
.Mount_Body_BearCub-RoyalPurple {
  background-image: url('~assets/images/sprites/spritesmith-main-11.png');
  background-position: -212px -1174px;
  width: 105px;
  height: 105px;
}
.Mount_Body_BearCub-Shade {
  background-image: url('~assets/images/sprites/spritesmith-main-11.png');
  background-position: -318px -1174px;
  width: 105px;
  height: 105px;
}
.Mount_Body_BearCub-Shimmer {
  background-image: url('~assets/images/sprites/spritesmith-main-11.png');
  background-position: -424px -1174px;
  width: 105px;
  height: 105px;
}
.Mount_Body_BearCub-Skeleton {
  background-image: url('~assets/images/sprites/spritesmith-main-11.png');
  background-position: -530px -1174px;
  width: 105px;
  height: 105px;
}
.Mount_Body_BearCub-Spooky {
  background-image: url('~assets/images/sprites/spritesmith-main-11.png');
  background-position: -636px -1174px;
  width: 105px;
  height: 105px;
}
.Mount_Body_BearCub-StarryNight {
  background-image: url('~assets/images/sprites/spritesmith-main-11.png');
  background-position: -877px 0px;
  width: 120px;
  height: 120px;
}
.Mount_Body_BearCub-Thunderstorm {
  background-image: url('~assets/images/sprites/spritesmith-main-11.png');
  background-position: -848px -1174px;
  width: 105px;
  height: 105px;
}
.Mount_Body_BearCub-White {
  background-image: url('~assets/images/sprites/spritesmith-main-11.png');
  background-position: -954px -1174px;
  width: 105px;
  height: 105px;
}
.Mount_Body_BearCub-Zombie {
  background-image: url('~assets/images/sprites/spritesmith-main-11.png');
  background-position: -1060px -1174px;
  width: 105px;
  height: 105px;
}
.Mount_Body_Beetle-Base {
  background-image: url('~assets/images/sprites/spritesmith-main-11.png');
  background-position: -1166px -1174px;
  width: 105px;
  height: 105px;
}
.Mount_Body_Beetle-CottonCandyBlue {
  background-image: url('~assets/images/sprites/spritesmith-main-11.png');
  background-position: -1316px 0px;
  width: 105px;
  height: 105px;
}
.Mount_Body_Beetle-CottonCandyPink {
  background-image: url('~assets/images/sprites/spritesmith-main-11.png');
  background-position: -1316px -106px;
  width: 105px;
  height: 105px;
}
.Mount_Body_Beetle-Desert {
  background-image: url('~assets/images/sprites/spritesmith-main-11.png');
  background-position: -1316px -212px;
  width: 105px;
  height: 105px;
}
.Mount_Body_Beetle-Golden {
  background-image: url('~assets/images/sprites/spritesmith-main-11.png');
  background-position: -1316px -318px;
  width: 105px;
  height: 105px;
}
.Mount_Body_Beetle-Red {
  background-image: url('~assets/images/sprites/spritesmith-main-11.png');
  background-position: -1316px -424px;
  width: 105px;
  height: 105px;
}
.Mount_Body_Beetle-Shade {
  background-image: url('~assets/images/sprites/spritesmith-main-11.png');
  background-position: -1316px -530px;
  width: 105px;
  height: 105px;
}
.Mount_Body_Beetle-Skeleton {
  background-image: url('~assets/images/sprites/spritesmith-main-11.png');
  background-position: -742px -838px;
  width: 105px;
  height: 105px;
}
.Mount_Body_Beetle-White {
  background-image: url('~assets/images/sprites/spritesmith-main-11.png');
  background-position: -530px -838px;
  width: 105px;
  height: 105px;
}
.Mount_Body_Beetle-Zombie {
  background-image: url('~assets/images/sprites/spritesmith-main-11.png');
  background-position: -742px -1174px;
  width: 105px;
  height: 105px;
}
.Mount_Body_Bunny-Base {
  background-image: url('~assets/images/sprites/spritesmith-main-11.png');
  background-position: -998px -636px;
  width: 105px;
  height: 105px;
}
.Mount_Body_Bunny-CottonCandyBlue {
  background-image: url('~assets/images/sprites/spritesmith-main-11.png');
  background-position: -998px -530px;
  width: 105px;
  height: 105px;
}
.Mount_Body_Bunny-CottonCandyPink {
  background-image: url('~assets/images/sprites/spritesmith-main-11.png');
  background-position: -998px -424px;
  width: 105px;
  height: 105px;
}
.Mount_Body_Bunny-Desert {
  background-image: url('~assets/images/sprites/spritesmith-main-11.png');
  background-position: -998px -318px;
  width: 105px;
  height: 105px;
}
.Mount_Body_Bunny-Golden {
  background-image: url('~assets/images/sprites/spritesmith-main-11.png');
  background-position: -998px -212px;
  width: 105px;
  height: 105px;
}
.Mount_Body_Bunny-Red {
  background-image: url('~assets/images/sprites/spritesmith-main-11.png');
  background-position: -998px -106px;
  width: 105px;
  height: 105px;
}
.Mount_Body_Bunny-Shade {
  background-image: url('~assets/images/sprites/spritesmith-main-11.png');
  background-position: -998px 0px;
  width: 105px;
  height: 105px;
}
.Mount_Body_Bunny-Skeleton {
  background-image: url('~assets/images/sprites/spritesmith-main-11.png');
  background-position: -848px -838px;
  width: 105px;
  height: 105px;
}
.Mount_Body_Bunny-White {
  background-image: url('~assets/images/sprites/spritesmith-main-11.png');
  background-position: -636px -838px;
  width: 105px;
  height: 105px;
}
.Mount_Body_Bunny-Zombie {
  background-image: url('~assets/images/sprites/spritesmith-main-11.png');
  background-position: -424px -1068px;
  width: 105px;
  height: 105px;
}
.Mount_Body_Butterfly-Base {
  background-image: url('~assets/images/sprites/spritesmith-main-11.png');
  background-position: -106px -838px;
  width: 105px;
  height: 123px;
}
.Mount_Body_Butterfly-CottonCandyBlue {
  background-image: url('~assets/images/sprites/spritesmith-main-11.png');
  background-position: 0px -838px;
  width: 105px;
  height: 123px;
}
.Mount_Body_Butterfly-CottonCandyPink {
  background-image: url('~assets/images/sprites/spritesmith-main-11.png');
  background-position: -877px -617px;
  width: 105px;
  height: 123px;
}
.Mount_Body_Butterfly-Desert {
  background-image: url('~assets/images/sprites/spritesmith-main-11.png');
  background-position: -877px -493px;
  width: 105px;
  height: 123px;
}
.Mount_Body_Butterfly-Golden {
  background-image: url('~assets/images/sprites/spritesmith-main-11.png');
  background-position: -877px -369px;
  width: 105px;
  height: 123px;
}
.Mount_Body_Butterfly-Red {
  background-image: url('~assets/images/sprites/spritesmith-main-11.png');
  background-position: -877px -245px;
  width: 105px;
  height: 123px;
}
.Mount_Body_Butterfly-Shade {
  background-image: url('~assets/images/sprites/spritesmith-main-11.png');
  background-position: -877px -121px;
  width: 105px;
  height: 123px;
}
.Mount_Body_Butterfly-Skeleton {
  background-image: url('~assets/images/sprites/spritesmith-main-11.png');
  background-position: -212px -838px;
  width: 105px;
  height: 123px;
}
.Mount_Body_Butterfly-White {
  background-image: url('~assets/images/sprites/spritesmith-main-11.png');
  background-position: -318px -838px;
  width: 105px;
  height: 123px;
}<|MERGE_RESOLUTION|>--- conflicted
+++ resolved
@@ -102,91 +102,55 @@
 }
 .quest_atom1_soapBars {
   background-image: url('~assets/images/sprites/spritesmith-main-11.png');
-<<<<<<< HEAD
-  background-position: -1698px -510px;
-=======
-  background-position: -1683px -199px;
->>>>>>> 558dd2e4
+  background-position: -1698px -579px;
   width: 48px;
   height: 51px;
 }
 .quest_dilatoryDistress1_blueFins {
   background-image: url('~assets/images/sprites/spritesmith-main-11.png');
-<<<<<<< HEAD
-  background-position: -1698px -978px;
-=======
-  background-position: -1683px -251px;
->>>>>>> 558dd2e4
+  background-position: -1698px -995px;
   width: 51px;
   height: 48px;
 }
 .quest_dilatoryDistress1_fireCoral {
   background-image: url('~assets/images/sprites/spritesmith-main-11.png');
-<<<<<<< HEAD
-  background-position: -1698px -1079px;
-=======
-  background-position: -1683px -300px;
->>>>>>> 558dd2e4
+  background-position: -1698px -1096px;
   width: 48px;
   height: 51px;
 }
 .quest_egg_plainEgg {
   background-image: url('~assets/images/sprites/spritesmith-main-11.png');
-<<<<<<< HEAD
-  background-position: -1698px -822px;
-=======
-  background-position: -1683px -352px;
->>>>>>> 558dd2e4
+  background-position: -1698px -839px;
   width: 48px;
   height: 51px;
 }
 .quest_evilsanta2_branches {
   background-image: url('~assets/images/sprites/spritesmith-main-11.png');
-<<<<<<< HEAD
-  background-position: -1698px -1027px;
-=======
-  background-position: -1683px -404px;
->>>>>>> 558dd2e4
+  background-position: -1698px -1044px;
   width: 48px;
   height: 51px;
 }
 .quest_evilsanta2_tracks {
   background-image: url('~assets/images/sprites/spritesmith-main-11.png');
-<<<<<<< HEAD
-  background-position: -1698px -345px;
-=======
-  background-position: -1683px -138px;
->>>>>>> 558dd2e4
+  background-position: -1698px -414px;
   width: 54px;
   height: 60px;
 }
 .quest_goldenknight1_testimony {
   background-image: url('~assets/images/sprites/spritesmith-main-11.png');
-<<<<<<< HEAD
-  background-position: -1698px -926px;
-=======
-  background-position: -1683px -508px;
->>>>>>> 558dd2e4
+  background-position: -1698px -943px;
   width: 48px;
   height: 51px;
 }
 .quest_lostMasterclasser1_ancientTome {
   background-image: url('~assets/images/sprites/spritesmith-main-11.png');
-<<<<<<< HEAD
   background-position: -1385px -636px;
-=======
-  background-position: -1683px -1612px;
->>>>>>> 558dd2e4
   width: 33px;
   height: 42px;
 }
 .quest_lostMasterclasser1_forbiddenTome {
   background-image: url('~assets/images/sprites/spritesmith-main-11.png');
-<<<<<<< HEAD
   background-position: -1385px -705px;
-=======
-  background-position: -1717px -1612px;
->>>>>>> 558dd2e4
   width: 33px;
   height: 42px;
 }
@@ -198,506 +162,460 @@
 }
 .quest_mayhemMistiflying2_mistifly1 {
   background-image: url('~assets/images/sprites/spritesmith-main-11.png');
-<<<<<<< HEAD
-  background-position: -1698px -458px;
-=======
-  background-position: -1683px -560px;
->>>>>>> 558dd2e4
+  background-position: -1698px -527px;
   width: 48px;
   height: 51px;
 }
 .quest_mayhemMistiflying2_mistifly2 {
   background-image: url('~assets/images/sprites/spritesmith-main-11.png');
-<<<<<<< HEAD
-  background-position: -1698px -770px;
-=======
-  background-position: -1683px -612px;
->>>>>>> 558dd2e4
+  background-position: -1698px -787px;
   width: 48px;
   height: 51px;
 }
 .quest_mayhemMistiflying2_mistifly3 {
   background-image: url('~assets/images/sprites/spritesmith-main-11.png');
-<<<<<<< HEAD
-  background-position: -1698px -874px;
-=======
-  background-position: -1683px -664px;
->>>>>>> 558dd2e4
+  background-position: -1698px -891px;
   width: 48px;
   height: 51px;
 }
 .quest_moon1_shard {
   background-image: url('~assets/images/sprites/spritesmith-main-11.png');
-<<<<<<< HEAD
-  background-position: -1698px -1131px;
-=======
-  background-position: -1683px -872px;
->>>>>>> 558dd2e4
+  background-position: -1698px -1148px;
   width: 42px;
   height: 42px;
 }
 .quest_moonstone1_moonstone {
   background-image: url('~assets/images/sprites/spritesmith-main-11.png');
-  background-position: -1698px -1625px;
+  background-position: -1385px -843px;
   width: 30px;
   height: 30px;
 }
 .quest_stoikalmCalamity2_icicleCoin {
   background-image: url('~assets/images/sprites/spritesmith-main-11.png');
-<<<<<<< HEAD
-  background-position: -1698px -406px;
-=======
-  background-position: -1683px -716px;
->>>>>>> 558dd2e4
+  background-position: -1698px -475px;
   width: 48px;
   height: 51px;
 }
 .quest_taskwoodsTerror2_brownie {
   background-image: url('~assets/images/sprites/spritesmith-main-11.png');
-<<<<<<< HEAD
-  background-position: -1698px -718px;
-=======
-  background-position: -1683px -768px;
->>>>>>> 558dd2e4
+  background-position: -1698px -735px;
   width: 48px;
   height: 51px;
 }
 .quest_taskwoodsTerror2_dryad {
   background-image: url('~assets/images/sprites/spritesmith-main-11.png');
-<<<<<<< HEAD
-  background-position: -1698px -666px;
-=======
-  background-position: -1683px -456px;
->>>>>>> 558dd2e4
+  background-position: -1698px -683px;
   width: 48px;
   height: 51px;
 }
 .quest_taskwoodsTerror2_pixie {
   background-image: url('~assets/images/sprites/spritesmith-main-11.png');
-<<<<<<< HEAD
-  background-position: -1698px -614px;
-=======
-  background-position: -1683px -820px;
->>>>>>> 558dd2e4
+  background-position: -1698px -631px;
   width: 48px;
   height: 51px;
 }
 .quest_vice2_lightCrystal {
   background-image: url('~assets/images/sprites/spritesmith-main-11.png');
-<<<<<<< HEAD
-  background-position: -1698px -1297px;
-=======
-  background-position: -1683px -1325px;
->>>>>>> 558dd2e4
+  background-position: -1698px -1314px;
   width: 40px;
   height: 40px;
 }
 .inventory_quest_scroll_armadillo {
   background-image: url('~assets/images/sprites/spritesmith-main-11.png');
-  background-position: -621px -1389px;
+  background-position: -1173px -1389px;
   width: 68px;
   height: 68px;
 }
 .inventory_quest_scroll_atom1 {
   background-image: url('~assets/images/sprites/spritesmith-main-11.png');
+  background-position: -759px -1527px;
+  width: 68px;
+  height: 68px;
+}
+.inventory_quest_scroll_atom1_locked {
+  background-image: url('~assets/images/sprites/spritesmith-main-11.png');
   background-position: -1491px -138px;
   width: 68px;
   height: 68px;
 }
-.inventory_quest_scroll_atom1_locked {
-  background-image: url('~assets/images/sprites/spritesmith-main-11.png');
-  background-position: -1173px -1389px;
-  width: 68px;
-  height: 68px;
-}
 .inventory_quest_scroll_atom2 {
   background-image: url('~assets/images/sprites/spritesmith-main-11.png');
+  background-position: -897px -1527px;
+  width: 68px;
+  height: 68px;
+}
+.inventory_quest_scroll_atom2_locked {
+  background-image: url('~assets/images/sprites/spritesmith-main-11.png');
   background-position: -828px -1527px;
   width: 68px;
   height: 68px;
 }
-.inventory_quest_scroll_atom2_locked {
-  background-image: url('~assets/images/sprites/spritesmith-main-11.png');
-  background-position: -759px -1527px;
-  width: 68px;
-  height: 68px;
-}
 .inventory_quest_scroll_atom3 {
   background-image: url('~assets/images/sprites/spritesmith-main-11.png');
+  background-position: -1035px -1527px;
+  width: 68px;
+  height: 68px;
+}
+.inventory_quest_scroll_atom3_locked {
+  background-image: url('~assets/images/sprites/spritesmith-main-11.png');
   background-position: -966px -1527px;
   width: 68px;
   height: 68px;
 }
-.inventory_quest_scroll_atom3_locked {
-  background-image: url('~assets/images/sprites/spritesmith-main-11.png');
-  background-position: -897px -1527px;
-  width: 68px;
-  height: 68px;
-}
 .inventory_quest_scroll_axolotl {
   background-image: url('~assets/images/sprites/spritesmith-main-11.png');
-  background-position: -1035px -1527px;
+  background-position: -1104px -1527px;
   width: 68px;
   height: 68px;
 }
 .inventory_quest_scroll_badger {
   background-image: url('~assets/images/sprites/spritesmith-main-11.png');
-  background-position: -1104px -1527px;
+  background-position: -1173px -1527px;
   width: 68px;
   height: 68px;
 }
 .inventory_quest_scroll_basilist {
   background-image: url('~assets/images/sprites/spritesmith-main-11.png');
-  background-position: -1173px -1527px;
+  background-position: -1242px -1527px;
   width: 68px;
   height: 68px;
 }
 .inventory_quest_scroll_beetle {
   background-image: url('~assets/images/sprites/spritesmith-main-11.png');
-  background-position: -1242px -1527px;
+  background-position: -1311px -1527px;
   width: 68px;
   height: 68px;
 }
 .inventory_quest_scroll_bunny {
   background-image: url('~assets/images/sprites/spritesmith-main-11.png');
-  background-position: -1311px -1527px;
+  background-position: -1380px -1527px;
   width: 68px;
   height: 68px;
 }
 .inventory_quest_scroll_butterfly {
   background-image: url('~assets/images/sprites/spritesmith-main-11.png');
-  background-position: -1380px -1527px;
+  background-position: -1449px -1527px;
   width: 68px;
   height: 68px;
 }
 .inventory_quest_scroll_cheetah {
   background-image: url('~assets/images/sprites/spritesmith-main-11.png');
-  background-position: -1449px -1527px;
+  background-position: -1518px -1527px;
   width: 68px;
   height: 68px;
 }
 .inventory_quest_scroll_cow {
   background-image: url('~assets/images/sprites/spritesmith-main-11.png');
-  background-position: -1518px -1527px;
+  background-position: -1629px 0px;
   width: 68px;
   height: 68px;
 }
 .inventory_quest_scroll_dilatoryDistress1 {
   background-image: url('~assets/images/sprites/spritesmith-main-11.png');
-<<<<<<< HEAD
+  background-position: -1629px -138px;
+  width: 68px;
+  height: 68px;
+}
+.inventory_quest_scroll_dilatoryDistress2 {
+  background-image: url('~assets/images/sprites/spritesmith-main-11.png');
+  background-position: -1629px -276px;
+  width: 68px;
+  height: 68px;
+}
+.inventory_quest_scroll_dilatoryDistress2_locked {
+  background-image: url('~assets/images/sprites/spritesmith-main-11.png');
+  background-position: -1629px -207px;
+  width: 68px;
+  height: 68px;
+}
+.inventory_quest_scroll_dilatoryDistress3 {
+  background-image: url('~assets/images/sprites/spritesmith-main-11.png');
+  background-position: -1629px -414px;
+  width: 68px;
+  height: 68px;
+}
+.inventory_quest_scroll_dilatoryDistress3_locked {
+  background-image: url('~assets/images/sprites/spritesmith-main-11.png');
+  background-position: -1629px -345px;
+  width: 68px;
+  height: 68px;
+}
+.inventory_quest_scroll_dilatory_derby {
+  background-image: url('~assets/images/sprites/spritesmith-main-11.png');
   background-position: -1629px -69px;
-=======
-  background-position: -1683px 0px;
->>>>>>> 558dd2e4
-  width: 68px;
-  height: 68px;
-}
-.inventory_quest_scroll_dilatoryDistress2 {
-  background-image: url('~assets/images/sprites/spritesmith-main-11.png');
-  background-position: -1629px -207px;
-  width: 68px;
-  height: 68px;
-}
-.inventory_quest_scroll_dilatoryDistress2_locked {
-  background-image: url('~assets/images/sprites/spritesmith-main-11.png');
-  background-position: -1629px -138px;
-  width: 68px;
-  height: 68px;
-}
-.inventory_quest_scroll_dilatoryDistress3 {
-  background-image: url('~assets/images/sprites/spritesmith-main-11.png');
-  background-position: -1629px -345px;
-  width: 68px;
-  height: 68px;
-}
-.inventory_quest_scroll_dilatoryDistress3_locked {
-  background-image: url('~assets/images/sprites/spritesmith-main-11.png');
-  background-position: -1629px -276px;
-  width: 68px;
-  height: 68px;
-}
-.inventory_quest_scroll_dilatory_derby {
-  background-image: url('~assets/images/sprites/spritesmith-main-11.png');
-  background-position: -1629px 0px;
   width: 68px;
   height: 68px;
 }
 .inventory_quest_scroll_dustbunnies {
   background-image: url('~assets/images/sprites/spritesmith-main-11.png');
-  background-position: -1629px -414px;
+  background-position: -1629px -483px;
   width: 68px;
   height: 68px;
 }
 .inventory_quest_scroll_egg {
   background-image: url('~assets/images/sprites/spritesmith-main-11.png');
-  background-position: -1629px -483px;
+  background-position: -1629px -552px;
   width: 68px;
   height: 68px;
 }
 .inventory_quest_scroll_evilsanta {
   background-image: url('~assets/images/sprites/spritesmith-main-11.png');
-  background-position: -1629px -552px;
+  background-position: -1629px -621px;
   width: 68px;
   height: 68px;
 }
 .inventory_quest_scroll_evilsanta2 {
   background-image: url('~assets/images/sprites/spritesmith-main-11.png');
-  background-position: -1629px -621px;
+  background-position: -1629px -690px;
   width: 68px;
   height: 68px;
 }
 .inventory_quest_scroll_falcon {
   background-image: url('~assets/images/sprites/spritesmith-main-11.png');
-  background-position: -1629px -690px;
+  background-position: -1629px -759px;
   width: 68px;
   height: 68px;
 }
 .inventory_quest_scroll_ferret {
   background-image: url('~assets/images/sprites/spritesmith-main-11.png');
-  background-position: -1629px -759px;
+  background-position: -1629px -828px;
   width: 68px;
   height: 68px;
 }
 .inventory_quest_scroll_frog {
   background-image: url('~assets/images/sprites/spritesmith-main-11.png');
-  background-position: -1629px -828px;
+  background-position: -1629px -897px;
   width: 68px;
   height: 68px;
 }
 .inventory_quest_scroll_ghost_stag {
   background-image: url('~assets/images/sprites/spritesmith-main-11.png');
-  background-position: -1629px -897px;
+  background-position: -1629px -966px;
   width: 68px;
   height: 68px;
 }
 .inventory_quest_scroll_goldenknight1 {
   background-image: url('~assets/images/sprites/spritesmith-main-11.png');
+  background-position: -1629px -1104px;
+  width: 68px;
+  height: 68px;
+}
+.inventory_quest_scroll_goldenknight1_locked {
+  background-image: url('~assets/images/sprites/spritesmith-main-11.png');
   background-position: -1629px -1035px;
   width: 68px;
   height: 68px;
 }
-.inventory_quest_scroll_goldenknight1_locked {
-  background-image: url('~assets/images/sprites/spritesmith-main-11.png');
-  background-position: -1629px -966px;
-  width: 68px;
-  height: 68px;
-}
 .inventory_quest_scroll_goldenknight2 {
   background-image: url('~assets/images/sprites/spritesmith-main-11.png');
+  background-position: -1629px -1242px;
+  width: 68px;
+  height: 68px;
+}
+.inventory_quest_scroll_goldenknight2_locked {
+  background-image: url('~assets/images/sprites/spritesmith-main-11.png');
   background-position: -1629px -1173px;
   width: 68px;
   height: 68px;
 }
-.inventory_quest_scroll_goldenknight2_locked {
-  background-image: url('~assets/images/sprites/spritesmith-main-11.png');
-  background-position: -1629px -1104px;
-  width: 68px;
-  height: 68px;
-}
 .inventory_quest_scroll_goldenknight3 {
   background-image: url('~assets/images/sprites/spritesmith-main-11.png');
+  background-position: -1629px -1380px;
+  width: 68px;
+  height: 68px;
+}
+.inventory_quest_scroll_goldenknight3_locked {
+  background-image: url('~assets/images/sprites/spritesmith-main-11.png');
   background-position: -1629px -1311px;
   width: 68px;
   height: 68px;
 }
-.inventory_quest_scroll_goldenknight3_locked {
-  background-image: url('~assets/images/sprites/spritesmith-main-11.png');
-  background-position: -1629px -1242px;
-  width: 68px;
-  height: 68px;
-}
 .inventory_quest_scroll_gryphon {
   background-image: url('~assets/images/sprites/spritesmith-main-11.png');
-  background-position: -1629px -1380px;
+  background-position: -1629px -1449px;
   width: 68px;
   height: 68px;
 }
 .inventory_quest_scroll_guineapig {
   background-image: url('~assets/images/sprites/spritesmith-main-11.png');
-  background-position: -1629px -1449px;
+  background-position: -1629px -1518px;
   width: 68px;
   height: 68px;
 }
 .inventory_quest_scroll_harpy {
   background-image: url('~assets/images/sprites/spritesmith-main-11.png');
-  background-position: -1629px -1518px;
+  background-position: 0px -1596px;
   width: 68px;
   height: 68px;
 }
 .inventory_quest_scroll_hedgehog {
   background-image: url('~assets/images/sprites/spritesmith-main-11.png');
-  background-position: 0px -1596px;
+  background-position: -69px -1596px;
   width: 68px;
   height: 68px;
 }
 .inventory_quest_scroll_hippo {
   background-image: url('~assets/images/sprites/spritesmith-main-11.png');
-<<<<<<< HEAD
-  background-position: -1698px -562px;
-  width: 48px;
-  height: 51px;
-=======
-  background-position: -69px -1588px;
-  width: 68px;
-  height: 68px;
->>>>>>> 558dd2e4
+  background-position: -138px -1596px;
+  width: 68px;
+  height: 68px;
 }
 .inventory_quest_scroll_horse {
   background-image: url('~assets/images/sprites/spritesmith-main-11.png');
-  background-position: -138px -1596px;
+  background-position: -207px -1596px;
   width: 68px;
   height: 68px;
 }
 .inventory_quest_scroll_kraken {
   background-image: url('~assets/images/sprites/spritesmith-main-11.png');
-  background-position: -207px -1596px;
+  background-position: -276px -1596px;
   width: 68px;
   height: 68px;
 }
 .inventory_quest_scroll_lostMasterclasser1 {
   background-image: url('~assets/images/sprites/spritesmith-main-11.png');
+  background-position: -414px -1596px;
+  width: 68px;
+  height: 68px;
+}
+.inventory_quest_scroll_lostMasterclasser1_locked {
+  background-image: url('~assets/images/sprites/spritesmith-main-11.png');
   background-position: -345px -1596px;
   width: 68px;
   height: 68px;
 }
-.inventory_quest_scroll_lostMasterclasser1_locked {
-  background-image: url('~assets/images/sprites/spritesmith-main-11.png');
-  background-position: -276px -1596px;
-  width: 68px;
-  height: 68px;
-}
 .inventory_quest_scroll_lostMasterclasser2 {
   background-image: url('~assets/images/sprites/spritesmith-main-11.png');
+  background-position: -552px -1596px;
+  width: 68px;
+  height: 68px;
+}
+.inventory_quest_scroll_lostMasterclasser2_locked {
+  background-image: url('~assets/images/sprites/spritesmith-main-11.png');
   background-position: -483px -1596px;
   width: 68px;
   height: 68px;
 }
-.inventory_quest_scroll_lostMasterclasser2_locked {
-  background-image: url('~assets/images/sprites/spritesmith-main-11.png');
-  background-position: -414px -1596px;
-  width: 68px;
-  height: 68px;
-}
 .inventory_quest_scroll_lostMasterclasser3 {
   background-image: url('~assets/images/sprites/spritesmith-main-11.png');
+  background-position: -690px -1596px;
+  width: 68px;
+  height: 68px;
+}
+.inventory_quest_scroll_lostMasterclasser3_locked {
+  background-image: url('~assets/images/sprites/spritesmith-main-11.png');
   background-position: -621px -1596px;
   width: 68px;
   height: 68px;
 }
-.inventory_quest_scroll_lostMasterclasser3_locked {
-  background-image: url('~assets/images/sprites/spritesmith-main-11.png');
-  background-position: -552px -1596px;
-  width: 68px;
-  height: 68px;
-}
 .inventory_quest_scroll_lostMasterclasser4 {
   background-image: url('~assets/images/sprites/spritesmith-main-11.png');
+  background-position: -828px -1596px;
+  width: 68px;
+  height: 68px;
+}
+.inventory_quest_scroll_lostMasterclasser4_locked {
+  background-image: url('~assets/images/sprites/spritesmith-main-11.png');
   background-position: -759px -1596px;
   width: 68px;
   height: 68px;
 }
-.inventory_quest_scroll_lostMasterclasser4_locked {
-  background-image: url('~assets/images/sprites/spritesmith-main-11.png');
-  background-position: -690px -1596px;
-  width: 68px;
-  height: 68px;
-}
 .inventory_quest_scroll_mayhemMistiflying1 {
   background-image: url('~assets/images/sprites/spritesmith-main-11.png');
-  background-position: -828px -1596px;
+  background-position: -897px -1596px;
   width: 68px;
   height: 68px;
 }
 .inventory_quest_scroll_mayhemMistiflying2 {
   background-image: url('~assets/images/sprites/spritesmith-main-11.png');
+  background-position: -1035px -1596px;
+  width: 68px;
+  height: 68px;
+}
+.inventory_quest_scroll_mayhemMistiflying2_locked {
+  background-image: url('~assets/images/sprites/spritesmith-main-11.png');
   background-position: -966px -1596px;
   width: 68px;
   height: 68px;
 }
-.inventory_quest_scroll_mayhemMistiflying2_locked {
-  background-image: url('~assets/images/sprites/spritesmith-main-11.png');
-  background-position: -897px -1596px;
-  width: 68px;
-  height: 68px;
-}
 .inventory_quest_scroll_mayhemMistiflying3 {
   background-image: url('~assets/images/sprites/spritesmith-main-11.png');
+  background-position: -1173px -1596px;
+  width: 68px;
+  height: 68px;
+}
+.inventory_quest_scroll_mayhemMistiflying3_locked {
+  background-image: url('~assets/images/sprites/spritesmith-main-11.png');
   background-position: -1104px -1596px;
   width: 68px;
   height: 68px;
 }
-.inventory_quest_scroll_mayhemMistiflying3_locked {
-  background-image: url('~assets/images/sprites/spritesmith-main-11.png');
-  background-position: -1035px -1596px;
-  width: 68px;
-  height: 68px;
-}
 .inventory_quest_scroll_monkey {
   background-image: url('~assets/images/sprites/spritesmith-main-11.png');
-  background-position: -1173px -1596px;
+  background-position: -1242px -1596px;
   width: 68px;
   height: 68px;
 }
 .inventory_quest_scroll_moon1 {
   background-image: url('~assets/images/sprites/spritesmith-main-11.png');
+  background-position: -1380px -1596px;
+  width: 68px;
+  height: 68px;
+}
+.inventory_quest_scroll_moon1_locked {
+  background-image: url('~assets/images/sprites/spritesmith-main-11.png');
   background-position: -1311px -1596px;
   width: 68px;
   height: 68px;
 }
-.inventory_quest_scroll_moon1_locked {
-  background-image: url('~assets/images/sprites/spritesmith-main-11.png');
-  background-position: -1242px -1596px;
-  width: 68px;
-  height: 68px;
-}
 .inventory_quest_scroll_moon2 {
   background-image: url('~assets/images/sprites/spritesmith-main-11.png');
+  background-position: -1518px -1596px;
+  width: 68px;
+  height: 68px;
+}
+.inventory_quest_scroll_moon2_locked {
+  background-image: url('~assets/images/sprites/spritesmith-main-11.png');
   background-position: -1449px -1596px;
   width: 68px;
   height: 68px;
 }
-.inventory_quest_scroll_moon2_locked {
-  background-image: url('~assets/images/sprites/spritesmith-main-11.png');
-  background-position: -1380px -1596px;
-  width: 68px;
-  height: 68px;
-}
 .inventory_quest_scroll_moon3 {
   background-image: url('~assets/images/sprites/spritesmith-main-11.png');
+  background-position: -1698px 0px;
+  width: 68px;
+  height: 68px;
+}
+.inventory_quest_scroll_moon3_locked {
+  background-image: url('~assets/images/sprites/spritesmith-main-11.png');
   background-position: -1587px -1596px;
   width: 68px;
   height: 68px;
 }
-.inventory_quest_scroll_moon3_locked {
-  background-image: url('~assets/images/sprites/spritesmith-main-11.png');
-  background-position: -1518px -1596px;
-  width: 68px;
-  height: 68px;
-}
 .inventory_quest_scroll_moonstone1 {
   background-image: url('~assets/images/sprites/spritesmith-main-11.png');
+  background-position: -1698px -138px;
+  width: 68px;
+  height: 68px;
+}
+.inventory_quest_scroll_moonstone1_locked {
+  background-image: url('~assets/images/sprites/spritesmith-main-11.png');
   background-position: -1698px -69px;
   width: 68px;
   height: 68px;
 }
-.inventory_quest_scroll_moonstone1_locked {
-  background-image: url('~assets/images/sprites/spritesmith-main-11.png');
-  background-position: -1698px 0px;
-  width: 68px;
-  height: 68px;
-}
 .inventory_quest_scroll_moonstone2 {
   background-image: url('~assets/images/sprites/spritesmith-main-11.png');
+  background-position: -1698px -276px;
+  width: 68px;
+  height: 68px;
+}
+.inventory_quest_scroll_moonstone2_locked {
+  background-image: url('~assets/images/sprites/spritesmith-main-11.png');
   background-position: -1698px -207px;
   width: 68px;
   height: 68px;
 }
-.inventory_quest_scroll_moonstone2_locked {
-  background-image: url('~assets/images/sprites/spritesmith-main-11.png');
-  background-position: -1698px -138px;
-  width: 68px;
-  height: 68px;
-}
 .inventory_quest_scroll_moonstone3 {
   background-image: url('~assets/images/sprites/spritesmith-main-11.png');
   background-position: -1316px -705px;
@@ -706,7 +624,7 @@
 }
 .inventory_quest_scroll_moonstone3_locked {
   background-image: url('~assets/images/sprites/spritesmith-main-11.png');
-  background-position: -1698px -276px;
+  background-position: -1698px -345px;
   width: 68px;
   height: 68px;
 }
@@ -1084,161 +1002,97 @@
 }
 .shop_backStab {
   background-image: url('~assets/images/sprites/spritesmith-main-11.png');
-<<<<<<< HEAD
-  background-position: -1698px -1338px;
-=======
-  background-position: -1683px -915px;
->>>>>>> 558dd2e4
+  background-position: -1698px -1355px;
   width: 40px;
   height: 40px;
 }
 .shop_brightness {
   background-image: url('~assets/images/sprites/spritesmith-main-11.png');
-<<<<<<< HEAD
-  background-position: -1698px -1379px;
-=======
-  background-position: -1683px -956px;
->>>>>>> 558dd2e4
+  background-position: -1698px -1396px;
   width: 40px;
   height: 40px;
 }
 .shop_defensiveStance {
   background-image: url('~assets/images/sprites/spritesmith-main-11.png');
-<<<<<<< HEAD
-  background-position: -1698px -1420px;
-=======
-  background-position: -1683px -1038px;
->>>>>>> 558dd2e4
+  background-position: -1698px -1437px;
   width: 40px;
   height: 40px;
 }
 .shop_earth {
   background-image: url('~assets/images/sprites/spritesmith-main-11.png');
-<<<<<<< HEAD
-  background-position: -1698px -1461px;
-=======
-  background-position: -1683px -1079px;
->>>>>>> 558dd2e4
+  background-position: -1698px -1478px;
   width: 40px;
   height: 40px;
 }
 .shop_fireball {
   background-image: url('~assets/images/sprites/spritesmith-main-11.png');
-<<<<<<< HEAD
-  background-position: -1698px -1502px;
-=======
-  background-position: -1683px -1202px;
->>>>>>> 558dd2e4
+  background-position: -1698px -1519px;
   width: 40px;
   height: 40px;
 }
 .shop_frost {
   background-image: url('~assets/images/sprites/spritesmith-main-11.png');
-<<<<<<< HEAD
-  background-position: -1698px -1543px;
-=======
-  background-position: -1683px -1243px;
->>>>>>> 558dd2e4
+  background-position: -1698px -1560px;
   width: 40px;
   height: 40px;
 }
 .shop_heal {
   background-image: url('~assets/images/sprites/spritesmith-main-11.png');
-<<<<<<< HEAD
-  background-position: -1698px -1584px;
-=======
-  background-position: -1683px -1284px;
->>>>>>> 558dd2e4
+  background-position: -1698px -1601px;
   width: 40px;
   height: 40px;
 }
 .shop_healAll {
   background-image: url('~assets/images/sprites/spritesmith-main-11.png');
-<<<<<<< HEAD
   background-position: -946px -741px;
-=======
-  background-position: -1683px -1448px;
->>>>>>> 558dd2e4
   width: 40px;
   height: 40px;
 }
 .shop_intimidate {
   background-image: url('~assets/images/sprites/spritesmith-main-11.png');
-<<<<<<< HEAD
   background-position: -954px -838px;
-=======
-  background-position: -1683px -1489px;
->>>>>>> 558dd2e4
   width: 40px;
   height: 40px;
 }
 .shop_mpheal {
   background-image: url('~assets/images/sprites/spritesmith-main-11.png');
-<<<<<<< HEAD
   background-position: -954px -879px;
-=======
-  background-position: -1683px -1530px;
->>>>>>> 558dd2e4
   width: 40px;
   height: 40px;
 }
 .shop_pickPocket {
   background-image: url('~assets/images/sprites/spritesmith-main-11.png');
-<<<<<<< HEAD
   background-position: -1060px -962px;
-=======
-  background-position: -1683px -1571px;
->>>>>>> 558dd2e4
   width: 40px;
   height: 40px;
 }
 .shop_protectAura {
   background-image: url('~assets/images/sprites/spritesmith-main-11.png');
-<<<<<<< HEAD
   background-position: -1060px -1003px;
-=======
-  background-position: -1683px -1407px;
->>>>>>> 558dd2e4
   width: 40px;
   height: 40px;
 }
 .shop_smash {
   background-image: url('~assets/images/sprites/spritesmith-main-11.png');
-<<<<<<< HEAD
   background-position: -1166px -1068px;
-=======
-  background-position: -1683px -1366px;
->>>>>>> 558dd2e4
   width: 40px;
   height: 40px;
 }
 .shop_stealth {
   background-image: url('~assets/images/sprites/spritesmith-main-11.png');
-<<<<<<< HEAD
-  background-position: -1698px -1174px;
-=======
-  background-position: -1683px -1120px;
->>>>>>> 558dd2e4
+  background-position: -1698px -1191px;
   width: 40px;
   height: 40px;
 }
 .shop_toolsOfTrade {
   background-image: url('~assets/images/sprites/spritesmith-main-11.png');
-<<<<<<< HEAD
-  background-position: -1698px -1215px;
-=======
-  background-position: -1683px -997px;
->>>>>>> 558dd2e4
+  background-position: -1698px -1232px;
   width: 40px;
   height: 40px;
 }
 .shop_valorousPresence {
   background-image: url('~assets/images/sprites/spritesmith-main-11.png');
-<<<<<<< HEAD
-  background-position: -1698px -1256px;
-=======
-  background-position: -1683px -1161px;
->>>>>>> 558dd2e4
+  background-position: -1698px -1273px;
   width: 40px;
   height: 40px;
 }
@@ -1268,11 +1122,7 @@
 }
 .Pet_Egg_Beetle {
   background-image: url('~assets/images/sprites/spritesmith-main-11.png');
-<<<<<<< HEAD
   background-position: -966px -1389px;
-=======
-  background-position: -1683px -69px;
->>>>>>> 558dd2e4
   width: 68px;
   height: 68px;
 }
@@ -1290,7 +1140,7 @@
 }
 .Pet_Egg_Cactus {
   background-image: url('~assets/images/sprites/spritesmith-main-11.png');
-  background-position: -69px -1596px;
+  background-position: -621px -1389px;
   width: 68px;
   height: 68px;
 }
@@ -1770,307 +1620,307 @@
 }
 .Mount_Body_Armadillo-Base {
   background-image: url('~assets/images/sprites/spritesmith-main-11.png');
+  background-position: -998px -636px;
+  width: 105px;
+  height: 105px;
+}
+.Mount_Body_Armadillo-CottonCandyBlue {
+  background-image: url('~assets/images/sprites/spritesmith-main-11.png');
   background-position: -998px -742px;
   width: 105px;
   height: 105px;
 }
-.Mount_Body_Armadillo-CottonCandyBlue {
+.Mount_Body_Armadillo-CottonCandyPink {
   background-image: url('~assets/images/sprites/spritesmith-main-11.png');
   background-position: -998px -848px;
   width: 105px;
   height: 105px;
 }
-.Mount_Body_Armadillo-CottonCandyPink {
+.Mount_Body_Armadillo-Desert {
   background-image: url('~assets/images/sprites/spritesmith-main-11.png');
   background-position: 0px -962px;
   width: 105px;
   height: 105px;
 }
-.Mount_Body_Armadillo-Desert {
+.Mount_Body_Armadillo-Golden {
   background-image: url('~assets/images/sprites/spritesmith-main-11.png');
   background-position: -106px -962px;
   width: 105px;
   height: 105px;
 }
-.Mount_Body_Armadillo-Golden {
+.Mount_Body_Armadillo-Red {
   background-image: url('~assets/images/sprites/spritesmith-main-11.png');
   background-position: -212px -962px;
   width: 105px;
   height: 105px;
 }
-.Mount_Body_Armadillo-Red {
+.Mount_Body_Armadillo-Shade {
   background-image: url('~assets/images/sprites/spritesmith-main-11.png');
   background-position: -318px -962px;
   width: 105px;
   height: 105px;
 }
-.Mount_Body_Armadillo-Shade {
+.Mount_Body_Armadillo-Skeleton {
   background-image: url('~assets/images/sprites/spritesmith-main-11.png');
   background-position: -424px -962px;
   width: 105px;
   height: 105px;
 }
-.Mount_Body_Armadillo-Skeleton {
+.Mount_Body_Armadillo-White {
   background-image: url('~assets/images/sprites/spritesmith-main-11.png');
   background-position: -530px -962px;
   width: 105px;
   height: 105px;
 }
-.Mount_Body_Armadillo-White {
+.Mount_Body_Armadillo-Zombie {
   background-image: url('~assets/images/sprites/spritesmith-main-11.png');
   background-position: -636px -962px;
   width: 105px;
   height: 105px;
 }
-.Mount_Body_Armadillo-Zombie {
+.Mount_Body_Axolotl-Base {
   background-image: url('~assets/images/sprites/spritesmith-main-11.png');
   background-position: -742px -962px;
   width: 105px;
   height: 105px;
 }
-.Mount_Body_Axolotl-Base {
+.Mount_Body_Axolotl-CottonCandyBlue {
   background-image: url('~assets/images/sprites/spritesmith-main-11.png');
   background-position: -848px -962px;
   width: 105px;
   height: 105px;
 }
-.Mount_Body_Axolotl-CottonCandyBlue {
+.Mount_Body_Axolotl-CottonCandyPink {
   background-image: url('~assets/images/sprites/spritesmith-main-11.png');
   background-position: -954px -962px;
   width: 105px;
   height: 105px;
 }
-.Mount_Body_Axolotl-CottonCandyPink {
+.Mount_Body_Axolotl-Desert {
   background-image: url('~assets/images/sprites/spritesmith-main-11.png');
   background-position: -1104px 0px;
   width: 105px;
   height: 105px;
 }
-.Mount_Body_Axolotl-Desert {
+.Mount_Body_Axolotl-Golden {
   background-image: url('~assets/images/sprites/spritesmith-main-11.png');
   background-position: -1104px -106px;
   width: 105px;
   height: 105px;
 }
-.Mount_Body_Axolotl-Golden {
+.Mount_Body_Axolotl-Red {
   background-image: url('~assets/images/sprites/spritesmith-main-11.png');
   background-position: -1104px -212px;
   width: 105px;
   height: 105px;
 }
-.Mount_Body_Axolotl-Red {
+.Mount_Body_Axolotl-Shade {
   background-image: url('~assets/images/sprites/spritesmith-main-11.png');
   background-position: -1104px -318px;
   width: 105px;
   height: 105px;
 }
-.Mount_Body_Axolotl-Shade {
+.Mount_Body_Axolotl-Skeleton {
   background-image: url('~assets/images/sprites/spritesmith-main-11.png');
   background-position: -1104px -424px;
   width: 105px;
   height: 105px;
 }
-.Mount_Body_Axolotl-Skeleton {
+.Mount_Body_Axolotl-White {
   background-image: url('~assets/images/sprites/spritesmith-main-11.png');
   background-position: -1104px -530px;
   width: 105px;
   height: 105px;
 }
-.Mount_Body_Axolotl-White {
+.Mount_Body_Axolotl-Zombie {
   background-image: url('~assets/images/sprites/spritesmith-main-11.png');
   background-position: -1104px -636px;
   width: 105px;
   height: 105px;
 }
-.Mount_Body_Axolotl-Zombie {
+.Mount_Body_Badger-Base {
   background-image: url('~assets/images/sprites/spritesmith-main-11.png');
   background-position: -1104px -742px;
   width: 105px;
   height: 105px;
 }
-.Mount_Body_Badger-Base {
+.Mount_Body_Badger-CottonCandyBlue {
   background-image: url('~assets/images/sprites/spritesmith-main-11.png');
   background-position: -1104px -848px;
   width: 105px;
   height: 105px;
 }
-.Mount_Body_Badger-CottonCandyBlue {
+.Mount_Body_Badger-CottonCandyPink {
   background-image: url('~assets/images/sprites/spritesmith-main-11.png');
   background-position: -1104px -954px;
   width: 105px;
   height: 105px;
 }
-.Mount_Body_Badger-CottonCandyPink {
+.Mount_Body_Badger-Desert {
   background-image: url('~assets/images/sprites/spritesmith-main-11.png');
   background-position: 0px -1068px;
   width: 105px;
   height: 105px;
 }
-.Mount_Body_Badger-Desert {
+.Mount_Body_Badger-Golden {
   background-image: url('~assets/images/sprites/spritesmith-main-11.png');
   background-position: -106px -1068px;
   width: 105px;
   height: 105px;
 }
-.Mount_Body_Badger-Golden {
+.Mount_Body_Badger-Red {
   background-image: url('~assets/images/sprites/spritesmith-main-11.png');
   background-position: -212px -1068px;
   width: 105px;
   height: 105px;
 }
-.Mount_Body_Badger-Red {
+.Mount_Body_Badger-Shade {
   background-image: url('~assets/images/sprites/spritesmith-main-11.png');
   background-position: -318px -1068px;
   width: 105px;
   height: 105px;
 }
-.Mount_Body_Badger-Shade {
+.Mount_Body_Badger-Skeleton {
   background-image: url('~assets/images/sprites/spritesmith-main-11.png');
   background-position: -424px -838px;
   width: 105px;
   height: 105px;
 }
-.Mount_Body_Badger-Skeleton {
+.Mount_Body_Badger-White {
   background-image: url('~assets/images/sprites/spritesmith-main-11.png');
   background-position: -530px -1068px;
   width: 105px;
   height: 105px;
 }
-.Mount_Body_Badger-White {
+.Mount_Body_Badger-Zombie {
   background-image: url('~assets/images/sprites/spritesmith-main-11.png');
   background-position: -636px -1068px;
   width: 105px;
   height: 105px;
 }
-.Mount_Body_Badger-Zombie {
+.Mount_Body_BearCub-Aquatic {
   background-image: url('~assets/images/sprites/spritesmith-main-11.png');
   background-position: -742px -1068px;
   width: 105px;
   height: 105px;
 }
-.Mount_Body_BearCub-Aquatic {
+.Mount_Body_BearCub-Base {
   background-image: url('~assets/images/sprites/spritesmith-main-11.png');
   background-position: -848px -1068px;
   width: 105px;
   height: 105px;
 }
-.Mount_Body_BearCub-Base {
+.Mount_Body_BearCub-CottonCandyBlue {
   background-image: url('~assets/images/sprites/spritesmith-main-11.png');
   background-position: -954px -1068px;
   width: 105px;
   height: 105px;
 }
-.Mount_Body_BearCub-CottonCandyBlue {
+.Mount_Body_BearCub-CottonCandyPink {
   background-image: url('~assets/images/sprites/spritesmith-main-11.png');
   background-position: -1060px -1068px;
   width: 105px;
   height: 105px;
 }
-.Mount_Body_BearCub-CottonCandyPink {
+.Mount_Body_BearCub-Cupid {
   background-image: url('~assets/images/sprites/spritesmith-main-11.png');
   background-position: -1210px 0px;
   width: 105px;
   height: 105px;
 }
-.Mount_Body_BearCub-Cupid {
+.Mount_Body_BearCub-Desert {
   background-image: url('~assets/images/sprites/spritesmith-main-11.png');
   background-position: -1210px -106px;
   width: 105px;
   height: 105px;
 }
-.Mount_Body_BearCub-Desert {
+.Mount_Body_BearCub-Ember {
   background-image: url('~assets/images/sprites/spritesmith-main-11.png');
   background-position: -1210px -212px;
   width: 105px;
   height: 105px;
 }
-.Mount_Body_BearCub-Ember {
+.Mount_Body_BearCub-Fairy {
   background-image: url('~assets/images/sprites/spritesmith-main-11.png');
   background-position: -1210px -318px;
   width: 105px;
   height: 105px;
 }
-.Mount_Body_BearCub-Fairy {
+.Mount_Body_BearCub-Floral {
   background-image: url('~assets/images/sprites/spritesmith-main-11.png');
   background-position: -1210px -424px;
   width: 105px;
   height: 105px;
 }
-.Mount_Body_BearCub-Floral {
+.Mount_Body_BearCub-Ghost {
   background-image: url('~assets/images/sprites/spritesmith-main-11.png');
   background-position: -1210px -530px;
   width: 105px;
   height: 105px;
 }
-.Mount_Body_BearCub-Ghost {
+.Mount_Body_BearCub-Golden {
   background-image: url('~assets/images/sprites/spritesmith-main-11.png');
   background-position: -1210px -636px;
   width: 105px;
   height: 105px;
 }
-.Mount_Body_BearCub-Golden {
+.Mount_Body_BearCub-Holly {
   background-image: url('~assets/images/sprites/spritesmith-main-11.png');
   background-position: -1210px -742px;
   width: 105px;
   height: 105px;
 }
-.Mount_Body_BearCub-Holly {
+.Mount_Body_BearCub-Peppermint {
   background-image: url('~assets/images/sprites/spritesmith-main-11.png');
   background-position: -1210px -848px;
   width: 105px;
   height: 105px;
 }
-.Mount_Body_BearCub-Peppermint {
+.Mount_Body_BearCub-Polar {
   background-image: url('~assets/images/sprites/spritesmith-main-11.png');
   background-position: -1210px -954px;
   width: 105px;
   height: 105px;
 }
-.Mount_Body_BearCub-Polar {
+.Mount_Body_BearCub-Rainbow {
   background-image: url('~assets/images/sprites/spritesmith-main-11.png');
   background-position: -1210px -1060px;
   width: 105px;
   height: 105px;
 }
-.Mount_Body_BearCub-Rainbow {
+.Mount_Body_BearCub-Red {
   background-image: url('~assets/images/sprites/spritesmith-main-11.png');
   background-position: 0px -1174px;
   width: 105px;
   height: 105px;
 }
-.Mount_Body_BearCub-Red {
+.Mount_Body_BearCub-RoyalPurple {
   background-image: url('~assets/images/sprites/spritesmith-main-11.png');
   background-position: -106px -1174px;
   width: 105px;
   height: 105px;
 }
-.Mount_Body_BearCub-RoyalPurple {
+.Mount_Body_BearCub-Shade {
   background-image: url('~assets/images/sprites/spritesmith-main-11.png');
   background-position: -212px -1174px;
   width: 105px;
   height: 105px;
 }
-.Mount_Body_BearCub-Shade {
+.Mount_Body_BearCub-Shimmer {
   background-image: url('~assets/images/sprites/spritesmith-main-11.png');
   background-position: -318px -1174px;
   width: 105px;
   height: 105px;
 }
-.Mount_Body_BearCub-Shimmer {
+.Mount_Body_BearCub-Skeleton {
   background-image: url('~assets/images/sprites/spritesmith-main-11.png');
   background-position: -424px -1174px;
   width: 105px;
   height: 105px;
 }
-.Mount_Body_BearCub-Skeleton {
+.Mount_Body_BearCub-Spooky {
   background-image: url('~assets/images/sprites/spritesmith-main-11.png');
   background-position: -530px -1174px;
-  width: 105px;
-  height: 105px;
-}
-.Mount_Body_BearCub-Spooky {
-  background-image: url('~assets/images/sprites/spritesmith-main-11.png');
-  background-position: -636px -1174px;
   width: 105px;
   height: 105px;
 }
@@ -2082,85 +1932,85 @@
 }
 .Mount_Body_BearCub-Thunderstorm {
   background-image: url('~assets/images/sprites/spritesmith-main-11.png');
+  background-position: -742px -1174px;
+  width: 105px;
+  height: 105px;
+}
+.Mount_Body_BearCub-White {
+  background-image: url('~assets/images/sprites/spritesmith-main-11.png');
   background-position: -848px -1174px;
   width: 105px;
   height: 105px;
 }
-.Mount_Body_BearCub-White {
+.Mount_Body_BearCub-Zombie {
   background-image: url('~assets/images/sprites/spritesmith-main-11.png');
   background-position: -954px -1174px;
   width: 105px;
   height: 105px;
 }
-.Mount_Body_BearCub-Zombie {
+.Mount_Body_Beetle-Base {
   background-image: url('~assets/images/sprites/spritesmith-main-11.png');
   background-position: -1060px -1174px;
   width: 105px;
   height: 105px;
 }
-.Mount_Body_Beetle-Base {
+.Mount_Body_Beetle-CottonCandyBlue {
   background-image: url('~assets/images/sprites/spritesmith-main-11.png');
   background-position: -1166px -1174px;
   width: 105px;
   height: 105px;
 }
-.Mount_Body_Beetle-CottonCandyBlue {
+.Mount_Body_Beetle-CottonCandyPink {
   background-image: url('~assets/images/sprites/spritesmith-main-11.png');
   background-position: -1316px 0px;
   width: 105px;
   height: 105px;
 }
-.Mount_Body_Beetle-CottonCandyPink {
+.Mount_Body_Beetle-Desert {
   background-image: url('~assets/images/sprites/spritesmith-main-11.png');
   background-position: -1316px -106px;
   width: 105px;
   height: 105px;
 }
-.Mount_Body_Beetle-Desert {
+.Mount_Body_Beetle-Golden {
   background-image: url('~assets/images/sprites/spritesmith-main-11.png');
   background-position: -1316px -212px;
   width: 105px;
   height: 105px;
 }
-.Mount_Body_Beetle-Golden {
+.Mount_Body_Beetle-Red {
   background-image: url('~assets/images/sprites/spritesmith-main-11.png');
   background-position: -1316px -318px;
   width: 105px;
   height: 105px;
 }
-.Mount_Body_Beetle-Red {
+.Mount_Body_Beetle-Shade {
   background-image: url('~assets/images/sprites/spritesmith-main-11.png');
   background-position: -1316px -424px;
   width: 105px;
   height: 105px;
 }
-.Mount_Body_Beetle-Shade {
+.Mount_Body_Beetle-Skeleton {
   background-image: url('~assets/images/sprites/spritesmith-main-11.png');
   background-position: -1316px -530px;
   width: 105px;
   height: 105px;
 }
-.Mount_Body_Beetle-Skeleton {
+.Mount_Body_Beetle-White {
   background-image: url('~assets/images/sprites/spritesmith-main-11.png');
   background-position: -742px -838px;
   width: 105px;
   height: 105px;
 }
-.Mount_Body_Beetle-White {
+.Mount_Body_Beetle-Zombie {
   background-image: url('~assets/images/sprites/spritesmith-main-11.png');
   background-position: -530px -838px;
   width: 105px;
   height: 105px;
 }
-.Mount_Body_Beetle-Zombie {
-  background-image: url('~assets/images/sprites/spritesmith-main-11.png');
-  background-position: -742px -1174px;
-  width: 105px;
-  height: 105px;
-}
 .Mount_Body_Bunny-Base {
   background-image: url('~assets/images/sprites/spritesmith-main-11.png');
-  background-position: -998px -636px;
+  background-position: -636px -1174px;
   width: 105px;
   height: 105px;
 }
