<<<<<<< HEAD
.promo_armoire_backgrounds_201711 {
  background-image: url('~assets/images/sprites/spritesmith-largeSprites-0.png');
  background-position: 0px -221px;
  width: 141px;
  height: 441px;
}
.promo_batch_tasks {
  background-image: url('~assets/images/sprites/spritesmith-largeSprites-0.png');
  background-position: 0px 0px;
  width: 362px;
  height: 220px;
}
.promo_push_top_bottom {
  background-image: url('~assets/images/sprites/spritesmith-largeSprites-0.png');
  background-position: -363px 0px;
  width: 360px;
  height: 219px;
}
.promo_take_this {
  background-image: url('~assets/images/sprites/spritesmith-largeSprites-0.png');
  background-position: -142px -221px;
=======
.promo_potions_thunderstorm {
  background-image: url(/static/sprites/spritesmith-largeSprites-0.png);
  background-position: 0px 0px;
  width: 141px;
  height: 441px;
}
.promo_take_this {
  background-image: url(/static/sprites/spritesmith-largeSprites-0.png);
  background-position: -142px 0px;
>>>>>>> 8d1ebff7
  width: 114px;
  height: 87px;
}<|MERGE_RESOLUTION|>--- conflicted
+++ resolved
@@ -1,26 +1,3 @@
-<<<<<<< HEAD
-.promo_armoire_backgrounds_201711 {
-  background-image: url('~assets/images/sprites/spritesmith-largeSprites-0.png');
-  background-position: 0px -221px;
-  width: 141px;
-  height: 441px;
-}
-.promo_batch_tasks {
-  background-image: url('~assets/images/sprites/spritesmith-largeSprites-0.png');
-  background-position: 0px 0px;
-  width: 362px;
-  height: 220px;
-}
-.promo_push_top_bottom {
-  background-image: url('~assets/images/sprites/spritesmith-largeSprites-0.png');
-  background-position: -363px 0px;
-  width: 360px;
-  height: 219px;
-}
-.promo_take_this {
-  background-image: url('~assets/images/sprites/spritesmith-largeSprites-0.png');
-  background-position: -142px -221px;
-=======
 .promo_potions_thunderstorm {
   background-image: url(/static/sprites/spritesmith-largeSprites-0.png);
   background-position: 0px 0px;
@@ -30,7 +7,6 @@
 .promo_take_this {
   background-image: url(/static/sprites/spritesmith-largeSprites-0.png);
   background-position: -142px 0px;
->>>>>>> 8d1ebff7
   width: 114px;
   height: 87px;
 }