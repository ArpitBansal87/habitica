.promo_android {
  background-image: url(/static/sprites/spritesmith-largeSprites-0.png);
<<<<<<< HEAD
  background-position: -1651px -444px;
=======
  background-position: -1689px -356px;
>>>>>>> 0c3f4071
  width: 175px;
  height: 175px;
}
.promo_backgrounds_armoire_201602 {
  background-image: url(/static/sprites/spritesmith-largeSprites-0.png);
<<<<<<< HEAD
  background-position: -845px -1042px;
=======
  background-position: -1547px 0px;
>>>>>>> 0c3f4071
  width: 141px;
  height: 294px;
}
.promo_backgrounds_armoire_201603 {
  background-image: url(/static/sprites/spritesmith-largeSprites-0.png);
<<<<<<< HEAD
  background-position: -703px -1042px;
=======
  background-position: -1547px -295px;
>>>>>>> 0c3f4071
  width: 141px;
  height: 294px;
}
.promo_backgrounds_armoire_201604 {
  background-image: url(/static/sprites/spritesmith-largeSprites-0.png);
<<<<<<< HEAD
  background-position: -282px -1042px;
=======
  background-position: -1406px 0px;
>>>>>>> 0c3f4071
  width: 140px;
  height: 441px;
}
.promo_backgrounds_armoire_201605 {
  background-image: url(/static/sprites/spritesmith-largeSprites-0.png);
<<<<<<< HEAD
  background-position: -141px -1042px;
=======
  background-position: 0px -1042px;
>>>>>>> 0c3f4071
  width: 140px;
  height: 441px;
}
.promo_backgrounds_armoire_201606 {
  background-image: url(/static/sprites/spritesmith-largeSprites-0.png);
  background-position: -699px 0px;
  width: 140px;
  height: 447px;
}
.promo_backgrounds_armoire_201607 {
  background-image: url(/static/sprites/spritesmith-largeSprites-0.png);
  background-position: -559px 0px;
  width: 139px;
  height: 588px;
}
.promo_backgrounds_armoire_201608 {
  background-image: url(/static/sprites/spritesmith-largeSprites-0.png);
  background-position: -426px -600px;
  width: 140px;
  height: 439px;
}
.promo_backgrounds_armoire_201609 {
  background-image: url(/static/sprites/spritesmith-largeSprites-0.png);
  background-position: -567px -600px;
  width: 139px;
  height: 438px;
}
.promo_backgrounds_armoire_201610 {
  background-image: url(/static/sprites/spritesmith-largeSprites-0.png);
  background-position: -1265px -442px;
  width: 140px;
  height: 441px;
}
.promo_backgrounds_armoire_201611 {
  background-image: url(/static/sprites/spritesmith-largeSprites-0.png);
<<<<<<< HEAD
  background-position: -1406px 0px;
=======
  background-position: -1265px 0px;
>>>>>>> 0c3f4071
  width: 140px;
  height: 441px;
}
.promo_backgrounds_armoire_201612 {
  background-image: url(/static/sprites/spritesmith-largeSprites-0.png);
  background-position: -423px -1042px;
  width: 140px;
  height: 441px;
}
.promo_backgrounds_armoire_201701 {
  background-image: url(/static/sprites/spritesmith-largeSprites-0.png);
<<<<<<< HEAD
  background-position: -1124px 0px;
=======
  background-position: -282px -1042px;
>>>>>>> 0c3f4071
  width: 140px;
  height: 441px;
}
.promo_backgrounds_armoire_201702 {
  background-image: url(/static/sprites/spritesmith-largeSprites-0.png);
<<<<<<< HEAD
  background-position: -840px 0px;
=======
  background-position: -284px -600px;
>>>>>>> 0c3f4071
  width: 141px;
  height: 441px;
}
.promo_backgrounds_armoire_201703 {
  background-image: url(/static/sprites/spritesmith-largeSprites-0.png);
<<<<<<< HEAD
  background-position: -982px 0px;
=======
  background-position: -142px -600px;
>>>>>>> 0c3f4071
  width: 141px;
  height: 441px;
}
.promo_backgrounds_armoire_201704 {
  background-image: url(/static/sprites/spritesmith-largeSprites-0.png);
  background-position: 0px -600px;
  width: 141px;
  height: 441px;
}
.promo_bees {
  background-image: url(/static/sprites/spritesmith-largeSprites-0.png);
<<<<<<< HEAD
  background-position: -142px -600px;
=======
  background-position: -840px 0px;
>>>>>>> 0c3f4071
  width: 141px;
  height: 441px;
}
.promo_burnout {
  background-image: url(/static/sprites/spritesmith-largeSprites-0.png);
  background-position: -306px -295px;
  width: 219px;
  height: 240px;
}
.promo_chairs_glasses {
  background-image: url(/static/sprites/spritesmith-largeSprites-0.png);
  background-position: -1827px 0px;
  width: 51px;
  height: 210px;
}
.promo_checkin_incentives {
  background-image: url(/static/sprites/spritesmith-largeSprites-0.png);
<<<<<<< HEAD
  background-position: -987px -1042px;
=======
  background-position: -849px -600px;
>>>>>>> 0c3f4071
  width: 141px;
  height: 294px;
}
.promo_classes_fall_2014 {
  background-image: url(/static/sprites/spritesmith-largeSprites-0.png);
  background-position: -1129px -1190px;
  width: 321px;
  height: 100px;
}
.promo_classes_fall_2015 {
  background-image: url(/static/sprites/spritesmith-largeSprites-0.png);
  background-position: -707px -896px;
  width: 377px;
  height: 99px;
}
.promo_classes_fall_2016 {
  background-image: url(/static/sprites/spritesmith-largeSprites-0.png);
  background-position: -1547px -444px;
  width: 103px;
  height: 348px;
}
.promo_coffee_mug {
  background-image: url(/static/sprites/spritesmith-largeSprites-0.png);
  background-position: -1547px -793px;
  width: 200px;
  height: 179px;
}
.promo_contrib_spotlight_Keith {
  background-image: url(/static/sprites/spritesmith-largeSprites-0.png);
  background-position: -1410px -1042px;
  width: 87px;
  height: 111px;
}
.promo_contrib_spotlight_beffymaroo {
  background-image: url(/static/sprites/spritesmith-largeSprites-0.png);
  background-position: -1406px -884px;
  width: 114px;
  height: 147px;
}
.promo_contrib_spotlight_blade {
  background-image: url(/static/sprites/spritesmith-largeSprites-0.png);
  background-position: -990px -748px;
  width: 89px;
  height: 111px;
}
.promo_contrib_spotlight_cantras {
  background-image: url(/static/sprites/spritesmith-largeSprites-0.png);
  background-position: -1879px 0px;
  width: 87px;
  height: 109px;
}
.promo_contrib_spotlight_dewines {
  background-image: url(/static/sprites/spritesmith-largeSprites-0.png);
  background-position: 0px -1671px;
  width: 89px;
  height: 108px;
}
.promo_contrib_spotlight_megan {
  background-image: url(/static/sprites/spritesmith-largeSprites-0.png);
<<<<<<< HEAD
  background-position: -840px -442px;
=======
  background-position: -1547px -1227px;
>>>>>>> 0c3f4071
  width: 90px;
  height: 111px;
}
.promo_contrib_spotlight_shanaqui {
  background-image: url(/static/sprites/spritesmith-largeSprites-0.png);
<<<<<<< HEAD
  background-position: -699px -448px;
=======
  background-position: -1790px -1341px;
>>>>>>> 0c3f4071
  width: 90px;
  height: 111px;
}
.promo_cow {
  background-image: url(/static/sprites/spritesmith-largeSprites-0.png);
  background-position: -1124px -442px;
  width: 140px;
  height: 441px;
}
.promo_cupid_potions {
  background-image: url(/static/sprites/spritesmith-largeSprites-0.png);
  background-position: -564px -1042px;
  width: 138px;
  height: 441px;
}
.promo_dilatoryDistress {
  background-image: url(/static/sprites/spritesmith-largeSprites-0.png);
<<<<<<< HEAD
  background-position: -911px -1671px;
=======
  background-position: -1176px -1632px;
>>>>>>> 0c3f4071
  width: 90px;
  height: 90px;
}
.promo_egg_mounts {
  background-image: url(/static/sprites/spritesmith-largeSprites-0.png);
  background-position: -1129px -1042px;
  width: 280px;
  height: 147px;
}
.promo_enchanted_armoire {
  background-image: url(/static/sprites/spritesmith-largeSprites-0.png);
  background-position: -703px -1337px;
  width: 374px;
  height: 76px;
}
.promo_enchanted_armoire_201507 {
  background-image: url(/static/sprites/spritesmith-largeSprites-0.png);
  background-position: -468px -1568px;
  width: 217px;
  height: 90px;
}
.promo_enchanted_armoire_201508 {
  background-image: url(/static/sprites/spritesmith-largeSprites-0.png);
  background-position: -686px -1568px;
  width: 180px;
  height: 90px;
}
.promo_enchanted_armoire_201509 {
  background-image: url(/static/sprites/spritesmith-largeSprites-0.png);
<<<<<<< HEAD
  background-position: -1610px -1568px;
=======
  background-position: -91px -1723px;
>>>>>>> 0c3f4071
  width: 90px;
  height: 90px;
}
.promo_enchanted_armoire_201511 {
  background-image: url(/static/sprites/spritesmith-largeSprites-0.png);
  background-position: -1124px -884px;
  width: 122px;
  height: 90px;
}
.promo_enchanted_armoire_201601 {
  background-image: url(/static/sprites/spritesmith-largeSprites-0.png);
<<<<<<< HEAD
  background-position: -729px -1671px;
=======
  background-position: 0px -1723px;
>>>>>>> 0c3f4071
  width: 90px;
  height: 90px;
}
.promo_fairy_potions {
  background-image: url(/static/sprites/spritesmith-largeSprites-0.png);
  background-position: -982px 0px;
  width: 141px;
  height: 441px;
}
.promo_floral_potions {
  background-image: url(/static/sprites/spritesmith-largeSprites-0.png);
  background-position: -1547px -1149px;
  width: 105px;
  height: 273px;
}
.promo_ghost_potions {
  background-image: url(/static/sprites/spritesmith-largeSprites-0.png);
  background-position: -1406px -442px;
  width: 140px;
  height: 441px;
}
.promo_habitica {
  background-image: url(/static/sprites/spritesmith-largeSprites-0.png);
<<<<<<< HEAD
  background-position: -1547px -973px;
=======
  background-position: -1689px -180px;
>>>>>>> 0c3f4071
  width: 175px;
  height: 175px;
}
.promo_habitica_sticker {
  background-image: url(/static/sprites/spritesmith-largeSprites-0.png);
  background-position: 0px -295px;
  width: 305px;
  height: 304px;
}
.promo_habitoween_2016 {
  background-image: url(/static/sprites/spritesmith-largeSprites-0.png);
<<<<<<< HEAD
  background-position: 0px -1042px;
=======
  background-position: -141px -1042px;
>>>>>>> 0c3f4071
  width: 140px;
  height: 441px;
}
.promo_haunted_hair {
  background-image: url(/static/sprites/spritesmith-largeSprites-0.png);
  background-position: -1723px -973px;
  width: 100px;
  height: 137px;
}
.promo_holly_potions {
  background-image: url(/static/sprites/spritesmith-largeSprites-0.png);
  background-position: -284px -600px;
  width: 141px;
  height: 440px;
}
.promo_item_notif {
  background-image: url(/static/sprites/spritesmith-largeSprites-0.png);
  background-position: 0px -1568px;
  width: 249px;
  height: 102px;
}
.promo_jackalope {
  background-image: url(/static/sprites/spritesmith-largeSprites-0.png);
  background-position: -1547px -296px;
  width: 276px;
  height: 147px;
}
.promo_mystery_201405 {
  background-image: url(/static/sprites/spritesmith-largeSprites-0.png);
<<<<<<< HEAD
  background-position: -456px -1671px;
=======
  background-position: -182px -1723px;
>>>>>>> 0c3f4071
  width: 90px;
  height: 90px;
}
.promo_mystery_201406 {
  background-image: url(/static/sprites/spritesmith-largeSprites-0.png);
  background-position: -183px -1671px;
  width: 90px;
  height: 96px;
}
.promo_mystery_201407 {
  background-image: url(/static/sprites/spritesmith-largeSprites-0.png);
  background-position: -1879px -617px;
  width: 42px;
  height: 62px;
}
.promo_mystery_201408 {
  background-image: url(/static/sprites/spritesmith-largeSprites-0.png);
  background-position: -1879px -341px;
  width: 60px;
  height: 71px;
}
.promo_mystery_201409 {
  background-image: url(/static/sprites/spritesmith-largeSprites-0.png);
<<<<<<< HEAD
  background-position: -365px -1671px;
=======
  background-position: -1722px -1632px;
>>>>>>> 0c3f4071
  width: 90px;
  height: 90px;
}
.promo_mystery_201410 {
  background-image: url(/static/sprites/spritesmith-largeSprites-0.png);
  background-position: -1879px -277px;
  width: 72px;
  height: 63px;
}
.promo_mystery_201411 {
  background-image: url(/static/sprites/spritesmith-largeSprites-0.png);
<<<<<<< HEAD
  background-position: -547px -1671px;
=======
  background-position: -1267px -1632px;
>>>>>>> 0c3f4071
  width: 90px;
  height: 90px;
}
.promo_mystery_201412 {
  background-image: url(/static/sprites/spritesmith-largeSprites-0.png);
  background-position: -1922px -547px;
  width: 42px;
  height: 66px;
}
.promo_mystery_201501 {
  background-image: url(/static/sprites/spritesmith-largeSprites-0.png);
  background-position: -1879px -483px;
  width: 48px;
  height: 63px;
}
.promo_mystery_201502 {
  background-image: url(/static/sprites/spritesmith-largeSprites-0.png);
<<<<<<< HEAD
  background-position: -1002px -1671px;
=======
  background-position: -1358px -1632px;
>>>>>>> 0c3f4071
  width: 90px;
  height: 90px;
}
.promo_mystery_201503 {
  background-image: url(/static/sprites/spritesmith-largeSprites-0.png);
<<<<<<< HEAD
  background-position: -1428px -1568px;
=======
  background-position: -1540px -1632px;
>>>>>>> 0c3f4071
  width: 90px;
  height: 90px;
}
.promo_mystery_201504 {
  background-image: url(/static/sprites/spritesmith-largeSprites-0.png);
  background-position: -1879px -413px;
  width: 60px;
  height: 69px;
}
.promo_mystery_201505 {
  background-image: url(/static/sprites/spritesmith-largeSprites-0.png);
<<<<<<< HEAD
  background-position: -274px -1671px;
=======
  background-position: -994px -1632px;
>>>>>>> 0c3f4071
  width: 90px;
  height: 90px;
}
.promo_mystery_201506 {
  background-image: url(/static/sprites/spritesmith-largeSprites-0.png);
  background-position: -1879px -547px;
  width: 42px;
  height: 69px;
}
.promo_mystery_201507 {
  background-image: url(/static/sprites/spritesmith-largeSprites-0.png);
<<<<<<< HEAD
  background-position: -182px -1780px;
=======
  background-position: -840px -442px;
>>>>>>> 0c3f4071
  width: 90px;
  height: 105px;
}
.promo_mystery_201508 {
  background-image: url(/static/sprites/spritesmith-largeSprites-0.png);
<<<<<<< HEAD
  background-position: -1243px -1568px;
=======
  background-position: -718px -1632px;
>>>>>>> 0c3f4071
  width: 93px;
  height: 90px;
}
.promo_mystery_201509 {
  background-image: url(/static/sprites/spritesmith-largeSprites-0.png);
  background-position: -638px -1671px;
  width: 90px;
  height: 90px;
}
.promo_mystery_201510 {
  background-image: url(/static/sprites/spritesmith-largeSprites-0.png);
<<<<<<< HEAD
  background-position: -1055px -1568px;
=======
  background-position: -624px -1632px;
>>>>>>> 0c3f4071
  width: 93px;
  height: 90px;
}
.promo_mystery_201511 {
  background-image: url(/static/sprites/spritesmith-largeSprites-0.png);
  background-position: -820px -1671px;
  width: 90px;
  height: 90px;
}
.promo_mystery_201512 {
  background-image: url(/static/sprites/spritesmith-largeSprites-0.png);
  background-position: -1879px -195px;
  width: 60px;
  height: 81px;
}
.promo_mystery_201601 {
  background-image: url(/static/sprites/spritesmith-largeSprites-0.png);
  background-position: -982px -442px;
  width: 120px;
  height: 90px;
}
.promo_mystery_201602 {
  background-image: url(/static/sprites/spritesmith-largeSprites-0.png);
<<<<<<< HEAD
  background-position: -1093px -1671px;
=======
  background-position: -273px -1723px;
>>>>>>> 0c3f4071
  width: 90px;
  height: 90px;
}
.promo_mystery_201603 {
  background-image: url(/static/sprites/spritesmith-largeSprites-0.png);
<<<<<<< HEAD
  background-position: -1337px -1568px;
=======
  background-position: -903px -1632px;
>>>>>>> 0c3f4071
  width: 90px;
  height: 90px;
}
.promo_mystery_201604 {
  background-image: url(/static/sprites/spritesmith-largeSprites-0.png);
<<<<<<< HEAD
  background-position: -961px -1568px;
=======
  background-position: -530px -1632px;
>>>>>>> 0c3f4071
  width: 93px;
  height: 90px;
}
.promo_mystery_201605 {
  background-image: url(/static/sprites/spritesmith-largeSprites-0.png);
<<<<<<< HEAD
  background-position: -1519px -1568px;
=======
  background-position: -1085px -1632px;
>>>>>>> 0c3f4071
  width: 90px;
  height: 90px;
}
.promo_mystery_201606 {
  background-image: url(/static/sprites/spritesmith-largeSprites-0.png);
  background-position: 0px -1780px;
  width: 90px;
  height: 105px;
}
.promo_mystery_201607 {
  background-image: url(/static/sprites/spritesmith-largeSprites-0.png);
<<<<<<< HEAD
  background-position: -1701px -1568px;
=======
  background-position: -812px -1632px;
>>>>>>> 0c3f4071
  width: 90px;
  height: 90px;
}
.promo_mystery_201608 {
  background-image: url(/static/sprites/spritesmith-largeSprites-0.png);
  background-position: -1149px -1568px;
  width: 93px;
  height: 90px;
}
.promo_mystery_201609 {
  background-image: url(/static/sprites/spritesmith-largeSprites-0.png);
<<<<<<< HEAD
  background-position: -867px -1568px;
=======
  background-position: -1432px -1042px;
>>>>>>> 0c3f4071
  width: 93px;
  height: 90px;
}
.promo_mystery_201610 {
  background-image: url(/static/sprites/spritesmith-largeSprites-0.png);
  background-position: -1879px -110px;
  width: 63px;
  height: 84px;
}
.promo_mystery_201611 {
  background-image: url(/static/sprites/spritesmith-largeSprites-0.png);
  background-position: -1451px -1190px;
  width: 90px;
  height: 99px;
}
.promo_mystery_201612 {
  background-image: url(/static/sprites/spritesmith-largeSprites-0.png);
  background-position: 0px 0px;
  width: 558px;
  height: 294px;
}
.promo_mystery_201701 {
  background-image: url(/static/sprites/spritesmith-largeSprites-0.png);
<<<<<<< HEAD
  background-position: -91px -1780px;
=======
  background-position: -699px -448px;
>>>>>>> 0c3f4071
  width: 90px;
  height: 105px;
}
.promo_mystery_201702 {
  background-image: url(/static/sprites/spritesmith-largeSprites-0.png);
<<<<<<< HEAD
  background-position: -1547px -148px;
=======
  background-position: -984px -1190px;
>>>>>>> 0c3f4071
  width: 279px;
  height: 147px;
}
.promo_mystery_201703 {
  background-image: url(/static/sprites/spritesmith-largeSprites-0.png);
  background-position: -707px -748px;
  width: 282px;
  height: 147px;
}
.promo_mystery_3014 {
  background-image: url(/static/sprites/spritesmith-largeSprites-0.png);
  background-position: -250px -1568px;
  width: 217px;
  height: 90px;
}
.promo_new_hair_fall2016 {
  background-image: url(/static/sprites/spritesmith-largeSprites-0.png);
  background-position: -1406px -442px;
  width: 140px;
  height: 441px;
}
.promo_orca {
  background-image: url(/static/sprites/spritesmith-largeSprites-0.png);
  background-position: -1265px -884px;
  width: 105px;
  height: 105px;
}
.promo_partyhats {
  background-image: url(/static/sprites/spritesmith-largeSprites-0.png);
  background-position: -1547px -1423px;
  width: 115px;
  height: 47px;
}
.promo_pastel_skin {
  background-image: url(/static/sprites/spritesmith-largeSprites-0.png);
  background-position: 0px -1484px;
  width: 330px;
  height: 83px;
}
.customize-option.promo_pastel_skin {
  background-image: url(/static/sprites/spritesmith-largeSprites-0.png);
  background-position: -25px -1499px;
  width: 60px;
  height: 60px;
}
.promo_pastel_skin_hair {
  background-image: url(/static/sprites/spritesmith-largeSprites-0.png);
  background-position: -707px -600px;
  width: 354px;
  height: 147px;
}
.customize-option.promo_pastel_skin_hair {
  background-image: url(/static/sprites/spritesmith-largeSprites-0.png);
  background-position: -732px -615px;
  width: 60px;
  height: 60px;
}
.promo_peppermint_flame {
  background-image: url(/static/sprites/spritesmith-largeSprites-0.png);
  background-position: -1651px -620px;
  width: 140px;
  height: 147px;
}
.promo_pet_skins {
  background-image: url(/static/sprites/spritesmith-largeSprites-0.png);
  background-position: -1653px -1149px;
  width: 140px;
  height: 147px;
}
.customize-option.promo_pet_skins {
  background-image: url(/static/sprites/spritesmith-largeSprites-0.png);
  background-position: -1678px -1164px;
  width: 60px;
  height: 60px;
}
.promo_pyromancer {
  background-image: url(/static/sprites/spritesmith-largeSprites-0.png);
  background-position: -1653px -1297px;
  width: 113px;
  height: 113px;
}
.promo_rainbow_armor {
  background-image: url(/static/sprites/spritesmith-largeSprites-0.png);
  background-position: -90px -1671px;
  width: 92px;
  height: 103px;
}
.promo_seasonal_shop_fall_2016 {
  background-image: url(/static/sprites/spritesmith-largeSprites-0.png);
<<<<<<< HEAD
  background-position: -1547px 0px;
  width: 279px;
  height: 147px;
}
.promo_shimmer_hair {
  background-image: url(/static/sprites/spritesmith-largeSprites-0.png);
  background-position: -331px -1484px;
  width: 330px;
  height: 83px;
=======
  background-position: -1264px -1190px;
  width: 279px;
  height: 147px;
>>>>>>> 0c3f4071
}<|MERGE_RESOLUTION|>--- conflicted
+++ resolved
@@ -1,50 +1,30 @@
 .promo_android {
   background-image: url(/static/sprites/spritesmith-largeSprites-0.png);
-<<<<<<< HEAD
-  background-position: -1651px -444px;
-=======
   background-position: -1689px -356px;
->>>>>>> 0c3f4071
   width: 175px;
   height: 175px;
 }
 .promo_backgrounds_armoire_201602 {
   background-image: url(/static/sprites/spritesmith-largeSprites-0.png);
-<<<<<<< HEAD
-  background-position: -845px -1042px;
-=======
   background-position: -1547px 0px;
->>>>>>> 0c3f4071
   width: 141px;
   height: 294px;
 }
 .promo_backgrounds_armoire_201603 {
   background-image: url(/static/sprites/spritesmith-largeSprites-0.png);
-<<<<<<< HEAD
-  background-position: -703px -1042px;
-=======
   background-position: -1547px -295px;
->>>>>>> 0c3f4071
   width: 141px;
   height: 294px;
 }
 .promo_backgrounds_armoire_201604 {
   background-image: url(/static/sprites/spritesmith-largeSprites-0.png);
-<<<<<<< HEAD
-  background-position: -282px -1042px;
-=======
   background-position: -1406px 0px;
->>>>>>> 0c3f4071
   width: 140px;
   height: 441px;
 }
 .promo_backgrounds_armoire_201605 {
   background-image: url(/static/sprites/spritesmith-largeSprites-0.png);
-<<<<<<< HEAD
-  background-position: -141px -1042px;
-=======
   background-position: 0px -1042px;
->>>>>>> 0c3f4071
   width: 140px;
   height: 441px;
 }
@@ -62,13 +42,13 @@
 }
 .promo_backgrounds_armoire_201608 {
   background-image: url(/static/sprites/spritesmith-largeSprites-0.png);
-  background-position: -426px -600px;
+  background-position: -568px -600px;
   width: 140px;
   height: 439px;
 }
 .promo_backgrounds_armoire_201609 {
   background-image: url(/static/sprites/spritesmith-largeSprites-0.png);
-  background-position: -567px -600px;
+  background-position: -709px -600px;
   width: 139px;
   height: 438px;
 }
@@ -80,63 +60,43 @@
 }
 .promo_backgrounds_armoire_201611 {
   background-image: url(/static/sprites/spritesmith-largeSprites-0.png);
-<<<<<<< HEAD
-  background-position: -1406px 0px;
-=======
   background-position: -1265px 0px;
->>>>>>> 0c3f4071
   width: 140px;
   height: 441px;
 }
 .promo_backgrounds_armoire_201612 {
   background-image: url(/static/sprites/spritesmith-largeSprites-0.png);
-  background-position: -423px -1042px;
+  background-position: -1124px 0px;
   width: 140px;
   height: 441px;
 }
 .promo_backgrounds_armoire_201701 {
   background-image: url(/static/sprites/spritesmith-largeSprites-0.png);
-<<<<<<< HEAD
-  background-position: -1124px 0px;
-=======
   background-position: -282px -1042px;
->>>>>>> 0c3f4071
   width: 140px;
   height: 441px;
 }
 .promo_backgrounds_armoire_201702 {
   background-image: url(/static/sprites/spritesmith-largeSprites-0.png);
-<<<<<<< HEAD
+  background-position: -284px -600px;
+  width: 141px;
+  height: 441px;
+}
+.promo_backgrounds_armoire_201703 {
+  background-image: url(/static/sprites/spritesmith-largeSprites-0.png);
+  background-position: -142px -600px;
+  width: 141px;
+  height: 441px;
+}
+.promo_backgrounds_armoire_201704 {
+  background-image: url(/static/sprites/spritesmith-largeSprites-0.png);
+  background-position: 0px -600px;
+  width: 141px;
+  height: 441px;
+}
+.promo_bees {
+  background-image: url(/static/sprites/spritesmith-largeSprites-0.png);
   background-position: -840px 0px;
-=======
-  background-position: -284px -600px;
->>>>>>> 0c3f4071
-  width: 141px;
-  height: 441px;
-}
-.promo_backgrounds_armoire_201703 {
-  background-image: url(/static/sprites/spritesmith-largeSprites-0.png);
-<<<<<<< HEAD
-  background-position: -982px 0px;
-=======
-  background-position: -142px -600px;
->>>>>>> 0c3f4071
-  width: 141px;
-  height: 441px;
-}
-.promo_backgrounds_armoire_201704 {
-  background-image: url(/static/sprites/spritesmith-largeSprites-0.png);
-  background-position: 0px -600px;
-  width: 141px;
-  height: 441px;
-}
-.promo_bees {
-  background-image: url(/static/sprites/spritesmith-largeSprites-0.png);
-<<<<<<< HEAD
-  background-position: -142px -600px;
-=======
-  background-position: -840px 0px;
->>>>>>> 0c3f4071
   width: 141px;
   height: 441px;
 }
@@ -148,91 +108,79 @@
 }
 .promo_chairs_glasses {
   background-image: url(/static/sprites/spritesmith-largeSprites-0.png);
-  background-position: -1827px 0px;
+  background-position: -1795px -532px;
   width: 51px;
   height: 210px;
 }
 .promo_checkin_incentives {
   background-image: url(/static/sprites/spritesmith-largeSprites-0.png);
-<<<<<<< HEAD
-  background-position: -987px -1042px;
-=======
   background-position: -849px -600px;
->>>>>>> 0c3f4071
   width: 141px;
   height: 294px;
 }
 .promo_classes_fall_2014 {
   background-image: url(/static/sprites/spritesmith-largeSprites-0.png);
-  background-position: -1129px -1190px;
+  background-position: -277px -1484px;
   width: 321px;
   height: 100px;
 }
 .promo_classes_fall_2015 {
   background-image: url(/static/sprites/spritesmith-largeSprites-0.png);
-  background-position: -707px -896px;
+  background-position: -703px -1338px;
   width: 377px;
   height: 99px;
 }
 .promo_classes_fall_2016 {
   background-image: url(/static/sprites/spritesmith-largeSprites-0.png);
-  background-position: -1547px -444px;
+  background-position: -1547px -590px;
   width: 103px;
   height: 348px;
 }
 .promo_coffee_mug {
   background-image: url(/static/sprites/spritesmith-largeSprites-0.png);
-  background-position: -1547px -793px;
+  background-position: -1689px 0px;
   width: 200px;
   height: 179px;
 }
 .promo_contrib_spotlight_Keith {
   background-image: url(/static/sprites/spritesmith-largeSprites-0.png);
-  background-position: -1410px -1042px;
+  background-position: -1406px -884px;
   width: 87px;
   height: 111px;
 }
 .promo_contrib_spotlight_beffymaroo {
   background-image: url(/static/sprites/spritesmith-largeSprites-0.png);
-  background-position: -1406px -884px;
+  background-position: -1689px -1102px;
   width: 114px;
   height: 147px;
 }
 .promo_contrib_spotlight_blade {
   background-image: url(/static/sprites/spritesmith-largeSprites-0.png);
-  background-position: -990px -748px;
+  background-position: -1547px -1339px;
   width: 89px;
   height: 111px;
 }
 .promo_contrib_spotlight_cantras {
   background-image: url(/static/sprites/spritesmith-largeSprites-0.png);
-  background-position: -1879px 0px;
+  background-position: -1124px -884px;
   width: 87px;
   height: 109px;
 }
 .promo_contrib_spotlight_dewines {
   background-image: url(/static/sprites/spritesmith-largeSprites-0.png);
-  background-position: 0px -1671px;
+  background-position: -1265px -884px;
   width: 89px;
   height: 108px;
 }
 .promo_contrib_spotlight_megan {
   background-image: url(/static/sprites/spritesmith-largeSprites-0.png);
-<<<<<<< HEAD
-  background-position: -840px -442px;
-=======
   background-position: -1547px -1227px;
->>>>>>> 0c3f4071
   width: 90px;
   height: 111px;
 }
 .promo_contrib_spotlight_shanaqui {
   background-image: url(/static/sprites/spritesmith-largeSprites-0.png);
-<<<<<<< HEAD
-  background-position: -699px -448px;
-=======
   background-position: -1790px -1341px;
->>>>>>> 0c3f4071
   width: 90px;
   height: 111px;
 }
@@ -250,61 +198,49 @@
 }
 .promo_dilatoryDistress {
   background-image: url(/static/sprites/spritesmith-largeSprites-0.png);
-<<<<<<< HEAD
-  background-position: -911px -1671px;
-=======
   background-position: -1176px -1632px;
->>>>>>> 0c3f4071
   width: 90px;
   height: 90px;
 }
 .promo_egg_mounts {
   background-image: url(/static/sprites/spritesmith-largeSprites-0.png);
-  background-position: -1129px -1042px;
+  background-position: -703px -1190px;
   width: 280px;
   height: 147px;
 }
 .promo_enchanted_armoire {
   background-image: url(/static/sprites/spritesmith-largeSprites-0.png);
-  background-position: -703px -1337px;
+  background-position: -1081px -1338px;
   width: 374px;
   height: 76px;
 }
 .promo_enchanted_armoire_201507 {
   background-image: url(/static/sprites/spritesmith-largeSprites-0.png);
-  background-position: -468px -1568px;
+  background-position: 0px -1632px;
   width: 217px;
   height: 90px;
 }
 .promo_enchanted_armoire_201508 {
   background-image: url(/static/sprites/spritesmith-largeSprites-0.png);
-  background-position: -686px -1568px;
+  background-position: -1689px -1250px;
   width: 180px;
   height: 90px;
 }
 .promo_enchanted_armoire_201509 {
   background-image: url(/static/sprites/spritesmith-largeSprites-0.png);
-<<<<<<< HEAD
-  background-position: -1610px -1568px;
-=======
   background-position: -91px -1723px;
->>>>>>> 0c3f4071
   width: 90px;
   height: 90px;
 }
 .promo_enchanted_armoire_201511 {
   background-image: url(/static/sprites/spritesmith-largeSprites-0.png);
-  background-position: -1124px -884px;
+  background-position: -1547px -1045px;
   width: 122px;
   height: 90px;
 }
 .promo_enchanted_armoire_201601 {
   background-image: url(/static/sprites/spritesmith-largeSprites-0.png);
-<<<<<<< HEAD
-  background-position: -729px -1671px;
-=======
   background-position: 0px -1723px;
->>>>>>> 0c3f4071
   width: 90px;
   height: 90px;
 }
@@ -316,7 +252,7 @@
 }
 .promo_floral_potions {
   background-image: url(/static/sprites/spritesmith-largeSprites-0.png);
-  background-position: -1547px -1149px;
+  background-position: -1689px -532px;
   width: 105px;
   height: 273px;
 }
@@ -328,11 +264,7 @@
 }
 .promo_habitica {
   background-image: url(/static/sprites/spritesmith-largeSprites-0.png);
-<<<<<<< HEAD
-  background-position: -1547px -973px;
-=======
   background-position: -1689px -180px;
->>>>>>> 0c3f4071
   width: 175px;
   height: 175px;
 }
@@ -344,281 +276,217 @@
 }
 .promo_habitoween_2016 {
   background-image: url(/static/sprites/spritesmith-largeSprites-0.png);
-<<<<<<< HEAD
-  background-position: 0px -1042px;
-=======
   background-position: -141px -1042px;
->>>>>>> 0c3f4071
   width: 140px;
   height: 441px;
 }
 .promo_haunted_hair {
   background-image: url(/static/sprites/spritesmith-largeSprites-0.png);
-  background-position: -1723px -973px;
+  background-position: -1689px -1341px;
   width: 100px;
   height: 137px;
 }
 .promo_holly_potions {
   background-image: url(/static/sprites/spritesmith-largeSprites-0.png);
-  background-position: -284px -600px;
+  background-position: -426px -600px;
   width: 141px;
   height: 440px;
 }
 .promo_item_notif {
   background-image: url(/static/sprites/spritesmith-largeSprites-0.png);
-  background-position: 0px -1568px;
+  background-position: -849px -895px;
   width: 249px;
   height: 102px;
 }
 .promo_jackalope {
   background-image: url(/static/sprites/spritesmith-largeSprites-0.png);
-  background-position: -1547px -296px;
+  background-position: 0px -1484px;
   width: 276px;
   height: 147px;
 }
 .promo_mystery_201405 {
   background-image: url(/static/sprites/spritesmith-largeSprites-0.png);
-<<<<<<< HEAD
-  background-position: -456px -1671px;
-=======
   background-position: -182px -1723px;
->>>>>>> 0c3f4071
   width: 90px;
   height: 90px;
 }
 .promo_mystery_201406 {
   background-image: url(/static/sprites/spritesmith-largeSprites-0.png);
-  background-position: -183px -1671px;
+  background-position: -1341px -1042px;
   width: 90px;
   height: 96px;
 }
 .promo_mystery_201407 {
   background-image: url(/static/sprites/spritesmith-largeSprites-0.png);
-  background-position: -1879px -617px;
+  background-position: -1847px -669px;
   width: 42px;
   height: 62px;
 }
 .promo_mystery_201408 {
   background-image: url(/static/sprites/spritesmith-largeSprites-0.png);
-  background-position: -1879px -341px;
+  background-position: -991px -806px;
   width: 60px;
   height: 71px;
 }
 .promo_mystery_201409 {
   background-image: url(/static/sprites/spritesmith-largeSprites-0.png);
-<<<<<<< HEAD
-  background-position: -365px -1671px;
-=======
   background-position: -1722px -1632px;
->>>>>>> 0c3f4071
   width: 90px;
   height: 90px;
 }
 .promo_mystery_201410 {
   background-image: url(/static/sprites/spritesmith-largeSprites-0.png);
-  background-position: -1879px -277px;
+  background-position: -306px -536px;
   width: 72px;
   height: 63px;
 }
 .promo_mystery_201411 {
   background-image: url(/static/sprites/spritesmith-largeSprites-0.png);
-<<<<<<< HEAD
-  background-position: -547px -1671px;
-=======
   background-position: -1267px -1632px;
->>>>>>> 0c3f4071
   width: 90px;
   height: 90px;
 }
 .promo_mystery_201412 {
   background-image: url(/static/sprites/spritesmith-largeSprites-0.png);
-  background-position: -1922px -547px;
+  background-position: -1847px -602px;
   width: 42px;
   height: 66px;
 }
 .promo_mystery_201501 {
   background-image: url(/static/sprites/spritesmith-largeSprites-0.png);
-  background-position: -1879px -483px;
+  background-position: -1830px -806px;
   width: 48px;
   height: 63px;
 }
 .promo_mystery_201502 {
   background-image: url(/static/sprites/spritesmith-largeSprites-0.png);
-<<<<<<< HEAD
-  background-position: -1002px -1671px;
-=======
   background-position: -1358px -1632px;
->>>>>>> 0c3f4071
   width: 90px;
   height: 90px;
 }
 .promo_mystery_201503 {
   background-image: url(/static/sprites/spritesmith-largeSprites-0.png);
-<<<<<<< HEAD
-  background-position: -1428px -1568px;
-=======
   background-position: -1540px -1632px;
->>>>>>> 0c3f4071
   width: 90px;
   height: 90px;
 }
 .promo_mystery_201504 {
   background-image: url(/static/sprites/spritesmith-largeSprites-0.png);
-  background-position: -1879px -413px;
+  background-position: -1052px -806px;
   width: 60px;
   height: 69px;
 }
 .promo_mystery_201505 {
   background-image: url(/static/sprites/spritesmith-largeSprites-0.png);
-<<<<<<< HEAD
-  background-position: -274px -1671px;
-=======
   background-position: -994px -1632px;
->>>>>>> 0c3f4071
   width: 90px;
   height: 90px;
 }
 .promo_mystery_201506 {
   background-image: url(/static/sprites/spritesmith-largeSprites-0.png);
-  background-position: -1879px -547px;
+  background-position: -1847px -532px;
   width: 42px;
   height: 69px;
 }
 .promo_mystery_201507 {
   background-image: url(/static/sprites/spritesmith-largeSprites-0.png);
-<<<<<<< HEAD
-  background-position: -182px -1780px;
-=======
   background-position: -840px -442px;
->>>>>>> 0c3f4071
   width: 90px;
   height: 105px;
 }
 .promo_mystery_201508 {
   background-image: url(/static/sprites/spritesmith-largeSprites-0.png);
-<<<<<<< HEAD
-  background-position: -1243px -1568px;
-=======
   background-position: -718px -1632px;
->>>>>>> 0c3f4071
   width: 93px;
   height: 90px;
 }
 .promo_mystery_201509 {
   background-image: url(/static/sprites/spritesmith-largeSprites-0.png);
-  background-position: -638px -1671px;
+  background-position: -1449px -1632px;
   width: 90px;
   height: 90px;
 }
 .promo_mystery_201510 {
   background-image: url(/static/sprites/spritesmith-largeSprites-0.png);
-<<<<<<< HEAD
-  background-position: -1055px -1568px;
-=======
   background-position: -624px -1632px;
->>>>>>> 0c3f4071
   width: 93px;
   height: 90px;
 }
 .promo_mystery_201511 {
   background-image: url(/static/sprites/spritesmith-largeSprites-0.png);
-  background-position: -820px -1671px;
+  background-position: -1631px -1632px;
   width: 90px;
   height: 90px;
 }
 .promo_mystery_201512 {
   background-image: url(/static/sprites/spritesmith-largeSprites-0.png);
-  background-position: -1879px -195px;
+  background-position: -1803px -1479px;
   width: 60px;
   height: 81px;
 }
 .promo_mystery_201601 {
   background-image: url(/static/sprites/spritesmith-largeSprites-0.png);
-  background-position: -982px -442px;
+  background-position: -1547px -1136px;
   width: 120px;
   height: 90px;
 }
 .promo_mystery_201602 {
   background-image: url(/static/sprites/spritesmith-largeSprites-0.png);
-<<<<<<< HEAD
-  background-position: -1093px -1671px;
-=======
   background-position: -273px -1723px;
->>>>>>> 0c3f4071
   width: 90px;
   height: 90px;
 }
 .promo_mystery_201603 {
   background-image: url(/static/sprites/spritesmith-largeSprites-0.png);
-<<<<<<< HEAD
-  background-position: -1337px -1568px;
-=======
   background-position: -903px -1632px;
->>>>>>> 0c3f4071
   width: 90px;
   height: 90px;
 }
 .promo_mystery_201604 {
   background-image: url(/static/sprites/spritesmith-largeSprites-0.png);
-<<<<<<< HEAD
-  background-position: -961px -1568px;
-=======
   background-position: -530px -1632px;
->>>>>>> 0c3f4071
   width: 93px;
   height: 90px;
 }
 .promo_mystery_201605 {
   background-image: url(/static/sprites/spritesmith-largeSprites-0.png);
-<<<<<<< HEAD
-  background-position: -1519px -1568px;
-=======
   background-position: -1085px -1632px;
->>>>>>> 0c3f4071
   width: 90px;
   height: 90px;
 }
 .promo_mystery_201606 {
   background-image: url(/static/sprites/spritesmith-largeSprites-0.png);
-  background-position: 0px -1780px;
+  background-position: -991px -600px;
   width: 90px;
   height: 105px;
 }
 .promo_mystery_201607 {
   background-image: url(/static/sprites/spritesmith-largeSprites-0.png);
-<<<<<<< HEAD
-  background-position: -1701px -1568px;
-=======
   background-position: -812px -1632px;
->>>>>>> 0c3f4071
   width: 90px;
   height: 90px;
 }
 .promo_mystery_201608 {
   background-image: url(/static/sprites/spritesmith-largeSprites-0.png);
-  background-position: -1149px -1568px;
+  background-position: -436px -1632px;
   width: 93px;
   height: 90px;
 }
 .promo_mystery_201609 {
   background-image: url(/static/sprites/spritesmith-largeSprites-0.png);
-<<<<<<< HEAD
-  background-position: -867px -1568px;
-=======
   background-position: -1432px -1042px;
->>>>>>> 0c3f4071
   width: 93px;
   height: 90px;
 }
 .promo_mystery_201610 {
   background-image: url(/static/sprites/spritesmith-largeSprites-0.png);
-  background-position: -1879px -110px;
+  background-position: -1804px -1102px;
   width: 63px;
   height: 84px;
 }
 .promo_mystery_201611 {
   background-image: url(/static/sprites/spritesmith-largeSprites-0.png);
-  background-position: -1451px -1190px;
+  background-position: -991px -706px;
   width: 90px;
   height: 99px;
 }
@@ -630,123 +498,103 @@
 }
 .promo_mystery_201701 {
   background-image: url(/static/sprites/spritesmith-largeSprites-0.png);
-<<<<<<< HEAD
-  background-position: -91px -1780px;
-=======
   background-position: -699px -448px;
->>>>>>> 0c3f4071
   width: 90px;
   height: 105px;
 }
 .promo_mystery_201702 {
   background-image: url(/static/sprites/spritesmith-largeSprites-0.png);
-<<<<<<< HEAD
-  background-position: -1547px -148px;
-=======
   background-position: -984px -1190px;
->>>>>>> 0c3f4071
   width: 279px;
   height: 147px;
 }
 .promo_mystery_201703 {
   background-image: url(/static/sprites/spritesmith-largeSprites-0.png);
-  background-position: -707px -748px;
+  background-position: -1058px -1042px;
   width: 282px;
   height: 147px;
 }
 .promo_mystery_3014 {
   background-image: url(/static/sprites/spritesmith-largeSprites-0.png);
-  background-position: -250px -1568px;
+  background-position: -218px -1632px;
   width: 217px;
   height: 90px;
 }
 .promo_new_hair_fall2016 {
   background-image: url(/static/sprites/spritesmith-largeSprites-0.png);
-  background-position: -1406px -442px;
+  background-position: -423px -1042px;
   width: 140px;
   height: 441px;
 }
 .promo_orca {
   background-image: url(/static/sprites/spritesmith-largeSprites-0.png);
-  background-position: -1265px -884px;
+  background-position: -1547px -939px;
   width: 105px;
   height: 105px;
 }
 .promo_partyhats {
   background-image: url(/static/sprites/spritesmith-largeSprites-0.png);
-  background-position: -1547px -1423px;
+  background-position: -1265px -993px;
   width: 115px;
   height: 47px;
 }
 .promo_pastel_skin {
   background-image: url(/static/sprites/spritesmith-largeSprites-0.png);
-  background-position: 0px -1484px;
+  background-position: -599px -1484px;
   width: 330px;
   height: 83px;
 }
 .customize-option.promo_pastel_skin {
   background-image: url(/static/sprites/spritesmith-largeSprites-0.png);
-  background-position: -25px -1499px;
+  background-position: -624px -1499px;
   width: 60px;
   height: 60px;
 }
 .promo_pastel_skin_hair {
   background-image: url(/static/sprites/spritesmith-largeSprites-0.png);
-  background-position: -707px -600px;
+  background-position: -703px -1042px;
   width: 354px;
   height: 147px;
 }
 .customize-option.promo_pastel_skin_hair {
   background-image: url(/static/sprites/spritesmith-largeSprites-0.png);
-  background-position: -732px -615px;
+  background-position: -728px -1057px;
   width: 60px;
   height: 60px;
 }
 .promo_peppermint_flame {
   background-image: url(/static/sprites/spritesmith-largeSprites-0.png);
-  background-position: -1651px -620px;
+  background-position: -1689px -806px;
   width: 140px;
   height: 147px;
 }
 .promo_pet_skins {
   background-image: url(/static/sprites/spritesmith-largeSprites-0.png);
-  background-position: -1653px -1149px;
+  background-position: -1689px -954px;
   width: 140px;
   height: 147px;
 }
 .customize-option.promo_pet_skins {
   background-image: url(/static/sprites/spritesmith-largeSprites-0.png);
-  background-position: -1678px -1164px;
+  background-position: -1714px -969px;
   width: 60px;
   height: 60px;
 }
 .promo_pyromancer {
   background-image: url(/static/sprites/spritesmith-largeSprites-0.png);
-  background-position: -1653px -1297px;
+  background-position: -1689px -1479px;
   width: 113px;
   height: 113px;
 }
 .promo_rainbow_armor {
   background-image: url(/static/sprites/spritesmith-largeSprites-0.png);
-  background-position: -90px -1671px;
+  background-position: -982px -442px;
   width: 92px;
   height: 103px;
 }
 .promo_seasonal_shop_fall_2016 {
   background-image: url(/static/sprites/spritesmith-largeSprites-0.png);
-<<<<<<< HEAD
-  background-position: -1547px 0px;
-  width: 279px;
-  height: 147px;
-}
-.promo_shimmer_hair {
-  background-image: url(/static/sprites/spritesmith-largeSprites-0.png);
-  background-position: -331px -1484px;
-  width: 330px;
-  height: 83px;
-=======
   background-position: -1264px -1190px;
   width: 279px;
   height: 147px;
->>>>>>> 0c3f4071
 }