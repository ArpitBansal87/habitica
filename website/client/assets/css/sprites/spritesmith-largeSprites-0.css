--- conflicted
+++ resolved
@@ -16,45 +16,9 @@
   width: 141px;
   height: 441px;
 }
-<<<<<<< HEAD
-.promo_armoire_backgrounds_201810 {
-  background-image: url('~assets/images/sprites/spritesmith-largeSprites-0.png');
-  background-position: -839px -936px;
-  width: 423px;
-  height: 147px;
-}
-.promo_fall_avatar_customizations {
-  background-image: url('~assets/images/sprites/spritesmith-largeSprites-0.png');
-  background-position: -1325px -214px;
-  width: 336px;
-  height: 207px;
-}
-.promo_fall_festival_2017 {
-  background-image: url('~assets/images/sprites/spritesmith-largeSprites-0.png');
-  background-position: 0px -936px;
-  width: 414px;
-  height: 210px;
-}
-.promo_fall_festival_2018 {
-  background-image: url('~assets/images/sprites/spritesmith-largeSprites-0.png');
-  background-position: -1325px 0px;
-  width: 393px;
-  height: 213px;
-}
-.promo_forest_friends_bundle {
-  background-image: url('~assets/images/sprites/spritesmith-largeSprites-0.png');
-  background-position: -513px -727px;
-  width: 423px;
-  height: 147px;
-}
-.promo_ghost_potions {
-  background-image: url('~assets/images/sprites/spritesmith-largeSprites-0.png');
-  background-position: -415px -936px;
-=======
 .promo_armoire_backgrounds_201811 {
   background-image: url('~assets/images/sprites/spritesmith-largeSprites-0.png');
   background-position: -376px -574px;
->>>>>>> 4122bbde
   width: 423px;
   height: 147px;
 }
@@ -64,15 +28,6 @@
   width: 375px;
   height: 361px;
 }
-<<<<<<< HEAD
-.promo_jackolanterns {
-  background-image: url('~assets/images/sprites/spritesmith-largeSprites-0.png');
-  background-position: 0px -1147px;
-  width: 423px;
-  height: 147px;
-}
-=======
->>>>>>> 4122bbde
 .promo_mystery_201810 {
   background-image: url('~assets/images/sprites/spritesmith-largeSprites-0.png');
   background-position: -958px -428px;
@@ -87,7 +42,7 @@
 }
 .promo_take_this {
   background-image: url('~assets/images/sprites/spritesmith-largeSprites-0.png');
-  background-position: -958px -597px;
+  background-position: -800px -574px;
   width: 96px;
   height: 69px;
 }
@@ -111,7 +66,7 @@
 }
 .scene_veteran_pets {
   background-image: url('~assets/images/sprites/spritesmith-largeSprites-0.png');
-  background-position: -1325px -1006px;
+  background-position: -958px -597px;
   width: 242px;
   height: 62px;
 }