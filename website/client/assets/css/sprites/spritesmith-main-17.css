<<<<<<< HEAD
.Mount_Head_Cactus-IcySnow {
=======
.Mount_Head_Cactus-Ember {
  background-image: url('~assets/images/sprites/spritesmith-main-17.png');
  background-position: -1514px -848px;
  width: 105px;
  height: 105px;
}
.Mount_Head_Cactus-Fairy {
  background-image: url('~assets/images/sprites/spritesmith-main-17.png');
  background-position: -212px -1114px;
  width: 105px;
  height: 105px;
}
.Mount_Head_Cactus-Floral {
>>>>>>> 0eb7e10e
  background-image: url('~assets/images/sprites/spritesmith-main-17.png');
  background-position: -772px -106px;
  width: 105px;
  height: 105px;
}
<<<<<<< HEAD
.Mount_Head_Cactus-Peppermint {
  background-image: url('~assets/images/sprites/spritesmith-main-17.png');
  background-position: -212px -1114px;
=======
.Mount_Head_Cactus-Frost {
  background-image: url('~assets/images/sprites/spritesmith-main-17.png');
  background-position: -772px -212px;
  width: 105px;
  height: 105px;
}
.Mount_Head_Cactus-Ghost {
  background-image: url('~assets/images/sprites/spritesmith-main-17.png');
  background-position: -772px -318px;
  width: 105px;
  height: 105px;
}
.Mount_Head_Cactus-Glass {
  background-image: url('~assets/images/sprites/spritesmith-main-17.png');
  background-position: -772px -424px;
  width: 105px;
  height: 105px;
}
.Mount_Head_Cactus-Glow {
  background-image: url('~assets/images/sprites/spritesmith-main-17.png');
  background-position: -772px -530px;
  width: 105px;
  height: 105px;
}
.Mount_Head_Cactus-Golden {
  background-image: url('~assets/images/sprites/spritesmith-main-17.png');
  background-position: 0px -690px;
  width: 105px;
  height: 105px;
}
.Mount_Head_Cactus-Holly {
  background-image: url('~assets/images/sprites/spritesmith-main-17.png');
  background-position: -106px -690px;
  width: 105px;
  height: 105px;
}
.Mount_Head_Cactus-IcySnow {
  background-image: url('~assets/images/sprites/spritesmith-main-17.png');
  background-position: -212px -690px;
  width: 105px;
  height: 105px;
}
.Mount_Head_Cactus-Peppermint {
  background-image: url('~assets/images/sprites/spritesmith-main-17.png');
  background-position: -318px -690px;
>>>>>>> 0eb7e10e
  width: 105px;
  height: 105px;
}
.Mount_Head_Cactus-Rainbow {
  background-image: url('~assets/images/sprites/spritesmith-main-17.png');
<<<<<<< HEAD
  background-position: 0px -584px;
=======
  background-position: -424px -690px;
>>>>>>> 0eb7e10e
  width: 105px;
  height: 105px;
}
.Mount_Head_Cactus-Red {
  background-image: url('~assets/images/sprites/spritesmith-main-17.png');
<<<<<<< HEAD
  background-position: -106px -584px;
=======
  background-position: -1090px 0px;
>>>>>>> 0eb7e10e
  width: 105px;
  height: 105px;
}
.Mount_Head_Cactus-RoseQuartz {
  background-image: url('~assets/images/sprites/spritesmith-main-17.png');
<<<<<<< HEAD
  background-position: -212px -584px;
=======
  background-position: -848px -1220px;
>>>>>>> 0eb7e10e
  width: 105px;
  height: 105px;
}
.Mount_Head_Cactus-RoyalPurple {
  background-image: url('~assets/images/sprites/spritesmith-main-17.png');
<<<<<<< HEAD
  background-position: -318px -584px;
=======
  background-position: -1514px 0px;
>>>>>>> 0eb7e10e
  width: 105px;
  height: 105px;
}
.Mount_Head_Cactus-Shade {
  background-image: url('~assets/images/sprites/spritesmith-main-17.png');
<<<<<<< HEAD
  background-position: -424px -584px;
=======
  background-position: -1514px -424px;
>>>>>>> 0eb7e10e
  width: 105px;
  height: 105px;
}
.Mount_Head_Cactus-Shimmer {
  background-image: url('~assets/images/sprites/spritesmith-main-17.png');
<<<<<<< HEAD
  background-position: -530px -584px;
=======
  background-position: -1514px -530px;
>>>>>>> 0eb7e10e
  width: 105px;
  height: 105px;
}
.Mount_Head_Cactus-Skeleton {
  background-image: url('~assets/images/sprites/spritesmith-main-17.png');
<<<<<<< HEAD
  background-position: -636px -584px;
=======
  background-position: -1514px -636px;
>>>>>>> 0eb7e10e
  width: 105px;
  height: 105px;
}
.Mount_Head_Cactus-Spooky {
  background-image: url('~assets/images/sprites/spritesmith-main-17.png');
<<<<<<< HEAD
  background-position: -772px 0px;
=======
  background-position: -1514px -742px;
>>>>>>> 0eb7e10e
  width: 105px;
  height: 105px;
}
.Mount_Head_Cactus-StarryNight {
  background-image: url('~assets/images/sprites/spritesmith-main-17.png');
  background-position: 0px 0px;
  width: 120px;
  height: 120px;
}
.Mount_Head_Cactus-Sunshine {
  background-image: url('~assets/images/sprites/spritesmith-main-17.png');
  background-position: -772px -212px;
  width: 105px;
  height: 105px;
}
.Mount_Head_Cactus-Thunderstorm {
  background-image: url('~assets/images/sprites/spritesmith-main-17.png');
<<<<<<< HEAD
  background-position: -106px -902px;
=======
  background-position: -1514px -954px;
>>>>>>> 0eb7e10e
  width: 105px;
  height: 105px;
}
.Mount_Head_Cactus-White {
  background-image: url('~assets/images/sprites/spritesmith-main-17.png');
<<<<<<< HEAD
  background-position: -1302px -1060px;
=======
  background-position: -1514px -1060px;
>>>>>>> 0eb7e10e
  width: 105px;
  height: 105px;
}
.Mount_Head_Cactus-Zombie {
  background-image: url('~assets/images/sprites/spritesmith-main-17.png');
<<<<<<< HEAD
  background-position: -530px -1326px;
=======
  background-position: -1514px -1166px;
>>>>>>> 0eb7e10e
  width: 105px;
  height: 105px;
}
.Mount_Head_Cheetah-Base {
  background-image: url('~assets/images/sprites/spritesmith-main-17.png');
<<<<<<< HEAD
  background-position: -1060px -1326px;
=======
  background-position: -1514px -1272px;
>>>>>>> 0eb7e10e
  width: 105px;
  height: 105px;
}
.Mount_Head_Cheetah-CottonCandyBlue {
  background-image: url('~assets/images/sprites/spritesmith-main-17.png');
<<<<<<< HEAD
  background-position: -1166px -1326px;
=======
  background-position: 0px -1432px;
>>>>>>> 0eb7e10e
  width: 105px;
  height: 105px;
}
.Mount_Head_Cheetah-CottonCandyPink {
  background-image: url('~assets/images/sprites/spritesmith-main-17.png');
<<<<<<< HEAD
  background-position: -1272px -1326px;
=======
  background-position: -1378px -1538px;
>>>>>>> 0eb7e10e
  width: 105px;
  height: 105px;
}
.Mount_Head_Cheetah-Desert {
  background-image: url('~assets/images/sprites/spritesmith-main-17.png');
<<<<<<< HEAD
  background-position: -1378px -1326px;
=======
  background-position: -212px -472px;
>>>>>>> 0eb7e10e
  width: 105px;
  height: 105px;
}
.Mount_Head_Cheetah-Golden {
  background-image: url('~assets/images/sprites/spritesmith-main-17.png');
<<<<<<< HEAD
  background-position: -1514px 0px;
=======
  background-position: -318px -472px;
>>>>>>> 0eb7e10e
  width: 105px;
  height: 105px;
}
.Mount_Head_Cheetah-Red {
  background-image: url('~assets/images/sprites/spritesmith-main-17.png');
<<<<<<< HEAD
  background-position: -1514px -106px;
=======
  background-position: -424px -472px;
>>>>>>> 0eb7e10e
  width: 105px;
  height: 105px;
}
.Mount_Head_Cheetah-Shade {
  background-image: url('~assets/images/sprites/spritesmith-main-17.png');
<<<<<<< HEAD
  background-position: -1514px -212px;
=======
  background-position: -530px -472px;
>>>>>>> 0eb7e10e
  width: 105px;
  height: 105px;
}
.Mount_Head_Cheetah-Skeleton {
  background-image: url('~assets/images/sprites/spritesmith-main-17.png');
<<<<<<< HEAD
  background-position: -1514px -318px;
=======
  background-position: -666px 0px;
>>>>>>> 0eb7e10e
  width: 105px;
  height: 105px;
}
.Mount_Head_Cheetah-White {
  background-image: url('~assets/images/sprites/spritesmith-main-17.png');
<<<<<<< HEAD
  background-position: -1514px -424px;
=======
  background-position: -666px -106px;
>>>>>>> 0eb7e10e
  width: 105px;
  height: 105px;
}
.Mount_Head_Cheetah-Zombie {
  background-image: url('~assets/images/sprites/spritesmith-main-17.png');
<<<<<<< HEAD
  background-position: -1514px -530px;
=======
  background-position: -666px -212px;
>>>>>>> 0eb7e10e
  width: 105px;
  height: 105px;
}
.Mount_Head_Cow-Base {
  background-image: url('~assets/images/sprites/spritesmith-main-17.png');
<<<<<<< HEAD
  background-position: -530px -1538px;
=======
  background-position: -666px -318px;
>>>>>>> 0eb7e10e
  width: 105px;
  height: 105px;
}
.Mount_Head_Cow-CottonCandyBlue {
  background-image: url('~assets/images/sprites/spritesmith-main-17.png');
<<<<<<< HEAD
  background-position: -212px -472px;
=======
  background-position: -666px -424px;
>>>>>>> 0eb7e10e
  width: 105px;
  height: 105px;
}
.Mount_Head_Cow-CottonCandyPink {
  background-image: url('~assets/images/sprites/spritesmith-main-17.png');
<<<<<<< HEAD
  background-position: -318px -472px;
=======
  background-position: 0px -584px;
>>>>>>> 0eb7e10e
  width: 105px;
  height: 105px;
}
.Mount_Head_Cow-Desert {
  background-image: url('~assets/images/sprites/spritesmith-main-17.png');
<<<<<<< HEAD
  background-position: -424px -472px;
=======
  background-position: -106px -584px;
>>>>>>> 0eb7e10e
  width: 105px;
  height: 105px;
}
.Mount_Head_Cow-Golden {
  background-image: url('~assets/images/sprites/spritesmith-main-17.png');
<<<<<<< HEAD
  background-position: -530px -472px;
=======
  background-position: -212px -584px;
>>>>>>> 0eb7e10e
  width: 105px;
  height: 105px;
}
.Mount_Head_Cow-Red {
  background-image: url('~assets/images/sprites/spritesmith-main-17.png');
<<<<<<< HEAD
  background-position: -666px 0px;
=======
  background-position: -318px -584px;
>>>>>>> 0eb7e10e
  width: 105px;
  height: 105px;
}
.Mount_Head_Cow-Shade {
  background-image: url('~assets/images/sprites/spritesmith-main-17.png');
<<<<<<< HEAD
  background-position: -666px -106px;
=======
  background-position: -424px -584px;
>>>>>>> 0eb7e10e
  width: 105px;
  height: 105px;
}
.Mount_Head_Cow-Skeleton {
  background-image: url('~assets/images/sprites/spritesmith-main-17.png');
<<<<<<< HEAD
  background-position: -666px -212px;
=======
  background-position: -530px -584px;
>>>>>>> 0eb7e10e
  width: 105px;
  height: 105px;
}
.Mount_Head_Cow-White {
  background-image: url('~assets/images/sprites/spritesmith-main-17.png');
<<<<<<< HEAD
  background-position: -666px -318px;
=======
  background-position: -636px -584px;
>>>>>>> 0eb7e10e
  width: 105px;
  height: 105px;
}
.Mount_Head_Cow-Zombie {
  background-image: url('~assets/images/sprites/spritesmith-main-17.png');
<<<<<<< HEAD
  background-position: -666px -424px;
=======
  background-position: -772px 0px;
>>>>>>> 0eb7e10e
  width: 105px;
  height: 105px;
}
.Mount_Head_Cuttlefish-Base {
  background-image: url('~assets/images/sprites/spritesmith-main-17.png');
  background-position: -454px 0px;
  width: 105px;
  height: 114px;
}
.Mount_Head_Cuttlefish-CottonCandyBlue {
  background-image: url('~assets/images/sprites/spritesmith-main-17.png');
  background-position: -454px -115px;
  width: 105px;
  height: 114px;
}
.Mount_Head_Cuttlefish-CottonCandyPink {
  background-image: url('~assets/images/sprites/spritesmith-main-17.png');
  background-position: -318px -242px;
  width: 105px;
  height: 114px;
}
.Mount_Head_Cuttlefish-Desert {
  background-image: url('~assets/images/sprites/spritesmith-main-17.png');
  background-position: -242px -115px;
  width: 105px;
  height: 114px;
}
.Mount_Head_Cuttlefish-Golden {
  background-image: url('~assets/images/sprites/spritesmith-main-17.png');
  background-position: -454px -230px;
  width: 105px;
  height: 114px;
}
.Mount_Head_Cuttlefish-Red {
  background-image: url('~assets/images/sprites/spritesmith-main-17.png');
  background-position: -348px 0px;
  width: 105px;
  height: 114px;
}
.Mount_Head_Cuttlefish-Shade {
  background-image: url('~assets/images/sprites/spritesmith-main-17.png');
  background-position: -348px -115px;
  width: 105px;
  height: 114px;
}
.Mount_Head_Cuttlefish-Skeleton {
  background-image: url('~assets/images/sprites/spritesmith-main-17.png');
  background-position: 0px -242px;
  width: 105px;
  height: 114px;
}
.Mount_Head_Cuttlefish-White {
  background-image: url('~assets/images/sprites/spritesmith-main-17.png');
  background-position: -106px -242px;
  width: 105px;
  height: 114px;
}
.Mount_Head_Cuttlefish-Zombie {
  background-image: url('~assets/images/sprites/spritesmith-main-17.png');
  background-position: -212px -242px;
  width: 105px;
  height: 114px;
}
.Mount_Head_Deer-Base {
  background-image: url('~assets/images/sprites/spritesmith-main-17.png');
<<<<<<< HEAD
  background-position: -772px -318px;
=======
  background-position: -530px -690px;
>>>>>>> 0eb7e10e
  width: 105px;
  height: 105px;
}
.Mount_Head_Deer-CottonCandyBlue {
  background-image: url('~assets/images/sprites/spritesmith-main-17.png');
<<<<<<< HEAD
  background-position: -772px -424px;
=======
  background-position: -636px -690px;
>>>>>>> 0eb7e10e
  width: 105px;
  height: 105px;
}
.Mount_Head_Deer-CottonCandyPink {
  background-image: url('~assets/images/sprites/spritesmith-main-17.png');
<<<<<<< HEAD
  background-position: -772px -530px;
=======
  background-position: -742px -690px;
>>>>>>> 0eb7e10e
  width: 105px;
  height: 105px;
}
.Mount_Head_Deer-Desert {
  background-image: url('~assets/images/sprites/spritesmith-main-17.png');
<<<<<<< HEAD
  background-position: 0px -690px;
=======
  background-position: -878px 0px;
>>>>>>> 0eb7e10e
  width: 105px;
  height: 105px;
}
.Mount_Head_Deer-Golden {
  background-image: url('~assets/images/sprites/spritesmith-main-17.png');
<<<<<<< HEAD
  background-position: -106px -690px;
=======
  background-position: -878px -106px;
>>>>>>> 0eb7e10e
  width: 105px;
  height: 105px;
}
.Mount_Head_Deer-Red {
  background-image: url('~assets/images/sprites/spritesmith-main-17.png');
<<<<<<< HEAD
  background-position: -212px -690px;
=======
  background-position: -878px -212px;
>>>>>>> 0eb7e10e
  width: 105px;
  height: 105px;
}
.Mount_Head_Deer-Shade {
  background-image: url('~assets/images/sprites/spritesmith-main-17.png');
<<<<<<< HEAD
  background-position: -318px -690px;
=======
  background-position: -878px -318px;
>>>>>>> 0eb7e10e
  width: 105px;
  height: 105px;
}
.Mount_Head_Deer-Skeleton {
  background-image: url('~assets/images/sprites/spritesmith-main-17.png');
<<<<<<< HEAD
  background-position: -424px -690px;
=======
  background-position: -878px -424px;
>>>>>>> 0eb7e10e
  width: 105px;
  height: 105px;
}
.Mount_Head_Deer-White {
  background-image: url('~assets/images/sprites/spritesmith-main-17.png');
<<<<<<< HEAD
  background-position: -530px -690px;
=======
  background-position: -878px -530px;
>>>>>>> 0eb7e10e
  width: 105px;
  height: 105px;
}
.Mount_Head_Deer-Zombie {
  background-image: url('~assets/images/sprites/spritesmith-main-17.png');
<<<<<<< HEAD
  background-position: -636px -690px;
=======
  background-position: -878px -636px;
>>>>>>> 0eb7e10e
  width: 105px;
  height: 105px;
}
.Mount_Head_Dragon-Aquatic {
  background-image: url('~assets/images/sprites/spritesmith-main-17.png');
<<<<<<< HEAD
  background-position: -742px -690px;
=======
  background-position: 0px -796px;
>>>>>>> 0eb7e10e
  width: 105px;
  height: 105px;
}
.Mount_Head_Dragon-Base {
  background-image: url('~assets/images/sprites/spritesmith-main-17.png');
<<<<<<< HEAD
  background-position: -878px 0px;
=======
  background-position: -106px -796px;
  width: 105px;
  height: 105px;
}
.Mount_Head_Dragon-Bronze {
  background-image: url('~assets/images/sprites/spritesmith-main-17.png');
  background-position: -212px -796px;
>>>>>>> 0eb7e10e
  width: 105px;
  height: 105px;
}
.Mount_Head_Dragon-Celestial {
  background-image: url('~assets/images/sprites/spritesmith-main-17.png');
<<<<<<< HEAD
  background-position: -878px -106px;
=======
  background-position: -318px -796px;
>>>>>>> 0eb7e10e
  width: 105px;
  height: 105px;
}
.Mount_Head_Dragon-CottonCandyBlue {
  background-image: url('~assets/images/sprites/spritesmith-main-17.png');
<<<<<<< HEAD
  background-position: -878px -212px;
=======
  background-position: -424px -796px;
>>>>>>> 0eb7e10e
  width: 105px;
  height: 105px;
}
.Mount_Head_Dragon-CottonCandyPink {
  background-image: url('~assets/images/sprites/spritesmith-main-17.png');
<<<<<<< HEAD
  background-position: -878px -318px;
=======
  background-position: -530px -796px;
>>>>>>> 0eb7e10e
  width: 105px;
  height: 105px;
}
.Mount_Head_Dragon-Cupid {
  background-image: url('~assets/images/sprites/spritesmith-main-17.png');
<<<<<<< HEAD
  background-position: -878px -424px;
=======
  background-position: -636px -796px;
>>>>>>> 0eb7e10e
  width: 105px;
  height: 105px;
}
.Mount_Head_Dragon-Desert {
  background-image: url('~assets/images/sprites/spritesmith-main-17.png');
<<<<<<< HEAD
  background-position: -878px -530px;
=======
  background-position: -742px -796px;
>>>>>>> 0eb7e10e
  width: 105px;
  height: 105px;
}
.Mount_Head_Dragon-Ember {
  background-image: url('~assets/images/sprites/spritesmith-main-17.png');
<<<<<<< HEAD
  background-position: -878px -636px;
=======
  background-position: -848px -796px;
>>>>>>> 0eb7e10e
  width: 105px;
  height: 105px;
}
.Mount_Head_Dragon-Fairy {
  background-image: url('~assets/images/sprites/spritesmith-main-17.png');
<<<<<<< HEAD
  background-position: 0px -796px;
=======
  background-position: -984px 0px;
>>>>>>> 0eb7e10e
  width: 105px;
  height: 105px;
}
.Mount_Head_Dragon-Floral {
  background-image: url('~assets/images/sprites/spritesmith-main-17.png');
<<<<<<< HEAD
  background-position: -106px -796px;
=======
  background-position: -984px -106px;
>>>>>>> 0eb7e10e
  width: 105px;
  height: 105px;
}
.Mount_Head_Dragon-Frost {
  background-image: url('~assets/images/sprites/spritesmith-main-17.png');
<<<<<<< HEAD
  background-position: -212px -796px;
=======
  background-position: -984px -212px;
>>>>>>> 0eb7e10e
  width: 105px;
  height: 105px;
}
.Mount_Head_Dragon-Ghost {
  background-image: url('~assets/images/sprites/spritesmith-main-17.png');
<<<<<<< HEAD
  background-position: -318px -796px;
=======
  background-position: -984px -318px;
>>>>>>> 0eb7e10e
  width: 105px;
  height: 105px;
}
.Mount_Head_Dragon-Glass {
  background-image: url('~assets/images/sprites/spritesmith-main-17.png');
<<<<<<< HEAD
  background-position: -424px -796px;
=======
  background-position: -984px -424px;
>>>>>>> 0eb7e10e
  width: 105px;
  height: 105px;
}
.Mount_Head_Dragon-Glow {
  background-image: url('~assets/images/sprites/spritesmith-main-17.png');
<<<<<<< HEAD
  background-position: -530px -796px;
=======
  background-position: -984px -530px;
>>>>>>> 0eb7e10e
  width: 105px;
  height: 105px;
}
.Mount_Head_Dragon-Golden {
  background-image: url('~assets/images/sprites/spritesmith-main-17.png');
<<<<<<< HEAD
  background-position: -636px -796px;
=======
  background-position: -984px -636px;
>>>>>>> 0eb7e10e
  width: 105px;
  height: 105px;
}
.Mount_Head_Dragon-Holly {
  background-image: url('~assets/images/sprites/spritesmith-main-17.png');
<<<<<<< HEAD
  background-position: -742px -796px;
=======
  background-position: -984px -742px;
>>>>>>> 0eb7e10e
  width: 105px;
  height: 105px;
}
.Mount_Head_Dragon-IcySnow {
  background-image: url('~assets/images/sprites/spritesmith-main-17.png');
<<<<<<< HEAD
  background-position: -848px -796px;
=======
  background-position: 0px -902px;
>>>>>>> 0eb7e10e
  width: 105px;
  height: 105px;
}
.Mount_Head_Dragon-Peppermint {
  background-image: url('~assets/images/sprites/spritesmith-main-17.png');
<<<<<<< HEAD
  background-position: -984px 0px;
=======
  background-position: -106px -902px;
>>>>>>> 0eb7e10e
  width: 105px;
  height: 105px;
}
.Mount_Head_Dragon-Rainbow {
  background-image: url('~assets/images/sprites/spritesmith-main-17.png');
<<<<<<< HEAD
  background-position: -984px -106px;
=======
  background-position: -212px -902px;
>>>>>>> 0eb7e10e
  width: 105px;
  height: 105px;
}
.Mount_Head_Dragon-Red {
  background-image: url('~assets/images/sprites/spritesmith-main-17.png');
<<<<<<< HEAD
  background-position: -984px -212px;
=======
  background-position: -318px -902px;
>>>>>>> 0eb7e10e
  width: 105px;
  height: 105px;
}
.Mount_Head_Dragon-RoseQuartz {
  background-image: url('~assets/images/sprites/spritesmith-main-17.png');
<<<<<<< HEAD
  background-position: -984px -318px;
=======
  background-position: -424px -902px;
>>>>>>> 0eb7e10e
  width: 105px;
  height: 105px;
}
.Mount_Head_Dragon-RoyalPurple {
  background-image: url('~assets/images/sprites/spritesmith-main-17.png');
<<<<<<< HEAD
  background-position: -984px -424px;
=======
  background-position: -530px -902px;
>>>>>>> 0eb7e10e
  width: 105px;
  height: 105px;
}
.Mount_Head_Dragon-Shade {
  background-image: url('~assets/images/sprites/spritesmith-main-17.png');
<<<<<<< HEAD
  background-position: -984px -530px;
=======
  background-position: -636px -902px;
>>>>>>> 0eb7e10e
  width: 105px;
  height: 105px;
}
.Mount_Head_Dragon-Shimmer {
  background-image: url('~assets/images/sprites/spritesmith-main-17.png');
<<<<<<< HEAD
  background-position: -984px -636px;
=======
  background-position: -742px -902px;
>>>>>>> 0eb7e10e
  width: 105px;
  height: 105px;
}
.Mount_Head_Dragon-Skeleton {
  background-image: url('~assets/images/sprites/spritesmith-main-17.png');
<<<<<<< HEAD
  background-position: -984px -742px;
=======
  background-position: -848px -902px;
>>>>>>> 0eb7e10e
  width: 105px;
  height: 105px;
}
.Mount_Head_Dragon-Spooky {
  background-image: url('~assets/images/sprites/spritesmith-main-17.png');
<<<<<<< HEAD
  background-position: 0px -902px;
=======
  background-position: -954px -902px;
>>>>>>> 0eb7e10e
  width: 105px;
  height: 105px;
}
.Mount_Head_Dragon-StarryNight {
  background-image: url('~assets/images/sprites/spritesmith-main-17.png');
  background-position: -121px -121px;
  width: 120px;
  height: 120px;
}
.Mount_Head_Dragon-Sunshine {
  background-image: url('~assets/images/sprites/spritesmith-main-17.png');
  background-position: -212px -902px;
  width: 105px;
  height: 105px;
}
.Mount_Head_Dragon-Thunderstorm {
  background-image: url('~assets/images/sprites/spritesmith-main-17.png');
<<<<<<< HEAD
  background-position: -318px -902px;
=======
  background-position: -1090px -106px;
>>>>>>> 0eb7e10e
  width: 105px;
  height: 105px;
}
.Mount_Head_Dragon-White {
  background-image: url('~assets/images/sprites/spritesmith-main-17.png');
<<<<<<< HEAD
  background-position: -424px -902px;
=======
  background-position: -1090px -212px;
>>>>>>> 0eb7e10e
  width: 105px;
  height: 105px;
}
.Mount_Head_Dragon-Zombie {
  background-image: url('~assets/images/sprites/spritesmith-main-17.png');
<<<<<<< HEAD
  background-position: -530px -902px;
=======
  background-position: -1090px -318px;
>>>>>>> 0eb7e10e
  width: 105px;
  height: 105px;
}
.Mount_Head_Egg-Base {
  background-image: url('~assets/images/sprites/spritesmith-main-17.png');
<<<<<<< HEAD
  background-position: -636px -902px;
=======
  background-position: -1090px -424px;
>>>>>>> 0eb7e10e
  width: 105px;
  height: 105px;
}
.Mount_Head_Egg-CottonCandyBlue {
  background-image: url('~assets/images/sprites/spritesmith-main-17.png');
<<<<<<< HEAD
  background-position: -742px -902px;
=======
  background-position: -1090px -530px;
>>>>>>> 0eb7e10e
  width: 105px;
  height: 105px;
}
.Mount_Head_Egg-CottonCandyPink {
  background-image: url('~assets/images/sprites/spritesmith-main-17.png');
<<<<<<< HEAD
  background-position: -848px -902px;
=======
  background-position: -1090px -636px;
>>>>>>> 0eb7e10e
  width: 105px;
  height: 105px;
}
.Mount_Head_Egg-Desert {
  background-image: url('~assets/images/sprites/spritesmith-main-17.png');
<<<<<<< HEAD
  background-position: -954px -902px;
=======
  background-position: -1090px -742px;
>>>>>>> 0eb7e10e
  width: 105px;
  height: 105px;
}
.Mount_Head_Egg-Golden {
  background-image: url('~assets/images/sprites/spritesmith-main-17.png');
<<<<<<< HEAD
  background-position: -1090px 0px;
=======
  background-position: -1090px -848px;
>>>>>>> 0eb7e10e
  width: 105px;
  height: 105px;
}
.Mount_Head_Egg-Red {
  background-image: url('~assets/images/sprites/spritesmith-main-17.png');
<<<<<<< HEAD
  background-position: -1090px -106px;
=======
  background-position: 0px -1008px;
>>>>>>> 0eb7e10e
  width: 105px;
  height: 105px;
}
.Mount_Head_Egg-Shade {
  background-image: url('~assets/images/sprites/spritesmith-main-17.png');
<<<<<<< HEAD
  background-position: -1090px -212px;
=======
  background-position: -106px -1008px;
>>>>>>> 0eb7e10e
  width: 105px;
  height: 105px;
}
.Mount_Head_Egg-Skeleton {
  background-image: url('~assets/images/sprites/spritesmith-main-17.png');
<<<<<<< HEAD
  background-position: -1090px -318px;
=======
  background-position: -212px -1008px;
>>>>>>> 0eb7e10e
  width: 105px;
  height: 105px;
}
.Mount_Head_Egg-White {
  background-image: url('~assets/images/sprites/spritesmith-main-17.png');
<<<<<<< HEAD
  background-position: -1090px -424px;
=======
  background-position: -318px -1008px;
>>>>>>> 0eb7e10e
  width: 105px;
  height: 105px;
}
.Mount_Head_Egg-Zombie {
  background-image: url('~assets/images/sprites/spritesmith-main-17.png');
<<<<<<< HEAD
  background-position: -1090px -530px;
=======
  background-position: -424px -1008px;
>>>>>>> 0eb7e10e
  width: 105px;
  height: 105px;
}
.Mount_Head_Falcon-Base {
  background-image: url('~assets/images/sprites/spritesmith-main-17.png');
<<<<<<< HEAD
  background-position: -1090px -636px;
=======
  background-position: -530px -1008px;
>>>>>>> 0eb7e10e
  width: 105px;
  height: 105px;
}
.Mount_Head_Falcon-CottonCandyBlue {
  background-image: url('~assets/images/sprites/spritesmith-main-17.png');
<<<<<<< HEAD
  background-position: -1090px -742px;
=======
  background-position: -636px -1008px;
>>>>>>> 0eb7e10e
  width: 105px;
  height: 105px;
}
.Mount_Head_Falcon-CottonCandyPink {
  background-image: url('~assets/images/sprites/spritesmith-main-17.png');
<<<<<<< HEAD
  background-position: -1090px -848px;
=======
  background-position: -742px -1008px;
>>>>>>> 0eb7e10e
  width: 105px;
  height: 105px;
}
.Mount_Head_Falcon-Desert {
  background-image: url('~assets/images/sprites/spritesmith-main-17.png');
<<<<<<< HEAD
  background-position: 0px -1008px;
=======
  background-position: -848px -1008px;
>>>>>>> 0eb7e10e
  width: 105px;
  height: 105px;
}
.Mount_Head_Falcon-Golden {
  background-image: url('~assets/images/sprites/spritesmith-main-17.png');
<<<<<<< HEAD
  background-position: -106px -1008px;
=======
  background-position: -954px -1008px;
>>>>>>> 0eb7e10e
  width: 105px;
  height: 105px;
}
.Mount_Head_Falcon-Red {
  background-image: url('~assets/images/sprites/spritesmith-main-17.png');
<<<<<<< HEAD
  background-position: -212px -1008px;
=======
  background-position: -1060px -1008px;
>>>>>>> 0eb7e10e
  width: 105px;
  height: 105px;
}
.Mount_Head_Falcon-Shade {
  background-image: url('~assets/images/sprites/spritesmith-main-17.png');
<<<<<<< HEAD
  background-position: -318px -1008px;
=======
  background-position: -1196px 0px;
>>>>>>> 0eb7e10e
  width: 105px;
  height: 105px;
}
.Mount_Head_Falcon-Skeleton {
  background-image: url('~assets/images/sprites/spritesmith-main-17.png');
<<<<<<< HEAD
  background-position: -424px -1008px;
=======
  background-position: -1196px -106px;
>>>>>>> 0eb7e10e
  width: 105px;
  height: 105px;
}
.Mount_Head_Falcon-White {
  background-image: url('~assets/images/sprites/spritesmith-main-17.png');
<<<<<<< HEAD
  background-position: -530px -1008px;
=======
  background-position: -1196px -212px;
>>>>>>> 0eb7e10e
  width: 105px;
  height: 105px;
}
.Mount_Head_Falcon-Zombie {
  background-image: url('~assets/images/sprites/spritesmith-main-17.png');
<<<<<<< HEAD
  background-position: -636px -1008px;
=======
  background-position: -1196px -318px;
>>>>>>> 0eb7e10e
  width: 105px;
  height: 105px;
}
.Mount_Head_Ferret-Base {
  background-image: url('~assets/images/sprites/spritesmith-main-17.png');
<<<<<<< HEAD
  background-position: -742px -1008px;
=======
  background-position: -1196px -424px;
>>>>>>> 0eb7e10e
  width: 105px;
  height: 105px;
}
.Mount_Head_Ferret-CottonCandyBlue {
  background-image: url('~assets/images/sprites/spritesmith-main-17.png');
<<<<<<< HEAD
  background-position: -848px -1008px;
=======
  background-position: -1196px -530px;
>>>>>>> 0eb7e10e
  width: 105px;
  height: 105px;
}
.Mount_Head_Ferret-CottonCandyPink {
  background-image: url('~assets/images/sprites/spritesmith-main-17.png');
<<<<<<< HEAD
  background-position: -954px -1008px;
=======
  background-position: -1196px -636px;
>>>>>>> 0eb7e10e
  width: 105px;
  height: 105px;
}
.Mount_Head_Ferret-Desert {
  background-image: url('~assets/images/sprites/spritesmith-main-17.png');
<<<<<<< HEAD
  background-position: -1060px -1008px;
=======
  background-position: -1196px -742px;
>>>>>>> 0eb7e10e
  width: 105px;
  height: 105px;
}
.Mount_Head_Ferret-Golden {
  background-image: url('~assets/images/sprites/spritesmith-main-17.png');
<<<<<<< HEAD
  background-position: -1196px 0px;
=======
  background-position: -1196px -848px;
>>>>>>> 0eb7e10e
  width: 105px;
  height: 105px;
}
.Mount_Head_Ferret-Red {
  background-image: url('~assets/images/sprites/spritesmith-main-17.png');
<<<<<<< HEAD
  background-position: -1196px -106px;
=======
  background-position: -1196px -954px;
>>>>>>> 0eb7e10e
  width: 105px;
  height: 105px;
}
.Mount_Head_Ferret-Shade {
  background-image: url('~assets/images/sprites/spritesmith-main-17.png');
<<<<<<< HEAD
  background-position: -1196px -212px;
=======
  background-position: 0px -1114px;
>>>>>>> 0eb7e10e
  width: 105px;
  height: 105px;
}
.Mount_Head_Ferret-Skeleton {
  background-image: url('~assets/images/sprites/spritesmith-main-17.png');
<<<<<<< HEAD
  background-position: -1196px -318px;
=======
  background-position: -106px -1114px;
>>>>>>> 0eb7e10e
  width: 105px;
  height: 105px;
}
.Mount_Head_Ferret-White {
  background-image: url('~assets/images/sprites/spritesmith-main-17.png');
<<<<<<< HEAD
  background-position: -1196px -424px;
=======
  background-position: -106px -472px;
>>>>>>> 0eb7e10e
  width: 105px;
  height: 105px;
}
.Mount_Head_Ferret-Zombie {
  background-image: url('~assets/images/sprites/spritesmith-main-17.png');
<<<<<<< HEAD
  background-position: -1196px -530px;
=======
  background-position: -318px -1114px;
>>>>>>> 0eb7e10e
  width: 105px;
  height: 105px;
}
.Mount_Head_FlyingPig-Aquatic {
  background-image: url('~assets/images/sprites/spritesmith-main-17.png');
<<<<<<< HEAD
  background-position: -1196px -636px;
=======
  background-position: -424px -1114px;
>>>>>>> 0eb7e10e
  width: 105px;
  height: 105px;
}
.Mount_Head_FlyingPig-Base {
  background-image: url('~assets/images/sprites/spritesmith-main-17.png');
<<<<<<< HEAD
  background-position: -1196px -742px;
=======
  background-position: -530px -1114px;
  width: 105px;
  height: 105px;
}
.Mount_Head_FlyingPig-Bronze {
  background-image: url('~assets/images/sprites/spritesmith-main-17.png');
  background-position: -636px -1114px;
>>>>>>> 0eb7e10e
  width: 105px;
  height: 105px;
}
.Mount_Head_FlyingPig-Celestial {
  background-image: url('~assets/images/sprites/spritesmith-main-17.png');
<<<<<<< HEAD
  background-position: -1196px -848px;
=======
  background-position: -742px -1114px;
>>>>>>> 0eb7e10e
  width: 105px;
  height: 105px;
}
.Mount_Head_FlyingPig-CottonCandyBlue {
  background-image: url('~assets/images/sprites/spritesmith-main-17.png');
<<<<<<< HEAD
  background-position: -1196px -954px;
=======
  background-position: -848px -1114px;
>>>>>>> 0eb7e10e
  width: 105px;
  height: 105px;
}
.Mount_Head_FlyingPig-CottonCandyPink {
  background-image: url('~assets/images/sprites/spritesmith-main-17.png');
<<<<<<< HEAD
  background-position: 0px -1114px;
=======
  background-position: -954px -1114px;
>>>>>>> 0eb7e10e
  width: 105px;
  height: 105px;
}
.Mount_Head_FlyingPig-Cupid {
  background-image: url('~assets/images/sprites/spritesmith-main-17.png');
<<<<<<< HEAD
  background-position: -106px -1114px;
=======
  background-position: -1060px -1114px;
>>>>>>> 0eb7e10e
  width: 105px;
  height: 105px;
}
.Mount_Head_FlyingPig-Desert {
  background-image: url('~assets/images/sprites/spritesmith-main-17.png');
<<<<<<< HEAD
  background-position: -106px -472px;
=======
  background-position: -1166px -1114px;
>>>>>>> 0eb7e10e
  width: 105px;
  height: 105px;
}
.Mount_Head_FlyingPig-Ember {
  background-image: url('~assets/images/sprites/spritesmith-main-17.png');
<<<<<<< HEAD
  background-position: -318px -1114px;
=======
  background-position: -1302px 0px;
>>>>>>> 0eb7e10e
  width: 105px;
  height: 105px;
}
.Mount_Head_FlyingPig-Fairy {
  background-image: url('~assets/images/sprites/spritesmith-main-17.png');
<<<<<<< HEAD
  background-position: -424px -1114px;
=======
  background-position: -1302px -106px;
>>>>>>> 0eb7e10e
  width: 105px;
  height: 105px;
}
.Mount_Head_FlyingPig-Floral {
  background-image: url('~assets/images/sprites/spritesmith-main-17.png');
<<<<<<< HEAD
  background-position: -530px -1114px;
=======
  background-position: -1302px -212px;
>>>>>>> 0eb7e10e
  width: 105px;
  height: 105px;
}
.Mount_Head_FlyingPig-Frost {
  background-image: url('~assets/images/sprites/spritesmith-main-17.png');
<<<<<<< HEAD
  background-position: -636px -1114px;
=======
  background-position: -1302px -318px;
>>>>>>> 0eb7e10e
  width: 105px;
  height: 105px;
}
.Mount_Head_FlyingPig-Ghost {
  background-image: url('~assets/images/sprites/spritesmith-main-17.png');
<<<<<<< HEAD
  background-position: -742px -1114px;
=======
  background-position: -1302px -424px;
>>>>>>> 0eb7e10e
  width: 105px;
  height: 105px;
}
.Mount_Head_FlyingPig-Glass {
  background-image: url('~assets/images/sprites/spritesmith-main-17.png');
<<<<<<< HEAD
  background-position: -848px -1114px;
=======
  background-position: -1302px -530px;
>>>>>>> 0eb7e10e
  width: 105px;
  height: 105px;
}
.Mount_Head_FlyingPig-Glow {
  background-image: url('~assets/images/sprites/spritesmith-main-17.png');
<<<<<<< HEAD
  background-position: -954px -1114px;
=======
  background-position: -1302px -636px;
>>>>>>> 0eb7e10e
  width: 105px;
  height: 105px;
}
.Mount_Head_FlyingPig-Golden {
  background-image: url('~assets/images/sprites/spritesmith-main-17.png');
<<<<<<< HEAD
  background-position: -1060px -1114px;
=======
  background-position: -1302px -742px;
>>>>>>> 0eb7e10e
  width: 105px;
  height: 105px;
}
.Mount_Head_FlyingPig-Holly {
  background-image: url('~assets/images/sprites/spritesmith-main-17.png');
<<<<<<< HEAD
  background-position: -1166px -1114px;
=======
  background-position: -1302px -848px;
>>>>>>> 0eb7e10e
  width: 105px;
  height: 105px;
}
.Mount_Head_FlyingPig-IcySnow {
  background-image: url('~assets/images/sprites/spritesmith-main-17.png');
<<<<<<< HEAD
  background-position: -1302px 0px;
=======
  background-position: -1302px -954px;
>>>>>>> 0eb7e10e
  width: 105px;
  height: 105px;
}
.Mount_Head_FlyingPig-Peppermint {
  background-image: url('~assets/images/sprites/spritesmith-main-17.png');
<<<<<<< HEAD
  background-position: -1302px -106px;
=======
  background-position: -1302px -1060px;
>>>>>>> 0eb7e10e
  width: 105px;
  height: 105px;
}
.Mount_Head_FlyingPig-Rainbow {
  background-image: url('~assets/images/sprites/spritesmith-main-17.png');
<<<<<<< HEAD
  background-position: -1302px -212px;
=======
  background-position: 0px -1220px;
>>>>>>> 0eb7e10e
  width: 105px;
  height: 105px;
}
.Mount_Head_FlyingPig-Red {
  background-image: url('~assets/images/sprites/spritesmith-main-17.png');
<<<<<<< HEAD
  background-position: -1302px -318px;
=======
  background-position: -106px -1220px;
>>>>>>> 0eb7e10e
  width: 105px;
  height: 105px;
}
.Mount_Head_FlyingPig-RoseQuartz {
  background-image: url('~assets/images/sprites/spritesmith-main-17.png');
<<<<<<< HEAD
  background-position: -1302px -424px;
=======
  background-position: -212px -1220px;
>>>>>>> 0eb7e10e
  width: 105px;
  height: 105px;
}
.Mount_Head_FlyingPig-RoyalPurple {
  background-image: url('~assets/images/sprites/spritesmith-main-17.png');
<<<<<<< HEAD
  background-position: -1302px -530px;
=======
  background-position: -318px -1220px;
>>>>>>> 0eb7e10e
  width: 105px;
  height: 105px;
}
.Mount_Head_FlyingPig-Shade {
  background-image: url('~assets/images/sprites/spritesmith-main-17.png');
<<<<<<< HEAD
  background-position: -1302px -636px;
=======
  background-position: -424px -1220px;
>>>>>>> 0eb7e10e
  width: 105px;
  height: 105px;
}
.Mount_Head_FlyingPig-Shimmer {
  background-image: url('~assets/images/sprites/spritesmith-main-17.png');
<<<<<<< HEAD
  background-position: -1302px -742px;
=======
  background-position: -530px -1220px;
>>>>>>> 0eb7e10e
  width: 105px;
  height: 105px;
}
.Mount_Head_FlyingPig-Skeleton {
  background-image: url('~assets/images/sprites/spritesmith-main-17.png');
<<<<<<< HEAD
  background-position: -1302px -848px;
=======
  background-position: -636px -1220px;
>>>>>>> 0eb7e10e
  width: 105px;
  height: 105px;
}
.Mount_Head_FlyingPig-Spooky {
  background-image: url('~assets/images/sprites/spritesmith-main-17.png');
<<<<<<< HEAD
  background-position: -1302px -954px;
=======
  background-position: -742px -1220px;
>>>>>>> 0eb7e10e
  width: 105px;
  height: 105px;
}
.Mount_Head_FlyingPig-StarryNight {
  background-image: url('~assets/images/sprites/spritesmith-main-17.png');
  background-position: -121px 0px;
  width: 120px;
  height: 120px;
}
.Mount_Head_FlyingPig-Sunshine {
  background-image: url('~assets/images/sprites/spritesmith-main-17.png');
  background-position: 0px -1220px;
  width: 105px;
  height: 105px;
}
.Mount_Head_FlyingPig-Thunderstorm {
  background-image: url('~assets/images/sprites/spritesmith-main-17.png');
<<<<<<< HEAD
  background-position: -106px -1220px;
=======
  background-position: -954px -1220px;
>>>>>>> 0eb7e10e
  width: 105px;
  height: 105px;
}
.Mount_Head_FlyingPig-White {
  background-image: url('~assets/images/sprites/spritesmith-main-17.png');
<<<<<<< HEAD
  background-position: -212px -1220px;
=======
  background-position: -1060px -1220px;
>>>>>>> 0eb7e10e
  width: 105px;
  height: 105px;
}
.Mount_Head_FlyingPig-Zombie {
  background-image: url('~assets/images/sprites/spritesmith-main-17.png');
<<<<<<< HEAD
  background-position: -318px -1220px;
=======
  background-position: -1166px -1220px;
>>>>>>> 0eb7e10e
  width: 105px;
  height: 105px;
}
.Mount_Head_Fox-Aquatic {
  background-image: url('~assets/images/sprites/spritesmith-main-17.png');
<<<<<<< HEAD
  background-position: -424px -1220px;
=======
  background-position: -1272px -1220px;
>>>>>>> 0eb7e10e
  width: 105px;
  height: 105px;
}
.Mount_Head_Fox-Base {
  background-image: url('~assets/images/sprites/spritesmith-main-17.png');
<<<<<<< HEAD
  background-position: -530px -1220px;
=======
  background-position: -1408px 0px;
  width: 105px;
  height: 105px;
}
.Mount_Head_Fox-Bronze {
  background-image: url('~assets/images/sprites/spritesmith-main-17.png');
  background-position: -1408px -106px;
>>>>>>> 0eb7e10e
  width: 105px;
  height: 105px;
}
.Mount_Head_Fox-Celestial {
  background-image: url('~assets/images/sprites/spritesmith-main-17.png');
<<<<<<< HEAD
  background-position: -636px -1220px;
=======
  background-position: -1408px -212px;
>>>>>>> 0eb7e10e
  width: 105px;
  height: 105px;
}
.Mount_Head_Fox-CottonCandyBlue {
  background-image: url('~assets/images/sprites/spritesmith-main-17.png');
<<<<<<< HEAD
  background-position: -742px -1220px;
=======
  background-position: -1408px -318px;
>>>>>>> 0eb7e10e
  width: 105px;
  height: 105px;
}
.Mount_Head_Fox-CottonCandyPink {
  background-image: url('~assets/images/sprites/spritesmith-main-17.png');
<<<<<<< HEAD
  background-position: -848px -1220px;
=======
  background-position: -1408px -424px;
>>>>>>> 0eb7e10e
  width: 105px;
  height: 105px;
}
.Mount_Head_Fox-Cupid {
  background-image: url('~assets/images/sprites/spritesmith-main-17.png');
<<<<<<< HEAD
  background-position: -954px -1220px;
=======
  background-position: -1408px -530px;
>>>>>>> 0eb7e10e
  width: 105px;
  height: 105px;
}
.Mount_Head_Fox-Desert {
  background-image: url('~assets/images/sprites/spritesmith-main-17.png');
<<<<<<< HEAD
  background-position: -1060px -1220px;
=======
  background-position: -1408px -636px;
>>>>>>> 0eb7e10e
  width: 105px;
  height: 105px;
}
.Mount_Head_Fox-Ember {
  background-image: url('~assets/images/sprites/spritesmith-main-17.png');
<<<<<<< HEAD
  background-position: -1166px -1220px;
=======
  background-position: -1408px -742px;
>>>>>>> 0eb7e10e
  width: 105px;
  height: 105px;
}
.Mount_Head_Fox-Fairy {
  background-image: url('~assets/images/sprites/spritesmith-main-17.png');
<<<<<<< HEAD
  background-position: -1272px -1220px;
=======
  background-position: -1408px -848px;
>>>>>>> 0eb7e10e
  width: 105px;
  height: 105px;
}
.Mount_Head_Fox-Floral {
  background-image: url('~assets/images/sprites/spritesmith-main-17.png');
<<<<<<< HEAD
  background-position: -1408px 0px;
=======
  background-position: -1408px -954px;
>>>>>>> 0eb7e10e
  width: 105px;
  height: 105px;
}
.Mount_Head_Fox-Frost {
  background-image: url('~assets/images/sprites/spritesmith-main-17.png');
<<<<<<< HEAD
  background-position: -1408px -106px;
=======
  background-position: -1408px -1060px;
>>>>>>> 0eb7e10e
  width: 105px;
  height: 105px;
}
.Mount_Head_Fox-Ghost {
  background-image: url('~assets/images/sprites/spritesmith-main-17.png');
<<<<<<< HEAD
  background-position: -1408px -212px;
=======
  background-position: -1408px -1166px;
>>>>>>> 0eb7e10e
  width: 105px;
  height: 105px;
}
.Mount_Head_Fox-Glass {
  background-image: url('~assets/images/sprites/spritesmith-main-17.png');
<<<<<<< HEAD
  background-position: -1408px -318px;
=======
  background-position: 0px -1326px;
>>>>>>> 0eb7e10e
  width: 105px;
  height: 105px;
}
.Mount_Head_Fox-Glow {
  background-image: url('~assets/images/sprites/spritesmith-main-17.png');
<<<<<<< HEAD
  background-position: -1408px -424px;
=======
  background-position: -106px -1326px;
>>>>>>> 0eb7e10e
  width: 105px;
  height: 105px;
}
.Mount_Head_Fox-Golden {
  background-image: url('~assets/images/sprites/spritesmith-main-17.png');
<<<<<<< HEAD
  background-position: -1408px -530px;
=======
  background-position: -212px -1326px;
>>>>>>> 0eb7e10e
  width: 105px;
  height: 105px;
}
.Mount_Head_Fox-Holly {
  background-image: url('~assets/images/sprites/spritesmith-main-17.png');
<<<<<<< HEAD
  background-position: -1408px -636px;
=======
  background-position: -318px -1326px;
>>>>>>> 0eb7e10e
  width: 105px;
  height: 105px;
}
.Mount_Head_Fox-IcySnow {
  background-image: url('~assets/images/sprites/spritesmith-main-17.png');
<<<<<<< HEAD
  background-position: -1408px -742px;
=======
  background-position: -424px -1326px;
>>>>>>> 0eb7e10e
  width: 105px;
  height: 105px;
}
.Mount_Head_Fox-Peppermint {
  background-image: url('~assets/images/sprites/spritesmith-main-17.png');
<<<<<<< HEAD
  background-position: -1408px -848px;
=======
  background-position: -530px -1326px;
>>>>>>> 0eb7e10e
  width: 105px;
  height: 105px;
}
.Mount_Head_Fox-Rainbow {
  background-image: url('~assets/images/sprites/spritesmith-main-17.png');
<<<<<<< HEAD
  background-position: -1408px -954px;
=======
  background-position: -636px -1326px;
>>>>>>> 0eb7e10e
  width: 105px;
  height: 105px;
}
.Mount_Head_Fox-Red {
  background-image: url('~assets/images/sprites/spritesmith-main-17.png');
<<<<<<< HEAD
  background-position: -1408px -1060px;
=======
  background-position: -742px -1326px;
>>>>>>> 0eb7e10e
  width: 105px;
  height: 105px;
}
.Mount_Head_Fox-RoseQuartz {
  background-image: url('~assets/images/sprites/spritesmith-main-17.png');
<<<<<<< HEAD
  background-position: -1408px -1166px;
=======
  background-position: -848px -1326px;
>>>>>>> 0eb7e10e
  width: 105px;
  height: 105px;
}
.Mount_Head_Fox-RoyalPurple {
  background-image: url('~assets/images/sprites/spritesmith-main-17.png');
<<<<<<< HEAD
  background-position: 0px -1326px;
=======
  background-position: -954px -1326px;
>>>>>>> 0eb7e10e
  width: 105px;
  height: 105px;
}
.Mount_Head_Fox-Shade {
  background-image: url('~assets/images/sprites/spritesmith-main-17.png');
<<<<<<< HEAD
  background-position: -106px -1326px;
=======
  background-position: -1060px -1326px;
>>>>>>> 0eb7e10e
  width: 105px;
  height: 105px;
}
.Mount_Head_Fox-Shimmer {
  background-image: url('~assets/images/sprites/spritesmith-main-17.png');
<<<<<<< HEAD
  background-position: -212px -1326px;
=======
  background-position: -1166px -1326px;
>>>>>>> 0eb7e10e
  width: 105px;
  height: 105px;
}
.Mount_Head_Fox-Skeleton {
  background-image: url('~assets/images/sprites/spritesmith-main-17.png');
<<<<<<< HEAD
  background-position: -318px -1326px;
=======
  background-position: -1272px -1326px;
>>>>>>> 0eb7e10e
  width: 105px;
  height: 105px;
}
.Mount_Head_Fox-Spooky {
  background-image: url('~assets/images/sprites/spritesmith-main-17.png');
<<<<<<< HEAD
  background-position: -424px -1326px;
=======
  background-position: -1378px -1326px;
>>>>>>> 0eb7e10e
  width: 105px;
  height: 105px;
}
.Mount_Head_Fox-StarryNight {
  background-image: url('~assets/images/sprites/spritesmith-main-17.png');
  background-position: 0px -121px;
  width: 120px;
  height: 120px;
}
.Mount_Head_Fox-Sunshine {
  background-image: url('~assets/images/sprites/spritesmith-main-17.png');
  background-position: -636px -1326px;
  width: 105px;
  height: 105px;
}
.Mount_Head_Fox-Thunderstorm {
  background-image: url('~assets/images/sprites/spritesmith-main-17.png');
<<<<<<< HEAD
  background-position: -742px -1326px;
=======
  background-position: -1514px -106px;
>>>>>>> 0eb7e10e
  width: 105px;
  height: 105px;
}
.Mount_Head_Fox-White {
  background-image: url('~assets/images/sprites/spritesmith-main-17.png');
<<<<<<< HEAD
  background-position: -848px -1326px;
=======
  background-position: -1514px -212px;
>>>>>>> 0eb7e10e
  width: 105px;
  height: 105px;
}
.Mount_Head_Fox-Zombie {
  background-image: url('~assets/images/sprites/spritesmith-main-17.png');
<<<<<<< HEAD
  background-position: -954px -1326px;
=======
  background-position: -1514px -318px;
>>>>>>> 0eb7e10e
  width: 105px;
  height: 105px;
}
.Mount_Head_Frog-Base {
  background-image: url('~assets/images/sprites/spritesmith-main-17.png');
  background-position: -242px 0px;
  width: 105px;
  height: 114px;
}
.Mount_Head_Frog-CottonCandyBlue {
  background-image: url('~assets/images/sprites/spritesmith-main-17.png');
  background-position: 0px -357px;
  width: 105px;
  height: 114px;
}
.Mount_Head_Frog-CottonCandyPink {
  background-image: url('~assets/images/sprites/spritesmith-main-17.png');
  background-position: -106px -357px;
  width: 105px;
  height: 114px;
}
.Mount_Head_Frog-Desert {
  background-image: url('~assets/images/sprites/spritesmith-main-17.png');
  background-position: -212px -357px;
  width: 105px;
  height: 114px;
}
.Mount_Head_Frog-Golden {
  background-image: url('~assets/images/sprites/spritesmith-main-17.png');
  background-position: -318px -357px;
  width: 105px;
  height: 114px;
}
.Mount_Head_Frog-Red {
  background-image: url('~assets/images/sprites/spritesmith-main-17.png');
  background-position: -424px -357px;
  width: 105px;
  height: 114px;
}
.Mount_Head_Frog-Shade {
  background-image: url('~assets/images/sprites/spritesmith-main-17.png');
  background-position: -560px 0px;
  width: 105px;
  height: 114px;
}
.Mount_Head_Frog-Skeleton {
  background-image: url('~assets/images/sprites/spritesmith-main-17.png');
  background-position: -560px -115px;
  width: 105px;
  height: 114px;
}
.Mount_Head_Frog-White {
  background-image: url('~assets/images/sprites/spritesmith-main-17.png');
  background-position: -560px -230px;
  width: 105px;
  height: 114px;
}
.Mount_Head_Frog-Zombie {
  background-image: url('~assets/images/sprites/spritesmith-main-17.png');
  background-position: -560px -345px;
  width: 105px;
  height: 114px;
}
.Mount_Head_Gryphon-Base {
  background-image: url('~assets/images/sprites/spritesmith-main-17.png');
<<<<<<< HEAD
  background-position: -1514px -636px;
=======
  background-position: -106px -1432px;
>>>>>>> 0eb7e10e
  width: 105px;
  height: 105px;
}
.Mount_Head_Gryphon-CottonCandyBlue {
  background-image: url('~assets/images/sprites/spritesmith-main-17.png');
<<<<<<< HEAD
  background-position: -1514px -742px;
=======
  background-position: -212px -1432px;
>>>>>>> 0eb7e10e
  width: 105px;
  height: 105px;
}
.Mount_Head_Gryphon-CottonCandyPink {
  background-image: url('~assets/images/sprites/spritesmith-main-17.png');
<<<<<<< HEAD
  background-position: -1514px -848px;
=======
  background-position: -318px -1432px;
>>>>>>> 0eb7e10e
  width: 105px;
  height: 105px;
}
.Mount_Head_Gryphon-Desert {
  background-image: url('~assets/images/sprites/spritesmith-main-17.png');
<<<<<<< HEAD
  background-position: -1514px -954px;
=======
  background-position: -424px -1432px;
>>>>>>> 0eb7e10e
  width: 105px;
  height: 105px;
}
.Mount_Head_Gryphon-Golden {
  background-image: url('~assets/images/sprites/spritesmith-main-17.png');
<<<<<<< HEAD
  background-position: -1514px -1060px;
=======
  background-position: -530px -1432px;
>>>>>>> 0eb7e10e
  width: 105px;
  height: 105px;
}
.Mount_Head_Gryphon-Red {
  background-image: url('~assets/images/sprites/spritesmith-main-17.png');
<<<<<<< HEAD
  background-position: -1514px -1166px;
=======
  background-position: -636px -1432px;
>>>>>>> 0eb7e10e
  width: 105px;
  height: 105px;
}
.Mount_Head_Gryphon-RoyalPurple {
  background-image: url('~assets/images/sprites/spritesmith-main-17.png');
<<<<<<< HEAD
  background-position: -1514px -1272px;
=======
  background-position: -742px -1432px;
>>>>>>> 0eb7e10e
  width: 105px;
  height: 105px;
}
.Mount_Head_Gryphon-Shade {
  background-image: url('~assets/images/sprites/spritesmith-main-17.png');
<<<<<<< HEAD
  background-position: 0px -1432px;
=======
  background-position: -848px -1432px;
>>>>>>> 0eb7e10e
  width: 105px;
  height: 105px;
}
.Mount_Head_Gryphon-Skeleton {
  background-image: url('~assets/images/sprites/spritesmith-main-17.png');
<<<<<<< HEAD
  background-position: -106px -1432px;
=======
  background-position: -954px -1432px;
>>>>>>> 0eb7e10e
  width: 105px;
  height: 105px;
}
.Mount_Head_Gryphon-White {
  background-image: url('~assets/images/sprites/spritesmith-main-17.png');
<<<<<<< HEAD
  background-position: -212px -1432px;
=======
  background-position: -1060px -1432px;
>>>>>>> 0eb7e10e
  width: 105px;
  height: 105px;
}
.Mount_Head_Gryphon-Zombie {
  background-image: url('~assets/images/sprites/spritesmith-main-17.png');
<<<<<<< HEAD
  background-position: -318px -1432px;
=======
  background-position: -1166px -1432px;
>>>>>>> 0eb7e10e
  width: 105px;
  height: 105px;
}
.Mount_Head_GuineaPig-Base {
  background-image: url('~assets/images/sprites/spritesmith-main-17.png');
<<<<<<< HEAD
  background-position: -424px -1432px;
=======
  background-position: -1272px -1432px;
>>>>>>> 0eb7e10e
  width: 105px;
  height: 105px;
}
.Mount_Head_GuineaPig-CottonCandyBlue {
  background-image: url('~assets/images/sprites/spritesmith-main-17.png');
<<<<<<< HEAD
  background-position: -530px -1432px;
=======
  background-position: -1378px -1432px;
>>>>>>> 0eb7e10e
  width: 105px;
  height: 105px;
}
.Mount_Head_GuineaPig-CottonCandyPink {
  background-image: url('~assets/images/sprites/spritesmith-main-17.png');
<<<<<<< HEAD
  background-position: -636px -1432px;
=======
  background-position: -1484px -1432px;
>>>>>>> 0eb7e10e
  width: 105px;
  height: 105px;
}
.Mount_Head_GuineaPig-Desert {
  background-image: url('~assets/images/sprites/spritesmith-main-17.png');
<<<<<<< HEAD
  background-position: -742px -1432px;
=======
  background-position: -1620px 0px;
>>>>>>> 0eb7e10e
  width: 105px;
  height: 105px;
}
.Mount_Head_GuineaPig-Golden {
  background-image: url('~assets/images/sprites/spritesmith-main-17.png');
<<<<<<< HEAD
  background-position: -848px -1432px;
=======
  background-position: -1620px -106px;
>>>>>>> 0eb7e10e
  width: 105px;
  height: 105px;
}
.Mount_Head_GuineaPig-Red {
  background-image: url('~assets/images/sprites/spritesmith-main-17.png');
<<<<<<< HEAD
  background-position: -954px -1432px;
=======
  background-position: -1620px -212px;
>>>>>>> 0eb7e10e
  width: 105px;
  height: 105px;
}
.Mount_Head_GuineaPig-Shade {
  background-image: url('~assets/images/sprites/spritesmith-main-17.png');
<<<<<<< HEAD
  background-position: -1060px -1432px;
=======
  background-position: -1620px -318px;
>>>>>>> 0eb7e10e
  width: 105px;
  height: 105px;
}
.Mount_Head_GuineaPig-Skeleton {
  background-image: url('~assets/images/sprites/spritesmith-main-17.png');
<<<<<<< HEAD
  background-position: -1166px -1432px;
=======
  background-position: -1620px -424px;
>>>>>>> 0eb7e10e
  width: 105px;
  height: 105px;
}
.Mount_Head_GuineaPig-White {
  background-image: url('~assets/images/sprites/spritesmith-main-17.png');
<<<<<<< HEAD
  background-position: -1272px -1432px;
=======
  background-position: -1620px -530px;
>>>>>>> 0eb7e10e
  width: 105px;
  height: 105px;
}
.Mount_Head_GuineaPig-Zombie {
  background-image: url('~assets/images/sprites/spritesmith-main-17.png');
<<<<<<< HEAD
  background-position: -1378px -1432px;
=======
  background-position: -1620px -636px;
>>>>>>> 0eb7e10e
  width: 105px;
  height: 105px;
}
.Mount_Head_Hedgehog-Base {
  background-image: url('~assets/images/sprites/spritesmith-main-17.png');
<<<<<<< HEAD
  background-position: -1484px -1432px;
=======
  background-position: -1620px -742px;
>>>>>>> 0eb7e10e
  width: 105px;
  height: 105px;
}
.Mount_Head_Hedgehog-CottonCandyBlue {
  background-image: url('~assets/images/sprites/spritesmith-main-17.png');
<<<<<<< HEAD
  background-position: -1620px 0px;
=======
  background-position: -1620px -848px;
>>>>>>> 0eb7e10e
  width: 105px;
  height: 105px;
}
.Mount_Head_Hedgehog-CottonCandyPink {
  background-image: url('~assets/images/sprites/spritesmith-main-17.png');
<<<<<<< HEAD
  background-position: -1620px -106px;
=======
  background-position: -1620px -954px;
>>>>>>> 0eb7e10e
  width: 105px;
  height: 105px;
}
.Mount_Head_Hedgehog-Desert {
  background-image: url('~assets/images/sprites/spritesmith-main-17.png');
<<<<<<< HEAD
  background-position: -1620px -212px;
=======
  background-position: -1620px -1060px;
>>>>>>> 0eb7e10e
  width: 105px;
  height: 105px;
}
.Mount_Head_Hedgehog-Golden {
  background-image: url('~assets/images/sprites/spritesmith-main-17.png');
<<<<<<< HEAD
  background-position: -1620px -318px;
=======
  background-position: -1620px -1166px;
>>>>>>> 0eb7e10e
  width: 105px;
  height: 105px;
}
.Mount_Head_Hedgehog-Red {
  background-image: url('~assets/images/sprites/spritesmith-main-17.png');
<<<<<<< HEAD
  background-position: -1620px -424px;
=======
  background-position: -1620px -1272px;
>>>>>>> 0eb7e10e
  width: 105px;
  height: 105px;
}
.Mount_Head_Hedgehog-Shade {
  background-image: url('~assets/images/sprites/spritesmith-main-17.png');
<<<<<<< HEAD
  background-position: -1620px -530px;
=======
  background-position: -1620px -1378px;
>>>>>>> 0eb7e10e
  width: 105px;
  height: 105px;
}
.Mount_Head_Hedgehog-Skeleton {
  background-image: url('~assets/images/sprites/spritesmith-main-17.png');
<<<<<<< HEAD
  background-position: -1620px -636px;
=======
  background-position: 0px -1538px;
>>>>>>> 0eb7e10e
  width: 105px;
  height: 105px;
}
.Mount_Head_Hedgehog-White {
  background-image: url('~assets/images/sprites/spritesmith-main-17.png');
<<<<<<< HEAD
  background-position: -1620px -742px;
=======
  background-position: -106px -1538px;
>>>>>>> 0eb7e10e
  width: 105px;
  height: 105px;
}
.Mount_Head_Hedgehog-Zombie {
  background-image: url('~assets/images/sprites/spritesmith-main-17.png');
<<<<<<< HEAD
  background-position: -1620px -848px;
=======
  background-position: -212px -1538px;
>>>>>>> 0eb7e10e
  width: 105px;
  height: 105px;
}
.Mount_Head_Hippo-Base {
  background-image: url('~assets/images/sprites/spritesmith-main-17.png');
<<<<<<< HEAD
  background-position: -1620px -954px;
=======
  background-position: -318px -1538px;
>>>>>>> 0eb7e10e
  width: 105px;
  height: 105px;
}
.Mount_Head_Hippo-CottonCandyBlue {
  background-image: url('~assets/images/sprites/spritesmith-main-17.png');
<<<<<<< HEAD
  background-position: -1620px -1060px;
=======
  background-position: -424px -1538px;
>>>>>>> 0eb7e10e
  width: 105px;
  height: 105px;
}
.Mount_Head_Hippo-CottonCandyPink {
  background-image: url('~assets/images/sprites/spritesmith-main-17.png');
<<<<<<< HEAD
  background-position: -1620px -1166px;
=======
  background-position: -530px -1538px;
>>>>>>> 0eb7e10e
  width: 105px;
  height: 105px;
}
.Mount_Head_Hippo-Desert {
  background-image: url('~assets/images/sprites/spritesmith-main-17.png');
<<<<<<< HEAD
  background-position: -1620px -1272px;
=======
  background-position: -636px -1538px;
>>>>>>> 0eb7e10e
  width: 105px;
  height: 105px;
}
.Mount_Head_Hippo-Golden {
  background-image: url('~assets/images/sprites/spritesmith-main-17.png');
<<<<<<< HEAD
  background-position: -1620px -1378px;
=======
  background-position: -742px -1538px;
>>>>>>> 0eb7e10e
  width: 105px;
  height: 105px;
}
.Mount_Head_Hippo-Red {
  background-image: url('~assets/images/sprites/spritesmith-main-17.png');
<<<<<<< HEAD
  background-position: 0px -1538px;
=======
  background-position: -848px -1538px;
>>>>>>> 0eb7e10e
  width: 105px;
  height: 105px;
}
.Mount_Head_Hippo-Shade {
  background-image: url('~assets/images/sprites/spritesmith-main-17.png');
<<<<<<< HEAD
  background-position: -106px -1538px;
=======
  background-position: -954px -1538px;
>>>>>>> 0eb7e10e
  width: 105px;
  height: 105px;
}
.Mount_Head_Hippo-Skeleton {
  background-image: url('~assets/images/sprites/spritesmith-main-17.png');
<<<<<<< HEAD
  background-position: -212px -1538px;
=======
  background-position: -1060px -1538px;
>>>>>>> 0eb7e10e
  width: 105px;
  height: 105px;
}
.Mount_Head_Hippo-White {
  background-image: url('~assets/images/sprites/spritesmith-main-17.png');
<<<<<<< HEAD
  background-position: -318px -1538px;
=======
  background-position: -1166px -1538px;
>>>>>>> 0eb7e10e
  width: 105px;
  height: 105px;
}
.Mount_Head_Hippo-Zombie {
  background-image: url('~assets/images/sprites/spritesmith-main-17.png');
<<<<<<< HEAD
  background-position: -424px -1538px;
=======
  background-position: -1272px -1538px;
>>>>>>> 0eb7e10e
  width: 105px;
  height: 105px;
}
.Mount_Head_Hippogriff-Hopeful {
  background-image: url('~assets/images/sprites/spritesmith-main-17.png');
  background-position: 0px -472px;
  width: 105px;
  height: 111px;
}
.Mount_Head_Horse-Base {
  background-image: url('~assets/images/sprites/spritesmith-main-17.png');
<<<<<<< HEAD
  background-position: -636px -1538px;
=======
  background-position: -1484px -1538px;
>>>>>>> 0eb7e10e
  width: 105px;
  height: 105px;
}
.Mount_Head_Horse-CottonCandyBlue {
  background-image: url('~assets/images/sprites/spritesmith-main-17.png');
<<<<<<< HEAD
  background-position: -742px -1538px;
=======
  background-position: -1590px -1538px;
>>>>>>> 0eb7e10e
  width: 105px;
  height: 105px;
}
.Mount_Head_Horse-CottonCandyPink {
  background-image: url('~assets/images/sprites/spritesmith-main-17.png');
<<<<<<< HEAD
  background-position: -848px -1538px;
=======
  background-position: -1726px 0px;
>>>>>>> 0eb7e10e
  width: 105px;
  height: 105px;
}
.Mount_Head_Horse-Desert {
  background-image: url('~assets/images/sprites/spritesmith-main-17.png');
<<<<<<< HEAD
  background-position: -954px -1538px;
=======
  background-position: -1726px -106px;
>>>>>>> 0eb7e10e
  width: 105px;
  height: 105px;
}
.Mount_Head_Horse-Golden {
  background-image: url('~assets/images/sprites/spritesmith-main-17.png');
<<<<<<< HEAD
  background-position: -1060px -1538px;
=======
  background-position: -1726px -212px;
>>>>>>> 0eb7e10e
  width: 105px;
  height: 105px;
}
.Mount_Head_Horse-Red {
  background-image: url('~assets/images/sprites/spritesmith-main-17.png');
<<<<<<< HEAD
  background-position: -1166px -1538px;
  width: 105px;
  height: 105px;
}
.Mount_Head_Horse-Shade {
  background-image: url('~assets/images/sprites/spritesmith-main-17.png');
  background-position: -1272px -1538px;
  width: 105px;
  height: 105px;
}
.Mount_Head_Horse-Skeleton {
  background-image: url('~assets/images/sprites/spritesmith-main-17.png');
  background-position: -1378px -1538px;
  width: 105px;
  height: 105px;
}
.Mount_Head_Horse-White {
  background-image: url('~assets/images/sprites/spritesmith-main-17.png');
  background-position: -1484px -1538px;
  width: 105px;
  height: 105px;
}
.Mount_Head_Horse-Zombie {
  background-image: url('~assets/images/sprites/spritesmith-main-17.png');
  background-position: -1590px -1538px;
  width: 105px;
  height: 105px;
}
.Mount_Head_JackOLantern-Base {
  background-image: url('~assets/images/sprites/spritesmith-main-17.png');
  background-position: -1726px -424px;
  width: 90px;
  height: 105px;
}
.Mount_Head_JackOLantern-Ghost {
  background-image: url('~assets/images/sprites/spritesmith-main-17.png');
  background-position: -1726px -318px;
  width: 90px;
  height: 105px;
}
.Mount_Head_Jackalope-RoyalPurple {
  background-image: url('~assets/images/sprites/spritesmith-main-17.png');
  background-position: -1726px 0px;
  width: 105px;
  height: 105px;
}
.Mount_Head_Kangaroo-Base {
  background-image: url('~assets/images/sprites/spritesmith-main-17.png');
  background-position: -1726px -106px;
  width: 105px;
  height: 105px;
}
.Mount_Head_Kangaroo-CottonCandyBlue {
  background-image: url('~assets/images/sprites/spritesmith-main-17.png');
  background-position: -1726px -212px;
=======
  background-position: -1726px -318px;
>>>>>>> 0eb7e10e
  width: 105px;
  height: 105px;
}<|MERGE_RESOLUTION|>--- conflicted
+++ resolved
@@ -1,2372 +1,1464 @@
-<<<<<<< HEAD
+.Mount_Head_Butterfly-White {
+  background-image: url('~assets/images/sprites/spritesmith-main-17.png');
+  background-position: -348px 0px;
+  width: 105px;
+  height: 123px;
+}
+.Mount_Head_Butterfly-Zombie {
+  background-image: url('~assets/images/sprites/spritesmith-main-17.png');
+  background-position: -242px 0px;
+  width: 105px;
+  height: 123px;
+}
+.Mount_Head_Cactus-Aquatic {
+  background-image: url('~assets/images/sprites/spritesmith-main-17.png');
+  background-position: -636px -693px;
+  width: 105px;
+  height: 105px;
+}
+.Mount_Head_Cactus-Base {
+  background-image: url('~assets/images/sprites/spritesmith-main-17.png');
+  background-position: -742px -693px;
+  width: 105px;
+  height: 105px;
+}
+.Mount_Head_Cactus-Bronze {
+  background-image: url('~assets/images/sprites/spritesmith-main-17.png');
+  background-position: -878px 0px;
+  width: 105px;
+  height: 105px;
+}
+.Mount_Head_Cactus-Celestial {
+  background-image: url('~assets/images/sprites/spritesmith-main-17.png');
+  background-position: -878px -106px;
+  width: 105px;
+  height: 105px;
+}
+.Mount_Head_Cactus-CottonCandyBlue {
+  background-image: url('~assets/images/sprites/spritesmith-main-17.png');
+  background-position: -878px -212px;
+  width: 105px;
+  height: 105px;
+}
+.Mount_Head_Cactus-CottonCandyPink {
+  background-image: url('~assets/images/sprites/spritesmith-main-17.png');
+  background-position: -878px -318px;
+  width: 105px;
+  height: 105px;
+}
+.Mount_Head_Cactus-Cupid {
+  background-image: url('~assets/images/sprites/spritesmith-main-17.png');
+  background-position: -878px -424px;
+  width: 105px;
+  height: 105px;
+}
+.Mount_Head_Cactus-Desert {
+  background-image: url('~assets/images/sprites/spritesmith-main-17.png');
+  background-position: -878px -530px;
+  width: 105px;
+  height: 105px;
+}
+.Mount_Head_Cactus-Ember {
+  background-image: url('~assets/images/sprites/spritesmith-main-17.png');
+  background-position: -878px -636px;
+  width: 105px;
+  height: 105px;
+}
+.Mount_Head_Cactus-Fairy {
+  background-image: url('~assets/images/sprites/spritesmith-main-17.png');
+  background-position: 0px -799px;
+  width: 105px;
+  height: 105px;
+}
+.Mount_Head_Cactus-Floral {
+  background-image: url('~assets/images/sprites/spritesmith-main-17.png');
+  background-position: -212px -1011px;
+  width: 105px;
+  height: 105px;
+}
+.Mount_Head_Cactus-Frost {
+  background-image: url('~assets/images/sprites/spritesmith-main-17.png');
+  background-position: -212px -1117px;
+  width: 105px;
+  height: 105px;
+}
+.Mount_Head_Cactus-Ghost {
+  background-image: url('~assets/images/sprites/spritesmith-main-17.png');
+  background-position: -1408px -742px;
+  width: 105px;
+  height: 105px;
+}
+.Mount_Head_Cactus-Glass {
+  background-image: url('~assets/images/sprites/spritesmith-main-17.png');
+  background-position: 0px -1435px;
+  width: 105px;
+  height: 105px;
+}
+.Mount_Head_Cactus-Glow {
+  background-image: url('~assets/images/sprites/spritesmith-main-17.png');
+  background-position: -530px -1435px;
+  width: 105px;
+  height: 105px;
+}
+.Mount_Head_Cactus-Golden {
+  background-image: url('~assets/images/sprites/spritesmith-main-17.png');
+  background-position: -636px -1435px;
+  width: 105px;
+  height: 105px;
+}
+.Mount_Head_Cactus-Holly {
+  background-image: url('~assets/images/sprites/spritesmith-main-17.png');
+  background-position: -742px -1435px;
+  width: 105px;
+  height: 105px;
+}
 .Mount_Head_Cactus-IcySnow {
-=======
-.Mount_Head_Cactus-Ember {
+  background-image: url('~assets/images/sprites/spritesmith-main-17.png');
+  background-position: -848px -1435px;
+  width: 105px;
+  height: 105px;
+}
+.Mount_Head_Cactus-Peppermint {
+  background-image: url('~assets/images/sprites/spritesmith-main-17.png');
+  background-position: -954px -1435px;
+  width: 105px;
+  height: 105px;
+}
+.Mount_Head_Cactus-Rainbow {
+  background-image: url('~assets/images/sprites/spritesmith-main-17.png');
+  background-position: -1060px -1435px;
+  width: 105px;
+  height: 105px;
+}
+.Mount_Head_Cactus-Red {
+  background-image: url('~assets/images/sprites/spritesmith-main-17.png');
+  background-position: -1166px -1435px;
+  width: 105px;
+  height: 105px;
+}
+.Mount_Head_Cactus-RoseQuartz {
+  background-image: url('~assets/images/sprites/spritesmith-main-17.png');
+  background-position: -1272px -1435px;
+  width: 105px;
+  height: 105px;
+}
+.Mount_Head_Cactus-RoyalPurple {
+  background-image: url('~assets/images/sprites/spritesmith-main-17.png');
+  background-position: -1378px -1435px;
+  width: 105px;
+  height: 105px;
+}
+.Mount_Head_Cactus-Shade {
+  background-image: url('~assets/images/sprites/spritesmith-main-17.png');
+  background-position: -1484px -1435px;
+  width: 105px;
+  height: 105px;
+}
+.Mount_Head_Cactus-Shimmer {
+  background-image: url('~assets/images/sprites/spritesmith-main-17.png');
+  background-position: -212px -472px;
+  width: 105px;
+  height: 105px;
+}
+.Mount_Head_Cactus-Skeleton {
+  background-image: url('~assets/images/sprites/spritesmith-main-17.png');
+  background-position: -318px -472px;
+  width: 105px;
+  height: 105px;
+}
+.Mount_Head_Cactus-Spooky {
+  background-image: url('~assets/images/sprites/spritesmith-main-17.png');
+  background-position: -424px -472px;
+  width: 105px;
+  height: 105px;
+}
+.Mount_Head_Cactus-StarryNight {
+  background-image: url('~assets/images/sprites/spritesmith-main-17.png');
+  background-position: 0px -121px;
+  width: 120px;
+  height: 120px;
+}
+.Mount_Head_Cactus-Sunshine {
+  background-image: url('~assets/images/sprites/spritesmith-main-17.png');
+  background-position: -666px 0px;
+  width: 105px;
+  height: 105px;
+}
+.Mount_Head_Cactus-Thunderstorm {
+  background-image: url('~assets/images/sprites/spritesmith-main-17.png');
+  background-position: -666px -106px;
+  width: 105px;
+  height: 105px;
+}
+.Mount_Head_Cactus-White {
+  background-image: url('~assets/images/sprites/spritesmith-main-17.png');
+  background-position: -666px -212px;
+  width: 105px;
+  height: 105px;
+}
+.Mount_Head_Cactus-Zombie {
+  background-image: url('~assets/images/sprites/spritesmith-main-17.png');
+  background-position: -666px -318px;
+  width: 105px;
+  height: 105px;
+}
+.Mount_Head_Cheetah-Base {
+  background-image: url('~assets/images/sprites/spritesmith-main-17.png');
+  background-position: -666px -424px;
+  width: 105px;
+  height: 105px;
+}
+.Mount_Head_Cheetah-CottonCandyBlue {
+  background-image: url('~assets/images/sprites/spritesmith-main-17.png');
+  background-position: 0px -587px;
+  width: 105px;
+  height: 105px;
+}
+.Mount_Head_Cheetah-CottonCandyPink {
+  background-image: url('~assets/images/sprites/spritesmith-main-17.png');
+  background-position: -106px -587px;
+  width: 105px;
+  height: 105px;
+}
+.Mount_Head_Cheetah-Desert {
+  background-image: url('~assets/images/sprites/spritesmith-main-17.png');
+  background-position: -212px -587px;
+  width: 105px;
+  height: 105px;
+}
+.Mount_Head_Cheetah-Golden {
+  background-image: url('~assets/images/sprites/spritesmith-main-17.png');
+  background-position: -318px -587px;
+  width: 105px;
+  height: 105px;
+}
+.Mount_Head_Cheetah-Red {
+  background-image: url('~assets/images/sprites/spritesmith-main-17.png');
+  background-position: -424px -587px;
+  width: 105px;
+  height: 105px;
+}
+.Mount_Head_Cheetah-Shade {
+  background-image: url('~assets/images/sprites/spritesmith-main-17.png');
+  background-position: -530px -587px;
+  width: 105px;
+  height: 105px;
+}
+.Mount_Head_Cheetah-Skeleton {
+  background-image: url('~assets/images/sprites/spritesmith-main-17.png');
+  background-position: -636px -587px;
+  width: 105px;
+  height: 105px;
+}
+.Mount_Head_Cheetah-White {
+  background-image: url('~assets/images/sprites/spritesmith-main-17.png');
+  background-position: -772px 0px;
+  width: 105px;
+  height: 105px;
+}
+.Mount_Head_Cheetah-Zombie {
+  background-image: url('~assets/images/sprites/spritesmith-main-17.png');
+  background-position: -772px -106px;
+  width: 105px;
+  height: 105px;
+}
+.Mount_Head_Cow-Base {
+  background-image: url('~assets/images/sprites/spritesmith-main-17.png');
+  background-position: -772px -212px;
+  width: 105px;
+  height: 105px;
+}
+.Mount_Head_Cow-CottonCandyBlue {
+  background-image: url('~assets/images/sprites/spritesmith-main-17.png');
+  background-position: -772px -318px;
+  width: 105px;
+  height: 105px;
+}
+.Mount_Head_Cow-CottonCandyPink {
+  background-image: url('~assets/images/sprites/spritesmith-main-17.png');
+  background-position: -772px -424px;
+  width: 105px;
+  height: 105px;
+}
+.Mount_Head_Cow-Desert {
+  background-image: url('~assets/images/sprites/spritesmith-main-17.png');
+  background-position: -772px -530px;
+  width: 105px;
+  height: 105px;
+}
+.Mount_Head_Cow-Golden {
+  background-image: url('~assets/images/sprites/spritesmith-main-17.png');
+  background-position: 0px -693px;
+  width: 105px;
+  height: 105px;
+}
+.Mount_Head_Cow-Red {
+  background-image: url('~assets/images/sprites/spritesmith-main-17.png');
+  background-position: -106px -693px;
+  width: 105px;
+  height: 105px;
+}
+.Mount_Head_Cow-Shade {
+  background-image: url('~assets/images/sprites/spritesmith-main-17.png');
+  background-position: -212px -693px;
+  width: 105px;
+  height: 105px;
+}
+.Mount_Head_Cow-Skeleton {
+  background-image: url('~assets/images/sprites/spritesmith-main-17.png');
+  background-position: -318px -693px;
+  width: 105px;
+  height: 105px;
+}
+.Mount_Head_Cow-White {
+  background-image: url('~assets/images/sprites/spritesmith-main-17.png');
+  background-position: -424px -693px;
+  width: 105px;
+  height: 105px;
+}
+.Mount_Head_Cow-Zombie {
+  background-image: url('~assets/images/sprites/spritesmith-main-17.png');
+  background-position: -530px -693px;
+  width: 105px;
+  height: 105px;
+}
+.Mount_Head_Cuttlefish-Base {
+  background-image: url('~assets/images/sprites/spritesmith-main-17.png');
+  background-position: 0px -357px;
+  width: 105px;
+  height: 114px;
+}
+.Mount_Head_Cuttlefish-CottonCandyBlue {
+  background-image: url('~assets/images/sprites/spritesmith-main-17.png');
+  background-position: -454px -230px;
+  width: 105px;
+  height: 114px;
+}
+.Mount_Head_Cuttlefish-CottonCandyPink {
+  background-image: url('~assets/images/sprites/spritesmith-main-17.png');
+  background-position: -454px -115px;
+  width: 105px;
+  height: 114px;
+}
+.Mount_Head_Cuttlefish-Desert {
+  background-image: url('~assets/images/sprites/spritesmith-main-17.png');
+  background-position: -454px 0px;
+  width: 105px;
+  height: 114px;
+}
+.Mount_Head_Cuttlefish-Golden {
+  background-image: url('~assets/images/sprites/spritesmith-main-17.png');
+  background-position: -242px -124px;
+  width: 105px;
+  height: 114px;
+}
+.Mount_Head_Cuttlefish-Red {
+  background-image: url('~assets/images/sprites/spritesmith-main-17.png');
+  background-position: -106px -357px;
+  width: 105px;
+  height: 114px;
+}
+.Mount_Head_Cuttlefish-Shade {
+  background-image: url('~assets/images/sprites/spritesmith-main-17.png');
+  background-position: 0px -242px;
+  width: 105px;
+  height: 114px;
+}
+.Mount_Head_Cuttlefish-Skeleton {
+  background-image: url('~assets/images/sprites/spritesmith-main-17.png');
+  background-position: -106px -242px;
+  width: 105px;
+  height: 114px;
+}
+.Mount_Head_Cuttlefish-White {
+  background-image: url('~assets/images/sprites/spritesmith-main-17.png');
+  background-position: -212px -242px;
+  width: 105px;
+  height: 114px;
+}
+.Mount_Head_Cuttlefish-Zombie {
+  background-image: url('~assets/images/sprites/spritesmith-main-17.png');
+  background-position: -318px -242px;
+  width: 105px;
+  height: 114px;
+}
+.Mount_Head_Deer-Base {
+  background-image: url('~assets/images/sprites/spritesmith-main-17.png');
+  background-position: -106px -799px;
+  width: 105px;
+  height: 105px;
+}
+.Mount_Head_Deer-CottonCandyBlue {
+  background-image: url('~assets/images/sprites/spritesmith-main-17.png');
+  background-position: -212px -799px;
+  width: 105px;
+  height: 105px;
+}
+.Mount_Head_Deer-CottonCandyPink {
+  background-image: url('~assets/images/sprites/spritesmith-main-17.png');
+  background-position: -318px -799px;
+  width: 105px;
+  height: 105px;
+}
+.Mount_Head_Deer-Desert {
+  background-image: url('~assets/images/sprites/spritesmith-main-17.png');
+  background-position: -424px -799px;
+  width: 105px;
+  height: 105px;
+}
+.Mount_Head_Deer-Golden {
+  background-image: url('~assets/images/sprites/spritesmith-main-17.png');
+  background-position: -530px -799px;
+  width: 105px;
+  height: 105px;
+}
+.Mount_Head_Deer-Red {
+  background-image: url('~assets/images/sprites/spritesmith-main-17.png');
+  background-position: -636px -799px;
+  width: 105px;
+  height: 105px;
+}
+.Mount_Head_Deer-Shade {
+  background-image: url('~assets/images/sprites/spritesmith-main-17.png');
+  background-position: -742px -799px;
+  width: 105px;
+  height: 105px;
+}
+.Mount_Head_Deer-Skeleton {
+  background-image: url('~assets/images/sprites/spritesmith-main-17.png');
+  background-position: -848px -799px;
+  width: 105px;
+  height: 105px;
+}
+.Mount_Head_Deer-White {
+  background-image: url('~assets/images/sprites/spritesmith-main-17.png');
+  background-position: -984px 0px;
+  width: 105px;
+  height: 105px;
+}
+.Mount_Head_Deer-Zombie {
+  background-image: url('~assets/images/sprites/spritesmith-main-17.png');
+  background-position: -984px -106px;
+  width: 105px;
+  height: 105px;
+}
+.Mount_Head_Dragon-Aquatic {
+  background-image: url('~assets/images/sprites/spritesmith-main-17.png');
+  background-position: -984px -212px;
+  width: 105px;
+  height: 105px;
+}
+.Mount_Head_Dragon-Base {
+  background-image: url('~assets/images/sprites/spritesmith-main-17.png');
+  background-position: -984px -318px;
+  width: 105px;
+  height: 105px;
+}
+.Mount_Head_Dragon-Bronze {
+  background-image: url('~assets/images/sprites/spritesmith-main-17.png');
+  background-position: -984px -424px;
+  width: 105px;
+  height: 105px;
+}
+.Mount_Head_Dragon-Celestial {
+  background-image: url('~assets/images/sprites/spritesmith-main-17.png');
+  background-position: -984px -530px;
+  width: 105px;
+  height: 105px;
+}
+.Mount_Head_Dragon-CottonCandyBlue {
+  background-image: url('~assets/images/sprites/spritesmith-main-17.png');
+  background-position: -984px -636px;
+  width: 105px;
+  height: 105px;
+}
+.Mount_Head_Dragon-CottonCandyPink {
+  background-image: url('~assets/images/sprites/spritesmith-main-17.png');
+  background-position: -984px -742px;
+  width: 105px;
+  height: 105px;
+}
+.Mount_Head_Dragon-Cupid {
+  background-image: url('~assets/images/sprites/spritesmith-main-17.png');
+  background-position: 0px -905px;
+  width: 105px;
+  height: 105px;
+}
+.Mount_Head_Dragon-Desert {
+  background-image: url('~assets/images/sprites/spritesmith-main-17.png');
+  background-position: -106px -905px;
+  width: 105px;
+  height: 105px;
+}
+.Mount_Head_Dragon-Ember {
+  background-image: url('~assets/images/sprites/spritesmith-main-17.png');
+  background-position: -212px -905px;
+  width: 105px;
+  height: 105px;
+}
+.Mount_Head_Dragon-Fairy {
+  background-image: url('~assets/images/sprites/spritesmith-main-17.png');
+  background-position: -318px -905px;
+  width: 105px;
+  height: 105px;
+}
+.Mount_Head_Dragon-Floral {
+  background-image: url('~assets/images/sprites/spritesmith-main-17.png');
+  background-position: -424px -905px;
+  width: 105px;
+  height: 105px;
+}
+.Mount_Head_Dragon-Frost {
+  background-image: url('~assets/images/sprites/spritesmith-main-17.png');
+  background-position: -530px -905px;
+  width: 105px;
+  height: 105px;
+}
+.Mount_Head_Dragon-Ghost {
+  background-image: url('~assets/images/sprites/spritesmith-main-17.png');
+  background-position: -636px -905px;
+  width: 105px;
+  height: 105px;
+}
+.Mount_Head_Dragon-Glass {
+  background-image: url('~assets/images/sprites/spritesmith-main-17.png');
+  background-position: -742px -905px;
+  width: 105px;
+  height: 105px;
+}
+.Mount_Head_Dragon-Glow {
+  background-image: url('~assets/images/sprites/spritesmith-main-17.png');
+  background-position: -848px -905px;
+  width: 105px;
+  height: 105px;
+}
+.Mount_Head_Dragon-Golden {
+  background-image: url('~assets/images/sprites/spritesmith-main-17.png');
+  background-position: -954px -905px;
+  width: 105px;
+  height: 105px;
+}
+.Mount_Head_Dragon-Holly {
+  background-image: url('~assets/images/sprites/spritesmith-main-17.png');
+  background-position: -1090px 0px;
+  width: 105px;
+  height: 105px;
+}
+.Mount_Head_Dragon-IcySnow {
+  background-image: url('~assets/images/sprites/spritesmith-main-17.png');
+  background-position: -1090px -106px;
+  width: 105px;
+  height: 105px;
+}
+.Mount_Head_Dragon-Peppermint {
+  background-image: url('~assets/images/sprites/spritesmith-main-17.png');
+  background-position: -1090px -212px;
+  width: 105px;
+  height: 105px;
+}
+.Mount_Head_Dragon-Rainbow {
+  background-image: url('~assets/images/sprites/spritesmith-main-17.png');
+  background-position: -1090px -318px;
+  width: 105px;
+  height: 105px;
+}
+.Mount_Head_Dragon-Red {
+  background-image: url('~assets/images/sprites/spritesmith-main-17.png');
+  background-position: -1090px -424px;
+  width: 105px;
+  height: 105px;
+}
+.Mount_Head_Dragon-RoseQuartz {
+  background-image: url('~assets/images/sprites/spritesmith-main-17.png');
+  background-position: -1090px -530px;
+  width: 105px;
+  height: 105px;
+}
+.Mount_Head_Dragon-RoyalPurple {
+  background-image: url('~assets/images/sprites/spritesmith-main-17.png');
+  background-position: -1090px -636px;
+  width: 105px;
+  height: 105px;
+}
+.Mount_Head_Dragon-Shade {
+  background-image: url('~assets/images/sprites/spritesmith-main-17.png');
+  background-position: -1090px -742px;
+  width: 105px;
+  height: 105px;
+}
+.Mount_Head_Dragon-Shimmer {
+  background-image: url('~assets/images/sprites/spritesmith-main-17.png');
+  background-position: -1090px -848px;
+  width: 105px;
+  height: 105px;
+}
+.Mount_Head_Dragon-Skeleton {
+  background-image: url('~assets/images/sprites/spritesmith-main-17.png');
+  background-position: 0px -1011px;
+  width: 105px;
+  height: 105px;
+}
+.Mount_Head_Dragon-Spooky {
+  background-image: url('~assets/images/sprites/spritesmith-main-17.png');
+  background-position: -106px -1011px;
+  width: 105px;
+  height: 105px;
+}
+.Mount_Head_Dragon-StarryNight {
+  background-image: url('~assets/images/sprites/spritesmith-main-17.png');
+  background-position: -121px -121px;
+  width: 120px;
+  height: 120px;
+}
+.Mount_Head_Dragon-Sunshine {
+  background-image: url('~assets/images/sprites/spritesmith-main-17.png');
+  background-position: -318px -1011px;
+  width: 105px;
+  height: 105px;
+}
+.Mount_Head_Dragon-Thunderstorm {
+  background-image: url('~assets/images/sprites/spritesmith-main-17.png');
+  background-position: -424px -1011px;
+  width: 105px;
+  height: 105px;
+}
+.Mount_Head_Dragon-White {
+  background-image: url('~assets/images/sprites/spritesmith-main-17.png');
+  background-position: -530px -1011px;
+  width: 105px;
+  height: 105px;
+}
+.Mount_Head_Dragon-Zombie {
+  background-image: url('~assets/images/sprites/spritesmith-main-17.png');
+  background-position: -636px -1011px;
+  width: 105px;
+  height: 105px;
+}
+.Mount_Head_Egg-Base {
+  background-image: url('~assets/images/sprites/spritesmith-main-17.png');
+  background-position: -742px -1011px;
+  width: 105px;
+  height: 105px;
+}
+.Mount_Head_Egg-CottonCandyBlue {
+  background-image: url('~assets/images/sprites/spritesmith-main-17.png');
+  background-position: -848px -1011px;
+  width: 105px;
+  height: 105px;
+}
+.Mount_Head_Egg-CottonCandyPink {
+  background-image: url('~assets/images/sprites/spritesmith-main-17.png');
+  background-position: -954px -1011px;
+  width: 105px;
+  height: 105px;
+}
+.Mount_Head_Egg-Desert {
+  background-image: url('~assets/images/sprites/spritesmith-main-17.png');
+  background-position: -1060px -1011px;
+  width: 105px;
+  height: 105px;
+}
+.Mount_Head_Egg-Golden {
+  background-image: url('~assets/images/sprites/spritesmith-main-17.png');
+  background-position: -1196px 0px;
+  width: 105px;
+  height: 105px;
+}
+.Mount_Head_Egg-Red {
+  background-image: url('~assets/images/sprites/spritesmith-main-17.png');
+  background-position: -1196px -106px;
+  width: 105px;
+  height: 105px;
+}
+.Mount_Head_Egg-Shade {
+  background-image: url('~assets/images/sprites/spritesmith-main-17.png');
+  background-position: -1196px -212px;
+  width: 105px;
+  height: 105px;
+}
+.Mount_Head_Egg-Skeleton {
+  background-image: url('~assets/images/sprites/spritesmith-main-17.png');
+  background-position: -1196px -318px;
+  width: 105px;
+  height: 105px;
+}
+.Mount_Head_Egg-White {
+  background-image: url('~assets/images/sprites/spritesmith-main-17.png');
+  background-position: -1196px -424px;
+  width: 105px;
+  height: 105px;
+}
+.Mount_Head_Egg-Zombie {
+  background-image: url('~assets/images/sprites/spritesmith-main-17.png');
+  background-position: -1196px -530px;
+  width: 105px;
+  height: 105px;
+}
+.Mount_Head_Falcon-Base {
+  background-image: url('~assets/images/sprites/spritesmith-main-17.png');
+  background-position: -1196px -636px;
+  width: 105px;
+  height: 105px;
+}
+.Mount_Head_Falcon-CottonCandyBlue {
+  background-image: url('~assets/images/sprites/spritesmith-main-17.png');
+  background-position: -1196px -742px;
+  width: 105px;
+  height: 105px;
+}
+.Mount_Head_Falcon-CottonCandyPink {
+  background-image: url('~assets/images/sprites/spritesmith-main-17.png');
+  background-position: -1196px -848px;
+  width: 105px;
+  height: 105px;
+}
+.Mount_Head_Falcon-Desert {
+  background-image: url('~assets/images/sprites/spritesmith-main-17.png');
+  background-position: -1196px -954px;
+  width: 105px;
+  height: 105px;
+}
+.Mount_Head_Falcon-Golden {
+  background-image: url('~assets/images/sprites/spritesmith-main-17.png');
+  background-position: 0px -1117px;
+  width: 105px;
+  height: 105px;
+}
+.Mount_Head_Falcon-Red {
+  background-image: url('~assets/images/sprites/spritesmith-main-17.png');
+  background-position: -106px -1117px;
+  width: 105px;
+  height: 105px;
+}
+.Mount_Head_Falcon-Shade {
+  background-image: url('~assets/images/sprites/spritesmith-main-17.png');
+  background-position: -1726px -318px;
+  width: 105px;
+  height: 105px;
+}
+.Mount_Head_Falcon-Skeleton {
+  background-image: url('~assets/images/sprites/spritesmith-main-17.png');
+  background-position: -318px -1117px;
+  width: 105px;
+  height: 105px;
+}
+.Mount_Head_Falcon-White {
+  background-image: url('~assets/images/sprites/spritesmith-main-17.png');
+  background-position: -424px -1117px;
+  width: 105px;
+  height: 105px;
+}
+.Mount_Head_Falcon-Zombie {
+  background-image: url('~assets/images/sprites/spritesmith-main-17.png');
+  background-position: -530px -1117px;
+  width: 105px;
+  height: 105px;
+}
+.Mount_Head_Ferret-Base {
+  background-image: url('~assets/images/sprites/spritesmith-main-17.png');
+  background-position: -636px -1117px;
+  width: 105px;
+  height: 105px;
+}
+.Mount_Head_Ferret-CottonCandyBlue {
+  background-image: url('~assets/images/sprites/spritesmith-main-17.png');
+  background-position: -742px -1117px;
+  width: 105px;
+  height: 105px;
+}
+.Mount_Head_Ferret-CottonCandyPink {
+  background-image: url('~assets/images/sprites/spritesmith-main-17.png');
+  background-position: -848px -1117px;
+  width: 105px;
+  height: 105px;
+}
+.Mount_Head_Ferret-Desert {
+  background-image: url('~assets/images/sprites/spritesmith-main-17.png');
+  background-position: -954px -1117px;
+  width: 105px;
+  height: 105px;
+}
+.Mount_Head_Ferret-Golden {
+  background-image: url('~assets/images/sprites/spritesmith-main-17.png');
+  background-position: -1060px -1117px;
+  width: 105px;
+  height: 105px;
+}
+.Mount_Head_Ferret-Red {
+  background-image: url('~assets/images/sprites/spritesmith-main-17.png');
+  background-position: -1166px -1117px;
+  width: 105px;
+  height: 105px;
+}
+.Mount_Head_Ferret-Shade {
+  background-image: url('~assets/images/sprites/spritesmith-main-17.png');
+  background-position: -1302px 0px;
+  width: 105px;
+  height: 105px;
+}
+.Mount_Head_Ferret-Skeleton {
+  background-image: url('~assets/images/sprites/spritesmith-main-17.png');
+  background-position: -1302px -106px;
+  width: 105px;
+  height: 105px;
+}
+.Mount_Head_Ferret-White {
+  background-image: url('~assets/images/sprites/spritesmith-main-17.png');
+  background-position: -1302px -212px;
+  width: 105px;
+  height: 105px;
+}
+.Mount_Head_Ferret-Zombie {
+  background-image: url('~assets/images/sprites/spritesmith-main-17.png');
+  background-position: -1302px -318px;
+  width: 105px;
+  height: 105px;
+}
+.Mount_Head_FlyingPig-Aquatic {
+  background-image: url('~assets/images/sprites/spritesmith-main-17.png');
+  background-position: -1302px -424px;
+  width: 105px;
+  height: 105px;
+}
+.Mount_Head_FlyingPig-Base {
+  background-image: url('~assets/images/sprites/spritesmith-main-17.png');
+  background-position: -1302px -530px;
+  width: 105px;
+  height: 105px;
+}
+.Mount_Head_FlyingPig-Bronze {
+  background-image: url('~assets/images/sprites/spritesmith-main-17.png');
+  background-position: -1302px -636px;
+  width: 105px;
+  height: 105px;
+}
+.Mount_Head_FlyingPig-Celestial {
+  background-image: url('~assets/images/sprites/spritesmith-main-17.png');
+  background-position: -1302px -742px;
+  width: 105px;
+  height: 105px;
+}
+.Mount_Head_FlyingPig-CottonCandyBlue {
+  background-image: url('~assets/images/sprites/spritesmith-main-17.png');
+  background-position: -1302px -848px;
+  width: 105px;
+  height: 105px;
+}
+.Mount_Head_FlyingPig-CottonCandyPink {
+  background-image: url('~assets/images/sprites/spritesmith-main-17.png');
+  background-position: -1302px -954px;
+  width: 105px;
+  height: 105px;
+}
+.Mount_Head_FlyingPig-Cupid {
+  background-image: url('~assets/images/sprites/spritesmith-main-17.png');
+  background-position: -1302px -1060px;
+  width: 105px;
+  height: 105px;
+}
+.Mount_Head_FlyingPig-Desert {
+  background-image: url('~assets/images/sprites/spritesmith-main-17.png');
+  background-position: 0px -1223px;
+  width: 105px;
+  height: 105px;
+}
+.Mount_Head_FlyingPig-Ember {
+  background-image: url('~assets/images/sprites/spritesmith-main-17.png');
+  background-position: -106px -1223px;
+  width: 105px;
+  height: 105px;
+}
+.Mount_Head_FlyingPig-Fairy {
+  background-image: url('~assets/images/sprites/spritesmith-main-17.png');
+  background-position: -212px -1223px;
+  width: 105px;
+  height: 105px;
+}
+.Mount_Head_FlyingPig-Floral {
+  background-image: url('~assets/images/sprites/spritesmith-main-17.png');
+  background-position: -318px -1223px;
+  width: 105px;
+  height: 105px;
+}
+.Mount_Head_FlyingPig-Frost {
+  background-image: url('~assets/images/sprites/spritesmith-main-17.png');
+  background-position: -424px -1223px;
+  width: 105px;
+  height: 105px;
+}
+.Mount_Head_FlyingPig-Ghost {
+  background-image: url('~assets/images/sprites/spritesmith-main-17.png');
+  background-position: -530px -1223px;
+  width: 105px;
+  height: 105px;
+}
+.Mount_Head_FlyingPig-Glass {
+  background-image: url('~assets/images/sprites/spritesmith-main-17.png');
+  background-position: -636px -1223px;
+  width: 105px;
+  height: 105px;
+}
+.Mount_Head_FlyingPig-Glow {
+  background-image: url('~assets/images/sprites/spritesmith-main-17.png');
+  background-position: -742px -1223px;
+  width: 105px;
+  height: 105px;
+}
+.Mount_Head_FlyingPig-Golden {
+  background-image: url('~assets/images/sprites/spritesmith-main-17.png');
+  background-position: -848px -1223px;
+  width: 105px;
+  height: 105px;
+}
+.Mount_Head_FlyingPig-Holly {
+  background-image: url('~assets/images/sprites/spritesmith-main-17.png');
+  background-position: -954px -1223px;
+  width: 105px;
+  height: 105px;
+}
+.Mount_Head_FlyingPig-IcySnow {
+  background-image: url('~assets/images/sprites/spritesmith-main-17.png');
+  background-position: -1060px -1223px;
+  width: 105px;
+  height: 105px;
+}
+.Mount_Head_FlyingPig-Peppermint {
+  background-image: url('~assets/images/sprites/spritesmith-main-17.png');
+  background-position: -1166px -1223px;
+  width: 105px;
+  height: 105px;
+}
+.Mount_Head_FlyingPig-Rainbow {
+  background-image: url('~assets/images/sprites/spritesmith-main-17.png');
+  background-position: -1272px -1223px;
+  width: 105px;
+  height: 105px;
+}
+.Mount_Head_FlyingPig-Red {
+  background-image: url('~assets/images/sprites/spritesmith-main-17.png');
+  background-position: -1408px 0px;
+  width: 105px;
+  height: 105px;
+}
+.Mount_Head_FlyingPig-RoseQuartz {
+  background-image: url('~assets/images/sprites/spritesmith-main-17.png');
+  background-position: -1408px -106px;
+  width: 105px;
+  height: 105px;
+}
+.Mount_Head_FlyingPig-RoyalPurple {
+  background-image: url('~assets/images/sprites/spritesmith-main-17.png');
+  background-position: -1408px -212px;
+  width: 105px;
+  height: 105px;
+}
+.Mount_Head_FlyingPig-Shade {
+  background-image: url('~assets/images/sprites/spritesmith-main-17.png');
+  background-position: -1408px -318px;
+  width: 105px;
+  height: 105px;
+}
+.Mount_Head_FlyingPig-Shimmer {
+  background-image: url('~assets/images/sprites/spritesmith-main-17.png');
+  background-position: -1408px -424px;
+  width: 105px;
+  height: 105px;
+}
+.Mount_Head_FlyingPig-Skeleton {
+  background-image: url('~assets/images/sprites/spritesmith-main-17.png');
+  background-position: -1408px -530px;
+  width: 105px;
+  height: 105px;
+}
+.Mount_Head_FlyingPig-Spooky {
+  background-image: url('~assets/images/sprites/spritesmith-main-17.png');
+  background-position: -1408px -636px;
+  width: 105px;
+  height: 105px;
+}
+.Mount_Head_FlyingPig-StarryNight {
+  background-image: url('~assets/images/sprites/spritesmith-main-17.png');
+  background-position: -121px 0px;
+  width: 120px;
+  height: 120px;
+}
+.Mount_Head_FlyingPig-Sunshine {
+  background-image: url('~assets/images/sprites/spritesmith-main-17.png');
+  background-position: -1408px -848px;
+  width: 105px;
+  height: 105px;
+}
+.Mount_Head_FlyingPig-Thunderstorm {
+  background-image: url('~assets/images/sprites/spritesmith-main-17.png');
+  background-position: -1408px -954px;
+  width: 105px;
+  height: 105px;
+}
+.Mount_Head_FlyingPig-White {
+  background-image: url('~assets/images/sprites/spritesmith-main-17.png');
+  background-position: -1408px -1060px;
+  width: 105px;
+  height: 105px;
+}
+.Mount_Head_FlyingPig-Zombie {
+  background-image: url('~assets/images/sprites/spritesmith-main-17.png');
+  background-position: -1408px -1166px;
+  width: 105px;
+  height: 105px;
+}
+.Mount_Head_Fox-Aquatic {
+  background-image: url('~assets/images/sprites/spritesmith-main-17.png');
+  background-position: 0px -1329px;
+  width: 105px;
+  height: 105px;
+}
+.Mount_Head_Fox-Base {
+  background-image: url('~assets/images/sprites/spritesmith-main-17.png');
+  background-position: -106px -1329px;
+  width: 105px;
+  height: 105px;
+}
+.Mount_Head_Fox-Bronze {
+  background-image: url('~assets/images/sprites/spritesmith-main-17.png');
+  background-position: -212px -1329px;
+  width: 105px;
+  height: 105px;
+}
+.Mount_Head_Fox-Celestial {
+  background-image: url('~assets/images/sprites/spritesmith-main-17.png');
+  background-position: -318px -1329px;
+  width: 105px;
+  height: 105px;
+}
+.Mount_Head_Fox-CottonCandyBlue {
+  background-image: url('~assets/images/sprites/spritesmith-main-17.png');
+  background-position: -424px -1329px;
+  width: 105px;
+  height: 105px;
+}
+.Mount_Head_Fox-CottonCandyPink {
+  background-image: url('~assets/images/sprites/spritesmith-main-17.png');
+  background-position: -530px -1329px;
+  width: 105px;
+  height: 105px;
+}
+.Mount_Head_Fox-Cupid {
+  background-image: url('~assets/images/sprites/spritesmith-main-17.png');
+  background-position: -636px -1329px;
+  width: 105px;
+  height: 105px;
+}
+.Mount_Head_Fox-Desert {
+  background-image: url('~assets/images/sprites/spritesmith-main-17.png');
+  background-position: -742px -1329px;
+  width: 105px;
+  height: 105px;
+}
+.Mount_Head_Fox-Ember {
+  background-image: url('~assets/images/sprites/spritesmith-main-17.png');
+  background-position: -848px -1329px;
+  width: 105px;
+  height: 105px;
+}
+.Mount_Head_Fox-Fairy {
+  background-image: url('~assets/images/sprites/spritesmith-main-17.png');
+  background-position: -954px -1329px;
+  width: 105px;
+  height: 105px;
+}
+.Mount_Head_Fox-Floral {
+  background-image: url('~assets/images/sprites/spritesmith-main-17.png');
+  background-position: -1060px -1329px;
+  width: 105px;
+  height: 105px;
+}
+.Mount_Head_Fox-Frost {
+  background-image: url('~assets/images/sprites/spritesmith-main-17.png');
+  background-position: -1166px -1329px;
+  width: 105px;
+  height: 105px;
+}
+.Mount_Head_Fox-Ghost {
+  background-image: url('~assets/images/sprites/spritesmith-main-17.png');
+  background-position: -1272px -1329px;
+  width: 105px;
+  height: 105px;
+}
+.Mount_Head_Fox-Glass {
+  background-image: url('~assets/images/sprites/spritesmith-main-17.png');
+  background-position: -1378px -1329px;
+  width: 105px;
+  height: 105px;
+}
+.Mount_Head_Fox-Glow {
+  background-image: url('~assets/images/sprites/spritesmith-main-17.png');
+  background-position: -1514px 0px;
+  width: 105px;
+  height: 105px;
+}
+.Mount_Head_Fox-Golden {
+  background-image: url('~assets/images/sprites/spritesmith-main-17.png');
+  background-position: -1514px -106px;
+  width: 105px;
+  height: 105px;
+}
+.Mount_Head_Fox-Holly {
+  background-image: url('~assets/images/sprites/spritesmith-main-17.png');
+  background-position: -1514px -212px;
+  width: 105px;
+  height: 105px;
+}
+.Mount_Head_Fox-IcySnow {
+  background-image: url('~assets/images/sprites/spritesmith-main-17.png');
+  background-position: -1514px -318px;
+  width: 105px;
+  height: 105px;
+}
+.Mount_Head_Fox-Peppermint {
+  background-image: url('~assets/images/sprites/spritesmith-main-17.png');
+  background-position: -1514px -424px;
+  width: 105px;
+  height: 105px;
+}
+.Mount_Head_Fox-Rainbow {
+  background-image: url('~assets/images/sprites/spritesmith-main-17.png');
+  background-position: -1514px -530px;
+  width: 105px;
+  height: 105px;
+}
+.Mount_Head_Fox-Red {
+  background-image: url('~assets/images/sprites/spritesmith-main-17.png');
+  background-position: -1514px -636px;
+  width: 105px;
+  height: 105px;
+}
+.Mount_Head_Fox-RoseQuartz {
+  background-image: url('~assets/images/sprites/spritesmith-main-17.png');
+  background-position: -1514px -742px;
+  width: 105px;
+  height: 105px;
+}
+.Mount_Head_Fox-RoyalPurple {
   background-image: url('~assets/images/sprites/spritesmith-main-17.png');
   background-position: -1514px -848px;
   width: 105px;
   height: 105px;
 }
-.Mount_Head_Cactus-Fairy {
-  background-image: url('~assets/images/sprites/spritesmith-main-17.png');
-  background-position: -212px -1114px;
-  width: 105px;
-  height: 105px;
-}
-.Mount_Head_Cactus-Floral {
->>>>>>> 0eb7e10e
-  background-image: url('~assets/images/sprites/spritesmith-main-17.png');
-  background-position: -772px -106px;
-  width: 105px;
-  height: 105px;
-}
-<<<<<<< HEAD
-.Mount_Head_Cactus-Peppermint {
-  background-image: url('~assets/images/sprites/spritesmith-main-17.png');
-  background-position: -212px -1114px;
-=======
-.Mount_Head_Cactus-Frost {
-  background-image: url('~assets/images/sprites/spritesmith-main-17.png');
-  background-position: -772px -212px;
-  width: 105px;
-  height: 105px;
-}
-.Mount_Head_Cactus-Ghost {
-  background-image: url('~assets/images/sprites/spritesmith-main-17.png');
-  background-position: -772px -318px;
-  width: 105px;
-  height: 105px;
-}
-.Mount_Head_Cactus-Glass {
-  background-image: url('~assets/images/sprites/spritesmith-main-17.png');
-  background-position: -772px -424px;
-  width: 105px;
-  height: 105px;
-}
-.Mount_Head_Cactus-Glow {
-  background-image: url('~assets/images/sprites/spritesmith-main-17.png');
-  background-position: -772px -530px;
-  width: 105px;
-  height: 105px;
-}
-.Mount_Head_Cactus-Golden {
-  background-image: url('~assets/images/sprites/spritesmith-main-17.png');
-  background-position: 0px -690px;
-  width: 105px;
-  height: 105px;
-}
-.Mount_Head_Cactus-Holly {
-  background-image: url('~assets/images/sprites/spritesmith-main-17.png');
-  background-position: -106px -690px;
-  width: 105px;
-  height: 105px;
-}
-.Mount_Head_Cactus-IcySnow {
-  background-image: url('~assets/images/sprites/spritesmith-main-17.png');
-  background-position: -212px -690px;
-  width: 105px;
-  height: 105px;
-}
-.Mount_Head_Cactus-Peppermint {
-  background-image: url('~assets/images/sprites/spritesmith-main-17.png');
-  background-position: -318px -690px;
->>>>>>> 0eb7e10e
-  width: 105px;
-  height: 105px;
-}
-.Mount_Head_Cactus-Rainbow {
-  background-image: url('~assets/images/sprites/spritesmith-main-17.png');
-<<<<<<< HEAD
-  background-position: 0px -584px;
-=======
-  background-position: -424px -690px;
->>>>>>> 0eb7e10e
-  width: 105px;
-  height: 105px;
-}
-.Mount_Head_Cactus-Red {
-  background-image: url('~assets/images/sprites/spritesmith-main-17.png');
-<<<<<<< HEAD
-  background-position: -106px -584px;
-=======
-  background-position: -1090px 0px;
->>>>>>> 0eb7e10e
-  width: 105px;
-  height: 105px;
-}
-.Mount_Head_Cactus-RoseQuartz {
-  background-image: url('~assets/images/sprites/spritesmith-main-17.png');
-<<<<<<< HEAD
-  background-position: -212px -584px;
-=======
-  background-position: -848px -1220px;
->>>>>>> 0eb7e10e
-  width: 105px;
-  height: 105px;
-}
-.Mount_Head_Cactus-RoyalPurple {
-  background-image: url('~assets/images/sprites/spritesmith-main-17.png');
-<<<<<<< HEAD
-  background-position: -318px -584px;
-=======
-  background-position: -1514px 0px;
->>>>>>> 0eb7e10e
-  width: 105px;
-  height: 105px;
-}
-.Mount_Head_Cactus-Shade {
-  background-image: url('~assets/images/sprites/spritesmith-main-17.png');
-<<<<<<< HEAD
-  background-position: -424px -584px;
-=======
-  background-position: -1514px -424px;
->>>>>>> 0eb7e10e
-  width: 105px;
-  height: 105px;
-}
-.Mount_Head_Cactus-Shimmer {
-  background-image: url('~assets/images/sprites/spritesmith-main-17.png');
-<<<<<<< HEAD
-  background-position: -530px -584px;
-=======
-  background-position: -1514px -530px;
->>>>>>> 0eb7e10e
-  width: 105px;
-  height: 105px;
-}
-.Mount_Head_Cactus-Skeleton {
-  background-image: url('~assets/images/sprites/spritesmith-main-17.png');
-<<<<<<< HEAD
-  background-position: -636px -584px;
-=======
-  background-position: -1514px -636px;
->>>>>>> 0eb7e10e
-  width: 105px;
-  height: 105px;
-}
-.Mount_Head_Cactus-Spooky {
-  background-image: url('~assets/images/sprites/spritesmith-main-17.png');
-<<<<<<< HEAD
-  background-position: -772px 0px;
-=======
-  background-position: -1514px -742px;
->>>>>>> 0eb7e10e
-  width: 105px;
-  height: 105px;
-}
-.Mount_Head_Cactus-StarryNight {
+.Mount_Head_Fox-Shade {
+  background-image: url('~assets/images/sprites/spritesmith-main-17.png');
+  background-position: -1514px -954px;
+  width: 105px;
+  height: 105px;
+}
+.Mount_Head_Fox-Shimmer {
+  background-image: url('~assets/images/sprites/spritesmith-main-17.png');
+  background-position: -1514px -1060px;
+  width: 105px;
+  height: 105px;
+}
+.Mount_Head_Fox-Skeleton {
+  background-image: url('~assets/images/sprites/spritesmith-main-17.png');
+  background-position: -1514px -1166px;
+  width: 105px;
+  height: 105px;
+}
+.Mount_Head_Fox-Spooky {
+  background-image: url('~assets/images/sprites/spritesmith-main-17.png');
+  background-position: -1514px -1272px;
+  width: 105px;
+  height: 105px;
+}
+.Mount_Head_Fox-StarryNight {
   background-image: url('~assets/images/sprites/spritesmith-main-17.png');
   background-position: 0px 0px;
   width: 120px;
   height: 120px;
 }
-.Mount_Head_Cactus-Sunshine {
-  background-image: url('~assets/images/sprites/spritesmith-main-17.png');
-  background-position: -772px -212px;
-  width: 105px;
-  height: 105px;
-}
-.Mount_Head_Cactus-Thunderstorm {
-  background-image: url('~assets/images/sprites/spritesmith-main-17.png');
-<<<<<<< HEAD
-  background-position: -106px -902px;
-=======
-  background-position: -1514px -954px;
->>>>>>> 0eb7e10e
-  width: 105px;
-  height: 105px;
-}
-.Mount_Head_Cactus-White {
-  background-image: url('~assets/images/sprites/spritesmith-main-17.png');
-<<<<<<< HEAD
-  background-position: -1302px -1060px;
-=======
-  background-position: -1514px -1060px;
->>>>>>> 0eb7e10e
-  width: 105px;
-  height: 105px;
-}
-.Mount_Head_Cactus-Zombie {
-  background-image: url('~assets/images/sprites/spritesmith-main-17.png');
-<<<<<<< HEAD
-  background-position: -530px -1326px;
-=======
-  background-position: -1514px -1166px;
->>>>>>> 0eb7e10e
-  width: 105px;
-  height: 105px;
-}
-.Mount_Head_Cheetah-Base {
-  background-image: url('~assets/images/sprites/spritesmith-main-17.png');
-<<<<<<< HEAD
-  background-position: -1060px -1326px;
-=======
-  background-position: -1514px -1272px;
->>>>>>> 0eb7e10e
-  width: 105px;
-  height: 105px;
-}
-.Mount_Head_Cheetah-CottonCandyBlue {
-  background-image: url('~assets/images/sprites/spritesmith-main-17.png');
-<<<<<<< HEAD
-  background-position: -1166px -1326px;
-=======
-  background-position: 0px -1432px;
->>>>>>> 0eb7e10e
-  width: 105px;
-  height: 105px;
-}
-.Mount_Head_Cheetah-CottonCandyPink {
-  background-image: url('~assets/images/sprites/spritesmith-main-17.png');
-<<<<<<< HEAD
-  background-position: -1272px -1326px;
-=======
-  background-position: -1378px -1538px;
->>>>>>> 0eb7e10e
-  width: 105px;
-  height: 105px;
-}
-.Mount_Head_Cheetah-Desert {
-  background-image: url('~assets/images/sprites/spritesmith-main-17.png');
-<<<<<<< HEAD
-  background-position: -1378px -1326px;
-=======
-  background-position: -212px -472px;
->>>>>>> 0eb7e10e
-  width: 105px;
-  height: 105px;
-}
-.Mount_Head_Cheetah-Golden {
-  background-image: url('~assets/images/sprites/spritesmith-main-17.png');
-<<<<<<< HEAD
-  background-position: -1514px 0px;
-=======
-  background-position: -318px -472px;
->>>>>>> 0eb7e10e
-  width: 105px;
-  height: 105px;
-}
-.Mount_Head_Cheetah-Red {
-  background-image: url('~assets/images/sprites/spritesmith-main-17.png');
-<<<<<<< HEAD
-  background-position: -1514px -106px;
-=======
-  background-position: -424px -472px;
->>>>>>> 0eb7e10e
-  width: 105px;
-  height: 105px;
-}
-.Mount_Head_Cheetah-Shade {
-  background-image: url('~assets/images/sprites/spritesmith-main-17.png');
-<<<<<<< HEAD
-  background-position: -1514px -212px;
-=======
+.Mount_Head_Fox-Sunshine {
+  background-image: url('~assets/images/sprites/spritesmith-main-17.png');
+  background-position: -106px -1435px;
+  width: 105px;
+  height: 105px;
+}
+.Mount_Head_Fox-Thunderstorm {
+  background-image: url('~assets/images/sprites/spritesmith-main-17.png');
+  background-position: -212px -1435px;
+  width: 105px;
+  height: 105px;
+}
+.Mount_Head_Fox-White {
+  background-image: url('~assets/images/sprites/spritesmith-main-17.png');
+  background-position: -318px -1435px;
+  width: 105px;
+  height: 105px;
+}
+.Mount_Head_Fox-Zombie {
+  background-image: url('~assets/images/sprites/spritesmith-main-17.png');
+  background-position: -424px -1435px;
+  width: 105px;
+  height: 105px;
+}
+.Mount_Head_Frog-Base {
+  background-image: url('~assets/images/sprites/spritesmith-main-17.png');
+  background-position: -348px -124px;
+  width: 105px;
+  height: 114px;
+}
+.Mount_Head_Frog-CottonCandyBlue {
+  background-image: url('~assets/images/sprites/spritesmith-main-17.png');
+  background-position: -212px -357px;
+  width: 105px;
+  height: 114px;
+}
+.Mount_Head_Frog-CottonCandyPink {
+  background-image: url('~assets/images/sprites/spritesmith-main-17.png');
+  background-position: -318px -357px;
+  width: 105px;
+  height: 114px;
+}
+.Mount_Head_Frog-Desert {
+  background-image: url('~assets/images/sprites/spritesmith-main-17.png');
+  background-position: -424px -357px;
+  width: 105px;
+  height: 114px;
+}
+.Mount_Head_Frog-Golden {
+  background-image: url('~assets/images/sprites/spritesmith-main-17.png');
+  background-position: -560px 0px;
+  width: 105px;
+  height: 114px;
+}
+.Mount_Head_Frog-Red {
+  background-image: url('~assets/images/sprites/spritesmith-main-17.png');
+  background-position: -560px -115px;
+  width: 105px;
+  height: 114px;
+}
+.Mount_Head_Frog-Shade {
+  background-image: url('~assets/images/sprites/spritesmith-main-17.png');
+  background-position: -560px -230px;
+  width: 105px;
+  height: 114px;
+}
+.Mount_Head_Frog-Skeleton {
+  background-image: url('~assets/images/sprites/spritesmith-main-17.png');
+  background-position: -560px -345px;
+  width: 105px;
+  height: 114px;
+}
+.Mount_Head_Frog-White {
+  background-image: url('~assets/images/sprites/spritesmith-main-17.png');
+  background-position: 0px -472px;
+  width: 105px;
+  height: 114px;
+}
+.Mount_Head_Frog-Zombie {
+  background-image: url('~assets/images/sprites/spritesmith-main-17.png');
+  background-position: -106px -472px;
+  width: 105px;
+  height: 114px;
+}
+.Mount_Head_Gryphon-Base {
+  background-image: url('~assets/images/sprites/spritesmith-main-17.png');
+  background-position: -1620px 0px;
+  width: 105px;
+  height: 105px;
+}
+.Mount_Head_Gryphon-CottonCandyBlue {
+  background-image: url('~assets/images/sprites/spritesmith-main-17.png');
+  background-position: -1620px -106px;
+  width: 105px;
+  height: 105px;
+}
+.Mount_Head_Gryphon-CottonCandyPink {
+  background-image: url('~assets/images/sprites/spritesmith-main-17.png');
+  background-position: -1620px -212px;
+  width: 105px;
+  height: 105px;
+}
+.Mount_Head_Gryphon-Desert {
+  background-image: url('~assets/images/sprites/spritesmith-main-17.png');
+  background-position: -1620px -318px;
+  width: 105px;
+  height: 105px;
+}
+.Mount_Head_Gryphon-Golden {
+  background-image: url('~assets/images/sprites/spritesmith-main-17.png');
+  background-position: -1620px -424px;
+  width: 105px;
+  height: 105px;
+}
+.Mount_Head_Gryphon-Red {
+  background-image: url('~assets/images/sprites/spritesmith-main-17.png');
+  background-position: -1620px -530px;
+  width: 105px;
+  height: 105px;
+}
+.Mount_Head_Gryphon-RoyalPurple {
+  background-image: url('~assets/images/sprites/spritesmith-main-17.png');
+  background-position: -1620px -636px;
+  width: 105px;
+  height: 105px;
+}
+.Mount_Head_Gryphon-Shade {
+  background-image: url('~assets/images/sprites/spritesmith-main-17.png');
+  background-position: -1620px -742px;
+  width: 105px;
+  height: 105px;
+}
+.Mount_Head_Gryphon-Skeleton {
+  background-image: url('~assets/images/sprites/spritesmith-main-17.png');
+  background-position: -1620px -848px;
+  width: 105px;
+  height: 105px;
+}
+.Mount_Head_Gryphon-White {
+  background-image: url('~assets/images/sprites/spritesmith-main-17.png');
+  background-position: -1620px -954px;
+  width: 105px;
+  height: 105px;
+}
+.Mount_Head_Gryphon-Zombie {
+  background-image: url('~assets/images/sprites/spritesmith-main-17.png');
+  background-position: -1620px -1060px;
+  width: 105px;
+  height: 105px;
+}
+.Mount_Head_GuineaPig-Base {
+  background-image: url('~assets/images/sprites/spritesmith-main-17.png');
+  background-position: -1620px -1166px;
+  width: 105px;
+  height: 105px;
+}
+.Mount_Head_GuineaPig-CottonCandyBlue {
+  background-image: url('~assets/images/sprites/spritesmith-main-17.png');
+  background-position: -1620px -1272px;
+  width: 105px;
+  height: 105px;
+}
+.Mount_Head_GuineaPig-CottonCandyPink {
+  background-image: url('~assets/images/sprites/spritesmith-main-17.png');
+  background-position: -1620px -1378px;
+  width: 105px;
+  height: 105px;
+}
+.Mount_Head_GuineaPig-Desert {
+  background-image: url('~assets/images/sprites/spritesmith-main-17.png');
+  background-position: 0px -1541px;
+  width: 105px;
+  height: 105px;
+}
+.Mount_Head_GuineaPig-Golden {
+  background-image: url('~assets/images/sprites/spritesmith-main-17.png');
+  background-position: -106px -1541px;
+  width: 105px;
+  height: 105px;
+}
+.Mount_Head_GuineaPig-Red {
+  background-image: url('~assets/images/sprites/spritesmith-main-17.png');
+  background-position: -212px -1541px;
+  width: 105px;
+  height: 105px;
+}
+.Mount_Head_GuineaPig-Shade {
+  background-image: url('~assets/images/sprites/spritesmith-main-17.png');
+  background-position: -318px -1541px;
+  width: 105px;
+  height: 105px;
+}
+.Mount_Head_GuineaPig-Skeleton {
+  background-image: url('~assets/images/sprites/spritesmith-main-17.png');
+  background-position: -424px -1541px;
+  width: 105px;
+  height: 105px;
+}
+.Mount_Head_GuineaPig-White {
+  background-image: url('~assets/images/sprites/spritesmith-main-17.png');
+  background-position: -530px -1541px;
+  width: 105px;
+  height: 105px;
+}
+.Mount_Head_GuineaPig-Zombie {
+  background-image: url('~assets/images/sprites/spritesmith-main-17.png');
+  background-position: -636px -1541px;
+  width: 105px;
+  height: 105px;
+}
+.Mount_Head_Hedgehog-Base {
+  background-image: url('~assets/images/sprites/spritesmith-main-17.png');
+  background-position: -742px -1541px;
+  width: 105px;
+  height: 105px;
+}
+.Mount_Head_Hedgehog-CottonCandyBlue {
+  background-image: url('~assets/images/sprites/spritesmith-main-17.png');
+  background-position: -848px -1541px;
+  width: 105px;
+  height: 105px;
+}
+.Mount_Head_Hedgehog-CottonCandyPink {
+  background-image: url('~assets/images/sprites/spritesmith-main-17.png');
+  background-position: -954px -1541px;
+  width: 105px;
+  height: 105px;
+}
+.Mount_Head_Hedgehog-Desert {
+  background-image: url('~assets/images/sprites/spritesmith-main-17.png');
+  background-position: -1060px -1541px;
+  width: 105px;
+  height: 105px;
+}
+.Mount_Head_Hedgehog-Golden {
+  background-image: url('~assets/images/sprites/spritesmith-main-17.png');
+  background-position: -1166px -1541px;
+  width: 105px;
+  height: 105px;
+}
+.Mount_Head_Hedgehog-Red {
+  background-image: url('~assets/images/sprites/spritesmith-main-17.png');
+  background-position: -1272px -1541px;
+  width: 105px;
+  height: 105px;
+}
+.Mount_Head_Hedgehog-Shade {
+  background-image: url('~assets/images/sprites/spritesmith-main-17.png');
+  background-position: -1378px -1541px;
+  width: 105px;
+  height: 105px;
+}
+.Mount_Head_Hedgehog-Skeleton {
+  background-image: url('~assets/images/sprites/spritesmith-main-17.png');
+  background-position: -1484px -1541px;
+  width: 105px;
+  height: 105px;
+}
+.Mount_Head_Hedgehog-White {
+  background-image: url('~assets/images/sprites/spritesmith-main-17.png');
+  background-position: -1590px -1541px;
+  width: 105px;
+  height: 105px;
+}
+.Mount_Head_Hedgehog-Zombie {
+  background-image: url('~assets/images/sprites/spritesmith-main-17.png');
+  background-position: -1726px 0px;
+  width: 105px;
+  height: 105px;
+}
+.Mount_Head_Hippo-Base {
+  background-image: url('~assets/images/sprites/spritesmith-main-17.png');
+  background-position: -1726px -106px;
+  width: 105px;
+  height: 105px;
+}
+.Mount_Head_Hippo-CottonCandyBlue {
+  background-image: url('~assets/images/sprites/spritesmith-main-17.png');
+  background-position: -1726px -212px;
+  width: 105px;
+  height: 105px;
+}
+.Mount_Head_Hippo-CottonCandyPink {
+  background-image: url('~assets/images/sprites/spritesmith-main-17.png');
   background-position: -530px -472px;
->>>>>>> 0eb7e10e
-  width: 105px;
-  height: 105px;
-}
-.Mount_Head_Cheetah-Skeleton {
-  background-image: url('~assets/images/sprites/spritesmith-main-17.png');
-<<<<<<< HEAD
-  background-position: -1514px -318px;
-=======
-  background-position: -666px 0px;
->>>>>>> 0eb7e10e
-  width: 105px;
-  height: 105px;
-}
-.Mount_Head_Cheetah-White {
-  background-image: url('~assets/images/sprites/spritesmith-main-17.png');
-<<<<<<< HEAD
-  background-position: -1514px -424px;
-=======
-  background-position: -666px -106px;
->>>>>>> 0eb7e10e
-  width: 105px;
-  height: 105px;
-}
-.Mount_Head_Cheetah-Zombie {
-  background-image: url('~assets/images/sprites/spritesmith-main-17.png');
-<<<<<<< HEAD
-  background-position: -1514px -530px;
-=======
-  background-position: -666px -212px;
->>>>>>> 0eb7e10e
-  width: 105px;
-  height: 105px;
-}
-.Mount_Head_Cow-Base {
-  background-image: url('~assets/images/sprites/spritesmith-main-17.png');
-<<<<<<< HEAD
-  background-position: -530px -1538px;
-=======
-  background-position: -666px -318px;
->>>>>>> 0eb7e10e
-  width: 105px;
-  height: 105px;
-}
-.Mount_Head_Cow-CottonCandyBlue {
-  background-image: url('~assets/images/sprites/spritesmith-main-17.png');
-<<<<<<< HEAD
-  background-position: -212px -472px;
-=======
-  background-position: -666px -424px;
->>>>>>> 0eb7e10e
-  width: 105px;
-  height: 105px;
-}
-.Mount_Head_Cow-CottonCandyPink {
-  background-image: url('~assets/images/sprites/spritesmith-main-17.png');
-<<<<<<< HEAD
-  background-position: -318px -472px;
-=======
-  background-position: 0px -584px;
->>>>>>> 0eb7e10e
-  width: 105px;
-  height: 105px;
-}
-.Mount_Head_Cow-Desert {
-  background-image: url('~assets/images/sprites/spritesmith-main-17.png');
-<<<<<<< HEAD
-  background-position: -424px -472px;
-=======
-  background-position: -106px -584px;
->>>>>>> 0eb7e10e
-  width: 105px;
-  height: 105px;
-}
-.Mount_Head_Cow-Golden {
-  background-image: url('~assets/images/sprites/spritesmith-main-17.png');
-<<<<<<< HEAD
-  background-position: -530px -472px;
-=======
-  background-position: -212px -584px;
->>>>>>> 0eb7e10e
-  width: 105px;
-  height: 105px;
-}
-.Mount_Head_Cow-Red {
-  background-image: url('~assets/images/sprites/spritesmith-main-17.png');
-<<<<<<< HEAD
-  background-position: -666px 0px;
-=======
-  background-position: -318px -584px;
->>>>>>> 0eb7e10e
-  width: 105px;
-  height: 105px;
-}
-.Mount_Head_Cow-Shade {
-  background-image: url('~assets/images/sprites/spritesmith-main-17.png');
-<<<<<<< HEAD
-  background-position: -666px -106px;
-=======
-  background-position: -424px -584px;
->>>>>>> 0eb7e10e
-  width: 105px;
-  height: 105px;
-}
-.Mount_Head_Cow-Skeleton {
-  background-image: url('~assets/images/sprites/spritesmith-main-17.png');
-<<<<<<< HEAD
-  background-position: -666px -212px;
-=======
-  background-position: -530px -584px;
->>>>>>> 0eb7e10e
-  width: 105px;
-  height: 105px;
-}
-.Mount_Head_Cow-White {
-  background-image: url('~assets/images/sprites/spritesmith-main-17.png');
-<<<<<<< HEAD
-  background-position: -666px -318px;
-=======
-  background-position: -636px -584px;
->>>>>>> 0eb7e10e
-  width: 105px;
-  height: 105px;
-}
-.Mount_Head_Cow-Zombie {
-  background-image: url('~assets/images/sprites/spritesmith-main-17.png');
-<<<<<<< HEAD
-  background-position: -666px -424px;
-=======
-  background-position: -772px 0px;
->>>>>>> 0eb7e10e
-  width: 105px;
-  height: 105px;
-}
-.Mount_Head_Cuttlefish-Base {
-  background-image: url('~assets/images/sprites/spritesmith-main-17.png');
-  background-position: -454px 0px;
-  width: 105px;
-  height: 114px;
-}
-.Mount_Head_Cuttlefish-CottonCandyBlue {
-  background-image: url('~assets/images/sprites/spritesmith-main-17.png');
-  background-position: -454px -115px;
-  width: 105px;
-  height: 114px;
-}
-.Mount_Head_Cuttlefish-CottonCandyPink {
-  background-image: url('~assets/images/sprites/spritesmith-main-17.png');
-  background-position: -318px -242px;
-  width: 105px;
-  height: 114px;
-}
-.Mount_Head_Cuttlefish-Desert {
-  background-image: url('~assets/images/sprites/spritesmith-main-17.png');
-  background-position: -242px -115px;
-  width: 105px;
-  height: 114px;
-}
-.Mount_Head_Cuttlefish-Golden {
-  background-image: url('~assets/images/sprites/spritesmith-main-17.png');
-  background-position: -454px -230px;
-  width: 105px;
-  height: 114px;
-}
-.Mount_Head_Cuttlefish-Red {
-  background-image: url('~assets/images/sprites/spritesmith-main-17.png');
-  background-position: -348px 0px;
-  width: 105px;
-  height: 114px;
-}
-.Mount_Head_Cuttlefish-Shade {
-  background-image: url('~assets/images/sprites/spritesmith-main-17.png');
-  background-position: -348px -115px;
-  width: 105px;
-  height: 114px;
-}
-.Mount_Head_Cuttlefish-Skeleton {
-  background-image: url('~assets/images/sprites/spritesmith-main-17.png');
-  background-position: 0px -242px;
-  width: 105px;
-  height: 114px;
-}
-.Mount_Head_Cuttlefish-White {
-  background-image: url('~assets/images/sprites/spritesmith-main-17.png');
-  background-position: -106px -242px;
-  width: 105px;
-  height: 114px;
-}
-.Mount_Head_Cuttlefish-Zombie {
-  background-image: url('~assets/images/sprites/spritesmith-main-17.png');
-  background-position: -212px -242px;
-  width: 105px;
-  height: 114px;
-}
-.Mount_Head_Deer-Base {
-  background-image: url('~assets/images/sprites/spritesmith-main-17.png');
-<<<<<<< HEAD
-  background-position: -772px -318px;
-=======
-  background-position: -530px -690px;
->>>>>>> 0eb7e10e
-  width: 105px;
-  height: 105px;
-}
-.Mount_Head_Deer-CottonCandyBlue {
-  background-image: url('~assets/images/sprites/spritesmith-main-17.png');
-<<<<<<< HEAD
-  background-position: -772px -424px;
-=======
-  background-position: -636px -690px;
->>>>>>> 0eb7e10e
-  width: 105px;
-  height: 105px;
-}
-.Mount_Head_Deer-CottonCandyPink {
-  background-image: url('~assets/images/sprites/spritesmith-main-17.png');
-<<<<<<< HEAD
-  background-position: -772px -530px;
-=======
-  background-position: -742px -690px;
->>>>>>> 0eb7e10e
-  width: 105px;
-  height: 105px;
-}
-.Mount_Head_Deer-Desert {
-  background-image: url('~assets/images/sprites/spritesmith-main-17.png');
-<<<<<<< HEAD
-  background-position: 0px -690px;
-=======
-  background-position: -878px 0px;
->>>>>>> 0eb7e10e
-  width: 105px;
-  height: 105px;
-}
-.Mount_Head_Deer-Golden {
-  background-image: url('~assets/images/sprites/spritesmith-main-17.png');
-<<<<<<< HEAD
-  background-position: -106px -690px;
-=======
-  background-position: -878px -106px;
->>>>>>> 0eb7e10e
-  width: 105px;
-  height: 105px;
-}
-.Mount_Head_Deer-Red {
-  background-image: url('~assets/images/sprites/spritesmith-main-17.png');
-<<<<<<< HEAD
-  background-position: -212px -690px;
-=======
-  background-position: -878px -212px;
->>>>>>> 0eb7e10e
-  width: 105px;
-  height: 105px;
-}
-.Mount_Head_Deer-Shade {
-  background-image: url('~assets/images/sprites/spritesmith-main-17.png');
-<<<<<<< HEAD
-  background-position: -318px -690px;
-=======
-  background-position: -878px -318px;
->>>>>>> 0eb7e10e
-  width: 105px;
-  height: 105px;
-}
-.Mount_Head_Deer-Skeleton {
-  background-image: url('~assets/images/sprites/spritesmith-main-17.png');
-<<<<<<< HEAD
-  background-position: -424px -690px;
-=======
-  background-position: -878px -424px;
->>>>>>> 0eb7e10e
-  width: 105px;
-  height: 105px;
-}
-.Mount_Head_Deer-White {
-  background-image: url('~assets/images/sprites/spritesmith-main-17.png');
-<<<<<<< HEAD
-  background-position: -530px -690px;
-=======
-  background-position: -878px -530px;
->>>>>>> 0eb7e10e
-  width: 105px;
-  height: 105px;
-}
-.Mount_Head_Deer-Zombie {
-  background-image: url('~assets/images/sprites/spritesmith-main-17.png');
-<<<<<<< HEAD
-  background-position: -636px -690px;
-=======
-  background-position: -878px -636px;
->>>>>>> 0eb7e10e
-  width: 105px;
-  height: 105px;
-}
-.Mount_Head_Dragon-Aquatic {
-  background-image: url('~assets/images/sprites/spritesmith-main-17.png');
-<<<<<<< HEAD
-  background-position: -742px -690px;
-=======
-  background-position: 0px -796px;
->>>>>>> 0eb7e10e
-  width: 105px;
-  height: 105px;
-}
-.Mount_Head_Dragon-Base {
-  background-image: url('~assets/images/sprites/spritesmith-main-17.png');
-<<<<<<< HEAD
-  background-position: -878px 0px;
-=======
-  background-position: -106px -796px;
-  width: 105px;
-  height: 105px;
-}
-.Mount_Head_Dragon-Bronze {
-  background-image: url('~assets/images/sprites/spritesmith-main-17.png');
-  background-position: -212px -796px;
->>>>>>> 0eb7e10e
-  width: 105px;
-  height: 105px;
-}
-.Mount_Head_Dragon-Celestial {
-  background-image: url('~assets/images/sprites/spritesmith-main-17.png');
-<<<<<<< HEAD
-  background-position: -878px -106px;
-=======
-  background-position: -318px -796px;
->>>>>>> 0eb7e10e
-  width: 105px;
-  height: 105px;
-}
-.Mount_Head_Dragon-CottonCandyBlue {
-  background-image: url('~assets/images/sprites/spritesmith-main-17.png');
-<<<<<<< HEAD
-  background-position: -878px -212px;
-=======
-  background-position: -424px -796px;
->>>>>>> 0eb7e10e
-  width: 105px;
-  height: 105px;
-}
-.Mount_Head_Dragon-CottonCandyPink {
-  background-image: url('~assets/images/sprites/spritesmith-main-17.png');
-<<<<<<< HEAD
-  background-position: -878px -318px;
-=======
-  background-position: -530px -796px;
->>>>>>> 0eb7e10e
-  width: 105px;
-  height: 105px;
-}
-.Mount_Head_Dragon-Cupid {
-  background-image: url('~assets/images/sprites/spritesmith-main-17.png');
-<<<<<<< HEAD
-  background-position: -878px -424px;
-=======
-  background-position: -636px -796px;
->>>>>>> 0eb7e10e
-  width: 105px;
-  height: 105px;
-}
-.Mount_Head_Dragon-Desert {
-  background-image: url('~assets/images/sprites/spritesmith-main-17.png');
-<<<<<<< HEAD
-  background-position: -878px -530px;
-=======
-  background-position: -742px -796px;
->>>>>>> 0eb7e10e
-  width: 105px;
-  height: 105px;
-}
-.Mount_Head_Dragon-Ember {
-  background-image: url('~assets/images/sprites/spritesmith-main-17.png');
-<<<<<<< HEAD
-  background-position: -878px -636px;
-=======
-  background-position: -848px -796px;
->>>>>>> 0eb7e10e
-  width: 105px;
-  height: 105px;
-}
-.Mount_Head_Dragon-Fairy {
-  background-image: url('~assets/images/sprites/spritesmith-main-17.png');
-<<<<<<< HEAD
-  background-position: 0px -796px;
-=======
-  background-position: -984px 0px;
->>>>>>> 0eb7e10e
-  width: 105px;
-  height: 105px;
-}
-.Mount_Head_Dragon-Floral {
-  background-image: url('~assets/images/sprites/spritesmith-main-17.png');
-<<<<<<< HEAD
-  background-position: -106px -796px;
-=======
-  background-position: -984px -106px;
->>>>>>> 0eb7e10e
-  width: 105px;
-  height: 105px;
-}
-.Mount_Head_Dragon-Frost {
-  background-image: url('~assets/images/sprites/spritesmith-main-17.png');
-<<<<<<< HEAD
-  background-position: -212px -796px;
-=======
-  background-position: -984px -212px;
->>>>>>> 0eb7e10e
-  width: 105px;
-  height: 105px;
-}
-.Mount_Head_Dragon-Ghost {
-  background-image: url('~assets/images/sprites/spritesmith-main-17.png');
-<<<<<<< HEAD
-  background-position: -318px -796px;
-=======
-  background-position: -984px -318px;
->>>>>>> 0eb7e10e
-  width: 105px;
-  height: 105px;
-}
-.Mount_Head_Dragon-Glass {
-  background-image: url('~assets/images/sprites/spritesmith-main-17.png');
-<<<<<<< HEAD
-  background-position: -424px -796px;
-=======
-  background-position: -984px -424px;
->>>>>>> 0eb7e10e
-  width: 105px;
-  height: 105px;
-}
-.Mount_Head_Dragon-Glow {
-  background-image: url('~assets/images/sprites/spritesmith-main-17.png');
-<<<<<<< HEAD
-  background-position: -530px -796px;
-=======
-  background-position: -984px -530px;
->>>>>>> 0eb7e10e
-  width: 105px;
-  height: 105px;
-}
-.Mount_Head_Dragon-Golden {
-  background-image: url('~assets/images/sprites/spritesmith-main-17.png');
-<<<<<<< HEAD
-  background-position: -636px -796px;
-=======
-  background-position: -984px -636px;
->>>>>>> 0eb7e10e
-  width: 105px;
-  height: 105px;
-}
-.Mount_Head_Dragon-Holly {
-  background-image: url('~assets/images/sprites/spritesmith-main-17.png');
-<<<<<<< HEAD
-  background-position: -742px -796px;
-=======
-  background-position: -984px -742px;
->>>>>>> 0eb7e10e
-  width: 105px;
-  height: 105px;
-}
-.Mount_Head_Dragon-IcySnow {
-  background-image: url('~assets/images/sprites/spritesmith-main-17.png');
-<<<<<<< HEAD
-  background-position: -848px -796px;
-=======
-  background-position: 0px -902px;
->>>>>>> 0eb7e10e
-  width: 105px;
-  height: 105px;
-}
-.Mount_Head_Dragon-Peppermint {
-  background-image: url('~assets/images/sprites/spritesmith-main-17.png');
-<<<<<<< HEAD
-  background-position: -984px 0px;
-=======
-  background-position: -106px -902px;
->>>>>>> 0eb7e10e
-  width: 105px;
-  height: 105px;
-}
-.Mount_Head_Dragon-Rainbow {
-  background-image: url('~assets/images/sprites/spritesmith-main-17.png');
-<<<<<<< HEAD
-  background-position: -984px -106px;
-=======
-  background-position: -212px -902px;
->>>>>>> 0eb7e10e
-  width: 105px;
-  height: 105px;
-}
-.Mount_Head_Dragon-Red {
-  background-image: url('~assets/images/sprites/spritesmith-main-17.png');
-<<<<<<< HEAD
-  background-position: -984px -212px;
-=======
-  background-position: -318px -902px;
->>>>>>> 0eb7e10e
-  width: 105px;
-  height: 105px;
-}
-.Mount_Head_Dragon-RoseQuartz {
-  background-image: url('~assets/images/sprites/spritesmith-main-17.png');
-<<<<<<< HEAD
-  background-position: -984px -318px;
-=======
-  background-position: -424px -902px;
->>>>>>> 0eb7e10e
-  width: 105px;
-  height: 105px;
-}
-.Mount_Head_Dragon-RoyalPurple {
-  background-image: url('~assets/images/sprites/spritesmith-main-17.png');
-<<<<<<< HEAD
-  background-position: -984px -424px;
-=======
-  background-position: -530px -902px;
->>>>>>> 0eb7e10e
-  width: 105px;
-  height: 105px;
-}
-.Mount_Head_Dragon-Shade {
-  background-image: url('~assets/images/sprites/spritesmith-main-17.png');
-<<<<<<< HEAD
-  background-position: -984px -530px;
-=======
-  background-position: -636px -902px;
->>>>>>> 0eb7e10e
-  width: 105px;
-  height: 105px;
-}
-.Mount_Head_Dragon-Shimmer {
-  background-image: url('~assets/images/sprites/spritesmith-main-17.png');
-<<<<<<< HEAD
-  background-position: -984px -636px;
-=======
-  background-position: -742px -902px;
->>>>>>> 0eb7e10e
-  width: 105px;
-  height: 105px;
-}
-.Mount_Head_Dragon-Skeleton {
-  background-image: url('~assets/images/sprites/spritesmith-main-17.png');
-<<<<<<< HEAD
-  background-position: -984px -742px;
-=======
-  background-position: -848px -902px;
->>>>>>> 0eb7e10e
-  width: 105px;
-  height: 105px;
-}
-.Mount_Head_Dragon-Spooky {
-  background-image: url('~assets/images/sprites/spritesmith-main-17.png');
-<<<<<<< HEAD
-  background-position: 0px -902px;
-=======
-  background-position: -954px -902px;
->>>>>>> 0eb7e10e
-  width: 105px;
-  height: 105px;
-}
-.Mount_Head_Dragon-StarryNight {
-  background-image: url('~assets/images/sprites/spritesmith-main-17.png');
-  background-position: -121px -121px;
-  width: 120px;
-  height: 120px;
-}
-.Mount_Head_Dragon-Sunshine {
-  background-image: url('~assets/images/sprites/spritesmith-main-17.png');
-  background-position: -212px -902px;
-  width: 105px;
-  height: 105px;
-}
-.Mount_Head_Dragon-Thunderstorm {
-  background-image: url('~assets/images/sprites/spritesmith-main-17.png');
-<<<<<<< HEAD
-  background-position: -318px -902px;
-=======
-  background-position: -1090px -106px;
->>>>>>> 0eb7e10e
-  width: 105px;
-  height: 105px;
-}
-.Mount_Head_Dragon-White {
-  background-image: url('~assets/images/sprites/spritesmith-main-17.png');
-<<<<<<< HEAD
-  background-position: -424px -902px;
-=======
-  background-position: -1090px -212px;
->>>>>>> 0eb7e10e
-  width: 105px;
-  height: 105px;
-}
-.Mount_Head_Dragon-Zombie {
-  background-image: url('~assets/images/sprites/spritesmith-main-17.png');
-<<<<<<< HEAD
-  background-position: -530px -902px;
-=======
-  background-position: -1090px -318px;
->>>>>>> 0eb7e10e
-  width: 105px;
-  height: 105px;
-}
-.Mount_Head_Egg-Base {
-  background-image: url('~assets/images/sprites/spritesmith-main-17.png');
-<<<<<<< HEAD
-  background-position: -636px -902px;
-=======
-  background-position: -1090px -424px;
->>>>>>> 0eb7e10e
-  width: 105px;
-  height: 105px;
-}
-.Mount_Head_Egg-CottonCandyBlue {
-  background-image: url('~assets/images/sprites/spritesmith-main-17.png');
-<<<<<<< HEAD
-  background-position: -742px -902px;
-=======
-  background-position: -1090px -530px;
->>>>>>> 0eb7e10e
-  width: 105px;
-  height: 105px;
-}
-.Mount_Head_Egg-CottonCandyPink {
-  background-image: url('~assets/images/sprites/spritesmith-main-17.png');
-<<<<<<< HEAD
-  background-position: -848px -902px;
-=======
-  background-position: -1090px -636px;
->>>>>>> 0eb7e10e
-  width: 105px;
-  height: 105px;
-}
-.Mount_Head_Egg-Desert {
-  background-image: url('~assets/images/sprites/spritesmith-main-17.png');
-<<<<<<< HEAD
-  background-position: -954px -902px;
-=======
-  background-position: -1090px -742px;
->>>>>>> 0eb7e10e
-  width: 105px;
-  height: 105px;
-}
-.Mount_Head_Egg-Golden {
-  background-image: url('~assets/images/sprites/spritesmith-main-17.png');
-<<<<<<< HEAD
-  background-position: -1090px 0px;
-=======
-  background-position: -1090px -848px;
->>>>>>> 0eb7e10e
-  width: 105px;
-  height: 105px;
-}
-.Mount_Head_Egg-Red {
-  background-image: url('~assets/images/sprites/spritesmith-main-17.png');
-<<<<<<< HEAD
-  background-position: -1090px -106px;
-=======
-  background-position: 0px -1008px;
->>>>>>> 0eb7e10e
-  width: 105px;
-  height: 105px;
-}
-.Mount_Head_Egg-Shade {
-  background-image: url('~assets/images/sprites/spritesmith-main-17.png');
-<<<<<<< HEAD
-  background-position: -1090px -212px;
-=======
-  background-position: -106px -1008px;
->>>>>>> 0eb7e10e
-  width: 105px;
-  height: 105px;
-}
-.Mount_Head_Egg-Skeleton {
-  background-image: url('~assets/images/sprites/spritesmith-main-17.png');
-<<<<<<< HEAD
-  background-position: -1090px -318px;
-=======
-  background-position: -212px -1008px;
->>>>>>> 0eb7e10e
-  width: 105px;
-  height: 105px;
-}
-.Mount_Head_Egg-White {
-  background-image: url('~assets/images/sprites/spritesmith-main-17.png');
-<<<<<<< HEAD
-  background-position: -1090px -424px;
-=======
-  background-position: -318px -1008px;
->>>>>>> 0eb7e10e
-  width: 105px;
-  height: 105px;
-}
-.Mount_Head_Egg-Zombie {
-  background-image: url('~assets/images/sprites/spritesmith-main-17.png');
-<<<<<<< HEAD
-  background-position: -1090px -530px;
-=======
-  background-position: -424px -1008px;
->>>>>>> 0eb7e10e
-  width: 105px;
-  height: 105px;
-}
-.Mount_Head_Falcon-Base {
-  background-image: url('~assets/images/sprites/spritesmith-main-17.png');
-<<<<<<< HEAD
-  background-position: -1090px -636px;
-=======
-  background-position: -530px -1008px;
->>>>>>> 0eb7e10e
-  width: 105px;
-  height: 105px;
-}
-.Mount_Head_Falcon-CottonCandyBlue {
-  background-image: url('~assets/images/sprites/spritesmith-main-17.png');
-<<<<<<< HEAD
-  background-position: -1090px -742px;
-=======
-  background-position: -636px -1008px;
->>>>>>> 0eb7e10e
-  width: 105px;
-  height: 105px;
-}
-.Mount_Head_Falcon-CottonCandyPink {
-  background-image: url('~assets/images/sprites/spritesmith-main-17.png');
-<<<<<<< HEAD
-  background-position: -1090px -848px;
-=======
-  background-position: -742px -1008px;
->>>>>>> 0eb7e10e
-  width: 105px;
-  height: 105px;
-}
-.Mount_Head_Falcon-Desert {
-  background-image: url('~assets/images/sprites/spritesmith-main-17.png');
-<<<<<<< HEAD
-  background-position: 0px -1008px;
-=======
-  background-position: -848px -1008px;
->>>>>>> 0eb7e10e
-  width: 105px;
-  height: 105px;
-}
-.Mount_Head_Falcon-Golden {
-  background-image: url('~assets/images/sprites/spritesmith-main-17.png');
-<<<<<<< HEAD
-  background-position: -106px -1008px;
-=======
-  background-position: -954px -1008px;
->>>>>>> 0eb7e10e
-  width: 105px;
-  height: 105px;
-}
-.Mount_Head_Falcon-Red {
-  background-image: url('~assets/images/sprites/spritesmith-main-17.png');
-<<<<<<< HEAD
-  background-position: -212px -1008px;
-=======
-  background-position: -1060px -1008px;
->>>>>>> 0eb7e10e
-  width: 105px;
-  height: 105px;
-}
-.Mount_Head_Falcon-Shade {
-  background-image: url('~assets/images/sprites/spritesmith-main-17.png');
-<<<<<<< HEAD
-  background-position: -318px -1008px;
-=======
-  background-position: -1196px 0px;
->>>>>>> 0eb7e10e
-  width: 105px;
-  height: 105px;
-}
-.Mount_Head_Falcon-Skeleton {
-  background-image: url('~assets/images/sprites/spritesmith-main-17.png');
-<<<<<<< HEAD
-  background-position: -424px -1008px;
-=======
-  background-position: -1196px -106px;
->>>>>>> 0eb7e10e
-  width: 105px;
-  height: 105px;
-}
-.Mount_Head_Falcon-White {
-  background-image: url('~assets/images/sprites/spritesmith-main-17.png');
-<<<<<<< HEAD
-  background-position: -530px -1008px;
-=======
-  background-position: -1196px -212px;
->>>>>>> 0eb7e10e
-  width: 105px;
-  height: 105px;
-}
-.Mount_Head_Falcon-Zombie {
-  background-image: url('~assets/images/sprites/spritesmith-main-17.png');
-<<<<<<< HEAD
-  background-position: -636px -1008px;
-=======
-  background-position: -1196px -318px;
->>>>>>> 0eb7e10e
-  width: 105px;
-  height: 105px;
-}
-.Mount_Head_Ferret-Base {
-  background-image: url('~assets/images/sprites/spritesmith-main-17.png');
-<<<<<<< HEAD
-  background-position: -742px -1008px;
-=======
-  background-position: -1196px -424px;
->>>>>>> 0eb7e10e
-  width: 105px;
-  height: 105px;
-}
-.Mount_Head_Ferret-CottonCandyBlue {
-  background-image: url('~assets/images/sprites/spritesmith-main-17.png');
-<<<<<<< HEAD
-  background-position: -848px -1008px;
-=======
-  background-position: -1196px -530px;
->>>>>>> 0eb7e10e
-  width: 105px;
-  height: 105px;
-}
-.Mount_Head_Ferret-CottonCandyPink {
-  background-image: url('~assets/images/sprites/spritesmith-main-17.png');
-<<<<<<< HEAD
-  background-position: -954px -1008px;
-=======
-  background-position: -1196px -636px;
->>>>>>> 0eb7e10e
-  width: 105px;
-  height: 105px;
-}
-.Mount_Head_Ferret-Desert {
-  background-image: url('~assets/images/sprites/spritesmith-main-17.png');
-<<<<<<< HEAD
-  background-position: -1060px -1008px;
-=======
-  background-position: -1196px -742px;
->>>>>>> 0eb7e10e
-  width: 105px;
-  height: 105px;
-}
-.Mount_Head_Ferret-Golden {
-  background-image: url('~assets/images/sprites/spritesmith-main-17.png');
-<<<<<<< HEAD
-  background-position: -1196px 0px;
-=======
-  background-position: -1196px -848px;
->>>>>>> 0eb7e10e
-  width: 105px;
-  height: 105px;
-}
-.Mount_Head_Ferret-Red {
-  background-image: url('~assets/images/sprites/spritesmith-main-17.png');
-<<<<<<< HEAD
-  background-position: -1196px -106px;
-=======
-  background-position: -1196px -954px;
->>>>>>> 0eb7e10e
-  width: 105px;
-  height: 105px;
-}
-.Mount_Head_Ferret-Shade {
-  background-image: url('~assets/images/sprites/spritesmith-main-17.png');
-<<<<<<< HEAD
-  background-position: -1196px -212px;
-=======
-  background-position: 0px -1114px;
->>>>>>> 0eb7e10e
-  width: 105px;
-  height: 105px;
-}
-.Mount_Head_Ferret-Skeleton {
-  background-image: url('~assets/images/sprites/spritesmith-main-17.png');
-<<<<<<< HEAD
-  background-position: -1196px -318px;
-=======
-  background-position: -106px -1114px;
->>>>>>> 0eb7e10e
-  width: 105px;
-  height: 105px;
-}
-.Mount_Head_Ferret-White {
-  background-image: url('~assets/images/sprites/spritesmith-main-17.png');
-<<<<<<< HEAD
-  background-position: -1196px -424px;
-=======
-  background-position: -106px -472px;
->>>>>>> 0eb7e10e
-  width: 105px;
-  height: 105px;
-}
-.Mount_Head_Ferret-Zombie {
-  background-image: url('~assets/images/sprites/spritesmith-main-17.png');
-<<<<<<< HEAD
-  background-position: -1196px -530px;
-=======
-  background-position: -318px -1114px;
->>>>>>> 0eb7e10e
-  width: 105px;
-  height: 105px;
-}
-.Mount_Head_FlyingPig-Aquatic {
-  background-image: url('~assets/images/sprites/spritesmith-main-17.png');
-<<<<<<< HEAD
-  background-position: -1196px -636px;
-=======
-  background-position: -424px -1114px;
->>>>>>> 0eb7e10e
-  width: 105px;
-  height: 105px;
-}
-.Mount_Head_FlyingPig-Base {
-  background-image: url('~assets/images/sprites/spritesmith-main-17.png');
-<<<<<<< HEAD
-  background-position: -1196px -742px;
-=======
-  background-position: -530px -1114px;
-  width: 105px;
-  height: 105px;
-}
-.Mount_Head_FlyingPig-Bronze {
-  background-image: url('~assets/images/sprites/spritesmith-main-17.png');
-  background-position: -636px -1114px;
->>>>>>> 0eb7e10e
-  width: 105px;
-  height: 105px;
-}
-.Mount_Head_FlyingPig-Celestial {
-  background-image: url('~assets/images/sprites/spritesmith-main-17.png');
-<<<<<<< HEAD
-  background-position: -1196px -848px;
-=======
-  background-position: -742px -1114px;
->>>>>>> 0eb7e10e
-  width: 105px;
-  height: 105px;
-}
-.Mount_Head_FlyingPig-CottonCandyBlue {
-  background-image: url('~assets/images/sprites/spritesmith-main-17.png');
-<<<<<<< HEAD
-  background-position: -1196px -954px;
-=======
-  background-position: -848px -1114px;
->>>>>>> 0eb7e10e
-  width: 105px;
-  height: 105px;
-}
-.Mount_Head_FlyingPig-CottonCandyPink {
-  background-image: url('~assets/images/sprites/spritesmith-main-17.png');
-<<<<<<< HEAD
-  background-position: 0px -1114px;
-=======
-  background-position: -954px -1114px;
->>>>>>> 0eb7e10e
-  width: 105px;
-  height: 105px;
-}
-.Mount_Head_FlyingPig-Cupid {
-  background-image: url('~assets/images/sprites/spritesmith-main-17.png');
-<<<<<<< HEAD
-  background-position: -106px -1114px;
-=======
-  background-position: -1060px -1114px;
->>>>>>> 0eb7e10e
-  width: 105px;
-  height: 105px;
-}
-.Mount_Head_FlyingPig-Desert {
-  background-image: url('~assets/images/sprites/spritesmith-main-17.png');
-<<<<<<< HEAD
-  background-position: -106px -472px;
-=======
-  background-position: -1166px -1114px;
->>>>>>> 0eb7e10e
-  width: 105px;
-  height: 105px;
-}
-.Mount_Head_FlyingPig-Ember {
-  background-image: url('~assets/images/sprites/spritesmith-main-17.png');
-<<<<<<< HEAD
-  background-position: -318px -1114px;
-=======
-  background-position: -1302px 0px;
->>>>>>> 0eb7e10e
-  width: 105px;
-  height: 105px;
-}
-.Mount_Head_FlyingPig-Fairy {
-  background-image: url('~assets/images/sprites/spritesmith-main-17.png');
-<<<<<<< HEAD
-  background-position: -424px -1114px;
-=======
-  background-position: -1302px -106px;
->>>>>>> 0eb7e10e
-  width: 105px;
-  height: 105px;
-}
-.Mount_Head_FlyingPig-Floral {
-  background-image: url('~assets/images/sprites/spritesmith-main-17.png');
-<<<<<<< HEAD
-  background-position: -530px -1114px;
-=======
-  background-position: -1302px -212px;
->>>>>>> 0eb7e10e
-  width: 105px;
-  height: 105px;
-}
-.Mount_Head_FlyingPig-Frost {
-  background-image: url('~assets/images/sprites/spritesmith-main-17.png');
-<<<<<<< HEAD
-  background-position: -636px -1114px;
-=======
-  background-position: -1302px -318px;
->>>>>>> 0eb7e10e
-  width: 105px;
-  height: 105px;
-}
-.Mount_Head_FlyingPig-Ghost {
-  background-image: url('~assets/images/sprites/spritesmith-main-17.png');
-<<<<<<< HEAD
-  background-position: -742px -1114px;
-=======
-  background-position: -1302px -424px;
->>>>>>> 0eb7e10e
-  width: 105px;
-  height: 105px;
-}
-.Mount_Head_FlyingPig-Glass {
-  background-image: url('~assets/images/sprites/spritesmith-main-17.png');
-<<<<<<< HEAD
-  background-position: -848px -1114px;
-=======
-  background-position: -1302px -530px;
->>>>>>> 0eb7e10e
-  width: 105px;
-  height: 105px;
-}
-.Mount_Head_FlyingPig-Glow {
-  background-image: url('~assets/images/sprites/spritesmith-main-17.png');
-<<<<<<< HEAD
-  background-position: -954px -1114px;
-=======
-  background-position: -1302px -636px;
->>>>>>> 0eb7e10e
-  width: 105px;
-  height: 105px;
-}
-.Mount_Head_FlyingPig-Golden {
-  background-image: url('~assets/images/sprites/spritesmith-main-17.png');
-<<<<<<< HEAD
-  background-position: -1060px -1114px;
-=======
-  background-position: -1302px -742px;
->>>>>>> 0eb7e10e
-  width: 105px;
-  height: 105px;
-}
-.Mount_Head_FlyingPig-Holly {
-  background-image: url('~assets/images/sprites/spritesmith-main-17.png');
-<<<<<<< HEAD
-  background-position: -1166px -1114px;
-=======
-  background-position: -1302px -848px;
->>>>>>> 0eb7e10e
-  width: 105px;
-  height: 105px;
-}
-.Mount_Head_FlyingPig-IcySnow {
-  background-image: url('~assets/images/sprites/spritesmith-main-17.png');
-<<<<<<< HEAD
-  background-position: -1302px 0px;
-=======
-  background-position: -1302px -954px;
->>>>>>> 0eb7e10e
-  width: 105px;
-  height: 105px;
-}
-.Mount_Head_FlyingPig-Peppermint {
-  background-image: url('~assets/images/sprites/spritesmith-main-17.png');
-<<<<<<< HEAD
-  background-position: -1302px -106px;
-=======
-  background-position: -1302px -1060px;
->>>>>>> 0eb7e10e
-  width: 105px;
-  height: 105px;
-}
-.Mount_Head_FlyingPig-Rainbow {
-  background-image: url('~assets/images/sprites/spritesmith-main-17.png');
-<<<<<<< HEAD
-  background-position: -1302px -212px;
-=======
-  background-position: 0px -1220px;
->>>>>>> 0eb7e10e
-  width: 105px;
-  height: 105px;
-}
-.Mount_Head_FlyingPig-Red {
-  background-image: url('~assets/images/sprites/spritesmith-main-17.png');
-<<<<<<< HEAD
-  background-position: -1302px -318px;
-=======
-  background-position: -106px -1220px;
->>>>>>> 0eb7e10e
-  width: 105px;
-  height: 105px;
-}
-.Mount_Head_FlyingPig-RoseQuartz {
-  background-image: url('~assets/images/sprites/spritesmith-main-17.png');
-<<<<<<< HEAD
-  background-position: -1302px -424px;
-=======
-  background-position: -212px -1220px;
->>>>>>> 0eb7e10e
-  width: 105px;
-  height: 105px;
-}
-.Mount_Head_FlyingPig-RoyalPurple {
-  background-image: url('~assets/images/sprites/spritesmith-main-17.png');
-<<<<<<< HEAD
-  background-position: -1302px -530px;
-=======
-  background-position: -318px -1220px;
->>>>>>> 0eb7e10e
-  width: 105px;
-  height: 105px;
-}
-.Mount_Head_FlyingPig-Shade {
-  background-image: url('~assets/images/sprites/spritesmith-main-17.png');
-<<<<<<< HEAD
-  background-position: -1302px -636px;
-=======
-  background-position: -424px -1220px;
->>>>>>> 0eb7e10e
-  width: 105px;
-  height: 105px;
-}
-.Mount_Head_FlyingPig-Shimmer {
-  background-image: url('~assets/images/sprites/spritesmith-main-17.png');
-<<<<<<< HEAD
-  background-position: -1302px -742px;
-=======
-  background-position: -530px -1220px;
->>>>>>> 0eb7e10e
-  width: 105px;
-  height: 105px;
-}
-.Mount_Head_FlyingPig-Skeleton {
-  background-image: url('~assets/images/sprites/spritesmith-main-17.png');
-<<<<<<< HEAD
-  background-position: -1302px -848px;
-=======
-  background-position: -636px -1220px;
->>>>>>> 0eb7e10e
-  width: 105px;
-  height: 105px;
-}
-.Mount_Head_FlyingPig-Spooky {
-  background-image: url('~assets/images/sprites/spritesmith-main-17.png');
-<<<<<<< HEAD
-  background-position: -1302px -954px;
-=======
-  background-position: -742px -1220px;
->>>>>>> 0eb7e10e
-  width: 105px;
-  height: 105px;
-}
-.Mount_Head_FlyingPig-StarryNight {
-  background-image: url('~assets/images/sprites/spritesmith-main-17.png');
-  background-position: -121px 0px;
-  width: 120px;
-  height: 120px;
-}
-.Mount_Head_FlyingPig-Sunshine {
-  background-image: url('~assets/images/sprites/spritesmith-main-17.png');
-  background-position: 0px -1220px;
-  width: 105px;
-  height: 105px;
-}
-.Mount_Head_FlyingPig-Thunderstorm {
-  background-image: url('~assets/images/sprites/spritesmith-main-17.png');
-<<<<<<< HEAD
-  background-position: -106px -1220px;
-=======
-  background-position: -954px -1220px;
->>>>>>> 0eb7e10e
-  width: 105px;
-  height: 105px;
-}
-.Mount_Head_FlyingPig-White {
-  background-image: url('~assets/images/sprites/spritesmith-main-17.png');
-<<<<<<< HEAD
-  background-position: -212px -1220px;
-=======
-  background-position: -1060px -1220px;
->>>>>>> 0eb7e10e
-  width: 105px;
-  height: 105px;
-}
-.Mount_Head_FlyingPig-Zombie {
-  background-image: url('~assets/images/sprites/spritesmith-main-17.png');
-<<<<<<< HEAD
-  background-position: -318px -1220px;
-=======
-  background-position: -1166px -1220px;
->>>>>>> 0eb7e10e
-  width: 105px;
-  height: 105px;
-}
-.Mount_Head_Fox-Aquatic {
-  background-image: url('~assets/images/sprites/spritesmith-main-17.png');
-<<<<<<< HEAD
-  background-position: -424px -1220px;
-=======
-  background-position: -1272px -1220px;
->>>>>>> 0eb7e10e
-  width: 105px;
-  height: 105px;
-}
-.Mount_Head_Fox-Base {
-  background-image: url('~assets/images/sprites/spritesmith-main-17.png');
-<<<<<<< HEAD
-  background-position: -530px -1220px;
-=======
-  background-position: -1408px 0px;
-  width: 105px;
-  height: 105px;
-}
-.Mount_Head_Fox-Bronze {
-  background-image: url('~assets/images/sprites/spritesmith-main-17.png');
-  background-position: -1408px -106px;
->>>>>>> 0eb7e10e
-  width: 105px;
-  height: 105px;
-}
-.Mount_Head_Fox-Celestial {
-  background-image: url('~assets/images/sprites/spritesmith-main-17.png');
-<<<<<<< HEAD
-  background-position: -636px -1220px;
-=======
-  background-position: -1408px -212px;
->>>>>>> 0eb7e10e
-  width: 105px;
-  height: 105px;
-}
-.Mount_Head_Fox-CottonCandyBlue {
-  background-image: url('~assets/images/sprites/spritesmith-main-17.png');
-<<<<<<< HEAD
-  background-position: -742px -1220px;
-=======
-  background-position: -1408px -318px;
->>>>>>> 0eb7e10e
-  width: 105px;
-  height: 105px;
-}
-.Mount_Head_Fox-CottonCandyPink {
-  background-image: url('~assets/images/sprites/spritesmith-main-17.png');
-<<<<<<< HEAD
-  background-position: -848px -1220px;
-=======
-  background-position: -1408px -424px;
->>>>>>> 0eb7e10e
-  width: 105px;
-  height: 105px;
-}
-.Mount_Head_Fox-Cupid {
-  background-image: url('~assets/images/sprites/spritesmith-main-17.png');
-<<<<<<< HEAD
-  background-position: -954px -1220px;
-=======
-  background-position: -1408px -530px;
->>>>>>> 0eb7e10e
-  width: 105px;
-  height: 105px;
-}
-.Mount_Head_Fox-Desert {
-  background-image: url('~assets/images/sprites/spritesmith-main-17.png');
-<<<<<<< HEAD
-  background-position: -1060px -1220px;
-=======
-  background-position: -1408px -636px;
->>>>>>> 0eb7e10e
-  width: 105px;
-  height: 105px;
-}
-.Mount_Head_Fox-Ember {
-  background-image: url('~assets/images/sprites/spritesmith-main-17.png');
-<<<<<<< HEAD
-  background-position: -1166px -1220px;
-=======
-  background-position: -1408px -742px;
->>>>>>> 0eb7e10e
-  width: 105px;
-  height: 105px;
-}
-.Mount_Head_Fox-Fairy {
-  background-image: url('~assets/images/sprites/spritesmith-main-17.png');
-<<<<<<< HEAD
-  background-position: -1272px -1220px;
-=======
-  background-position: -1408px -848px;
->>>>>>> 0eb7e10e
-  width: 105px;
-  height: 105px;
-}
-.Mount_Head_Fox-Floral {
-  background-image: url('~assets/images/sprites/spritesmith-main-17.png');
-<<<<<<< HEAD
-  background-position: -1408px 0px;
-=======
-  background-position: -1408px -954px;
->>>>>>> 0eb7e10e
-  width: 105px;
-  height: 105px;
-}
-.Mount_Head_Fox-Frost {
-  background-image: url('~assets/images/sprites/spritesmith-main-17.png');
-<<<<<<< HEAD
-  background-position: -1408px -106px;
-=======
-  background-position: -1408px -1060px;
->>>>>>> 0eb7e10e
-  width: 105px;
-  height: 105px;
-}
-.Mount_Head_Fox-Ghost {
-  background-image: url('~assets/images/sprites/spritesmith-main-17.png');
-<<<<<<< HEAD
-  background-position: -1408px -212px;
-=======
-  background-position: -1408px -1166px;
->>>>>>> 0eb7e10e
-  width: 105px;
-  height: 105px;
-}
-.Mount_Head_Fox-Glass {
-  background-image: url('~assets/images/sprites/spritesmith-main-17.png');
-<<<<<<< HEAD
-  background-position: -1408px -318px;
-=======
-  background-position: 0px -1326px;
->>>>>>> 0eb7e10e
-  width: 105px;
-  height: 105px;
-}
-.Mount_Head_Fox-Glow {
-  background-image: url('~assets/images/sprites/spritesmith-main-17.png');
-<<<<<<< HEAD
-  background-position: -1408px -424px;
-=======
-  background-position: -106px -1326px;
->>>>>>> 0eb7e10e
-  width: 105px;
-  height: 105px;
-}
-.Mount_Head_Fox-Golden {
-  background-image: url('~assets/images/sprites/spritesmith-main-17.png');
-<<<<<<< HEAD
-  background-position: -1408px -530px;
-=======
-  background-position: -212px -1326px;
->>>>>>> 0eb7e10e
-  width: 105px;
-  height: 105px;
-}
-.Mount_Head_Fox-Holly {
-  background-image: url('~assets/images/sprites/spritesmith-main-17.png');
-<<<<<<< HEAD
-  background-position: -1408px -636px;
-=======
-  background-position: -318px -1326px;
->>>>>>> 0eb7e10e
-  width: 105px;
-  height: 105px;
-}
-.Mount_Head_Fox-IcySnow {
-  background-image: url('~assets/images/sprites/spritesmith-main-17.png');
-<<<<<<< HEAD
-  background-position: -1408px -742px;
-=======
-  background-position: -424px -1326px;
->>>>>>> 0eb7e10e
-  width: 105px;
-  height: 105px;
-}
-.Mount_Head_Fox-Peppermint {
-  background-image: url('~assets/images/sprites/spritesmith-main-17.png');
-<<<<<<< HEAD
-  background-position: -1408px -848px;
-=======
-  background-position: -530px -1326px;
->>>>>>> 0eb7e10e
-  width: 105px;
-  height: 105px;
-}
-.Mount_Head_Fox-Rainbow {
-  background-image: url('~assets/images/sprites/spritesmith-main-17.png');
-<<<<<<< HEAD
-  background-position: -1408px -954px;
-=======
-  background-position: -636px -1326px;
->>>>>>> 0eb7e10e
-  width: 105px;
-  height: 105px;
-}
-.Mount_Head_Fox-Red {
-  background-image: url('~assets/images/sprites/spritesmith-main-17.png');
-<<<<<<< HEAD
-  background-position: -1408px -1060px;
-=======
-  background-position: -742px -1326px;
->>>>>>> 0eb7e10e
-  width: 105px;
-  height: 105px;
-}
-.Mount_Head_Fox-RoseQuartz {
-  background-image: url('~assets/images/sprites/spritesmith-main-17.png');
-<<<<<<< HEAD
-  background-position: -1408px -1166px;
-=======
-  background-position: -848px -1326px;
->>>>>>> 0eb7e10e
-  width: 105px;
-  height: 105px;
-}
-.Mount_Head_Fox-RoyalPurple {
-  background-image: url('~assets/images/sprites/spritesmith-main-17.png');
-<<<<<<< HEAD
-  background-position: 0px -1326px;
-=======
-  background-position: -954px -1326px;
->>>>>>> 0eb7e10e
-  width: 105px;
-  height: 105px;
-}
-.Mount_Head_Fox-Shade {
-  background-image: url('~assets/images/sprites/spritesmith-main-17.png');
-<<<<<<< HEAD
-  background-position: -106px -1326px;
-=======
-  background-position: -1060px -1326px;
->>>>>>> 0eb7e10e
-  width: 105px;
-  height: 105px;
-}
-.Mount_Head_Fox-Shimmer {
-  background-image: url('~assets/images/sprites/spritesmith-main-17.png');
-<<<<<<< HEAD
-  background-position: -212px -1326px;
-=======
-  background-position: -1166px -1326px;
->>>>>>> 0eb7e10e
-  width: 105px;
-  height: 105px;
-}
-.Mount_Head_Fox-Skeleton {
-  background-image: url('~assets/images/sprites/spritesmith-main-17.png');
-<<<<<<< HEAD
-  background-position: -318px -1326px;
-=======
-  background-position: -1272px -1326px;
->>>>>>> 0eb7e10e
-  width: 105px;
-  height: 105px;
-}
-.Mount_Head_Fox-Spooky {
-  background-image: url('~assets/images/sprites/spritesmith-main-17.png');
-<<<<<<< HEAD
-  background-position: -424px -1326px;
-=======
-  background-position: -1378px -1326px;
->>>>>>> 0eb7e10e
-  width: 105px;
-  height: 105px;
-}
-.Mount_Head_Fox-StarryNight {
-  background-image: url('~assets/images/sprites/spritesmith-main-17.png');
-  background-position: 0px -121px;
-  width: 120px;
-  height: 120px;
-}
-.Mount_Head_Fox-Sunshine {
-  background-image: url('~assets/images/sprites/spritesmith-main-17.png');
-  background-position: -636px -1326px;
-  width: 105px;
-  height: 105px;
-}
-.Mount_Head_Fox-Thunderstorm {
-  background-image: url('~assets/images/sprites/spritesmith-main-17.png');
-<<<<<<< HEAD
-  background-position: -742px -1326px;
-=======
-  background-position: -1514px -106px;
->>>>>>> 0eb7e10e
-  width: 105px;
-  height: 105px;
-}
-.Mount_Head_Fox-White {
-  background-image: url('~assets/images/sprites/spritesmith-main-17.png');
-<<<<<<< HEAD
-  background-position: -848px -1326px;
-=======
-  background-position: -1514px -212px;
->>>>>>> 0eb7e10e
-  width: 105px;
-  height: 105px;
-}
-.Mount_Head_Fox-Zombie {
-  background-image: url('~assets/images/sprites/spritesmith-main-17.png');
-<<<<<<< HEAD
-  background-position: -954px -1326px;
-=======
-  background-position: -1514px -318px;
->>>>>>> 0eb7e10e
-  width: 105px;
-  height: 105px;
-}
-.Mount_Head_Frog-Base {
-  background-image: url('~assets/images/sprites/spritesmith-main-17.png');
-  background-position: -242px 0px;
-  width: 105px;
-  height: 114px;
-}
-.Mount_Head_Frog-CottonCandyBlue {
-  background-image: url('~assets/images/sprites/spritesmith-main-17.png');
-  background-position: 0px -357px;
-  width: 105px;
-  height: 114px;
-}
-.Mount_Head_Frog-CottonCandyPink {
-  background-image: url('~assets/images/sprites/spritesmith-main-17.png');
-  background-position: -106px -357px;
-  width: 105px;
-  height: 114px;
-}
-.Mount_Head_Frog-Desert {
-  background-image: url('~assets/images/sprites/spritesmith-main-17.png');
-  background-position: -212px -357px;
-  width: 105px;
-  height: 114px;
-}
-.Mount_Head_Frog-Golden {
-  background-image: url('~assets/images/sprites/spritesmith-main-17.png');
-  background-position: -318px -357px;
-  width: 105px;
-  height: 114px;
-}
-.Mount_Head_Frog-Red {
-  background-image: url('~assets/images/sprites/spritesmith-main-17.png');
-  background-position: -424px -357px;
-  width: 105px;
-  height: 114px;
-}
-.Mount_Head_Frog-Shade {
-  background-image: url('~assets/images/sprites/spritesmith-main-17.png');
-  background-position: -560px 0px;
-  width: 105px;
-  height: 114px;
-}
-.Mount_Head_Frog-Skeleton {
-  background-image: url('~assets/images/sprites/spritesmith-main-17.png');
-  background-position: -560px -115px;
-  width: 105px;
-  height: 114px;
-}
-.Mount_Head_Frog-White {
-  background-image: url('~assets/images/sprites/spritesmith-main-17.png');
-  background-position: -560px -230px;
-  width: 105px;
-  height: 114px;
-}
-.Mount_Head_Frog-Zombie {
-  background-image: url('~assets/images/sprites/spritesmith-main-17.png');
-  background-position: -560px -345px;
-  width: 105px;
-  height: 114px;
-}
-.Mount_Head_Gryphon-Base {
-  background-image: url('~assets/images/sprites/spritesmith-main-17.png');
-<<<<<<< HEAD
-  background-position: -1514px -636px;
-=======
-  background-position: -106px -1432px;
->>>>>>> 0eb7e10e
-  width: 105px;
-  height: 105px;
-}
-.Mount_Head_Gryphon-CottonCandyBlue {
-  background-image: url('~assets/images/sprites/spritesmith-main-17.png');
-<<<<<<< HEAD
-  background-position: -1514px -742px;
-=======
-  background-position: -212px -1432px;
->>>>>>> 0eb7e10e
-  width: 105px;
-  height: 105px;
-}
-.Mount_Head_Gryphon-CottonCandyPink {
-  background-image: url('~assets/images/sprites/spritesmith-main-17.png');
-<<<<<<< HEAD
-  background-position: -1514px -848px;
-=======
-  background-position: -318px -1432px;
->>>>>>> 0eb7e10e
-  width: 105px;
-  height: 105px;
-}
-.Mount_Head_Gryphon-Desert {
-  background-image: url('~assets/images/sprites/spritesmith-main-17.png');
-<<<<<<< HEAD
-  background-position: -1514px -954px;
-=======
-  background-position: -424px -1432px;
->>>>>>> 0eb7e10e
-  width: 105px;
-  height: 105px;
-}
-.Mount_Head_Gryphon-Golden {
-  background-image: url('~assets/images/sprites/spritesmith-main-17.png');
-<<<<<<< HEAD
-  background-position: -1514px -1060px;
-=======
-  background-position: -530px -1432px;
->>>>>>> 0eb7e10e
-  width: 105px;
-  height: 105px;
-}
-.Mount_Head_Gryphon-Red {
-  background-image: url('~assets/images/sprites/spritesmith-main-17.png');
-<<<<<<< HEAD
-  background-position: -1514px -1166px;
-=======
-  background-position: -636px -1432px;
->>>>>>> 0eb7e10e
-  width: 105px;
-  height: 105px;
-}
-.Mount_Head_Gryphon-RoyalPurple {
-  background-image: url('~assets/images/sprites/spritesmith-main-17.png');
-<<<<<<< HEAD
-  background-position: -1514px -1272px;
-=======
-  background-position: -742px -1432px;
->>>>>>> 0eb7e10e
-  width: 105px;
-  height: 105px;
-}
-.Mount_Head_Gryphon-Shade {
-  background-image: url('~assets/images/sprites/spritesmith-main-17.png');
-<<<<<<< HEAD
-  background-position: 0px -1432px;
-=======
-  background-position: -848px -1432px;
->>>>>>> 0eb7e10e
-  width: 105px;
-  height: 105px;
-}
-.Mount_Head_Gryphon-Skeleton {
-  background-image: url('~assets/images/sprites/spritesmith-main-17.png');
-<<<<<<< HEAD
-  background-position: -106px -1432px;
-=======
-  background-position: -954px -1432px;
->>>>>>> 0eb7e10e
-  width: 105px;
-  height: 105px;
-}
-.Mount_Head_Gryphon-White {
-  background-image: url('~assets/images/sprites/spritesmith-main-17.png');
-<<<<<<< HEAD
-  background-position: -212px -1432px;
-=======
-  background-position: -1060px -1432px;
->>>>>>> 0eb7e10e
-  width: 105px;
-  height: 105px;
-}
-.Mount_Head_Gryphon-Zombie {
-  background-image: url('~assets/images/sprites/spritesmith-main-17.png');
-<<<<<<< HEAD
-  background-position: -318px -1432px;
-=======
-  background-position: -1166px -1432px;
->>>>>>> 0eb7e10e
-  width: 105px;
-  height: 105px;
-}
-.Mount_Head_GuineaPig-Base {
-  background-image: url('~assets/images/sprites/spritesmith-main-17.png');
-<<<<<<< HEAD
-  background-position: -424px -1432px;
-=======
-  background-position: -1272px -1432px;
->>>>>>> 0eb7e10e
-  width: 105px;
-  height: 105px;
-}
-.Mount_Head_GuineaPig-CottonCandyBlue {
-  background-image: url('~assets/images/sprites/spritesmith-main-17.png');
-<<<<<<< HEAD
-  background-position: -530px -1432px;
-=======
-  background-position: -1378px -1432px;
->>>>>>> 0eb7e10e
-  width: 105px;
-  height: 105px;
-}
-.Mount_Head_GuineaPig-CottonCandyPink {
-  background-image: url('~assets/images/sprites/spritesmith-main-17.png');
-<<<<<<< HEAD
-  background-position: -636px -1432px;
-=======
-  background-position: -1484px -1432px;
->>>>>>> 0eb7e10e
-  width: 105px;
-  height: 105px;
-}
-.Mount_Head_GuineaPig-Desert {
-  background-image: url('~assets/images/sprites/spritesmith-main-17.png');
-<<<<<<< HEAD
-  background-position: -742px -1432px;
-=======
-  background-position: -1620px 0px;
->>>>>>> 0eb7e10e
-  width: 105px;
-  height: 105px;
-}
-.Mount_Head_GuineaPig-Golden {
-  background-image: url('~assets/images/sprites/spritesmith-main-17.png');
-<<<<<<< HEAD
-  background-position: -848px -1432px;
-=======
-  background-position: -1620px -106px;
->>>>>>> 0eb7e10e
-  width: 105px;
-  height: 105px;
-}
-.Mount_Head_GuineaPig-Red {
-  background-image: url('~assets/images/sprites/spritesmith-main-17.png');
-<<<<<<< HEAD
-  background-position: -954px -1432px;
-=======
-  background-position: -1620px -212px;
->>>>>>> 0eb7e10e
-  width: 105px;
-  height: 105px;
-}
-.Mount_Head_GuineaPig-Shade {
-  background-image: url('~assets/images/sprites/spritesmith-main-17.png');
-<<<<<<< HEAD
-  background-position: -1060px -1432px;
-=======
-  background-position: -1620px -318px;
->>>>>>> 0eb7e10e
-  width: 105px;
-  height: 105px;
-}
-.Mount_Head_GuineaPig-Skeleton {
-  background-image: url('~assets/images/sprites/spritesmith-main-17.png');
-<<<<<<< HEAD
-  background-position: -1166px -1432px;
-=======
-  background-position: -1620px -424px;
->>>>>>> 0eb7e10e
-  width: 105px;
-  height: 105px;
-}
-.Mount_Head_GuineaPig-White {
-  background-image: url('~assets/images/sprites/spritesmith-main-17.png');
-<<<<<<< HEAD
-  background-position: -1272px -1432px;
-=======
-  background-position: -1620px -530px;
->>>>>>> 0eb7e10e
-  width: 105px;
-  height: 105px;
-}
-.Mount_Head_GuineaPig-Zombie {
-  background-image: url('~assets/images/sprites/spritesmith-main-17.png');
-<<<<<<< HEAD
-  background-position: -1378px -1432px;
-=======
-  background-position: -1620px -636px;
->>>>>>> 0eb7e10e
-  width: 105px;
-  height: 105px;
-}
-.Mount_Head_Hedgehog-Base {
-  background-image: url('~assets/images/sprites/spritesmith-main-17.png');
-<<<<<<< HEAD
-  background-position: -1484px -1432px;
-=======
-  background-position: -1620px -742px;
->>>>>>> 0eb7e10e
-  width: 105px;
-  height: 105px;
-}
-.Mount_Head_Hedgehog-CottonCandyBlue {
-  background-image: url('~assets/images/sprites/spritesmith-main-17.png');
-<<<<<<< HEAD
-  background-position: -1620px 0px;
-=======
-  background-position: -1620px -848px;
->>>>>>> 0eb7e10e
-  width: 105px;
-  height: 105px;
-}
-.Mount_Head_Hedgehog-CottonCandyPink {
-  background-image: url('~assets/images/sprites/spritesmith-main-17.png');
-<<<<<<< HEAD
-  background-position: -1620px -106px;
-=======
-  background-position: -1620px -954px;
->>>>>>> 0eb7e10e
-  width: 105px;
-  height: 105px;
-}
-.Mount_Head_Hedgehog-Desert {
-  background-image: url('~assets/images/sprites/spritesmith-main-17.png');
-<<<<<<< HEAD
-  background-position: -1620px -212px;
-=======
-  background-position: -1620px -1060px;
->>>>>>> 0eb7e10e
-  width: 105px;
-  height: 105px;
-}
-.Mount_Head_Hedgehog-Golden {
-  background-image: url('~assets/images/sprites/spritesmith-main-17.png');
-<<<<<<< HEAD
-  background-position: -1620px -318px;
-=======
-  background-position: -1620px -1166px;
->>>>>>> 0eb7e10e
-  width: 105px;
-  height: 105px;
-}
-.Mount_Head_Hedgehog-Red {
-  background-image: url('~assets/images/sprites/spritesmith-main-17.png');
-<<<<<<< HEAD
-  background-position: -1620px -424px;
-=======
-  background-position: -1620px -1272px;
->>>>>>> 0eb7e10e
-  width: 105px;
-  height: 105px;
-}
-.Mount_Head_Hedgehog-Shade {
-  background-image: url('~assets/images/sprites/spritesmith-main-17.png');
-<<<<<<< HEAD
-  background-position: -1620px -530px;
-=======
-  background-position: -1620px -1378px;
->>>>>>> 0eb7e10e
-  width: 105px;
-  height: 105px;
-}
-.Mount_Head_Hedgehog-Skeleton {
-  background-image: url('~assets/images/sprites/spritesmith-main-17.png');
-<<<<<<< HEAD
-  background-position: -1620px -636px;
-=======
-  background-position: 0px -1538px;
->>>>>>> 0eb7e10e
-  width: 105px;
-  height: 105px;
-}
-.Mount_Head_Hedgehog-White {
-  background-image: url('~assets/images/sprites/spritesmith-main-17.png');
-<<<<<<< HEAD
-  background-position: -1620px -742px;
-=======
-  background-position: -106px -1538px;
->>>>>>> 0eb7e10e
-  width: 105px;
-  height: 105px;
-}
-.Mount_Head_Hedgehog-Zombie {
-  background-image: url('~assets/images/sprites/spritesmith-main-17.png');
-<<<<<<< HEAD
-  background-position: -1620px -848px;
-=======
-  background-position: -212px -1538px;
->>>>>>> 0eb7e10e
-  width: 105px;
-  height: 105px;
-}
-.Mount_Head_Hippo-Base {
-  background-image: url('~assets/images/sprites/spritesmith-main-17.png');
-<<<<<<< HEAD
-  background-position: -1620px -954px;
-=======
-  background-position: -318px -1538px;
->>>>>>> 0eb7e10e
-  width: 105px;
-  height: 105px;
-}
-.Mount_Head_Hippo-CottonCandyBlue {
-  background-image: url('~assets/images/sprites/spritesmith-main-17.png');
-<<<<<<< HEAD
-  background-position: -1620px -1060px;
-=======
-  background-position: -424px -1538px;
->>>>>>> 0eb7e10e
-  width: 105px;
-  height: 105px;
-}
-.Mount_Head_Hippo-CottonCandyPink {
-  background-image: url('~assets/images/sprites/spritesmith-main-17.png');
-<<<<<<< HEAD
-  background-position: -1620px -1166px;
-=======
-  background-position: -530px -1538px;
->>>>>>> 0eb7e10e
-  width: 105px;
-  height: 105px;
-}
-.Mount_Head_Hippo-Desert {
-  background-image: url('~assets/images/sprites/spritesmith-main-17.png');
-<<<<<<< HEAD
-  background-position: -1620px -1272px;
-=======
-  background-position: -636px -1538px;
->>>>>>> 0eb7e10e
-  width: 105px;
-  height: 105px;
-}
-.Mount_Head_Hippo-Golden {
-  background-image: url('~assets/images/sprites/spritesmith-main-17.png');
-<<<<<<< HEAD
-  background-position: -1620px -1378px;
-=======
-  background-position: -742px -1538px;
->>>>>>> 0eb7e10e
-  width: 105px;
-  height: 105px;
-}
-.Mount_Head_Hippo-Red {
-  background-image: url('~assets/images/sprites/spritesmith-main-17.png');
-<<<<<<< HEAD
-  background-position: 0px -1538px;
-=======
-  background-position: -848px -1538px;
->>>>>>> 0eb7e10e
-  width: 105px;
-  height: 105px;
-}
-.Mount_Head_Hippo-Shade {
-  background-image: url('~assets/images/sprites/spritesmith-main-17.png');
-<<<<<<< HEAD
-  background-position: -106px -1538px;
-=======
-  background-position: -954px -1538px;
->>>>>>> 0eb7e10e
-  width: 105px;
-  height: 105px;
-}
-.Mount_Head_Hippo-Skeleton {
-  background-image: url('~assets/images/sprites/spritesmith-main-17.png');
-<<<<<<< HEAD
-  background-position: -212px -1538px;
-=======
-  background-position: -1060px -1538px;
->>>>>>> 0eb7e10e
-  width: 105px;
-  height: 105px;
-}
-.Mount_Head_Hippo-White {
-  background-image: url('~assets/images/sprites/spritesmith-main-17.png');
-<<<<<<< HEAD
-  background-position: -318px -1538px;
-=======
-  background-position: -1166px -1538px;
->>>>>>> 0eb7e10e
-  width: 105px;
-  height: 105px;
-}
-.Mount_Head_Hippo-Zombie {
-  background-image: url('~assets/images/sprites/spritesmith-main-17.png');
-<<<<<<< HEAD
-  background-position: -424px -1538px;
-=======
-  background-position: -1272px -1538px;
->>>>>>> 0eb7e10e
-  width: 105px;
-  height: 105px;
-}
-.Mount_Head_Hippogriff-Hopeful {
-  background-image: url('~assets/images/sprites/spritesmith-main-17.png');
-  background-position: 0px -472px;
-  width: 105px;
-  height: 111px;
-}
-.Mount_Head_Horse-Base {
-  background-image: url('~assets/images/sprites/spritesmith-main-17.png');
-<<<<<<< HEAD
-  background-position: -636px -1538px;
-=======
-  background-position: -1484px -1538px;
->>>>>>> 0eb7e10e
-  width: 105px;
-  height: 105px;
-}
-.Mount_Head_Horse-CottonCandyBlue {
-  background-image: url('~assets/images/sprites/spritesmith-main-17.png');
-<<<<<<< HEAD
-  background-position: -742px -1538px;
-=======
-  background-position: -1590px -1538px;
->>>>>>> 0eb7e10e
-  width: 105px;
-  height: 105px;
-}
-.Mount_Head_Horse-CottonCandyPink {
-  background-image: url('~assets/images/sprites/spritesmith-main-17.png');
-<<<<<<< HEAD
-  background-position: -848px -1538px;
-=======
-  background-position: -1726px 0px;
->>>>>>> 0eb7e10e
-  width: 105px;
-  height: 105px;
-}
-.Mount_Head_Horse-Desert {
-  background-image: url('~assets/images/sprites/spritesmith-main-17.png');
-<<<<<<< HEAD
-  background-position: -954px -1538px;
-=======
-  background-position: -1726px -106px;
->>>>>>> 0eb7e10e
-  width: 105px;
-  height: 105px;
-}
-.Mount_Head_Horse-Golden {
-  background-image: url('~assets/images/sprites/spritesmith-main-17.png');
-<<<<<<< HEAD
-  background-position: -1060px -1538px;
-=======
-  background-position: -1726px -212px;
->>>>>>> 0eb7e10e
-  width: 105px;
-  height: 105px;
-}
-.Mount_Head_Horse-Red {
-  background-image: url('~assets/images/sprites/spritesmith-main-17.png');
-<<<<<<< HEAD
-  background-position: -1166px -1538px;
-  width: 105px;
-  height: 105px;
-}
-.Mount_Head_Horse-Shade {
-  background-image: url('~assets/images/sprites/spritesmith-main-17.png');
-  background-position: -1272px -1538px;
-  width: 105px;
-  height: 105px;
-}
-.Mount_Head_Horse-Skeleton {
-  background-image: url('~assets/images/sprites/spritesmith-main-17.png');
-  background-position: -1378px -1538px;
-  width: 105px;
-  height: 105px;
-}
-.Mount_Head_Horse-White {
-  background-image: url('~assets/images/sprites/spritesmith-main-17.png');
-  background-position: -1484px -1538px;
-  width: 105px;
-  height: 105px;
-}
-.Mount_Head_Horse-Zombie {
-  background-image: url('~assets/images/sprites/spritesmith-main-17.png');
-  background-position: -1590px -1538px;
-  width: 105px;
-  height: 105px;
-}
-.Mount_Head_JackOLantern-Base {
-  background-image: url('~assets/images/sprites/spritesmith-main-17.png');
-  background-position: -1726px -424px;
-  width: 90px;
-  height: 105px;
-}
-.Mount_Head_JackOLantern-Ghost {
-  background-image: url('~assets/images/sprites/spritesmith-main-17.png');
-  background-position: -1726px -318px;
-  width: 90px;
-  height: 105px;
-}
-.Mount_Head_Jackalope-RoyalPurple {
-  background-image: url('~assets/images/sprites/spritesmith-main-17.png');
-  background-position: -1726px 0px;
-  width: 105px;
-  height: 105px;
-}
-.Mount_Head_Kangaroo-Base {
-  background-image: url('~assets/images/sprites/spritesmith-main-17.png');
-  background-position: -1726px -106px;
-  width: 105px;
-  height: 105px;
-}
-.Mount_Head_Kangaroo-CottonCandyBlue {
-  background-image: url('~assets/images/sprites/spritesmith-main-17.png');
-  background-position: -1726px -212px;
-=======
-  background-position: -1726px -318px;
->>>>>>> 0eb7e10e
   width: 105px;
   height: 105px;
 }