.quest_TEMPLATE_FOR_MISSING_IMAGE {
<<<<<<< HEAD
  background-image: url('~assets/images/sprites/spritesmith-main-10.png');
  background-position: -887px -1097px;
=======
  background-image: url(/static/sprites/spritesmith-main-10.png);
  background-position: -691px -1097px;
>>>>>>> 6c65056e
  width: 221px;
  height: 39px;
}
.quest_moon1 {
<<<<<<< HEAD
  background-image: url('~assets/images/sprites/spritesmith-main-10.png');
  background-position: -217px -880px;
=======
  background-image: url(/static/sprites/spritesmith-main-10.png);
  background-position: -434px -880px;
>>>>>>> 6c65056e
  width: 216px;
  height: 216px;
}
.quest_moon2 {
  background-image: url('~assets/images/sprites/spritesmith-main-10.png');
  background-position: -220px 0px;
  width: 219px;
  height: 219px;
}
.quest_moon3 {
  background-image: url('~assets/images/sprites/spritesmith-main-10.png');
  background-position: -440px -660px;
  width: 219px;
  height: 219px;
}
.quest_moonstone1 {
  background-image: url('~assets/images/sprites/spritesmith-main-10.png');
  background-position: -660px 0px;
  width: 219px;
  height: 219px;
}
.quest_moonstone2 {
  background-image: url('~assets/images/sprites/spritesmith-main-10.png');
  background-position: 0px -220px;
  width: 219px;
  height: 219px;
}
.quest_moonstone3 {
  background-image: url('~assets/images/sprites/spritesmith-main-10.png');
  background-position: -220px -220px;
  width: 219px;
  height: 219px;
}
.quest_nudibranch {
<<<<<<< HEAD
  background-image: url('~assets/images/sprites/spritesmith-main-10.png');
  background-position: -434px -880px;
=======
  background-image: url(/static/sprites/spritesmith-main-10.png);
  background-position: -880px -660px;
>>>>>>> 6c65056e
  width: 216px;
  height: 216px;
}
.quest_octopus {
<<<<<<< HEAD
  background-image: url('~assets/images/sprites/spritesmith-main-10.png');
  background-position: -1100px 0px;
=======
  background-image: url(/static/sprites/spritesmith-main-10.png);
  background-position: 0px -1097px;
>>>>>>> 6c65056e
  width: 222px;
  height: 177px;
}
.quest_owl {
<<<<<<< HEAD
  background-image: url('~assets/images/sprites/spritesmith-main-10.png');
  background-position: -440px -220px;
=======
  background-image: url(/static/sprites/spritesmith-main-10.png);
  background-position: -440px 0px;
>>>>>>> 6c65056e
  width: 219px;
  height: 219px;
}
.quest_peacock {
<<<<<<< HEAD
  background-image: url('~assets/images/sprites/spritesmith-main-10.png');
  background-position: 0px -880px;
=======
  background-image: url(/static/sprites/spritesmith-main-10.png);
  background-position: -651px -880px;
>>>>>>> 6c65056e
  width: 216px;
  height: 216px;
}
.quest_penguin {
<<<<<<< HEAD
  background-image: url('~assets/images/sprites/spritesmith-main-10.png');
  background-position: -1323px -353px;
=======
  background-image: url(/static/sprites/spritesmith-main-10.png);
  background-position: -1320px -353px;
>>>>>>> 6c65056e
  width: 190px;
  height: 183px;
}
.quest_rat {
<<<<<<< HEAD
  background-image: url('~assets/images/sprites/spritesmith-main-10.png');
  background-position: -220px -440px;
=======
  background-image: url(/static/sprites/spritesmith-main-10.png);
  background-position: 0px -440px;
>>>>>>> 6c65056e
  width: 219px;
  height: 219px;
}
.quest_rock {
<<<<<<< HEAD
  background-image: url('~assets/images/sprites/spritesmith-main-10.png');
  background-position: -880px -660px;
=======
  background-image: url(/static/sprites/spritesmith-main-10.png);
  background-position: -217px -880px;
>>>>>>> 6c65056e
  width: 216px;
  height: 216px;
}
.quest_rooster {
<<<<<<< HEAD
  background-image: url('~assets/images/sprites/spritesmith-main-10.png');
  background-position: -1323px 0px;
=======
  background-image: url(/static/sprites/spritesmith-main-10.png);
  background-position: -1320px 0px;
>>>>>>> 6c65056e
  width: 213px;
  height: 174px;
}
.quest_sabretooth {
<<<<<<< HEAD
  background-image: url('~assets/images/sprites/spritesmith-main-10.png');
  background-position: 0px 0px;
=======
  background-image: url(/static/sprites/spritesmith-main-10.png);
  background-position: -440px -440px;
>>>>>>> 6c65056e
  width: 219px;
  height: 219px;
}
.quest_sheep {
<<<<<<< HEAD
  background-image: url('~assets/images/sprites/spritesmith-main-10.png');
  background-position: -660px -220px;
=======
  background-image: url(/static/sprites/spritesmith-main-10.png);
  background-position: 0px 0px;
>>>>>>> 6c65056e
  width: 219px;
  height: 219px;
}
.quest_slime {
<<<<<<< HEAD
  background-image: url('~assets/images/sprites/spritesmith-main-10.png');
  background-position: -660px -440px;
=======
  background-image: url(/static/sprites/spritesmith-main-10.png);
  background-position: -660px -220px;
>>>>>>> 6c65056e
  width: 219px;
  height: 219px;
}
.quest_sloth {
<<<<<<< HEAD
  background-image: url('~assets/images/sprites/spritesmith-main-10.png');
  background-position: 0px -660px;
=======
  background-image: url(/static/sprites/spritesmith-main-10.png);
  background-position: -660px -440px;
>>>>>>> 6c65056e
  width: 219px;
  height: 219px;
}
.quest_snail {
<<<<<<< HEAD
  background-image: url('~assets/images/sprites/spritesmith-main-10.png');
  background-position: -868px -880px;
=======
  background-image: url(/static/sprites/spritesmith-main-10.png);
  background-position: -1100px 0px;
>>>>>>> 6c65056e
  width: 219px;
  height: 213px;
}
.quest_snake {
<<<<<<< HEAD
  background-image: url('~assets/images/sprites/spritesmith-main-10.png');
  background-position: -1100px -534px;
=======
  background-image: url(/static/sprites/spritesmith-main-10.png);
  background-position: -1100px -570px;
>>>>>>> 6c65056e
  width: 216px;
  height: 177px;
}
.quest_spider {
<<<<<<< HEAD
  background-image: url('~assets/images/sprites/spritesmith-main-10.png');
  background-position: 0px -1097px;
=======
  background-image: url(/static/sprites/spritesmith-main-10.png);
  background-position: -440px -1097px;
>>>>>>> 6c65056e
  width: 250px;
  height: 150px;
}
.quest_stoikalmCalamity1 {
<<<<<<< HEAD
  background-image: url('~assets/images/sprites/spritesmith-main-10.png');
  background-position: -1323px -537px;
=======
  background-image: url(/static/sprites/spritesmith-main-10.png);
  background-position: -1320px -537px;
>>>>>>> 6c65056e
  width: 150px;
  height: 150px;
}
.quest_stoikalmCalamity2 {
<<<<<<< HEAD
  background-image: url('~assets/images/sprites/spritesmith-main-10.png');
  background-position: -880px -220px;
=======
  background-image: url(/static/sprites/spritesmith-main-10.png);
  background-position: -880px 0px;
>>>>>>> 6c65056e
  width: 219px;
  height: 219px;
}
.quest_stoikalmCalamity3 {
<<<<<<< HEAD
  background-image: url('~assets/images/sprites/spritesmith-main-10.png');
  background-position: -880px -440px;
=======
  background-image: url(/static/sprites/spritesmith-main-10.png);
  background-position: -880px -220px;
>>>>>>> 6c65056e
  width: 219px;
  height: 219px;
}
.quest_taskwoodsTerror1 {
<<<<<<< HEAD
  background-image: url('~assets/images/sprites/spritesmith-main-10.png');
  background-position: -1323px -688px;
=======
  background-image: url(/static/sprites/spritesmith-main-10.png);
  background-position: -1320px -688px;
>>>>>>> 6c65056e
  width: 150px;
  height: 150px;
}
.quest_taskwoodsTerror2 {
<<<<<<< HEAD
  background-image: url('~assets/images/sprites/spritesmith-main-10.png');
  background-position: -651px -880px;
=======
  background-image: url(/static/sprites/spritesmith-main-10.png);
  background-position: -868px -880px;
>>>>>>> 6c65056e
  width: 216px;
  height: 216px;
}
.quest_taskwoodsTerror3 {
<<<<<<< HEAD
  background-image: url('~assets/images/sprites/spritesmith-main-10.png');
  background-position: -880px 0px;
=======
  background-image: url(/static/sprites/spritesmith-main-10.png);
  background-position: -880px -440px;
>>>>>>> 6c65056e
  width: 219px;
  height: 219px;
}
.quest_treeling {
<<<<<<< HEAD
  background-image: url('~assets/images/sprites/spritesmith-main-10.png');
  background-position: -1100px -178px;
=======
  background-image: url(/static/sprites/spritesmith-main-10.png);
  background-position: -1100px -748px;
>>>>>>> 6c65056e
  width: 216px;
  height: 177px;
}
.quest_trex {
<<<<<<< HEAD
  background-image: url('~assets/images/sprites/spritesmith-main-10.png');
  background-position: -1323px -175px;
=======
  background-image: url(/static/sprites/spritesmith-main-10.png);
  background-position: -1320px -175px;
>>>>>>> 6c65056e
  width: 204px;
  height: 177px;
}
.quest_trex_undead {
<<<<<<< HEAD
  background-image: url('~assets/images/sprites/spritesmith-main-10.png');
  background-position: -1100px -356px;
=======
  background-image: url(/static/sprites/spritesmith-main-10.png);
  background-position: -1100px -214px;
>>>>>>> 6c65056e
  width: 216px;
  height: 177px;
}
.quest_triceratops {
  background-image: url('~assets/images/sprites/spritesmith-main-10.png');
  background-position: -660px -660px;
  width: 219px;
  height: 219px;
}
.quest_turtle {
  background-image: url('~assets/images/sprites/spritesmith-main-10.png');
  background-position: -220px -660px;
  width: 219px;
  height: 219px;
}
.quest_unicorn {
<<<<<<< HEAD
  background-image: url('~assets/images/sprites/spritesmith-main-10.png');
  background-position: -440px -440px;
=======
  background-image: url(/static/sprites/spritesmith-main-10.png);
  background-position: 0px -660px;
>>>>>>> 6c65056e
  width: 219px;
  height: 219px;
}
.quest_vice1 {
<<<<<<< HEAD
  background-image: url('~assets/images/sprites/spritesmith-main-10.png');
  background-position: -1100px -890px;
=======
  background-image: url(/static/sprites/spritesmith-main-10.png);
  background-position: -223px -1097px;
>>>>>>> 6c65056e
  width: 216px;
  height: 177px;
}
.quest_vice2 {
<<<<<<< HEAD
  background-image: url('~assets/images/sprites/spritesmith-main-10.png');
  background-position: 0px -440px;
=======
  background-image: url(/static/sprites/spritesmith-main-10.png);
  background-position: -220px -440px;
>>>>>>> 6c65056e
  width: 219px;
  height: 219px;
}
.quest_vice3 {
<<<<<<< HEAD
  background-image: url('~assets/images/sprites/spritesmith-main-10.png');
  background-position: -1100px -712px;
=======
  background-image: url(/static/sprites/spritesmith-main-10.png);
  background-position: -1100px -392px;
>>>>>>> 6c65056e
  width: 216px;
  height: 177px;
}
.quest_whale {
<<<<<<< HEAD
  background-image: url('~assets/images/sprites/spritesmith-main-10.png');
  background-position: -440px 0px;
=======
  background-image: url(/static/sprites/spritesmith-main-10.png);
  background-position: -440px -220px;
>>>>>>> 6c65056e
  width: 219px;
  height: 219px;
}
.quest_yarn {
  background-image: url(/static/sprites/spritesmith-main-10.png);
  background-position: 0px -880px;
  width: 216px;
  height: 216px;
}
.quest_atom1_soapBars {
<<<<<<< HEAD
  background-image: url('~assets/images/sprites/spritesmith-main-10.png');
  background-position: -1474px -589px;
=======
  background-image: url(/static/sprites/spritesmith-main-10.png);
  background-position: -1471px -688px;
>>>>>>> 6c65056e
  width: 48px;
  height: 51px;
}
.quest_dilatoryDistress1_blueFins {
<<<<<<< HEAD
  background-image: url('~assets/images/sprites/spritesmith-main-10.png');
  background-position: -1474px -688px;
=======
  background-image: url(/static/sprites/spritesmith-main-10.png);
  background-position: -1471px -740px;
>>>>>>> 6c65056e
  width: 51px;
  height: 48px;
}
.quest_dilatoryDistress1_fireCoral {
<<<<<<< HEAD
  background-image: url('~assets/images/sprites/spritesmith-main-10.png');
  background-position: -1474px -737px;
=======
  background-image: url(/static/sprites/spritesmith-main-10.png);
  background-position: -897px -1620px;
>>>>>>> 6c65056e
  width: 48px;
  height: 51px;
}
.quest_egg_plainEgg {
<<<<<<< HEAD
  background-image: url('~assets/images/sprites/spritesmith-main-10.png');
  background-position: -887px -1137px;
=======
  background-image: url(/static/sprites/spritesmith-main-10.png);
  background-position: -946px -1620px;
>>>>>>> 6c65056e
  width: 48px;
  height: 51px;
}
.quest_evilsanta2_branches {
<<<<<<< HEAD
  background-image: url('~assets/images/sprites/spritesmith-main-10.png');
  background-position: -936px -1137px;
=======
  background-image: url(/static/sprites/spritesmith-main-10.png);
  background-position: -995px -1620px;
>>>>>>> 6c65056e
  width: 48px;
  height: 51px;
}
.quest_evilsanta2_tracks {
<<<<<<< HEAD
  background-image: url('~assets/images/sprites/spritesmith-main-10.png');
  background-position: -1675px -1587px;
=======
  background-image: url(/static/sprites/spritesmith-main-10.png);
  background-position: -1471px -537px;
>>>>>>> 6c65056e
  width: 54px;
  height: 60px;
}
.quest_goldenknight1_testimony {
<<<<<<< HEAD
  background-image: url('~assets/images/sprites/spritesmith-main-10.png');
  background-position: -1034px -1137px;
=======
  background-image: url(/static/sprites/spritesmith-main-10.png);
  background-position: -1387px -1620px;
>>>>>>> 6c65056e
  width: 48px;
  height: 51px;
}
.quest_lostMasterclasser1_ancientTome {
<<<<<<< HEAD
  background-image: url('~assets/images/sprites/spritesmith-main-10.png');
  background-position: -98px -1662px;
=======
  background-image: url(/static/sprites/spritesmith-main-10.png);
  background-position: 0px -1689px;
>>>>>>> 6c65056e
  width: 33px;
  height: 42px;
}
.quest_lostMasterclasser1_forbiddenTome {
<<<<<<< HEAD
  background-image: url('~assets/images/sprites/spritesmith-main-10.png');
  background-position: -166px -1662px;
=======
  background-image: url(/static/sprites/spritesmith-main-10.png);
  background-position: -34px -1689px;
>>>>>>> 6c65056e
  width: 33px;
  height: 42px;
}
.quest_lostMasterclasser1_hiddenTome {
<<<<<<< HEAD
  background-image: url('~assets/images/sprites/spritesmith-main-10.png');
  background-position: -132px -1662px;
=======
  background-image: url(/static/sprites/spritesmith-main-10.png);
  background-position: -1495px -1157px;
>>>>>>> 6c65056e
  width: 33px;
  height: 42px;
}
.quest_mayhemMistiflying2_mistifly1 {
<<<<<<< HEAD
  background-image: url('~assets/images/sprites/spritesmith-main-10.png');
  background-position: 0px -1662px;
=======
  background-image: url(/static/sprites/spritesmith-main-10.png);
  background-position: -1044px -1620px;
>>>>>>> 6c65056e
  width: 48px;
  height: 51px;
}
.quest_mayhemMistiflying2_mistifly2 {
<<<<<<< HEAD
  background-image: url('~assets/images/sprites/spritesmith-main-10.png');
  background-position: -985px -1137px;
=======
  background-image: url(/static/sprites/spritesmith-main-10.png);
  background-position: -1093px -1620px;
>>>>>>> 6c65056e
  width: 48px;
  height: 51px;
}
.quest_mayhemMistiflying2_mistifly3 {
<<<<<<< HEAD
  background-image: url('~assets/images/sprites/spritesmith-main-10.png');
  background-position: -49px -1662px;
=======
  background-image: url(/static/sprites/spritesmith-main-10.png);
  background-position: -1142px -1620px;
>>>>>>> 6c65056e
  width: 48px;
  height: 51px;
}
.quest_moon1_shard {
<<<<<<< HEAD
  background-image: url('~assets/images/sprites/spritesmith-main-10.png');
  background-position: -1474px -641px;
=======
  background-image: url(/static/sprites/spritesmith-main-10.png);
  background-position: -1471px -789px;
>>>>>>> 6c65056e
  width: 42px;
  height: 42px;
}
.quest_moonstone1_moonstone {
<<<<<<< HEAD
  background-image: url('~assets/images/sprites/spritesmith-main-10.png');
  background-position: -1109px -1097px;
=======
  background-image: url(/static/sprites/spritesmith-main-10.png);
  background-position: -1672px -1587px;
>>>>>>> 6c65056e
  width: 30px;
  height: 30px;
}
.quest_stoikalmCalamity2_icicleCoin {
<<<<<<< HEAD
  background-image: url('~assets/images/sprites/spritesmith-main-10.png');
  background-position: -1083px -1137px;
=======
  background-image: url(/static/sprites/spritesmith-main-10.png);
  background-position: -1191px -1620px;
>>>>>>> 6c65056e
  width: 48px;
  height: 51px;
}
.quest_taskwoodsTerror2_brownie {
<<<<<<< HEAD
  background-image: url('~assets/images/sprites/spritesmith-main-10.png');
  background-position: -1132px -1137px;
=======
  background-image: url(/static/sprites/spritesmith-main-10.png);
  background-position: -1240px -1620px;
>>>>>>> 6c65056e
  width: 48px;
  height: 51px;
}
.quest_taskwoodsTerror2_dryad {
<<<<<<< HEAD
  background-image: url('~assets/images/sprites/spritesmith-main-10.png');
  background-position: -1181px -1137px;
=======
  background-image: url(/static/sprites/spritesmith-main-10.png);
  background-position: -1289px -1620px;
>>>>>>> 6c65056e
  width: 48px;
  height: 51px;
}
.quest_taskwoodsTerror2_pixie {
<<<<<<< HEAD
  background-image: url('~assets/images/sprites/spritesmith-main-10.png');
  background-position: -1230px -1137px;
=======
  background-image: url(/static/sprites/spritesmith-main-10.png);
  background-position: -1338px -1620px;
>>>>>>> 6c65056e
  width: 48px;
  height: 51px;
}
.quest_vice2_lightCrystal {
<<<<<<< HEAD
  background-image: url('~assets/images/sprites/spritesmith-main-10.png');
  background-position: -292px -1203px;
=======
  background-image: url(/static/sprites/spritesmith-main-10.png);
  background-position: -814px -1206px;
>>>>>>> 6c65056e
  width: 40px;
  height: 40px;
}
.inventory_quest_scroll_armadillo {
<<<<<<< HEAD
  background-image: url('~assets/images/sprites/spritesmith-main-10.png');
  background-position: -345px -1248px;
=======
  background-image: url(/static/sprites/spritesmith-main-10.png);
  background-position: -1105px -1137px;
>>>>>>> 6c65056e
  width: 68px;
  height: 68px;
}
.inventory_quest_scroll_atom1 {
<<<<<<< HEAD
  background-image: url('~assets/images/sprites/spritesmith-main-10.png');
  background-position: -483px -1248px;
=======
  background-image: url(/static/sprites/spritesmith-main-10.png);
  background-position: -1243px -1137px;
>>>>>>> 6c65056e
  width: 68px;
  height: 68px;
}
.inventory_quest_scroll_atom1_locked {
<<<<<<< HEAD
  background-image: url('~assets/images/sprites/spritesmith-main-10.png');
  background-position: -414px -1248px;
=======
  background-image: url(/static/sprites/spritesmith-main-10.png);
  background-position: -1174px -1137px;
>>>>>>> 6c65056e
  width: 68px;
  height: 68px;
}
.inventory_quest_scroll_atom2 {
<<<<<<< HEAD
  background-image: url('~assets/images/sprites/spritesmith-main-10.png');
  background-position: -621px -1248px;
=======
  background-image: url(/static/sprites/spritesmith-main-10.png);
  background-position: -69px -1275px;
>>>>>>> 6c65056e
  width: 68px;
  height: 68px;
}
.inventory_quest_scroll_atom2_locked {
<<<<<<< HEAD
  background-image: url('~assets/images/sprites/spritesmith-main-10.png');
  background-position: -552px -1248px;
=======
  background-image: url(/static/sprites/spritesmith-main-10.png);
  background-position: 0px -1275px;
>>>>>>> 6c65056e
  width: 68px;
  height: 68px;
}
.inventory_quest_scroll_atom3 {
<<<<<<< HEAD
  background-image: url('~assets/images/sprites/spritesmith-main-10.png');
  background-position: -759px -1248px;
=======
  background-image: url(/static/sprites/spritesmith-main-10.png);
  background-position: -207px -1275px;
>>>>>>> 6c65056e
  width: 68px;
  height: 68px;
}
.inventory_quest_scroll_atom3_locked {
<<<<<<< HEAD
  background-image: url('~assets/images/sprites/spritesmith-main-10.png');
  background-position: -690px -1248px;
=======
  background-image: url(/static/sprites/spritesmith-main-10.png);
  background-position: -138px -1275px;
>>>>>>> 6c65056e
  width: 68px;
  height: 68px;
}
.inventory_quest_scroll_axolotl {
<<<<<<< HEAD
  background-image: url('~assets/images/sprites/spritesmith-main-10.png');
  background-position: -828px -1248px;
=======
  background-image: url(/static/sprites/spritesmith-main-10.png);
  background-position: -276px -1275px;
>>>>>>> 6c65056e
  width: 68px;
  height: 68px;
}
.inventory_quest_scroll_basilist {
<<<<<<< HEAD
  background-image: url('~assets/images/sprites/spritesmith-main-10.png');
  background-position: -897px -1248px;
=======
  background-image: url(/static/sprites/spritesmith-main-10.png);
  background-position: -345px -1275px;
>>>>>>> 6c65056e
  width: 68px;
  height: 68px;
}
.inventory_quest_scroll_beetle {
<<<<<<< HEAD
  background-image: url('~assets/images/sprites/spritesmith-main-10.png');
  background-position: -966px -1248px;
=======
  background-image: url(/static/sprites/spritesmith-main-10.png);
  background-position: -414px -1275px;
>>>>>>> 6c65056e
  width: 68px;
  height: 68px;
}
.inventory_quest_scroll_bunny {
<<<<<<< HEAD
  background-image: url('~assets/images/sprites/spritesmith-main-10.png');
  background-position: -1035px -1248px;
=======
  background-image: url(/static/sprites/spritesmith-main-10.png);
  background-position: -483px -1275px;
>>>>>>> 6c65056e
  width: 68px;
  height: 68px;
}
.inventory_quest_scroll_butterfly {
<<<<<<< HEAD
  background-image: url('~assets/images/sprites/spritesmith-main-10.png');
  background-position: -1104px -1248px;
=======
  background-image: url(/static/sprites/spritesmith-main-10.png);
  background-position: -552px -1275px;
>>>>>>> 6c65056e
  width: 68px;
  height: 68px;
}
.inventory_quest_scroll_cheetah {
<<<<<<< HEAD
  background-image: url('~assets/images/sprites/spritesmith-main-10.png');
  background-position: -1173px -1248px;
=======
  background-image: url(/static/sprites/spritesmith-main-10.png);
  background-position: -621px -1275px;
>>>>>>> 6c65056e
  width: 68px;
  height: 68px;
}
.inventory_quest_scroll_cow {
<<<<<<< HEAD
  background-image: url('~assets/images/sprites/spritesmith-main-10.png');
  background-position: -1242px -1248px;
=======
  background-image: url(/static/sprites/spritesmith-main-10.png);
  background-position: -690px -1275px;
>>>>>>> 6c65056e
  width: 68px;
  height: 68px;
}
.inventory_quest_scroll_dilatoryDistress1 {
<<<<<<< HEAD
  background-image: url('~assets/images/sprites/spritesmith-main-10.png');
  background-position: -1380px -1248px;
=======
  background-image: url(/static/sprites/spritesmith-main-10.png);
  background-position: -828px -1275px;
>>>>>>> 6c65056e
  width: 68px;
  height: 68px;
}
.inventory_quest_scroll_dilatoryDistress2 {
<<<<<<< HEAD
  background-image: url('~assets/images/sprites/spritesmith-main-10.png');
  background-position: 0px -1317px;
=======
  background-image: url(/static/sprites/spritesmith-main-10.png);
  background-position: -966px -1275px;
>>>>>>> 6c65056e
  width: 68px;
  height: 68px;
}
.inventory_quest_scroll_dilatoryDistress2_locked {
<<<<<<< HEAD
  background-image: url('~assets/images/sprites/spritesmith-main-10.png');
  background-position: -1449px -1248px;
=======
  background-image: url(/static/sprites/spritesmith-main-10.png);
  background-position: -897px -1275px;
>>>>>>> 6c65056e
  width: 68px;
  height: 68px;
}
.inventory_quest_scroll_dilatoryDistress3 {
<<<<<<< HEAD
  background-image: url('~assets/images/sprites/spritesmith-main-10.png');
  background-position: -138px -1317px;
=======
  background-image: url(/static/sprites/spritesmith-main-10.png);
  background-position: -1104px -1275px;
>>>>>>> 6c65056e
  width: 68px;
  height: 68px;
}
.inventory_quest_scroll_dilatoryDistress3_locked {
<<<<<<< HEAD
  background-image: url('~assets/images/sprites/spritesmith-main-10.png');
  background-position: -69px -1317px;
=======
  background-image: url(/static/sprites/spritesmith-main-10.png);
  background-position: -1035px -1275px;
>>>>>>> 6c65056e
  width: 68px;
  height: 68px;
}
.inventory_quest_scroll_dilatory_derby {
<<<<<<< HEAD
  background-image: url('~assets/images/sprites/spritesmith-main-10.png');
  background-position: -1311px -1248px;
=======
  background-image: url(/static/sprites/spritesmith-main-10.png);
  background-position: -759px -1275px;
>>>>>>> 6c65056e
  width: 68px;
  height: 68px;
}
.inventory_quest_scroll_dustbunnies {
<<<<<<< HEAD
  background-image: url('~assets/images/sprites/spritesmith-main-10.png');
  background-position: -207px -1317px;
=======
  background-image: url(/static/sprites/spritesmith-main-10.png);
  background-position: -1173px -1275px;
>>>>>>> 6c65056e
  width: 68px;
  height: 68px;
}
.inventory_quest_scroll_egg {
<<<<<<< HEAD
  background-image: url('~assets/images/sprites/spritesmith-main-10.png');
  background-position: -276px -1317px;
=======
  background-image: url(/static/sprites/spritesmith-main-10.png);
  background-position: -1242px -1275px;
>>>>>>> 6c65056e
  width: 68px;
  height: 68px;
}
.inventory_quest_scroll_evilsanta {
<<<<<<< HEAD
  background-image: url('~assets/images/sprites/spritesmith-main-10.png');
  background-position: -345px -1317px;
=======
  background-image: url(/static/sprites/spritesmith-main-10.png);
  background-position: -1311px -1275px;
>>>>>>> 6c65056e
  width: 68px;
  height: 68px;
}
.inventory_quest_scroll_evilsanta2 {
<<<<<<< HEAD
  background-image: url('~assets/images/sprites/spritesmith-main-10.png');
  background-position: -414px -1317px;
=======
  background-image: url(/static/sprites/spritesmith-main-10.png);
  background-position: -1380px -1275px;
>>>>>>> 6c65056e
  width: 68px;
  height: 68px;
}
.inventory_quest_scroll_falcon {
<<<<<<< HEAD
  background-image: url('~assets/images/sprites/spritesmith-main-10.png');
  background-position: -483px -1317px;
=======
  background-image: url(/static/sprites/spritesmith-main-10.png);
  background-position: -1449px -1275px;
>>>>>>> 6c65056e
  width: 68px;
  height: 68px;
}
.inventory_quest_scroll_ferret {
<<<<<<< HEAD
  background-image: url('~assets/images/sprites/spritesmith-main-10.png');
  background-position: -552px -1317px;
=======
  background-image: url(/static/sprites/spritesmith-main-10.png);
  background-position: 0px -1344px;
>>>>>>> 6c65056e
  width: 68px;
  height: 68px;
}
.inventory_quest_scroll_frog {
<<<<<<< HEAD
  background-image: url('~assets/images/sprites/spritesmith-main-10.png');
  background-position: -621px -1317px;
=======
  background-image: url(/static/sprites/spritesmith-main-10.png);
  background-position: -69px -1344px;
>>>>>>> 6c65056e
  width: 68px;
  height: 68px;
}
.inventory_quest_scroll_ghost_stag {
<<<<<<< HEAD
  background-image: url('~assets/images/sprites/spritesmith-main-10.png');
  background-position: -690px -1317px;
=======
  background-image: url(/static/sprites/spritesmith-main-10.png);
  background-position: -138px -1344px;
>>>>>>> 6c65056e
  width: 68px;
  height: 68px;
}
.inventory_quest_scroll_goldenknight1 {
<<<<<<< HEAD
  background-image: url('~assets/images/sprites/spritesmith-main-10.png');
  background-position: -828px -1317px;
=======
  background-image: url(/static/sprites/spritesmith-main-10.png);
  background-position: -276px -1344px;
>>>>>>> 6c65056e
  width: 68px;
  height: 68px;
}
.inventory_quest_scroll_goldenknight1_locked {
<<<<<<< HEAD
  background-image: url('~assets/images/sprites/spritesmith-main-10.png');
  background-position: -759px -1317px;
=======
  background-image: url(/static/sprites/spritesmith-main-10.png);
  background-position: -207px -1344px;
>>>>>>> 6c65056e
  width: 68px;
  height: 68px;
}
.inventory_quest_scroll_goldenknight2 {
<<<<<<< HEAD
  background-image: url('~assets/images/sprites/spritesmith-main-10.png');
  background-position: -966px -1317px;
=======
  background-image: url(/static/sprites/spritesmith-main-10.png);
  background-position: -414px -1344px;
>>>>>>> 6c65056e
  width: 68px;
  height: 68px;
}
.inventory_quest_scroll_goldenknight2_locked {
<<<<<<< HEAD
  background-image: url('~assets/images/sprites/spritesmith-main-10.png');
  background-position: -897px -1317px;
=======
  background-image: url(/static/sprites/spritesmith-main-10.png);
  background-position: -345px -1344px;
>>>>>>> 6c65056e
  width: 68px;
  height: 68px;
}
.inventory_quest_scroll_goldenknight3 {
<<<<<<< HEAD
  background-image: url('~assets/images/sprites/spritesmith-main-10.png');
  background-position: -1104px -1317px;
=======
  background-image: url(/static/sprites/spritesmith-main-10.png);
  background-position: -552px -1344px;
>>>>>>> 6c65056e
  width: 68px;
  height: 68px;
}
.inventory_quest_scroll_goldenknight3_locked {
<<<<<<< HEAD
  background-image: url('~assets/images/sprites/spritesmith-main-10.png');
  background-position: -1035px -1317px;
=======
  background-image: url(/static/sprites/spritesmith-main-10.png);
  background-position: -483px -1344px;
>>>>>>> 6c65056e
  width: 68px;
  height: 68px;
}
.inventory_quest_scroll_gryphon {
<<<<<<< HEAD
  background-image: url('~assets/images/sprites/spritesmith-main-10.png');
  background-position: -1173px -1317px;
=======
  background-image: url(/static/sprites/spritesmith-main-10.png);
  background-position: -621px -1344px;
>>>>>>> 6c65056e
  width: 68px;
  height: 68px;
}
.inventory_quest_scroll_guineapig {
<<<<<<< HEAD
  background-image: url('~assets/images/sprites/spritesmith-main-10.png');
  background-position: -1242px -1317px;
=======
  background-image: url(/static/sprites/spritesmith-main-10.png);
  background-position: -690px -1344px;
>>>>>>> 6c65056e
  width: 68px;
  height: 68px;
}
.inventory_quest_scroll_harpy {
<<<<<<< HEAD
  background-image: url('~assets/images/sprites/spritesmith-main-10.png');
  background-position: -1311px -1317px;
=======
  background-image: url(/static/sprites/spritesmith-main-10.png);
  background-position: -759px -1344px;
>>>>>>> 6c65056e
  width: 68px;
  height: 68px;
}
.inventory_quest_scroll_hedgehog {
<<<<<<< HEAD
  background-image: url('~assets/images/sprites/spritesmith-main-10.png');
  background-position: -1380px -1317px;
=======
  background-image: url(/static/sprites/spritesmith-main-10.png);
  background-position: -828px -1344px;
>>>>>>> 6c65056e
  width: 68px;
  height: 68px;
}
.inventory_quest_scroll_hippo {
<<<<<<< HEAD
  background-image: url('~assets/images/sprites/spritesmith-main-10.png');
  background-position: -1474px -537px;
=======
  background-image: url(/static/sprites/spritesmith-main-10.png);
  background-position: -1471px -598px;
>>>>>>> 6c65056e
  width: 48px;
  height: 51px;
}
.inventory_quest_scroll_horse {
<<<<<<< HEAD
  background-image: url('~assets/images/sprites/spritesmith-main-10.png');
  background-position: 0px -1386px;
=======
  background-image: url(/static/sprites/spritesmith-main-10.png);
  background-position: -966px -1344px;
>>>>>>> 6c65056e
  width: 68px;
  height: 68px;
}
.inventory_quest_scroll_kraken {
<<<<<<< HEAD
  background-image: url('~assets/images/sprites/spritesmith-main-10.png');
  background-position: -69px -1386px;
=======
  background-image: url(/static/sprites/spritesmith-main-10.png);
  background-position: -1035px -1344px;
>>>>>>> 6c65056e
  width: 68px;
  height: 68px;
}
.inventory_quest_scroll_lostMasterclasser1 {
<<<<<<< HEAD
  background-image: url('~assets/images/sprites/spritesmith-main-10.png');
  background-position: -207px -1386px;
=======
  background-image: url(/static/sprites/spritesmith-main-10.png);
  background-position: -1173px -1344px;
>>>>>>> 6c65056e
  width: 68px;
  height: 68px;
}
.inventory_quest_scroll_lostMasterclasser1_locked {
<<<<<<< HEAD
  background-image: url('~assets/images/sprites/spritesmith-main-10.png');
  background-position: -138px -1386px;
=======
  background-image: url(/static/sprites/spritesmith-main-10.png);
  background-position: -1104px -1344px;
>>>>>>> 6c65056e
  width: 68px;
  height: 68px;
}
.inventory_quest_scroll_lostMasterclasser2 {
<<<<<<< HEAD
  background-image: url('~assets/images/sprites/spritesmith-main-10.png');
  background-position: -345px -1386px;
=======
  background-image: url(/static/sprites/spritesmith-main-10.png);
  background-position: -1311px -1344px;
>>>>>>> 6c65056e
  width: 68px;
  height: 68px;
}
.inventory_quest_scroll_lostMasterclasser2_locked {
<<<<<<< HEAD
  background-image: url('~assets/images/sprites/spritesmith-main-10.png');
  background-position: -276px -1386px;
=======
  background-image: url(/static/sprites/spritesmith-main-10.png);
  background-position: -1242px -1344px;
>>>>>>> 6c65056e
  width: 68px;
  height: 68px;
}
.inventory_quest_scroll_lostMasterclasser3 {
<<<<<<< HEAD
  background-image: url('~assets/images/sprites/spritesmith-main-10.png');
  background-position: -483px -1386px;
=======
  background-image: url(/static/sprites/spritesmith-main-10.png);
  background-position: -1449px -1344px;
>>>>>>> 6c65056e
  width: 68px;
  height: 68px;
}
.inventory_quest_scroll_lostMasterclasser3_locked {
<<<<<<< HEAD
  background-image: url('~assets/images/sprites/spritesmith-main-10.png');
  background-position: -414px -1386px;
=======
  background-image: url(/static/sprites/spritesmith-main-10.png);
  background-position: -1380px -1344px;
>>>>>>> 6c65056e
  width: 68px;
  height: 68px;
}
.inventory_quest_scroll_lostMasterclasser4 {
<<<<<<< HEAD
  background-image: url('~assets/images/sprites/spritesmith-main-10.png');
  background-position: -621px -1386px;
=======
  background-image: url(/static/sprites/spritesmith-main-10.png);
  background-position: -69px -1413px;
>>>>>>> 6c65056e
  width: 68px;
  height: 68px;
}
.inventory_quest_scroll_lostMasterclasser4_locked {
<<<<<<< HEAD
  background-image: url('~assets/images/sprites/spritesmith-main-10.png');
  background-position: -552px -1386px;
=======
  background-image: url(/static/sprites/spritesmith-main-10.png);
  background-position: 0px -1413px;
>>>>>>> 6c65056e
  width: 68px;
  height: 68px;
}
.inventory_quest_scroll_mayhemMistiflying1 {
<<<<<<< HEAD
  background-image: url('~assets/images/sprites/spritesmith-main-10.png');
  background-position: -690px -1386px;
=======
  background-image: url(/static/sprites/spritesmith-main-10.png);
  background-position: -138px -1413px;
>>>>>>> 6c65056e
  width: 68px;
  height: 68px;
}
.inventory_quest_scroll_mayhemMistiflying2 {
<<<<<<< HEAD
  background-image: url('~assets/images/sprites/spritesmith-main-10.png');
  background-position: -828px -1386px;
=======
  background-image: url(/static/sprites/spritesmith-main-10.png);
  background-position: -276px -1413px;
>>>>>>> 6c65056e
  width: 68px;
  height: 68px;
}
.inventory_quest_scroll_mayhemMistiflying2_locked {
<<<<<<< HEAD
  background-image: url('~assets/images/sprites/spritesmith-main-10.png');
  background-position: -759px -1386px;
=======
  background-image: url(/static/sprites/spritesmith-main-10.png);
  background-position: -207px -1413px;
>>>>>>> 6c65056e
  width: 68px;
  height: 68px;
}
.inventory_quest_scroll_mayhemMistiflying3 {
<<<<<<< HEAD
  background-image: url('~assets/images/sprites/spritesmith-main-10.png');
  background-position: -966px -1386px;
=======
  background-image: url(/static/sprites/spritesmith-main-10.png);
  background-position: -414px -1413px;
>>>>>>> 6c65056e
  width: 68px;
  height: 68px;
}
.inventory_quest_scroll_mayhemMistiflying3_locked {
<<<<<<< HEAD
  background-image: url('~assets/images/sprites/spritesmith-main-10.png');
  background-position: -897px -1386px;
=======
  background-image: url(/static/sprites/spritesmith-main-10.png);
  background-position: -345px -1413px;
>>>>>>> 6c65056e
  width: 68px;
  height: 68px;
}
.inventory_quest_scroll_monkey {
<<<<<<< HEAD
  background-image: url('~assets/images/sprites/spritesmith-main-10.png');
  background-position: -1035px -1386px;
=======
  background-image: url(/static/sprites/spritesmith-main-10.png);
  background-position: -483px -1413px;
>>>>>>> 6c65056e
  width: 68px;
  height: 68px;
}
.inventory_quest_scroll_moon1 {
<<<<<<< HEAD
  background-image: url('~assets/images/sprites/spritesmith-main-10.png');
  background-position: -1173px -1386px;
=======
  background-image: url(/static/sprites/spritesmith-main-10.png);
  background-position: -621px -1413px;
>>>>>>> 6c65056e
  width: 68px;
  height: 68px;
}
.inventory_quest_scroll_moon1_locked {
<<<<<<< HEAD
  background-image: url('~assets/images/sprites/spritesmith-main-10.png');
  background-position: -1104px -1386px;
=======
  background-image: url(/static/sprites/spritesmith-main-10.png);
  background-position: -552px -1413px;
>>>>>>> 6c65056e
  width: 68px;
  height: 68px;
}
.inventory_quest_scroll_moon2 {
<<<<<<< HEAD
  background-image: url('~assets/images/sprites/spritesmith-main-10.png');
  background-position: -1311px -1386px;
=======
  background-image: url(/static/sprites/spritesmith-main-10.png);
  background-position: -759px -1413px;
>>>>>>> 6c65056e
  width: 68px;
  height: 68px;
}
.inventory_quest_scroll_moon2_locked {
<<<<<<< HEAD
  background-image: url('~assets/images/sprites/spritesmith-main-10.png');
  background-position: -1242px -1386px;
=======
  background-image: url(/static/sprites/spritesmith-main-10.png);
  background-position: -690px -1413px;
>>>>>>> 6c65056e
  width: 68px;
  height: 68px;
}
.inventory_quest_scroll_moon3 {
<<<<<<< HEAD
  background-image: url('~assets/images/sprites/spritesmith-main-10.png');
  background-position: -1449px -1386px;
=======
  background-image: url(/static/sprites/spritesmith-main-10.png);
  background-position: -897px -1413px;
>>>>>>> 6c65056e
  width: 68px;
  height: 68px;
}
.inventory_quest_scroll_moon3_locked {
<<<<<<< HEAD
  background-image: url('~assets/images/sprites/spritesmith-main-10.png');
  background-position: -1380px -1386px;
=======
  background-image: url(/static/sprites/spritesmith-main-10.png);
  background-position: -828px -1413px;
>>>>>>> 6c65056e
  width: 68px;
  height: 68px;
}
.inventory_quest_scroll_moonstone1 {
<<<<<<< HEAD
  background-image: url('~assets/images/sprites/spritesmith-main-10.png');
  background-position: -69px -1455px;
=======
  background-image: url(/static/sprites/spritesmith-main-10.png);
  background-position: -1035px -1413px;
>>>>>>> 6c65056e
  width: 68px;
  height: 68px;
}
.inventory_quest_scroll_moonstone1_locked {
<<<<<<< HEAD
  background-image: url('~assets/images/sprites/spritesmith-main-10.png');
  background-position: 0px -1455px;
=======
  background-image: url(/static/sprites/spritesmith-main-10.png);
  background-position: -966px -1413px;
>>>>>>> 6c65056e
  width: 68px;
  height: 68px;
}
.inventory_quest_scroll_moonstone2 {
<<<<<<< HEAD
  background-image: url('~assets/images/sprites/spritesmith-main-10.png');
  background-position: -207px -1455px;
=======
  background-image: url(/static/sprites/spritesmith-main-10.png);
  background-position: -1173px -1413px;
>>>>>>> 6c65056e
  width: 68px;
  height: 68px;
}
.inventory_quest_scroll_moonstone2_locked {
<<<<<<< HEAD
  background-image: url('~assets/images/sprites/spritesmith-main-10.png');
  background-position: -138px -1455px;
=======
  background-image: url(/static/sprites/spritesmith-main-10.png);
  background-position: -1104px -1413px;
>>>>>>> 6c65056e
  width: 68px;
  height: 68px;
}
.inventory_quest_scroll_moonstone3 {
<<<<<<< HEAD
  background-image: url('~assets/images/sprites/spritesmith-main-10.png');
  background-position: -345px -1455px;
=======
  background-image: url(/static/sprites/spritesmith-main-10.png);
  background-position: -1311px -1413px;
>>>>>>> 6c65056e
  width: 68px;
  height: 68px;
}
.inventory_quest_scroll_moonstone3_locked {
<<<<<<< HEAD
  background-image: url('~assets/images/sprites/spritesmith-main-10.png');
  background-position: -276px -1455px;
=======
  background-image: url(/static/sprites/spritesmith-main-10.png);
  background-position: -1242px -1413px;
>>>>>>> 6c65056e
  width: 68px;
  height: 68px;
}
.inventory_quest_scroll_nudibranch {
<<<<<<< HEAD
  background-image: url('~assets/images/sprites/spritesmith-main-10.png');
  background-position: -414px -1455px;
=======
  background-image: url(/static/sprites/spritesmith-main-10.png);
  background-position: -1380px -1413px;
>>>>>>> 6c65056e
  width: 68px;
  height: 68px;
}
.inventory_quest_scroll_octopus {
<<<<<<< HEAD
  background-image: url('~assets/images/sprites/spritesmith-main-10.png');
  background-position: -483px -1455px;
=======
  background-image: url(/static/sprites/spritesmith-main-10.png);
  background-position: -1449px -1413px;
>>>>>>> 6c65056e
  width: 68px;
  height: 68px;
}
.inventory_quest_scroll_owl {
<<<<<<< HEAD
  background-image: url('~assets/images/sprites/spritesmith-main-10.png');
  background-position: -552px -1455px;
=======
  background-image: url(/static/sprites/spritesmith-main-10.png);
  background-position: -1534px 0px;
>>>>>>> 6c65056e
  width: 68px;
  height: 68px;
}
.inventory_quest_scroll_peacock {
<<<<<<< HEAD
  background-image: url('~assets/images/sprites/spritesmith-main-10.png');
  background-position: -621px -1455px;
=======
  background-image: url(/static/sprites/spritesmith-main-10.png);
  background-position: -1534px -69px;
>>>>>>> 6c65056e
  width: 68px;
  height: 68px;
}
.inventory_quest_scroll_penguin {
<<<<<<< HEAD
  background-image: url('~assets/images/sprites/spritesmith-main-10.png');
  background-position: -690px -1455px;
=======
  background-image: url(/static/sprites/spritesmith-main-10.png);
  background-position: -1534px -138px;
>>>>>>> 6c65056e
  width: 68px;
  height: 68px;
}
.inventory_quest_scroll_rat {
<<<<<<< HEAD
  background-image: url('~assets/images/sprites/spritesmith-main-10.png');
  background-position: -759px -1455px;
=======
  background-image: url(/static/sprites/spritesmith-main-10.png);
  background-position: -1534px -207px;
>>>>>>> 6c65056e
  width: 68px;
  height: 68px;
}
.inventory_quest_scroll_rock {
<<<<<<< HEAD
  background-image: url('~assets/images/sprites/spritesmith-main-10.png');
  background-position: -828px -1455px;
=======
  background-image: url(/static/sprites/spritesmith-main-10.png);
  background-position: -1534px -276px;
>>>>>>> 6c65056e
  width: 68px;
  height: 68px;
}
.inventory_quest_scroll_rooster {
<<<<<<< HEAD
  background-image: url('~assets/images/sprites/spritesmith-main-10.png');
  background-position: -897px -1455px;
=======
  background-image: url(/static/sprites/spritesmith-main-10.png);
  background-position: -1534px -345px;
>>>>>>> 6c65056e
  width: 68px;
  height: 68px;
}
.inventory_quest_scroll_sabretooth {
<<<<<<< HEAD
  background-image: url('~assets/images/sprites/spritesmith-main-10.png');
  background-position: -966px -1455px;
=======
  background-image: url(/static/sprites/spritesmith-main-10.png);
  background-position: -1534px -414px;
>>>>>>> 6c65056e
  width: 68px;
  height: 68px;
}
.inventory_quest_scroll_sheep {
<<<<<<< HEAD
  background-image: url('~assets/images/sprites/spritesmith-main-10.png');
  background-position: -1035px -1455px;
=======
  background-image: url(/static/sprites/spritesmith-main-10.png);
  background-position: -1534px -483px;
>>>>>>> 6c65056e
  width: 68px;
  height: 68px;
}
.inventory_quest_scroll_slime {
<<<<<<< HEAD
  background-image: url('~assets/images/sprites/spritesmith-main-10.png');
  background-position: -1104px -1455px;
=======
  background-image: url(/static/sprites/spritesmith-main-10.png);
  background-position: -1534px -552px;
>>>>>>> 6c65056e
  width: 68px;
  height: 68px;
}
.inventory_quest_scroll_sloth {
<<<<<<< HEAD
  background-image: url('~assets/images/sprites/spritesmith-main-10.png');
  background-position: -1173px -1455px;
=======
  background-image: url(/static/sprites/spritesmith-main-10.png);
  background-position: -1534px -621px;
>>>>>>> 6c65056e
  width: 68px;
  height: 68px;
}
.inventory_quest_scroll_snail {
<<<<<<< HEAD
  background-image: url('~assets/images/sprites/spritesmith-main-10.png');
  background-position: -1242px -1455px;
=======
  background-image: url(/static/sprites/spritesmith-main-10.png);
  background-position: -1534px -690px;
>>>>>>> 6c65056e
  width: 68px;
  height: 68px;
}
.inventory_quest_scroll_snake {
<<<<<<< HEAD
  background-image: url('~assets/images/sprites/spritesmith-main-10.png');
  background-position: -1311px -1455px;
=======
  background-image: url(/static/sprites/spritesmith-main-10.png);
  background-position: -1534px -759px;
>>>>>>> 6c65056e
  width: 68px;
  height: 68px;
}
.inventory_quest_scroll_spider {
<<<<<<< HEAD
  background-image: url('~assets/images/sprites/spritesmith-main-10.png');
  background-position: -1380px -1455px;
=======
  background-image: url(/static/sprites/spritesmith-main-10.png);
  background-position: -1534px -828px;
>>>>>>> 6c65056e
  width: 68px;
  height: 68px;
}
.inventory_quest_scroll_stoikalmCalamity1 {
<<<<<<< HEAD
  background-image: url('~assets/images/sprites/spritesmith-main-10.png');
  background-position: -1449px -1455px;
=======
  background-image: url(/static/sprites/spritesmith-main-10.png);
  background-position: -1534px -897px;
>>>>>>> 6c65056e
  width: 68px;
  height: 68px;
}
.inventory_quest_scroll_stoikalmCalamity2 {
<<<<<<< HEAD
  background-image: url('~assets/images/sprites/spritesmith-main-10.png');
  background-position: -1537px -69px;
=======
  background-image: url(/static/sprites/spritesmith-main-10.png);
  background-position: -1534px -1035px;
>>>>>>> 6c65056e
  width: 68px;
  height: 68px;
}
.inventory_quest_scroll_stoikalmCalamity2_locked {
<<<<<<< HEAD
  background-image: url('~assets/images/sprites/spritesmith-main-10.png');
  background-position: -1537px 0px;
=======
  background-image: url(/static/sprites/spritesmith-main-10.png);
  background-position: -1534px -966px;
>>>>>>> 6c65056e
  width: 68px;
  height: 68px;
}
.inventory_quest_scroll_stoikalmCalamity3 {
<<<<<<< HEAD
  background-image: url('~assets/images/sprites/spritesmith-main-10.png');
  background-position: -1537px -207px;
=======
  background-image: url(/static/sprites/spritesmith-main-10.png);
  background-position: -1100px -926px;
>>>>>>> 6c65056e
  width: 68px;
  height: 68px;
}
.inventory_quest_scroll_stoikalmCalamity3_locked {
<<<<<<< HEAD
  background-image: url('~assets/images/sprites/spritesmith-main-10.png');
  background-position: -1537px -138px;
=======
  background-image: url(/static/sprites/spritesmith-main-10.png);
  background-position: -1534px -1104px;
>>>>>>> 6c65056e
  width: 68px;
  height: 68px;
}
.inventory_quest_scroll_taskwoodsTerror1 {
<<<<<<< HEAD
  background-image: url('~assets/images/sprites/spritesmith-main-10.png');
  background-position: -1537px -276px;
=======
  background-image: url(/static/sprites/spritesmith-main-10.png);
  background-position: -1534px -1242px;
>>>>>>> 6c65056e
  width: 68px;
  height: 68px;
}
.inventory_quest_scroll_taskwoodsTerror2 {
<<<<<<< HEAD
  background-image: url('~assets/images/sprites/spritesmith-main-10.png');
  background-position: -1537px -414px;
=======
  background-image: url(/static/sprites/spritesmith-main-10.png);
  background-position: -1534px -1380px;
>>>>>>> 6c65056e
  width: 68px;
  height: 68px;
}
.inventory_quest_scroll_taskwoodsTerror2_locked {
<<<<<<< HEAD
  background-image: url('~assets/images/sprites/spritesmith-main-10.png');
  background-position: -1392px -1157px;
=======
  background-image: url(/static/sprites/spritesmith-main-10.png);
  background-position: -1534px -1311px;
>>>>>>> 6c65056e
  width: 68px;
  height: 68px;
}
.inventory_quest_scroll_taskwoodsTerror3 {
<<<<<<< HEAD
  background-image: url('~assets/images/sprites/spritesmith-main-10.png');
  background-position: -1537px -552px;
=======
  background-image: url(/static/sprites/spritesmith-main-10.png);
  background-position: -69px -1482px;
>>>>>>> 6c65056e
  width: 68px;
  height: 68px;
}
.inventory_quest_scroll_taskwoodsTerror3_locked {
<<<<<<< HEAD
  background-image: url('~assets/images/sprites/spritesmith-main-10.png');
  background-position: -1537px -483px;
=======
  background-image: url(/static/sprites/spritesmith-main-10.png);
  background-position: 0px -1482px;
>>>>>>> 6c65056e
  width: 68px;
  height: 68px;
}
.inventory_quest_scroll_treeling {
<<<<<<< HEAD
  background-image: url('~assets/images/sprites/spritesmith-main-10.png');
  background-position: -1537px -621px;
=======
  background-image: url(/static/sprites/spritesmith-main-10.png);
  background-position: -138px -1482px;
>>>>>>> 6c65056e
  width: 68px;
  height: 68px;
}
.inventory_quest_scroll_trex {
<<<<<<< HEAD
  background-image: url('~assets/images/sprites/spritesmith-main-10.png');
  background-position: -1537px -759px;
=======
  background-image: url(/static/sprites/spritesmith-main-10.png);
  background-position: -276px -1482px;
>>>>>>> 6c65056e
  width: 68px;
  height: 68px;
}
.inventory_quest_scroll_trex_undead {
<<<<<<< HEAD
  background-image: url('~assets/images/sprites/spritesmith-main-10.png');
  background-position: -1537px -690px;
=======
  background-image: url(/static/sprites/spritesmith-main-10.png);
  background-position: -207px -1482px;
>>>>>>> 6c65056e
  width: 68px;
  height: 68px;
}
.inventory_quest_scroll_triceratops {
<<<<<<< HEAD
  background-image: url('~assets/images/sprites/spritesmith-main-10.png');
  background-position: -1537px -828px;
=======
  background-image: url(/static/sprites/spritesmith-main-10.png);
  background-position: -345px -1482px;
>>>>>>> 6c65056e
  width: 68px;
  height: 68px;
}
.inventory_quest_scroll_turtle {
<<<<<<< HEAD
  background-image: url('~assets/images/sprites/spritesmith-main-10.png');
  background-position: -1537px -897px;
=======
  background-image: url(/static/sprites/spritesmith-main-10.png);
  background-position: -414px -1482px;
>>>>>>> 6c65056e
  width: 68px;
  height: 68px;
}
.inventory_quest_scroll_unicorn {
<<<<<<< HEAD
  background-image: url('~assets/images/sprites/spritesmith-main-10.png');
  background-position: -1537px -966px;
=======
  background-image: url(/static/sprites/spritesmith-main-10.png);
  background-position: -483px -1482px;
>>>>>>> 6c65056e
  width: 68px;
  height: 68px;
}
.inventory_quest_scroll_vice1 {
<<<<<<< HEAD
  background-image: url('~assets/images/sprites/spritesmith-main-10.png');
  background-position: -1537px -1104px;
=======
  background-image: url(/static/sprites/spritesmith-main-10.png);
  background-position: -621px -1482px;
>>>>>>> 6c65056e
  width: 68px;
  height: 68px;
}
.inventory_quest_scroll_vice1_locked {
<<<<<<< HEAD
  background-image: url('~assets/images/sprites/spritesmith-main-10.png');
  background-position: -1537px -1035px;
=======
  background-image: url(/static/sprites/spritesmith-main-10.png);
  background-position: -552px -1482px;
>>>>>>> 6c65056e
  width: 68px;
  height: 68px;
}
.inventory_quest_scroll_vice2 {
<<<<<<< HEAD
  background-image: url('~assets/images/sprites/spritesmith-main-10.png');
  background-position: -1537px -1242px;
=======
  background-image: url(/static/sprites/spritesmith-main-10.png);
  background-position: -759px -1482px;
>>>>>>> 6c65056e
  width: 68px;
  height: 68px;
}
.inventory_quest_scroll_vice2_locked {
<<<<<<< HEAD
  background-image: url('~assets/images/sprites/spritesmith-main-10.png');
  background-position: -1537px -1173px;
=======
  background-image: url(/static/sprites/spritesmith-main-10.png);
  background-position: -690px -1482px;
>>>>>>> 6c65056e
  width: 68px;
  height: 68px;
}
.inventory_quest_scroll_vice3 {
<<<<<<< HEAD
  background-image: url('~assets/images/sprites/spritesmith-main-10.png');
  background-position: -1537px -1380px;
=======
  background-image: url(/static/sprites/spritesmith-main-10.png);
  background-position: -897px -1482px;
>>>>>>> 6c65056e
  width: 68px;
  height: 68px;
}
.inventory_quest_scroll_vice3_locked {
<<<<<<< HEAD
  background-image: url('~assets/images/sprites/spritesmith-main-10.png');
  background-position: -1537px -1311px;
=======
  background-image: url(/static/sprites/spritesmith-main-10.png);
  background-position: -828px -1482px;
>>>>>>> 6c65056e
  width: 68px;
  height: 68px;
}
.inventory_quest_scroll_whale {
<<<<<<< HEAD
  background-image: url('~assets/images/sprites/spritesmith-main-10.png');
  background-position: -1537px -1449px;
=======
  background-image: url(/static/sprites/spritesmith-main-10.png);
  background-position: -966px -1482px;
  width: 68px;
  height: 68px;
}
.inventory_quest_scroll_yarn {
  background-image: url(/static/sprites/spritesmith-main-10.png);
  background-position: -1035px -1482px;
>>>>>>> 6c65056e
  width: 68px;
  height: 68px;
}
.quest_bundle_farmFriends {
<<<<<<< HEAD
  background-image: url('~assets/images/sprites/spritesmith-main-10.png');
  background-position: 0px -1524px;
=======
  background-image: url(/static/sprites/spritesmith-main-10.png);
  background-position: -1104px -1482px;
>>>>>>> 6c65056e
  width: 68px;
  height: 68px;
}
.quest_bundle_featheredFriends {
<<<<<<< HEAD
  background-image: url('~assets/images/sprites/spritesmith-main-10.png');
  background-position: -69px -1524px;
=======
  background-image: url(/static/sprites/spritesmith-main-10.png);
  background-position: -1173px -1482px;
>>>>>>> 6c65056e
  width: 68px;
  height: 68px;
}
.quest_bundle_splashyPals {
<<<<<<< HEAD
  background-image: url('~assets/images/sprites/spritesmith-main-10.png');
  background-position: -138px -1524px;
=======
  background-image: url(/static/sprites/spritesmith-main-10.png);
  background-position: -1242px -1482px;
>>>>>>> 6c65056e
  width: 68px;
  height: 68px;
}
.quest_bundle_witchyFamiliars {
<<<<<<< HEAD
  background-image: url('~assets/images/sprites/spritesmith-main-10.png');
  background-position: -207px -1524px;
=======
  background-image: url(/static/sprites/spritesmith-main-10.png);
  background-position: -1426px -1157px;
>>>>>>> 6c65056e
  width: 68px;
  height: 68px;
}
.shop_gem {
<<<<<<< HEAD
  background-image: url('~assets/images/sprites/spritesmith-main-10.png');
  background-position: -276px -1524px;
=======
  background-image: url(/static/sprites/spritesmith-main-10.png);
  background-position: -1380px -1482px;
>>>>>>> 6c65056e
  width: 68px;
  height: 68px;
}
.shop_opaquePotion {
<<<<<<< HEAD
  background-image: url('~assets/images/sprites/spritesmith-main-10.png');
  background-position: -345px -1524px;
=======
  background-image: url(/static/sprites/spritesmith-main-10.png);
  background-position: -1449px -1482px;
>>>>>>> 6c65056e
  width: 68px;
  height: 68px;
}
.shop_potion {
<<<<<<< HEAD
  background-image: url('~assets/images/sprites/spritesmith-main-10.png');
  background-position: -414px -1524px;
=======
  background-image: url(/static/sprites/spritesmith-main-10.png);
  background-position: -1518px -1482px;
>>>>>>> 6c65056e
  width: 68px;
  height: 68px;
}
.shop_seafoam {
<<<<<<< HEAD
  background-image: url('~assets/images/sprites/spritesmith-main-10.png');
  background-position: -483px -1524px;
=======
  background-image: url(/static/sprites/spritesmith-main-10.png);
  background-position: -1603px 0px;
>>>>>>> 6c65056e
  width: 68px;
  height: 68px;
}
.shop_shinySeed {
<<<<<<< HEAD
  background-image: url('~assets/images/sprites/spritesmith-main-10.png');
  background-position: -1323px -1157px;
=======
  background-image: url(/static/sprites/spritesmith-main-10.png);
  background-position: -1603px -69px;
>>>>>>> 6c65056e
  width: 68px;
  height: 68px;
}
.shop_snowball {
<<<<<<< HEAD
  background-image: url('~assets/images/sprites/spritesmith-main-10.png');
  background-position: -621px -1524px;
=======
  background-image: url(/static/sprites/spritesmith-main-10.png);
  background-position: -1603px -138px;
>>>>>>> 6c65056e
  width: 68px;
  height: 68px;
}
.shop_spookySparkles {
<<<<<<< HEAD
  background-image: url('~assets/images/sprites/spritesmith-main-10.png');
  background-position: -690px -1524px;
=======
  background-image: url(/static/sprites/spritesmith-main-10.png);
  background-position: -1603px -207px;
>>>>>>> 6c65056e
  width: 68px;
  height: 68px;
}
.shop_mounts_MagicalBee-Base {
<<<<<<< HEAD
  background-image: url('~assets/images/sprites/spritesmith-main-10.png');
  background-position: -759px -1524px;
=======
  background-image: url(/static/sprites/spritesmith-main-10.png);
  background-position: -1603px -276px;
>>>>>>> 6c65056e
  width: 68px;
  height: 68px;
}
.shop_mounts_Mammoth-Base {
<<<<<<< HEAD
  background-image: url('~assets/images/sprites/spritesmith-main-10.png');
  background-position: -828px -1524px;
=======
  background-image: url(/static/sprites/spritesmith-main-10.png);
  background-position: -1603px -345px;
>>>>>>> 6c65056e
  width: 68px;
  height: 68px;
}
.shop_mounts_MantisShrimp-Base {
<<<<<<< HEAD
  background-image: url('~assets/images/sprites/spritesmith-main-10.png');
  background-position: -897px -1524px;
=======
  background-image: url(/static/sprites/spritesmith-main-10.png);
  background-position: -1603px -414px;
>>>>>>> 6c65056e
  width: 68px;
  height: 68px;
}
.shop_mounts_Phoenix-Base {
<<<<<<< HEAD
  background-image: url('~assets/images/sprites/spritesmith-main-10.png');
  background-position: -966px -1524px;
=======
  background-image: url(/static/sprites/spritesmith-main-10.png);
  background-position: -1603px -483px;
>>>>>>> 6c65056e
  width: 68px;
  height: 68px;
}
.shop_pets_MagicalBee-Base {
<<<<<<< HEAD
  background-image: url('~assets/images/sprites/spritesmith-main-10.png');
  background-position: -1035px -1524px;
=======
  background-image: url(/static/sprites/spritesmith-main-10.png);
  background-position: -1603px -552px;
>>>>>>> 6c65056e
  width: 68px;
  height: 68px;
}
.shop_pets_Mammoth-Base {
<<<<<<< HEAD
  background-image: url('~assets/images/sprites/spritesmith-main-10.png');
  background-position: -1104px -1524px;
=======
  background-image: url(/static/sprites/spritesmith-main-10.png);
  background-position: -1603px -621px;
>>>>>>> 6c65056e
  width: 68px;
  height: 68px;
}
.shop_pets_MantisShrimp-Base {
<<<<<<< HEAD
  background-image: url('~assets/images/sprites/spritesmith-main-10.png');
  background-position: -1173px -1524px;
=======
  background-image: url(/static/sprites/spritesmith-main-10.png);
  background-position: -1603px -690px;
>>>>>>> 6c65056e
  width: 68px;
  height: 68px;
}
.shop_pets_Phoenix-Base {
<<<<<<< HEAD
  background-image: url('~assets/images/sprites/spritesmith-main-10.png');
  background-position: -1242px -1524px;
=======
  background-image: url(/static/sprites/spritesmith-main-10.png);
  background-position: -1603px -759px;
>>>>>>> 6c65056e
  width: 68px;
  height: 68px;
}
.shop_backStab {
<<<<<<< HEAD
  background-image: url('~assets/images/sprites/spritesmith-main-10.png');
  background-position: -1474px -789px;
=======
  background-image: url(/static/sprites/spritesmith-main-10.png);
  background-position: -1060px -1206px;
>>>>>>> 6c65056e
  width: 40px;
  height: 40px;
}
.shop_brightness {
<<<<<<< HEAD
  background-image: url('~assets/images/sprites/spritesmith-main-10.png');
  background-position: -579px -1203px;
=======
  background-image: url(/static/sprites/spritesmith-main-10.png);
  background-position: -732px -1206px;
>>>>>>> 6c65056e
  width: 40px;
  height: 40px;
}
.shop_defensiveStance {
<<<<<<< HEAD
  background-image: url('~assets/images/sprites/spritesmith-main-10.png');
  background-position: -1279px -1137px;
=======
  background-image: url(/static/sprites/spritesmith-main-10.png);
  background-position: -855px -1206px;
>>>>>>> 6c65056e
  width: 40px;
  height: 40px;
}
.shop_earth {
<<<<<<< HEAD
  background-image: url('~assets/images/sprites/spritesmith-main-10.png');
  background-position: -333px -1203px;
=======
  background-image: url(/static/sprites/spritesmith-main-10.png);
  background-position: -896px -1206px;
>>>>>>> 6c65056e
  width: 40px;
  height: 40px;
}
.shop_fireball {
<<<<<<< HEAD
  background-image: url('~assets/images/sprites/spritesmith-main-10.png');
  background-position: -374px -1203px;
=======
  background-image: url(/static/sprites/spritesmith-main-10.png);
  background-position: -937px -1206px;
>>>>>>> 6c65056e
  width: 40px;
  height: 40px;
}
.shop_frost {
<<<<<<< HEAD
  background-image: url('~assets/images/sprites/spritesmith-main-10.png');
  background-position: -415px -1203px;
=======
  background-image: url(/static/sprites/spritesmith-main-10.png);
  background-position: -978px -1206px;
>>>>>>> 6c65056e
  width: 40px;
  height: 40px;
}
.shop_heal {
<<<<<<< HEAD
  background-image: url('~assets/images/sprites/spritesmith-main-10.png');
  background-position: -456px -1203px;
=======
  background-image: url(/static/sprites/spritesmith-main-10.png);
  background-position: -691px -1206px;
>>>>>>> 6c65056e
  width: 40px;
  height: 40px;
}
.shop_healAll {
<<<<<<< HEAD
  background-image: url('~assets/images/sprites/spritesmith-main-10.png');
  background-position: -661px -1203px;
=======
  background-image: url(/static/sprites/spritesmith-main-10.png);
  background-position: -1142px -1206px;
>>>>>>> 6c65056e
  width: 40px;
  height: 40px;
}
.shop_intimidate {
<<<<<<< HEAD
  background-image: url('~assets/images/sprites/spritesmith-main-10.png');
  background-position: -702px -1203px;
=======
  background-image: url(/static/sprites/spritesmith-main-10.png);
  background-position: -1183px -1206px;
>>>>>>> 6c65056e
  width: 40px;
  height: 40px;
}
.shop_mpheal {
<<<<<<< HEAD
  background-image: url('~assets/images/sprites/spritesmith-main-10.png');
  background-position: -743px -1203px;
=======
  background-image: url(/static/sprites/spritesmith-main-10.png);
  background-position: -1265px -1206px;
>>>>>>> 6c65056e
  width: 40px;
  height: 40px;
}
.shop_pickPocket {
<<<<<<< HEAD
  background-image: url('~assets/images/sprites/spritesmith-main-10.png');
  background-position: -784px -1203px;
=======
  background-image: url(/static/sprites/spritesmith-main-10.png);
  background-position: -1436px -1620px;
>>>>>>> 6c65056e
  width: 40px;
  height: 40px;
}
.shop_protectAura {
<<<<<<< HEAD
  background-image: url('~assets/images/sprites/spritesmith-main-10.png');
  background-position: -825px -1203px;
=======
  background-image: url(/static/sprites/spritesmith-main-10.png);
  background-position: -1224px -1206px;
>>>>>>> 6c65056e
  width: 40px;
  height: 40px;
}
.shop_smash {
<<<<<<< HEAD
  background-image: url('~assets/images/sprites/spritesmith-main-10.png');
  background-position: -620px -1203px;
=======
  background-image: url(/static/sprites/spritesmith-main-10.png);
  background-position: -1101px -1206px;
>>>>>>> 6c65056e
  width: 40px;
  height: 40px;
}
.shop_stealth {
<<<<<<< HEAD
  background-image: url('~assets/images/sprites/spritesmith-main-10.png');
  background-position: -538px -1203px;
=======
  background-image: url(/static/sprites/spritesmith-main-10.png);
  background-position: -1019px -1206px;
>>>>>>> 6c65056e
  width: 40px;
  height: 40px;
}
.shop_toolsOfTrade {
<<<<<<< HEAD
  background-image: url('~assets/images/sprites/spritesmith-main-10.png');
  background-position: -251px -1203px;
=======
  background-image: url(/static/sprites/spritesmith-main-10.png);
  background-position: -773px -1206px;
>>>>>>> 6c65056e
  width: 40px;
  height: 40px;
}
.shop_valorousPresence {
<<<<<<< HEAD
  background-image: url('~assets/images/sprites/spritesmith-main-10.png');
  background-position: -497px -1203px;
=======
  background-image: url(/static/sprites/spritesmith-main-10.png);
  background-position: -1477px -1620px;
>>>>>>> 6c65056e
  width: 40px;
  height: 40px;
}
.Pet_Egg_Armadillo {
<<<<<<< HEAD
  background-image: url('~assets/images/sprites/spritesmith-main-10.png');
  background-position: -1606px -828px;
=======
  background-image: url(/static/sprites/spritesmith-main-10.png);
  background-position: -414px -1551px;
>>>>>>> 6c65056e
  width: 68px;
  height: 68px;
}
.Pet_Egg_Axolotl {
<<<<<<< HEAD
  background-image: url('~assets/images/sprites/spritesmith-main-10.png');
  background-position: -1606px -897px;
=======
  background-image: url(/static/sprites/spritesmith-main-10.png);
  background-position: -483px -1551px;
>>>>>>> 6c65056e
  width: 68px;
  height: 68px;
}
.Pet_Egg_BearCub {
<<<<<<< HEAD
  background-image: url('~assets/images/sprites/spritesmith-main-10.png');
  background-position: -1606px -966px;
=======
  background-image: url(/static/sprites/spritesmith-main-10.png);
  background-position: -552px -1551px;
>>>>>>> 6c65056e
  width: 68px;
  height: 68px;
}
.Pet_Egg_Beetle {
<<<<<<< HEAD
  background-image: url('~assets/images/sprites/spritesmith-main-10.png');
  background-position: -1606px -1035px;
=======
  background-image: url(/static/sprites/spritesmith-main-10.png);
  background-position: -621px -1551px;
>>>>>>> 6c65056e
  width: 68px;
  height: 68px;
}
.Pet_Egg_Bunny {
<<<<<<< HEAD
  background-image: url('~assets/images/sprites/spritesmith-main-10.png');
  background-position: -1606px -1104px;
=======
  background-image: url(/static/sprites/spritesmith-main-10.png);
  background-position: -690px -1551px;
>>>>>>> 6c65056e
  width: 68px;
  height: 68px;
}
.Pet_Egg_Butterfly {
<<<<<<< HEAD
  background-image: url('~assets/images/sprites/spritesmith-main-10.png');
  background-position: -1606px -1173px;
=======
  background-image: url(/static/sprites/spritesmith-main-10.png);
  background-position: -759px -1551px;
>>>>>>> 6c65056e
  width: 68px;
  height: 68px;
}
.Pet_Egg_Cactus {
<<<<<<< HEAD
  background-image: url('~assets/images/sprites/spritesmith-main-10.png');
  background-position: -1606px -1242px;
=======
  background-image: url(/static/sprites/spritesmith-main-10.png);
  background-position: -828px -1551px;
>>>>>>> 6c65056e
  width: 68px;
  height: 68px;
}
.Pet_Egg_Cheetah {
<<<<<<< HEAD
  background-image: url('~assets/images/sprites/spritesmith-main-10.png');
  background-position: -1606px -1311px;
=======
  background-image: url(/static/sprites/spritesmith-main-10.png);
  background-position: -897px -1551px;
>>>>>>> 6c65056e
  width: 68px;
  height: 68px;
}
.Pet_Egg_Cow {
<<<<<<< HEAD
  background-image: url('~assets/images/sprites/spritesmith-main-10.png');
  background-position: -1606px -1380px;
=======
  background-image: url(/static/sprites/spritesmith-main-10.png);
  background-position: -966px -1551px;
>>>>>>> 6c65056e
  width: 68px;
  height: 68px;
}
.Pet_Egg_Cuttlefish {
<<<<<<< HEAD
  background-image: url('~assets/images/sprites/spritesmith-main-10.png');
  background-position: -1606px -1449px;
=======
  background-image: url(/static/sprites/spritesmith-main-10.png);
  background-position: -1035px -1551px;
>>>>>>> 6c65056e
  width: 68px;
  height: 68px;
}
.Pet_Egg_Deer {
<<<<<<< HEAD
  background-image: url('~assets/images/sprites/spritesmith-main-10.png');
  background-position: -1606px -1518px;
=======
  background-image: url(/static/sprites/spritesmith-main-10.png);
  background-position: -1104px -1551px;
>>>>>>> 6c65056e
  width: 68px;
  height: 68px;
}
.Pet_Egg_Dragon {
<<<<<<< HEAD
  background-image: url('~assets/images/sprites/spritesmith-main-10.png');
  background-position: 0px -1593px;
=======
  background-image: url(/static/sprites/spritesmith-main-10.png);
  background-position: -1173px -1551px;
>>>>>>> 6c65056e
  width: 68px;
  height: 68px;
}
.Pet_Egg_Egg {
<<<<<<< HEAD
  background-image: url('~assets/images/sprites/spritesmith-main-10.png');
  background-position: -69px -1593px;
=======
  background-image: url(/static/sprites/spritesmith-main-10.png);
  background-position: -1242px -1551px;
>>>>>>> 6c65056e
  width: 68px;
  height: 68px;
}
.Pet_Egg_Falcon {
<<<<<<< HEAD
  background-image: url('~assets/images/sprites/spritesmith-main-10.png');
  background-position: -138px -1593px;
=======
  background-image: url(/static/sprites/spritesmith-main-10.png);
  background-position: -1311px -1551px;
>>>>>>> 6c65056e
  width: 68px;
  height: 68px;
}
.Pet_Egg_Ferret {
<<<<<<< HEAD
  background-image: url('~assets/images/sprites/spritesmith-main-10.png');
  background-position: -207px -1593px;
=======
  background-image: url(/static/sprites/spritesmith-main-10.png);
  background-position: -1380px -1551px;
>>>>>>> 6c65056e
  width: 68px;
  height: 68px;
}
.Pet_Egg_FlyingPig {
<<<<<<< HEAD
  background-image: url('~assets/images/sprites/spritesmith-main-10.png');
  background-position: -276px -1593px;
=======
  background-image: url(/static/sprites/spritesmith-main-10.png);
  background-position: -1449px -1551px;
>>>>>>> 6c65056e
  width: 68px;
  height: 68px;
}
.Pet_Egg_Fox {
<<<<<<< HEAD
  background-image: url('~assets/images/sprites/spritesmith-main-10.png');
  background-position: -345px -1593px;
=======
  background-image: url(/static/sprites/spritesmith-main-10.png);
  background-position: -1518px -1551px;
>>>>>>> 6c65056e
  width: 68px;
  height: 68px;
}
.Pet_Egg_Frog {
<<<<<<< HEAD
  background-image: url('~assets/images/sprites/spritesmith-main-10.png');
  background-position: -414px -1593px;
=======
  background-image: url(/static/sprites/spritesmith-main-10.png);
  background-position: -1587px -1551px;
>>>>>>> 6c65056e
  width: 68px;
  height: 68px;
}
.Pet_Egg_Gryphon {
<<<<<<< HEAD
  background-image: url('~assets/images/sprites/spritesmith-main-10.png');
  background-position: -483px -1593px;
=======
  background-image: url(/static/sprites/spritesmith-main-10.png);
  background-position: -1672px 0px;
>>>>>>> 6c65056e
  width: 68px;
  height: 68px;
}
.Pet_Egg_GuineaPig {
<<<<<<< HEAD
  background-image: url('~assets/images/sprites/spritesmith-main-10.png');
  background-position: -552px -1593px;
=======
  background-image: url(/static/sprites/spritesmith-main-10.png);
  background-position: -1672px -69px;
>>>>>>> 6c65056e
  width: 68px;
  height: 68px;
}
.Pet_Egg_Hedgehog {
<<<<<<< HEAD
  background-image: url('~assets/images/sprites/spritesmith-main-10.png');
  background-position: -621px -1593px;
=======
  background-image: url(/static/sprites/spritesmith-main-10.png);
  background-position: -1672px -138px;
>>>>>>> 6c65056e
  width: 68px;
  height: 68px;
}
.Pet_Egg_Hippo {
<<<<<<< HEAD
  background-image: url('~assets/images/sprites/spritesmith-main-10.png');
  background-position: -690px -1593px;
=======
  background-image: url(/static/sprites/spritesmith-main-10.png);
  background-position: -1672px -207px;
>>>>>>> 6c65056e
  width: 68px;
  height: 68px;
}
.Pet_Egg_Horse {
<<<<<<< HEAD
  background-image: url('~assets/images/sprites/spritesmith-main-10.png');
  background-position: -759px -1593px;
=======
  background-image: url(/static/sprites/spritesmith-main-10.png);
  background-position: -1672px -276px;
>>>>>>> 6c65056e
  width: 68px;
  height: 68px;
}
.Pet_Egg_LionCub {
<<<<<<< HEAD
  background-image: url('~assets/images/sprites/spritesmith-main-10.png');
  background-position: -828px -1593px;
=======
  background-image: url(/static/sprites/spritesmith-main-10.png);
  background-position: -1672px -345px;
>>>>>>> 6c65056e
  width: 68px;
  height: 68px;
}
.Pet_Egg_Monkey {
<<<<<<< HEAD
  background-image: url('~assets/images/sprites/spritesmith-main-10.png');
  background-position: -897px -1593px;
=======
  background-image: url(/static/sprites/spritesmith-main-10.png);
  background-position: -1672px -414px;
>>>>>>> 6c65056e
  width: 68px;
  height: 68px;
}
.Pet_Egg_Nudibranch {
<<<<<<< HEAD
  background-image: url('~assets/images/sprites/spritesmith-main-10.png');
  background-position: -966px -1593px;
=======
  background-image: url(/static/sprites/spritesmith-main-10.png);
  background-position: -1672px -483px;
>>>>>>> 6c65056e
  width: 68px;
  height: 68px;
}
.Pet_Egg_Octopus {
<<<<<<< HEAD
  background-image: url('~assets/images/sprites/spritesmith-main-10.png');
  background-position: -1035px -1593px;
=======
  background-image: url(/static/sprites/spritesmith-main-10.png);
  background-position: -1672px -552px;
>>>>>>> 6c65056e
  width: 68px;
  height: 68px;
}
.Pet_Egg_Owl {
<<<<<<< HEAD
  background-image: url('~assets/images/sprites/spritesmith-main-10.png');
  background-position: -1104px -1593px;
=======
  background-image: url(/static/sprites/spritesmith-main-10.png);
  background-position: -1672px -621px;
>>>>>>> 6c65056e
  width: 68px;
  height: 68px;
}
.Pet_Egg_PandaCub {
<<<<<<< HEAD
  background-image: url('~assets/images/sprites/spritesmith-main-10.png');
  background-position: -1173px -1593px;
=======
  background-image: url(/static/sprites/spritesmith-main-10.png);
  background-position: -1672px -690px;
>>>>>>> 6c65056e
  width: 68px;
  height: 68px;
}
.Pet_Egg_Parrot {
<<<<<<< HEAD
  background-image: url('~assets/images/sprites/spritesmith-main-10.png');
  background-position: -1242px -1593px;
=======
  background-image: url(/static/sprites/spritesmith-main-10.png);
  background-position: -1672px -759px;
>>>>>>> 6c65056e
  width: 68px;
  height: 68px;
}
.Pet_Egg_Peacock {
<<<<<<< HEAD
  background-image: url('~assets/images/sprites/spritesmith-main-10.png');
  background-position: -1311px -1593px;
=======
  background-image: url(/static/sprites/spritesmith-main-10.png);
  background-position: -1672px -828px;
>>>>>>> 6c65056e
  width: 68px;
  height: 68px;
}
.Pet_Egg_Penguin {
<<<<<<< HEAD
  background-image: url('~assets/images/sprites/spritesmith-main-10.png');
  background-position: -1380px -1593px;
=======
  background-image: url(/static/sprites/spritesmith-main-10.png);
  background-position: -1672px -897px;
>>>>>>> 6c65056e
  width: 68px;
  height: 68px;
}
.Pet_Egg_PolarBear {
<<<<<<< HEAD
  background-image: url('~assets/images/sprites/spritesmith-main-10.png');
  background-position: -1449px -1593px;
=======
  background-image: url(/static/sprites/spritesmith-main-10.png);
  background-position: -1672px -966px;
>>>>>>> 6c65056e
  width: 68px;
  height: 68px;
}
.Pet_Egg_Rat {
<<<<<<< HEAD
  background-image: url('~assets/images/sprites/spritesmith-main-10.png');
  background-position: -1518px -1593px;
=======
  background-image: url(/static/sprites/spritesmith-main-10.png);
  background-position: -1672px -1035px;
>>>>>>> 6c65056e
  width: 68px;
  height: 68px;
}
.Pet_Egg_Rock {
<<<<<<< HEAD
  background-image: url('~assets/images/sprites/spritesmith-main-10.png');
  background-position: -1587px -1593px;
=======
  background-image: url(/static/sprites/spritesmith-main-10.png);
  background-position: -1672px -1104px;
>>>>>>> 6c65056e
  width: 68px;
  height: 68px;
}
.Pet_Egg_Rooster {
<<<<<<< HEAD
  background-image: url('~assets/images/sprites/spritesmith-main-10.png');
  background-position: -1675px 0px;
=======
  background-image: url(/static/sprites/spritesmith-main-10.png);
  background-position: -1672px -1173px;
>>>>>>> 6c65056e
  width: 68px;
  height: 68px;
}
.Pet_Egg_Sabretooth {
<<<<<<< HEAD
  background-image: url('~assets/images/sprites/spritesmith-main-10.png');
  background-position: -1675px -69px;
=======
  background-image: url(/static/sprites/spritesmith-main-10.png);
  background-position: -1672px -1242px;
>>>>>>> 6c65056e
  width: 68px;
  height: 68px;
}
.Pet_Egg_Seahorse {
<<<<<<< HEAD
  background-image: url('~assets/images/sprites/spritesmith-main-10.png');
  background-position: -1675px -138px;
=======
  background-image: url(/static/sprites/spritesmith-main-10.png);
  background-position: -1672px -1311px;
>>>>>>> 6c65056e
  width: 68px;
  height: 68px;
}
.Pet_Egg_Sheep {
<<<<<<< HEAD
  background-image: url('~assets/images/sprites/spritesmith-main-10.png');
  background-position: -1675px -207px;
=======
  background-image: url(/static/sprites/spritesmith-main-10.png);
  background-position: -1672px -1380px;
>>>>>>> 6c65056e
  width: 68px;
  height: 68px;
}
.Pet_Egg_Slime {
<<<<<<< HEAD
  background-image: url('~assets/images/sprites/spritesmith-main-10.png');
  background-position: -1675px -276px;
=======
  background-image: url(/static/sprites/spritesmith-main-10.png);
  background-position: -1672px -1449px;
>>>>>>> 6c65056e
  width: 68px;
  height: 68px;
}
.Pet_Egg_Sloth {
<<<<<<< HEAD
  background-image: url('~assets/images/sprites/spritesmith-main-10.png');
  background-position: -1675px -345px;
=======
  background-image: url(/static/sprites/spritesmith-main-10.png);
  background-position: -1672px -1518px;
>>>>>>> 6c65056e
  width: 68px;
  height: 68px;
}
.Pet_Egg_Snail {
<<<<<<< HEAD
  background-image: url('~assets/images/sprites/spritesmith-main-10.png');
  background-position: -1675px -414px;
=======
  background-image: url(/static/sprites/spritesmith-main-10.png);
  background-position: 0px -1620px;
>>>>>>> 6c65056e
  width: 68px;
  height: 68px;
}
.Pet_Egg_Snake {
<<<<<<< HEAD
  background-image: url('~assets/images/sprites/spritesmith-main-10.png');
  background-position: -1675px -483px;
=======
  background-image: url(/static/sprites/spritesmith-main-10.png);
  background-position: -69px -1620px;
>>>>>>> 6c65056e
  width: 68px;
  height: 68px;
}
.Pet_Egg_Spider {
<<<<<<< HEAD
  background-image: url('~assets/images/sprites/spritesmith-main-10.png');
  background-position: -1675px -552px;
=======
  background-image: url(/static/sprites/spritesmith-main-10.png);
  background-position: -138px -1620px;
>>>>>>> 6c65056e
  width: 68px;
  height: 68px;
}
.Pet_Egg_TRex {
<<<<<<< HEAD
  background-image: url('~assets/images/sprites/spritesmith-main-10.png');
  background-position: -1675px -759px;
=======
  background-image: url(/static/sprites/spritesmith-main-10.png);
  background-position: -345px -1620px;
>>>>>>> 6c65056e
  width: 68px;
  height: 68px;
}
.Pet_Egg_TigerCub {
<<<<<<< HEAD
  background-image: url('~assets/images/sprites/spritesmith-main-10.png');
  background-position: -1675px -621px;
=======
  background-image: url(/static/sprites/spritesmith-main-10.png);
  background-position: -207px -1620px;
>>>>>>> 6c65056e
  width: 68px;
  height: 68px;
}
.Pet_Egg_Treeling {
<<<<<<< HEAD
  background-image: url('~assets/images/sprites/spritesmith-main-10.png');
  background-position: -1675px -690px;
=======
  background-image: url(/static/sprites/spritesmith-main-10.png);
  background-position: -276px -1620px;
>>>>>>> 6c65056e
  width: 68px;
  height: 68px;
}
.Pet_Egg_Triceratops {
<<<<<<< HEAD
  background-image: url('~assets/images/sprites/spritesmith-main-10.png');
  background-position: -1675px -828px;
=======
  background-image: url(/static/sprites/spritesmith-main-10.png);
  background-position: -414px -1620px;
>>>>>>> 6c65056e
  width: 68px;
  height: 68px;
}
.Pet_Egg_Turtle {
<<<<<<< HEAD
  background-image: url('~assets/images/sprites/spritesmith-main-10.png');
  background-position: -1675px -897px;
=======
  background-image: url(/static/sprites/spritesmith-main-10.png);
  background-position: -483px -1620px;
>>>>>>> 6c65056e
  width: 68px;
  height: 68px;
}
.Pet_Egg_Unicorn {
<<<<<<< HEAD
  background-image: url('~assets/images/sprites/spritesmith-main-10.png');
  background-position: -1675px -966px;
=======
  background-image: url(/static/sprites/spritesmith-main-10.png);
  background-position: -552px -1620px;
>>>>>>> 6c65056e
  width: 68px;
  height: 68px;
}
.Pet_Egg_Whale {
<<<<<<< HEAD
  background-image: url('~assets/images/sprites/spritesmith-main-10.png');
  background-position: -1675px -1035px;
=======
  background-image: url(/static/sprites/spritesmith-main-10.png);
  background-position: -621px -1620px;
>>>>>>> 6c65056e
  width: 68px;
  height: 68px;
}
.Pet_Egg_Wolf {
<<<<<<< HEAD
  background-image: url('~assets/images/sprites/spritesmith-main-10.png');
  background-position: -1675px -1104px;
=======
  background-image: url(/static/sprites/spritesmith-main-10.png);
  background-position: -690px -1620px;
  width: 68px;
  height: 68px;
}
.Pet_Egg_Yarn {
  background-image: url(/static/sprites/spritesmith-main-10.png);
  background-position: -759px -1620px;
>>>>>>> 6c65056e
  width: 68px;
  height: 68px;
}
.Pet_Food_Cake_Base {
<<<<<<< HEAD
  background-image: url('~assets/images/sprites/spritesmith-main-10.png');
  background-position: -1675px -1173px;
=======
  background-image: url(/static/sprites/spritesmith-main-10.png);
  background-position: -828px -1620px;
>>>>>>> 6c65056e
  width: 68px;
  height: 68px;
}
.Pet_Food_Cake_CottonCandyBlue {
<<<<<<< HEAD
  background-image: url('~assets/images/sprites/spritesmith-main-10.png');
  background-position: -1675px -1242px;
=======
  background-image: url(/static/sprites/spritesmith-main-10.png);
  background-position: -345px -1551px;
>>>>>>> 6c65056e
  width: 68px;
  height: 68px;
}
.Pet_Food_Cake_CottonCandyPink {
<<<<<<< HEAD
  background-image: url('~assets/images/sprites/spritesmith-main-10.png');
  background-position: -1675px -1311px;
=======
  background-image: url(/static/sprites/spritesmith-main-10.png);
  background-position: -276px -1551px;
>>>>>>> 6c65056e
  width: 68px;
  height: 68px;
}
.Pet_Food_Cake_Desert {
<<<<<<< HEAD
  background-image: url('~assets/images/sprites/spritesmith-main-10.png');
  background-position: -1675px -1380px;
=======
  background-image: url(/static/sprites/spritesmith-main-10.png);
  background-position: -207px -1551px;
>>>>>>> 6c65056e
  width: 68px;
  height: 68px;
}
.Pet_Food_Cake_Golden {
<<<<<<< HEAD
  background-image: url('~assets/images/sprites/spritesmith-main-10.png');
  background-position: -1675px -1449px;
=======
  background-image: url(/static/sprites/spritesmith-main-10.png);
  background-position: -138px -1551px;
>>>>>>> 6c65056e
  width: 68px;
  height: 68px;
}
.Pet_Food_Cake_Red {
<<<<<<< HEAD
  background-image: url('~assets/images/sprites/spritesmith-main-10.png');
  background-position: -1675px -1518px;
=======
  background-image: url(/static/sprites/spritesmith-main-10.png);
  background-position: -69px -1551px;
>>>>>>> 6c65056e
  width: 68px;
  height: 68px;
}
.Pet_Food_Cake_Shade {
<<<<<<< HEAD
  background-image: url('~assets/images/sprites/spritesmith-main-10.png');
  background-position: -1606px -759px;
=======
  background-image: url(/static/sprites/spritesmith-main-10.png);
  background-position: 0px -1551px;
>>>>>>> 6c65056e
  width: 68px;
  height: 68px;
}
.Pet_Food_Cake_Skeleton {
<<<<<<< HEAD
  background-image: url('~assets/images/sprites/spritesmith-main-10.png');
  background-position: -1606px -690px;
=======
  background-image: url(/static/sprites/spritesmith-main-10.png);
  background-position: -1603px -1449px;
>>>>>>> 6c65056e
  width: 68px;
  height: 68px;
}
.Pet_Food_Cake_White {
<<<<<<< HEAD
  background-image: url('~assets/images/sprites/spritesmith-main-10.png');
  background-position: -1606px -621px;
=======
  background-image: url(/static/sprites/spritesmith-main-10.png);
  background-position: -1603px -1380px;
>>>>>>> 6c65056e
  width: 68px;
  height: 68px;
}
.Pet_Food_Cake_Zombie {
<<<<<<< HEAD
  background-image: url('~assets/images/sprites/spritesmith-main-10.png');
  background-position: -1606px -552px;
=======
  background-image: url(/static/sprites/spritesmith-main-10.png);
  background-position: -1603px -1311px;
>>>>>>> 6c65056e
  width: 68px;
  height: 68px;
}
.Pet_Food_Candy_Base {
<<<<<<< HEAD
  background-image: url('~assets/images/sprites/spritesmith-main-10.png');
  background-position: -1606px -483px;
=======
  background-image: url(/static/sprites/spritesmith-main-10.png);
  background-position: -1603px -1242px;
>>>>>>> 6c65056e
  width: 68px;
  height: 68px;
}
.Pet_Food_Candy_CottonCandyBlue {
<<<<<<< HEAD
  background-image: url('~assets/images/sprites/spritesmith-main-10.png');
  background-position: -1606px -414px;
=======
  background-image: url(/static/sprites/spritesmith-main-10.png);
  background-position: -1603px -1173px;
>>>>>>> 6c65056e
  width: 68px;
  height: 68px;
}
.Pet_Food_Candy_CottonCandyPink {
<<<<<<< HEAD
  background-image: url('~assets/images/sprites/spritesmith-main-10.png');
  background-position: -1606px -345px;
=======
  background-image: url(/static/sprites/spritesmith-main-10.png);
  background-position: -1603px -1104px;
>>>>>>> 6c65056e
  width: 68px;
  height: 68px;
}
.Pet_Food_Candy_Desert {
<<<<<<< HEAD
  background-image: url('~assets/images/sprites/spritesmith-main-10.png');
  background-position: -1606px -276px;
=======
  background-image: url(/static/sprites/spritesmith-main-10.png);
  background-position: -1603px -1035px;
>>>>>>> 6c65056e
  width: 68px;
  height: 68px;
}
.Pet_Food_Candy_Golden {
<<<<<<< HEAD
  background-image: url('~assets/images/sprites/spritesmith-main-10.png');
  background-position: -1606px -207px;
=======
  background-image: url(/static/sprites/spritesmith-main-10.png);
  background-position: -1603px -966px;
>>>>>>> 6c65056e
  width: 68px;
  height: 68px;
}
.Pet_Food_Candy_Red {
<<<<<<< HEAD
  background-image: url('~assets/images/sprites/spritesmith-main-10.png');
  background-position: -1606px -138px;
=======
  background-image: url(/static/sprites/spritesmith-main-10.png);
  background-position: -1603px -897px;
>>>>>>> 6c65056e
  width: 68px;
  height: 68px;
}
.Pet_Food_Candy_Shade {
<<<<<<< HEAD
  background-image: url('~assets/images/sprites/spritesmith-main-10.png');
  background-position: -1606px -69px;
=======
  background-image: url(/static/sprites/spritesmith-main-10.png);
  background-position: -1603px -828px;
>>>>>>> 6c65056e
  width: 68px;
  height: 68px;
}
.Pet_Food_Candy_Skeleton {
<<<<<<< HEAD
  background-image: url('~assets/images/sprites/spritesmith-main-10.png');
  background-position: -1606px 0px;
=======
  background-image: url(/static/sprites/spritesmith-main-10.png);
  background-position: -1311px -1482px;
>>>>>>> 6c65056e
  width: 68px;
  height: 68px;
}
.Pet_Food_Candy_White {
<<<<<<< HEAD
  background-image: url('~assets/images/sprites/spritesmith-main-10.png');
  background-position: -1518px -1524px;
=======
  background-image: url(/static/sprites/spritesmith-main-10.png);
  background-position: -1534px -1173px;
>>>>>>> 6c65056e
  width: 68px;
  height: 68px;
}
.Pet_Food_Candy_Zombie {
<<<<<<< HEAD
  background-image: url('~assets/images/sprites/spritesmith-main-10.png');
  background-position: -1449px -1524px;
=======
  background-image: url(/static/sprites/spritesmith-main-10.png);
  background-position: -897px -1344px;
>>>>>>> 6c65056e
  width: 68px;
  height: 68px;
}
.Pet_Food_Chocolate {
<<<<<<< HEAD
  background-image: url('~assets/images/sprites/spritesmith-main-10.png');
  background-position: -1380px -1524px;
=======
  background-image: url(/static/sprites/spritesmith-main-10.png);
  background-position: -1036px -1137px;
>>>>>>> 6c65056e
  width: 68px;
  height: 68px;
}
.Pet_Food_CottonCandyBlue {
<<<<<<< HEAD
  background-image: url('~assets/images/sprites/spritesmith-main-10.png');
  background-position: -1311px -1524px;
=======
  background-image: url(/static/sprites/spritesmith-main-10.png);
  background-position: -967px -1137px;
>>>>>>> 6c65056e
  width: 68px;
  height: 68px;
}
.Pet_Food_CottonCandyPink {
<<<<<<< HEAD
  background-image: url('~assets/images/sprites/spritesmith-main-10.png');
  background-position: -552px -1524px;
=======
  background-image: url(/static/sprites/spritesmith-main-10.png);
  background-position: -898px -1137px;
>>>>>>> 6c65056e
  width: 68px;
  height: 68px;
}
.Pet_Food_Fish {
<<<<<<< HEAD
  background-image: url('~assets/images/sprites/spritesmith-main-10.png');
  background-position: -1537px -345px;
=======
  background-image: url(/static/sprites/spritesmith-main-10.png);
  background-position: -829px -1137px;
>>>>>>> 6c65056e
  width: 68px;
  height: 68px;
}
.Pet_Food_Honey {
<<<<<<< HEAD
  background-image: url('~assets/images/sprites/spritesmith-main-10.png');
  background-position: -1449px -1317px;
=======
  background-image: url(/static/sprites/spritesmith-main-10.png);
  background-position: -760px -1137px;
>>>>>>> 6c65056e
  width: 68px;
  height: 68px;
}
.Pet_Food_Meat {
<<<<<<< HEAD
  background-image: url('~assets/images/sprites/spritesmith-main-10.png');
  background-position: -276px -1248px;
=======
  background-image: url(/static/sprites/spritesmith-main-10.png);
  background-position: -691px -1137px;
>>>>>>> 6c65056e
  width: 68px;
  height: 68px;
}
.Pet_Food_Milk {
<<<<<<< HEAD
  background-image: url('~assets/images/sprites/spritesmith-main-10.png');
  background-position: -207px -1248px;
=======
  background-image: url(/static/sprites/spritesmith-main-10.png);
  background-position: -1238px -995px;
>>>>>>> 6c65056e
  width: 68px;
  height: 68px;
}
.Pet_Food_Potatoe {
<<<<<<< HEAD
  background-image: url('~assets/images/sprites/spritesmith-main-10.png');
  background-position: -138px -1248px;
=======
  background-image: url(/static/sprites/spritesmith-main-10.png);
  background-position: -1169px -995px;
>>>>>>> 6c65056e
  width: 68px;
  height: 68px;
}
.Pet_Food_RottenMeat {
<<<<<<< HEAD
  background-image: url('~assets/images/sprites/spritesmith-main-10.png');
  background-position: -69px -1248px;
=======
  background-image: url(/static/sprites/spritesmith-main-10.png);
  background-position: -1100px -995px;
>>>>>>> 6c65056e
  width: 68px;
  height: 68px;
}
.Pet_Food_Saddle {
<<<<<<< HEAD
  background-image: url('~assets/images/sprites/spritesmith-main-10.png');
  background-position: 0px -1248px;
=======
  background-image: url(/static/sprites/spritesmith-main-10.png);
  background-position: -1238px -926px;
>>>>>>> 6c65056e
  width: 68px;
  height: 68px;
}
.Pet_Food_Strawberry {
<<<<<<< HEAD
  background-image: url('~assets/images/sprites/spritesmith-main-10.png');
  background-position: -1461px -1157px;
=======
  background-image: url(/static/sprites/spritesmith-main-10.png);
  background-position: -1169px -926px;
>>>>>>> 6c65056e
  width: 68px;
  height: 68px;
}
.Mount_Body_Armadillo-Base {
<<<<<<< HEAD
  background-image: url('~assets/images/sprites/spritesmith-main-10.png');
  background-position: -675px -1097px;
=======
  background-image: url(/static/sprites/spritesmith-main-10.png);
  background-position: -1426px -1051px;
>>>>>>> 6c65056e
  width: 105px;
  height: 105px;
}
.Mount_Body_Armadillo-CottonCandyBlue {
<<<<<<< HEAD
  background-image: url('~assets/images/sprites/spritesmith-main-10.png');
  background-position: -569px -1097px;
=======
  background-image: url(/static/sprites/spritesmith-main-10.png);
  background-position: -1320px -1051px;
>>>>>>> 6c65056e
  width: 105px;
  height: 105px;
}
.Mount_Body_Armadillo-CottonCandyPink {
<<<<<<< HEAD
  background-image: url('~assets/images/sprites/spritesmith-main-10.png');
  background-position: -463px -1097px;
=======
  background-image: url(/static/sprites/spritesmith-main-10.png);
  background-position: -1426px -945px;
>>>>>>> 6c65056e
  width: 105px;
  height: 105px;
}
.Mount_Body_Armadillo-Desert {
<<<<<<< HEAD
  background-image: url('~assets/images/sprites/spritesmith-main-10.png');
  background-position: -357px -1097px;
=======
  background-image: url(/static/sprites/spritesmith-main-10.png);
  background-position: -1320px -945px;
>>>>>>> 6c65056e
  width: 105px;
  height: 105px;
}
.Mount_Body_Armadillo-Golden {
<<<<<<< HEAD
  background-image: url('~assets/images/sprites/spritesmith-main-10.png');
  background-position: -251px -1097px;
=======
  background-image: url(/static/sprites/spritesmith-main-10.png);
  background-position: -1426px -839px;
>>>>>>> 6c65056e
  width: 105px;
  height: 105px;
}
.Mount_Body_Armadillo-Red {
<<<<<<< HEAD
  background-image: url('~assets/images/sprites/spritesmith-main-10.png');
  background-position: -1429px -1051px;
=======
  background-image: url(/static/sprites/spritesmith-main-10.png);
  background-position: -1320px -1157px;
>>>>>>> 6c65056e
  width: 105px;
  height: 105px;
}
.Mount_Body_Armadillo-Shade {
<<<<<<< HEAD
  background-image: url('~assets/images/sprites/spritesmith-main-10.png');
  background-position: -1323px -1051px;
  width: 105px;
  height: 105px;
}
.Mount_Body_Armadillo-Skeleton {
  background-image: url('~assets/images/sprites/spritesmith-main-10.png');
  background-position: -1429px -945px;
  width: 105px;
  height: 105px;
}
.Mount_Body_Armadillo-White {
  background-image: url('~assets/images/sprites/spritesmith-main-10.png');
  background-position: -1323px -945px;
  width: 105px;
  height: 105px;
}
.Mount_Body_Armadillo-Zombie {
  background-image: url('~assets/images/sprites/spritesmith-main-10.png');
  background-position: -1429px -839px;
  width: 105px;
  height: 105px;
}
.Mount_Body_Axolotl-Base {
  background-image: url('~assets/images/sprites/spritesmith-main-10.png');
  background-position: -1323px -839px;
  width: 105px;
  height: 105px;
}
.Mount_Body_Axolotl-CottonCandyBlue {
  background-image: url('~assets/images/sprites/spritesmith-main-10.png');
  background-position: -781px -1097px;
=======
  background-image: url(/static/sprites/spritesmith-main-10.png);
  background-position: -1320px -839px;
>>>>>>> 6c65056e
  width: 105px;
  height: 105px;
}<|MERGE_RESOLUTION|>--- conflicted
+++ resolved
@@ -1,383 +1,228 @@
 .quest_TEMPLATE_FOR_MISSING_IMAGE {
-<<<<<<< HEAD
-  background-image: url('~assets/images/sprites/spritesmith-main-10.png');
-  background-position: -887px -1097px;
-=======
   background-image: url(/static/sprites/spritesmith-main-10.png);
   background-position: -691px -1097px;
->>>>>>> 6c65056e
   width: 221px;
   height: 39px;
 }
 .quest_moon1 {
-<<<<<<< HEAD
-  background-image: url('~assets/images/sprites/spritesmith-main-10.png');
-  background-position: -217px -880px;
-=======
   background-image: url(/static/sprites/spritesmith-main-10.png);
   background-position: -434px -880px;
->>>>>>> 6c65056e
   width: 216px;
   height: 216px;
 }
 .quest_moon2 {
-  background-image: url('~assets/images/sprites/spritesmith-main-10.png');
+  background-image: url(/static/sprites/spritesmith-main-10.png);
   background-position: -220px 0px;
   width: 219px;
   height: 219px;
 }
 .quest_moon3 {
-  background-image: url('~assets/images/sprites/spritesmith-main-10.png');
+  background-image: url(/static/sprites/spritesmith-main-10.png);
   background-position: -440px -660px;
   width: 219px;
   height: 219px;
 }
 .quest_moonstone1 {
-  background-image: url('~assets/images/sprites/spritesmith-main-10.png');
+  background-image: url(/static/sprites/spritesmith-main-10.png);
   background-position: -660px 0px;
   width: 219px;
   height: 219px;
 }
 .quest_moonstone2 {
-  background-image: url('~assets/images/sprites/spritesmith-main-10.png');
+  background-image: url(/static/sprites/spritesmith-main-10.png);
   background-position: 0px -220px;
   width: 219px;
   height: 219px;
 }
 .quest_moonstone3 {
-  background-image: url('~assets/images/sprites/spritesmith-main-10.png');
+  background-image: url(/static/sprites/spritesmith-main-10.png);
   background-position: -220px -220px;
   width: 219px;
   height: 219px;
 }
 .quest_nudibranch {
-<<<<<<< HEAD
-  background-image: url('~assets/images/sprites/spritesmith-main-10.png');
-  background-position: -434px -880px;
-=======
   background-image: url(/static/sprites/spritesmith-main-10.png);
   background-position: -880px -660px;
->>>>>>> 6c65056e
   width: 216px;
   height: 216px;
 }
 .quest_octopus {
-<<<<<<< HEAD
-  background-image: url('~assets/images/sprites/spritesmith-main-10.png');
-  background-position: -1100px 0px;
-=======
   background-image: url(/static/sprites/spritesmith-main-10.png);
   background-position: 0px -1097px;
->>>>>>> 6c65056e
   width: 222px;
   height: 177px;
 }
 .quest_owl {
-<<<<<<< HEAD
-  background-image: url('~assets/images/sprites/spritesmith-main-10.png');
-  background-position: -440px -220px;
-=======
   background-image: url(/static/sprites/spritesmith-main-10.png);
   background-position: -440px 0px;
->>>>>>> 6c65056e
   width: 219px;
   height: 219px;
 }
 .quest_peacock {
-<<<<<<< HEAD
-  background-image: url('~assets/images/sprites/spritesmith-main-10.png');
-  background-position: 0px -880px;
-=======
   background-image: url(/static/sprites/spritesmith-main-10.png);
   background-position: -651px -880px;
->>>>>>> 6c65056e
   width: 216px;
   height: 216px;
 }
 .quest_penguin {
-<<<<<<< HEAD
-  background-image: url('~assets/images/sprites/spritesmith-main-10.png');
-  background-position: -1323px -353px;
-=======
   background-image: url(/static/sprites/spritesmith-main-10.png);
   background-position: -1320px -353px;
->>>>>>> 6c65056e
   width: 190px;
   height: 183px;
 }
 .quest_rat {
-<<<<<<< HEAD
-  background-image: url('~assets/images/sprites/spritesmith-main-10.png');
-  background-position: -220px -440px;
-=======
   background-image: url(/static/sprites/spritesmith-main-10.png);
   background-position: 0px -440px;
->>>>>>> 6c65056e
   width: 219px;
   height: 219px;
 }
 .quest_rock {
-<<<<<<< HEAD
-  background-image: url('~assets/images/sprites/spritesmith-main-10.png');
-  background-position: -880px -660px;
-=======
   background-image: url(/static/sprites/spritesmith-main-10.png);
   background-position: -217px -880px;
->>>>>>> 6c65056e
   width: 216px;
   height: 216px;
 }
 .quest_rooster {
-<<<<<<< HEAD
-  background-image: url('~assets/images/sprites/spritesmith-main-10.png');
-  background-position: -1323px 0px;
-=======
   background-image: url(/static/sprites/spritesmith-main-10.png);
   background-position: -1320px 0px;
->>>>>>> 6c65056e
   width: 213px;
   height: 174px;
 }
 .quest_sabretooth {
-<<<<<<< HEAD
-  background-image: url('~assets/images/sprites/spritesmith-main-10.png');
+  background-image: url(/static/sprites/spritesmith-main-10.png);
+  background-position: -440px -440px;
+  width: 219px;
+  height: 219px;
+}
+.quest_sheep {
+  background-image: url(/static/sprites/spritesmith-main-10.png);
   background-position: 0px 0px;
-=======
-  background-image: url(/static/sprites/spritesmith-main-10.png);
-  background-position: -440px -440px;
->>>>>>> 6c65056e
-  width: 219px;
-  height: 219px;
-}
-.quest_sheep {
-<<<<<<< HEAD
-  background-image: url('~assets/images/sprites/spritesmith-main-10.png');
+  width: 219px;
+  height: 219px;
+}
+.quest_slime {
+  background-image: url(/static/sprites/spritesmith-main-10.png);
   background-position: -660px -220px;
-=======
-  background-image: url(/static/sprites/spritesmith-main-10.png);
-  background-position: 0px 0px;
->>>>>>> 6c65056e
-  width: 219px;
-  height: 219px;
-}
-.quest_slime {
-<<<<<<< HEAD
-  background-image: url('~assets/images/sprites/spritesmith-main-10.png');
+  width: 219px;
+  height: 219px;
+}
+.quest_sloth {
+  background-image: url(/static/sprites/spritesmith-main-10.png);
   background-position: -660px -440px;
-=======
-  background-image: url(/static/sprites/spritesmith-main-10.png);
-  background-position: -660px -220px;
->>>>>>> 6c65056e
-  width: 219px;
-  height: 219px;
-}
-.quest_sloth {
-<<<<<<< HEAD
-  background-image: url('~assets/images/sprites/spritesmith-main-10.png');
-  background-position: 0px -660px;
-=======
-  background-image: url(/static/sprites/spritesmith-main-10.png);
-  background-position: -660px -440px;
->>>>>>> 6c65056e
   width: 219px;
   height: 219px;
 }
 .quest_snail {
-<<<<<<< HEAD
-  background-image: url('~assets/images/sprites/spritesmith-main-10.png');
-  background-position: -868px -880px;
-=======
   background-image: url(/static/sprites/spritesmith-main-10.png);
   background-position: -1100px 0px;
->>>>>>> 6c65056e
   width: 219px;
   height: 213px;
 }
 .quest_snake {
-<<<<<<< HEAD
-  background-image: url('~assets/images/sprites/spritesmith-main-10.png');
-  background-position: -1100px -534px;
-=======
   background-image: url(/static/sprites/spritesmith-main-10.png);
   background-position: -1100px -570px;
->>>>>>> 6c65056e
   width: 216px;
   height: 177px;
 }
 .quest_spider {
-<<<<<<< HEAD
-  background-image: url('~assets/images/sprites/spritesmith-main-10.png');
-  background-position: 0px -1097px;
-=======
   background-image: url(/static/sprites/spritesmith-main-10.png);
   background-position: -440px -1097px;
->>>>>>> 6c65056e
   width: 250px;
   height: 150px;
 }
 .quest_stoikalmCalamity1 {
-<<<<<<< HEAD
-  background-image: url('~assets/images/sprites/spritesmith-main-10.png');
-  background-position: -1323px -537px;
-=======
   background-image: url(/static/sprites/spritesmith-main-10.png);
   background-position: -1320px -537px;
->>>>>>> 6c65056e
   width: 150px;
   height: 150px;
 }
 .quest_stoikalmCalamity2 {
-<<<<<<< HEAD
-  background-image: url('~assets/images/sprites/spritesmith-main-10.png');
+  background-image: url(/static/sprites/spritesmith-main-10.png);
+  background-position: -880px 0px;
+  width: 219px;
+  height: 219px;
+}
+.quest_stoikalmCalamity3 {
+  background-image: url(/static/sprites/spritesmith-main-10.png);
   background-position: -880px -220px;
-=======
-  background-image: url(/static/sprites/spritesmith-main-10.png);
-  background-position: -880px 0px;
->>>>>>> 6c65056e
-  width: 219px;
-  height: 219px;
-}
-.quest_stoikalmCalamity3 {
-<<<<<<< HEAD
-  background-image: url('~assets/images/sprites/spritesmith-main-10.png');
-  background-position: -880px -440px;
-=======
-  background-image: url(/static/sprites/spritesmith-main-10.png);
-  background-position: -880px -220px;
->>>>>>> 6c65056e
   width: 219px;
   height: 219px;
 }
 .quest_taskwoodsTerror1 {
-<<<<<<< HEAD
-  background-image: url('~assets/images/sprites/spritesmith-main-10.png');
-  background-position: -1323px -688px;
-=======
   background-image: url(/static/sprites/spritesmith-main-10.png);
   background-position: -1320px -688px;
->>>>>>> 6c65056e
   width: 150px;
   height: 150px;
 }
 .quest_taskwoodsTerror2 {
-<<<<<<< HEAD
-  background-image: url('~assets/images/sprites/spritesmith-main-10.png');
-  background-position: -651px -880px;
-=======
   background-image: url(/static/sprites/spritesmith-main-10.png);
   background-position: -868px -880px;
->>>>>>> 6c65056e
   width: 216px;
   height: 216px;
 }
 .quest_taskwoodsTerror3 {
-<<<<<<< HEAD
-  background-image: url('~assets/images/sprites/spritesmith-main-10.png');
-  background-position: -880px 0px;
-=======
   background-image: url(/static/sprites/spritesmith-main-10.png);
   background-position: -880px -440px;
->>>>>>> 6c65056e
   width: 219px;
   height: 219px;
 }
 .quest_treeling {
-<<<<<<< HEAD
-  background-image: url('~assets/images/sprites/spritesmith-main-10.png');
-  background-position: -1100px -178px;
-=======
   background-image: url(/static/sprites/spritesmith-main-10.png);
   background-position: -1100px -748px;
->>>>>>> 6c65056e
   width: 216px;
   height: 177px;
 }
 .quest_trex {
-<<<<<<< HEAD
-  background-image: url('~assets/images/sprites/spritesmith-main-10.png');
-  background-position: -1323px -175px;
-=======
   background-image: url(/static/sprites/spritesmith-main-10.png);
   background-position: -1320px -175px;
->>>>>>> 6c65056e
   width: 204px;
   height: 177px;
 }
 .quest_trex_undead {
-<<<<<<< HEAD
-  background-image: url('~assets/images/sprites/spritesmith-main-10.png');
-  background-position: -1100px -356px;
-=======
   background-image: url(/static/sprites/spritesmith-main-10.png);
   background-position: -1100px -214px;
->>>>>>> 6c65056e
   width: 216px;
   height: 177px;
 }
 .quest_triceratops {
-  background-image: url('~assets/images/sprites/spritesmith-main-10.png');
+  background-image: url(/static/sprites/spritesmith-main-10.png);
   background-position: -660px -660px;
   width: 219px;
   height: 219px;
 }
 .quest_turtle {
-  background-image: url('~assets/images/sprites/spritesmith-main-10.png');
+  background-image: url(/static/sprites/spritesmith-main-10.png);
   background-position: -220px -660px;
   width: 219px;
   height: 219px;
 }
 .quest_unicorn {
-<<<<<<< HEAD
-  background-image: url('~assets/images/sprites/spritesmith-main-10.png');
-  background-position: -440px -440px;
-=======
   background-image: url(/static/sprites/spritesmith-main-10.png);
   background-position: 0px -660px;
->>>>>>> 6c65056e
   width: 219px;
   height: 219px;
 }
 .quest_vice1 {
-<<<<<<< HEAD
-  background-image: url('~assets/images/sprites/spritesmith-main-10.png');
-  background-position: -1100px -890px;
-=======
   background-image: url(/static/sprites/spritesmith-main-10.png);
   background-position: -223px -1097px;
->>>>>>> 6c65056e
   width: 216px;
   height: 177px;
 }
 .quest_vice2 {
-<<<<<<< HEAD
-  background-image: url('~assets/images/sprites/spritesmith-main-10.png');
-  background-position: 0px -440px;
-=======
   background-image: url(/static/sprites/spritesmith-main-10.png);
   background-position: -220px -440px;
->>>>>>> 6c65056e
   width: 219px;
   height: 219px;
 }
 .quest_vice3 {
-<<<<<<< HEAD
-  background-image: url('~assets/images/sprites/spritesmith-main-10.png');
-  background-position: -1100px -712px;
-=======
   background-image: url(/static/sprites/spritesmith-main-10.png);
   background-position: -1100px -392px;
->>>>>>> 6c65056e
   width: 216px;
   height: 177px;
 }
 .quest_whale {
-<<<<<<< HEAD
-  background-image: url('~assets/images/sprites/spritesmith-main-10.png');
-  background-position: -440px 0px;
-=======
   background-image: url(/static/sprites/spritesmith-main-10.png);
   background-position: -440px -220px;
->>>>>>> 6c65056e
   width: 219px;
   height: 219px;
 }
@@ -388,1374 +233,750 @@
   height: 216px;
 }
 .quest_atom1_soapBars {
-<<<<<<< HEAD
-  background-image: url('~assets/images/sprites/spritesmith-main-10.png');
-  background-position: -1474px -589px;
-=======
   background-image: url(/static/sprites/spritesmith-main-10.png);
   background-position: -1471px -688px;
->>>>>>> 6c65056e
   width: 48px;
   height: 51px;
 }
 .quest_dilatoryDistress1_blueFins {
-<<<<<<< HEAD
-  background-image: url('~assets/images/sprites/spritesmith-main-10.png');
-  background-position: -1474px -688px;
-=======
   background-image: url(/static/sprites/spritesmith-main-10.png);
   background-position: -1471px -740px;
->>>>>>> 6c65056e
   width: 51px;
   height: 48px;
 }
 .quest_dilatoryDistress1_fireCoral {
-<<<<<<< HEAD
-  background-image: url('~assets/images/sprites/spritesmith-main-10.png');
-  background-position: -1474px -737px;
-=======
   background-image: url(/static/sprites/spritesmith-main-10.png);
   background-position: -897px -1620px;
->>>>>>> 6c65056e
   width: 48px;
   height: 51px;
 }
 .quest_egg_plainEgg {
-<<<<<<< HEAD
-  background-image: url('~assets/images/sprites/spritesmith-main-10.png');
-  background-position: -887px -1137px;
-=======
   background-image: url(/static/sprites/spritesmith-main-10.png);
   background-position: -946px -1620px;
->>>>>>> 6c65056e
   width: 48px;
   height: 51px;
 }
 .quest_evilsanta2_branches {
-<<<<<<< HEAD
-  background-image: url('~assets/images/sprites/spritesmith-main-10.png');
-  background-position: -936px -1137px;
-=======
   background-image: url(/static/sprites/spritesmith-main-10.png);
   background-position: -995px -1620px;
->>>>>>> 6c65056e
   width: 48px;
   height: 51px;
 }
 .quest_evilsanta2_tracks {
-<<<<<<< HEAD
-  background-image: url('~assets/images/sprites/spritesmith-main-10.png');
-  background-position: -1675px -1587px;
-=======
   background-image: url(/static/sprites/spritesmith-main-10.png);
   background-position: -1471px -537px;
->>>>>>> 6c65056e
   width: 54px;
   height: 60px;
 }
 .quest_goldenknight1_testimony {
-<<<<<<< HEAD
-  background-image: url('~assets/images/sprites/spritesmith-main-10.png');
-  background-position: -1034px -1137px;
-=======
   background-image: url(/static/sprites/spritesmith-main-10.png);
   background-position: -1387px -1620px;
->>>>>>> 6c65056e
   width: 48px;
   height: 51px;
 }
 .quest_lostMasterclasser1_ancientTome {
-<<<<<<< HEAD
-  background-image: url('~assets/images/sprites/spritesmith-main-10.png');
-  background-position: -98px -1662px;
-=======
   background-image: url(/static/sprites/spritesmith-main-10.png);
   background-position: 0px -1689px;
->>>>>>> 6c65056e
   width: 33px;
   height: 42px;
 }
 .quest_lostMasterclasser1_forbiddenTome {
-<<<<<<< HEAD
-  background-image: url('~assets/images/sprites/spritesmith-main-10.png');
-  background-position: -166px -1662px;
-=======
   background-image: url(/static/sprites/spritesmith-main-10.png);
   background-position: -34px -1689px;
->>>>>>> 6c65056e
   width: 33px;
   height: 42px;
 }
 .quest_lostMasterclasser1_hiddenTome {
-<<<<<<< HEAD
-  background-image: url('~assets/images/sprites/spritesmith-main-10.png');
-  background-position: -132px -1662px;
-=======
   background-image: url(/static/sprites/spritesmith-main-10.png);
   background-position: -1495px -1157px;
->>>>>>> 6c65056e
   width: 33px;
   height: 42px;
 }
 .quest_mayhemMistiflying2_mistifly1 {
-<<<<<<< HEAD
-  background-image: url('~assets/images/sprites/spritesmith-main-10.png');
-  background-position: 0px -1662px;
-=======
   background-image: url(/static/sprites/spritesmith-main-10.png);
   background-position: -1044px -1620px;
->>>>>>> 6c65056e
   width: 48px;
   height: 51px;
 }
 .quest_mayhemMistiflying2_mistifly2 {
-<<<<<<< HEAD
-  background-image: url('~assets/images/sprites/spritesmith-main-10.png');
-  background-position: -985px -1137px;
-=======
   background-image: url(/static/sprites/spritesmith-main-10.png);
   background-position: -1093px -1620px;
->>>>>>> 6c65056e
   width: 48px;
   height: 51px;
 }
 .quest_mayhemMistiflying2_mistifly3 {
-<<<<<<< HEAD
-  background-image: url('~assets/images/sprites/spritesmith-main-10.png');
-  background-position: -49px -1662px;
-=======
   background-image: url(/static/sprites/spritesmith-main-10.png);
   background-position: -1142px -1620px;
->>>>>>> 6c65056e
   width: 48px;
   height: 51px;
 }
 .quest_moon1_shard {
-<<<<<<< HEAD
-  background-image: url('~assets/images/sprites/spritesmith-main-10.png');
-  background-position: -1474px -641px;
-=======
   background-image: url(/static/sprites/spritesmith-main-10.png);
   background-position: -1471px -789px;
->>>>>>> 6c65056e
   width: 42px;
   height: 42px;
 }
 .quest_moonstone1_moonstone {
-<<<<<<< HEAD
-  background-image: url('~assets/images/sprites/spritesmith-main-10.png');
-  background-position: -1109px -1097px;
-=======
   background-image: url(/static/sprites/spritesmith-main-10.png);
   background-position: -1672px -1587px;
->>>>>>> 6c65056e
   width: 30px;
   height: 30px;
 }
 .quest_stoikalmCalamity2_icicleCoin {
-<<<<<<< HEAD
-  background-image: url('~assets/images/sprites/spritesmith-main-10.png');
-  background-position: -1083px -1137px;
-=======
   background-image: url(/static/sprites/spritesmith-main-10.png);
   background-position: -1191px -1620px;
->>>>>>> 6c65056e
   width: 48px;
   height: 51px;
 }
 .quest_taskwoodsTerror2_brownie {
-<<<<<<< HEAD
-  background-image: url('~assets/images/sprites/spritesmith-main-10.png');
-  background-position: -1132px -1137px;
-=======
   background-image: url(/static/sprites/spritesmith-main-10.png);
   background-position: -1240px -1620px;
->>>>>>> 6c65056e
   width: 48px;
   height: 51px;
 }
 .quest_taskwoodsTerror2_dryad {
-<<<<<<< HEAD
-  background-image: url('~assets/images/sprites/spritesmith-main-10.png');
-  background-position: -1181px -1137px;
-=======
   background-image: url(/static/sprites/spritesmith-main-10.png);
   background-position: -1289px -1620px;
->>>>>>> 6c65056e
   width: 48px;
   height: 51px;
 }
 .quest_taskwoodsTerror2_pixie {
-<<<<<<< HEAD
-  background-image: url('~assets/images/sprites/spritesmith-main-10.png');
-  background-position: -1230px -1137px;
-=======
   background-image: url(/static/sprites/spritesmith-main-10.png);
   background-position: -1338px -1620px;
->>>>>>> 6c65056e
   width: 48px;
   height: 51px;
 }
 .quest_vice2_lightCrystal {
-<<<<<<< HEAD
-  background-image: url('~assets/images/sprites/spritesmith-main-10.png');
-  background-position: -292px -1203px;
-=======
   background-image: url(/static/sprites/spritesmith-main-10.png);
   background-position: -814px -1206px;
->>>>>>> 6c65056e
   width: 40px;
   height: 40px;
 }
 .inventory_quest_scroll_armadillo {
-<<<<<<< HEAD
-  background-image: url('~assets/images/sprites/spritesmith-main-10.png');
-  background-position: -345px -1248px;
-=======
   background-image: url(/static/sprites/spritesmith-main-10.png);
   background-position: -1105px -1137px;
->>>>>>> 6c65056e
   width: 68px;
   height: 68px;
 }
 .inventory_quest_scroll_atom1 {
-<<<<<<< HEAD
-  background-image: url('~assets/images/sprites/spritesmith-main-10.png');
-  background-position: -483px -1248px;
-=======
   background-image: url(/static/sprites/spritesmith-main-10.png);
   background-position: -1243px -1137px;
->>>>>>> 6c65056e
   width: 68px;
   height: 68px;
 }
 .inventory_quest_scroll_atom1_locked {
-<<<<<<< HEAD
-  background-image: url('~assets/images/sprites/spritesmith-main-10.png');
-  background-position: -414px -1248px;
-=======
   background-image: url(/static/sprites/spritesmith-main-10.png);
   background-position: -1174px -1137px;
->>>>>>> 6c65056e
   width: 68px;
   height: 68px;
 }
 .inventory_quest_scroll_atom2 {
-<<<<<<< HEAD
-  background-image: url('~assets/images/sprites/spritesmith-main-10.png');
-  background-position: -621px -1248px;
-=======
   background-image: url(/static/sprites/spritesmith-main-10.png);
   background-position: -69px -1275px;
->>>>>>> 6c65056e
   width: 68px;
   height: 68px;
 }
 .inventory_quest_scroll_atom2_locked {
-<<<<<<< HEAD
-  background-image: url('~assets/images/sprites/spritesmith-main-10.png');
-  background-position: -552px -1248px;
-=======
   background-image: url(/static/sprites/spritesmith-main-10.png);
   background-position: 0px -1275px;
->>>>>>> 6c65056e
   width: 68px;
   height: 68px;
 }
 .inventory_quest_scroll_atom3 {
-<<<<<<< HEAD
-  background-image: url('~assets/images/sprites/spritesmith-main-10.png');
-  background-position: -759px -1248px;
-=======
   background-image: url(/static/sprites/spritesmith-main-10.png);
   background-position: -207px -1275px;
->>>>>>> 6c65056e
   width: 68px;
   height: 68px;
 }
 .inventory_quest_scroll_atom3_locked {
-<<<<<<< HEAD
-  background-image: url('~assets/images/sprites/spritesmith-main-10.png');
-  background-position: -690px -1248px;
-=======
   background-image: url(/static/sprites/spritesmith-main-10.png);
   background-position: -138px -1275px;
->>>>>>> 6c65056e
   width: 68px;
   height: 68px;
 }
 .inventory_quest_scroll_axolotl {
-<<<<<<< HEAD
-  background-image: url('~assets/images/sprites/spritesmith-main-10.png');
-  background-position: -828px -1248px;
-=======
   background-image: url(/static/sprites/spritesmith-main-10.png);
   background-position: -276px -1275px;
->>>>>>> 6c65056e
   width: 68px;
   height: 68px;
 }
 .inventory_quest_scroll_basilist {
-<<<<<<< HEAD
-  background-image: url('~assets/images/sprites/spritesmith-main-10.png');
-  background-position: -897px -1248px;
-=======
   background-image: url(/static/sprites/spritesmith-main-10.png);
   background-position: -345px -1275px;
->>>>>>> 6c65056e
   width: 68px;
   height: 68px;
 }
 .inventory_quest_scroll_beetle {
-<<<<<<< HEAD
-  background-image: url('~assets/images/sprites/spritesmith-main-10.png');
-  background-position: -966px -1248px;
-=======
   background-image: url(/static/sprites/spritesmith-main-10.png);
   background-position: -414px -1275px;
->>>>>>> 6c65056e
   width: 68px;
   height: 68px;
 }
 .inventory_quest_scroll_bunny {
-<<<<<<< HEAD
-  background-image: url('~assets/images/sprites/spritesmith-main-10.png');
-  background-position: -1035px -1248px;
-=======
   background-image: url(/static/sprites/spritesmith-main-10.png);
   background-position: -483px -1275px;
->>>>>>> 6c65056e
   width: 68px;
   height: 68px;
 }
 .inventory_quest_scroll_butterfly {
-<<<<<<< HEAD
-  background-image: url('~assets/images/sprites/spritesmith-main-10.png');
-  background-position: -1104px -1248px;
-=======
   background-image: url(/static/sprites/spritesmith-main-10.png);
   background-position: -552px -1275px;
->>>>>>> 6c65056e
   width: 68px;
   height: 68px;
 }
 .inventory_quest_scroll_cheetah {
-<<<<<<< HEAD
-  background-image: url('~assets/images/sprites/spritesmith-main-10.png');
-  background-position: -1173px -1248px;
-=======
   background-image: url(/static/sprites/spritesmith-main-10.png);
   background-position: -621px -1275px;
->>>>>>> 6c65056e
   width: 68px;
   height: 68px;
 }
 .inventory_quest_scroll_cow {
-<<<<<<< HEAD
-  background-image: url('~assets/images/sprites/spritesmith-main-10.png');
-  background-position: -1242px -1248px;
-=======
   background-image: url(/static/sprites/spritesmith-main-10.png);
   background-position: -690px -1275px;
->>>>>>> 6c65056e
   width: 68px;
   height: 68px;
 }
 .inventory_quest_scroll_dilatoryDistress1 {
-<<<<<<< HEAD
-  background-image: url('~assets/images/sprites/spritesmith-main-10.png');
-  background-position: -1380px -1248px;
-=======
   background-image: url(/static/sprites/spritesmith-main-10.png);
   background-position: -828px -1275px;
->>>>>>> 6c65056e
   width: 68px;
   height: 68px;
 }
 .inventory_quest_scroll_dilatoryDistress2 {
-<<<<<<< HEAD
-  background-image: url('~assets/images/sprites/spritesmith-main-10.png');
-  background-position: 0px -1317px;
-=======
   background-image: url(/static/sprites/spritesmith-main-10.png);
   background-position: -966px -1275px;
->>>>>>> 6c65056e
   width: 68px;
   height: 68px;
 }
 .inventory_quest_scroll_dilatoryDistress2_locked {
-<<<<<<< HEAD
-  background-image: url('~assets/images/sprites/spritesmith-main-10.png');
-  background-position: -1449px -1248px;
-=======
   background-image: url(/static/sprites/spritesmith-main-10.png);
   background-position: -897px -1275px;
->>>>>>> 6c65056e
   width: 68px;
   height: 68px;
 }
 .inventory_quest_scroll_dilatoryDistress3 {
-<<<<<<< HEAD
-  background-image: url('~assets/images/sprites/spritesmith-main-10.png');
-  background-position: -138px -1317px;
-=======
   background-image: url(/static/sprites/spritesmith-main-10.png);
   background-position: -1104px -1275px;
->>>>>>> 6c65056e
   width: 68px;
   height: 68px;
 }
 .inventory_quest_scroll_dilatoryDistress3_locked {
-<<<<<<< HEAD
-  background-image: url('~assets/images/sprites/spritesmith-main-10.png');
-  background-position: -69px -1317px;
-=======
   background-image: url(/static/sprites/spritesmith-main-10.png);
   background-position: -1035px -1275px;
->>>>>>> 6c65056e
   width: 68px;
   height: 68px;
 }
 .inventory_quest_scroll_dilatory_derby {
-<<<<<<< HEAD
-  background-image: url('~assets/images/sprites/spritesmith-main-10.png');
-  background-position: -1311px -1248px;
-=======
   background-image: url(/static/sprites/spritesmith-main-10.png);
   background-position: -759px -1275px;
->>>>>>> 6c65056e
   width: 68px;
   height: 68px;
 }
 .inventory_quest_scroll_dustbunnies {
-<<<<<<< HEAD
-  background-image: url('~assets/images/sprites/spritesmith-main-10.png');
-  background-position: -207px -1317px;
-=======
   background-image: url(/static/sprites/spritesmith-main-10.png);
   background-position: -1173px -1275px;
->>>>>>> 6c65056e
   width: 68px;
   height: 68px;
 }
 .inventory_quest_scroll_egg {
-<<<<<<< HEAD
-  background-image: url('~assets/images/sprites/spritesmith-main-10.png');
-  background-position: -276px -1317px;
-=======
   background-image: url(/static/sprites/spritesmith-main-10.png);
   background-position: -1242px -1275px;
->>>>>>> 6c65056e
   width: 68px;
   height: 68px;
 }
 .inventory_quest_scroll_evilsanta {
-<<<<<<< HEAD
-  background-image: url('~assets/images/sprites/spritesmith-main-10.png');
-  background-position: -345px -1317px;
-=======
   background-image: url(/static/sprites/spritesmith-main-10.png);
   background-position: -1311px -1275px;
->>>>>>> 6c65056e
   width: 68px;
   height: 68px;
 }
 .inventory_quest_scroll_evilsanta2 {
-<<<<<<< HEAD
-  background-image: url('~assets/images/sprites/spritesmith-main-10.png');
-  background-position: -414px -1317px;
-=======
   background-image: url(/static/sprites/spritesmith-main-10.png);
   background-position: -1380px -1275px;
->>>>>>> 6c65056e
   width: 68px;
   height: 68px;
 }
 .inventory_quest_scroll_falcon {
-<<<<<<< HEAD
-  background-image: url('~assets/images/sprites/spritesmith-main-10.png');
-  background-position: -483px -1317px;
-=======
   background-image: url(/static/sprites/spritesmith-main-10.png);
   background-position: -1449px -1275px;
->>>>>>> 6c65056e
   width: 68px;
   height: 68px;
 }
 .inventory_quest_scroll_ferret {
-<<<<<<< HEAD
-  background-image: url('~assets/images/sprites/spritesmith-main-10.png');
-  background-position: -552px -1317px;
-=======
   background-image: url(/static/sprites/spritesmith-main-10.png);
   background-position: 0px -1344px;
->>>>>>> 6c65056e
   width: 68px;
   height: 68px;
 }
 .inventory_quest_scroll_frog {
-<<<<<<< HEAD
-  background-image: url('~assets/images/sprites/spritesmith-main-10.png');
-  background-position: -621px -1317px;
-=======
   background-image: url(/static/sprites/spritesmith-main-10.png);
   background-position: -69px -1344px;
->>>>>>> 6c65056e
   width: 68px;
   height: 68px;
 }
 .inventory_quest_scroll_ghost_stag {
-<<<<<<< HEAD
-  background-image: url('~assets/images/sprites/spritesmith-main-10.png');
-  background-position: -690px -1317px;
-=======
   background-image: url(/static/sprites/spritesmith-main-10.png);
   background-position: -138px -1344px;
->>>>>>> 6c65056e
   width: 68px;
   height: 68px;
 }
 .inventory_quest_scroll_goldenknight1 {
-<<<<<<< HEAD
-  background-image: url('~assets/images/sprites/spritesmith-main-10.png');
-  background-position: -828px -1317px;
-=======
   background-image: url(/static/sprites/spritesmith-main-10.png);
   background-position: -276px -1344px;
->>>>>>> 6c65056e
   width: 68px;
   height: 68px;
 }
 .inventory_quest_scroll_goldenknight1_locked {
-<<<<<<< HEAD
-  background-image: url('~assets/images/sprites/spritesmith-main-10.png');
-  background-position: -759px -1317px;
-=======
   background-image: url(/static/sprites/spritesmith-main-10.png);
   background-position: -207px -1344px;
->>>>>>> 6c65056e
   width: 68px;
   height: 68px;
 }
 .inventory_quest_scroll_goldenknight2 {
-<<<<<<< HEAD
-  background-image: url('~assets/images/sprites/spritesmith-main-10.png');
-  background-position: -966px -1317px;
-=======
   background-image: url(/static/sprites/spritesmith-main-10.png);
   background-position: -414px -1344px;
->>>>>>> 6c65056e
   width: 68px;
   height: 68px;
 }
 .inventory_quest_scroll_goldenknight2_locked {
-<<<<<<< HEAD
-  background-image: url('~assets/images/sprites/spritesmith-main-10.png');
-  background-position: -897px -1317px;
-=======
   background-image: url(/static/sprites/spritesmith-main-10.png);
   background-position: -345px -1344px;
->>>>>>> 6c65056e
   width: 68px;
   height: 68px;
 }
 .inventory_quest_scroll_goldenknight3 {
-<<<<<<< HEAD
-  background-image: url('~assets/images/sprites/spritesmith-main-10.png');
-  background-position: -1104px -1317px;
-=======
   background-image: url(/static/sprites/spritesmith-main-10.png);
   background-position: -552px -1344px;
->>>>>>> 6c65056e
   width: 68px;
   height: 68px;
 }
 .inventory_quest_scroll_goldenknight3_locked {
-<<<<<<< HEAD
-  background-image: url('~assets/images/sprites/spritesmith-main-10.png');
-  background-position: -1035px -1317px;
-=======
   background-image: url(/static/sprites/spritesmith-main-10.png);
   background-position: -483px -1344px;
->>>>>>> 6c65056e
   width: 68px;
   height: 68px;
 }
 .inventory_quest_scroll_gryphon {
-<<<<<<< HEAD
-  background-image: url('~assets/images/sprites/spritesmith-main-10.png');
-  background-position: -1173px -1317px;
-=======
   background-image: url(/static/sprites/spritesmith-main-10.png);
   background-position: -621px -1344px;
->>>>>>> 6c65056e
   width: 68px;
   height: 68px;
 }
 .inventory_quest_scroll_guineapig {
-<<<<<<< HEAD
-  background-image: url('~assets/images/sprites/spritesmith-main-10.png');
-  background-position: -1242px -1317px;
-=======
   background-image: url(/static/sprites/spritesmith-main-10.png);
   background-position: -690px -1344px;
->>>>>>> 6c65056e
   width: 68px;
   height: 68px;
 }
 .inventory_quest_scroll_harpy {
-<<<<<<< HEAD
-  background-image: url('~assets/images/sprites/spritesmith-main-10.png');
-  background-position: -1311px -1317px;
-=======
   background-image: url(/static/sprites/spritesmith-main-10.png);
   background-position: -759px -1344px;
->>>>>>> 6c65056e
   width: 68px;
   height: 68px;
 }
 .inventory_quest_scroll_hedgehog {
-<<<<<<< HEAD
-  background-image: url('~assets/images/sprites/spritesmith-main-10.png');
-  background-position: -1380px -1317px;
-=======
   background-image: url(/static/sprites/spritesmith-main-10.png);
   background-position: -828px -1344px;
->>>>>>> 6c65056e
   width: 68px;
   height: 68px;
 }
 .inventory_quest_scroll_hippo {
-<<<<<<< HEAD
-  background-image: url('~assets/images/sprites/spritesmith-main-10.png');
-  background-position: -1474px -537px;
-=======
   background-image: url(/static/sprites/spritesmith-main-10.png);
   background-position: -1471px -598px;
->>>>>>> 6c65056e
   width: 48px;
   height: 51px;
 }
 .inventory_quest_scroll_horse {
-<<<<<<< HEAD
-  background-image: url('~assets/images/sprites/spritesmith-main-10.png');
-  background-position: 0px -1386px;
-=======
   background-image: url(/static/sprites/spritesmith-main-10.png);
   background-position: -966px -1344px;
->>>>>>> 6c65056e
   width: 68px;
   height: 68px;
 }
 .inventory_quest_scroll_kraken {
-<<<<<<< HEAD
-  background-image: url('~assets/images/sprites/spritesmith-main-10.png');
-  background-position: -69px -1386px;
-=======
   background-image: url(/static/sprites/spritesmith-main-10.png);
   background-position: -1035px -1344px;
->>>>>>> 6c65056e
   width: 68px;
   height: 68px;
 }
 .inventory_quest_scroll_lostMasterclasser1 {
-<<<<<<< HEAD
-  background-image: url('~assets/images/sprites/spritesmith-main-10.png');
-  background-position: -207px -1386px;
-=======
   background-image: url(/static/sprites/spritesmith-main-10.png);
   background-position: -1173px -1344px;
->>>>>>> 6c65056e
   width: 68px;
   height: 68px;
 }
 .inventory_quest_scroll_lostMasterclasser1_locked {
-<<<<<<< HEAD
-  background-image: url('~assets/images/sprites/spritesmith-main-10.png');
-  background-position: -138px -1386px;
-=======
   background-image: url(/static/sprites/spritesmith-main-10.png);
   background-position: -1104px -1344px;
->>>>>>> 6c65056e
   width: 68px;
   height: 68px;
 }
 .inventory_quest_scroll_lostMasterclasser2 {
-<<<<<<< HEAD
-  background-image: url('~assets/images/sprites/spritesmith-main-10.png');
-  background-position: -345px -1386px;
-=======
   background-image: url(/static/sprites/spritesmith-main-10.png);
   background-position: -1311px -1344px;
->>>>>>> 6c65056e
   width: 68px;
   height: 68px;
 }
 .inventory_quest_scroll_lostMasterclasser2_locked {
-<<<<<<< HEAD
-  background-image: url('~assets/images/sprites/spritesmith-main-10.png');
-  background-position: -276px -1386px;
-=======
   background-image: url(/static/sprites/spritesmith-main-10.png);
   background-position: -1242px -1344px;
->>>>>>> 6c65056e
   width: 68px;
   height: 68px;
 }
 .inventory_quest_scroll_lostMasterclasser3 {
-<<<<<<< HEAD
-  background-image: url('~assets/images/sprites/spritesmith-main-10.png');
-  background-position: -483px -1386px;
-=======
   background-image: url(/static/sprites/spritesmith-main-10.png);
   background-position: -1449px -1344px;
->>>>>>> 6c65056e
   width: 68px;
   height: 68px;
 }
 .inventory_quest_scroll_lostMasterclasser3_locked {
-<<<<<<< HEAD
-  background-image: url('~assets/images/sprites/spritesmith-main-10.png');
-  background-position: -414px -1386px;
-=======
   background-image: url(/static/sprites/spritesmith-main-10.png);
   background-position: -1380px -1344px;
->>>>>>> 6c65056e
   width: 68px;
   height: 68px;
 }
 .inventory_quest_scroll_lostMasterclasser4 {
-<<<<<<< HEAD
-  background-image: url('~assets/images/sprites/spritesmith-main-10.png');
-  background-position: -621px -1386px;
-=======
   background-image: url(/static/sprites/spritesmith-main-10.png);
   background-position: -69px -1413px;
->>>>>>> 6c65056e
   width: 68px;
   height: 68px;
 }
 .inventory_quest_scroll_lostMasterclasser4_locked {
-<<<<<<< HEAD
-  background-image: url('~assets/images/sprites/spritesmith-main-10.png');
-  background-position: -552px -1386px;
-=======
   background-image: url(/static/sprites/spritesmith-main-10.png);
   background-position: 0px -1413px;
->>>>>>> 6c65056e
   width: 68px;
   height: 68px;
 }
 .inventory_quest_scroll_mayhemMistiflying1 {
-<<<<<<< HEAD
-  background-image: url('~assets/images/sprites/spritesmith-main-10.png');
-  background-position: -690px -1386px;
-=======
   background-image: url(/static/sprites/spritesmith-main-10.png);
   background-position: -138px -1413px;
->>>>>>> 6c65056e
   width: 68px;
   height: 68px;
 }
 .inventory_quest_scroll_mayhemMistiflying2 {
-<<<<<<< HEAD
-  background-image: url('~assets/images/sprites/spritesmith-main-10.png');
-  background-position: -828px -1386px;
-=======
   background-image: url(/static/sprites/spritesmith-main-10.png);
   background-position: -276px -1413px;
->>>>>>> 6c65056e
   width: 68px;
   height: 68px;
 }
 .inventory_quest_scroll_mayhemMistiflying2_locked {
-<<<<<<< HEAD
-  background-image: url('~assets/images/sprites/spritesmith-main-10.png');
-  background-position: -759px -1386px;
-=======
   background-image: url(/static/sprites/spritesmith-main-10.png);
   background-position: -207px -1413px;
->>>>>>> 6c65056e
   width: 68px;
   height: 68px;
 }
 .inventory_quest_scroll_mayhemMistiflying3 {
-<<<<<<< HEAD
-  background-image: url('~assets/images/sprites/spritesmith-main-10.png');
-  background-position: -966px -1386px;
-=======
   background-image: url(/static/sprites/spritesmith-main-10.png);
   background-position: -414px -1413px;
->>>>>>> 6c65056e
   width: 68px;
   height: 68px;
 }
 .inventory_quest_scroll_mayhemMistiflying3_locked {
-<<<<<<< HEAD
-  background-image: url('~assets/images/sprites/spritesmith-main-10.png');
-  background-position: -897px -1386px;
-=======
   background-image: url(/static/sprites/spritesmith-main-10.png);
   background-position: -345px -1413px;
->>>>>>> 6c65056e
   width: 68px;
   height: 68px;
 }
 .inventory_quest_scroll_monkey {
-<<<<<<< HEAD
-  background-image: url('~assets/images/sprites/spritesmith-main-10.png');
-  background-position: -1035px -1386px;
-=======
   background-image: url(/static/sprites/spritesmith-main-10.png);
   background-position: -483px -1413px;
->>>>>>> 6c65056e
   width: 68px;
   height: 68px;
 }
 .inventory_quest_scroll_moon1 {
-<<<<<<< HEAD
-  background-image: url('~assets/images/sprites/spritesmith-main-10.png');
-  background-position: -1173px -1386px;
-=======
   background-image: url(/static/sprites/spritesmith-main-10.png);
   background-position: -621px -1413px;
->>>>>>> 6c65056e
   width: 68px;
   height: 68px;
 }
 .inventory_quest_scroll_moon1_locked {
-<<<<<<< HEAD
-  background-image: url('~assets/images/sprites/spritesmith-main-10.png');
-  background-position: -1104px -1386px;
-=======
   background-image: url(/static/sprites/spritesmith-main-10.png);
   background-position: -552px -1413px;
->>>>>>> 6c65056e
   width: 68px;
   height: 68px;
 }
 .inventory_quest_scroll_moon2 {
-<<<<<<< HEAD
-  background-image: url('~assets/images/sprites/spritesmith-main-10.png');
-  background-position: -1311px -1386px;
-=======
   background-image: url(/static/sprites/spritesmith-main-10.png);
   background-position: -759px -1413px;
->>>>>>> 6c65056e
   width: 68px;
   height: 68px;
 }
 .inventory_quest_scroll_moon2_locked {
-<<<<<<< HEAD
-  background-image: url('~assets/images/sprites/spritesmith-main-10.png');
-  background-position: -1242px -1386px;
-=======
   background-image: url(/static/sprites/spritesmith-main-10.png);
   background-position: -690px -1413px;
->>>>>>> 6c65056e
   width: 68px;
   height: 68px;
 }
 .inventory_quest_scroll_moon3 {
-<<<<<<< HEAD
-  background-image: url('~assets/images/sprites/spritesmith-main-10.png');
-  background-position: -1449px -1386px;
-=======
   background-image: url(/static/sprites/spritesmith-main-10.png);
   background-position: -897px -1413px;
->>>>>>> 6c65056e
   width: 68px;
   height: 68px;
 }
 .inventory_quest_scroll_moon3_locked {
-<<<<<<< HEAD
-  background-image: url('~assets/images/sprites/spritesmith-main-10.png');
-  background-position: -1380px -1386px;
-=======
   background-image: url(/static/sprites/spritesmith-main-10.png);
   background-position: -828px -1413px;
->>>>>>> 6c65056e
   width: 68px;
   height: 68px;
 }
 .inventory_quest_scroll_moonstone1 {
-<<<<<<< HEAD
-  background-image: url('~assets/images/sprites/spritesmith-main-10.png');
-  background-position: -69px -1455px;
-=======
   background-image: url(/static/sprites/spritesmith-main-10.png);
   background-position: -1035px -1413px;
->>>>>>> 6c65056e
   width: 68px;
   height: 68px;
 }
 .inventory_quest_scroll_moonstone1_locked {
-<<<<<<< HEAD
-  background-image: url('~assets/images/sprites/spritesmith-main-10.png');
-  background-position: 0px -1455px;
-=======
   background-image: url(/static/sprites/spritesmith-main-10.png);
   background-position: -966px -1413px;
->>>>>>> 6c65056e
   width: 68px;
   height: 68px;
 }
 .inventory_quest_scroll_moonstone2 {
-<<<<<<< HEAD
-  background-image: url('~assets/images/sprites/spritesmith-main-10.png');
-  background-position: -207px -1455px;
-=======
   background-image: url(/static/sprites/spritesmith-main-10.png);
   background-position: -1173px -1413px;
->>>>>>> 6c65056e
   width: 68px;
   height: 68px;
 }
 .inventory_quest_scroll_moonstone2_locked {
-<<<<<<< HEAD
-  background-image: url('~assets/images/sprites/spritesmith-main-10.png');
-  background-position: -138px -1455px;
-=======
   background-image: url(/static/sprites/spritesmith-main-10.png);
   background-position: -1104px -1413px;
->>>>>>> 6c65056e
   width: 68px;
   height: 68px;
 }
 .inventory_quest_scroll_moonstone3 {
-<<<<<<< HEAD
-  background-image: url('~assets/images/sprites/spritesmith-main-10.png');
-  background-position: -345px -1455px;
-=======
   background-image: url(/static/sprites/spritesmith-main-10.png);
   background-position: -1311px -1413px;
->>>>>>> 6c65056e
   width: 68px;
   height: 68px;
 }
 .inventory_quest_scroll_moonstone3_locked {
-<<<<<<< HEAD
-  background-image: url('~assets/images/sprites/spritesmith-main-10.png');
-  background-position: -276px -1455px;
-=======
   background-image: url(/static/sprites/spritesmith-main-10.png);
   background-position: -1242px -1413px;
->>>>>>> 6c65056e
   width: 68px;
   height: 68px;
 }
 .inventory_quest_scroll_nudibranch {
-<<<<<<< HEAD
-  background-image: url('~assets/images/sprites/spritesmith-main-10.png');
-  background-position: -414px -1455px;
-=======
   background-image: url(/static/sprites/spritesmith-main-10.png);
   background-position: -1380px -1413px;
->>>>>>> 6c65056e
   width: 68px;
   height: 68px;
 }
 .inventory_quest_scroll_octopus {
-<<<<<<< HEAD
-  background-image: url('~assets/images/sprites/spritesmith-main-10.png');
-  background-position: -483px -1455px;
-=======
   background-image: url(/static/sprites/spritesmith-main-10.png);
   background-position: -1449px -1413px;
->>>>>>> 6c65056e
   width: 68px;
   height: 68px;
 }
 .inventory_quest_scroll_owl {
-<<<<<<< HEAD
-  background-image: url('~assets/images/sprites/spritesmith-main-10.png');
-  background-position: -552px -1455px;
-=======
   background-image: url(/static/sprites/spritesmith-main-10.png);
   background-position: -1534px 0px;
->>>>>>> 6c65056e
   width: 68px;
   height: 68px;
 }
 .inventory_quest_scroll_peacock {
-<<<<<<< HEAD
-  background-image: url('~assets/images/sprites/spritesmith-main-10.png');
-  background-position: -621px -1455px;
-=======
   background-image: url(/static/sprites/spritesmith-main-10.png);
   background-position: -1534px -69px;
->>>>>>> 6c65056e
   width: 68px;
   height: 68px;
 }
 .inventory_quest_scroll_penguin {
-<<<<<<< HEAD
-  background-image: url('~assets/images/sprites/spritesmith-main-10.png');
-  background-position: -690px -1455px;
-=======
   background-image: url(/static/sprites/spritesmith-main-10.png);
   background-position: -1534px -138px;
->>>>>>> 6c65056e
   width: 68px;
   height: 68px;
 }
 .inventory_quest_scroll_rat {
-<<<<<<< HEAD
-  background-image: url('~assets/images/sprites/spritesmith-main-10.png');
-  background-position: -759px -1455px;
-=======
   background-image: url(/static/sprites/spritesmith-main-10.png);
   background-position: -1534px -207px;
->>>>>>> 6c65056e
   width: 68px;
   height: 68px;
 }
 .inventory_quest_scroll_rock {
-<<<<<<< HEAD
-  background-image: url('~assets/images/sprites/spritesmith-main-10.png');
-  background-position: -828px -1455px;
-=======
   background-image: url(/static/sprites/spritesmith-main-10.png);
   background-position: -1534px -276px;
->>>>>>> 6c65056e
   width: 68px;
   height: 68px;
 }
 .inventory_quest_scroll_rooster {
-<<<<<<< HEAD
-  background-image: url('~assets/images/sprites/spritesmith-main-10.png');
-  background-position: -897px -1455px;
-=======
   background-image: url(/static/sprites/spritesmith-main-10.png);
   background-position: -1534px -345px;
->>>>>>> 6c65056e
   width: 68px;
   height: 68px;
 }
 .inventory_quest_scroll_sabretooth {
-<<<<<<< HEAD
-  background-image: url('~assets/images/sprites/spritesmith-main-10.png');
-  background-position: -966px -1455px;
-=======
   background-image: url(/static/sprites/spritesmith-main-10.png);
   background-position: -1534px -414px;
->>>>>>> 6c65056e
   width: 68px;
   height: 68px;
 }
 .inventory_quest_scroll_sheep {
-<<<<<<< HEAD
-  background-image: url('~assets/images/sprites/spritesmith-main-10.png');
-  background-position: -1035px -1455px;
-=======
   background-image: url(/static/sprites/spritesmith-main-10.png);
   background-position: -1534px -483px;
->>>>>>> 6c65056e
   width: 68px;
   height: 68px;
 }
 .inventory_quest_scroll_slime {
-<<<<<<< HEAD
-  background-image: url('~assets/images/sprites/spritesmith-main-10.png');
-  background-position: -1104px -1455px;
-=======
   background-image: url(/static/sprites/spritesmith-main-10.png);
   background-position: -1534px -552px;
->>>>>>> 6c65056e
   width: 68px;
   height: 68px;
 }
 .inventory_quest_scroll_sloth {
-<<<<<<< HEAD
-  background-image: url('~assets/images/sprites/spritesmith-main-10.png');
-  background-position: -1173px -1455px;
-=======
   background-image: url(/static/sprites/spritesmith-main-10.png);
   background-position: -1534px -621px;
->>>>>>> 6c65056e
   width: 68px;
   height: 68px;
 }
 .inventory_quest_scroll_snail {
-<<<<<<< HEAD
-  background-image: url('~assets/images/sprites/spritesmith-main-10.png');
-  background-position: -1242px -1455px;
-=======
   background-image: url(/static/sprites/spritesmith-main-10.png);
   background-position: -1534px -690px;
->>>>>>> 6c65056e
   width: 68px;
   height: 68px;
 }
 .inventory_quest_scroll_snake {
-<<<<<<< HEAD
-  background-image: url('~assets/images/sprites/spritesmith-main-10.png');
-  background-position: -1311px -1455px;
-=======
   background-image: url(/static/sprites/spritesmith-main-10.png);
   background-position: -1534px -759px;
->>>>>>> 6c65056e
   width: 68px;
   height: 68px;
 }
 .inventory_quest_scroll_spider {
-<<<<<<< HEAD
-  background-image: url('~assets/images/sprites/spritesmith-main-10.png');
-  background-position: -1380px -1455px;
-=======
   background-image: url(/static/sprites/spritesmith-main-10.png);
   background-position: -1534px -828px;
->>>>>>> 6c65056e
   width: 68px;
   height: 68px;
 }
 .inventory_quest_scroll_stoikalmCalamity1 {
-<<<<<<< HEAD
-  background-image: url('~assets/images/sprites/spritesmith-main-10.png');
-  background-position: -1449px -1455px;
-=======
   background-image: url(/static/sprites/spritesmith-main-10.png);
   background-position: -1534px -897px;
->>>>>>> 6c65056e
   width: 68px;
   height: 68px;
 }
 .inventory_quest_scroll_stoikalmCalamity2 {
-<<<<<<< HEAD
-  background-image: url('~assets/images/sprites/spritesmith-main-10.png');
-  background-position: -1537px -69px;
-=======
   background-image: url(/static/sprites/spritesmith-main-10.png);
   background-position: -1534px -1035px;
->>>>>>> 6c65056e
   width: 68px;
   height: 68px;
 }
 .inventory_quest_scroll_stoikalmCalamity2_locked {
-<<<<<<< HEAD
-  background-image: url('~assets/images/sprites/spritesmith-main-10.png');
-  background-position: -1537px 0px;
-=======
   background-image: url(/static/sprites/spritesmith-main-10.png);
   background-position: -1534px -966px;
->>>>>>> 6c65056e
   width: 68px;
   height: 68px;
 }
 .inventory_quest_scroll_stoikalmCalamity3 {
-<<<<<<< HEAD
-  background-image: url('~assets/images/sprites/spritesmith-main-10.png');
-  background-position: -1537px -207px;
-=======
   background-image: url(/static/sprites/spritesmith-main-10.png);
   background-position: -1100px -926px;
->>>>>>> 6c65056e
   width: 68px;
   height: 68px;
 }
 .inventory_quest_scroll_stoikalmCalamity3_locked {
-<<<<<<< HEAD
-  background-image: url('~assets/images/sprites/spritesmith-main-10.png');
-  background-position: -1537px -138px;
-=======
   background-image: url(/static/sprites/spritesmith-main-10.png);
   background-position: -1534px -1104px;
->>>>>>> 6c65056e
   width: 68px;
   height: 68px;
 }
 .inventory_quest_scroll_taskwoodsTerror1 {
-<<<<<<< HEAD
-  background-image: url('~assets/images/sprites/spritesmith-main-10.png');
-  background-position: -1537px -276px;
-=======
   background-image: url(/static/sprites/spritesmith-main-10.png);
   background-position: -1534px -1242px;
->>>>>>> 6c65056e
   width: 68px;
   height: 68px;
 }
 .inventory_quest_scroll_taskwoodsTerror2 {
-<<<<<<< HEAD
-  background-image: url('~assets/images/sprites/spritesmith-main-10.png');
-  background-position: -1537px -414px;
-=======
   background-image: url(/static/sprites/spritesmith-main-10.png);
   background-position: -1534px -1380px;
->>>>>>> 6c65056e
   width: 68px;
   height: 68px;
 }
 .inventory_quest_scroll_taskwoodsTerror2_locked {
-<<<<<<< HEAD
-  background-image: url('~assets/images/sprites/spritesmith-main-10.png');
-  background-position: -1392px -1157px;
-=======
   background-image: url(/static/sprites/spritesmith-main-10.png);
   background-position: -1534px -1311px;
->>>>>>> 6c65056e
   width: 68px;
   height: 68px;
 }
 .inventory_quest_scroll_taskwoodsTerror3 {
-<<<<<<< HEAD
-  background-image: url('~assets/images/sprites/spritesmith-main-10.png');
-  background-position: -1537px -552px;
-=======
   background-image: url(/static/sprites/spritesmith-main-10.png);
   background-position: -69px -1482px;
->>>>>>> 6c65056e
   width: 68px;
   height: 68px;
 }
 .inventory_quest_scroll_taskwoodsTerror3_locked {
-<<<<<<< HEAD
-  background-image: url('~assets/images/sprites/spritesmith-main-10.png');
-  background-position: -1537px -483px;
-=======
   background-image: url(/static/sprites/spritesmith-main-10.png);
   background-position: 0px -1482px;
->>>>>>> 6c65056e
   width: 68px;
   height: 68px;
 }
 .inventory_quest_scroll_treeling {
-<<<<<<< HEAD
-  background-image: url('~assets/images/sprites/spritesmith-main-10.png');
-  background-position: -1537px -621px;
-=======
   background-image: url(/static/sprites/spritesmith-main-10.png);
   background-position: -138px -1482px;
->>>>>>> 6c65056e
   width: 68px;
   height: 68px;
 }
 .inventory_quest_scroll_trex {
-<<<<<<< HEAD
-  background-image: url('~assets/images/sprites/spritesmith-main-10.png');
-  background-position: -1537px -759px;
-=======
   background-image: url(/static/sprites/spritesmith-main-10.png);
   background-position: -276px -1482px;
->>>>>>> 6c65056e
   width: 68px;
   height: 68px;
 }
 .inventory_quest_scroll_trex_undead {
-<<<<<<< HEAD
-  background-image: url('~assets/images/sprites/spritesmith-main-10.png');
-  background-position: -1537px -690px;
-=======
   background-image: url(/static/sprites/spritesmith-main-10.png);
   background-position: -207px -1482px;
->>>>>>> 6c65056e
   width: 68px;
   height: 68px;
 }
 .inventory_quest_scroll_triceratops {
-<<<<<<< HEAD
-  background-image: url('~assets/images/sprites/spritesmith-main-10.png');
-  background-position: -1537px -828px;
-=======
   background-image: url(/static/sprites/spritesmith-main-10.png);
   background-position: -345px -1482px;
->>>>>>> 6c65056e
   width: 68px;
   height: 68px;
 }
 .inventory_quest_scroll_turtle {
-<<<<<<< HEAD
-  background-image: url('~assets/images/sprites/spritesmith-main-10.png');
-  background-position: -1537px -897px;
-=======
   background-image: url(/static/sprites/spritesmith-main-10.png);
   background-position: -414px -1482px;
->>>>>>> 6c65056e
   width: 68px;
   height: 68px;
 }
 .inventory_quest_scroll_unicorn {
-<<<<<<< HEAD
-  background-image: url('~assets/images/sprites/spritesmith-main-10.png');
-  background-position: -1537px -966px;
-=======
   background-image: url(/static/sprites/spritesmith-main-10.png);
   background-position: -483px -1482px;
->>>>>>> 6c65056e
   width: 68px;
   height: 68px;
 }
 .inventory_quest_scroll_vice1 {
-<<<<<<< HEAD
-  background-image: url('~assets/images/sprites/spritesmith-main-10.png');
-  background-position: -1537px -1104px;
-=======
   background-image: url(/static/sprites/spritesmith-main-10.png);
   background-position: -621px -1482px;
->>>>>>> 6c65056e
   width: 68px;
   height: 68px;
 }
 .inventory_quest_scroll_vice1_locked {
-<<<<<<< HEAD
-  background-image: url('~assets/images/sprites/spritesmith-main-10.png');
-  background-position: -1537px -1035px;
-=======
   background-image: url(/static/sprites/spritesmith-main-10.png);
   background-position: -552px -1482px;
->>>>>>> 6c65056e
   width: 68px;
   height: 68px;
 }
 .inventory_quest_scroll_vice2 {
-<<<<<<< HEAD
-  background-image: url('~assets/images/sprites/spritesmith-main-10.png');
-  background-position: -1537px -1242px;
-=======
   background-image: url(/static/sprites/spritesmith-main-10.png);
   background-position: -759px -1482px;
->>>>>>> 6c65056e
   width: 68px;
   height: 68px;
 }
 .inventory_quest_scroll_vice2_locked {
-<<<<<<< HEAD
-  background-image: url('~assets/images/sprites/spritesmith-main-10.png');
-  background-position: -1537px -1173px;
-=======
   background-image: url(/static/sprites/spritesmith-main-10.png);
   background-position: -690px -1482px;
->>>>>>> 6c65056e
   width: 68px;
   height: 68px;
 }
 .inventory_quest_scroll_vice3 {
-<<<<<<< HEAD
-  background-image: url('~assets/images/sprites/spritesmith-main-10.png');
-  background-position: -1537px -1380px;
-=======
   background-image: url(/static/sprites/spritesmith-main-10.png);
   background-position: -897px -1482px;
->>>>>>> 6c65056e
   width: 68px;
   height: 68px;
 }
 .inventory_quest_scroll_vice3_locked {
-<<<<<<< HEAD
-  background-image: url('~assets/images/sprites/spritesmith-main-10.png');
-  background-position: -1537px -1311px;
-=======
   background-image: url(/static/sprites/spritesmith-main-10.png);
   background-position: -828px -1482px;
->>>>>>> 6c65056e
   width: 68px;
   height: 68px;
 }
 .inventory_quest_scroll_whale {
-<<<<<<< HEAD
-  background-image: url('~assets/images/sprites/spritesmith-main-10.png');
-  background-position: -1537px -1449px;
-=======
   background-image: url(/static/sprites/spritesmith-main-10.png);
   background-position: -966px -1482px;
   width: 68px;
@@ -1764,961 +985,526 @@
 .inventory_quest_scroll_yarn {
   background-image: url(/static/sprites/spritesmith-main-10.png);
   background-position: -1035px -1482px;
->>>>>>> 6c65056e
   width: 68px;
   height: 68px;
 }
 .quest_bundle_farmFriends {
-<<<<<<< HEAD
-  background-image: url('~assets/images/sprites/spritesmith-main-10.png');
-  background-position: 0px -1524px;
-=======
   background-image: url(/static/sprites/spritesmith-main-10.png);
   background-position: -1104px -1482px;
->>>>>>> 6c65056e
   width: 68px;
   height: 68px;
 }
 .quest_bundle_featheredFriends {
-<<<<<<< HEAD
-  background-image: url('~assets/images/sprites/spritesmith-main-10.png');
-  background-position: -69px -1524px;
-=======
   background-image: url(/static/sprites/spritesmith-main-10.png);
   background-position: -1173px -1482px;
->>>>>>> 6c65056e
   width: 68px;
   height: 68px;
 }
 .quest_bundle_splashyPals {
-<<<<<<< HEAD
-  background-image: url('~assets/images/sprites/spritesmith-main-10.png');
-  background-position: -138px -1524px;
-=======
   background-image: url(/static/sprites/spritesmith-main-10.png);
   background-position: -1242px -1482px;
->>>>>>> 6c65056e
   width: 68px;
   height: 68px;
 }
 .quest_bundle_witchyFamiliars {
-<<<<<<< HEAD
-  background-image: url('~assets/images/sprites/spritesmith-main-10.png');
-  background-position: -207px -1524px;
-=======
   background-image: url(/static/sprites/spritesmith-main-10.png);
   background-position: -1426px -1157px;
->>>>>>> 6c65056e
   width: 68px;
   height: 68px;
 }
 .shop_gem {
-<<<<<<< HEAD
-  background-image: url('~assets/images/sprites/spritesmith-main-10.png');
-  background-position: -276px -1524px;
-=======
   background-image: url(/static/sprites/spritesmith-main-10.png);
   background-position: -1380px -1482px;
->>>>>>> 6c65056e
   width: 68px;
   height: 68px;
 }
 .shop_opaquePotion {
-<<<<<<< HEAD
-  background-image: url('~assets/images/sprites/spritesmith-main-10.png');
-  background-position: -345px -1524px;
-=======
   background-image: url(/static/sprites/spritesmith-main-10.png);
   background-position: -1449px -1482px;
->>>>>>> 6c65056e
   width: 68px;
   height: 68px;
 }
 .shop_potion {
-<<<<<<< HEAD
-  background-image: url('~assets/images/sprites/spritesmith-main-10.png');
-  background-position: -414px -1524px;
-=======
   background-image: url(/static/sprites/spritesmith-main-10.png);
   background-position: -1518px -1482px;
->>>>>>> 6c65056e
   width: 68px;
   height: 68px;
 }
 .shop_seafoam {
-<<<<<<< HEAD
-  background-image: url('~assets/images/sprites/spritesmith-main-10.png');
-  background-position: -483px -1524px;
-=======
   background-image: url(/static/sprites/spritesmith-main-10.png);
   background-position: -1603px 0px;
->>>>>>> 6c65056e
   width: 68px;
   height: 68px;
 }
 .shop_shinySeed {
-<<<<<<< HEAD
-  background-image: url('~assets/images/sprites/spritesmith-main-10.png');
-  background-position: -1323px -1157px;
-=======
   background-image: url(/static/sprites/spritesmith-main-10.png);
   background-position: -1603px -69px;
->>>>>>> 6c65056e
   width: 68px;
   height: 68px;
 }
 .shop_snowball {
-<<<<<<< HEAD
-  background-image: url('~assets/images/sprites/spritesmith-main-10.png');
-  background-position: -621px -1524px;
-=======
   background-image: url(/static/sprites/spritesmith-main-10.png);
   background-position: -1603px -138px;
->>>>>>> 6c65056e
   width: 68px;
   height: 68px;
 }
 .shop_spookySparkles {
-<<<<<<< HEAD
-  background-image: url('~assets/images/sprites/spritesmith-main-10.png');
-  background-position: -690px -1524px;
-=======
   background-image: url(/static/sprites/spritesmith-main-10.png);
   background-position: -1603px -207px;
->>>>>>> 6c65056e
   width: 68px;
   height: 68px;
 }
 .shop_mounts_MagicalBee-Base {
-<<<<<<< HEAD
-  background-image: url('~assets/images/sprites/spritesmith-main-10.png');
-  background-position: -759px -1524px;
-=======
   background-image: url(/static/sprites/spritesmith-main-10.png);
   background-position: -1603px -276px;
->>>>>>> 6c65056e
   width: 68px;
   height: 68px;
 }
 .shop_mounts_Mammoth-Base {
-<<<<<<< HEAD
-  background-image: url('~assets/images/sprites/spritesmith-main-10.png');
-  background-position: -828px -1524px;
-=======
   background-image: url(/static/sprites/spritesmith-main-10.png);
   background-position: -1603px -345px;
->>>>>>> 6c65056e
   width: 68px;
   height: 68px;
 }
 .shop_mounts_MantisShrimp-Base {
-<<<<<<< HEAD
-  background-image: url('~assets/images/sprites/spritesmith-main-10.png');
-  background-position: -897px -1524px;
-=======
   background-image: url(/static/sprites/spritesmith-main-10.png);
   background-position: -1603px -414px;
->>>>>>> 6c65056e
   width: 68px;
   height: 68px;
 }
 .shop_mounts_Phoenix-Base {
-<<<<<<< HEAD
-  background-image: url('~assets/images/sprites/spritesmith-main-10.png');
-  background-position: -966px -1524px;
-=======
   background-image: url(/static/sprites/spritesmith-main-10.png);
   background-position: -1603px -483px;
->>>>>>> 6c65056e
   width: 68px;
   height: 68px;
 }
 .shop_pets_MagicalBee-Base {
-<<<<<<< HEAD
-  background-image: url('~assets/images/sprites/spritesmith-main-10.png');
-  background-position: -1035px -1524px;
-=======
   background-image: url(/static/sprites/spritesmith-main-10.png);
   background-position: -1603px -552px;
->>>>>>> 6c65056e
   width: 68px;
   height: 68px;
 }
 .shop_pets_Mammoth-Base {
-<<<<<<< HEAD
-  background-image: url('~assets/images/sprites/spritesmith-main-10.png');
-  background-position: -1104px -1524px;
-=======
   background-image: url(/static/sprites/spritesmith-main-10.png);
   background-position: -1603px -621px;
->>>>>>> 6c65056e
   width: 68px;
   height: 68px;
 }
 .shop_pets_MantisShrimp-Base {
-<<<<<<< HEAD
-  background-image: url('~assets/images/sprites/spritesmith-main-10.png');
-  background-position: -1173px -1524px;
-=======
   background-image: url(/static/sprites/spritesmith-main-10.png);
   background-position: -1603px -690px;
->>>>>>> 6c65056e
   width: 68px;
   height: 68px;
 }
 .shop_pets_Phoenix-Base {
-<<<<<<< HEAD
-  background-image: url('~assets/images/sprites/spritesmith-main-10.png');
-  background-position: -1242px -1524px;
-=======
   background-image: url(/static/sprites/spritesmith-main-10.png);
   background-position: -1603px -759px;
->>>>>>> 6c65056e
   width: 68px;
   height: 68px;
 }
 .shop_backStab {
-<<<<<<< HEAD
-  background-image: url('~assets/images/sprites/spritesmith-main-10.png');
-  background-position: -1474px -789px;
-=======
   background-image: url(/static/sprites/spritesmith-main-10.png);
   background-position: -1060px -1206px;
->>>>>>> 6c65056e
   width: 40px;
   height: 40px;
 }
 .shop_brightness {
-<<<<<<< HEAD
-  background-image: url('~assets/images/sprites/spritesmith-main-10.png');
-  background-position: -579px -1203px;
-=======
   background-image: url(/static/sprites/spritesmith-main-10.png);
   background-position: -732px -1206px;
->>>>>>> 6c65056e
   width: 40px;
   height: 40px;
 }
 .shop_defensiveStance {
-<<<<<<< HEAD
-  background-image: url('~assets/images/sprites/spritesmith-main-10.png');
-  background-position: -1279px -1137px;
-=======
   background-image: url(/static/sprites/spritesmith-main-10.png);
   background-position: -855px -1206px;
->>>>>>> 6c65056e
   width: 40px;
   height: 40px;
 }
 .shop_earth {
-<<<<<<< HEAD
-  background-image: url('~assets/images/sprites/spritesmith-main-10.png');
-  background-position: -333px -1203px;
-=======
   background-image: url(/static/sprites/spritesmith-main-10.png);
   background-position: -896px -1206px;
->>>>>>> 6c65056e
   width: 40px;
   height: 40px;
 }
 .shop_fireball {
-<<<<<<< HEAD
-  background-image: url('~assets/images/sprites/spritesmith-main-10.png');
-  background-position: -374px -1203px;
-=======
   background-image: url(/static/sprites/spritesmith-main-10.png);
   background-position: -937px -1206px;
->>>>>>> 6c65056e
   width: 40px;
   height: 40px;
 }
 .shop_frost {
-<<<<<<< HEAD
-  background-image: url('~assets/images/sprites/spritesmith-main-10.png');
-  background-position: -415px -1203px;
-=======
   background-image: url(/static/sprites/spritesmith-main-10.png);
   background-position: -978px -1206px;
->>>>>>> 6c65056e
   width: 40px;
   height: 40px;
 }
 .shop_heal {
-<<<<<<< HEAD
-  background-image: url('~assets/images/sprites/spritesmith-main-10.png');
-  background-position: -456px -1203px;
-=======
   background-image: url(/static/sprites/spritesmith-main-10.png);
   background-position: -691px -1206px;
->>>>>>> 6c65056e
   width: 40px;
   height: 40px;
 }
 .shop_healAll {
-<<<<<<< HEAD
-  background-image: url('~assets/images/sprites/spritesmith-main-10.png');
-  background-position: -661px -1203px;
-=======
   background-image: url(/static/sprites/spritesmith-main-10.png);
   background-position: -1142px -1206px;
->>>>>>> 6c65056e
   width: 40px;
   height: 40px;
 }
 .shop_intimidate {
-<<<<<<< HEAD
-  background-image: url('~assets/images/sprites/spritesmith-main-10.png');
-  background-position: -702px -1203px;
-=======
   background-image: url(/static/sprites/spritesmith-main-10.png);
   background-position: -1183px -1206px;
->>>>>>> 6c65056e
   width: 40px;
   height: 40px;
 }
 .shop_mpheal {
-<<<<<<< HEAD
-  background-image: url('~assets/images/sprites/spritesmith-main-10.png');
-  background-position: -743px -1203px;
-=======
   background-image: url(/static/sprites/spritesmith-main-10.png);
   background-position: -1265px -1206px;
->>>>>>> 6c65056e
   width: 40px;
   height: 40px;
 }
 .shop_pickPocket {
-<<<<<<< HEAD
-  background-image: url('~assets/images/sprites/spritesmith-main-10.png');
-  background-position: -784px -1203px;
-=======
   background-image: url(/static/sprites/spritesmith-main-10.png);
   background-position: -1436px -1620px;
->>>>>>> 6c65056e
   width: 40px;
   height: 40px;
 }
 .shop_protectAura {
-<<<<<<< HEAD
-  background-image: url('~assets/images/sprites/spritesmith-main-10.png');
-  background-position: -825px -1203px;
-=======
   background-image: url(/static/sprites/spritesmith-main-10.png);
   background-position: -1224px -1206px;
->>>>>>> 6c65056e
   width: 40px;
   height: 40px;
 }
 .shop_smash {
-<<<<<<< HEAD
-  background-image: url('~assets/images/sprites/spritesmith-main-10.png');
-  background-position: -620px -1203px;
-=======
   background-image: url(/static/sprites/spritesmith-main-10.png);
   background-position: -1101px -1206px;
->>>>>>> 6c65056e
   width: 40px;
   height: 40px;
 }
 .shop_stealth {
-<<<<<<< HEAD
-  background-image: url('~assets/images/sprites/spritesmith-main-10.png');
-  background-position: -538px -1203px;
-=======
   background-image: url(/static/sprites/spritesmith-main-10.png);
   background-position: -1019px -1206px;
->>>>>>> 6c65056e
   width: 40px;
   height: 40px;
 }
 .shop_toolsOfTrade {
-<<<<<<< HEAD
-  background-image: url('~assets/images/sprites/spritesmith-main-10.png');
-  background-position: -251px -1203px;
-=======
   background-image: url(/static/sprites/spritesmith-main-10.png);
   background-position: -773px -1206px;
->>>>>>> 6c65056e
   width: 40px;
   height: 40px;
 }
 .shop_valorousPresence {
-<<<<<<< HEAD
-  background-image: url('~assets/images/sprites/spritesmith-main-10.png');
-  background-position: -497px -1203px;
-=======
   background-image: url(/static/sprites/spritesmith-main-10.png);
   background-position: -1477px -1620px;
->>>>>>> 6c65056e
   width: 40px;
   height: 40px;
 }
 .Pet_Egg_Armadillo {
-<<<<<<< HEAD
-  background-image: url('~assets/images/sprites/spritesmith-main-10.png');
-  background-position: -1606px -828px;
-=======
   background-image: url(/static/sprites/spritesmith-main-10.png);
   background-position: -414px -1551px;
->>>>>>> 6c65056e
   width: 68px;
   height: 68px;
 }
 .Pet_Egg_Axolotl {
-<<<<<<< HEAD
-  background-image: url('~assets/images/sprites/spritesmith-main-10.png');
-  background-position: -1606px -897px;
-=======
   background-image: url(/static/sprites/spritesmith-main-10.png);
   background-position: -483px -1551px;
->>>>>>> 6c65056e
   width: 68px;
   height: 68px;
 }
 .Pet_Egg_BearCub {
-<<<<<<< HEAD
-  background-image: url('~assets/images/sprites/spritesmith-main-10.png');
-  background-position: -1606px -966px;
-=======
   background-image: url(/static/sprites/spritesmith-main-10.png);
   background-position: -552px -1551px;
->>>>>>> 6c65056e
   width: 68px;
   height: 68px;
 }
 .Pet_Egg_Beetle {
-<<<<<<< HEAD
-  background-image: url('~assets/images/sprites/spritesmith-main-10.png');
-  background-position: -1606px -1035px;
-=======
   background-image: url(/static/sprites/spritesmith-main-10.png);
   background-position: -621px -1551px;
->>>>>>> 6c65056e
   width: 68px;
   height: 68px;
 }
 .Pet_Egg_Bunny {
-<<<<<<< HEAD
-  background-image: url('~assets/images/sprites/spritesmith-main-10.png');
-  background-position: -1606px -1104px;
-=======
   background-image: url(/static/sprites/spritesmith-main-10.png);
   background-position: -690px -1551px;
->>>>>>> 6c65056e
   width: 68px;
   height: 68px;
 }
 .Pet_Egg_Butterfly {
-<<<<<<< HEAD
-  background-image: url('~assets/images/sprites/spritesmith-main-10.png');
-  background-position: -1606px -1173px;
-=======
   background-image: url(/static/sprites/spritesmith-main-10.png);
   background-position: -759px -1551px;
->>>>>>> 6c65056e
   width: 68px;
   height: 68px;
 }
 .Pet_Egg_Cactus {
-<<<<<<< HEAD
-  background-image: url('~assets/images/sprites/spritesmith-main-10.png');
-  background-position: -1606px -1242px;
-=======
   background-image: url(/static/sprites/spritesmith-main-10.png);
   background-position: -828px -1551px;
->>>>>>> 6c65056e
   width: 68px;
   height: 68px;
 }
 .Pet_Egg_Cheetah {
-<<<<<<< HEAD
-  background-image: url('~assets/images/sprites/spritesmith-main-10.png');
-  background-position: -1606px -1311px;
-=======
   background-image: url(/static/sprites/spritesmith-main-10.png);
   background-position: -897px -1551px;
->>>>>>> 6c65056e
   width: 68px;
   height: 68px;
 }
 .Pet_Egg_Cow {
-<<<<<<< HEAD
-  background-image: url('~assets/images/sprites/spritesmith-main-10.png');
-  background-position: -1606px -1380px;
-=======
   background-image: url(/static/sprites/spritesmith-main-10.png);
   background-position: -966px -1551px;
->>>>>>> 6c65056e
   width: 68px;
   height: 68px;
 }
 .Pet_Egg_Cuttlefish {
-<<<<<<< HEAD
-  background-image: url('~assets/images/sprites/spritesmith-main-10.png');
-  background-position: -1606px -1449px;
-=======
   background-image: url(/static/sprites/spritesmith-main-10.png);
   background-position: -1035px -1551px;
->>>>>>> 6c65056e
   width: 68px;
   height: 68px;
 }
 .Pet_Egg_Deer {
-<<<<<<< HEAD
-  background-image: url('~assets/images/sprites/spritesmith-main-10.png');
-  background-position: -1606px -1518px;
-=======
   background-image: url(/static/sprites/spritesmith-main-10.png);
   background-position: -1104px -1551px;
->>>>>>> 6c65056e
   width: 68px;
   height: 68px;
 }
 .Pet_Egg_Dragon {
-<<<<<<< HEAD
-  background-image: url('~assets/images/sprites/spritesmith-main-10.png');
-  background-position: 0px -1593px;
-=======
   background-image: url(/static/sprites/spritesmith-main-10.png);
   background-position: -1173px -1551px;
->>>>>>> 6c65056e
   width: 68px;
   height: 68px;
 }
 .Pet_Egg_Egg {
-<<<<<<< HEAD
-  background-image: url('~assets/images/sprites/spritesmith-main-10.png');
-  background-position: -69px -1593px;
-=======
   background-image: url(/static/sprites/spritesmith-main-10.png);
   background-position: -1242px -1551px;
->>>>>>> 6c65056e
   width: 68px;
   height: 68px;
 }
 .Pet_Egg_Falcon {
-<<<<<<< HEAD
-  background-image: url('~assets/images/sprites/spritesmith-main-10.png');
-  background-position: -138px -1593px;
-=======
   background-image: url(/static/sprites/spritesmith-main-10.png);
   background-position: -1311px -1551px;
->>>>>>> 6c65056e
   width: 68px;
   height: 68px;
 }
 .Pet_Egg_Ferret {
-<<<<<<< HEAD
-  background-image: url('~assets/images/sprites/spritesmith-main-10.png');
-  background-position: -207px -1593px;
-=======
   background-image: url(/static/sprites/spritesmith-main-10.png);
   background-position: -1380px -1551px;
->>>>>>> 6c65056e
   width: 68px;
   height: 68px;
 }
 .Pet_Egg_FlyingPig {
-<<<<<<< HEAD
-  background-image: url('~assets/images/sprites/spritesmith-main-10.png');
-  background-position: -276px -1593px;
-=======
   background-image: url(/static/sprites/spritesmith-main-10.png);
   background-position: -1449px -1551px;
->>>>>>> 6c65056e
   width: 68px;
   height: 68px;
 }
 .Pet_Egg_Fox {
-<<<<<<< HEAD
-  background-image: url('~assets/images/sprites/spritesmith-main-10.png');
-  background-position: -345px -1593px;
-=======
   background-image: url(/static/sprites/spritesmith-main-10.png);
   background-position: -1518px -1551px;
->>>>>>> 6c65056e
   width: 68px;
   height: 68px;
 }
 .Pet_Egg_Frog {
-<<<<<<< HEAD
-  background-image: url('~assets/images/sprites/spritesmith-main-10.png');
-  background-position: -414px -1593px;
-=======
   background-image: url(/static/sprites/spritesmith-main-10.png);
   background-position: -1587px -1551px;
->>>>>>> 6c65056e
   width: 68px;
   height: 68px;
 }
 .Pet_Egg_Gryphon {
-<<<<<<< HEAD
-  background-image: url('~assets/images/sprites/spritesmith-main-10.png');
-  background-position: -483px -1593px;
-=======
   background-image: url(/static/sprites/spritesmith-main-10.png);
   background-position: -1672px 0px;
->>>>>>> 6c65056e
   width: 68px;
   height: 68px;
 }
 .Pet_Egg_GuineaPig {
-<<<<<<< HEAD
-  background-image: url('~assets/images/sprites/spritesmith-main-10.png');
-  background-position: -552px -1593px;
-=======
   background-image: url(/static/sprites/spritesmith-main-10.png);
   background-position: -1672px -69px;
->>>>>>> 6c65056e
   width: 68px;
   height: 68px;
 }
 .Pet_Egg_Hedgehog {
-<<<<<<< HEAD
-  background-image: url('~assets/images/sprites/spritesmith-main-10.png');
-  background-position: -621px -1593px;
-=======
   background-image: url(/static/sprites/spritesmith-main-10.png);
   background-position: -1672px -138px;
->>>>>>> 6c65056e
   width: 68px;
   height: 68px;
 }
 .Pet_Egg_Hippo {
-<<<<<<< HEAD
-  background-image: url('~assets/images/sprites/spritesmith-main-10.png');
-  background-position: -690px -1593px;
-=======
   background-image: url(/static/sprites/spritesmith-main-10.png);
   background-position: -1672px -207px;
->>>>>>> 6c65056e
   width: 68px;
   height: 68px;
 }
 .Pet_Egg_Horse {
-<<<<<<< HEAD
-  background-image: url('~assets/images/sprites/spritesmith-main-10.png');
-  background-position: -759px -1593px;
-=======
   background-image: url(/static/sprites/spritesmith-main-10.png);
   background-position: -1672px -276px;
->>>>>>> 6c65056e
   width: 68px;
   height: 68px;
 }
 .Pet_Egg_LionCub {
-<<<<<<< HEAD
-  background-image: url('~assets/images/sprites/spritesmith-main-10.png');
-  background-position: -828px -1593px;
-=======
   background-image: url(/static/sprites/spritesmith-main-10.png);
   background-position: -1672px -345px;
->>>>>>> 6c65056e
   width: 68px;
   height: 68px;
 }
 .Pet_Egg_Monkey {
-<<<<<<< HEAD
-  background-image: url('~assets/images/sprites/spritesmith-main-10.png');
-  background-position: -897px -1593px;
-=======
   background-image: url(/static/sprites/spritesmith-main-10.png);
   background-position: -1672px -414px;
->>>>>>> 6c65056e
   width: 68px;
   height: 68px;
 }
 .Pet_Egg_Nudibranch {
-<<<<<<< HEAD
-  background-image: url('~assets/images/sprites/spritesmith-main-10.png');
-  background-position: -966px -1593px;
-=======
   background-image: url(/static/sprites/spritesmith-main-10.png);
   background-position: -1672px -483px;
->>>>>>> 6c65056e
   width: 68px;
   height: 68px;
 }
 .Pet_Egg_Octopus {
-<<<<<<< HEAD
-  background-image: url('~assets/images/sprites/spritesmith-main-10.png');
-  background-position: -1035px -1593px;
-=======
   background-image: url(/static/sprites/spritesmith-main-10.png);
   background-position: -1672px -552px;
->>>>>>> 6c65056e
   width: 68px;
   height: 68px;
 }
 .Pet_Egg_Owl {
-<<<<<<< HEAD
-  background-image: url('~assets/images/sprites/spritesmith-main-10.png');
-  background-position: -1104px -1593px;
-=======
   background-image: url(/static/sprites/spritesmith-main-10.png);
   background-position: -1672px -621px;
->>>>>>> 6c65056e
   width: 68px;
   height: 68px;
 }
 .Pet_Egg_PandaCub {
-<<<<<<< HEAD
-  background-image: url('~assets/images/sprites/spritesmith-main-10.png');
-  background-position: -1173px -1593px;
-=======
   background-image: url(/static/sprites/spritesmith-main-10.png);
   background-position: -1672px -690px;
->>>>>>> 6c65056e
   width: 68px;
   height: 68px;
 }
 .Pet_Egg_Parrot {
-<<<<<<< HEAD
-  background-image: url('~assets/images/sprites/spritesmith-main-10.png');
-  background-position: -1242px -1593px;
-=======
   background-image: url(/static/sprites/spritesmith-main-10.png);
   background-position: -1672px -759px;
->>>>>>> 6c65056e
   width: 68px;
   height: 68px;
 }
 .Pet_Egg_Peacock {
-<<<<<<< HEAD
-  background-image: url('~assets/images/sprites/spritesmith-main-10.png');
-  background-position: -1311px -1593px;
-=======
   background-image: url(/static/sprites/spritesmith-main-10.png);
   background-position: -1672px -828px;
->>>>>>> 6c65056e
   width: 68px;
   height: 68px;
 }
 .Pet_Egg_Penguin {
-<<<<<<< HEAD
-  background-image: url('~assets/images/sprites/spritesmith-main-10.png');
-  background-position: -1380px -1593px;
-=======
   background-image: url(/static/sprites/spritesmith-main-10.png);
   background-position: -1672px -897px;
->>>>>>> 6c65056e
   width: 68px;
   height: 68px;
 }
 .Pet_Egg_PolarBear {
-<<<<<<< HEAD
-  background-image: url('~assets/images/sprites/spritesmith-main-10.png');
-  background-position: -1449px -1593px;
-=======
   background-image: url(/static/sprites/spritesmith-main-10.png);
   background-position: -1672px -966px;
->>>>>>> 6c65056e
   width: 68px;
   height: 68px;
 }
 .Pet_Egg_Rat {
-<<<<<<< HEAD
-  background-image: url('~assets/images/sprites/spritesmith-main-10.png');
-  background-position: -1518px -1593px;
-=======
   background-image: url(/static/sprites/spritesmith-main-10.png);
   background-position: -1672px -1035px;
->>>>>>> 6c65056e
   width: 68px;
   height: 68px;
 }
 .Pet_Egg_Rock {
-<<<<<<< HEAD
-  background-image: url('~assets/images/sprites/spritesmith-main-10.png');
-  background-position: -1587px -1593px;
-=======
   background-image: url(/static/sprites/spritesmith-main-10.png);
   background-position: -1672px -1104px;
->>>>>>> 6c65056e
   width: 68px;
   height: 68px;
 }
 .Pet_Egg_Rooster {
-<<<<<<< HEAD
-  background-image: url('~assets/images/sprites/spritesmith-main-10.png');
-  background-position: -1675px 0px;
-=======
   background-image: url(/static/sprites/spritesmith-main-10.png);
   background-position: -1672px -1173px;
->>>>>>> 6c65056e
   width: 68px;
   height: 68px;
 }
 .Pet_Egg_Sabretooth {
-<<<<<<< HEAD
-  background-image: url('~assets/images/sprites/spritesmith-main-10.png');
-  background-position: -1675px -69px;
-=======
   background-image: url(/static/sprites/spritesmith-main-10.png);
   background-position: -1672px -1242px;
->>>>>>> 6c65056e
   width: 68px;
   height: 68px;
 }
 .Pet_Egg_Seahorse {
-<<<<<<< HEAD
-  background-image: url('~assets/images/sprites/spritesmith-main-10.png');
-  background-position: -1675px -138px;
-=======
   background-image: url(/static/sprites/spritesmith-main-10.png);
   background-position: -1672px -1311px;
->>>>>>> 6c65056e
   width: 68px;
   height: 68px;
 }
 .Pet_Egg_Sheep {
-<<<<<<< HEAD
-  background-image: url('~assets/images/sprites/spritesmith-main-10.png');
-  background-position: -1675px -207px;
-=======
   background-image: url(/static/sprites/spritesmith-main-10.png);
   background-position: -1672px -1380px;
->>>>>>> 6c65056e
   width: 68px;
   height: 68px;
 }
 .Pet_Egg_Slime {
-<<<<<<< HEAD
-  background-image: url('~assets/images/sprites/spritesmith-main-10.png');
-  background-position: -1675px -276px;
-=======
   background-image: url(/static/sprites/spritesmith-main-10.png);
   background-position: -1672px -1449px;
->>>>>>> 6c65056e
   width: 68px;
   height: 68px;
 }
 .Pet_Egg_Sloth {
-<<<<<<< HEAD
-  background-image: url('~assets/images/sprites/spritesmith-main-10.png');
-  background-position: -1675px -345px;
-=======
   background-image: url(/static/sprites/spritesmith-main-10.png);
   background-position: -1672px -1518px;
->>>>>>> 6c65056e
   width: 68px;
   height: 68px;
 }
 .Pet_Egg_Snail {
-<<<<<<< HEAD
-  background-image: url('~assets/images/sprites/spritesmith-main-10.png');
-  background-position: -1675px -414px;
-=======
   background-image: url(/static/sprites/spritesmith-main-10.png);
   background-position: 0px -1620px;
->>>>>>> 6c65056e
   width: 68px;
   height: 68px;
 }
 .Pet_Egg_Snake {
-<<<<<<< HEAD
-  background-image: url('~assets/images/sprites/spritesmith-main-10.png');
-  background-position: -1675px -483px;
-=======
   background-image: url(/static/sprites/spritesmith-main-10.png);
   background-position: -69px -1620px;
->>>>>>> 6c65056e
   width: 68px;
   height: 68px;
 }
 .Pet_Egg_Spider {
-<<<<<<< HEAD
-  background-image: url('~assets/images/sprites/spritesmith-main-10.png');
-  background-position: -1675px -552px;
-=======
   background-image: url(/static/sprites/spritesmith-main-10.png);
   background-position: -138px -1620px;
->>>>>>> 6c65056e
   width: 68px;
   height: 68px;
 }
 .Pet_Egg_TRex {
-<<<<<<< HEAD
-  background-image: url('~assets/images/sprites/spritesmith-main-10.png');
-  background-position: -1675px -759px;
-=======
   background-image: url(/static/sprites/spritesmith-main-10.png);
   background-position: -345px -1620px;
->>>>>>> 6c65056e
   width: 68px;
   height: 68px;
 }
 .Pet_Egg_TigerCub {
-<<<<<<< HEAD
-  background-image: url('~assets/images/sprites/spritesmith-main-10.png');
-  background-position: -1675px -621px;
-=======
   background-image: url(/static/sprites/spritesmith-main-10.png);
   background-position: -207px -1620px;
->>>>>>> 6c65056e
   width: 68px;
   height: 68px;
 }
 .Pet_Egg_Treeling {
-<<<<<<< HEAD
-  background-image: url('~assets/images/sprites/spritesmith-main-10.png');
-  background-position: -1675px -690px;
-=======
   background-image: url(/static/sprites/spritesmith-main-10.png);
   background-position: -276px -1620px;
->>>>>>> 6c65056e
   width: 68px;
   height: 68px;
 }
 .Pet_Egg_Triceratops {
-<<<<<<< HEAD
-  background-image: url('~assets/images/sprites/spritesmith-main-10.png');
-  background-position: -1675px -828px;
-=======
   background-image: url(/static/sprites/spritesmith-main-10.png);
   background-position: -414px -1620px;
->>>>>>> 6c65056e
   width: 68px;
   height: 68px;
 }
 .Pet_Egg_Turtle {
-<<<<<<< HEAD
-  background-image: url('~assets/images/sprites/spritesmith-main-10.png');
-  background-position: -1675px -897px;
-=======
   background-image: url(/static/sprites/spritesmith-main-10.png);
   background-position: -483px -1620px;
->>>>>>> 6c65056e
   width: 68px;
   height: 68px;
 }
 .Pet_Egg_Unicorn {
-<<<<<<< HEAD
-  background-image: url('~assets/images/sprites/spritesmith-main-10.png');
-  background-position: -1675px -966px;
-=======
   background-image: url(/static/sprites/spritesmith-main-10.png);
   background-position: -552px -1620px;
->>>>>>> 6c65056e
   width: 68px;
   height: 68px;
 }
 .Pet_Egg_Whale {
-<<<<<<< HEAD
-  background-image: url('~assets/images/sprites/spritesmith-main-10.png');
-  background-position: -1675px -1035px;
-=======
   background-image: url(/static/sprites/spritesmith-main-10.png);
   background-position: -621px -1620px;
->>>>>>> 6c65056e
   width: 68px;
   height: 68px;
 }
 .Pet_Egg_Wolf {
-<<<<<<< HEAD
-  background-image: url('~assets/images/sprites/spritesmith-main-10.png');
-  background-position: -1675px -1104px;
-=======
   background-image: url(/static/sprites/spritesmith-main-10.png);
   background-position: -690px -1620px;
   width: 68px;
@@ -2727,455 +1513,234 @@
 .Pet_Egg_Yarn {
   background-image: url(/static/sprites/spritesmith-main-10.png);
   background-position: -759px -1620px;
->>>>>>> 6c65056e
   width: 68px;
   height: 68px;
 }
 .Pet_Food_Cake_Base {
-<<<<<<< HEAD
-  background-image: url('~assets/images/sprites/spritesmith-main-10.png');
-  background-position: -1675px -1173px;
-=======
   background-image: url(/static/sprites/spritesmith-main-10.png);
   background-position: -828px -1620px;
->>>>>>> 6c65056e
   width: 68px;
   height: 68px;
 }
 .Pet_Food_Cake_CottonCandyBlue {
-<<<<<<< HEAD
-  background-image: url('~assets/images/sprites/spritesmith-main-10.png');
-  background-position: -1675px -1242px;
-=======
   background-image: url(/static/sprites/spritesmith-main-10.png);
   background-position: -345px -1551px;
->>>>>>> 6c65056e
   width: 68px;
   height: 68px;
 }
 .Pet_Food_Cake_CottonCandyPink {
-<<<<<<< HEAD
-  background-image: url('~assets/images/sprites/spritesmith-main-10.png');
-  background-position: -1675px -1311px;
-=======
   background-image: url(/static/sprites/spritesmith-main-10.png);
   background-position: -276px -1551px;
->>>>>>> 6c65056e
   width: 68px;
   height: 68px;
 }
 .Pet_Food_Cake_Desert {
-<<<<<<< HEAD
-  background-image: url('~assets/images/sprites/spritesmith-main-10.png');
-  background-position: -1675px -1380px;
-=======
   background-image: url(/static/sprites/spritesmith-main-10.png);
   background-position: -207px -1551px;
->>>>>>> 6c65056e
   width: 68px;
   height: 68px;
 }
 .Pet_Food_Cake_Golden {
-<<<<<<< HEAD
-  background-image: url('~assets/images/sprites/spritesmith-main-10.png');
-  background-position: -1675px -1449px;
-=======
   background-image: url(/static/sprites/spritesmith-main-10.png);
   background-position: -138px -1551px;
->>>>>>> 6c65056e
   width: 68px;
   height: 68px;
 }
 .Pet_Food_Cake_Red {
-<<<<<<< HEAD
-  background-image: url('~assets/images/sprites/spritesmith-main-10.png');
-  background-position: -1675px -1518px;
-=======
   background-image: url(/static/sprites/spritesmith-main-10.png);
   background-position: -69px -1551px;
->>>>>>> 6c65056e
   width: 68px;
   height: 68px;
 }
 .Pet_Food_Cake_Shade {
-<<<<<<< HEAD
-  background-image: url('~assets/images/sprites/spritesmith-main-10.png');
-  background-position: -1606px -759px;
-=======
   background-image: url(/static/sprites/spritesmith-main-10.png);
   background-position: 0px -1551px;
->>>>>>> 6c65056e
   width: 68px;
   height: 68px;
 }
 .Pet_Food_Cake_Skeleton {
-<<<<<<< HEAD
-  background-image: url('~assets/images/sprites/spritesmith-main-10.png');
-  background-position: -1606px -690px;
-=======
   background-image: url(/static/sprites/spritesmith-main-10.png);
   background-position: -1603px -1449px;
->>>>>>> 6c65056e
   width: 68px;
   height: 68px;
 }
 .Pet_Food_Cake_White {
-<<<<<<< HEAD
-  background-image: url('~assets/images/sprites/spritesmith-main-10.png');
-  background-position: -1606px -621px;
-=======
   background-image: url(/static/sprites/spritesmith-main-10.png);
   background-position: -1603px -1380px;
->>>>>>> 6c65056e
   width: 68px;
   height: 68px;
 }
 .Pet_Food_Cake_Zombie {
-<<<<<<< HEAD
-  background-image: url('~assets/images/sprites/spritesmith-main-10.png');
-  background-position: -1606px -552px;
-=======
   background-image: url(/static/sprites/spritesmith-main-10.png);
   background-position: -1603px -1311px;
->>>>>>> 6c65056e
   width: 68px;
   height: 68px;
 }
 .Pet_Food_Candy_Base {
-<<<<<<< HEAD
-  background-image: url('~assets/images/sprites/spritesmith-main-10.png');
-  background-position: -1606px -483px;
-=======
   background-image: url(/static/sprites/spritesmith-main-10.png);
   background-position: -1603px -1242px;
->>>>>>> 6c65056e
   width: 68px;
   height: 68px;
 }
 .Pet_Food_Candy_CottonCandyBlue {
-<<<<<<< HEAD
-  background-image: url('~assets/images/sprites/spritesmith-main-10.png');
-  background-position: -1606px -414px;
-=======
   background-image: url(/static/sprites/spritesmith-main-10.png);
   background-position: -1603px -1173px;
->>>>>>> 6c65056e
   width: 68px;
   height: 68px;
 }
 .Pet_Food_Candy_CottonCandyPink {
-<<<<<<< HEAD
-  background-image: url('~assets/images/sprites/spritesmith-main-10.png');
-  background-position: -1606px -345px;
-=======
   background-image: url(/static/sprites/spritesmith-main-10.png);
   background-position: -1603px -1104px;
->>>>>>> 6c65056e
   width: 68px;
   height: 68px;
 }
 .Pet_Food_Candy_Desert {
-<<<<<<< HEAD
-  background-image: url('~assets/images/sprites/spritesmith-main-10.png');
-  background-position: -1606px -276px;
-=======
   background-image: url(/static/sprites/spritesmith-main-10.png);
   background-position: -1603px -1035px;
->>>>>>> 6c65056e
   width: 68px;
   height: 68px;
 }
 .Pet_Food_Candy_Golden {
-<<<<<<< HEAD
-  background-image: url('~assets/images/sprites/spritesmith-main-10.png');
-  background-position: -1606px -207px;
-=======
   background-image: url(/static/sprites/spritesmith-main-10.png);
   background-position: -1603px -966px;
->>>>>>> 6c65056e
   width: 68px;
   height: 68px;
 }
 .Pet_Food_Candy_Red {
-<<<<<<< HEAD
-  background-image: url('~assets/images/sprites/spritesmith-main-10.png');
-  background-position: -1606px -138px;
-=======
   background-image: url(/static/sprites/spritesmith-main-10.png);
   background-position: -1603px -897px;
->>>>>>> 6c65056e
   width: 68px;
   height: 68px;
 }
 .Pet_Food_Candy_Shade {
-<<<<<<< HEAD
-  background-image: url('~assets/images/sprites/spritesmith-main-10.png');
-  background-position: -1606px -69px;
-=======
   background-image: url(/static/sprites/spritesmith-main-10.png);
   background-position: -1603px -828px;
->>>>>>> 6c65056e
   width: 68px;
   height: 68px;
 }
 .Pet_Food_Candy_Skeleton {
-<<<<<<< HEAD
-  background-image: url('~assets/images/sprites/spritesmith-main-10.png');
-  background-position: -1606px 0px;
-=======
   background-image: url(/static/sprites/spritesmith-main-10.png);
   background-position: -1311px -1482px;
->>>>>>> 6c65056e
   width: 68px;
   height: 68px;
 }
 .Pet_Food_Candy_White {
-<<<<<<< HEAD
-  background-image: url('~assets/images/sprites/spritesmith-main-10.png');
-  background-position: -1518px -1524px;
-=======
   background-image: url(/static/sprites/spritesmith-main-10.png);
   background-position: -1534px -1173px;
->>>>>>> 6c65056e
   width: 68px;
   height: 68px;
 }
 .Pet_Food_Candy_Zombie {
-<<<<<<< HEAD
-  background-image: url('~assets/images/sprites/spritesmith-main-10.png');
-  background-position: -1449px -1524px;
-=======
   background-image: url(/static/sprites/spritesmith-main-10.png);
   background-position: -897px -1344px;
->>>>>>> 6c65056e
   width: 68px;
   height: 68px;
 }
 .Pet_Food_Chocolate {
-<<<<<<< HEAD
-  background-image: url('~assets/images/sprites/spritesmith-main-10.png');
-  background-position: -1380px -1524px;
-=======
   background-image: url(/static/sprites/spritesmith-main-10.png);
   background-position: -1036px -1137px;
->>>>>>> 6c65056e
   width: 68px;
   height: 68px;
 }
 .Pet_Food_CottonCandyBlue {
-<<<<<<< HEAD
-  background-image: url('~assets/images/sprites/spritesmith-main-10.png');
-  background-position: -1311px -1524px;
-=======
   background-image: url(/static/sprites/spritesmith-main-10.png);
   background-position: -967px -1137px;
->>>>>>> 6c65056e
   width: 68px;
   height: 68px;
 }
 .Pet_Food_CottonCandyPink {
-<<<<<<< HEAD
-  background-image: url('~assets/images/sprites/spritesmith-main-10.png');
-  background-position: -552px -1524px;
-=======
   background-image: url(/static/sprites/spritesmith-main-10.png);
   background-position: -898px -1137px;
->>>>>>> 6c65056e
   width: 68px;
   height: 68px;
 }
 .Pet_Food_Fish {
-<<<<<<< HEAD
-  background-image: url('~assets/images/sprites/spritesmith-main-10.png');
-  background-position: -1537px -345px;
-=======
   background-image: url(/static/sprites/spritesmith-main-10.png);
   background-position: -829px -1137px;
->>>>>>> 6c65056e
   width: 68px;
   height: 68px;
 }
 .Pet_Food_Honey {
-<<<<<<< HEAD
-  background-image: url('~assets/images/sprites/spritesmith-main-10.png');
-  background-position: -1449px -1317px;
-=======
   background-image: url(/static/sprites/spritesmith-main-10.png);
   background-position: -760px -1137px;
->>>>>>> 6c65056e
   width: 68px;
   height: 68px;
 }
 .Pet_Food_Meat {
-<<<<<<< HEAD
-  background-image: url('~assets/images/sprites/spritesmith-main-10.png');
-  background-position: -276px -1248px;
-=======
   background-image: url(/static/sprites/spritesmith-main-10.png);
   background-position: -691px -1137px;
->>>>>>> 6c65056e
   width: 68px;
   height: 68px;
 }
 .Pet_Food_Milk {
-<<<<<<< HEAD
-  background-image: url('~assets/images/sprites/spritesmith-main-10.png');
-  background-position: -207px -1248px;
-=======
   background-image: url(/static/sprites/spritesmith-main-10.png);
   background-position: -1238px -995px;
->>>>>>> 6c65056e
   width: 68px;
   height: 68px;
 }
 .Pet_Food_Potatoe {
-<<<<<<< HEAD
-  background-image: url('~assets/images/sprites/spritesmith-main-10.png');
-  background-position: -138px -1248px;
-=======
   background-image: url(/static/sprites/spritesmith-main-10.png);
   background-position: -1169px -995px;
->>>>>>> 6c65056e
   width: 68px;
   height: 68px;
 }
 .Pet_Food_RottenMeat {
-<<<<<<< HEAD
-  background-image: url('~assets/images/sprites/spritesmith-main-10.png');
-  background-position: -69px -1248px;
-=======
   background-image: url(/static/sprites/spritesmith-main-10.png);
   background-position: -1100px -995px;
->>>>>>> 6c65056e
   width: 68px;
   height: 68px;
 }
 .Pet_Food_Saddle {
-<<<<<<< HEAD
-  background-image: url('~assets/images/sprites/spritesmith-main-10.png');
-  background-position: 0px -1248px;
-=======
   background-image: url(/static/sprites/spritesmith-main-10.png);
   background-position: -1238px -926px;
->>>>>>> 6c65056e
   width: 68px;
   height: 68px;
 }
 .Pet_Food_Strawberry {
-<<<<<<< HEAD
-  background-image: url('~assets/images/sprites/spritesmith-main-10.png');
-  background-position: -1461px -1157px;
-=======
   background-image: url(/static/sprites/spritesmith-main-10.png);
   background-position: -1169px -926px;
->>>>>>> 6c65056e
   width: 68px;
   height: 68px;
 }
 .Mount_Body_Armadillo-Base {
-<<<<<<< HEAD
-  background-image: url('~assets/images/sprites/spritesmith-main-10.png');
-  background-position: -675px -1097px;
-=======
   background-image: url(/static/sprites/spritesmith-main-10.png);
   background-position: -1426px -1051px;
->>>>>>> 6c65056e
   width: 105px;
   height: 105px;
 }
 .Mount_Body_Armadillo-CottonCandyBlue {
-<<<<<<< HEAD
-  background-image: url('~assets/images/sprites/spritesmith-main-10.png');
-  background-position: -569px -1097px;
-=======
   background-image: url(/static/sprites/spritesmith-main-10.png);
   background-position: -1320px -1051px;
->>>>>>> 6c65056e
   width: 105px;
   height: 105px;
 }
 .Mount_Body_Armadillo-CottonCandyPink {
-<<<<<<< HEAD
-  background-image: url('~assets/images/sprites/spritesmith-main-10.png');
-  background-position: -463px -1097px;
-=======
   background-image: url(/static/sprites/spritesmith-main-10.png);
   background-position: -1426px -945px;
->>>>>>> 6c65056e
   width: 105px;
   height: 105px;
 }
 .Mount_Body_Armadillo-Desert {
-<<<<<<< HEAD
-  background-image: url('~assets/images/sprites/spritesmith-main-10.png');
-  background-position: -357px -1097px;
-=======
   background-image: url(/static/sprites/spritesmith-main-10.png);
   background-position: -1320px -945px;
->>>>>>> 6c65056e
   width: 105px;
   height: 105px;
 }
 .Mount_Body_Armadillo-Golden {
-<<<<<<< HEAD
-  background-image: url('~assets/images/sprites/spritesmith-main-10.png');
-  background-position: -251px -1097px;
-=======
   background-image: url(/static/sprites/spritesmith-main-10.png);
   background-position: -1426px -839px;
->>>>>>> 6c65056e
   width: 105px;
   height: 105px;
 }
 .Mount_Body_Armadillo-Red {
-<<<<<<< HEAD
-  background-image: url('~assets/images/sprites/spritesmith-main-10.png');
-  background-position: -1429px -1051px;
-=======
   background-image: url(/static/sprites/spritesmith-main-10.png);
   background-position: -1320px -1157px;
->>>>>>> 6c65056e
   width: 105px;
   height: 105px;
 }
 .Mount_Body_Armadillo-Shade {
-<<<<<<< HEAD
-  background-image: url('~assets/images/sprites/spritesmith-main-10.png');
-  background-position: -1323px -1051px;
-  width: 105px;
-  height: 105px;
-}
-.Mount_Body_Armadillo-Skeleton {
-  background-image: url('~assets/images/sprites/spritesmith-main-10.png');
-  background-position: -1429px -945px;
-  width: 105px;
-  height: 105px;
-}
-.Mount_Body_Armadillo-White {
-  background-image: url('~assets/images/sprites/spritesmith-main-10.png');
-  background-position: -1323px -945px;
-  width: 105px;
-  height: 105px;
-}
-.Mount_Body_Armadillo-Zombie {
-  background-image: url('~assets/images/sprites/spritesmith-main-10.png');
-  background-position: -1429px -839px;
-  width: 105px;
-  height: 105px;
-}
-.Mount_Body_Axolotl-Base {
-  background-image: url('~assets/images/sprites/spritesmith-main-10.png');
-  background-position: -1323px -839px;
-  width: 105px;
-  height: 105px;
-}
-.Mount_Body_Axolotl-CottonCandyBlue {
-  background-image: url('~assets/images/sprites/spritesmith-main-10.png');
-  background-position: -781px -1097px;
-=======
   background-image: url(/static/sprites/spritesmith-main-10.png);
   background-position: -1320px -839px;
->>>>>>> 6c65056e
   width: 105px;
   height: 105px;
 }