--- conflicted
+++ resolved
@@ -1,662 +1,353 @@
-<<<<<<< HEAD
 .quest_TEMPLATE_FOR_MISSING_IMAGE {
   background-image: url(/static/sprites/spritesmith-main-10.png);
-  background-position: -848px -1280px;
+  background-position: -742px -1280px;
   width: 221px;
   height: 39px;
-=======
-.Mount_Body_Bunny-Red {
-  background-image: url(/static/sprites/spritesmith-main-10.png);
-  background-position: -848px -318px;
-  width: 105px;
-  height: 105px;
-}
-.Mount_Body_Bunny-Shade {
-  background-image: url(/static/sprites/spritesmith-main-10.png);
-  background-position: -212px -1132px;
-  width: 105px;
-  height: 105px;
-}
-.Mount_Body_Bunny-Skeleton {
-  background-image: url(/static/sprites/spritesmith-main-10.png);
-  background-position: -848px -424px;
-  width: 105px;
-  height: 105px;
-}
-.Mount_Body_Bunny-White {
-  background-image: url(/static/sprites/spritesmith-main-10.png);
-  background-position: -848px -106px;
-  width: 105px;
-  height: 105px;
-}
-.Mount_Body_Bunny-Zombie {
-  background-image: url(/static/sprites/spritesmith-main-10.png);
-  background-position: -848px -212px;
-  width: 105px;
-  height: 105px;
->>>>>>> c9f68e24
+}
+.quest_snake {
+  background-image: url(/static/sprites/spritesmith-main-10.png);
+  background-position: -660px -178px;
+  width: 216px;
+  height: 177px;
 }
 .quest_spider {
   background-image: url(/static/sprites/spritesmith-main-10.png);
-  background-position: -217px -660px;
+  background-position: -434px -660px;
   width: 250px;
   height: 150px;
 }
 .quest_stoikalmCalamity1 {
   background-image: url(/static/sprites/spritesmith-main-10.png);
-<<<<<<< HEAD
+  background-position: -877px -329px;
+  width: 150px;
+  height: 150px;
+}
+.quest_stoikalmCalamity2 {
+  background-image: url(/static/sprites/spritesmith-main-10.png);
+  background-position: -220px 0px;
+  width: 219px;
+  height: 219px;
+}
+.quest_stoikalmCalamity3 {
+  background-image: url(/static/sprites/spritesmith-main-10.png);
+  background-position: 0px -220px;
+  width: 219px;
+  height: 219px;
+}
+.quest_taskwoodsTerror1 {
+  background-image: url(/static/sprites/spritesmith-main-10.png);
   background-position: -877px -178px;
   width: 150px;
   height: 150px;
-=======
-  background-position: -212px -124px;
-  width: 105px;
-  height: 123px;
->>>>>>> c9f68e24
-}
-.quest_stoikalmCalamity2 {
-  background-image: url(/static/sprites/spritesmith-main-10.png);
-<<<<<<< HEAD
-  background-position: -220px 0px;
+}
+.quest_taskwoodsTerror2 {
+  background-image: url(/static/sprites/spritesmith-main-10.png);
+  background-position: -440px -440px;
+  width: 216px;
+  height: 216px;
+}
+.quest_taskwoodsTerror3 {
+  background-image: url(/static/sprites/spritesmith-main-10.png);
+  background-position: -440px 0px;
   width: 219px;
   height: 219px;
-=======
-  background-position: -212px 0px;
-  width: 105px;
-  height: 123px;
->>>>>>> c9f68e24
-}
-.quest_stoikalmCalamity3 {
-  background-image: url(/static/sprites/spritesmith-main-10.png);
-<<<<<<< HEAD
+}
+.quest_treeling {
+  background-image: url(/static/sprites/spritesmith-main-10.png);
+  background-position: -660px -356px;
+  width: 216px;
+  height: 177px;
+}
+.quest_trex {
+  background-image: url(/static/sprites/spritesmith-main-10.png);
+  background-position: -877px 0px;
+  width: 204px;
+  height: 177px;
+}
+.quest_trex_undead {
+  background-image: url(/static/sprites/spritesmith-main-10.png);
+  background-position: 0px -660px;
+  width: 216px;
+  height: 177px;
+}
+.quest_triceratops {
+  background-image: url(/static/sprites/spritesmith-main-10.png);
+  background-position: -440px -220px;
+  width: 219px;
+  height: 219px;
+}
+.quest_turtle {
+  background-image: url(/static/sprites/spritesmith-main-10.png);
   background-position: 0px -440px;
   width: 219px;
   height: 219px;
-=======
-  background-position: 0px -124px;
-  width: 105px;
-  height: 123px;
->>>>>>> c9f68e24
-}
-.quest_taskwoodsTerror1 {
-  background-image: url(/static/sprites/spritesmith-main-10.png);
-<<<<<<< HEAD
-  background-position: -877px -329px;
-  width: 150px;
-  height: 150px;
-=======
-  background-position: -106px -124px;
-  width: 105px;
-  height: 123px;
->>>>>>> c9f68e24
-}
-.quest_taskwoodsTerror2 {
-  background-image: url(/static/sprites/spritesmith-main-10.png);
-<<<<<<< HEAD
-  background-position: -440px -440px;
-  width: 216px;
-  height: 216px;
-=======
-  background-position: 0px 0px;
-  width: 105px;
-  height: 123px;
->>>>>>> c9f68e24
-}
-.quest_taskwoodsTerror3 {
-  background-image: url(/static/sprites/spritesmith-main-10.png);
-  background-position: -440px 0px;
-  width: 219px;
-  height: 219px;
-}
-.quest_treeling {
-  background-image: url(/static/sprites/spritesmith-main-10.png);
-  background-position: -660px -178px;
-  width: 216px;
-  height: 177px;
-}
-.quest_trex {
-  background-image: url(/static/sprites/spritesmith-main-10.png);
-  background-position: -877px 0px;
-  width: 204px;
-  height: 177px;
-}
-.quest_trex_undead {
-  background-image: url(/static/sprites/spritesmith-main-10.png);
-  background-position: 0px -660px;
-  width: 216px;
-  height: 177px;
-}
-.quest_triceratops {
+}
+.quest_unicorn {
   background-image: url(/static/sprites/spritesmith-main-10.png);
   background-position: -220px -440px;
   width: 219px;
   height: 219px;
 }
-.quest_turtle {
-  background-image: url(/static/sprites/spritesmith-main-10.png);
-  background-position: -440px -220px;
+.quest_vice1 {
+  background-image: url(/static/sprites/spritesmith-main-10.png);
+  background-position: -217px -660px;
+  width: 216px;
+  height: 177px;
+}
+.quest_vice2 {
+  background-image: url(/static/sprites/spritesmith-main-10.png);
+  background-position: 0px 0px;
   width: 219px;
   height: 219px;
 }
-.quest_unicorn {
+.quest_vice3 {
+  background-image: url(/static/sprites/spritesmith-main-10.png);
+  background-position: -660px 0px;
+  width: 216px;
+  height: 177px;
+}
+.quest_whale {
   background-image: url(/static/sprites/spritesmith-main-10.png);
   background-position: -220px -220px;
   width: 219px;
   height: 219px;
 }
-.quest_vice1 {
-  background-image: url(/static/sprites/spritesmith-main-10.png);
-  background-position: -660px -356px;
-  width: 216px;
-  height: 177px;
-}
-.quest_vice2 {
-  background-image: url(/static/sprites/spritesmith-main-10.png);
-<<<<<<< HEAD
-  background-position: 0px 0px;
-  width: 219px;
-  height: 219px;
-=======
-  background-position: -318px 0px;
-  width: 105px;
-  height: 123px;
->>>>>>> c9f68e24
-}
-.quest_vice3 {
-  background-image: url(/static/sprites/spritesmith-main-10.png);
-<<<<<<< HEAD
-  background-position: -660px 0px;
-  width: 216px;
-  height: 177px;
-=======
-  background-position: -318px -124px;
-  width: 105px;
-  height: 123px;
->>>>>>> c9f68e24
-}
-.quest_whale {
-  background-image: url(/static/sprites/spritesmith-main-10.png);
-<<<<<<< HEAD
-  background-position: 0px -220px;
-  width: 219px;
-  height: 219px;
-=======
-  background-position: 0px -248px;
-  width: 105px;
-  height: 123px;
->>>>>>> c9f68e24
-}
 .quest_atom1_soapBars {
   background-image: url(/static/sprites/spritesmith-main-10.png);
-<<<<<<< HEAD
   background-position: -1676px -1165px;
   width: 48px;
   height: 51px;
-=======
-  background-position: -106px -248px;
-  width: 105px;
-  height: 123px;
->>>>>>> c9f68e24
 }
 .quest_dilatoryDistress1_blueFins {
   background-image: url(/static/sprites/spritesmith-main-10.png);
-<<<<<<< HEAD
   background-position: -1676px -1217px;
   width: 51px;
   height: 48px;
-=======
-  background-position: -848px -530px;
-  width: 105px;
-  height: 105px;
->>>>>>> c9f68e24
 }
 .quest_dilatoryDistress1_fireCoral {
   background-image: url(/static/sprites/spritesmith-main-10.png);
-<<<<<<< HEAD
   background-position: -1676px -1266px;
   width: 48px;
   height: 51px;
-=======
-  background-position: -848px -636px;
-  width: 105px;
-  height: 105px;
->>>>>>> c9f68e24
 }
 .quest_egg_plainEgg {
   background-image: url(/static/sprites/spritesmith-main-10.png);
-<<<<<<< HEAD
   background-position: -1676px -1318px;
   width: 48px;
   height: 51px;
-=======
-  background-position: 0px -814px;
-  width: 105px;
-  height: 105px;
->>>>>>> c9f68e24
 }
 .quest_evilsanta2_branches {
   background-image: url(/static/sprites/spritesmith-main-10.png);
-<<<<<<< HEAD
   background-position: -1676px -1370px;
   width: 48px;
   height: 51px;
-=======
-  background-position: -106px -814px;
-  width: 105px;
-  height: 105px;
->>>>>>> c9f68e24
 }
 .quest_evilsanta2_tracks {
   background-image: url(/static/sprites/spritesmith-main-10.png);
-<<<<<<< HEAD
   background-position: -1676px -1104px;
   width: 54px;
   height: 60px;
-=======
-  background-position: -212px -814px;
-  width: 105px;
-  height: 105px;
->>>>>>> c9f68e24
 }
 .quest_goldenknight1_testimony {
   background-image: url(/static/sprites/spritesmith-main-10.png);
-<<<<<<< HEAD
   background-position: -1676px -1474px;
   width: 48px;
   height: 51px;
-=======
-  background-position: -318px -814px;
-  width: 105px;
-  height: 105px;
->>>>>>> c9f68e24
 }
 .quest_mayhemMistiflying2_mistifly1 {
   background-image: url(/static/sprites/spritesmith-main-10.png);
-<<<<<<< HEAD
   background-position: -1676px -1526px;
   width: 48px;
   height: 51px;
-=======
-  background-position: -530px -1344px;
-  width: 105px;
-  height: 105px;
->>>>>>> c9f68e24
 }
 .quest_mayhemMistiflying2_mistifly2 {
   background-image: url(/static/sprites/spritesmith-main-10.png);
-<<<<<<< HEAD
   background-position: -1676px -1578px;
   width: 48px;
   height: 51px;
-=======
-  background-position: -636px -1344px;
-  width: 105px;
-  height: 105px;
->>>>>>> c9f68e24
 }
 .quest_mayhemMistiflying2_mistifly3 {
   background-image: url(/static/sprites/spritesmith-main-10.png);
-<<<<<<< HEAD
   background-position: -1028px -178px;
   width: 48px;
   height: 51px;
-=======
-  background-position: -742px -1344px;
-  width: 105px;
-  height: 105px;
->>>>>>> c9f68e24
 }
 .quest_moon1_shard {
   background-image: url(/static/sprites/spritesmith-main-10.png);
-<<<<<<< HEAD
   background-position: -1028px -282px;
   width: 42px;
   height: 42px;
-=======
-  background-position: -848px -1344px;
-  width: 105px;
-  height: 105px;
->>>>>>> c9f68e24
 }
 .quest_moonstone1_moonstone {
   background-image: url(/static/sprites/spritesmith-main-10.png);
-<<<<<<< HEAD
   background-position: -1676px -1630px;
   width: 30px;
   height: 30px;
-=======
-  background-position: -954px -1344px;
-  width: 105px;
-  height: 105px;
->>>>>>> c9f68e24
 }
 .quest_stoikalmCalamity2_icicleCoin {
   background-image: url(/static/sprites/spritesmith-main-10.png);
-<<<<<<< HEAD
   background-position: -1028px -230px;
   width: 48px;
   height: 51px;
-=======
-  background-position: -1060px -1344px;
-  width: 105px;
-  height: 105px;
->>>>>>> c9f68e24
 }
 .quest_taskwoodsTerror2_brownie {
   background-image: url(/static/sprites/spritesmith-main-10.png);
-<<<<<<< HEAD
   background-position: -1028px -329px;
   width: 48px;
   height: 51px;
-=======
-  background-position: -1166px -1344px;
-  width: 105px;
-  height: 105px;
->>>>>>> c9f68e24
 }
 .quest_taskwoodsTerror2_dryad {
   background-image: url(/static/sprites/spritesmith-main-10.png);
-<<<<<<< HEAD
   background-position: -1028px -381px;
   width: 48px;
   height: 51px;
-=======
-  background-position: -1272px -1344px;
-  width: 105px;
-  height: 105px;
->>>>>>> c9f68e24
 }
 .quest_taskwoodsTerror2_pixie {
   background-image: url(/static/sprites/spritesmith-main-10.png);
-<<<<<<< HEAD
   background-position: -983px -549px;
   width: 48px;
   height: 51px;
-=======
-  background-position: -1378px -1344px;
-  width: 105px;
-  height: 105px;
->>>>>>> c9f68e24
 }
 .quest_vice2_lightCrystal {
   background-image: url(/static/sprites/spritesmith-main-10.png);
-<<<<<<< HEAD
-  background-position: -930px -1320px;
+  background-position: -824px -1320px;
   width: 40px;
   height: 40px;
-=======
-  background-position: -1484px 0px;
-  width: 105px;
-  height: 105px;
->>>>>>> c9f68e24
 }
 .inventory_quest_scroll_armadillo {
   background-image: url(/static/sprites/spritesmith-main-10.png);
-<<<<<<< HEAD
-  background-position: -1104px -1386px;
-  width: 68px;
-  height: 68px;
-=======
-  background-position: -636px -106px;
-  width: 105px;
-  height: 105px;
->>>>>>> c9f68e24
+  background-position: -1311px -1386px;
+  width: 68px;
+  height: 68px;
 }
 .inventory_quest_scroll_atom1 {
   background-image: url(/static/sprites/spritesmith-main-10.png);
-<<<<<<< HEAD
-  background-position: -1242px -1386px;
-  width: 68px;
-  height: 68px;
-=======
-  background-position: -636px -212px;
-  width: 105px;
-  height: 105px;
->>>>>>> c9f68e24
+  background-position: -1469px 0px;
+  width: 68px;
+  height: 68px;
 }
 .inventory_quest_scroll_atom1_locked {
   background-image: url(/static/sprites/spritesmith-main-10.png);
-<<<<<<< HEAD
-  background-position: -1173px -1386px;
-  width: 68px;
-  height: 68px;
-=======
-  background-position: -636px -318px;
-  width: 105px;
-  height: 105px;
->>>>>>> c9f68e24
+  background-position: -1380px -1386px;
+  width: 68px;
+  height: 68px;
 }
 .inventory_quest_scroll_atom2 {
   background-image: url(/static/sprites/spritesmith-main-10.png);
-<<<<<<< HEAD
-  background-position: -1380px -1386px;
-  width: 68px;
-  height: 68px;
-=======
-  background-position: -636px -424px;
-  width: 105px;
-  height: 105px;
->>>>>>> c9f68e24
+  background-position: -1469px -138px;
+  width: 68px;
+  height: 68px;
 }
 .inventory_quest_scroll_atom2_locked {
   background-image: url(/static/sprites/spritesmith-main-10.png);
-<<<<<<< HEAD
-  background-position: -1311px -1386px;
-  width: 68px;
-  height: 68px;
-=======
-  background-position: 0px -602px;
-  width: 105px;
-  height: 105px;
->>>>>>> c9f68e24
+  background-position: -1469px -69px;
+  width: 68px;
+  height: 68px;
 }
 .inventory_quest_scroll_atom3 {
   background-image: url(/static/sprites/spritesmith-main-10.png);
-<<<<<<< HEAD
-  background-position: -1469px -69px;
-  width: 68px;
-  height: 68px;
-=======
-  background-position: -106px -602px;
-  width: 105px;
-  height: 105px;
->>>>>>> c9f68e24
+  background-position: -1469px -276px;
+  width: 68px;
+  height: 68px;
 }
 .inventory_quest_scroll_atom3_locked {
   background-image: url(/static/sprites/spritesmith-main-10.png);
-<<<<<<< HEAD
-  background-position: -1469px 0px;
-  width: 68px;
-  height: 68px;
-=======
-  background-position: -212px -602px;
-  width: 105px;
-  height: 105px;
->>>>>>> c9f68e24
+  background-position: -1469px -207px;
+  width: 68px;
+  height: 68px;
 }
 .inventory_quest_scroll_axolotl {
   background-image: url(/static/sprites/spritesmith-main-10.png);
-<<<<<<< HEAD
-  background-position: -1469px -138px;
-  width: 68px;
-  height: 68px;
-=======
-  background-position: -318px -602px;
-  width: 105px;
-  height: 105px;
->>>>>>> c9f68e24
+  background-position: -1469px -345px;
+  width: 68px;
+  height: 68px;
 }
 .inventory_quest_scroll_basilist {
   background-image: url(/static/sprites/spritesmith-main-10.png);
-<<<<<<< HEAD
-  background-position: -1469px -207px;
-  width: 68px;
-  height: 68px;
-=======
-  background-position: -424px -602px;
-  width: 105px;
-  height: 105px;
->>>>>>> c9f68e24
+  background-position: -1469px -414px;
+  width: 68px;
+  height: 68px;
 }
 .inventory_quest_scroll_beetle {
   background-image: url(/static/sprites/spritesmith-main-10.png);
-<<<<<<< HEAD
-  background-position: -1469px -276px;
-  width: 68px;
-  height: 68px;
-=======
-  background-position: -530px -602px;
-  width: 105px;
-  height: 105px;
->>>>>>> c9f68e24
+  background-position: -1469px -483px;
+  width: 68px;
+  height: 68px;
 }
 .inventory_quest_scroll_bunny {
   background-image: url(/static/sprites/spritesmith-main-10.png);
-<<<<<<< HEAD
-  background-position: -1469px -345px;
-  width: 68px;
-  height: 68px;
-=======
-  background-position: -636px -602px;
-  width: 105px;
-  height: 105px;
->>>>>>> c9f68e24
+  background-position: -1469px -552px;
+  width: 68px;
+  height: 68px;
 }
 .inventory_quest_scroll_butterfly {
   background-image: url(/static/sprites/spritesmith-main-10.png);
-<<<<<<< HEAD
-  background-position: -1469px -414px;
-  width: 68px;
-  height: 68px;
-=======
-  background-position: -742px 0px;
-  width: 105px;
-  height: 105px;
->>>>>>> c9f68e24
+  background-position: -1469px -621px;
+  width: 68px;
+  height: 68px;
 }
 .inventory_quest_scroll_cheetah {
   background-image: url(/static/sprites/spritesmith-main-10.png);
-<<<<<<< HEAD
-  background-position: -1469px -483px;
-  width: 68px;
-  height: 68px;
-=======
-  background-position: -742px -106px;
-  width: 105px;
-  height: 105px;
->>>>>>> c9f68e24
+  background-position: -1469px -690px;
+  width: 68px;
+  height: 68px;
 }
 .inventory_quest_scroll_cow {
   background-image: url(/static/sprites/spritesmith-main-10.png);
-<<<<<<< HEAD
-  background-position: -1469px -552px;
-  width: 68px;
-  height: 68px;
-=======
-  background-position: -742px -212px;
-  width: 105px;
-  height: 105px;
->>>>>>> c9f68e24
+  background-position: -1469px -759px;
+  width: 68px;
+  height: 68px;
 }
 .inventory_quest_scroll_dilatoryDistress1 {
   background-image: url(/static/sprites/spritesmith-main-10.png);
-<<<<<<< HEAD
   background-position: -1104px -1593px;
   width: 68px;
   height: 68px;
-=======
-  background-position: -742px -318px;
-  width: 105px;
-  height: 105px;
->>>>>>> c9f68e24
 }
 .inventory_quest_scroll_dilatoryDistress2 {
   background-image: url(/static/sprites/spritesmith-main-10.png);
-<<<<<<< HEAD
   background-position: -1676px -897px;
   width: 68px;
   height: 68px;
-=======
-  background-position: -742px -424px;
-  width: 105px;
-  height: 105px;
->>>>>>> c9f68e24
 }
 .inventory_quest_scroll_dilatoryDistress2_locked {
   background-image: url(/static/sprites/spritesmith-main-10.png);
-<<<<<<< HEAD
   background-position: -1676px -966px;
   width: 68px;
   height: 68px;
-=======
-  background-position: -742px -530px;
-  width: 105px;
-  height: 105px;
->>>>>>> c9f68e24
 }
 .inventory_quest_scroll_dilatoryDistress3 {
   background-image: url(/static/sprites/spritesmith-main-10.png);
-<<<<<<< HEAD
   background-position: -1676px -759px;
   width: 68px;
   height: 68px;
-=======
-  background-position: 0px -708px;
-  width: 105px;
-  height: 105px;
->>>>>>> c9f68e24
 }
 .inventory_quest_scroll_dilatoryDistress3_locked {
   background-image: url(/static/sprites/spritesmith-main-10.png);
-<<<<<<< HEAD
   background-position: -1676px -828px;
   width: 68px;
   height: 68px;
-=======
-  background-position: -106px -708px;
-  width: 105px;
-  height: 105px;
->>>>>>> c9f68e24
 }
 .inventory_quest_scroll_dilatory_derby {
   background-image: url(/static/sprites/spritesmith-main-10.png);
-<<<<<<< HEAD
-  background-position: -1469px -621px;
-  width: 68px;
-  height: 68px;
-=======
-  background-position: -212px -708px;
-  width: 105px;
-  height: 105px;
->>>>>>> c9f68e24
+  background-position: -1469px -828px;
+  width: 68px;
+  height: 68px;
 }
 .inventory_quest_scroll_dustbunnies {
   background-image: url(/static/sprites/spritesmith-main-10.png);
-<<<<<<< HEAD
   background-position: -1676px -690px;
   width: 68px;
   height: 68px;
-=======
-  background-position: -318px -708px;
-  width: 105px;
-  height: 105px;
->>>>>>> c9f68e24
 }
 .inventory_quest_scroll_egg {
   background-image: url(/static/sprites/spritesmith-main-10.png);
-<<<<<<< HEAD
   background-position: -1676px -621px;
   width: 68px;
   height: 68px;
-=======
-  background-position: -424px -708px;
-  width: 105px;
-  height: 105px;
->>>>>>> c9f68e24
 }
 .inventory_quest_scroll_evilsanta {
   background-image: url(/static/sprites/spritesmith-main-10.png);
-<<<<<<< HEAD
   background-position: -1676px -552px;
   width: 68px;
   height: 68px;
@@ -945,2336 +636,1393 @@
 }
 .inventory_quest_scroll_sloth {
   background-image: url(/static/sprites/spritesmith-main-10.png);
-  background-position: -1607px -483px;
+  background-position: -1469px -1104px;
   width: 68px;
   height: 68px;
 }
 .inventory_quest_scroll_snail {
   background-image: url(/static/sprites/spritesmith-main-10.png);
-  background-position: -1607px -414px;
+  background-position: -1242px -1386px;
   width: 68px;
   height: 68px;
 }
 .inventory_quest_scroll_snake {
   background-image: url(/static/sprites/spritesmith-main-10.png);
-  background-position: -1607px -345px;
+  background-position: -276px -1524px;
   width: 68px;
   height: 68px;
 }
 .inventory_quest_scroll_spider {
   background-image: url(/static/sprites/spritesmith-main-10.png);
-  background-position: -1469px -1035px;
+  background-position: -983px -604px;
   width: 68px;
   height: 68px;
 }
 .inventory_quest_scroll_stoikalmCalamity1 {
   background-image: url(/static/sprites/spritesmith-main-10.png);
+  background-position: -983px -728px;
+  width: 68px;
+  height: 68px;
+}
+.inventory_quest_scroll_stoikalmCalamity2 {
+  background-image: url(/static/sprites/spritesmith-main-10.png);
+  background-position: -1400px 0px;
+  width: 68px;
+  height: 68px;
+}
+.inventory_quest_scroll_stoikalmCalamity2_locked {
+  background-image: url(/static/sprites/spritesmith-main-10.png);
+  background-position: -791px -660px;
+  width: 68px;
+  height: 68px;
+}
+.inventory_quest_scroll_stoikalmCalamity3 {
+  background-image: url(/static/sprites/spritesmith-main-10.png);
+  background-position: -1400px -138px;
+  width: 68px;
+  height: 68px;
+}
+.inventory_quest_scroll_stoikalmCalamity3_locked {
+  background-image: url(/static/sprites/spritesmith-main-10.png);
+  background-position: -1400px -69px;
+  width: 68px;
+  height: 68px;
+}
+.inventory_quest_scroll_taskwoodsTerror1 {
+  background-image: url(/static/sprites/spritesmith-main-10.png);
+  background-position: -1400px -207px;
+  width: 68px;
+  height: 68px;
+}
+.inventory_quest_scroll_taskwoodsTerror2 {
+  background-image: url(/static/sprites/spritesmith-main-10.png);
+  background-position: -1400px -345px;
+  width: 68px;
+  height: 68px;
+}
+.inventory_quest_scroll_taskwoodsTerror2_locked {
+  background-image: url(/static/sprites/spritesmith-main-10.png);
+  background-position: -1400px -276px;
+  width: 68px;
+  height: 68px;
+}
+.inventory_quest_scroll_taskwoodsTerror3 {
+  background-image: url(/static/sprites/spritesmith-main-10.png);
+  background-position: -1400px -483px;
+  width: 68px;
+  height: 68px;
+}
+.inventory_quest_scroll_taskwoodsTerror3_locked {
+  background-image: url(/static/sprites/spritesmith-main-10.png);
+  background-position: -1400px -414px;
+  width: 68px;
+  height: 68px;
+}
+.inventory_quest_scroll_treeling {
+  background-image: url(/static/sprites/spritesmith-main-10.png);
+  background-position: -1400px -552px;
+  width: 68px;
+  height: 68px;
+}
+.inventory_quest_scroll_trex {
+  background-image: url(/static/sprites/spritesmith-main-10.png);
+  background-position: -1400px -690px;
+  width: 68px;
+  height: 68px;
+}
+.inventory_quest_scroll_trex_undead {
+  background-image: url(/static/sprites/spritesmith-main-10.png);
+  background-position: -1400px -621px;
+  width: 68px;
+  height: 68px;
+}
+.inventory_quest_scroll_triceratops {
+  background-image: url(/static/sprites/spritesmith-main-10.png);
+  background-position: -1400px -759px;
+  width: 68px;
+  height: 68px;
+}
+.inventory_quest_scroll_turtle {
+  background-image: url(/static/sprites/spritesmith-main-10.png);
+  background-position: -1400px -828px;
+  width: 68px;
+  height: 68px;
+}
+.inventory_quest_scroll_unicorn {
+  background-image: url(/static/sprites/spritesmith-main-10.png);
+  background-position: -1400px -897px;
+  width: 68px;
+  height: 68px;
+}
+.inventory_quest_scroll_vice1 {
+  background-image: url(/static/sprites/spritesmith-main-10.png);
+  background-position: -1400px -1035px;
+  width: 68px;
+  height: 68px;
+}
+.inventory_quest_scroll_vice1_locked {
+  background-image: url(/static/sprites/spritesmith-main-10.png);
+  background-position: -1400px -966px;
+  width: 68px;
+  height: 68px;
+}
+.inventory_quest_scroll_vice2 {
+  background-image: url(/static/sprites/spritesmith-main-10.png);
+  background-position: -1400px -1173px;
+  width: 68px;
+  height: 68px;
+}
+.inventory_quest_scroll_vice2_locked {
+  background-image: url(/static/sprites/spritesmith-main-10.png);
+  background-position: -1400px -1104px;
+  width: 68px;
+  height: 68px;
+}
+.inventory_quest_scroll_vice3 {
+  background-image: url(/static/sprites/spritesmith-main-10.png);
+  background-position: -1400px -1311px;
+  width: 68px;
+  height: 68px;
+}
+.inventory_quest_scroll_vice3_locked {
+  background-image: url(/static/sprites/spritesmith-main-10.png);
+  background-position: -1400px -1242px;
+  width: 68px;
+  height: 68px;
+}
+.inventory_quest_scroll_whale {
+  background-image: url(/static/sprites/spritesmith-main-10.png);
+  background-position: 0px -1386px;
+  width: 68px;
+  height: 68px;
+}
+.quest_bundle_farmFriends {
+  background-image: url(/static/sprites/spritesmith-main-10.png);
+  background-position: -69px -1386px;
+  width: 68px;
+  height: 68px;
+}
+.quest_bundle_featheredFriends {
+  background-image: url(/static/sprites/spritesmith-main-10.png);
+  background-position: -138px -1386px;
+  width: 68px;
+  height: 68px;
+}
+.quest_bundle_splashyPals {
+  background-image: url(/static/sprites/spritesmith-main-10.png);
+  background-position: -207px -1386px;
+  width: 68px;
+  height: 68px;
+}
+.shop_opaquePotion {
+  background-image: url(/static/sprites/spritesmith-main-10.png);
+  background-position: -276px -1386px;
+  width: 68px;
+  height: 68px;
+}
+.shop_potion {
+  background-image: url(/static/sprites/spritesmith-main-10.png);
+  background-position: -345px -1386px;
+  width: 68px;
+  height: 68px;
+}
+.shop_seafoam {
+  background-image: url(/static/sprites/spritesmith-main-10.png);
+  background-position: -414px -1386px;
+  width: 68px;
+  height: 68px;
+}
+.shop_shinySeed {
+  background-image: url(/static/sprites/spritesmith-main-10.png);
+  background-position: -483px -1386px;
+  width: 68px;
+  height: 68px;
+}
+.shop_snowball {
+  background-image: url(/static/sprites/spritesmith-main-10.png);
+  background-position: -552px -1386px;
+  width: 68px;
+  height: 68px;
+}
+.shop_spookySparkles {
+  background-image: url(/static/sprites/spritesmith-main-10.png);
+  background-position: -621px -1386px;
+  width: 68px;
+  height: 68px;
+}
+.shop_mounts_MagicalBee-Base {
+  background-image: url(/static/sprites/spritesmith-main-10.png);
+  background-position: -690px -1386px;
+  width: 68px;
+  height: 68px;
+}
+.shop_mounts_Mammoth-Base {
+  background-image: url(/static/sprites/spritesmith-main-10.png);
+  background-position: -759px -1386px;
+  width: 68px;
+  height: 68px;
+}
+.shop_mounts_MantisShrimp-Base {
+  background-image: url(/static/sprites/spritesmith-main-10.png);
+  background-position: -828px -1386px;
+  width: 68px;
+  height: 68px;
+}
+.shop_mounts_Phoenix-Base {
+  background-image: url(/static/sprites/spritesmith-main-10.png);
+  background-position: -897px -1386px;
+  width: 68px;
+  height: 68px;
+}
+.shop_pets_MagicalBee-Base {
+  background-image: url(/static/sprites/spritesmith-main-10.png);
+  background-position: -966px -1386px;
+  width: 68px;
+  height: 68px;
+}
+.shop_pets_Mammoth-Base {
+  background-image: url(/static/sprites/spritesmith-main-10.png);
   background-position: -1035px -1386px;
   width: 68px;
   height: 68px;
 }
-.inventory_quest_scroll_stoikalmCalamity2 {
-  background-image: url(/static/sprites/spritesmith-main-10.png);
-  background-position: -983px -604px;
-  width: 68px;
-  height: 68px;
-}
-.inventory_quest_scroll_stoikalmCalamity2_locked {
-  background-image: url(/static/sprites/spritesmith-main-10.png);
-  background-position: -276px -1524px;
-  width: 68px;
-  height: 68px;
-}
-.inventory_quest_scroll_stoikalmCalamity3 {
-  background-image: url(/static/sprites/spritesmith-main-10.png);
-  background-position: -786px -660px;
-  width: 68px;
-  height: 68px;
-}
-.inventory_quest_scroll_stoikalmCalamity3_locked {
-  background-image: url(/static/sprites/spritesmith-main-10.png);
-  background-position: -983px -728px;
-  width: 68px;
-  height: 68px;
-}
-.inventory_quest_scroll_taskwoodsTerror1 {
-  background-image: url(/static/sprites/spritesmith-main-10.png);
-  background-position: -1400px 0px;
-  width: 68px;
-  height: 68px;
-}
-.inventory_quest_scroll_taskwoodsTerror2 {
-  background-image: url(/static/sprites/spritesmith-main-10.png);
-  background-position: -1400px -138px;
-  width: 68px;
-  height: 68px;
-}
-.inventory_quest_scroll_taskwoodsTerror2_locked {
-  background-image: url(/static/sprites/spritesmith-main-10.png);
-  background-position: -1400px -69px;
-  width: 68px;
-  height: 68px;
-}
-.inventory_quest_scroll_taskwoodsTerror3 {
-  background-image: url(/static/sprites/spritesmith-main-10.png);
-  background-position: -1400px -276px;
-  width: 68px;
-  height: 68px;
-}
-.inventory_quest_scroll_taskwoodsTerror3_locked {
-  background-image: url(/static/sprites/spritesmith-main-10.png);
-  background-position: -1400px -207px;
-  width: 68px;
-  height: 68px;
-}
-.inventory_quest_scroll_treeling {
-  background-image: url(/static/sprites/spritesmith-main-10.png);
-  background-position: -1400px -345px;
-  width: 68px;
-  height: 68px;
-}
-.inventory_quest_scroll_trex {
-  background-image: url(/static/sprites/spritesmith-main-10.png);
-  background-position: -1400px -483px;
-  width: 68px;
-  height: 68px;
-}
-.inventory_quest_scroll_trex_undead {
-  background-image: url(/static/sprites/spritesmith-main-10.png);
-  background-position: -1400px -414px;
-  width: 68px;
-  height: 68px;
-}
-.inventory_quest_scroll_triceratops {
-  background-image: url(/static/sprites/spritesmith-main-10.png);
-  background-position: -1400px -552px;
-  width: 68px;
-  height: 68px;
-}
-.inventory_quest_scroll_turtle {
-  background-image: url(/static/sprites/spritesmith-main-10.png);
-  background-position: -1400px -621px;
-  width: 68px;
-  height: 68px;
-}
-.inventory_quest_scroll_unicorn {
-  background-image: url(/static/sprites/spritesmith-main-10.png);
-  background-position: -1400px -690px;
-  width: 68px;
-  height: 68px;
-}
-.inventory_quest_scroll_vice1 {
-  background-image: url(/static/sprites/spritesmith-main-10.png);
-  background-position: -1400px -828px;
-  width: 68px;
-  height: 68px;
-}
-.inventory_quest_scroll_vice1_locked {
-  background-image: url(/static/sprites/spritesmith-main-10.png);
-  background-position: -1400px -759px;
-  width: 68px;
-  height: 68px;
-}
-.inventory_quest_scroll_vice2 {
-  background-image: url(/static/sprites/spritesmith-main-10.png);
-  background-position: -1400px -966px;
-  width: 68px;
-  height: 68px;
-}
-.inventory_quest_scroll_vice2_locked {
-  background-image: url(/static/sprites/spritesmith-main-10.png);
-  background-position: -1400px -897px;
-  width: 68px;
-  height: 68px;
-}
-.inventory_quest_scroll_vice3 {
-  background-image: url(/static/sprites/spritesmith-main-10.png);
-  background-position: -1400px -1104px;
-  width: 68px;
-  height: 68px;
-}
-.inventory_quest_scroll_vice3_locked {
-  background-image: url(/static/sprites/spritesmith-main-10.png);
-  background-position: -1400px -1035px;
-  width: 68px;
-  height: 68px;
-}
-.inventory_quest_scroll_whale {
-  background-image: url(/static/sprites/spritesmith-main-10.png);
-  background-position: -1400px -1173px;
-  width: 68px;
-  height: 68px;
-}
-.quest_bundle_farmFriends {
-  background-image: url(/static/sprites/spritesmith-main-10.png);
-  background-position: -1400px -1242px;
-  width: 68px;
-  height: 68px;
-}
-.quest_bundle_featheredFriends {
-  background-image: url(/static/sprites/spritesmith-main-10.png);
-  background-position: -1400px -1311px;
-  width: 68px;
-  height: 68px;
-}
-.quest_bundle_splashyPals {
-  background-image: url(/static/sprites/spritesmith-main-10.png);
-  background-position: 0px -1386px;
-  width: 68px;
-  height: 68px;
-}
-.shop_opaquePotion {
-  background-image: url(/static/sprites/spritesmith-main-10.png);
-  background-position: -69px -1386px;
-  width: 68px;
-  height: 68px;
-}
-.shop_potion {
-  background-image: url(/static/sprites/spritesmith-main-10.png);
-  background-position: -138px -1386px;
-  width: 68px;
-  height: 68px;
-}
-.shop_seafoam {
-  background-image: url(/static/sprites/spritesmith-main-10.png);
-  background-position: -207px -1386px;
-  width: 68px;
-  height: 68px;
-}
-.shop_shinySeed {
-  background-image: url(/static/sprites/spritesmith-main-10.png);
-  background-position: -276px -1386px;
-  width: 68px;
-  height: 68px;
-}
-.shop_snowball {
-  background-image: url(/static/sprites/spritesmith-main-10.png);
-  background-position: -345px -1386px;
-  width: 68px;
-  height: 68px;
-}
-.shop_spookySparkles {
-  background-image: url(/static/sprites/spritesmith-main-10.png);
-  background-position: -414px -1386px;
-  width: 68px;
-  height: 68px;
-}
-.shop_mounts_MagicalBee-Base {
-  background-image: url(/static/sprites/spritesmith-main-10.png);
-  background-position: -483px -1386px;
-  width: 68px;
-  height: 68px;
-}
-.shop_mounts_Mammoth-Base {
-  background-image: url(/static/sprites/spritesmith-main-10.png);
-  background-position: -552px -1386px;
-  width: 68px;
-  height: 68px;
-}
-.shop_mounts_MantisShrimp-Base {
-  background-image: url(/static/sprites/spritesmith-main-10.png);
-  background-position: -621px -1386px;
-  width: 68px;
-  height: 68px;
-}
-.shop_mounts_Phoenix-Base {
-  background-image: url(/static/sprites/spritesmith-main-10.png);
-  background-position: -690px -1386px;
-  width: 68px;
-  height: 68px;
-}
-.shop_pets_MagicalBee-Base {
-  background-image: url(/static/sprites/spritesmith-main-10.png);
-  background-position: -759px -1386px;
-  width: 68px;
-  height: 68px;
-=======
-  background-position: -530px -708px;
-  width: 105px;
-  height: 105px;
->>>>>>> c9f68e24
-}
-.shop_pets_Mammoth-Base {
-  background-image: url(/static/sprites/spritesmith-main-10.png);
-<<<<<<< HEAD
-  background-position: -828px -1386px;
-  width: 68px;
-  height: 68px;
-=======
-  background-position: -636px -708px;
-  width: 105px;
-  height: 105px;
->>>>>>> c9f68e24
-}
 .shop_pets_MantisShrimp-Base {
   background-image: url(/static/sprites/spritesmith-main-10.png);
-<<<<<<< HEAD
-  background-position: -897px -1386px;
-  width: 68px;
-  height: 68px;
-=======
-  background-position: -742px -708px;
-  width: 105px;
-  height: 105px;
->>>>>>> c9f68e24
+  background-position: -1104px -1386px;
+  width: 68px;
+  height: 68px;
 }
 .shop_pets_Phoenix-Base {
   background-image: url(/static/sprites/spritesmith-main-10.png);
-<<<<<<< HEAD
-  background-position: -966px -1386px;
-  width: 68px;
-  height: 68px;
-=======
-  background-position: -848px 0px;
-  width: 105px;
-  height: 105px;
->>>>>>> c9f68e24
+  background-position: -1173px -1386px;
+  width: 68px;
+  height: 68px;
 }
 .shop_backStab {
   background-image: url(/static/sprites/spritesmith-main-10.png);
-<<<<<<< HEAD
-  background-position: -786px -729px;
+  background-position: -791px -729px;
   width: 40px;
   height: 40px;
-=======
-  background-position: -318px -248px;
-  width: 105px;
-  height: 114px;
->>>>>>> c9f68e24
 }
 .shop_brightness {
   background-image: url(/static/sprites/spritesmith-main-10.png);
-<<<<<<< HEAD
-  background-position: -827px -729px;
+  background-position: -832px -729px;
   width: 40px;
   height: 40px;
-=======
-  background-position: -424px 0px;
-  width: 105px;
-  height: 114px;
->>>>>>> c9f68e24
 }
 .shop_defensiveStance {
   background-image: url(/static/sprites/spritesmith-main-10.png);
-<<<<<<< HEAD
   background-position: -1032px -549px;
   width: 40px;
   height: 40px;
-=======
-  background-position: -424px -115px;
-  width: 105px;
-  height: 114px;
->>>>>>> c9f68e24
 }
 .shop_earth {
   background-image: url(/static/sprites/spritesmith-main-10.png);
-<<<<<<< HEAD
   background-position: -983px -673px;
   width: 40px;
   height: 40px;
-=======
-  background-position: -424px -230px;
-  width: 105px;
-  height: 114px;
->>>>>>> c9f68e24
 }
 .shop_fireball {
   background-image: url(/static/sprites/spritesmith-main-10.png);
-<<<<<<< HEAD
   background-position: -1024px -673px;
   width: 40px;
   height: 40px;
-=======
-  background-position: -212px -248px;
-  width: 105px;
-  height: 114px;
->>>>>>> c9f68e24
 }
 .shop_frost {
   background-image: url(/static/sprites/spritesmith-main-10.png);
-<<<<<<< HEAD
-  background-position: -848px -1320px;
+  background-position: -742px -1320px;
   width: 40px;
   height: 40px;
-=======
-  background-position: -106px -372px;
-  width: 105px;
-  height: 114px;
->>>>>>> c9f68e24
 }
 .shop_heal {
   background-image: url(/static/sprites/spritesmith-main-10.png);
-<<<<<<< HEAD
-  background-position: -889px -1320px;
+  background-position: -783px -1320px;
   width: 40px;
   height: 40px;
-=======
-  background-position: -212px -372px;
-  width: 105px;
-  height: 114px;
->>>>>>> c9f68e24
 }
 .shop_healAll {
   background-image: url(/static/sprites/spritesmith-main-10.png);
-<<<<<<< HEAD
-  background-position: -1258px -1320px;
+  background-position: -1152px -1320px;
   width: 40px;
   height: 40px;
-=======
-  background-position: -318px -372px;
-  width: 105px;
-  height: 114px;
->>>>>>> c9f68e24
 }
 .shop_intimidate {
   background-image: url(/static/sprites/spritesmith-main-10.png);
-<<<<<<< HEAD
-  background-position: -971px -1320px;
+  background-position: -865px -1320px;
   width: 40px;
   height: 40px;
-=======
-  background-position: -424px -372px;
-  width: 105px;
-  height: 114px;
->>>>>>> c9f68e24
 }
 .shop_mpheal {
   background-image: url(/static/sprites/spritesmith-main-10.png);
-<<<<<<< HEAD
-  background-position: -1012px -1320px;
+  background-position: -906px -1320px;
   width: 40px;
   height: 40px;
-=======
-  background-position: -530px 0px;
-  width: 105px;
-  height: 114px;
->>>>>>> c9f68e24
 }
 .shop_pickPocket {
   background-image: url(/static/sprites/spritesmith-main-10.png);
-<<<<<<< HEAD
-  background-position: -1053px -1320px;
+  background-position: -947px -1320px;
   width: 40px;
   height: 40px;
-=======
-  background-position: -424px -814px;
-  width: 105px;
-  height: 105px;
->>>>>>> c9f68e24
 }
 .shop_protectAura {
   background-image: url(/static/sprites/spritesmith-main-10.png);
-<<<<<<< HEAD
-  background-position: -1094px -1320px;
+  background-position: -988px -1320px;
   width: 40px;
   height: 40px;
-=======
-  background-position: -530px -814px;
-  width: 105px;
-  height: 105px;
->>>>>>> c9f68e24
 }
 .shop_smash {
   background-image: url(/static/sprites/spritesmith-main-10.png);
-<<<<<<< HEAD
-  background-position: -1135px -1320px;
+  background-position: -1029px -1320px;
   width: 40px;
   height: 40px;
-=======
-  background-position: -636px -814px;
-  width: 105px;
-  height: 105px;
->>>>>>> c9f68e24
 }
 .shop_stealth {
   background-image: url(/static/sprites/spritesmith-main-10.png);
-<<<<<<< HEAD
-  background-position: -1176px -1320px;
+  background-position: -1070px -1320px;
   width: 40px;
   height: 40px;
-=======
-  background-position: -742px -814px;
-  width: 105px;
-  height: 105px;
->>>>>>> c9f68e24
 }
 .shop_toolsOfTrade {
   background-image: url(/static/sprites/spritesmith-main-10.png);
-<<<<<<< HEAD
-  background-position: -1217px -1320px;
+  background-position: -1111px -1320px;
   width: 40px;
   height: 40px;
-=======
-  background-position: -848px -814px;
-  width: 105px;
-  height: 105px;
->>>>>>> c9f68e24
 }
 .shop_valorousPresence {
   background-image: url(/static/sprites/spritesmith-main-10.png);
-<<<<<<< HEAD
   background-position: -1028px -433px;
   width: 40px;
   height: 40px;
-=======
-  background-position: -954px 0px;
-  width: 105px;
-  height: 105px;
->>>>>>> c9f68e24
 }
 .Pet_Egg_Armadillo {
   background-image: url(/static/sprites/spritesmith-main-10.png);
-<<<<<<< HEAD
-  background-position: -1469px -690px;
-  width: 68px;
-  height: 68px;
-=======
-  background-position: -954px -106px;
-  width: 105px;
-  height: 105px;
->>>>>>> c9f68e24
+  background-position: -1469px -897px;
+  width: 68px;
+  height: 68px;
 }
 .Pet_Egg_Axolotl {
   background-image: url(/static/sprites/spritesmith-main-10.png);
-<<<<<<< HEAD
-  background-position: -1469px -759px;
-  width: 68px;
-  height: 68px;
-=======
-  background-position: -954px -212px;
-  width: 105px;
-  height: 105px;
->>>>>>> c9f68e24
+  background-position: -1469px -966px;
+  width: 68px;
+  height: 68px;
 }
 .Pet_Egg_BearCub {
   background-image: url(/static/sprites/spritesmith-main-10.png);
-<<<<<<< HEAD
-  background-position: -1469px -828px;
-  width: 68px;
-  height: 68px;
-=======
-  background-position: -954px -318px;
-  width: 105px;
-  height: 105px;
->>>>>>> c9f68e24
+  background-position: -1469px -1035px;
+  width: 68px;
+  height: 68px;
 }
 .Pet_Egg_Beetle {
   background-image: url(/static/sprites/spritesmith-main-10.png);
-<<<<<<< HEAD
-  background-position: -1469px -897px;
-  width: 68px;
-  height: 68px;
-=======
-  background-position: -954px -424px;
-  width: 105px;
-  height: 105px;
->>>>>>> c9f68e24
+  background-position: -1676px -1035px;
+  width: 68px;
+  height: 68px;
 }
 .Pet_Egg_Bunny {
   background-image: url(/static/sprites/spritesmith-main-10.png);
-<<<<<<< HEAD
-  background-position: -1469px -966px;
-  width: 68px;
-  height: 68px;
-=======
-  background-position: -954px -530px;
-  width: 105px;
-  height: 105px;
->>>>>>> c9f68e24
+  background-position: -1469px -1173px;
+  width: 68px;
+  height: 68px;
 }
 .Pet_Egg_Butterfly {
   background-image: url(/static/sprites/spritesmith-main-10.png);
-<<<<<<< HEAD
-  background-position: -1676px -1035px;
-  width: 68px;
-  height: 68px;
-=======
-  background-position: -954px -636px;
-  width: 105px;
-  height: 105px;
->>>>>>> c9f68e24
+  background-position: -1469px -1242px;
+  width: 68px;
+  height: 68px;
 }
 .Pet_Egg_Cactus {
   background-image: url(/static/sprites/spritesmith-main-10.png);
-<<<<<<< HEAD
-  background-position: -1469px -1104px;
-  width: 68px;
-  height: 68px;
-=======
-  background-position: -954px -742px;
-  width: 105px;
-  height: 105px;
->>>>>>> c9f68e24
+  background-position: -1469px -1311px;
+  width: 68px;
+  height: 68px;
 }
 .Pet_Egg_Cheetah {
   background-image: url(/static/sprites/spritesmith-main-10.png);
-<<<<<<< HEAD
-  background-position: -1469px -1173px;
-  width: 68px;
-  height: 68px;
-=======
-  background-position: 0px -920px;
-  width: 105px;
-  height: 105px;
->>>>>>> c9f68e24
+  background-position: -1469px -1380px;
+  width: 68px;
+  height: 68px;
 }
 .Pet_Egg_Cow {
   background-image: url(/static/sprites/spritesmith-main-10.png);
-<<<<<<< HEAD
-  background-position: -1469px -1242px;
-  width: 68px;
-  height: 68px;
-=======
-  background-position: -106px -920px;
-  width: 105px;
-  height: 105px;
->>>>>>> c9f68e24
+  background-position: 0px -1455px;
+  width: 68px;
+  height: 68px;
 }
 .Pet_Egg_Cuttlefish {
   background-image: url(/static/sprites/spritesmith-main-10.png);
-<<<<<<< HEAD
-  background-position: -1469px -1311px;
-  width: 68px;
-  height: 68px;
-=======
-  background-position: -212px -920px;
-  width: 105px;
-  height: 105px;
->>>>>>> c9f68e24
+  background-position: -69px -1455px;
+  width: 68px;
+  height: 68px;
 }
 .Pet_Egg_Deer {
   background-image: url(/static/sprites/spritesmith-main-10.png);
-<<<<<<< HEAD
-  background-position: -1469px -1380px;
-  width: 68px;
-  height: 68px;
-=======
-  background-position: -318px -920px;
-  width: 105px;
-  height: 105px;
->>>>>>> c9f68e24
+  background-position: -138px -1455px;
+  width: 68px;
+  height: 68px;
 }
 .Pet_Egg_Dragon {
   background-image: url(/static/sprites/spritesmith-main-10.png);
-<<<<<<< HEAD
-  background-position: 0px -1455px;
-  width: 68px;
-  height: 68px;
-=======
-  background-position: -424px -920px;
-  width: 105px;
-  height: 105px;
->>>>>>> c9f68e24
+  background-position: -207px -1455px;
+  width: 68px;
+  height: 68px;
 }
 .Pet_Egg_Egg {
   background-image: url(/static/sprites/spritesmith-main-10.png);
-<<<<<<< HEAD
-  background-position: -69px -1455px;
-  width: 68px;
-  height: 68px;
-=======
-  background-position: -530px -920px;
-  width: 105px;
-  height: 105px;
->>>>>>> c9f68e24
+  background-position: -276px -1455px;
+  width: 68px;
+  height: 68px;
 }
 .Pet_Egg_Falcon {
   background-image: url(/static/sprites/spritesmith-main-10.png);
-<<<<<<< HEAD
-  background-position: -138px -1455px;
-  width: 68px;
-  height: 68px;
-=======
-  background-position: -636px -920px;
-  width: 105px;
-  height: 105px;
->>>>>>> c9f68e24
+  background-position: -345px -1455px;
+  width: 68px;
+  height: 68px;
 }
 .Pet_Egg_Ferret {
   background-image: url(/static/sprites/spritesmith-main-10.png);
-<<<<<<< HEAD
-  background-position: -207px -1455px;
-  width: 68px;
-  height: 68px;
-=======
-  background-position: -742px -920px;
-  width: 105px;
-  height: 105px;
->>>>>>> c9f68e24
+  background-position: -414px -1455px;
+  width: 68px;
+  height: 68px;
 }
 .Pet_Egg_FlyingPig {
   background-image: url(/static/sprites/spritesmith-main-10.png);
-<<<<<<< HEAD
-  background-position: -276px -1455px;
-  width: 68px;
-  height: 68px;
-=======
-  background-position: -848px -920px;
-  width: 105px;
-  height: 105px;
->>>>>>> c9f68e24
+  background-position: -483px -1455px;
+  width: 68px;
+  height: 68px;
 }
 .Pet_Egg_Fox {
   background-image: url(/static/sprites/spritesmith-main-10.png);
-<<<<<<< HEAD
-  background-position: -345px -1455px;
-  width: 68px;
-  height: 68px;
-=======
-  background-position: -954px -920px;
-  width: 105px;
-  height: 105px;
->>>>>>> c9f68e24
+  background-position: -552px -1455px;
+  width: 68px;
+  height: 68px;
 }
 .Pet_Egg_Frog {
   background-image: url(/static/sprites/spritesmith-main-10.png);
-<<<<<<< HEAD
-  background-position: -414px -1455px;
-  width: 68px;
-  height: 68px;
-=======
-  background-position: -1060px 0px;
-  width: 105px;
-  height: 105px;
->>>>>>> c9f68e24
+  background-position: -621px -1455px;
+  width: 68px;
+  height: 68px;
 }
 .Pet_Egg_Gryphon {
   background-image: url(/static/sprites/spritesmith-main-10.png);
-<<<<<<< HEAD
-  background-position: -483px -1455px;
-  width: 68px;
-  height: 68px;
-=======
-  background-position: -1060px -106px;
-  width: 105px;
-  height: 105px;
->>>>>>> c9f68e24
+  background-position: -690px -1455px;
+  width: 68px;
+  height: 68px;
 }
 .Pet_Egg_GuineaPig {
   background-image: url(/static/sprites/spritesmith-main-10.png);
-<<<<<<< HEAD
-  background-position: -552px -1455px;
-  width: 68px;
-  height: 68px;
-=======
-  background-position: -1060px -212px;
-  width: 105px;
-  height: 105px;
->>>>>>> c9f68e24
+  background-position: -759px -1455px;
+  width: 68px;
+  height: 68px;
 }
 .Pet_Egg_Hedgehog {
   background-image: url(/static/sprites/spritesmith-main-10.png);
-<<<<<<< HEAD
-  background-position: -621px -1455px;
-  width: 68px;
-  height: 68px;
-=======
-  background-position: -1060px -318px;
-  width: 105px;
-  height: 105px;
->>>>>>> c9f68e24
+  background-position: -828px -1455px;
+  width: 68px;
+  height: 68px;
 }
 .Pet_Egg_Hippo {
   background-image: url(/static/sprites/spritesmith-main-10.png);
-<<<<<<< HEAD
-  background-position: -690px -1455px;
-  width: 68px;
-  height: 68px;
-=======
-  background-position: -1060px -424px;
-  width: 105px;
-  height: 105px;
->>>>>>> c9f68e24
+  background-position: -897px -1455px;
+  width: 68px;
+  height: 68px;
 }
 .Pet_Egg_Horse {
   background-image: url(/static/sprites/spritesmith-main-10.png);
-<<<<<<< HEAD
-  background-position: -759px -1455px;
-  width: 68px;
-  height: 68px;
-=======
-  background-position: -1060px -530px;
-  width: 105px;
-  height: 105px;
->>>>>>> c9f68e24
+  background-position: -966px -1455px;
+  width: 68px;
+  height: 68px;
 }
 .Pet_Egg_LionCub {
   background-image: url(/static/sprites/spritesmith-main-10.png);
-<<<<<<< HEAD
-  background-position: -828px -1455px;
-  width: 68px;
-  height: 68px;
-=======
-  background-position: -1060px -636px;
-  width: 105px;
-  height: 105px;
->>>>>>> c9f68e24
+  background-position: -1035px -1455px;
+  width: 68px;
+  height: 68px;
 }
 .Pet_Egg_Monkey {
   background-image: url(/static/sprites/spritesmith-main-10.png);
-<<<<<<< HEAD
-  background-position: -897px -1455px;
-  width: 68px;
-  height: 68px;
-=======
-  background-position: -1060px -742px;
-  width: 105px;
-  height: 105px;
->>>>>>> c9f68e24
+  background-position: -1104px -1455px;
+  width: 68px;
+  height: 68px;
 }
 .Pet_Egg_Nudibranch {
   background-image: url(/static/sprites/spritesmith-main-10.png);
-<<<<<<< HEAD
-  background-position: -966px -1455px;
-  width: 68px;
-  height: 68px;
-=======
-  background-position: -1060px -848px;
-  width: 105px;
-  height: 105px;
->>>>>>> c9f68e24
+  background-position: -1173px -1455px;
+  width: 68px;
+  height: 68px;
 }
 .Pet_Egg_Octopus {
   background-image: url(/static/sprites/spritesmith-main-10.png);
-<<<<<<< HEAD
-  background-position: -1035px -1455px;
-  width: 68px;
-  height: 68px;
-=======
-  background-position: 0px -1026px;
-  width: 105px;
-  height: 105px;
->>>>>>> c9f68e24
+  background-position: -1242px -1455px;
+  width: 68px;
+  height: 68px;
 }
 .Pet_Egg_Owl {
   background-image: url(/static/sprites/spritesmith-main-10.png);
-<<<<<<< HEAD
-  background-position: -1104px -1455px;
-  width: 68px;
-  height: 68px;
-=======
-  background-position: -106px -1026px;
-  width: 105px;
-  height: 105px;
->>>>>>> c9f68e24
+  background-position: -1311px -1455px;
+  width: 68px;
+  height: 68px;
 }
 .Pet_Egg_PandaCub {
   background-image: url(/static/sprites/spritesmith-main-10.png);
-<<<<<<< HEAD
-  background-position: -1173px -1455px;
-  width: 68px;
-  height: 68px;
-=======
-  background-position: -212px -1026px;
-  width: 105px;
-  height: 105px;
->>>>>>> c9f68e24
+  background-position: -1380px -1455px;
+  width: 68px;
+  height: 68px;
 }
 .Pet_Egg_Parrot {
   background-image: url(/static/sprites/spritesmith-main-10.png);
-<<<<<<< HEAD
-  background-position: -1242px -1455px;
-  width: 68px;
-  height: 68px;
-=======
-  background-position: -318px -1026px;
-  width: 105px;
-  height: 105px;
->>>>>>> c9f68e24
+  background-position: -1449px -1455px;
+  width: 68px;
+  height: 68px;
 }
 .Pet_Egg_Peacock {
   background-image: url(/static/sprites/spritesmith-main-10.png);
-<<<<<<< HEAD
-  background-position: -1311px -1455px;
-  width: 68px;
-  height: 68px;
-=======
-  background-position: -424px -1026px;
-  width: 105px;
-  height: 105px;
->>>>>>> c9f68e24
+  background-position: -1538px 0px;
+  width: 68px;
+  height: 68px;
 }
 .Pet_Egg_Penguin {
   background-image: url(/static/sprites/spritesmith-main-10.png);
-<<<<<<< HEAD
-  background-position: -1380px -1455px;
-  width: 68px;
-  height: 68px;
-=======
-  background-position: -530px -1026px;
-  width: 105px;
-  height: 105px;
->>>>>>> c9f68e24
+  background-position: -1538px -69px;
+  width: 68px;
+  height: 68px;
 }
 .Pet_Egg_PolarBear {
   background-image: url(/static/sprites/spritesmith-main-10.png);
-<<<<<<< HEAD
-  background-position: -1449px -1455px;
-  width: 68px;
-  height: 68px;
-=======
-  background-position: -636px -1026px;
-  width: 105px;
-  height: 105px;
->>>>>>> c9f68e24
+  background-position: -1538px -138px;
+  width: 68px;
+  height: 68px;
 }
 .Pet_Egg_Rat {
   background-image: url(/static/sprites/spritesmith-main-10.png);
-<<<<<<< HEAD
-  background-position: -1538px 0px;
-  width: 68px;
-  height: 68px;
-=======
-  background-position: -742px -1026px;
-  width: 105px;
-  height: 105px;
->>>>>>> c9f68e24
+  background-position: -1538px -207px;
+  width: 68px;
+  height: 68px;
 }
 .Pet_Egg_Rock {
   background-image: url(/static/sprites/spritesmith-main-10.png);
-<<<<<<< HEAD
-  background-position: -1538px -69px;
-  width: 68px;
-  height: 68px;
-=======
-  background-position: -848px -1026px;
-  width: 105px;
-  height: 105px;
->>>>>>> c9f68e24
+  background-position: -1538px -276px;
+  width: 68px;
+  height: 68px;
 }
 .Pet_Egg_Rooster {
   background-image: url(/static/sprites/spritesmith-main-10.png);
-<<<<<<< HEAD
-  background-position: -1538px -138px;
-  width: 68px;
-  height: 68px;
-=======
-  background-position: -954px -1026px;
-  width: 105px;
-  height: 105px;
->>>>>>> c9f68e24
+  background-position: -1538px -345px;
+  width: 68px;
+  height: 68px;
 }
 .Pet_Egg_Sabretooth {
   background-image: url(/static/sprites/spritesmith-main-10.png);
-<<<<<<< HEAD
-  background-position: -1538px -207px;
-  width: 68px;
-  height: 68px;
-=======
-  background-position: -1060px -1026px;
-  width: 105px;
-  height: 105px;
->>>>>>> c9f68e24
+  background-position: -1538px -414px;
+  width: 68px;
+  height: 68px;
 }
 .Pet_Egg_Seahorse {
   background-image: url(/static/sprites/spritesmith-main-10.png);
-<<<<<<< HEAD
-  background-position: -1538px -276px;
-  width: 68px;
-  height: 68px;
-=======
-  background-position: -1166px 0px;
-  width: 105px;
-  height: 105px;
->>>>>>> c9f68e24
+  background-position: -1538px -483px;
+  width: 68px;
+  height: 68px;
 }
 .Pet_Egg_Sheep {
   background-image: url(/static/sprites/spritesmith-main-10.png);
-<<<<<<< HEAD
-  background-position: -1538px -345px;
-  width: 68px;
-  height: 68px;
-=======
-  background-position: -1166px -106px;
-  width: 105px;
-  height: 105px;
->>>>>>> c9f68e24
+  background-position: -1538px -552px;
+  width: 68px;
+  height: 68px;
 }
 .Pet_Egg_Slime {
   background-image: url(/static/sprites/spritesmith-main-10.png);
-<<<<<<< HEAD
-  background-position: -1538px -414px;
-  width: 68px;
-  height: 68px;
-=======
-  background-position: -1166px -212px;
-  width: 105px;
-  height: 105px;
->>>>>>> c9f68e24
+  background-position: -1538px -621px;
+  width: 68px;
+  height: 68px;
 }
 .Pet_Egg_Sloth {
   background-image: url(/static/sprites/spritesmith-main-10.png);
-<<<<<<< HEAD
-  background-position: -1538px -483px;
-  width: 68px;
-  height: 68px;
-=======
-  background-position: -1166px -318px;
-  width: 105px;
-  height: 105px;
->>>>>>> c9f68e24
+  background-position: -1538px -690px;
+  width: 68px;
+  height: 68px;
 }
 .Pet_Egg_Snail {
   background-image: url(/static/sprites/spritesmith-main-10.png);
-<<<<<<< HEAD
-  background-position: -1538px -552px;
-  width: 68px;
-  height: 68px;
-=======
-  background-position: -1166px -424px;
-  width: 105px;
-  height: 105px;
->>>>>>> c9f68e24
+  background-position: -1538px -759px;
+  width: 68px;
+  height: 68px;
 }
 .Pet_Egg_Snake {
   background-image: url(/static/sprites/spritesmith-main-10.png);
-<<<<<<< HEAD
-  background-position: -1538px -621px;
-  width: 68px;
-  height: 68px;
-=======
-  background-position: -1166px -530px;
-  width: 105px;
-  height: 105px;
->>>>>>> c9f68e24
+  background-position: -1538px -828px;
+  width: 68px;
+  height: 68px;
 }
 .Pet_Egg_Spider {
   background-image: url(/static/sprites/spritesmith-main-10.png);
-<<<<<<< HEAD
-  background-position: -1538px -690px;
-  width: 68px;
-  height: 68px;
-=======
-  background-position: -1166px -636px;
-  width: 105px;
-  height: 105px;
->>>>>>> c9f68e24
+  background-position: -1538px -897px;
+  width: 68px;
+  height: 68px;
 }
 .Pet_Egg_TRex {
   background-image: url(/static/sprites/spritesmith-main-10.png);
-<<<<<<< HEAD
-  background-position: -1538px -897px;
-  width: 68px;
-  height: 68px;
-=======
-  background-position: -1166px -742px;
-  width: 105px;
-  height: 105px;
->>>>>>> c9f68e24
+  background-position: -1538px -1104px;
+  width: 68px;
+  height: 68px;
 }
 .Pet_Egg_TigerCub {
   background-image: url(/static/sprites/spritesmith-main-10.png);
-<<<<<<< HEAD
-  background-position: -1538px -759px;
-  width: 68px;
-  height: 68px;
-=======
-  background-position: -1166px -848px;
-  width: 105px;
-  height: 105px;
->>>>>>> c9f68e24
+  background-position: -1538px -966px;
+  width: 68px;
+  height: 68px;
 }
 .Pet_Egg_Treeling {
   background-image: url(/static/sprites/spritesmith-main-10.png);
-<<<<<<< HEAD
-  background-position: -1538px -828px;
-  width: 68px;
-  height: 68px;
-=======
-  background-position: -1166px -954px;
-  width: 105px;
-  height: 105px;
->>>>>>> c9f68e24
+  background-position: -1538px -1035px;
+  width: 68px;
+  height: 68px;
 }
 .Pet_Egg_Triceratops {
   background-image: url(/static/sprites/spritesmith-main-10.png);
-<<<<<<< HEAD
-  background-position: -1538px -966px;
-  width: 68px;
-  height: 68px;
-=======
-  background-position: 0px -1132px;
-  width: 105px;
-  height: 105px;
->>>>>>> c9f68e24
+  background-position: -1538px -1173px;
+  width: 68px;
+  height: 68px;
 }
 .Pet_Egg_Turtle {
   background-image: url(/static/sprites/spritesmith-main-10.png);
-<<<<<<< HEAD
-  background-position: -1538px -1035px;
-  width: 68px;
-  height: 68px;
-=======
-  background-position: -106px -1132px;
-  width: 105px;
-  height: 105px;
->>>>>>> c9f68e24
+  background-position: -1538px -1242px;
+  width: 68px;
+  height: 68px;
 }
 .Pet_Egg_Unicorn {
   background-image: url(/static/sprites/spritesmith-main-10.png);
-<<<<<<< HEAD
-  background-position: -1538px -1104px;
-  width: 68px;
-  height: 68px;
-=======
-  background-position: -636px 0px;
-  width: 105px;
-  height: 105px;
->>>>>>> c9f68e24
+  background-position: -1538px -1311px;
+  width: 68px;
+  height: 68px;
 }
 .Pet_Egg_Whale {
   background-image: url(/static/sprites/spritesmith-main-10.png);
-<<<<<<< HEAD
-  background-position: -1538px -1173px;
-  width: 68px;
-  height: 68px;
-=======
-  background-position: -318px -1132px;
-  width: 105px;
-  height: 105px;
->>>>>>> c9f68e24
+  background-position: -1538px -1380px;
+  width: 68px;
+  height: 68px;
 }
 .Pet_Egg_Wolf {
   background-image: url(/static/sprites/spritesmith-main-10.png);
-<<<<<<< HEAD
-  background-position: -1538px -1242px;
-  width: 68px;
-  height: 68px;
-=======
-  background-position: -424px -1132px;
-  width: 105px;
-  height: 105px;
->>>>>>> c9f68e24
+  background-position: -1538px -1449px;
+  width: 68px;
+  height: 68px;
 }
 .Pet_Food_Cake_Base {
   background-image: url(/static/sprites/spritesmith-main-10.png);
-<<<<<<< HEAD
-  background-position: -1538px -1311px;
-  width: 68px;
-  height: 68px;
-=======
-  background-position: -530px -1132px;
-  width: 105px;
-  height: 105px;
->>>>>>> c9f68e24
+  background-position: 0px -1524px;
+  width: 68px;
+  height: 68px;
 }
 .Pet_Food_Cake_CottonCandyBlue {
   background-image: url(/static/sprites/spritesmith-main-10.png);
-<<<<<<< HEAD
-  background-position: -1538px -1380px;
-  width: 68px;
-  height: 68px;
-=======
-  background-position: -636px -1132px;
-  width: 105px;
-  height: 105px;
->>>>>>> c9f68e24
+  background-position: -69px -1524px;
+  width: 68px;
+  height: 68px;
 }
 .Pet_Food_Cake_CottonCandyPink {
   background-image: url(/static/sprites/spritesmith-main-10.png);
-<<<<<<< HEAD
-  background-position: -1538px -1449px;
-  width: 68px;
-  height: 68px;
-=======
-  background-position: -742px -1132px;
-  width: 105px;
-  height: 105px;
->>>>>>> c9f68e24
+  background-position: -138px -1524px;
+  width: 68px;
+  height: 68px;
 }
 .Pet_Food_Cake_Desert {
   background-image: url(/static/sprites/spritesmith-main-10.png);
-<<<<<<< HEAD
-  background-position: 0px -1524px;
-  width: 68px;
-  height: 68px;
-=======
-  background-position: -848px -1132px;
-  width: 105px;
-  height: 105px;
->>>>>>> c9f68e24
+  background-position: -207px -1524px;
+  width: 68px;
+  height: 68px;
 }
 .Pet_Food_Cake_Golden {
   background-image: url(/static/sprites/spritesmith-main-10.png);
-<<<<<<< HEAD
-  background-position: -69px -1524px;
-  width: 68px;
-  height: 68px;
-=======
-  background-position: -954px -1132px;
-  width: 105px;
-  height: 105px;
->>>>>>> c9f68e24
+  background-position: -983px -480px;
+  width: 68px;
+  height: 68px;
 }
 .Pet_Food_Cake_Red {
   background-image: url(/static/sprites/spritesmith-main-10.png);
-<<<<<<< HEAD
-  background-position: -138px -1524px;
-  width: 68px;
-  height: 68px;
-=======
-  background-position: -1060px -1132px;
-  width: 105px;
-  height: 105px;
->>>>>>> c9f68e24
+  background-position: -345px -1524px;
+  width: 68px;
+  height: 68px;
 }
 .Pet_Food_Cake_Shade {
   background-image: url(/static/sprites/spritesmith-main-10.png);
-<<<<<<< HEAD
-  background-position: -207px -1524px;
-  width: 68px;
-  height: 68px;
-=======
-  background-position: -1166px -1132px;
-  width: 105px;
-  height: 105px;
->>>>>>> c9f68e24
+  background-position: -414px -1524px;
+  width: 68px;
+  height: 68px;
 }
 .Pet_Food_Cake_Skeleton {
   background-image: url(/static/sprites/spritesmith-main-10.png);
-<<<<<<< HEAD
-  background-position: -983px -480px;
-  width: 68px;
-  height: 68px;
-=======
-  background-position: -1272px 0px;
-  width: 105px;
-  height: 105px;
->>>>>>> c9f68e24
+  background-position: -483px -1524px;
+  width: 68px;
+  height: 68px;
 }
 .Pet_Food_Cake_White {
   background-image: url(/static/sprites/spritesmith-main-10.png);
-<<<<<<< HEAD
-  background-position: -345px -1524px;
-  width: 68px;
-  height: 68px;
-=======
-  background-position: -1272px -106px;
-  width: 105px;
-  height: 105px;
->>>>>>> c9f68e24
+  background-position: -552px -1524px;
+  width: 68px;
+  height: 68px;
 }
 .Pet_Food_Cake_Zombie {
   background-image: url(/static/sprites/spritesmith-main-10.png);
-<<<<<<< HEAD
-  background-position: -414px -1524px;
-  width: 68px;
-  height: 68px;
-=======
-  background-position: -1272px -212px;
-  width: 105px;
-  height: 105px;
->>>>>>> c9f68e24
+  background-position: -621px -1524px;
+  width: 68px;
+  height: 68px;
 }
 .Pet_Food_Candy_Base {
   background-image: url(/static/sprites/spritesmith-main-10.png);
-<<<<<<< HEAD
-  background-position: -483px -1524px;
-  width: 68px;
-  height: 68px;
-=======
-  background-position: -1272px -318px;
-  width: 105px;
-  height: 105px;
->>>>>>> c9f68e24
+  background-position: -690px -1524px;
+  width: 68px;
+  height: 68px;
 }
 .Pet_Food_Candy_CottonCandyBlue {
   background-image: url(/static/sprites/spritesmith-main-10.png);
-<<<<<<< HEAD
-  background-position: -552px -1524px;
-  width: 68px;
-  height: 68px;
-=======
-  background-position: -1272px -424px;
-  width: 105px;
-  height: 105px;
->>>>>>> c9f68e24
+  background-position: -759px -1524px;
+  width: 68px;
+  height: 68px;
 }
 .Pet_Food_Candy_CottonCandyPink {
   background-image: url(/static/sprites/spritesmith-main-10.png);
-<<<<<<< HEAD
-  background-position: -621px -1524px;
-  width: 68px;
-  height: 68px;
-=======
-  background-position: -1272px -530px;
-  width: 105px;
-  height: 105px;
->>>>>>> c9f68e24
+  background-position: -828px -1524px;
+  width: 68px;
+  height: 68px;
 }
 .Pet_Food_Candy_Desert {
   background-image: url(/static/sprites/spritesmith-main-10.png);
-<<<<<<< HEAD
-  background-position: -690px -1524px;
-  width: 68px;
-  height: 68px;
-=======
-  background-position: -1272px -636px;
-  width: 105px;
-  height: 105px;
->>>>>>> c9f68e24
+  background-position: -897px -1524px;
+  width: 68px;
+  height: 68px;
 }
 .Pet_Food_Candy_Golden {
   background-image: url(/static/sprites/spritesmith-main-10.png);
-<<<<<<< HEAD
-  background-position: -759px -1524px;
-  width: 68px;
-  height: 68px;
-=======
-  background-position: -1272px -742px;
-  width: 105px;
-  height: 105px;
->>>>>>> c9f68e24
+  background-position: -966px -1524px;
+  width: 68px;
+  height: 68px;
 }
 .Pet_Food_Candy_Red {
   background-image: url(/static/sprites/spritesmith-main-10.png);
-<<<<<<< HEAD
-  background-position: -828px -1524px;
-  width: 68px;
-  height: 68px;
-=======
-  background-position: -1272px -848px;
-  width: 105px;
-  height: 105px;
->>>>>>> c9f68e24
+  background-position: -1035px -1524px;
+  width: 68px;
+  height: 68px;
 }
 .Pet_Food_Candy_Shade {
   background-image: url(/static/sprites/spritesmith-main-10.png);
-<<<<<<< HEAD
-  background-position: -897px -1524px;
-  width: 68px;
-  height: 68px;
-=======
-  background-position: -1272px -954px;
-  width: 105px;
-  height: 105px;
->>>>>>> c9f68e24
+  background-position: -1104px -1524px;
+  width: 68px;
+  height: 68px;
 }
 .Pet_Food_Candy_Skeleton {
   background-image: url(/static/sprites/spritesmith-main-10.png);
-<<<<<<< HEAD
-  background-position: -966px -1524px;
-  width: 68px;
-  height: 68px;
-=======
-  background-position: -1272px -1060px;
-  width: 105px;
-  height: 105px;
->>>>>>> c9f68e24
+  background-position: -1173px -1524px;
+  width: 68px;
+  height: 68px;
 }
 .Pet_Food_Candy_White {
   background-image: url(/static/sprites/spritesmith-main-10.png);
-<<<<<<< HEAD
-  background-position: -1035px -1524px;
-  width: 68px;
-  height: 68px;
-=======
-  background-position: 0px -1238px;
-  width: 105px;
-  height: 105px;
->>>>>>> c9f68e24
+  background-position: -1242px -1524px;
+  width: 68px;
+  height: 68px;
 }
 .Pet_Food_Candy_Zombie {
   background-image: url(/static/sprites/spritesmith-main-10.png);
-<<<<<<< HEAD
-  background-position: -1104px -1524px;
-  width: 68px;
-  height: 68px;
-=======
-  background-position: -106px -1238px;
-  width: 105px;
-  height: 105px;
->>>>>>> c9f68e24
+  background-position: -1311px -1524px;
+  width: 68px;
+  height: 68px;
 }
 .Pet_Food_Chocolate {
   background-image: url(/static/sprites/spritesmith-main-10.png);
-<<<<<<< HEAD
-  background-position: -1173px -1524px;
-  width: 68px;
-  height: 68px;
-=======
-  background-position: -212px -1238px;
-  width: 105px;
-  height: 105px;
->>>>>>> c9f68e24
+  background-position: -1380px -1524px;
+  width: 68px;
+  height: 68px;
 }
 .Pet_Food_CottonCandyBlue {
   background-image: url(/static/sprites/spritesmith-main-10.png);
-<<<<<<< HEAD
-  background-position: -1242px -1524px;
-  width: 68px;
-  height: 68px;
-=======
-  background-position: -318px -1238px;
-  width: 105px;
-  height: 105px;
->>>>>>> c9f68e24
+  background-position: -1449px -1524px;
+  width: 68px;
+  height: 68px;
 }
 .Pet_Food_CottonCandyPink {
   background-image: url(/static/sprites/spritesmith-main-10.png);
-<<<<<<< HEAD
-  background-position: -1311px -1524px;
-  width: 68px;
-  height: 68px;
-=======
-  background-position: -424px -1238px;
-  width: 105px;
-  height: 105px;
->>>>>>> c9f68e24
+  background-position: -1518px -1524px;
+  width: 68px;
+  height: 68px;
 }
 .Pet_Food_Fish {
   background-image: url(/static/sprites/spritesmith-main-10.png);
-<<<<<<< HEAD
-  background-position: -1380px -1524px;
-  width: 68px;
-  height: 68px;
-=======
-  background-position: -530px -1238px;
-  width: 105px;
-  height: 105px;
->>>>>>> c9f68e24
+  background-position: -1607px 0px;
+  width: 68px;
+  height: 68px;
 }
 .Pet_Food_Honey {
   background-image: url(/static/sprites/spritesmith-main-10.png);
-<<<<<<< HEAD
-  background-position: -1449px -1524px;
-  width: 68px;
-  height: 68px;
-=======
-  background-position: -636px -1238px;
-  width: 105px;
-  height: 105px;
->>>>>>> c9f68e24
+  background-position: -1607px -69px;
+  width: 68px;
+  height: 68px;
 }
 .Pet_Food_Meat {
   background-image: url(/static/sprites/spritesmith-main-10.png);
-<<<<<<< HEAD
-  background-position: -1518px -1524px;
-  width: 68px;
-  height: 68px;
-=======
-  background-position: -742px -1238px;
-  width: 105px;
-  height: 105px;
->>>>>>> c9f68e24
+  background-position: -1607px -138px;
+  width: 68px;
+  height: 68px;
 }
 .Pet_Food_Milk {
   background-image: url(/static/sprites/spritesmith-main-10.png);
-<<<<<<< HEAD
-  background-position: -1607px 0px;
-  width: 68px;
-  height: 68px;
-=======
-  background-position: -848px -1238px;
-  width: 105px;
-  height: 105px;
->>>>>>> c9f68e24
+  background-position: -1607px -207px;
+  width: 68px;
+  height: 68px;
 }
 .Pet_Food_Potatoe {
   background-image: url(/static/sprites/spritesmith-main-10.png);
-<<<<<<< HEAD
-  background-position: -1607px -69px;
-  width: 68px;
-  height: 68px;
-=======
-  background-position: -954px -1238px;
-  width: 105px;
-  height: 105px;
->>>>>>> c9f68e24
+  background-position: -1607px -276px;
+  width: 68px;
+  height: 68px;
 }
 .Pet_Food_RottenMeat {
   background-image: url(/static/sprites/spritesmith-main-10.png);
-<<<<<<< HEAD
-  background-position: -1607px -138px;
-  width: 68px;
-  height: 68px;
-=======
-  background-position: -1060px -1238px;
-  width: 105px;
-  height: 105px;
->>>>>>> c9f68e24
+  background-position: -1607px -345px;
+  width: 68px;
+  height: 68px;
 }
 .Pet_Food_Saddle {
   background-image: url(/static/sprites/spritesmith-main-10.png);
-<<<<<<< HEAD
-  background-position: -1607px -207px;
-  width: 68px;
-  height: 68px;
-=======
-  background-position: -1166px -1238px;
-  width: 105px;
-  height: 105px;
->>>>>>> c9f68e24
+  background-position: -1607px -414px;
+  width: 68px;
+  height: 68px;
 }
 .Pet_Food_Strawberry {
   background-image: url(/static/sprites/spritesmith-main-10.png);
-<<<<<<< HEAD
-  background-position: -1607px -276px;
-  width: 68px;
-  height: 68px;
-=======
-  background-position: -1272px -1238px;
-  width: 105px;
-  height: 105px;
->>>>>>> c9f68e24
+  background-position: -1607px -483px;
+  width: 68px;
+  height: 68px;
 }
 .Mount_Body_Armadillo-Base {
   background-image: url(/static/sprites/spritesmith-main-10.png);
-<<<<<<< HEAD
+  background-position: -530px -1280px;
+  width: 105px;
+  height: 105px;
+}
+.Mount_Body_Armadillo-CottonCandyBlue {
+  background-image: url(/static/sprites/spritesmith-main-10.png);
+  background-position: -424px -1280px;
+  width: 105px;
+  height: 105px;
+}
+.Mount_Body_Armadillo-CottonCandyPink {
+  background-image: url(/static/sprites/spritesmith-main-10.png);
+  background-position: -318px -1280px;
+  width: 105px;
+  height: 105px;
+}
+.Mount_Body_Armadillo-Desert {
+  background-image: url(/static/sprites/spritesmith-main-10.png);
+  background-position: -212px -1280px;
+  width: 105px;
+  height: 105px;
+}
+.Mount_Body_Armadillo-Golden {
+  background-image: url(/static/sprites/spritesmith-main-10.png);
+  background-position: -106px -1280px;
+  width: 105px;
+  height: 105px;
+}
+.Mount_Body_Armadillo-Red {
+  background-image: url(/static/sprites/spritesmith-main-10.png);
+  background-position: 0px -1280px;
+  width: 105px;
+  height: 105px;
+}
+.Mount_Body_Armadillo-Shade {
+  background-image: url(/static/sprites/spritesmith-main-10.png);
+  background-position: -1294px -1166px;
+  width: 105px;
+  height: 105px;
+}
+.Mount_Body_Armadillo-Skeleton {
+  background-image: url(/static/sprites/spritesmith-main-10.png);
+  background-position: -1294px -1060px;
+  width: 105px;
+  height: 105px;
+}
+.Mount_Body_Armadillo-White {
+  background-image: url(/static/sprites/spritesmith-main-10.png);
+  background-position: -1294px -954px;
+  width: 105px;
+  height: 105px;
+}
+.Mount_Body_Armadillo-Zombie {
+  background-image: url(/static/sprites/spritesmith-main-10.png);
+  background-position: -1294px -848px;
+  width: 105px;
+  height: 105px;
+}
+.Mount_Body_Axolotl-Base {
+  background-image: url(/static/sprites/spritesmith-main-10.png);
+  background-position: -1294px -742px;
+  width: 105px;
+  height: 105px;
+}
+.Mount_Body_Axolotl-CottonCandyBlue {
+  background-image: url(/static/sprites/spritesmith-main-10.png);
+  background-position: -1294px -636px;
+  width: 105px;
+  height: 105px;
+}
+.Mount_Body_Axolotl-CottonCandyPink {
+  background-image: url(/static/sprites/spritesmith-main-10.png);
+  background-position: -1294px -530px;
+  width: 105px;
+  height: 105px;
+}
+.Mount_Body_Axolotl-Desert {
+  background-image: url(/static/sprites/spritesmith-main-10.png);
+  background-position: -1294px -424px;
+  width: 105px;
+  height: 105px;
+}
+.Mount_Body_Axolotl-Golden {
+  background-image: url(/static/sprites/spritesmith-main-10.png);
+  background-position: -1294px -318px;
+  width: 105px;
+  height: 105px;
+}
+.Mount_Body_Axolotl-Red {
+  background-image: url(/static/sprites/spritesmith-main-10.png);
+  background-position: -1294px -212px;
+  width: 105px;
+  height: 105px;
+}
+.Mount_Body_Axolotl-Shade {
+  background-image: url(/static/sprites/spritesmith-main-10.png);
+  background-position: -1294px -106px;
+  width: 105px;
+  height: 105px;
+}
+.Mount_Body_Axolotl-Skeleton {
+  background-image: url(/static/sprites/spritesmith-main-10.png);
+  background-position: -1294px 0px;
+  width: 105px;
+  height: 105px;
+}
+.Mount_Body_Axolotl-White {
+  background-image: url(/static/sprites/spritesmith-main-10.png);
+  background-position: -1166px -1174px;
+  width: 105px;
+  height: 105px;
+}
+.Mount_Body_Axolotl-Zombie {
+  background-image: url(/static/sprites/spritesmith-main-10.png);
+  background-position: -1060px -1174px;
+  width: 105px;
+  height: 105px;
+}
+.Mount_Body_BearCub-Aquatic {
+  background-image: url(/static/sprites/spritesmith-main-10.png);
+  background-position: -954px -1174px;
+  width: 105px;
+  height: 105px;
+}
+.Mount_Body_BearCub-Base {
+  background-image: url(/static/sprites/spritesmith-main-10.png);
+  background-position: -848px -1174px;
+  width: 105px;
+  height: 105px;
+}
+.Mount_Body_BearCub-CottonCandyBlue {
+  background-image: url(/static/sprites/spritesmith-main-10.png);
+  background-position: -742px -1174px;
+  width: 105px;
+  height: 105px;
+}
+.Mount_Body_BearCub-CottonCandyPink {
+  background-image: url(/static/sprites/spritesmith-main-10.png);
+  background-position: -636px -1174px;
+  width: 105px;
+  height: 105px;
+}
+.Mount_Body_BearCub-Cupid {
+  background-image: url(/static/sprites/spritesmith-main-10.png);
+  background-position: -530px -1174px;
+  width: 105px;
+  height: 105px;
+}
+.Mount_Body_BearCub-Desert {
+  background-image: url(/static/sprites/spritesmith-main-10.png);
+  background-position: -424px -1174px;
+  width: 105px;
+  height: 105px;
+}
+.Mount_Body_BearCub-Ember {
+  background-image: url(/static/sprites/spritesmith-main-10.png);
+  background-position: -318px -1174px;
+  width: 105px;
+  height: 105px;
+}
+.Mount_Body_BearCub-Fairy {
+  background-image: url(/static/sprites/spritesmith-main-10.png);
+  background-position: -212px -1174px;
+  width: 105px;
+  height: 105px;
+}
+.Mount_Body_BearCub-Floral {
+  background-image: url(/static/sprites/spritesmith-main-10.png);
+  background-position: -106px -1174px;
+  width: 105px;
+  height: 105px;
+}
+.Mount_Body_BearCub-Ghost {
+  background-image: url(/static/sprites/spritesmith-main-10.png);
+  background-position: 0px -1174px;
+  width: 105px;
+  height: 105px;
+}
+.Mount_Body_BearCub-Golden {
+  background-image: url(/static/sprites/spritesmith-main-10.png);
+  background-position: -1188px -1060px;
+  width: 105px;
+  height: 105px;
+}
+.Mount_Body_BearCub-Holly {
+  background-image: url(/static/sprites/spritesmith-main-10.png);
+  background-position: -1188px -954px;
+  width: 105px;
+  height: 105px;
+}
+.Mount_Body_BearCub-Peppermint {
+  background-image: url(/static/sprites/spritesmith-main-10.png);
+  background-position: -1188px -848px;
+  width: 105px;
+  height: 105px;
+}
+.Mount_Body_BearCub-Polar {
+  background-image: url(/static/sprites/spritesmith-main-10.png);
+  background-position: -1188px -742px;
+  width: 105px;
+  height: 105px;
+}
+.Mount_Body_BearCub-Red {
+  background-image: url(/static/sprites/spritesmith-main-10.png);
+  background-position: -1188px -636px;
+  width: 105px;
+  height: 105px;
+}
+.Mount_Body_BearCub-RoyalPurple {
+  background-image: url(/static/sprites/spritesmith-main-10.png);
+  background-position: -1188px -530px;
+  width: 105px;
+  height: 105px;
+}
+.Mount_Body_BearCub-Shade {
+  background-image: url(/static/sprites/spritesmith-main-10.png);
+  background-position: -1188px -424px;
+  width: 105px;
+  height: 105px;
+}
+.Mount_Body_BearCub-Shimmer {
+  background-image: url(/static/sprites/spritesmith-main-10.png);
+  background-position: -1188px -318px;
+  width: 105px;
+  height: 105px;
+}
+.Mount_Body_BearCub-Skeleton {
+  background-image: url(/static/sprites/spritesmith-main-10.png);
+  background-position: -1188px -212px;
+  width: 105px;
+  height: 105px;
+}
+.Mount_Body_BearCub-Spooky {
+  background-image: url(/static/sprites/spritesmith-main-10.png);
+  background-position: -1188px -106px;
+  width: 105px;
+  height: 105px;
+}
+.Mount_Body_BearCub-Thunderstorm {
+  background-image: url(/static/sprites/spritesmith-main-10.png);
+  background-position: -1188px 0px;
+  width: 105px;
+  height: 105px;
+}
+.Mount_Body_BearCub-White {
+  background-image: url(/static/sprites/spritesmith-main-10.png);
+  background-position: -1060px -1068px;
+  width: 105px;
+  height: 105px;
+}
+.Mount_Body_BearCub-Zombie {
+  background-image: url(/static/sprites/spritesmith-main-10.png);
+  background-position: -954px -1068px;
+  width: 105px;
+  height: 105px;
+}
+.Mount_Body_Beetle-Base {
+  background-image: url(/static/sprites/spritesmith-main-10.png);
+  background-position: -848px -1068px;
+  width: 105px;
+  height: 105px;
+}
+.Mount_Body_Beetle-CottonCandyBlue {
+  background-image: url(/static/sprites/spritesmith-main-10.png);
+  background-position: -742px -1068px;
+  width: 105px;
+  height: 105px;
+}
+.Mount_Body_Beetle-CottonCandyPink {
+  background-image: url(/static/sprites/spritesmith-main-10.png);
+  background-position: -636px -1068px;
+  width: 105px;
+  height: 105px;
+}
+.Mount_Body_Beetle-Desert {
+  background-image: url(/static/sprites/spritesmith-main-10.png);
+  background-position: -530px -1068px;
+  width: 105px;
+  height: 105px;
+}
+.Mount_Body_Beetle-Golden {
+  background-image: url(/static/sprites/spritesmith-main-10.png);
+  background-position: -424px -1068px;
+  width: 105px;
+  height: 105px;
+}
+.Mount_Body_Beetle-Red {
+  background-image: url(/static/sprites/spritesmith-main-10.png);
+  background-position: -318px -1068px;
+  width: 105px;
+  height: 105px;
+}
+.Mount_Body_Beetle-Shade {
+  background-image: url(/static/sprites/spritesmith-main-10.png);
+  background-position: -212px -1068px;
+  width: 105px;
+  height: 105px;
+}
+.Mount_Body_Beetle-Skeleton {
+  background-image: url(/static/sprites/spritesmith-main-10.png);
+  background-position: -106px -1068px;
+  width: 105px;
+  height: 105px;
+}
+.Mount_Body_Beetle-White {
+  background-image: url(/static/sprites/spritesmith-main-10.png);
+  background-position: 0px -1068px;
+  width: 105px;
+  height: 105px;
+}
+.Mount_Body_Beetle-Zombie {
+  background-image: url(/static/sprites/spritesmith-main-10.png);
+  background-position: -1082px -954px;
+  width: 105px;
+  height: 105px;
+}
+.Mount_Body_Bunny-Base {
+  background-image: url(/static/sprites/spritesmith-main-10.png);
+  background-position: -1082px -848px;
+  width: 105px;
+  height: 105px;
+}
+.Mount_Body_Bunny-CottonCandyBlue {
+  background-image: url(/static/sprites/spritesmith-main-10.png);
+  background-position: -1082px -742px;
+  width: 105px;
+  height: 105px;
+}
+.Mount_Body_Bunny-CottonCandyPink {
+  background-image: url(/static/sprites/spritesmith-main-10.png);
+  background-position: -1082px -636px;
+  width: 105px;
+  height: 105px;
+}
+.Mount_Body_Bunny-Desert {
+  background-image: url(/static/sprites/spritesmith-main-10.png);
+  background-position: -1082px -530px;
+  width: 105px;
+  height: 105px;
+}
+.Mount_Body_Bunny-Golden {
+  background-image: url(/static/sprites/spritesmith-main-10.png);
+  background-position: -1082px -424px;
+  width: 105px;
+  height: 105px;
+}
+.Mount_Body_Bunny-Red {
+  background-image: url(/static/sprites/spritesmith-main-10.png);
+  background-position: -1082px -318px;
+  width: 105px;
+  height: 105px;
+}
+.Mount_Body_Bunny-Shade {
+  background-image: url(/static/sprites/spritesmith-main-10.png);
+  background-position: -1082px -212px;
+  width: 105px;
+  height: 105px;
+}
+.Mount_Body_Bunny-Skeleton {
+  background-image: url(/static/sprites/spritesmith-main-10.png);
+  background-position: -1082px -106px;
+  width: 105px;
+  height: 105px;
+}
+.Mount_Body_Bunny-White {
+  background-image: url(/static/sprites/spritesmith-main-10.png);
+  background-position: -1082px 0px;
+  width: 105px;
+  height: 105px;
+}
+.Mount_Body_Bunny-Zombie {
+  background-image: url(/static/sprites/spritesmith-main-10.png);
+  background-position: -954px -962px;
+  width: 105px;
+  height: 105px;
+}
+.Mount_Body_Butterfly-Base {
+  background-image: url(/static/sprites/spritesmith-main-10.png);
+  background-position: -318px -838px;
+  width: 105px;
+  height: 123px;
+}
+.Mount_Body_Butterfly-CottonCandyBlue {
+  background-image: url(/static/sprites/spritesmith-main-10.png);
+  background-position: -212px -838px;
+  width: 105px;
+  height: 123px;
+}
+.Mount_Body_Butterfly-CottonCandyPink {
+  background-image: url(/static/sprites/spritesmith-main-10.png);
+  background-position: -106px -838px;
+  width: 105px;
+  height: 123px;
+}
+.Mount_Body_Butterfly-Desert {
+  background-image: url(/static/sprites/spritesmith-main-10.png);
+  background-position: 0px -838px;
+  width: 105px;
+  height: 123px;
+}
+.Mount_Body_Butterfly-Golden {
+  background-image: url(/static/sprites/spritesmith-main-10.png);
+  background-position: -685px -660px;
+  width: 105px;
+  height: 123px;
+}
+.Mount_Body_Butterfly-Red {
+  background-image: url(/static/sprites/spritesmith-main-10.png);
+  background-position: -424px -838px;
+  width: 105px;
+  height: 123px;
+}
+.Mount_Body_Butterfly-Shade {
+  background-image: url(/static/sprites/spritesmith-main-10.png);
+  background-position: -660px -534px;
+  width: 105px;
+  height: 123px;
+}
+.Mount_Body_Butterfly-Skeleton {
+  background-image: url(/static/sprites/spritesmith-main-10.png);
+  background-position: -877px -604px;
+  width: 105px;
+  height: 123px;
+}
+.Mount_Body_Butterfly-White {
+  background-image: url(/static/sprites/spritesmith-main-10.png);
+  background-position: -877px -480px;
+  width: 105px;
+  height: 123px;
+}
+.Mount_Body_Butterfly-Zombie {
+  background-image: url(/static/sprites/spritesmith-main-10.png);
+  background-position: -766px -534px;
+  width: 105px;
+  height: 123px;
+}
+.Mount_Body_Cactus-Aquatic {
+  background-image: url(/static/sprites/spritesmith-main-10.png);
+  background-position: -848px -838px;
+  width: 105px;
+  height: 105px;
+}
+.Mount_Body_Cactus-Base {
+  background-image: url(/static/sprites/spritesmith-main-10.png);
+  background-position: -742px -838px;
+  width: 105px;
+  height: 105px;
+}
+.Mount_Body_Cactus-CottonCandyBlue {
+  background-image: url(/static/sprites/spritesmith-main-10.png);
+  background-position: -636px -838px;
+  width: 105px;
+  height: 105px;
+}
+.Mount_Body_Cactus-CottonCandyPink {
+  background-image: url(/static/sprites/spritesmith-main-10.png);
+  background-position: -530px -838px;
+  width: 105px;
+  height: 105px;
+}
+.Mount_Body_Cactus-Cupid {
+  background-image: url(/static/sprites/spritesmith-main-10.png);
+  background-position: -877px -728px;
+  width: 105px;
+  height: 105px;
+}
+.Mount_Body_Cactus-Desert {
+  background-image: url(/static/sprites/spritesmith-main-10.png);
   background-position: -636px -1280px;
-=======
-  background-position: -1378px 0px;
->>>>>>> c9f68e24
-  width: 105px;
-  height: 105px;
-}
-.Mount_Body_Armadillo-CottonCandyBlue {
-  background-image: url(/static/sprites/spritesmith-main-10.png);
-<<<<<<< HEAD
-  background-position: -530px -1280px;
-=======
-  background-position: -1378px -106px;
->>>>>>> c9f68e24
-  width: 105px;
-  height: 105px;
-}
-.Mount_Body_Armadillo-CottonCandyPink {
-  background-image: url(/static/sprites/spritesmith-main-10.png);
-<<<<<<< HEAD
-  background-position: -424px -1280px;
-=======
-  background-position: -1378px -212px;
->>>>>>> c9f68e24
-  width: 105px;
-  height: 105px;
-}
-.Mount_Body_Armadillo-Desert {
-  background-image: url(/static/sprites/spritesmith-main-10.png);
-<<<<<<< HEAD
-  background-position: -318px -1280px;
-=======
-  background-position: -1378px -318px;
->>>>>>> c9f68e24
-  width: 105px;
-  height: 105px;
-}
-.Mount_Body_Armadillo-Golden {
-  background-image: url(/static/sprites/spritesmith-main-10.png);
-<<<<<<< HEAD
-  background-position: -212px -1280px;
-=======
-  background-position: -1378px -424px;
->>>>>>> c9f68e24
-  width: 105px;
-  height: 105px;
-}
-.Mount_Body_Armadillo-Red {
-  background-image: url(/static/sprites/spritesmith-main-10.png);
-<<<<<<< HEAD
-  background-position: -106px -1280px;
-=======
-  background-position: -1378px -530px;
->>>>>>> c9f68e24
-  width: 105px;
-  height: 105px;
-}
-.Mount_Body_Armadillo-Shade {
-  background-image: url(/static/sprites/spritesmith-main-10.png);
-<<<<<<< HEAD
-  background-position: 0px -1280px;
-=======
-  background-position: -1378px -636px;
->>>>>>> c9f68e24
-  width: 105px;
-  height: 105px;
-}
-.Mount_Body_Armadillo-Skeleton {
-  background-image: url(/static/sprites/spritesmith-main-10.png);
-<<<<<<< HEAD
-  background-position: -1294px -1166px;
-=======
-  background-position: -1378px -742px;
->>>>>>> c9f68e24
-  width: 105px;
-  height: 105px;
-}
-.Mount_Body_Armadillo-White {
-  background-image: url(/static/sprites/spritesmith-main-10.png);
-<<<<<<< HEAD
-  background-position: -1294px -1060px;
-=======
-  background-position: -1378px -848px;
->>>>>>> c9f68e24
-  width: 105px;
-  height: 105px;
-}
-.Mount_Body_Armadillo-Zombie {
-  background-image: url(/static/sprites/spritesmith-main-10.png);
-<<<<<<< HEAD
-  background-position: -1294px -954px;
-=======
-  background-position: -1378px -954px;
->>>>>>> c9f68e24
-  width: 105px;
-  height: 105px;
-}
-.Mount_Body_Axolotl-Base {
-  background-image: url(/static/sprites/spritesmith-main-10.png);
-<<<<<<< HEAD
-  background-position: -1294px -848px;
-=======
-  background-position: -1378px -1060px;
->>>>>>> c9f68e24
-  width: 105px;
-  height: 105px;
-}
-.Mount_Body_Axolotl-CottonCandyBlue {
-  background-image: url(/static/sprites/spritesmith-main-10.png);
-<<<<<<< HEAD
-  background-position: -1294px -742px;
-=======
-  background-position: -1378px -1166px;
->>>>>>> c9f68e24
-  width: 105px;
-  height: 105px;
-}
-.Mount_Body_Axolotl-CottonCandyPink {
-  background-image: url(/static/sprites/spritesmith-main-10.png);
-<<<<<<< HEAD
-  background-position: -1294px -636px;
-=======
-  background-position: 0px -1344px;
->>>>>>> c9f68e24
-  width: 105px;
-  height: 105px;
-}
-.Mount_Body_Axolotl-Desert {
-  background-image: url(/static/sprites/spritesmith-main-10.png);
-<<<<<<< HEAD
-  background-position: -1294px -530px;
-=======
-  background-position: -106px -1344px;
->>>>>>> c9f68e24
-  width: 105px;
-  height: 105px;
-}
-.Mount_Body_Axolotl-Golden {
-  background-image: url(/static/sprites/spritesmith-main-10.png);
-<<<<<<< HEAD
-  background-position: -1294px -424px;
-=======
-  background-position: -212px -1344px;
->>>>>>> c9f68e24
-  width: 105px;
-  height: 105px;
-}
-.Mount_Body_Axolotl-Red {
-  background-image: url(/static/sprites/spritesmith-main-10.png);
-<<<<<<< HEAD
-  background-position: -1294px -318px;
-=======
-  background-position: -318px -1344px;
->>>>>>> c9f68e24
-  width: 105px;
-  height: 105px;
-}
-.Mount_Body_Axolotl-Shade {
-  background-image: url(/static/sprites/spritesmith-main-10.png);
-<<<<<<< HEAD
-  background-position: -1294px -212px;
-=======
-  background-position: -424px -1344px;
->>>>>>> c9f68e24
-  width: 105px;
-  height: 105px;
-}
-.Mount_Body_Axolotl-Skeleton {
-  background-image: url(/static/sprites/spritesmith-main-10.png);
-  background-position: -1294px -106px;
-  width: 105px;
-  height: 105px;
-}
-.Mount_Body_Axolotl-White {
-  background-image: url(/static/sprites/spritesmith-main-10.png);
-  background-position: -1294px 0px;
-  width: 105px;
-  height: 105px;
-}
-.Mount_Body_Axolotl-Zombie {
-  background-image: url(/static/sprites/spritesmith-main-10.png);
-  background-position: -1166px -1174px;
-  width: 105px;
-  height: 105px;
-}
-.Mount_Body_BearCub-Aquatic {
-  background-image: url(/static/sprites/spritesmith-main-10.png);
-  background-position: -1060px -1174px;
-  width: 105px;
-  height: 105px;
-}
-.Mount_Body_BearCub-Base {
-  background-image: url(/static/sprites/spritesmith-main-10.png);
-  background-position: -954px -1174px;
-  width: 105px;
-  height: 105px;
-}
-.Mount_Body_BearCub-CottonCandyBlue {
-  background-image: url(/static/sprites/spritesmith-main-10.png);
-  background-position: -848px -1174px;
-  width: 105px;
-  height: 105px;
-}
-.Mount_Body_BearCub-CottonCandyPink {
-  background-image: url(/static/sprites/spritesmith-main-10.png);
-  background-position: -742px -1174px;
-  width: 105px;
-  height: 105px;
-}
-.Mount_Body_BearCub-Cupid {
-  background-image: url(/static/sprites/spritesmith-main-10.png);
-  background-position: -636px -1174px;
-  width: 105px;
-  height: 105px;
-}
-.Mount_Body_BearCub-Desert {
-  background-image: url(/static/sprites/spritesmith-main-10.png);
-  background-position: -530px -1174px;
-  width: 105px;
-  height: 105px;
-}
-.Mount_Body_BearCub-Ember {
-  background-image: url(/static/sprites/spritesmith-main-10.png);
-  background-position: -424px -1174px;
-  width: 105px;
-  height: 105px;
-}
-.Mount_Body_BearCub-Fairy {
-  background-image: url(/static/sprites/spritesmith-main-10.png);
-<<<<<<< HEAD
-  background-position: -318px -1174px;
-=======
-  background-position: -1484px -106px;
->>>>>>> c9f68e24
-  width: 105px;
-  height: 105px;
-}
-.Mount_Body_BearCub-Floral {
-  background-image: url(/static/sprites/spritesmith-main-10.png);
-<<<<<<< HEAD
-  background-position: -212px -1174px;
-=======
-  background-position: -1484px -212px;
->>>>>>> c9f68e24
-  width: 105px;
-  height: 105px;
-}
-.Mount_Body_BearCub-Ghost {
-  background-image: url(/static/sprites/spritesmith-main-10.png);
-<<<<<<< HEAD
-  background-position: -106px -1174px;
-=======
-  background-position: -1484px -318px;
->>>>>>> c9f68e24
-  width: 105px;
-  height: 105px;
-}
-.Mount_Body_BearCub-Golden {
-  background-image: url(/static/sprites/spritesmith-main-10.png);
-<<<<<<< HEAD
-  background-position: 0px -1174px;
-=======
-  background-position: -1484px -424px;
->>>>>>> c9f68e24
-  width: 105px;
-  height: 105px;
-}
-.Mount_Body_BearCub-Holly {
-  background-image: url(/static/sprites/spritesmith-main-10.png);
-<<<<<<< HEAD
-  background-position: -1188px -1060px;
-=======
-  background-position: -1484px -530px;
->>>>>>> c9f68e24
-  width: 105px;
-  height: 105px;
-}
-.Mount_Body_BearCub-Peppermint {
-  background-image: url(/static/sprites/spritesmith-main-10.png);
-<<<<<<< HEAD
-  background-position: -1188px -954px;
-=======
-  background-position: -1484px -636px;
->>>>>>> c9f68e24
-  width: 105px;
-  height: 105px;
-}
-.Mount_Body_BearCub-Polar {
-  background-image: url(/static/sprites/spritesmith-main-10.png);
-<<<<<<< HEAD
-  background-position: -1188px -848px;
-=======
-  background-position: -1484px -742px;
->>>>>>> c9f68e24
-  width: 105px;
-  height: 105px;
-}
-.Mount_Body_BearCub-Red {
-  background-image: url(/static/sprites/spritesmith-main-10.png);
-<<<<<<< HEAD
-  background-position: -1188px -742px;
-=======
-  background-position: -1484px -848px;
->>>>>>> c9f68e24
-  width: 105px;
-  height: 105px;
-}
-.Mount_Body_BearCub-RoyalPurple {
-  background-image: url(/static/sprites/spritesmith-main-10.png);
-<<<<<<< HEAD
-  background-position: -1188px -636px;
-=======
-  background-position: -1484px -954px;
->>>>>>> c9f68e24
-  width: 105px;
-  height: 105px;
-}
-.Mount_Body_BearCub-Shade {
-  background-image: url(/static/sprites/spritesmith-main-10.png);
-<<<<<<< HEAD
-  background-position: -1188px -530px;
-=======
-  background-position: -1484px -1060px;
->>>>>>> c9f68e24
-  width: 105px;
-  height: 105px;
-}
-.Mount_Body_BearCub-Shimmer {
-  background-image: url(/static/sprites/spritesmith-main-10.png);
-<<<<<<< HEAD
-  background-position: -1188px -424px;
-=======
-  background-position: -1484px -1166px;
->>>>>>> c9f68e24
-  width: 105px;
-  height: 105px;
-}
-.Mount_Body_BearCub-Skeleton {
-  background-image: url(/static/sprites/spritesmith-main-10.png);
-<<<<<<< HEAD
-  background-position: -1188px -318px;
-=======
-  background-position: -1484px -1272px;
->>>>>>> c9f68e24
-  width: 105px;
-  height: 105px;
-}
-.Mount_Body_BearCub-Spooky {
-  background-image: url(/static/sprites/spritesmith-main-10.png);
-<<<<<<< HEAD
-  background-position: -1188px -212px;
-=======
-  background-position: 0px -1450px;
->>>>>>> c9f68e24
-  width: 105px;
-  height: 105px;
-}
-.Mount_Body_BearCub-Thunderstorm {
-  background-image: url(/static/sprites/spritesmith-main-10.png);
-<<<<<<< HEAD
-  background-position: -1188px -106px;
-=======
-  background-position: -106px -1450px;
->>>>>>> c9f68e24
-  width: 105px;
-  height: 105px;
-}
-.Mount_Body_BearCub-White {
-  background-image: url(/static/sprites/spritesmith-main-10.png);
-<<<<<<< HEAD
-  background-position: -1188px 0px;
-=======
-  background-position: -212px -1450px;
->>>>>>> c9f68e24
-  width: 105px;
-  height: 105px;
-}
-.Mount_Body_BearCub-Zombie {
-  background-image: url(/static/sprites/spritesmith-main-10.png);
-<<<<<<< HEAD
-  background-position: -1060px -1068px;
-=======
-  background-position: -318px -1450px;
->>>>>>> c9f68e24
-  width: 105px;
-  height: 105px;
-}
-.Mount_Body_Beetle-Base {
-  background-image: url(/static/sprites/spritesmith-main-10.png);
-<<<<<<< HEAD
-  background-position: -954px -1068px;
-=======
-  background-position: -424px -1450px;
->>>>>>> c9f68e24
-  width: 105px;
-  height: 105px;
-}
-.Mount_Body_Beetle-CottonCandyBlue {
-  background-image: url(/static/sprites/spritesmith-main-10.png);
-<<<<<<< HEAD
-  background-position: -848px -1068px;
-=======
-  background-position: -530px -1450px;
->>>>>>> c9f68e24
-  width: 105px;
-  height: 105px;
-}
-.Mount_Body_Beetle-CottonCandyPink {
-  background-image: url(/static/sprites/spritesmith-main-10.png);
-<<<<<<< HEAD
-  background-position: -742px -1068px;
-=======
-  background-position: -636px -1450px;
->>>>>>> c9f68e24
-  width: 105px;
-  height: 105px;
-}
-.Mount_Body_Beetle-Desert {
-  background-image: url(/static/sprites/spritesmith-main-10.png);
-<<<<<<< HEAD
-  background-position: -636px -1068px;
-=======
-  background-position: -742px -1450px;
->>>>>>> c9f68e24
-  width: 105px;
-  height: 105px;
-}
-.Mount_Body_Beetle-Golden {
-  background-image: url(/static/sprites/spritesmith-main-10.png);
-<<<<<<< HEAD
-  background-position: -530px -1068px;
-=======
-  background-position: -848px -1450px;
->>>>>>> c9f68e24
-  width: 105px;
-  height: 105px;
-}
-.Mount_Body_Beetle-Red {
-  background-image: url(/static/sprites/spritesmith-main-10.png);
-<<<<<<< HEAD
-  background-position: -424px -1068px;
-=======
-  background-position: -954px -1450px;
->>>>>>> c9f68e24
-  width: 105px;
-  height: 105px;
-}
-.Mount_Body_Beetle-Shade {
-  background-image: url(/static/sprites/spritesmith-main-10.png);
-<<<<<<< HEAD
-  background-position: -318px -1068px;
-=======
-  background-position: -1060px -1450px;
->>>>>>> c9f68e24
-  width: 105px;
-  height: 105px;
-}
-.Mount_Body_Beetle-Skeleton {
-  background-image: url(/static/sprites/spritesmith-main-10.png);
-<<<<<<< HEAD
-  background-position: -212px -1068px;
-=======
-  background-position: -1166px -1450px;
->>>>>>> c9f68e24
-  width: 105px;
-  height: 105px;
-}
-.Mount_Body_Beetle-White {
-  background-image: url(/static/sprites/spritesmith-main-10.png);
-<<<<<<< HEAD
-  background-position: -106px -1068px;
-=======
-  background-position: -1272px -1450px;
->>>>>>> c9f68e24
-  width: 105px;
-  height: 105px;
-}
-.Mount_Body_Beetle-Zombie {
-  background-image: url(/static/sprites/spritesmith-main-10.png);
-<<<<<<< HEAD
-  background-position: 0px -1068px;
-=======
-  background-position: -1378px -1450px;
->>>>>>> c9f68e24
-  width: 105px;
-  height: 105px;
-}
-.Mount_Body_Bunny-Base {
-  background-image: url(/static/sprites/spritesmith-main-10.png);
-<<<<<<< HEAD
-  background-position: -1082px -954px;
-=======
-  background-position: -1484px -1450px;
->>>>>>> c9f68e24
-  width: 105px;
-  height: 105px;
-}
-.Mount_Body_Bunny-CottonCandyBlue {
-  background-image: url(/static/sprites/spritesmith-main-10.png);
-<<<<<<< HEAD
-  background-position: -1082px -848px;
-=======
-  background-position: -1590px 0px;
->>>>>>> c9f68e24
-  width: 105px;
-  height: 105px;
-}
-.Mount_Body_Bunny-CottonCandyPink {
-  background-image: url(/static/sprites/spritesmith-main-10.png);
-<<<<<<< HEAD
-  background-position: -1082px -742px;
-=======
-  background-position: -1590px -106px;
->>>>>>> c9f68e24
-  width: 105px;
-  height: 105px;
-}
-.Mount_Body_Bunny-Desert {
-  background-image: url(/static/sprites/spritesmith-main-10.png);
-<<<<<<< HEAD
-  background-position: -1082px -636px;
-=======
-  background-position: -1590px -212px;
->>>>>>> c9f68e24
-  width: 105px;
-  height: 105px;
-}
-.Mount_Body_Bunny-Golden {
-  background-image: url(/static/sprites/spritesmith-main-10.png);
-<<<<<<< HEAD
-  background-position: -1082px -530px;
-=======
-  background-position: -1590px -318px;
->>>>>>> c9f68e24
-  width: 105px;
-  height: 105px;
-}
-.Mount_Body_Bunny-Red {
-  background-image: url(/static/sprites/spritesmith-main-10.png);
-<<<<<<< HEAD
-  background-position: -1082px -424px;
-=======
-  background-position: -1590px -424px;
->>>>>>> c9f68e24
-  width: 105px;
-  height: 105px;
-}
-.Mount_Body_Bunny-Shade {
-  background-image: url(/static/sprites/spritesmith-main-10.png);
-<<<<<<< HEAD
-  background-position: -1082px -318px;
-=======
-  background-position: -1590px -530px;
->>>>>>> c9f68e24
-  width: 105px;
-  height: 105px;
-}
-.Mount_Body_Bunny-Skeleton {
-  background-image: url(/static/sprites/spritesmith-main-10.png);
-<<<<<<< HEAD
-  background-position: -1082px -212px;
-=======
-  background-position: -1590px -636px;
->>>>>>> c9f68e24
-  width: 105px;
-  height: 105px;
-}
-.Mount_Body_Bunny-White {
-  background-image: url(/static/sprites/spritesmith-main-10.png);
-<<<<<<< HEAD
-  background-position: -1082px -106px;
-=======
-  background-position: -1590px -742px;
->>>>>>> c9f68e24
-  width: 105px;
-  height: 105px;
-}
-.Mount_Body_Bunny-Zombie {
-  background-image: url(/static/sprites/spritesmith-main-10.png);
-<<<<<<< HEAD
-  background-position: -1082px 0px;
-=======
-  background-position: -1590px -848px;
->>>>>>> c9f68e24
-  width: 105px;
-  height: 105px;
-}
-.Mount_Body_Butterfly-Base {
-  background-image: url(/static/sprites/spritesmith-main-10.png);
-<<<<<<< HEAD
-  background-position: -106px -838px;
-=======
-  background-position: -1590px -954px;
->>>>>>> c9f68e24
-  width: 105px;
-  height: 123px;
-}
-.Mount_Body_Butterfly-CottonCandyBlue {
-  background-image: url(/static/sprites/spritesmith-main-10.png);
-<<<<<<< HEAD
-  background-position: 0px -838px;
-=======
-  background-position: -1590px -1060px;
->>>>>>> c9f68e24
-  width: 105px;
-  height: 123px;
-}
-.Mount_Body_Butterfly-CottonCandyPink {
-  background-image: url(/static/sprites/spritesmith-main-10.png);
-<<<<<<< HEAD
-  background-position: -680px -660px;
-=======
-  background-position: -1590px -1166px;
->>>>>>> c9f68e24
-  width: 105px;
-  height: 123px;
-}
-.Mount_Body_Butterfly-Desert {
-  background-image: url(/static/sprites/spritesmith-main-10.png);
-<<<<<<< HEAD
-  background-position: -574px -660px;
-=======
-  background-position: -1590px -1272px;
->>>>>>> c9f68e24
-  width: 105px;
-  height: 123px;
-}
-.Mount_Body_Butterfly-Golden {
-  background-image: url(/static/sprites/spritesmith-main-10.png);
-<<<<<<< HEAD
-  background-position: -468px -660px;
-=======
-  background-position: -1590px -1378px;
->>>>>>> c9f68e24
-  width: 105px;
-  height: 123px;
-}
-.Mount_Body_Butterfly-Red {
-  background-image: url(/static/sprites/spritesmith-main-10.png);
-<<<<<<< HEAD
-  background-position: -212px -838px;
-=======
-  background-position: 0px -1556px;
->>>>>>> c9f68e24
-  width: 105px;
-  height: 123px;
-}
-.Mount_Body_Butterfly-Shade {
-  background-image: url(/static/sprites/spritesmith-main-10.png);
-<<<<<<< HEAD
-  background-position: -660px -534px;
-=======
-  background-position: -106px -1556px;
->>>>>>> c9f68e24
-  width: 105px;
-  height: 123px;
-}
-.Mount_Body_Butterfly-Skeleton {
-  background-image: url(/static/sprites/spritesmith-main-10.png);
-<<<<<<< HEAD
-  background-position: -877px -604px;
-=======
-  background-position: -212px -1556px;
->>>>>>> c9f68e24
-  width: 105px;
-  height: 123px;
-}
-.Mount_Body_Butterfly-White {
-  background-image: url(/static/sprites/spritesmith-main-10.png);
-<<<<<<< HEAD
-  background-position: -877px -480px;
-=======
-  background-position: -318px -1556px;
->>>>>>> c9f68e24
-  width: 105px;
-  height: 123px;
-}
-.Mount_Body_Butterfly-Zombie {
-  background-image: url(/static/sprites/spritesmith-main-10.png);
-<<<<<<< HEAD
-  background-position: -766px -534px;
-=======
-  background-position: -424px -1556px;
->>>>>>> c9f68e24
-  width: 105px;
-  height: 123px;
-}
-.Mount_Body_Cactus-Aquatic {
-  background-image: url(/static/sprites/spritesmith-main-10.png);
-<<<<<<< HEAD
+  width: 105px;
+  height: 105px;
+}
+.Mount_Body_Cactus-Ember {
+  background-image: url(/static/sprites/spritesmith-main-10.png);
+  background-position: -848px -962px;
+  width: 105px;
+  height: 105px;
+}
+.Mount_Body_Cactus-Fairy {
+  background-image: url(/static/sprites/spritesmith-main-10.png);
+  background-position: -742px -962px;
+  width: 105px;
+  height: 105px;
+}
+.Mount_Body_Cactus-Floral {
+  background-image: url(/static/sprites/spritesmith-main-10.png);
+  background-position: -636px -962px;
+  width: 105px;
+  height: 105px;
+}
+.Mount_Body_Cactus-Ghost {
+  background-image: url(/static/sprites/spritesmith-main-10.png);
+  background-position: -530px -962px;
+  width: 105px;
+  height: 105px;
+}
+.Mount_Body_Cactus-Golden {
+  background-image: url(/static/sprites/spritesmith-main-10.png);
+  background-position: -424px -962px;
+  width: 105px;
+  height: 105px;
+}
+.Mount_Body_Cactus-Holly {
+  background-image: url(/static/sprites/spritesmith-main-10.png);
+  background-position: -318px -962px;
+  width: 105px;
+  height: 105px;
+}
+.Mount_Body_Cactus-Peppermint {
+  background-image: url(/static/sprites/spritesmith-main-10.png);
+  background-position: -212px -962px;
+  width: 105px;
+  height: 105px;
+}
+.Mount_Body_Cactus-Red {
+  background-image: url(/static/sprites/spritesmith-main-10.png);
+  background-position: -106px -962px;
+  width: 105px;
+  height: 105px;
+}
+.Mount_Body_Cactus-RoyalPurple {
+  background-image: url(/static/sprites/spritesmith-main-10.png);
+  background-position: 0px -962px;
+  width: 105px;
+  height: 105px;
+}
+.Mount_Body_Cactus-Shade {
+  background-image: url(/static/sprites/spritesmith-main-10.png);
   background-position: -954px -838px;
-=======
-  background-position: -530px -1556px;
->>>>>>> c9f68e24
-  width: 105px;
-  height: 105px;
-}
-.Mount_Body_Cactus-Base {
-  background-image: url(/static/sprites/spritesmith-main-10.png);
-<<<<<<< HEAD
-  background-position: -848px -838px;
-=======
-  background-position: -636px -1556px;
->>>>>>> c9f68e24
-  width: 105px;
-  height: 105px;
-}
-.Mount_Body_Cactus-CottonCandyBlue {
-  background-image: url(/static/sprites/spritesmith-main-10.png);
-<<<<<<< HEAD
-  background-position: -742px -838px;
-=======
-  background-position: -742px -1556px;
->>>>>>> c9f68e24
-  width: 105px;
-  height: 105px;
-}
-.Mount_Body_Cactus-CottonCandyPink {
-  background-image: url(/static/sprites/spritesmith-main-10.png);
-<<<<<<< HEAD
-  background-position: -636px -838px;
-=======
-  background-position: -848px -1556px;
->>>>>>> c9f68e24
-  width: 105px;
-  height: 105px;
-}
-.Mount_Body_Cactus-Cupid {
-  background-image: url(/static/sprites/spritesmith-main-10.png);
-<<<<<<< HEAD
-  background-position: -530px -838px;
-=======
-  background-position: -954px -1556px;
->>>>>>> c9f68e24
-  width: 105px;
-  height: 105px;
-}
-.Mount_Body_Cactus-Desert {
-  background-image: url(/static/sprites/spritesmith-main-10.png);
-  background-position: -424px -838px;
-  width: 105px;
-  height: 105px;
-}
-.Mount_Body_Cactus-Ember {
-  background-image: url(/static/sprites/spritesmith-main-10.png);
-<<<<<<< HEAD
-  background-position: -318px -838px;
-=======
-  background-position: -1060px -1556px;
->>>>>>> c9f68e24
-  width: 105px;
-  height: 105px;
-}
-.Mount_Body_Cactus-Fairy {
-  background-image: url(/static/sprites/spritesmith-main-10.png);
-<<<<<<< HEAD
-  background-position: -877px -728px;
-=======
-  background-position: -1272px -1556px;
->>>>>>> c9f68e24
-  width: 105px;
-  height: 105px;
-}
-.Mount_Body_Cactus-Floral {
-  background-image: url(/static/sprites/spritesmith-main-10.png);
-<<<<<<< HEAD
-  background-position: -742px -1280px;
-=======
-  background-position: -1378px -1556px;
->>>>>>> c9f68e24
-  width: 105px;
-  height: 105px;
-}
-.Mount_Body_Cactus-Ghost {
-  background-image: url(/static/sprites/spritesmith-main-10.png);
-<<<<<<< HEAD
-  background-position: -954px -962px;
-=======
-  background-position: -1484px -1556px;
->>>>>>> c9f68e24
-  width: 105px;
-  height: 105px;
-}
-.Mount_Body_Cactus-Golden {
-  background-image: url(/static/sprites/spritesmith-main-10.png);
-<<<<<<< HEAD
-  background-position: -848px -962px;
-=======
-  background-position: -1590px -1556px;
->>>>>>> c9f68e24
-  width: 105px;
-  height: 105px;
-}
-.Mount_Body_Cactus-Holly {
-  background-image: url(/static/sprites/spritesmith-main-10.png);
-<<<<<<< HEAD
-  background-position: -742px -962px;
-=======
-  background-position: -1696px 0px;
->>>>>>> c9f68e24
-  width: 105px;
-  height: 105px;
-}
-.Mount_Body_Cactus-Peppermint {
-  background-image: url(/static/sprites/spritesmith-main-10.png);
-<<<<<<< HEAD
-  background-position: -636px -962px;
-=======
-  background-position: -1696px -106px;
->>>>>>> c9f68e24
-  width: 105px;
-  height: 105px;
-}
-.Mount_Body_Cactus-Red {
-  background-image: url(/static/sprites/spritesmith-main-10.png);
-<<<<<<< HEAD
-  background-position: -530px -962px;
-=======
-  background-position: -1166px -1556px;
->>>>>>> c9f68e24
-  width: 105px;
-  height: 105px;
-}
-.Mount_Body_Cactus-RoyalPurple {
-  background-image: url(/static/sprites/spritesmith-main-10.png);
-<<<<<<< HEAD
-  background-position: -424px -962px;
-  width: 105px;
-  height: 105px;
-}
-.Mount_Body_Cactus-Shade {
-  background-image: url(/static/sprites/spritesmith-main-10.png);
-  background-position: -318px -962px;
-  width: 105px;
-  height: 105px;
-}
-.Mount_Body_Cactus-Shimmer {
-  background-image: url(/static/sprites/spritesmith-main-10.png);
-  background-position: -212px -962px;
-  width: 105px;
-  height: 105px;
-}
-.Mount_Body_Cactus-Skeleton {
-  background-image: url(/static/sprites/spritesmith-main-10.png);
-  background-position: -106px -962px;
-  width: 105px;
-  height: 105px;
-}
-.Mount_Body_Cactus-Spooky {
-  background-image: url(/static/sprites/spritesmith-main-10.png);
-  background-position: 0px -962px;
-=======
-  background-position: -1696px -212px;
->>>>>>> c9f68e24
   width: 105px;
   height: 105px;
 }