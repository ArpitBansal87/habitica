.shop_armor_special_winter2016Rogue {
  background-image: url('~@/assets/images/sprites/spritesmith-main-11.png');
  background-position: -1330px -182px;
  width: 68px;
  height: 68px;
}
.shop_armor_special_winter2016Warrior {
  background-image: url('~@/assets/images/sprites/spritesmith-main-11.png');
  background-position: -1330px -251px;
  width: 68px;
  height: 68px;
}
.shop_armor_special_winter2017Healer {
  background-image: url('~@/assets/images/sprites/spritesmith-main-11.png');
  background-position: -1330px -320px;
  width: 68px;
  height: 68px;
}
.shop_armor_special_winter2017Mage {
  background-image: url('~@/assets/images/sprites/spritesmith-main-11.png');
  background-position: -1330px -389px;
  width: 68px;
  height: 68px;
}
.shop_armor_special_winter2017Rogue {
  background-image: url('~@/assets/images/sprites/spritesmith-main-11.png');
  background-position: -1330px -458px;
  width: 68px;
  height: 68px;
}
.shop_armor_special_winter2017Warrior {
  background-image: url('~@/assets/images/sprites/spritesmith-main-11.png');
  background-position: -1330px -527px;
  width: 68px;
  height: 68px;
}
.shop_armor_special_winter2018Healer {
  background-image: url('~@/assets/images/sprites/spritesmith-main-11.png');
  background-position: -1330px -596px;
  width: 68px;
  height: 68px;
}
.shop_armor_special_winter2018Mage {
  background-image: url('~@/assets/images/sprites/spritesmith-main-11.png');
  background-position: -1330px -665px;
  width: 68px;
  height: 68px;
}
.shop_armor_special_winter2018Rogue {
  background-image: url('~@/assets/images/sprites/spritesmith-main-11.png');
  background-position: -1330px -734px;
  width: 68px;
  height: 68px;
}
.shop_armor_special_winter2018Warrior {
  background-image: url('~@/assets/images/sprites/spritesmith-main-11.png');
  background-position: -1330px -803px;
  width: 68px;
  height: 68px;
}
.shop_armor_special_winter2019Healer {
  background-image: url('~@/assets/images/sprites/spritesmith-main-11.png');
  background-position: -1330px -872px;
  width: 68px;
  height: 68px;
}
.shop_armor_special_winter2019Mage {
  background-image: url('~@/assets/images/sprites/spritesmith-main-11.png');
  background-position: -1330px -941px;
  width: 68px;
  height: 68px;
}
.shop_armor_special_winter2019Rogue {
  background-image: url('~@/assets/images/sprites/spritesmith-main-11.png');
  background-position: -1330px -1010px;
  width: 68px;
  height: 68px;
}
.shop_armor_special_winter2019Warrior {
  background-image: url('~@/assets/images/sprites/spritesmith-main-11.png');
  background-position: -1330px -1079px;
  width: 68px;
  height: 68px;
}
.shop_armor_special_yeti {
  background-image: url('~@/assets/images/sprites/spritesmith-main-11.png');
  background-position: -1330px -1148px;
  width: 68px;
  height: 68px;
}
.shop_head_special_candycane {
  background-image: url('~@/assets/images/sprites/spritesmith-main-11.png');
  background-position: -1239px -1092px;
  width: 68px;
  height: 68px;
}
.shop_head_special_nye {
  background-image: url('~@/assets/images/sprites/spritesmith-main-11.png');
  background-position: -1148px -1001px;
  width: 68px;
  height: 68px;
}
.shop_head_special_nye2014 {
  background-image: url('~@/assets/images/sprites/spritesmith-main-11.png');
  background-position: -1057px -910px;
  width: 68px;
  height: 68px;
}
.shop_head_special_nye2015 {
  background-image: url('~@/assets/images/sprites/spritesmith-main-11.png');
  background-position: -966px -819px;
  width: 68px;
  height: 68px;
}
.shop_head_special_nye2016 {
  background-image: url('~@/assets/images/sprites/spritesmith-main-11.png');
  background-position: -875px -728px;
  width: 68px;
  height: 68px;
}
.shop_head_special_nye2017 {
  background-image: url('~@/assets/images/sprites/spritesmith-main-11.png');
  background-position: -784px -637px;
  width: 68px;
  height: 68px;
}
.shop_head_special_nye2018 {
  background-image: url('~@/assets/images/sprites/spritesmith-main-11.png');
  background-position: -687px -546px;
  width: 68px;
  height: 68px;
}
.shop_head_special_ski {
  background-image: url('~@/assets/images/sprites/spritesmith-main-11.png');
  background-position: -230px -546px;
  width: 68px;
  height: 68px;
}
.shop_head_special_snowflake {
  background-image: url('~@/assets/images/sprites/spritesmith-main-11.png');
  background-position: -299px -546px;
  width: 68px;
  height: 68px;
}
.shop_head_special_winter2015Healer {
  background-image: url('~@/assets/images/sprites/spritesmith-main-11.png');
  background-position: -368px -546px;
  width: 68px;
  height: 68px;
}
.shop_head_special_winter2015Mage {
  background-image: url('~@/assets/images/sprites/spritesmith-main-11.png');
  background-position: -437px -546px;
  width: 68px;
  height: 68px;
}
.shop_head_special_winter2015Rogue {
  background-image: url('~@/assets/images/sprites/spritesmith-main-11.png');
  background-position: -506px -546px;
  width: 68px;
  height: 68px;
}
.shop_head_special_winter2015Warrior {
  background-image: url('~@/assets/images/sprites/spritesmith-main-11.png');
  background-position: -575px -546px;
  width: 68px;
  height: 68px;
}
.shop_head_special_winter2016Healer {
  background-image: url('~@/assets/images/sprites/spritesmith-main-11.png');
  background-position: 0px -1271px;
  width: 68px;
  height: 68px;
}
.shop_head_special_winter2016Mage {
  background-image: url('~@/assets/images/sprites/spritesmith-main-11.png');
  background-position: -69px -1271px;
  width: 68px;
  height: 68px;
}
.shop_head_special_winter2016Rogue {
  background-image: url('~@/assets/images/sprites/spritesmith-main-11.png');
  background-position: -138px -1271px;
  width: 68px;
  height: 68px;
}
.shop_head_special_winter2016Warrior {
  background-image: url('~@/assets/images/sprites/spritesmith-main-11.png');
  background-position: -207px -1271px;
  width: 68px;
  height: 68px;
}
.shop_head_special_winter2017Healer {
  background-image: url('~@/assets/images/sprites/spritesmith-main-11.png');
  background-position: -276px -1271px;
  width: 68px;
  height: 68px;
}
.shop_head_special_winter2017Mage {
  background-image: url('~@/assets/images/sprites/spritesmith-main-11.png');
  background-position: -345px -1271px;
  width: 68px;
  height: 68px;
}
.shop_head_special_winter2017Rogue {
  background-image: url('~@/assets/images/sprites/spritesmith-main-11.png');
  background-position: -414px -1271px;
  width: 68px;
  height: 68px;
}
.shop_head_special_winter2017Warrior {
  background-image: url('~@/assets/images/sprites/spritesmith-main-11.png');
  background-position: -483px -1271px;
  width: 68px;
  height: 68px;
}
.shop_head_special_winter2018Healer {
  background-image: url('~@/assets/images/sprites/spritesmith-main-11.png');
  background-position: -552px -1271px;
  width: 68px;
  height: 68px;
}
.shop_head_special_winter2018Mage {
  background-image: url('~@/assets/images/sprites/spritesmith-main-11.png');
  background-position: -621px -1271px;
  width: 68px;
  height: 68px;
}
.shop_head_special_winter2018Rogue {
  background-image: url('~@/assets/images/sprites/spritesmith-main-11.png');
  background-position: -690px -1271px;
  width: 68px;
  height: 68px;
}
.shop_head_special_winter2018Warrior {
  background-image: url('~@/assets/images/sprites/spritesmith-main-11.png');
  background-position: -759px -1271px;
  width: 68px;
  height: 68px;
}
.shop_head_special_winter2019Healer {
  background-image: url('~@/assets/images/sprites/spritesmith-main-11.png');
  background-position: -828px -1271px;
  width: 68px;
  height: 68px;
}
.shop_head_special_winter2019Mage {
  background-image: url('~@/assets/images/sprites/spritesmith-main-11.png');
  background-position: -897px -1271px;
  width: 68px;
  height: 68px;
}
.shop_head_special_winter2019Rogue {
  background-image: url('~@/assets/images/sprites/spritesmith-main-11.png');
  background-position: -966px -1271px;
  width: 68px;
  height: 68px;
}
.shop_head_special_winter2019Warrior {
  background-image: url('~@/assets/images/sprites/spritesmith-main-11.png');
  background-position: -1035px -1271px;
  width: 68px;
  height: 68px;
}
.shop_head_special_yeti {
  background-image: url('~@/assets/images/sprites/spritesmith-main-11.png');
  background-position: -1104px -1271px;
  width: 68px;
  height: 68px;
}
.shop_shield_special_ski {
  background-image: url('~@/assets/images/sprites/spritesmith-main-11.png');
  background-position: -1173px -1271px;
  width: 68px;
  height: 68px;
}
.shop_shield_special_snowflake {
  background-image: url('~@/assets/images/sprites/spritesmith-main-11.png');
  background-position: -1242px -1271px;
  width: 68px;
  height: 68px;
}
.shop_shield_special_winter2015Healer {
  background-image: url('~@/assets/images/sprites/spritesmith-main-11.png');
  background-position: -1311px -1271px;
  width: 68px;
  height: 68px;
}
.shop_shield_special_winter2015Rogue {
  background-image: url('~@/assets/images/sprites/spritesmith-main-11.png');
  background-position: 0px -1340px;
  width: 68px;
  height: 68px;
}
.shop_shield_special_winter2015Warrior {
  background-image: url('~@/assets/images/sprites/spritesmith-main-11.png');
  background-position: -69px -1340px;
  width: 68px;
  height: 68px;
}
.shop_shield_special_winter2016Healer {
  background-image: url('~@/assets/images/sprites/spritesmith-main-11.png');
  background-position: -138px -1340px;
  width: 68px;
  height: 68px;
}
.shop_shield_special_winter2016Rogue {
  background-image: url('~@/assets/images/sprites/spritesmith-main-11.png');
  background-position: -207px -1340px;
  width: 68px;
  height: 68px;
}
.shop_shield_special_winter2016Warrior {
  background-image: url('~@/assets/images/sprites/spritesmith-main-11.png');
  background-position: -276px -1340px;
  width: 68px;
  height: 68px;
}
.shop_shield_special_winter2017Healer {
  background-image: url('~@/assets/images/sprites/spritesmith-main-11.png');
  background-position: -345px -1340px;
  width: 68px;
  height: 68px;
}
.shop_shield_special_winter2017Rogue {
  background-image: url('~@/assets/images/sprites/spritesmith-main-11.png');
  background-position: -414px -1340px;
  width: 68px;
  height: 68px;
}
.shop_shield_special_winter2017Warrior {
  background-image: url('~@/assets/images/sprites/spritesmith-main-11.png');
  background-position: -483px -1340px;
  width: 68px;
  height: 68px;
}
.shop_shield_special_winter2018Healer {
  background-image: url('~@/assets/images/sprites/spritesmith-main-11.png');
  background-position: -552px -1340px;
  width: 68px;
  height: 68px;
}
.shop_shield_special_winter2018Rogue {
  background-image: url('~@/assets/images/sprites/spritesmith-main-11.png');
  background-position: -621px -1340px;
  width: 68px;
  height: 68px;
}
.shop_shield_special_winter2018Warrior {
  background-image: url('~@/assets/images/sprites/spritesmith-main-11.png');
  background-position: -690px -1340px;
  width: 68px;
  height: 68px;
}
.shop_shield_special_winter2019Healer {
  background-image: url('~@/assets/images/sprites/spritesmith-main-11.png');
  background-position: -759px -1340px;
  width: 68px;
  height: 68px;
}
.shop_shield_special_winter2019Rogue {
  background-image: url('~@/assets/images/sprites/spritesmith-main-11.png');
  background-position: -828px -1340px;
  width: 68px;
  height: 68px;
}
.shop_shield_special_winter2019Warrior {
  background-image: url('~@/assets/images/sprites/spritesmith-main-11.png');
  background-position: -897px -1340px;
  width: 68px;
  height: 68px;
}
.shop_shield_special_yeti {
  background-image: url('~@/assets/images/sprites/spritesmith-main-11.png');
  background-position: -966px -1340px;
  width: 68px;
  height: 68px;
}
.shop_weapon_special_candycane {
  background-image: url('~@/assets/images/sprites/spritesmith-main-11.png');
  background-position: -1035px -1340px;
  width: 68px;
  height: 68px;
}
.shop_weapon_special_ski {
  background-image: url('~@/assets/images/sprites/spritesmith-main-11.png');
  background-position: -1104px -1340px;
  width: 68px;
  height: 68px;
}
.shop_weapon_special_snowflake {
  background-image: url('~@/assets/images/sprites/spritesmith-main-11.png');
  background-position: -1173px -1340px;
  width: 68px;
  height: 68px;
}
.shop_weapon_special_winter2015Healer {
  background-image: url('~@/assets/images/sprites/spritesmith-main-11.png');
  background-position: -1242px -1340px;
  width: 68px;
  height: 68px;
}
.shop_weapon_special_winter2015Mage {
  background-image: url('~@/assets/images/sprites/spritesmith-main-11.png');
  background-position: -1311px -1340px;
  width: 68px;
  height: 68px;
}
.shop_weapon_special_winter2015Rogue {
  background-image: url('~@/assets/images/sprites/spritesmith-main-11.png');
  background-position: -1421px 0px;
  width: 68px;
  height: 68px;
}
.shop_weapon_special_winter2015Warrior {
  background-image: url('~@/assets/images/sprites/spritesmith-main-11.png');
  background-position: -1421px -69px;
  width: 68px;
  height: 68px;
}
.shop_weapon_special_winter2016Healer {
  background-image: url('~@/assets/images/sprites/spritesmith-main-11.png');
  background-position: -1421px -138px;
  width: 68px;
  height: 68px;
}
.shop_weapon_special_winter2016Mage {
  background-image: url('~@/assets/images/sprites/spritesmith-main-11.png');
  background-position: -1421px -207px;
  width: 68px;
  height: 68px;
}
.shop_weapon_special_winter2016Rogue {
  background-image: url('~@/assets/images/sprites/spritesmith-main-11.png');
  background-position: -1421px -276px;
  width: 68px;
  height: 68px;
}
.shop_weapon_special_winter2016Warrior {
  background-image: url('~@/assets/images/sprites/spritesmith-main-11.png');
  background-position: -1421px -345px;
  width: 68px;
  height: 68px;
}
.shop_weapon_special_winter2017Healer {
  background-image: url('~@/assets/images/sprites/spritesmith-main-11.png');
  background-position: -1421px -414px;
  width: 68px;
  height: 68px;
}
.shop_weapon_special_winter2017Mage {
  background-image: url('~@/assets/images/sprites/spritesmith-main-11.png');
  background-position: -1421px -483px;
  width: 68px;
  height: 68px;
}
.shop_weapon_special_winter2017Rogue {
  background-image: url('~@/assets/images/sprites/spritesmith-main-11.png');
  background-position: -1421px -552px;
  width: 68px;
  height: 68px;
}
.shop_weapon_special_winter2017Warrior {
  background-image: url('~@/assets/images/sprites/spritesmith-main-11.png');
  background-position: -1421px -621px;
  width: 68px;
  height: 68px;
}
.shop_weapon_special_winter2018Healer {
  background-image: url('~@/assets/images/sprites/spritesmith-main-11.png');
  background-position: -1421px -690px;
  width: 68px;
  height: 68px;
}
.shop_weapon_special_winter2018Mage {
  background-image: url('~@/assets/images/sprites/spritesmith-main-11.png');
  background-position: -1421px -759px;
  width: 68px;
  height: 68px;
}
.shop_weapon_special_winter2018Rogue {
  background-image: url('~@/assets/images/sprites/spritesmith-main-11.png');
  background-position: -1421px -828px;
  width: 68px;
  height: 68px;
}
.shop_weapon_special_winter2018Warrior {
  background-image: url('~@/assets/images/sprites/spritesmith-main-11.png');
  background-position: -1421px -897px;
  width: 68px;
  height: 68px;
}
.shop_weapon_special_winter2019Healer {
  background-image: url('~@/assets/images/sprites/spritesmith-main-11.png');
  background-position: -1421px -966px;
  width: 68px;
  height: 68px;
}
.shop_weapon_special_winter2019Mage {
  background-image: url('~@/assets/images/sprites/spritesmith-main-11.png');
  background-position: -1421px -1035px;
  width: 68px;
  height: 68px;
}
.shop_weapon_special_winter2019Rogue {
  background-image: url('~@/assets/images/sprites/spritesmith-main-11.png');
  background-position: -1421px -1104px;
  width: 68px;
  height: 68px;
}
.shop_weapon_special_winter2019Warrior {
  background-image: url('~@/assets/images/sprites/spritesmith-main-11.png');
  background-position: -1421px -1173px;
  width: 68px;
  height: 68px;
}
.shop_weapon_special_yeti {
  background-image: url('~@/assets/images/sprites/spritesmith-main-11.png');
  background-position: -1421px -1242px;
  width: 68px;
  height: 68px;
}
.slim_armor_special_candycane {
  background-image: url('~@/assets/images/sprites/spritesmith-main-11.png');
  background-position: -687px -364px;
  width: 90px;
  height: 90px;
}
.slim_armor_special_ski {
  background-image: url('~@/assets/images/sprites/spritesmith-main-11.png');
  background-position: -687px -455px;
  width: 90px;
  height: 90px;
}
.slim_armor_special_snowflake {
  background-image: url('~@/assets/images/sprites/spritesmith-main-11.png');
  background-position: 0px -634px;
  width: 90px;
  height: 90px;
}
.slim_armor_special_winter2015Healer {
  background-image: url('~@/assets/images/sprites/spritesmith-main-11.png');
  background-position: -91px -634px;
  width: 90px;
  height: 90px;
}
.slim_armor_special_winter2015Mage {
  background-image: url('~@/assets/images/sprites/spritesmith-main-11.png');
  background-position: -182px -634px;
  width: 90px;
  height: 90px;
}
.slim_armor_special_winter2015Rogue {
  background-image: url('~@/assets/images/sprites/spritesmith-main-11.png');
  background-position: -575px -455px;
  width: 96px;
  height: 90px;
}
.slim_armor_special_winter2015Warrior {
  background-image: url('~@/assets/images/sprites/spritesmith-main-11.png');
  background-position: -273px -634px;
  width: 90px;
  height: 90px;
}
.slim_armor_special_winter2016Healer {
  background-image: url('~@/assets/images/sprites/spritesmith-main-11.png');
  background-position: -687px -182px;
  width: 93px;
  height: 90px;
}
.slim_armor_special_winter2016Mage {
  background-image: url('~@/assets/images/sprites/spritesmith-main-11.png');
  background-position: -364px -634px;
  width: 90px;
  height: 90px;
}
.slim_armor_special_winter2016Rogue {
  background-image: url('~@/assets/images/sprites/spritesmith-main-11.png');
  background-position: -455px -634px;
  width: 90px;
  height: 90px;
}
.slim_armor_special_winter2016Warrior {
  background-image: url('~@/assets/images/sprites/spritesmith-main-11.png');
  background-position: -546px -634px;
  width: 90px;
  height: 90px;
}
.slim_armor_special_winter2017Healer {
  background-image: url('~@/assets/images/sprites/spritesmith-main-11.png');
  background-position: -637px -634px;
  width: 90px;
  height: 90px;
}
.slim_armor_special_winter2017Mage {
  background-image: url('~@/assets/images/sprites/spritesmith-main-11.png');
  background-position: -784px 0px;
  width: 90px;
  height: 90px;
}
.slim_armor_special_winter2017Rogue {
  background-image: url('~@/assets/images/sprites/spritesmith-main-11.png');
  background-position: -784px -91px;
  width: 90px;
  height: 90px;
}
.slim_armor_special_winter2017Warrior {
  background-image: url('~@/assets/images/sprites/spritesmith-main-11.png');
  background-position: -784px -182px;
  width: 90px;
  height: 90px;
}
.slim_armor_special_winter2018Healer {
  background-image: url('~@/assets/images/sprites/spritesmith-main-11.png');
  background-position: 0px 0px;
  width: 114px;
  height: 90px;
}
.slim_armor_special_winter2018Mage {
  background-image: url('~@/assets/images/sprites/spritesmith-main-11.png');
  background-position: -115px 0px;
  width: 114px;
  height: 90px;
}
.slim_armor_special_winter2018Rogue {
  background-image: url('~@/assets/images/sprites/spritesmith-main-11.png');
  background-position: 0px -91px;
  width: 114px;
  height: 90px;
}
.slim_armor_special_winter2018Warrior {
  background-image: url('~@/assets/images/sprites/spritesmith-main-11.png');
  background-position: -115px -91px;
  width: 114px;
  height: 90px;
}
.slim_armor_special_winter2019Healer {
  background-image: url('~@/assets/images/sprites/spritesmith-main-11.png');
  background-position: -230px 0px;
  width: 114px;
  height: 90px;
}
.slim_armor_special_winter2019Mage {
  background-image: url('~@/assets/images/sprites/spritesmith-main-11.png');
  background-position: -230px -91px;
  width: 114px;
  height: 90px;
}
.slim_armor_special_winter2019Rogue {
  background-image: url('~@/assets/images/sprites/spritesmith-main-11.png');
  background-position: 0px -182px;
  width: 114px;
  height: 90px;
}
.slim_armor_special_winter2019Warrior {
  background-image: url('~@/assets/images/sprites/spritesmith-main-11.png');
  background-position: -115px -182px;
  width: 114px;
  height: 90px;
}
.slim_armor_special_yeti {
  background-image: url('~@/assets/images/sprites/spritesmith-main-11.png');
  background-position: -784px -273px;
  width: 90px;
  height: 90px;
}
.weapon_special_candycane {
  background-image: url('~@/assets/images/sprites/spritesmith-main-11.png');
  background-position: -784px -364px;
  width: 90px;
  height: 90px;
}
.weapon_special_ski {
  background-image: url('~@/assets/images/sprites/spritesmith-main-11.png');
  background-position: -784px -455px;
  width: 90px;
  height: 90px;
}
.weapon_special_snowflake {
  background-image: url('~@/assets/images/sprites/spritesmith-main-11.png');
  background-position: -784px -546px;
  width: 90px;
  height: 90px;
}
.weapon_special_winter2015Healer {
  background-image: url('~@/assets/images/sprites/spritesmith-main-11.png');
  background-position: 0px -725px;
  width: 90px;
  height: 90px;
}
.weapon_special_winter2015Mage {
  background-image: url('~@/assets/images/sprites/spritesmith-main-11.png');
  background-position: -91px -725px;
  width: 90px;
  height: 90px;
}
.weapon_special_winter2015Rogue {
  background-image: url('~@/assets/images/sprites/spritesmith-main-11.png');
  background-position: -687px 0px;
  width: 96px;
  height: 90px;
}
.weapon_special_winter2015Warrior {
  background-image: url('~@/assets/images/sprites/spritesmith-main-11.png');
  background-position: -182px -725px;
  width: 90px;
  height: 90px;
}
.weapon_special_winter2016Healer {
  background-image: url('~@/assets/images/sprites/spritesmith-main-11.png');
  background-position: -687px -273px;
  width: 93px;
  height: 90px;
}
.weapon_special_winter2016Mage {
  background-image: url('~@/assets/images/sprites/spritesmith-main-11.png');
  background-position: -273px -725px;
  width: 90px;
  height: 90px;
}
.weapon_special_winter2016Rogue {
  background-image: url('~@/assets/images/sprites/spritesmith-main-11.png');
  background-position: -364px -725px;
  width: 90px;
  height: 90px;
}
.weapon_special_winter2016Warrior {
  background-image: url('~@/assets/images/sprites/spritesmith-main-11.png');
  background-position: -455px -725px;
  width: 90px;
  height: 90px;
}
.weapon_special_winter2017Healer {
  background-image: url('~@/assets/images/sprites/spritesmith-main-11.png');
  background-position: -546px -725px;
  width: 90px;
  height: 90px;
}
.weapon_special_winter2017Mage {
  background-image: url('~@/assets/images/sprites/spritesmith-main-11.png');
  background-position: -637px -725px;
  width: 90px;
  height: 90px;
}
.weapon_special_winter2017Rogue {
  background-image: url('~@/assets/images/sprites/spritesmith-main-11.png');
  background-position: -728px -725px;
  width: 90px;
  height: 90px;
}
.weapon_special_winter2017Warrior {
  background-image: url('~@/assets/images/sprites/spritesmith-main-11.png');
  background-position: -875px 0px;
  width: 90px;
  height: 90px;
}
.weapon_special_winter2018Healer {
  background-image: url('~@/assets/images/sprites/spritesmith-main-11.png');
  background-position: -230px -182px;
  width: 114px;
  height: 90px;
}
.weapon_special_winter2018Mage {
  background-image: url('~@/assets/images/sprites/spritesmith-main-11.png');
  background-position: -345px 0px;
  width: 114px;
  height: 90px;
}
.weapon_special_winter2018Rogue {
  background-image: url('~@/assets/images/sprites/spritesmith-main-11.png');
  background-position: -345px -91px;
  width: 114px;
  height: 90px;
}
.weapon_special_winter2018Warrior {
  background-image: url('~@/assets/images/sprites/spritesmith-main-11.png');
  background-position: -345px -182px;
  width: 114px;
  height: 90px;
}
.weapon_special_winter2019Healer {
  background-image: url('~@/assets/images/sprites/spritesmith-main-11.png');
  background-position: 0px -273px;
  width: 114px;
  height: 90px;
}
.weapon_special_winter2019Mage {
  background-image: url('~@/assets/images/sprites/spritesmith-main-11.png');
  background-position: -115px -273px;
  width: 114px;
  height: 90px;
}
.weapon_special_winter2019Rogue {
  background-image: url('~@/assets/images/sprites/spritesmith-main-11.png');
  background-position: -230px -273px;
  width: 114px;
  height: 90px;
}
.weapon_special_winter2019Warrior {
  background-image: url('~@/assets/images/sprites/spritesmith-main-11.png');
  background-position: -345px -273px;
  width: 114px;
  height: 90px;
}
.weapon_special_yeti {
  background-image: url('~@/assets/images/sprites/spritesmith-main-11.png');
  background-position: -875px -91px;
  width: 90px;
  height: 90px;
}
.back_special_wondercon_black {
  background-image: url('~@/assets/images/sprites/spritesmith-main-11.png');
  background-position: -875px -182px;
  width: 90px;
  height: 90px;
}
.back_special_wondercon_red {
  background-image: url('~@/assets/images/sprites/spritesmith-main-11.png');
  background-position: -875px -273px;
  width: 90px;
  height: 90px;
}
.body_special_wondercon_black {
  background-image: url('~@/assets/images/sprites/spritesmith-main-11.png');
  background-position: -875px -364px;
  width: 90px;
  height: 90px;
}
.body_special_wondercon_gold {
  background-image: url('~@/assets/images/sprites/spritesmith-main-11.png');
  background-position: -875px -455px;
  width: 90px;
  height: 90px;
}
.body_special_wondercon_red {
  background-image: url('~@/assets/images/sprites/spritesmith-main-11.png');
  background-position: -875px -546px;
  width: 90px;
  height: 90px;
}
.eyewear_special_wondercon_black {
  background-image: url('~@/assets/images/sprites/spritesmith-main-11.png');
  background-position: -875px -637px;
  width: 90px;
  height: 90px;
}
.eyewear_special_wondercon_red {
  background-image: url('~@/assets/images/sprites/spritesmith-main-11.png');
  background-position: 0px -816px;
  width: 90px;
  height: 90px;
}
.shop_back_special_wondercon_black {
  background-image: url('~@/assets/images/sprites/spritesmith-main-11.png');
  background-position: -1421px -1311px;
  width: 68px;
  height: 68px;
}
.shop_back_special_wondercon_red {
  background-image: url('~@/assets/images/sprites/spritesmith-main-11.png');
  background-position: 0px -1409px;
  width: 68px;
  height: 68px;
}
.shop_body_special_wondercon_black {
  background-image: url('~@/assets/images/sprites/spritesmith-main-11.png');
  background-position: -69px -1409px;
  width: 68px;
  height: 68px;
}
.shop_body_special_wondercon_gold {
  background-image: url('~@/assets/images/sprites/spritesmith-main-11.png');
  background-position: -138px -1409px;
  width: 68px;
  height: 68px;
}
.shop_body_special_wondercon_red {
  background-image: url('~@/assets/images/sprites/spritesmith-main-11.png');
  background-position: -207px -1409px;
  width: 68px;
  height: 68px;
}
.shop_eyewear_special_wondercon_black {
  background-image: url('~@/assets/images/sprites/spritesmith-main-11.png');
  background-position: -276px -1409px;
  width: 68px;
  height: 68px;
}
.shop_eyewear_special_wondercon_red {
  background-image: url('~@/assets/images/sprites/spritesmith-main-11.png');
  background-position: -345px -1409px;
  width: 68px;
  height: 68px;
}
.eyewear_special_aetherMask {
  background-image: url('~@/assets/images/sprites/spritesmith-main-11.png');
  background-position: 0px -364px;
  width: 114px;
  height: 90px;
}
.eyewear_special_blackHalfMoon {
  background-image: url('~@/assets/images/sprites/spritesmith-main-11.png');
  background-position: -91px -816px;
  width: 90px;
  height: 90px;
}
.customize-option.eyewear_special_blackHalfMoon {
  background-image: url('~@/assets/images/sprites/spritesmith-main-11.png');
  background-position: -116px -831px;
  width: 60px;
  height: 60px;
}
.eyewear_special_blackTopFrame {
  background-image: url('~@/assets/images/sprites/spritesmith-main-11.png');
  background-position: -182px -816px;
  width: 90px;
  height: 90px;
}
.customize-option.eyewear_special_blackTopFrame {
  background-image: url('~@/assets/images/sprites/spritesmith-main-11.png');
  background-position: -207px -831px;
  width: 60px;
  height: 60px;
}
.eyewear_special_blueHalfMoon {
  background-image: url('~@/assets/images/sprites/spritesmith-main-11.png');
  background-position: -273px -816px;
  width: 90px;
  height: 90px;
}
.customize-option.eyewear_special_blueHalfMoon {
  background-image: url('~@/assets/images/sprites/spritesmith-main-11.png');
  background-position: -298px -831px;
  width: 60px;
  height: 60px;
}
.eyewear_special_blueTopFrame {
  background-image: url('~@/assets/images/sprites/spritesmith-main-11.png');
  background-position: -364px -816px;
  width: 90px;
  height: 90px;
}
.customize-option.eyewear_special_blueTopFrame {
  background-image: url('~@/assets/images/sprites/spritesmith-main-11.png');
  background-position: -389px -831px;
  width: 60px;
  height: 60px;
}
.eyewear_special_greenHalfMoon {
  background-image: url('~@/assets/images/sprites/spritesmith-main-11.png');
  background-position: -455px -816px;
  width: 90px;
  height: 90px;
}
.customize-option.eyewear_special_greenHalfMoon {
  background-image: url('~@/assets/images/sprites/spritesmith-main-11.png');
  background-position: -480px -831px;
  width: 60px;
  height: 60px;
}
.eyewear_special_greenTopFrame {
  background-image: url('~@/assets/images/sprites/spritesmith-main-11.png');
  background-position: -546px -816px;
  width: 90px;
  height: 90px;
}
.customize-option.eyewear_special_greenTopFrame {
  background-image: url('~@/assets/images/sprites/spritesmith-main-11.png');
  background-position: -571px -831px;
  width: 60px;
  height: 60px;
}
.eyewear_special_pinkHalfMoon {
  background-image: url('~@/assets/images/sprites/spritesmith-main-11.png');
  background-position: -637px -816px;
  width: 90px;
  height: 90px;
}
.customize-option.eyewear_special_pinkHalfMoon {
  background-image: url('~@/assets/images/sprites/spritesmith-main-11.png');
  background-position: -662px -831px;
  width: 60px;
  height: 60px;
}
.eyewear_special_pinkTopFrame {
  background-image: url('~@/assets/images/sprites/spritesmith-main-11.png');
  background-position: -728px -816px;
  width: 90px;
  height: 90px;
}
.customize-option.eyewear_special_pinkTopFrame {
  background-image: url('~@/assets/images/sprites/spritesmith-main-11.png');
  background-position: -753px -831px;
  width: 60px;
  height: 60px;
}
.eyewear_special_redHalfMoon {
  background-image: url('~@/assets/images/sprites/spritesmith-main-11.png');
  background-position: -819px -816px;
  width: 90px;
  height: 90px;
}
.customize-option.eyewear_special_redHalfMoon {
  background-image: url('~@/assets/images/sprites/spritesmith-main-11.png');
  background-position: -844px -831px;
  width: 60px;
  height: 60px;
}
.eyewear_special_redTopFrame {
  background-image: url('~@/assets/images/sprites/spritesmith-main-11.png');
  background-position: -966px 0px;
  width: 90px;
  height: 90px;
}
.customize-option.eyewear_special_redTopFrame {
  background-image: url('~@/assets/images/sprites/spritesmith-main-11.png');
  background-position: -991px -15px;
  width: 60px;
  height: 60px;
}
.eyewear_special_whiteHalfMoon {
  background-image: url('~@/assets/images/sprites/spritesmith-main-11.png');
  background-position: -966px -91px;
  width: 90px;
  height: 90px;
}
.customize-option.eyewear_special_whiteHalfMoon {
  background-image: url('~@/assets/images/sprites/spritesmith-main-11.png');
  background-position: -991px -106px;
  width: 60px;
  height: 60px;
}
.eyewear_special_whiteTopFrame {
  background-image: url('~@/assets/images/sprites/spritesmith-main-11.png');
  background-position: -966px -182px;
  width: 90px;
  height: 90px;
}
.customize-option.eyewear_special_whiteTopFrame {
  background-image: url('~@/assets/images/sprites/spritesmith-main-11.png');
  background-position: -991px -197px;
  width: 60px;
  height: 60px;
}
.eyewear_special_yellowHalfMoon {
  background-image: url('~@/assets/images/sprites/spritesmith-main-11.png');
  background-position: -966px -273px;
  width: 90px;
  height: 90px;
}
.customize-option.eyewear_special_yellowHalfMoon {
  background-image: url('~@/assets/images/sprites/spritesmith-main-11.png');
  background-position: -991px -288px;
  width: 60px;
  height: 60px;
}
.eyewear_special_yellowTopFrame {
  background-image: url('~@/assets/images/sprites/spritesmith-main-11.png');
  background-position: -966px -364px;
  width: 90px;
  height: 90px;
}
.customize-option.eyewear_special_yellowTopFrame {
  background-image: url('~@/assets/images/sprites/spritesmith-main-11.png');
  background-position: -991px -379px;
  width: 60px;
  height: 60px;
}
.shop_eyewear_special_aetherMask {
  background-image: url('~@/assets/images/sprites/spritesmith-main-11.png');
  background-position: -414px -1409px;
  width: 68px;
  height: 68px;
}
.shop_eyewear_special_blackHalfMoon {
  background-image: url('~@/assets/images/sprites/spritesmith-main-11.png');
  background-position: -483px -1409px;
  width: 68px;
  height: 68px;
}
.shop_eyewear_special_blackTopFrame {
  background-image: url('~@/assets/images/sprites/spritesmith-main-11.png');
  background-position: -552px -1409px;
  width: 68px;
  height: 68px;
}
.shop_eyewear_special_blueHalfMoon {
  background-image: url('~@/assets/images/sprites/spritesmith-main-11.png');
  background-position: -621px -1409px;
  width: 68px;
  height: 68px;
}
.shop_eyewear_special_blueTopFrame {
  background-image: url('~@/assets/images/sprites/spritesmith-main-11.png');
  background-position: -690px -1409px;
  width: 68px;
  height: 68px;
}
.shop_eyewear_special_greenHalfMoon {
  background-image: url('~@/assets/images/sprites/spritesmith-main-11.png');
  background-position: -759px -1409px;
  width: 68px;
  height: 68px;
}
.shop_eyewear_special_greenTopFrame {
  background-image: url('~@/assets/images/sprites/spritesmith-main-11.png');
  background-position: -828px -1409px;
  width: 68px;
  height: 68px;
}
.shop_eyewear_special_pinkHalfMoon {
  background-image: url('~@/assets/images/sprites/spritesmith-main-11.png');
  background-position: -897px -1409px;
  width: 68px;
  height: 68px;
}
.shop_eyewear_special_pinkTopFrame {
  background-image: url('~@/assets/images/sprites/spritesmith-main-11.png');
  background-position: -966px -1409px;
  width: 68px;
  height: 68px;
}
.shop_eyewear_special_redHalfMoon {
  background-image: url('~@/assets/images/sprites/spritesmith-main-11.png');
  background-position: -1035px -1409px;
  width: 68px;
  height: 68px;
}
.shop_eyewear_special_redTopFrame {
  background-image: url('~@/assets/images/sprites/spritesmith-main-11.png');
  background-position: -1104px -1409px;
  width: 68px;
  height: 68px;
}
.shop_eyewear_special_whiteHalfMoon {
  background-image: url('~@/assets/images/sprites/spritesmith-main-11.png');
  background-position: -1173px -1409px;
  width: 68px;
  height: 68px;
}
.shop_eyewear_special_whiteTopFrame {
  background-image: url('~@/assets/images/sprites/spritesmith-main-11.png');
  background-position: -1242px -1409px;
  width: 68px;
  height: 68px;
}
.shop_eyewear_special_yellowHalfMoon {
  background-image: url('~@/assets/images/sprites/spritesmith-main-11.png');
  background-position: -1311px -1409px;
  width: 68px;
  height: 68px;
}
.shop_eyewear_special_yellowTopFrame {
  background-image: url('~@/assets/images/sprites/spritesmith-main-11.png');
  background-position: -1380px -1409px;
  width: 68px;
  height: 68px;
}
.headAccessory_special_bearEars {
  background-image: url('~@/assets/images/sprites/spritesmith-main-11.png');
  background-position: -875px -455px;
  width: 90px;
  height: 90px;
}
.customize-option.headAccessory_special_bearEars {
  background-image: url('~@/assets/images/sprites/spritesmith-main-11.png');
  background-position: -900px -470px;
  width: 60px;
  height: 60px;
}
.headAccessory_special_blackHeadband {
  background-image: url('~@/assets/images/sprites/spritesmith-main-11.png');
  background-position: -345px -364px;
  width: 114px;
  height: 90px;
}
.headAccessory_special_blueHeadband {
  background-image: url('~@/assets/images/sprites/spritesmith-main-11.png');
  background-position: -230px -364px;
  width: 114px;
  height: 90px;
}
.headAccessory_special_cactusEars {
  background-image: url('~@/assets/images/sprites/spritesmith-main-11.png');
  background-position: -875px -182px;
  width: 90px;
  height: 90px;
}
.customize-option.headAccessory_special_cactusEars {
  background-image: url('~@/assets/images/sprites/spritesmith-main-11.png');
  background-position: -900px -197px;
  width: 60px;
  height: 60px;
}
.headAccessory_special_foxEars {
  background-image: url('~@/assets/images/sprites/spritesmith-main-11.png');
  background-position: -875px -91px;
  width: 90px;
  height: 90px;
}
.customize-option.headAccessory_special_foxEars {
  background-image: url('~@/assets/images/sprites/spritesmith-main-11.png');
  background-position: -900px -106px;
  width: 60px;
  height: 60px;
}
.headAccessory_special_greenHeadband {
  background-image: url('~@/assets/images/sprites/spritesmith-main-11.png');
  background-position: -115px -364px;
  width: 114px;
  height: 90px;
}
.headAccessory_special_lionEars {
  background-image: url('~@/assets/images/sprites/spritesmith-main-11.png');
  background-position: -728px -725px;
  width: 90px;
  height: 90px;
}
.customize-option.headAccessory_special_lionEars {
  background-image: url('~@/assets/images/sprites/spritesmith-main-11.png');
  background-position: -753px -740px;
  width: 60px;
  height: 60px;
}
.headAccessory_special_pandaEars {
  background-image: url('~@/assets/images/sprites/spritesmith-main-11.png');
  background-position: -637px -725px;
  width: 90px;
  height: 90px;
}
.customize-option.headAccessory_special_pandaEars {
  background-image: url('~@/assets/images/sprites/spritesmith-main-11.png');
  background-position: -662px -740px;
  width: 60px;
  height: 60px;
}
.headAccessory_special_pigEars {
  background-image: url('~@/assets/images/sprites/spritesmith-main-11.png');
  background-position: -546px -725px;
  width: 90px;
  height: 90px;
}
.customize-option.headAccessory_special_pigEars {
  background-image: url('~@/assets/images/sprites/spritesmith-main-11.png');
  background-position: -571px -740px;
  width: 60px;
  height: 60px;
}
.headAccessory_special_pinkHeadband {
  background-image: url('~@/assets/images/sprites/spritesmith-main-11.png');
  background-position: 0px -364px;
  width: 114px;
  height: 90px;
}
.headAccessory_special_redHeadband {
  background-image: url('~@/assets/images/sprites/spritesmith-main-11.png');
  background-position: -345px -273px;
  width: 114px;
  height: 90px;
}
.headAccessory_special_tigerEars {
  background-image: url('~@/assets/images/sprites/spritesmith-main-11.png');
  background-position: -273px -725px;
  width: 90px;
  height: 90px;
}
.customize-option.headAccessory_special_tigerEars {
  background-image: url('~@/assets/images/sprites/spritesmith-main-11.png');
  background-position: -298px -740px;
  width: 60px;
  height: 60px;
}
.headAccessory_special_whiteHeadband {
  background-image: url('~@/assets/images/sprites/spritesmith-main-11.png');
  background-position: -230px -273px;
  width: 114px;
  height: 90px;
}
.headAccessory_special_wolfEars {
  background-image: url('~@/assets/images/sprites/spritesmith-main-11.png');
  background-position: -91px -725px;
  width: 90px;
  height: 90px;
}
.customize-option.headAccessory_special_wolfEars {
  background-image: url('~@/assets/images/sprites/spritesmith-main-11.png');
  background-position: -116px -740px;
  width: 60px;
  height: 60px;
}
.headAccessory_special_yellowHeadband {
  background-image: url('~@/assets/images/sprites/spritesmith-main-11.png');
  background-position: -115px -273px;
  width: 114px;
  height: 90px;
}
.shop_headAccessory_special_bearEars {
  background-image: url('~@/assets/images/sprites/spritesmith-main-11.png');
  background-position: -69px -1409px;
  width: 68px;
  height: 68px;
}
.shop_headAccessory_special_blackHeadband {
  background-image: url('~@/assets/images/sprites/spritesmith-main-11.png');
  background-position: -138px -1409px;
  width: 68px;
  height: 68px;
}
.shop_headAccessory_special_blueHeadband {
  background-image: url('~@/assets/images/sprites/spritesmith-main-11.png');
  background-position: -207px -1409px;
  width: 68px;
  height: 68px;
}
.shop_headAccessory_special_cactusEars {
  background-image: url('~@/assets/images/sprites/spritesmith-main-11.png');
  background-position: -276px -1409px;
  width: 68px;
  height: 68px;
}
.shop_headAccessory_special_foxEars {
  background-image: url('~@/assets/images/sprites/spritesmith-main-11.png');
  background-position: -345px -1409px;
  width: 68px;
  height: 68px;
}
.shop_headAccessory_special_greenHeadband {
  background-image: url('~@/assets/images/sprites/spritesmith-main-11.png');
  background-position: -414px -1409px;
  width: 68px;
  height: 68px;
}
.shop_headAccessory_special_lionEars {
  background-image: url('~@/assets/images/sprites/spritesmith-main-11.png');
  background-position: -483px -1409px;
  width: 68px;
  height: 68px;
}
.shop_headAccessory_special_pandaEars {
  background-image: url('~@/assets/images/sprites/spritesmith-main-11.png');
  background-position: -552px -1409px;
  width: 68px;
  height: 68px;
}
.shop_headAccessory_special_pigEars {
  background-image: url('~@/assets/images/sprites/spritesmith-main-11.png');
  background-position: -621px -1409px;
  width: 68px;
  height: 68px;
}
.shop_headAccessory_special_pinkHeadband {
  background-image: url('~@/assets/images/sprites/spritesmith-main-11.png');
  background-position: -690px -1409px;
  width: 68px;
  height: 68px;
}
.shop_headAccessory_special_redHeadband {
  background-image: url('~@/assets/images/sprites/spritesmith-main-11.png');
  background-position: -759px -1409px;
  width: 68px;
  height: 68px;
}
.shop_headAccessory_special_tigerEars {
  background-image: url('~@/assets/images/sprites/spritesmith-main-11.png');
  background-position: -828px -1409px;
  width: 68px;
  height: 68px;
}
.shop_headAccessory_special_whiteHeadband {
  background-image: url('~@/assets/images/sprites/spritesmith-main-11.png');
  background-position: -897px -1409px;
  width: 68px;
  height: 68px;
}
.shop_headAccessory_special_wolfEars {
  background-image: url('~@/assets/images/sprites/spritesmith-main-11.png');
  background-position: -966px -1409px;
  width: 68px;
  height: 68px;
}
.shop_headAccessory_special_yellowHeadband {
  background-image: url('~@/assets/images/sprites/spritesmith-main-11.png');
  background-position: -1035px -1409px;
  width: 68px;
  height: 68px;
}
.head_0 {
  background-image: url('~@/assets/images/sprites/spritesmith-main-11.png');
  background-position: -966px -455px;
  width: 90px;
  height: 90px;
}
.customize-option.head_0 {
  background-image: url('~@/assets/images/sprites/spritesmith-main-11.png');
  background-position: -991px -470px;
  width: 60px;
  height: 60px;
}
.head_healer_1 {
  background-image: url('~@/assets/images/sprites/spritesmith-main-11.png');
  background-position: -966px -546px;
  width: 90px;
  height: 90px;
}
.head_healer_2 {
  background-image: url('~@/assets/images/sprites/spritesmith-main-11.png');
  background-position: -966px -637px;
  width: 90px;
  height: 90px;
}
.head_healer_3 {
  background-image: url('~@/assets/images/sprites/spritesmith-main-11.png');
  background-position: -966px -728px;
  width: 90px;
  height: 90px;
}
.head_healer_4 {
  background-image: url('~@/assets/images/sprites/spritesmith-main-11.png');
  background-position: 0px -907px;
  width: 90px;
  height: 90px;
}
.head_healer_5 {
  background-image: url('~@/assets/images/sprites/spritesmith-main-11.png');
  background-position: -91px -907px;
  width: 90px;
  height: 90px;
}
.head_rogue_1 {
  background-image: url('~@/assets/images/sprites/spritesmith-main-11.png');
  background-position: -182px -907px;
  width: 90px;
  height: 90px;
}
.head_rogue_2 {
  background-image: url('~@/assets/images/sprites/spritesmith-main-11.png');
  background-position: -273px -907px;
  width: 90px;
  height: 90px;
}
.head_rogue_3 {
  background-image: url('~@/assets/images/sprites/spritesmith-main-11.png');
  background-position: -364px -907px;
  width: 90px;
  height: 90px;
}
.head_rogue_4 {
  background-image: url('~@/assets/images/sprites/spritesmith-main-11.png');
  background-position: -455px -907px;
  width: 90px;
  height: 90px;
}
.head_rogue_5 {
  background-image: url('~@/assets/images/sprites/spritesmith-main-11.png');
  background-position: -546px -907px;
  width: 90px;
  height: 90px;
}
.head_special_2 {
  background-image: url('~@/assets/images/sprites/spritesmith-main-11.png');
  background-position: -637px -907px;
  width: 90px;
  height: 90px;
}
.head_special_bardHat {
  background-image: url('~@/assets/images/sprites/spritesmith-main-11.png');
  background-position: -728px -907px;
  width: 90px;
  height: 90px;
}
.head_special_clandestineCowl {
  background-image: url('~@/assets/images/sprites/spritesmith-main-11.png');
  background-position: -819px -907px;
  width: 90px;
  height: 90px;
}
.head_special_dandyHat {
  background-image: url('~@/assets/images/sprites/spritesmith-main-11.png');
  background-position: -910px -907px;
  width: 90px;
  height: 90px;
}
.head_special_fireCoralCirclet {
  background-image: url('~@/assets/images/sprites/spritesmith-main-11.png');
  background-position: -1057px 0px;
  width: 90px;
  height: 90px;
}
.head_special_kabuto {
  background-image: url('~@/assets/images/sprites/spritesmith-main-11.png');
  background-position: -1057px -91px;
  width: 90px;
  height: 90px;
}
.head_special_lunarWarriorHelm {
  background-image: url('~@/assets/images/sprites/spritesmith-main-11.png');
  background-position: -1057px -182px;
  width: 90px;
  height: 90px;
}
.head_special_mammothRiderHelm {
  background-image: url('~@/assets/images/sprites/spritesmith-main-11.png');
  background-position: -1057px -273px;
  width: 90px;
  height: 90px;
}
.head_special_namingDay2017 {
  background-image: url('~@/assets/images/sprites/spritesmith-main-11.png');
  background-position: -1057px -364px;
  width: 90px;
  height: 90px;
}
.head_special_pageHelm {
  background-image: url('~@/assets/images/sprites/spritesmith-main-11.png');
  background-position: -1057px -455px;
  width: 90px;
  height: 90px;
}
.head_special_pyromancersTurban {
  background-image: url('~@/assets/images/sprites/spritesmith-main-11.png');
  background-position: -1057px -546px;
  width: 90px;
  height: 90px;
}
.head_special_roguishRainbowMessengerHood {
  background-image: url('~@/assets/images/sprites/spritesmith-main-11.png');
  background-position: -1057px -637px;
  width: 90px;
  height: 90px;
}
.head_special_snowSovereignCrown {
  background-image: url('~@/assets/images/sprites/spritesmith-main-11.png');
  background-position: -1057px -728px;
  width: 90px;
  height: 90px;
}
.head_special_spikedHelm {
  background-image: url('~@/assets/images/sprites/spritesmith-main-11.png');
  background-position: -1057px -819px;
  width: 90px;
  height: 90px;
}
.head_special_turkeyHelmBase {
  background-image: url('~@/assets/images/sprites/spritesmith-main-11.png');
  background-position: -115px -364px;
  width: 114px;
  height: 90px;
}
.head_special_turkeyHelmGilded {
  background-image: url('~@/assets/images/sprites/spritesmith-main-11.png');
  background-position: -230px -364px;
  width: 114px;
  height: 90px;
}
.head_warrior_1 {
  background-image: url('~@/assets/images/sprites/spritesmith-main-11.png');
  background-position: 0px -998px;
  width: 90px;
  height: 90px;
}
.head_warrior_2 {
  background-image: url('~@/assets/images/sprites/spritesmith-main-11.png');
  background-position: -91px -998px;
  width: 90px;
  height: 90px;
}
.head_warrior_3 {
  background-image: url('~@/assets/images/sprites/spritesmith-main-11.png');
  background-position: -182px -998px;
  width: 90px;
  height: 90px;
}
.head_warrior_4 {
  background-image: url('~@/assets/images/sprites/spritesmith-main-11.png');
  background-position: -273px -998px;
  width: 90px;
  height: 90px;
}
.head_warrior_5 {
  background-image: url('~@/assets/images/sprites/spritesmith-main-11.png');
  background-position: -364px -998px;
  width: 90px;
  height: 90px;
}
.head_wizard_1 {
  background-image: url('~@/assets/images/sprites/spritesmith-main-11.png');
  background-position: -455px -998px;
  width: 90px;
  height: 90px;
}
.head_wizard_2 {
  background-image: url('~@/assets/images/sprites/spritesmith-main-11.png');
  background-position: -546px -998px;
  width: 90px;
  height: 90px;
}
.head_wizard_3 {
  background-image: url('~@/assets/images/sprites/spritesmith-main-11.png');
  background-position: -637px -998px;
  width: 90px;
  height: 90px;
}
.head_wizard_4 {
  background-image: url('~@/assets/images/sprites/spritesmith-main-11.png');
  background-position: -728px -998px;
  width: 90px;
  height: 90px;
}
.head_wizard_5 {
  background-image: url('~@/assets/images/sprites/spritesmith-main-11.png');
  background-position: -819px -998px;
  width: 90px;
  height: 90px;
}
.shop_head_healer_1 {
  background-image: url('~@/assets/images/sprites/spritesmith-main-11.png');
  background-position: -1490px 0px;
  width: 68px;
  height: 68px;
}
.shop_head_healer_2 {
  background-image: url('~@/assets/images/sprites/spritesmith-main-11.png');
  background-position: -1490px -69px;
  width: 68px;
  height: 68px;
}
.shop_head_healer_3 {
  background-image: url('~@/assets/images/sprites/spritesmith-main-11.png');
  background-position: -1490px -138px;
  width: 68px;
  height: 68px;
}
.shop_head_healer_4 {
  background-image: url('~@/assets/images/sprites/spritesmith-main-11.png');
  background-position: -1490px -207px;
  width: 68px;
  height: 68px;
}
.shop_head_healer_5 {
  background-image: url('~@/assets/images/sprites/spritesmith-main-11.png');
  background-position: -1490px -276px;
  width: 68px;
  height: 68px;
}
.shop_head_rogue_1 {
  background-image: url('~@/assets/images/sprites/spritesmith-main-11.png');
  background-position: -1490px -345px;
  width: 68px;
  height: 68px;
}
.shop_head_rogue_2 {
  background-image: url('~@/assets/images/sprites/spritesmith-main-11.png');
  background-position: -1490px -414px;
  width: 68px;
  height: 68px;
}
.shop_head_rogue_3 {
  background-image: url('~@/assets/images/sprites/spritesmith-main-11.png');
  background-position: -1490px -483px;
  width: 68px;
  height: 68px;
}
.shop_head_rogue_4 {
  background-image: url('~@/assets/images/sprites/spritesmith-main-11.png');
  background-position: -1490px -552px;
  width: 68px;
  height: 68px;
}
.shop_head_rogue_5 {
  background-image: url('~@/assets/images/sprites/spritesmith-main-11.png');
  background-position: -1490px -621px;
  width: 68px;
  height: 68px;
}
.shop_head_special_0 {
  background-image: url('~@/assets/images/sprites/spritesmith-main-11.png');
  background-position: -1490px -690px;
  width: 68px;
  height: 68px;
}
.shop_head_special_1 {
  background-image: url('~@/assets/images/sprites/spritesmith-main-11.png');
  background-position: -1490px -759px;
  width: 68px;
  height: 68px;
}
.shop_head_special_2 {
  background-image: url('~@/assets/images/sprites/spritesmith-main-11.png');
  background-position: -1490px -828px;
  width: 68px;
  height: 68px;
}
.shop_head_special_bardHat {
  background-image: url('~@/assets/images/sprites/spritesmith-main-11.png');
  background-position: -1490px -897px;
  width: 68px;
  height: 68px;
}
.shop_head_special_clandestineCowl {
  background-image: url('~@/assets/images/sprites/spritesmith-main-11.png');
  background-position: -1490px -966px;
  width: 68px;
  height: 68px;
}
.shop_head_special_dandyHat {
  background-image: url('~@/assets/images/sprites/spritesmith-main-11.png');
  background-position: -1490px -1035px;
  width: 68px;
  height: 68px;
}
.shop_head_special_fireCoralCirclet {
  background-image: url('~@/assets/images/sprites/spritesmith-main-11.png');
  background-position: -1490px -1104px;
  width: 68px;
  height: 68px;
}
.shop_head_special_kabuto {
  background-image: url('~@/assets/images/sprites/spritesmith-main-11.png');
  background-position: -1490px -1173px;
  width: 68px;
  height: 68px;
}
.shop_head_special_lunarWarriorHelm {
  background-image: url('~@/assets/images/sprites/spritesmith-main-11.png');
  background-position: -1490px -1242px;
  width: 68px;
  height: 68px;
}
.shop_head_special_mammothRiderHelm {
  background-image: url('~@/assets/images/sprites/spritesmith-main-11.png');
  background-position: -1490px -1311px;
  width: 68px;
  height: 68px;
}
.shop_head_special_namingDay2017 {
  background-image: url('~@/assets/images/sprites/spritesmith-main-11.png');
  background-position: -1330px -1217px;
  width: 40px;
  height: 40px;
}
.shop_head_special_pageHelm {
  background-image: url('~@/assets/images/sprites/spritesmith-main-11.png');
  background-position: -1490px -1380px;
  width: 68px;
  height: 68px;
}
.shop_head_special_pyromancersTurban {
  background-image: url('~@/assets/images/sprites/spritesmith-main-11.png');
  background-position: 0px -1478px;
  width: 68px;
  height: 68px;
}
.shop_head_special_roguishRainbowMessengerHood {
  background-image: url('~@/assets/images/sprites/spritesmith-main-11.png');
  background-position: -69px -1478px;
  width: 68px;
  height: 68px;
}
.shop_head_special_snowSovereignCrown {
  background-image: url('~@/assets/images/sprites/spritesmith-main-11.png');
  background-position: -138px -1478px;
  width: 68px;
  height: 68px;
}
.shop_head_special_spikedHelm {
  background-image: url('~@/assets/images/sprites/spritesmith-main-11.png');
  background-position: -207px -1478px;
  width: 68px;
  height: 68px;
}
.shop_head_special_turkeyHelmBase {
  background-image: url('~@/assets/images/sprites/spritesmith-main-11.png');
  background-position: -276px -1478px;
  width: 68px;
  height: 68px;
}
.shop_head_special_turkeyHelmGilded {
  background-image: url('~@/assets/images/sprites/spritesmith-main-11.png');
  background-position: -345px -1478px;
  width: 68px;
  height: 68px;
}
.shop_head_warrior_1 {
  background-image: url('~@/assets/images/sprites/spritesmith-main-11.png');
  background-position: -414px -1478px;
  width: 68px;
  height: 68px;
}
.shop_head_warrior_2 {
  background-image: url('~@/assets/images/sprites/spritesmith-main-11.png');
  background-position: -483px -1478px;
  width: 68px;
  height: 68px;
}
.shop_head_warrior_3 {
  background-image: url('~@/assets/images/sprites/spritesmith-main-11.png');
  background-position: -552px -1478px;
  width: 68px;
  height: 68px;
}
.shop_head_warrior_4 {
  background-image: url('~@/assets/images/sprites/spritesmith-main-11.png');
  background-position: -621px -1478px;
  width: 68px;
  height: 68px;
}
.shop_head_warrior_5 {
  background-image: url('~@/assets/images/sprites/spritesmith-main-11.png');
  background-position: -690px -1478px;
  width: 68px;
  height: 68px;
}
.shop_head_wizard_1 {
  background-image: url('~@/assets/images/sprites/spritesmith-main-11.png');
  background-position: -759px -1478px;
  width: 68px;
  height: 68px;
}
.shop_head_wizard_2 {
  background-image: url('~@/assets/images/sprites/spritesmith-main-11.png');
  background-position: -828px -1478px;
  width: 68px;
  height: 68px;
}
.shop_head_wizard_3 {
  background-image: url('~@/assets/images/sprites/spritesmith-main-11.png');
  background-position: -897px -1478px;
  width: 68px;
  height: 68px;
}
.shop_head_wizard_4 {
  background-image: url('~@/assets/images/sprites/spritesmith-main-11.png');
  background-position: -966px -1478px;
  width: 68px;
  height: 68px;
}
.shop_head_wizard_5 {
  background-image: url('~@/assets/images/sprites/spritesmith-main-11.png');
  background-position: -1035px -1478px;
  width: 68px;
  height: 68px;
}
<<<<<<< HEAD
=======
.headAccessory_special_bearEars {
  background-image: url('~@/assets/images/sprites/spritesmith-main-11.png');
  background-position: -910px -998px;
  width: 90px;
  height: 90px;
}
.customize-option.headAccessory_special_bearEars {
  background-image: url('~@/assets/images/sprites/spritesmith-main-11.png');
  background-position: -935px -1013px;
  width: 60px;
  height: 60px;
}
.headAccessory_special_blackHeadband {
  background-image: url('~@/assets/images/sprites/spritesmith-main-11.png');
  background-position: -345px -364px;
  width: 114px;
  height: 90px;
}
.headAccessory_special_blueHeadband {
  background-image: url('~@/assets/images/sprites/spritesmith-main-11.png');
  background-position: -460px 0px;
  width: 114px;
  height: 90px;
}
.headAccessory_special_cactusEars {
  background-image: url('~@/assets/images/sprites/spritesmith-main-11.png');
  background-position: -1001px -998px;
  width: 90px;
  height: 90px;
}
.customize-option.headAccessory_special_cactusEars {
  background-image: url('~@/assets/images/sprites/spritesmith-main-11.png');
  background-position: -1026px -1013px;
  width: 60px;
  height: 60px;
}
.headAccessory_special_foxEars {
  background-image: url('~@/assets/images/sprites/spritesmith-main-11.png');
  background-position: -1148px 0px;
  width: 90px;
  height: 90px;
}
.customize-option.headAccessory_special_foxEars {
  background-image: url('~@/assets/images/sprites/spritesmith-main-11.png');
  background-position: -1173px -15px;
  width: 60px;
  height: 60px;
}
.headAccessory_special_greenHeadband {
  background-image: url('~@/assets/images/sprites/spritesmith-main-11.png');
  background-position: -460px -91px;
  width: 114px;
  height: 90px;
}
.headAccessory_special_lionEars {
  background-image: url('~@/assets/images/sprites/spritesmith-main-11.png');
  background-position: -1148px -91px;
  width: 90px;
  height: 90px;
}
.customize-option.headAccessory_special_lionEars {
  background-image: url('~@/assets/images/sprites/spritesmith-main-11.png');
  background-position: -1173px -106px;
  width: 60px;
  height: 60px;
}
.headAccessory_special_pandaEars {
  background-image: url('~@/assets/images/sprites/spritesmith-main-11.png');
  background-position: -1148px -182px;
  width: 90px;
  height: 90px;
}
.customize-option.headAccessory_special_pandaEars {
  background-image: url('~@/assets/images/sprites/spritesmith-main-11.png');
  background-position: -1173px -197px;
  width: 60px;
  height: 60px;
}
.headAccessory_special_pigEars {
  background-image: url('~@/assets/images/sprites/spritesmith-main-11.png');
  background-position: -1148px -273px;
  width: 90px;
  height: 90px;
}
.customize-option.headAccessory_special_pigEars {
  background-image: url('~@/assets/images/sprites/spritesmith-main-11.png');
  background-position: -1173px -288px;
  width: 60px;
  height: 60px;
}
.headAccessory_special_pinkHeadband {
  background-image: url('~@/assets/images/sprites/spritesmith-main-11.png');
  background-position: -460px -182px;
  width: 114px;
  height: 90px;
}
.headAccessory_special_redHeadband {
  background-image: url('~@/assets/images/sprites/spritesmith-main-11.png');
  background-position: -460px -273px;
  width: 114px;
  height: 90px;
}
.headAccessory_special_tigerEars {
  background-image: url('~@/assets/images/sprites/spritesmith-main-11.png');
  background-position: -1148px -364px;
  width: 90px;
  height: 90px;
}
.customize-option.headAccessory_special_tigerEars {
  background-image: url('~@/assets/images/sprites/spritesmith-main-11.png');
  background-position: -1173px -379px;
  width: 60px;
  height: 60px;
}
.headAccessory_special_whiteHeadband {
  background-image: url('~@/assets/images/sprites/spritesmith-main-11.png');
  background-position: -460px -364px;
  width: 114px;
  height: 90px;
}
.headAccessory_special_wolfEars {
  background-image: url('~@/assets/images/sprites/spritesmith-main-11.png');
  background-position: -1148px -455px;
  width: 90px;
  height: 90px;
}
.customize-option.headAccessory_special_wolfEars {
  background-image: url('~@/assets/images/sprites/spritesmith-main-11.png');
  background-position: -1173px -470px;
  width: 60px;
  height: 60px;
}
.headAccessory_special_yellowHeadband {
  background-image: url('~@/assets/images/sprites/spritesmith-main-11.png');
  background-position: 0px -455px;
  width: 114px;
  height: 90px;
}
.shop_headAccessory_special_bearEars {
  background-image: url('~@/assets/images/sprites/spritesmith-main-11.png');
  background-position: -1104px -1478px;
  width: 68px;
  height: 68px;
}
.shop_headAccessory_special_blackHeadband {
  background-image: url('~@/assets/images/sprites/spritesmith-main-11.png');
  background-position: -1173px -1478px;
  width: 68px;
  height: 68px;
}
.shop_headAccessory_special_blueHeadband {
  background-image: url('~@/assets/images/sprites/spritesmith-main-11.png');
  background-position: -1242px -1478px;
  width: 68px;
  height: 68px;
}
.shop_headAccessory_special_cactusEars {
  background-image: url('~@/assets/images/sprites/spritesmith-main-11.png');
  background-position: -1311px -1478px;
  width: 68px;
  height: 68px;
}
.shop_headAccessory_special_foxEars {
  background-image: url('~@/assets/images/sprites/spritesmith-main-11.png');
  background-position: -1380px -1478px;
  width: 68px;
  height: 68px;
}
.shop_headAccessory_special_greenHeadband {
  background-image: url('~@/assets/images/sprites/spritesmith-main-11.png');
  background-position: -1449px -1478px;
  width: 68px;
  height: 68px;
}
.shop_headAccessory_special_lionEars {
  background-image: url('~@/assets/images/sprites/spritesmith-main-11.png');
  background-position: -1559px 0px;
  width: 68px;
  height: 68px;
}
.shop_headAccessory_special_pandaEars {
  background-image: url('~@/assets/images/sprites/spritesmith-main-11.png');
  background-position: -1559px -69px;
  width: 68px;
  height: 68px;
}
.shop_headAccessory_special_pigEars {
  background-image: url('~@/assets/images/sprites/spritesmith-main-11.png');
  background-position: -1559px -138px;
  width: 68px;
  height: 68px;
}
.shop_headAccessory_special_pinkHeadband {
  background-image: url('~@/assets/images/sprites/spritesmith-main-11.png');
  background-position: -1559px -207px;
  width: 68px;
  height: 68px;
}
.shop_headAccessory_special_redHeadband {
  background-image: url('~@/assets/images/sprites/spritesmith-main-11.png');
  background-position: -1559px -276px;
  width: 68px;
  height: 68px;
}
.shop_headAccessory_special_tigerEars {
  background-image: url('~@/assets/images/sprites/spritesmith-main-11.png');
  background-position: -1559px -345px;
  width: 68px;
  height: 68px;
}
.shop_headAccessory_special_whiteHeadband {
  background-image: url('~@/assets/images/sprites/spritesmith-main-11.png');
  background-position: -1559px -414px;
  width: 68px;
  height: 68px;
}
.shop_headAccessory_special_wolfEars {
  background-image: url('~@/assets/images/sprites/spritesmith-main-11.png');
  background-position: -1559px -483px;
  width: 68px;
  height: 68px;
}
.shop_headAccessory_special_yellowHeadband {
  background-image: url('~@/assets/images/sprites/spritesmith-main-11.png');
  background-position: -1559px -552px;
  width: 68px;
  height: 68px;
}
>>>>>>> 53a15f9f
.shield_healer_1 {
  background-image: url('~@/assets/images/sprites/spritesmith-main-11.png');
  background-position: -1148px -546px;
  width: 90px;
  height: 90px;
}
.shield_healer_2 {
  background-image: url('~@/assets/images/sprites/spritesmith-main-11.png');
  background-position: -1148px -637px;
  width: 90px;
  height: 90px;
}
.shield_healer_3 {
  background-image: url('~@/assets/images/sprites/spritesmith-main-11.png');
  background-position: -1148px -728px;
  width: 90px;
  height: 90px;
}
.shield_healer_4 {
  background-image: url('~@/assets/images/sprites/spritesmith-main-11.png');
  background-position: -1148px -819px;
  width: 90px;
  height: 90px;
}
.shield_healer_5 {
  background-image: url('~@/assets/images/sprites/spritesmith-main-11.png');
  background-position: -1148px -910px;
  width: 90px;
  height: 90px;
}
.shield_rogue_0 {
  background-image: url('~@/assets/images/sprites/spritesmith-main-11.png');
  background-position: 0px -1089px;
  width: 90px;
  height: 90px;
}
.shield_rogue_1 {
  background-image: url('~@/assets/images/sprites/spritesmith-main-11.png');
  background-position: -575px -91px;
  width: 103px;
  height: 90px;
}
.shield_rogue_2 {
  background-image: url('~@/assets/images/sprites/spritesmith-main-11.png');
  background-position: -575px -182px;
  width: 103px;
  height: 90px;
}
.shield_rogue_3 {
  background-image: url('~@/assets/images/sprites/spritesmith-main-11.png');
  background-position: -115px -455px;
  width: 114px;
  height: 90px;
}
.shield_rogue_4 {
  background-image: url('~@/assets/images/sprites/spritesmith-main-11.png');
  background-position: -687px -91px;
  width: 96px;
  height: 90px;
}
.shield_rogue_5 {
  background-image: url('~@/assets/images/sprites/spritesmith-main-11.png');
  background-position: -230px -455px;
  width: 114px;
  height: 90px;
}
.shield_rogue_6 {
  background-image: url('~@/assets/images/sprites/spritesmith-main-11.png');
  background-position: -345px -455px;
  width: 114px;
  height: 90px;
}
.shield_special_1 {
  background-image: url('~@/assets/images/sprites/spritesmith-main-11.png');
  background-position: -91px -1089px;
  width: 90px;
  height: 90px;
}
.shield_special_diamondStave {
  background-image: url('~@/assets/images/sprites/spritesmith-main-11.png');
  background-position: -575px -273px;
  width: 102px;
  height: 90px;
}
.shield_special_goldenknight {
  background-image: url('~@/assets/images/sprites/spritesmith-main-11.png');
  background-position: -575px 0px;
  width: 111px;
  height: 90px;
}
.shield_special_lootBag {
  background-image: url('~@/assets/images/sprites/spritesmith-main-11.png');
  background-position: -182px -1089px;
  width: 90px;
  height: 90px;
}
.shield_special_mammothRiderHorn {
  background-image: url('~@/assets/images/sprites/spritesmith-main-11.png');
  background-position: -273px -1089px;
  width: 90px;
  height: 90px;
}
.shield_special_moonpearlShield {
  background-image: url('~@/assets/images/sprites/spritesmith-main-11.png');
  background-position: -364px -1089px;
  width: 90px;
  height: 90px;
}
.shield_special_roguishRainbowMessage {
  background-image: url('~@/assets/images/sprites/spritesmith-main-11.png');
  background-position: -455px -1089px;
  width: 90px;
  height: 90px;
}
.shield_special_wakizashi {
  background-image: url('~@/assets/images/sprites/spritesmith-main-11.png');
  background-position: 0px -546px;
  width: 114px;
  height: 87px;
}
.shield_special_wintryMirror {
  background-image: url('~@/assets/images/sprites/spritesmith-main-11.png');
  background-position: -115px -546px;
  width: 114px;
  height: 87px;
}
.shield_warrior_1 {
  background-image: url('~@/assets/images/sprites/spritesmith-main-11.png');
  background-position: -546px -1089px;
  width: 90px;
  height: 90px;
}
.shield_warrior_2 {
  background-image: url('~@/assets/images/sprites/spritesmith-main-11.png');
  background-position: -637px -1089px;
  width: 90px;
  height: 90px;
}
.shield_warrior_3 {
  background-image: url('~@/assets/images/sprites/spritesmith-main-11.png');
  background-position: -728px -1089px;
  width: 90px;
  height: 90px;
}
.shield_warrior_4 {
  background-image: url('~@/assets/images/sprites/spritesmith-main-11.png');
  background-position: -819px -1089px;
  width: 90px;
  height: 90px;
}
.shield_warrior_5 {
  background-image: url('~@/assets/images/sprites/spritesmith-main-11.png');
  background-position: -910px -1089px;
  width: 90px;
  height: 90px;
}
.shop_shield_healer_1 {
  background-image: url('~@/assets/images/sprites/spritesmith-main-11.png');
  background-position: -1559px -621px;
  width: 68px;
  height: 68px;
}
.shop_shield_healer_2 {
  background-image: url('~@/assets/images/sprites/spritesmith-main-11.png');
  background-position: -1559px -690px;
  width: 68px;
  height: 68px;
}
.shop_shield_healer_3 {
  background-image: url('~@/assets/images/sprites/spritesmith-main-11.png');
  background-position: -1559px -759px;
  width: 68px;
  height: 68px;
}
.shop_shield_healer_4 {
  background-image: url('~@/assets/images/sprites/spritesmith-main-11.png');
  background-position: -1559px -828px;
  width: 68px;
  height: 68px;
}
.shop_shield_healer_5 {
  background-image: url('~@/assets/images/sprites/spritesmith-main-11.png');
  background-position: -1559px -897px;
  width: 68px;
  height: 68px;
}
.shop_shield_rogue_0 {
  background-image: url('~@/assets/images/sprites/spritesmith-main-11.png');
  background-position: -1559px -966px;
  width: 68px;
  height: 68px;
}
.shop_shield_rogue_1 {
  background-image: url('~@/assets/images/sprites/spritesmith-main-11.png');
  background-position: -1559px -1035px;
  width: 68px;
  height: 68px;
}
.shop_shield_rogue_2 {
  background-image: url('~@/assets/images/sprites/spritesmith-main-11.png');
  background-position: -1559px -1104px;
  width: 68px;
  height: 68px;
}
.shop_shield_rogue_3 {
  background-image: url('~@/assets/images/sprites/spritesmith-main-11.png');
  background-position: -1559px -1173px;
  width: 68px;
  height: 68px;
}
.shop_shield_rogue_4 {
  background-image: url('~@/assets/images/sprites/spritesmith-main-11.png');
  background-position: -1559px -1242px;
  width: 68px;
  height: 68px;
}
.shop_shield_rogue_5 {
  background-image: url('~@/assets/images/sprites/spritesmith-main-11.png');
  background-position: -1559px -1311px;
  width: 68px;
  height: 68px;
}
.shop_shield_rogue_6 {
  background-image: url('~@/assets/images/sprites/spritesmith-main-11.png');
  background-position: -1559px -1380px;
  width: 68px;
  height: 68px;
}
.shop_shield_special_0 {
  background-image: url('~@/assets/images/sprites/spritesmith-main-11.png');
  background-position: -1559px -1449px;
  width: 68px;
  height: 68px;
}
.shop_shield_special_1 {
  background-image: url('~@/assets/images/sprites/spritesmith-main-11.png');
  background-position: 0px -1547px;
  width: 68px;
  height: 68px;
}
.shop_shield_special_diamondStave {
  background-image: url('~@/assets/images/sprites/spritesmith-main-11.png');
  background-position: -69px -1547px;
  width: 68px;
  height: 68px;
}
.shop_shield_special_goldenknight {
  background-image: url('~@/assets/images/sprites/spritesmith-main-11.png');
  background-position: -138px -1547px;
  width: 68px;
  height: 68px;
}
.shop_shield_special_lootBag {
  background-image: url('~@/assets/images/sprites/spritesmith-main-11.png');
  background-position: -207px -1547px;
  width: 68px;
  height: 68px;
}
.shop_shield_special_mammothRiderHorn {
  background-image: url('~@/assets/images/sprites/spritesmith-main-11.png');
  background-position: -276px -1547px;
  width: 68px;
  height: 68px;
}
.shop_shield_special_moonpearlShield {
  background-image: url('~@/assets/images/sprites/spritesmith-main-11.png');
  background-position: -345px -1547px;
  width: 68px;
  height: 68px;
}
.shop_shield_special_roguishRainbowMessage {
  background-image: url('~@/assets/images/sprites/spritesmith-main-11.png');
  background-position: -414px -1547px;
  width: 68px;
  height: 68px;
}
.shop_shield_special_wakizashi {
  background-image: url('~@/assets/images/sprites/spritesmith-main-11.png');
  background-position: -483px -1547px;
  width: 68px;
  height: 68px;
}
.shop_shield_special_wintryMirror {
  background-image: url('~@/assets/images/sprites/spritesmith-main-11.png');
  background-position: -552px -1547px;
  width: 68px;
  height: 68px;
}
.shop_shield_warrior_1 {
  background-image: url('~@/assets/images/sprites/spritesmith-main-11.png');
  background-position: -621px -1547px;
  width: 68px;
  height: 68px;
}
.shop_shield_warrior_2 {
  background-image: url('~@/assets/images/sprites/spritesmith-main-11.png');
  background-position: -690px -1547px;
  width: 68px;
  height: 68px;
}
.shop_shield_warrior_3 {
  background-image: url('~@/assets/images/sprites/spritesmith-main-11.png');
  background-position: -759px -1547px;
  width: 68px;
  height: 68px;
}
.shop_shield_warrior_4 {
  background-image: url('~@/assets/images/sprites/spritesmith-main-11.png');
  background-position: -828px -1547px;
  width: 68px;
  height: 68px;
}
.shop_shield_warrior_5 {
  background-image: url('~@/assets/images/sprites/spritesmith-main-11.png');
  background-position: -897px -1547px;
  width: 68px;
  height: 68px;
}
.shop_weapon_healer_0 {
  background-image: url('~@/assets/images/sprites/spritesmith-main-11.png');
  background-position: -966px -1547px;
  width: 68px;
  height: 68px;
}
.shop_weapon_healer_1 {
  background-image: url('~@/assets/images/sprites/spritesmith-main-11.png');
  background-position: -1035px -1547px;
  width: 68px;
  height: 68px;
}
.shop_weapon_healer_2 {
  background-image: url('~@/assets/images/sprites/spritesmith-main-11.png');
  background-position: -1104px -1547px;
  width: 68px;
  height: 68px;
}
.shop_weapon_healer_3 {
  background-image: url('~@/assets/images/sprites/spritesmith-main-11.png');
  background-position: -1173px -1547px;
  width: 68px;
  height: 68px;
}
.shop_weapon_healer_4 {
  background-image: url('~@/assets/images/sprites/spritesmith-main-11.png');
  background-position: -1242px -1547px;
  width: 68px;
  height: 68px;
}
.shop_weapon_healer_5 {
  background-image: url('~@/assets/images/sprites/spritesmith-main-11.png');
  background-position: -1311px -1547px;
  width: 68px;
  height: 68px;
}
.shop_weapon_healer_6 {
  background-image: url('~@/assets/images/sprites/spritesmith-main-11.png');
  background-position: -1380px -1547px;
  width: 68px;
  height: 68px;
}
.shop_weapon_rogue_0 {
  background-image: url('~@/assets/images/sprites/spritesmith-main-11.png');
  background-position: -1449px -1547px;
  width: 68px;
  height: 68px;
}
.shop_weapon_rogue_1 {
  background-image: url('~@/assets/images/sprites/spritesmith-main-11.png');
  background-position: -1518px -1547px;
  width: 68px;
  height: 68px;
}
.shop_weapon_rogue_2 {
  background-image: url('~@/assets/images/sprites/spritesmith-main-11.png');
  background-position: -1628px 0px;
  width: 68px;
  height: 68px;
}
.shop_weapon_rogue_3 {
  background-image: url('~@/assets/images/sprites/spritesmith-main-11.png');
  background-position: -1628px -69px;
  width: 68px;
  height: 68px;
}
.shop_weapon_rogue_4 {
  background-image: url('~@/assets/images/sprites/spritesmith-main-11.png');
  background-position: -1628px -138px;
  width: 68px;
  height: 68px;
}
.shop_weapon_rogue_5 {
  background-image: url('~@/assets/images/sprites/spritesmith-main-11.png');
  background-position: -1628px -207px;
  width: 68px;
  height: 68px;
}
.shop_weapon_rogue_6 {
  background-image: url('~@/assets/images/sprites/spritesmith-main-11.png');
  background-position: -1628px -276px;
  width: 68px;
  height: 68px;
}
.shop_weapon_special_0 {
  background-image: url('~@/assets/images/sprites/spritesmith-main-11.png');
  background-position: -1628px -345px;
  width: 68px;
  height: 68px;
}
.shop_weapon_special_1 {
  background-image: url('~@/assets/images/sprites/spritesmith-main-11.png');
  background-position: -1628px -414px;
  width: 68px;
  height: 68px;
}
.shop_weapon_special_2 {
  background-image: url('~@/assets/images/sprites/spritesmith-main-11.png');
  background-position: -1628px -483px;
  width: 68px;
  height: 68px;
}
.shop_weapon_special_3 {
  background-image: url('~@/assets/images/sprites/spritesmith-main-11.png');
  background-position: -1628px -552px;
  width: 68px;
  height: 68px;
}
.shop_weapon_special_aetherCrystals {
  background-image: url('~@/assets/images/sprites/spritesmith-main-11.png');
  background-position: -1628px -621px;
  width: 68px;
  height: 68px;
}
.shop_weapon_special_bardInstrument {
  background-image: url('~@/assets/images/sprites/spritesmith-main-11.png');
  background-position: -1628px -690px;
  width: 68px;
  height: 68px;
}
.shop_weapon_special_critical {
  background-image: url('~@/assets/images/sprites/spritesmith-main-11.png');
  background-position: -1628px -759px;
  width: 68px;
  height: 68px;
}
.shop_weapon_special_fencingFoil {
  background-image: url('~@/assets/images/sprites/spritesmith-main-11.png');
  background-position: -1628px -828px;
  width: 68px;
  height: 68px;
}
.shop_weapon_special_lunarScythe {
  background-image: url('~@/assets/images/sprites/spritesmith-main-11.png');
  background-position: -1628px -897px;
  width: 68px;
  height: 68px;
}
.shop_weapon_special_mammothRiderSpear {
  background-image: url('~@/assets/images/sprites/spritesmith-main-11.png');
  background-position: -1628px -966px;
  width: 68px;
  height: 68px;
}
.shop_weapon_special_nomadsScimitar {
  background-image: url('~@/assets/images/sprites/spritesmith-main-11.png');
  background-position: -1628px -1035px;
  width: 68px;
  height: 68px;
}
.shop_weapon_special_pageBanner {
  background-image: url('~@/assets/images/sprites/spritesmith-main-11.png');
  background-position: -1628px -1104px;
  width: 68px;
  height: 68px;
}
.shop_weapon_special_roguishRainbowMessage {
  background-image: url('~@/assets/images/sprites/spritesmith-main-11.png');
  background-position: -1628px -1173px;
  width: 68px;
  height: 68px;
}
.shop_weapon_special_skeletonKey {
  background-image: url('~@/assets/images/sprites/spritesmith-main-11.png');
  background-position: -1628px -1242px;
  width: 68px;
  height: 68px;
}
.shop_weapon_special_tachi {
  background-image: url('~@/assets/images/sprites/spritesmith-main-11.png');
  background-position: -1628px -1311px;
  width: 68px;
  height: 68px;
}
.shop_weapon_special_taskwoodsLantern {
  background-image: url('~@/assets/images/sprites/spritesmith-main-11.png');
  background-position: -1628px -1380px;
  width: 68px;
  height: 68px;
}
.shop_weapon_special_tridentOfCrashingTides {
  background-image: url('~@/assets/images/sprites/spritesmith-main-11.png');
  background-position: -1628px -1449px;
  width: 68px;
  height: 68px;
}
.shop_weapon_warrior_0 {
  background-image: url('~@/assets/images/sprites/spritesmith-main-11.png');
  background-position: -1628px -1518px;
  width: 68px;
  height: 68px;
}
.shop_weapon_warrior_1 {
  background-image: url('~@/assets/images/sprites/spritesmith-main-11.png');
  background-position: 0px -1616px;
  width: 68px;
  height: 68px;
}
.shop_weapon_warrior_2 {
  background-image: url('~@/assets/images/sprites/spritesmith-main-11.png');
  background-position: -69px -1616px;
  width: 68px;
  height: 68px;
}
.shop_weapon_warrior_3 {
  background-image: url('~@/assets/images/sprites/spritesmith-main-11.png');
  background-position: -138px -1616px;
  width: 68px;
  height: 68px;
}
.shop_weapon_warrior_4 {
  background-image: url('~@/assets/images/sprites/spritesmith-main-11.png');
  background-position: -207px -1616px;
  width: 68px;
  height: 68px;
}
.shop_weapon_warrior_5 {
  background-image: url('~@/assets/images/sprites/spritesmith-main-11.png');
  background-position: -276px -1616px;
  width: 68px;
  height: 68px;
}
.shop_weapon_warrior_6 {
  background-image: url('~@/assets/images/sprites/spritesmith-main-11.png');
  background-position: -345px -1616px;
  width: 68px;
  height: 68px;
}
.shop_weapon_wizard_0 {
  background-image: url('~@/assets/images/sprites/spritesmith-main-11.png');
  background-position: -414px -1616px;
  width: 68px;
  height: 68px;
}
.shop_weapon_wizard_1 {
  background-image: url('~@/assets/images/sprites/spritesmith-main-11.png');
  background-position: -483px -1616px;
  width: 68px;
  height: 68px;
}
.shop_weapon_wizard_2 {
  background-image: url('~@/assets/images/sprites/spritesmith-main-11.png');
  background-position: -552px -1616px;
  width: 68px;
  height: 68px;
}
.shop_weapon_wizard_3 {
  background-image: url('~@/assets/images/sprites/spritesmith-main-11.png');
  background-position: -621px -1616px;
  width: 68px;
  height: 68px;
}
.shop_weapon_wizard_4 {
  background-image: url('~@/assets/images/sprites/spritesmith-main-11.png');
  background-position: -690px -1616px;
  width: 68px;
  height: 68px;
}
.shop_weapon_wizard_5 {
  background-image: url('~@/assets/images/sprites/spritesmith-main-11.png');
  background-position: -759px -1616px;
  width: 68px;
  height: 68px;
}
.shop_weapon_wizard_6 {
  background-image: url('~@/assets/images/sprites/spritesmith-main-11.png');
  background-position: -828px -1616px;
  width: 68px;
  height: 68px;
}
.weapon_healer_0 {
  background-image: url('~@/assets/images/sprites/spritesmith-main-11.png');
  background-position: -1001px -1089px;
  width: 90px;
  height: 90px;
}
.weapon_healer_1 {
  background-image: url('~@/assets/images/sprites/spritesmith-main-11.png');
  background-position: -1092px -1089px;
  width: 90px;
  height: 90px;
}
.weapon_healer_2 {
  background-image: url('~@/assets/images/sprites/spritesmith-main-11.png');
  background-position: -1239px 0px;
  width: 90px;
  height: 90px;
}
.weapon_healer_3 {
  background-image: url('~@/assets/images/sprites/spritesmith-main-11.png');
  background-position: -1239px -91px;
  width: 90px;
  height: 90px;
}
.weapon_healer_4 {
  background-image: url('~@/assets/images/sprites/spritesmith-main-11.png');
  background-position: -1239px -182px;
  width: 90px;
  height: 90px;
}
.weapon_healer_5 {
  background-image: url('~@/assets/images/sprites/spritesmith-main-11.png');
  background-position: -1239px -273px;
  width: 90px;
  height: 90px;
}
.weapon_healer_6 {
  background-image: url('~@/assets/images/sprites/spritesmith-main-11.png');
  background-position: -1239px -364px;
  width: 90px;
  height: 90px;
}
.weapon_rogue_0 {
  background-image: url('~@/assets/images/sprites/spritesmith-main-11.png');
  background-position: -1239px -455px;
  width: 90px;
  height: 90px;
}
.weapon_rogue_1 {
  background-image: url('~@/assets/images/sprites/spritesmith-main-11.png');
  background-position: -1239px -546px;
  width: 90px;
  height: 90px;
}
.weapon_rogue_2 {
  background-image: url('~@/assets/images/sprites/spritesmith-main-11.png');
  background-position: -1239px -637px;
  width: 90px;
  height: 90px;
}
.weapon_rogue_3 {
  background-image: url('~@/assets/images/sprites/spritesmith-main-11.png');
  background-position: -1239px -728px;
  width: 90px;
  height: 90px;
}
.weapon_rogue_4 {
  background-image: url('~@/assets/images/sprites/spritesmith-main-11.png');
  background-position: -1239px -819px;
  width: 90px;
  height: 90px;
}
.weapon_rogue_5 {
  background-image: url('~@/assets/images/sprites/spritesmith-main-11.png');
  background-position: -1239px -910px;
  width: 90px;
  height: 90px;
}
.weapon_rogue_6 {
  background-image: url('~@/assets/images/sprites/spritesmith-main-11.png');
  background-position: -1239px -1001px;
  width: 90px;
  height: 90px;
}
.weapon_special_1 {
  background-image: url('~@/assets/images/sprites/spritesmith-main-11.png');
  background-position: -575px -364px;
  width: 102px;
  height: 90px;
}
.weapon_special_2 {
  background-image: url('~@/assets/images/sprites/spritesmith-main-11.png');
  background-position: 0px -1180px;
  width: 90px;
  height: 90px;
}
.weapon_special_3 {
  background-image: url('~@/assets/images/sprites/spritesmith-main-11.png');
  background-position: -91px -1180px;
  width: 90px;
  height: 90px;
}
.weapon_special_aetherCrystals {
  background-image: url('~@/assets/images/sprites/spritesmith-main-11.png');
  background-position: -460px -455px;
  width: 114px;
  height: 90px;
}
.weapon_special_bardInstrument {
  background-image: url('~@/assets/images/sprites/spritesmith-main-11.png');
  background-position: -182px -1180px;
  width: 90px;
  height: 90px;
}
.weapon_special_fencingFoil {
  background-image: url('~@/assets/images/sprites/spritesmith-main-11.png');
  background-position: -273px -1180px;
  width: 90px;
  height: 90px;
}
.weapon_special_lunarScythe {
  background-image: url('~@/assets/images/sprites/spritesmith-main-11.png');
  background-position: -364px -1180px;
  width: 90px;
  height: 90px;
}
.weapon_special_mammothRiderSpear {
  background-image: url('~@/assets/images/sprites/spritesmith-main-11.png');
  background-position: -455px -1180px;
  width: 90px;
  height: 90px;
}
.weapon_special_nomadsScimitar {
  background-image: url('~@/assets/images/sprites/spritesmith-main-11.png');
  background-position: -546px -1180px;
  width: 90px;
  height: 90px;
}
.weapon_special_pageBanner {
  background-image: url('~@/assets/images/sprites/spritesmith-main-11.png');
  background-position: -637px -1180px;
  width: 90px;
  height: 90px;
}
.weapon_special_roguishRainbowMessage {
  background-image: url('~@/assets/images/sprites/spritesmith-main-11.png');
  background-position: -728px -1180px;
  width: 90px;
  height: 90px;
}
.weapon_special_skeletonKey {
  background-image: url('~@/assets/images/sprites/spritesmith-main-11.png');
  background-position: -819px -1180px;
  width: 90px;
  height: 90px;
}
.weapon_special_tachi {
  background-image: url('~@/assets/images/sprites/spritesmith-main-11.png');
  background-position: -910px -1180px;
  width: 90px;
  height: 90px;
}
.weapon_special_taskwoodsLantern {
  background-image: url('~@/assets/images/sprites/spritesmith-main-11.png');
  background-position: -1001px -1180px;
  width: 90px;
  height: 90px;
}
.weapon_special_tridentOfCrashingTides {
  background-image: url('~@/assets/images/sprites/spritesmith-main-11.png');
  background-position: -1092px -1180px;
  width: 90px;
  height: 90px;
}
.weapon_warrior_0 {
  background-image: url('~@/assets/images/sprites/spritesmith-main-11.png');
  background-position: -1183px -1180px;
  width: 90px;
  height: 90px;
}
.weapon_warrior_1 {
  background-image: url('~@/assets/images/sprites/spritesmith-main-11.png');
  background-position: -1330px 0px;
  width: 90px;
  height: 90px;
}
.weapon_warrior_2 {
  background-image: url('~@/assets/images/sprites/spritesmith-main-11.png');
  background-position: -1330px -91px;
  width: 90px;
  height: 90px;
}<|MERGE_RESOLUTION|>--- conflicted
+++ resolved
@@ -1156,234 +1156,6 @@
   width: 68px;
   height: 68px;
 }
-.headAccessory_special_bearEars {
-  background-image: url('~@/assets/images/sprites/spritesmith-main-11.png');
-  background-position: -875px -455px;
-  width: 90px;
-  height: 90px;
-}
-.customize-option.headAccessory_special_bearEars {
-  background-image: url('~@/assets/images/sprites/spritesmith-main-11.png');
-  background-position: -900px -470px;
-  width: 60px;
-  height: 60px;
-}
-.headAccessory_special_blackHeadband {
-  background-image: url('~@/assets/images/sprites/spritesmith-main-11.png');
-  background-position: -345px -364px;
-  width: 114px;
-  height: 90px;
-}
-.headAccessory_special_blueHeadband {
-  background-image: url('~@/assets/images/sprites/spritesmith-main-11.png');
-  background-position: -230px -364px;
-  width: 114px;
-  height: 90px;
-}
-.headAccessory_special_cactusEars {
-  background-image: url('~@/assets/images/sprites/spritesmith-main-11.png');
-  background-position: -875px -182px;
-  width: 90px;
-  height: 90px;
-}
-.customize-option.headAccessory_special_cactusEars {
-  background-image: url('~@/assets/images/sprites/spritesmith-main-11.png');
-  background-position: -900px -197px;
-  width: 60px;
-  height: 60px;
-}
-.headAccessory_special_foxEars {
-  background-image: url('~@/assets/images/sprites/spritesmith-main-11.png');
-  background-position: -875px -91px;
-  width: 90px;
-  height: 90px;
-}
-.customize-option.headAccessory_special_foxEars {
-  background-image: url('~@/assets/images/sprites/spritesmith-main-11.png');
-  background-position: -900px -106px;
-  width: 60px;
-  height: 60px;
-}
-.headAccessory_special_greenHeadband {
-  background-image: url('~@/assets/images/sprites/spritesmith-main-11.png');
-  background-position: -115px -364px;
-  width: 114px;
-  height: 90px;
-}
-.headAccessory_special_lionEars {
-  background-image: url('~@/assets/images/sprites/spritesmith-main-11.png');
-  background-position: -728px -725px;
-  width: 90px;
-  height: 90px;
-}
-.customize-option.headAccessory_special_lionEars {
-  background-image: url('~@/assets/images/sprites/spritesmith-main-11.png');
-  background-position: -753px -740px;
-  width: 60px;
-  height: 60px;
-}
-.headAccessory_special_pandaEars {
-  background-image: url('~@/assets/images/sprites/spritesmith-main-11.png');
-  background-position: -637px -725px;
-  width: 90px;
-  height: 90px;
-}
-.customize-option.headAccessory_special_pandaEars {
-  background-image: url('~@/assets/images/sprites/spritesmith-main-11.png');
-  background-position: -662px -740px;
-  width: 60px;
-  height: 60px;
-}
-.headAccessory_special_pigEars {
-  background-image: url('~@/assets/images/sprites/spritesmith-main-11.png');
-  background-position: -546px -725px;
-  width: 90px;
-  height: 90px;
-}
-.customize-option.headAccessory_special_pigEars {
-  background-image: url('~@/assets/images/sprites/spritesmith-main-11.png');
-  background-position: -571px -740px;
-  width: 60px;
-  height: 60px;
-}
-.headAccessory_special_pinkHeadband {
-  background-image: url('~@/assets/images/sprites/spritesmith-main-11.png');
-  background-position: 0px -364px;
-  width: 114px;
-  height: 90px;
-}
-.headAccessory_special_redHeadband {
-  background-image: url('~@/assets/images/sprites/spritesmith-main-11.png');
-  background-position: -345px -273px;
-  width: 114px;
-  height: 90px;
-}
-.headAccessory_special_tigerEars {
-  background-image: url('~@/assets/images/sprites/spritesmith-main-11.png');
-  background-position: -273px -725px;
-  width: 90px;
-  height: 90px;
-}
-.customize-option.headAccessory_special_tigerEars {
-  background-image: url('~@/assets/images/sprites/spritesmith-main-11.png');
-  background-position: -298px -740px;
-  width: 60px;
-  height: 60px;
-}
-.headAccessory_special_whiteHeadband {
-  background-image: url('~@/assets/images/sprites/spritesmith-main-11.png');
-  background-position: -230px -273px;
-  width: 114px;
-  height: 90px;
-}
-.headAccessory_special_wolfEars {
-  background-image: url('~@/assets/images/sprites/spritesmith-main-11.png');
-  background-position: -91px -725px;
-  width: 90px;
-  height: 90px;
-}
-.customize-option.headAccessory_special_wolfEars {
-  background-image: url('~@/assets/images/sprites/spritesmith-main-11.png');
-  background-position: -116px -740px;
-  width: 60px;
-  height: 60px;
-}
-.headAccessory_special_yellowHeadband {
-  background-image: url('~@/assets/images/sprites/spritesmith-main-11.png');
-  background-position: -115px -273px;
-  width: 114px;
-  height: 90px;
-}
-.shop_headAccessory_special_bearEars {
-  background-image: url('~@/assets/images/sprites/spritesmith-main-11.png');
-  background-position: -69px -1409px;
-  width: 68px;
-  height: 68px;
-}
-.shop_headAccessory_special_blackHeadband {
-  background-image: url('~@/assets/images/sprites/spritesmith-main-11.png');
-  background-position: -138px -1409px;
-  width: 68px;
-  height: 68px;
-}
-.shop_headAccessory_special_blueHeadband {
-  background-image: url('~@/assets/images/sprites/spritesmith-main-11.png');
-  background-position: -207px -1409px;
-  width: 68px;
-  height: 68px;
-}
-.shop_headAccessory_special_cactusEars {
-  background-image: url('~@/assets/images/sprites/spritesmith-main-11.png');
-  background-position: -276px -1409px;
-  width: 68px;
-  height: 68px;
-}
-.shop_headAccessory_special_foxEars {
-  background-image: url('~@/assets/images/sprites/spritesmith-main-11.png');
-  background-position: -345px -1409px;
-  width: 68px;
-  height: 68px;
-}
-.shop_headAccessory_special_greenHeadband {
-  background-image: url('~@/assets/images/sprites/spritesmith-main-11.png');
-  background-position: -414px -1409px;
-  width: 68px;
-  height: 68px;
-}
-.shop_headAccessory_special_lionEars {
-  background-image: url('~@/assets/images/sprites/spritesmith-main-11.png');
-  background-position: -483px -1409px;
-  width: 68px;
-  height: 68px;
-}
-.shop_headAccessory_special_pandaEars {
-  background-image: url('~@/assets/images/sprites/spritesmith-main-11.png');
-  background-position: -552px -1409px;
-  width: 68px;
-  height: 68px;
-}
-.shop_headAccessory_special_pigEars {
-  background-image: url('~@/assets/images/sprites/spritesmith-main-11.png');
-  background-position: -621px -1409px;
-  width: 68px;
-  height: 68px;
-}
-.shop_headAccessory_special_pinkHeadband {
-  background-image: url('~@/assets/images/sprites/spritesmith-main-11.png');
-  background-position: -690px -1409px;
-  width: 68px;
-  height: 68px;
-}
-.shop_headAccessory_special_redHeadband {
-  background-image: url('~@/assets/images/sprites/spritesmith-main-11.png');
-  background-position: -759px -1409px;
-  width: 68px;
-  height: 68px;
-}
-.shop_headAccessory_special_tigerEars {
-  background-image: url('~@/assets/images/sprites/spritesmith-main-11.png');
-  background-position: -828px -1409px;
-  width: 68px;
-  height: 68px;
-}
-.shop_headAccessory_special_whiteHeadband {
-  background-image: url('~@/assets/images/sprites/spritesmith-main-11.png');
-  background-position: -897px -1409px;
-  width: 68px;
-  height: 68px;
-}
-.shop_headAccessory_special_wolfEars {
-  background-image: url('~@/assets/images/sprites/spritesmith-main-11.png');
-  background-position: -966px -1409px;
-  width: 68px;
-  height: 68px;
-}
-.shop_headAccessory_special_yellowHeadband {
-  background-image: url('~@/assets/images/sprites/spritesmith-main-11.png');
-  background-position: -1035px -1409px;
-  width: 68px;
-  height: 68px;
-}
 .head_0 {
   background-image: url('~@/assets/images/sprites/spritesmith-main-11.png');
   background-position: -966px -455px;
@@ -1840,8 +1612,6 @@
   width: 68px;
   height: 68px;
 }
-<<<<<<< HEAD
-=======
 .headAccessory_special_bearEars {
   background-image: url('~@/assets/images/sprites/spritesmith-main-11.png');
   background-position: -910px -998px;
@@ -2070,7 +1840,6 @@
   width: 68px;
   height: 68px;
 }
->>>>>>> 53a15f9f
 .shield_healer_1 {
   background-image: url('~@/assets/images/sprites/spritesmith-main-11.png');
   background-position: -1148px -546px;
