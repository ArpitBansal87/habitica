--- conflicted
+++ resolved
@@ -1,1264 +1,774 @@
 .achievement-alien {
   background-image: url('~@/assets/images/sprites/spritesmith-main-0.png');
-<<<<<<< HEAD
-  background-position: -1348px -1628px;
-=======
-  background-position: -1659px -1480px;
->>>>>>> 53a15f9f
+  background-position: -1323px -1628px;
   width: 24px;
   height: 26px;
 }
 .achievement-alien2x {
   background-image: url('~@/assets/images/sprites/spritesmith-main-0.png');
-<<<<<<< HEAD
-  background-position: -1347px -1549px;
-=======
-  background-position: -1267px -1480px;
->>>>>>> 53a15f9f
+  background-position: -1357px -1480px;
   width: 48px;
   height: 52px;
 }
 .achievement-allYourBase2x {
   background-image: url('~@/assets/images/sprites/spritesmith-main-0.png');
-<<<<<<< HEAD
-  background-position: -966px -1480px;
-=======
-  background-position: -1039px -1480px;
->>>>>>> 53a15f9f
+  background-position: -901px -1480px;
   width: 64px;
   height: 56px;
 }
 .achievement-alpha2x {
   background-image: url('~@/assets/images/sprites/spritesmith-main-0.png');
-<<<<<<< HEAD
-  background-position: -1274px -1628px;
-=======
-  background-position: -1316px -1480px;
->>>>>>> 53a15f9f
+  background-position: -1406px -1480px;
   width: 48px;
   height: 52px;
 }
 .achievement-aridAuthority2x {
   background-image: url('~@/assets/images/sprites/spritesmith-main-0.png');
-<<<<<<< HEAD
+  background-position: -966px -1480px;
+  width: 64px;
+  height: 56px;
+}
+.achievement-armor2x {
+  background-image: url('~@/assets/images/sprites/spritesmith-main-0.png');
+  background-position: -1455px -1480px;
+  width: 48px;
+  height: 52px;
+}
+.achievement-backToBasics2x {
+  background-image: url('~@/assets/images/sprites/spritesmith-main-0.png');
+  background-position: -1161px -1480px;
+  width: 48px;
+  height: 56px;
+}
+.achievement-bewilder2x {
+  background-image: url('~@/assets/images/sprites/spritesmith-main-0.png');
+  background-position: -1504px -1480px;
+  width: 48px;
+  height: 52px;
+}
+.achievement-birthday2x {
+  background-image: url('~@/assets/images/sprites/spritesmith-main-0.png');
+  background-position: -1553px -1480px;
+  width: 48px;
+  height: 52px;
+}
+.achievement-boot2x {
+  background-image: url('~@/assets/images/sprites/spritesmith-main-0.png');
+  background-position: -1602px -1480px;
+  width: 48px;
+  height: 52px;
+}
+.achievement-bow2x {
+  background-image: url('~@/assets/images/sprites/spritesmith-main-0.png');
+  background-position: -1651px -1480px;
+  width: 48px;
+  height: 52px;
+}
+.achievement-burnout2x {
+  background-image: url('~@/assets/images/sprites/spritesmith-main-0.png');
+  background-position: -710px -1549px;
+  width: 48px;
+  height: 52px;
+}
+.achievement-cactus2x {
+  background-image: url('~@/assets/images/sprites/spritesmith-main-0.png');
+  background-position: -759px -1549px;
+  width: 48px;
+  height: 52px;
+}
+.achievement-cake2x {
+  background-image: url('~@/assets/images/sprites/spritesmith-main-0.png');
+  background-position: -808px -1549px;
+  width: 48px;
+  height: 52px;
+}
+.achievement-cave2x {
+  background-image: url('~@/assets/images/sprites/spritesmith-main-0.png');
+  background-position: -857px -1549px;
+  width: 48px;
+  height: 52px;
+}
+.achievement-challenge2x {
+  background-image: url('~@/assets/images/sprites/spritesmith-main-0.png');
+  background-position: -906px -1549px;
+  width: 48px;
+  height: 52px;
+}
+.achievement-comment2x {
+  background-image: url('~@/assets/images/sprites/spritesmith-main-0.png');
+  background-position: -955px -1549px;
+  width: 48px;
+  height: 52px;
+}
+.achievement-congrats2x {
+  background-image: url('~@/assets/images/sprites/spritesmith-main-0.png');
+  background-position: -1004px -1549px;
+  width: 48px;
+  height: 52px;
+}
+.achievement-costumeContest2x {
+  background-image: url('~@/assets/images/sprites/spritesmith-main-0.png');
+  background-position: -1053px -1549px;
+  width: 48px;
+  height: 52px;
+}
+.achievement-dilatory2x {
+  background-image: url('~@/assets/images/sprites/spritesmith-main-0.png');
+  background-position: -1102px -1549px;
+  width: 48px;
+  height: 52px;
+}
+.achievement-dustDevil2x {
+  background-image: url('~@/assets/images/sprites/spritesmith-main-0.png');
+  background-position: -1210px -1480px;
+  width: 48px;
+  height: 56px;
+}
+.achievement-dysheartener2x {
+  background-image: url('~@/assets/images/sprites/spritesmith-main-0.png');
+  background-position: -1151px -1549px;
+  width: 48px;
+  height: 52px;
+}
+.achievement-friends2x {
+  background-image: url('~@/assets/images/sprites/spritesmith-main-0.png');
+  background-position: -1200px -1549px;
+  width: 48px;
+  height: 52px;
+}
+.achievement-getwell2x {
+  background-image: url('~@/assets/images/sprites/spritesmith-main-0.png');
+  background-position: -1249px -1549px;
+  width: 48px;
+  height: 52px;
+}
+.achievement-goodluck2x {
+  background-image: url('~@/assets/images/sprites/spritesmith-main-0.png');
+  background-position: -1298px -1549px;
+  width: 48px;
+  height: 52px;
+}
+.achievement-greeting2x {
+  background-image: url('~@/assets/images/sprites/spritesmith-main-0.png');
+  background-position: -1347px -1549px;
+  width: 48px;
+  height: 52px;
+}
+.achievement-guild2x {
+  background-image: url('~@/assets/images/sprites/spritesmith-main-0.png');
+  background-position: -1396px -1549px;
+  width: 48px;
+  height: 52px;
+}
+.achievement-habitBirthday2x {
+  background-image: url('~@/assets/images/sprites/spritesmith-main-0.png');
+  background-position: -1445px -1549px;
+  width: 48px;
+  height: 52px;
+}
+.achievement-habiticaDay2x {
+  background-image: url('~@/assets/images/sprites/spritesmith-main-0.png');
+  background-position: -1494px -1549px;
+  width: 48px;
+  height: 52px;
+}
+.achievement-heart2x {
+  background-image: url('~@/assets/images/sprites/spritesmith-main-0.png');
+  background-position: -1543px -1549px;
+  width: 48px;
+  height: 52px;
+}
+.achievement-justAddWater2x {
+  background-image: url('~@/assets/images/sprites/spritesmith-main-0.png');
+  background-position: -779px -1480px;
+  width: 60px;
+  height: 64px;
+}
+.achievement-karaoke-2x {
+  background-image: url('~@/assets/images/sprites/spritesmith-main-0.png');
+  background-position: -1592px -1549px;
+  width: 48px;
+  height: 52px;
+}
+.achievement-karaoke {
+  background-image: url('~@/assets/images/sprites/spritesmith-main-0.png');
+  background-position: -1348px -1628px;
+  width: 24px;
+  height: 26px;
+}
+.achievement-kickstarter20192x {
+  background-image: url('~@/assets/images/sprites/spritesmith-main-0.png');
+  background-position: -710px -1480px;
+  width: 68px;
+  height: 68px;
+}
+.achievement-lostMasterclasser2x {
+  background-image: url('~@/assets/images/sprites/spritesmith-main-0.png');
+  background-position: -1641px -1549px;
+  width: 48px;
+  height: 52px;
+}
+.achievement-mindOverMatter2x {
+  background-image: url('~@/assets/images/sprites/spritesmith-main-0.png');
+  background-position: -840px -1480px;
+  width: 60px;
+  height: 64px;
+}
+.achievement-monsterMagus2x {
+  background-image: url('~@/assets/images/sprites/spritesmith-main-0.png');
+  background-position: -1259px -1480px;
+  width: 48px;
+  height: 56px;
+}
+.achievement-ninja2x {
+  background-image: url('~@/assets/images/sprites/spritesmith-main-0.png');
+  background-position: 0px -1628px;
+  width: 48px;
+  height: 52px;
+}
+.achievement-npc2x {
+  background-image: url('~@/assets/images/sprites/spritesmith-main-0.png');
+  background-position: -49px -1628px;
+  width: 48px;
+  height: 52px;
+}
+.achievement-nye2x {
+  background-image: url('~@/assets/images/sprites/spritesmith-main-0.png');
+  background-position: -98px -1628px;
+  width: 48px;
+  height: 52px;
+}
+.achievement-partyOn2x {
+  background-image: url('~@/assets/images/sprites/spritesmith-main-0.png');
+  background-position: -147px -1628px;
+  width: 48px;
+  height: 52px;
+}
+.achievement-partyUp2x {
+  background-image: url('~@/assets/images/sprites/spritesmith-main-0.png');
+  background-position: -196px -1628px;
+  width: 48px;
+  height: 52px;
+}
+.achievement-pearlyPro2x {
+  background-image: url('~@/assets/images/sprites/spritesmith-main-0.png');
   background-position: -1031px -1480px;
   width: 64px;
   height: 56px;
 }
-.achievement-armor2x {
-  background-image: url('~@/assets/images/sprites/spritesmith-main-0.png');
-  background-position: -1176px -1628px;
-=======
-  background-position: -710px -1480px;
-  width: 68px;
-  height: 68px;
-}
-.achievement-armor2x {
-  background-image: url('~@/assets/images/sprites/spritesmith-main-0.png');
-  background-position: -1365px -1480px;
->>>>>>> 53a15f9f
-  width: 48px;
-  height: 52px;
-}
-.achievement-backToBasics2x {
-  background-image: url('~@/assets/images/sprites/spritesmith-main-0.png');
-<<<<<<< HEAD
+.achievement-perfect2x {
+  background-image: url('~@/assets/images/sprites/spritesmith-main-0.png');
+  background-position: -245px -1628px;
+  width: 48px;
+  height: 52px;
+}
+.achievement-primedForPainting2x {
+  background-image: url('~@/assets/images/sprites/spritesmith-main-0.png');
   background-position: -1308px -1480px;
-=======
-  background-position: -1169px -1480px;
->>>>>>> 53a15f9f
   width: 48px;
   height: 56px;
 }
-.achievement-bewilder2x {
-  background-image: url('~@/assets/images/sprites/spritesmith-main-0.png');
-<<<<<<< HEAD
+.achievement-rat2x {
+  background-image: url('~@/assets/images/sprites/spritesmith-main-0.png');
+  background-position: -294px -1628px;
+  width: 48px;
+  height: 52px;
+}
+.achievement-royally-loyal2x {
+  background-image: url('~@/assets/images/sprites/spritesmith-main-0.png');
+  background-position: -343px -1628px;
+  width: 48px;
+  height: 52px;
+}
+.achievement-seafoam2x {
+  background-image: url('~@/assets/images/sprites/spritesmith-main-0.png');
+  background-position: -392px -1628px;
+  width: 48px;
+  height: 52px;
+}
+.achievement-shield2x {
+  background-image: url('~@/assets/images/sprites/spritesmith-main-0.png');
+  background-position: -441px -1628px;
+  width: 48px;
+  height: 52px;
+}
+.achievement-shinySeed2x {
+  background-image: url('~@/assets/images/sprites/spritesmith-main-0.png');
+  background-position: -490px -1628px;
+  width: 48px;
+  height: 52px;
+}
+.achievement-snowball2x {
+  background-image: url('~@/assets/images/sprites/spritesmith-main-0.png');
+  background-position: -539px -1628px;
+  width: 48px;
+  height: 52px;
+}
+.achievement-spookySparkles2x {
+  background-image: url('~@/assets/images/sprites/spritesmith-main-0.png');
+  background-position: -588px -1628px;
+  width: 48px;
+  height: 52px;
+}
+.achievement-stoikalm2x {
+  background-image: url('~@/assets/images/sprites/spritesmith-main-0.png');
+  background-position: -637px -1628px;
+  width: 48px;
+  height: 52px;
+}
+.achievement-sun2x {
+  background-image: url('~@/assets/images/sprites/spritesmith-main-0.png');
+  background-position: -686px -1628px;
+  width: 48px;
+  height: 52px;
+}
+.achievement-sword2x {
+  background-image: url('~@/assets/images/sprites/spritesmith-main-0.png');
+  background-position: -735px -1628px;
+  width: 48px;
+  height: 52px;
+}
+.achievement-thankyou2x {
+  background-image: url('~@/assets/images/sprites/spritesmith-main-0.png');
+  background-position: -784px -1628px;
+  width: 48px;
+  height: 52px;
+}
+.achievement-thermometer2x {
+  background-image: url('~@/assets/images/sprites/spritesmith-main-0.png');
+  background-position: -833px -1628px;
+  width: 48px;
+  height: 52px;
+}
+.achievement-tree2x {
+  background-image: url('~@/assets/images/sprites/spritesmith-main-0.png');
+  background-position: -882px -1628px;
+  width: 48px;
+  height: 52px;
+}
+.achievement-triadbingo2x {
+  background-image: url('~@/assets/images/sprites/spritesmith-main-0.png');
+  background-position: -931px -1628px;
+  width: 48px;
+  height: 52px;
+}
+.achievement-ultimate-healer2x {
+  background-image: url('~@/assets/images/sprites/spritesmith-main-0.png');
+  background-position: -980px -1628px;
+  width: 48px;
+  height: 52px;
+}
+.achievement-ultimate-mage2x {
+  background-image: url('~@/assets/images/sprites/spritesmith-main-0.png');
+  background-position: -1029px -1628px;
+  width: 48px;
+  height: 52px;
+}
+.achievement-ultimate-rogue2x {
+  background-image: url('~@/assets/images/sprites/spritesmith-main-0.png');
   background-position: -1078px -1628px;
-=======
-  background-position: -1414px -1480px;
->>>>>>> 53a15f9f
-  width: 48px;
-  height: 52px;
-}
-.achievement-birthday2x {
-  background-image: url('~@/assets/images/sprites/spritesmith-main-0.png');
-<<<<<<< HEAD
-  background-position: -1029px -1628px;
-=======
-  background-position: -1463px -1480px;
->>>>>>> 53a15f9f
-  width: 48px;
-  height: 52px;
-}
-.achievement-boot2x {
-  background-image: url('~@/assets/images/sprites/spritesmith-main-0.png');
-<<<<<<< HEAD
-  background-position: -980px -1628px;
-=======
-  background-position: -1512px -1480px;
->>>>>>> 53a15f9f
-  width: 48px;
-  height: 52px;
-}
-.achievement-bow2x {
-  background-image: url('~@/assets/images/sprites/spritesmith-main-0.png');
-<<<<<<< HEAD
-  background-position: -931px -1628px;
-=======
-  background-position: -1561px -1480px;
->>>>>>> 53a15f9f
-  width: 48px;
-  height: 52px;
-}
-.achievement-burnout2x {
-  background-image: url('~@/assets/images/sprites/spritesmith-main-0.png');
-<<<<<<< HEAD
-  background-position: -882px -1628px;
-=======
-  background-position: -1610px -1480px;
->>>>>>> 53a15f9f
-  width: 48px;
-  height: 52px;
-}
-.achievement-cactus2x {
-  background-image: url('~@/assets/images/sprites/spritesmith-main-0.png');
-<<<<<<< HEAD
-  background-position: -833px -1628px;
-=======
-  background-position: -710px -1549px;
->>>>>>> 53a15f9f
-  width: 48px;
-  height: 52px;
-}
-.achievement-cake2x {
-  background-image: url('~@/assets/images/sprites/spritesmith-main-0.png');
-<<<<<<< HEAD
-  background-position: -784px -1628px;
-=======
-  background-position: -759px -1549px;
->>>>>>> 53a15f9f
-  width: 48px;
-  height: 52px;
-}
-.achievement-cave2x {
-  background-image: url('~@/assets/images/sprites/spritesmith-main-0.png');
-<<<<<<< HEAD
-  background-position: -735px -1628px;
-=======
-  background-position: -808px -1549px;
->>>>>>> 53a15f9f
-  width: 48px;
-  height: 52px;
-}
-.achievement-challenge2x {
-  background-image: url('~@/assets/images/sprites/spritesmith-main-0.png');
-<<<<<<< HEAD
-  background-position: -686px -1628px;
-=======
-  background-position: -857px -1549px;
->>>>>>> 53a15f9f
-  width: 48px;
-  height: 52px;
-}
-.achievement-comment2x {
-  background-image: url('~@/assets/images/sprites/spritesmith-main-0.png');
-<<<<<<< HEAD
-  background-position: -637px -1628px;
-=======
-  background-position: -906px -1549px;
->>>>>>> 53a15f9f
-  width: 48px;
-  height: 52px;
-}
-.achievement-congrats2x {
-  background-image: url('~@/assets/images/sprites/spritesmith-main-0.png');
-<<<<<<< HEAD
-  background-position: -588px -1628px;
-=======
-  background-position: -955px -1549px;
->>>>>>> 53a15f9f
-  width: 48px;
-  height: 52px;
-}
-.achievement-costumeContest2x {
-  background-image: url('~@/assets/images/sprites/spritesmith-main-0.png');
-<<<<<<< HEAD
-  background-position: -539px -1628px;
-=======
-  background-position: -1004px -1549px;
->>>>>>> 53a15f9f
-  width: 48px;
-  height: 52px;
-}
-.achievement-dilatory2x {
-  background-image: url('~@/assets/images/sprites/spritesmith-main-0.png');
-<<<<<<< HEAD
-  background-position: -490px -1628px;
-=======
-  background-position: -1053px -1549px;
->>>>>>> 53a15f9f
-  width: 48px;
-  height: 52px;
-}
-.achievement-dustDevil2x {
-  background-image: url('~@/assets/images/sprites/spritesmith-main-0.png');
-  background-position: -1259px -1480px;
-  width: 48px;
-  height: 56px;
-}
-.achievement-dysheartener2x {
-  background-image: url('~@/assets/images/sprites/spritesmith-main-0.png');
-<<<<<<< HEAD
-  background-position: -392px -1628px;
-=======
-  background-position: -1102px -1549px;
->>>>>>> 53a15f9f
-  width: 48px;
-  height: 52px;
-}
-.achievement-friends2x {
-  background-image: url('~@/assets/images/sprites/spritesmith-main-0.png');
-<<<<<<< HEAD
-  background-position: -343px -1628px;
-=======
-  background-position: -1151px -1549px;
->>>>>>> 53a15f9f
-  width: 48px;
-  height: 52px;
-}
-.achievement-getwell2x {
-  background-image: url('~@/assets/images/sprites/spritesmith-main-0.png');
-<<<<<<< HEAD
-  background-position: -294px -1628px;
-=======
-  background-position: -1200px -1549px;
->>>>>>> 53a15f9f
-  width: 48px;
-  height: 52px;
-}
-.achievement-goodluck2x {
-  background-image: url('~@/assets/images/sprites/spritesmith-main-0.png');
-<<<<<<< HEAD
-  background-position: -245px -1628px;
-=======
-  background-position: -1249px -1549px;
->>>>>>> 53a15f9f
-  width: 48px;
-  height: 52px;
-}
-.achievement-greeting2x {
-  background-image: url('~@/assets/images/sprites/spritesmith-main-0.png');
-<<<<<<< HEAD
-  background-position: -196px -1628px;
-=======
-  background-position: -1298px -1549px;
->>>>>>> 53a15f9f
-  width: 48px;
-  height: 52px;
-}
-.achievement-guild2x {
-  background-image: url('~@/assets/images/sprites/spritesmith-main-0.png');
-<<<<<<< HEAD
-  background-position: -147px -1628px;
-=======
-  background-position: -1347px -1549px;
->>>>>>> 53a15f9f
-  width: 48px;
-  height: 52px;
-}
-.achievement-habitBirthday2x {
-  background-image: url('~@/assets/images/sprites/spritesmith-main-0.png');
-<<<<<<< HEAD
-  background-position: -98px -1628px;
-=======
-  background-position: -1396px -1549px;
->>>>>>> 53a15f9f
-  width: 48px;
-  height: 52px;
-}
-.achievement-habiticaDay2x {
-  background-image: url('~@/assets/images/sprites/spritesmith-main-0.png');
-<<<<<<< HEAD
-  background-position: -49px -1628px;
-=======
-  background-position: -1445px -1549px;
->>>>>>> 53a15f9f
-  width: 48px;
-  height: 52px;
-}
-.achievement-heart2x {
-  background-image: url('~@/assets/images/sprites/spritesmith-main-0.png');
-<<<<<<< HEAD
-  background-position: 0px -1628px;
-=======
-  background-position: -1494px -1549px;
->>>>>>> 53a15f9f
-  width: 48px;
-  height: 52px;
-}
-.achievement-justAddWater2x {
-  background-image: url('~@/assets/images/sprites/spritesmith-main-0.png');
-<<<<<<< HEAD
-  background-position: -779px -1480px;
-=======
-  background-position: -917px -1480px;
->>>>>>> 53a15f9f
-  width: 60px;
-  height: 64px;
-}
-.achievement-karaoke-2x {
-  background-image: url('~@/assets/images/sprites/spritesmith-main-0.png');
-  background-position: -1592px -1549px;
-  width: 48px;
-  height: 52px;
-}
-.achievement-karaoke {
-  background-image: url('~@/assets/images/sprites/spritesmith-main-0.png');
-<<<<<<< HEAD
-  background-position: -1323px -1628px;
-=======
-  background-position: -1274px -1628px;
->>>>>>> 53a15f9f
-  width: 24px;
-  height: 26px;
-}
-.achievement-kickstarter20192x {
-  background-image: url('~@/assets/images/sprites/spritesmith-main-0.png');
-  background-position: -848px -1480px;
-  width: 68px;
-  height: 68px;
-}
-.achievement-lostMasterclasser2x {
-  background-image: url('~@/assets/images/sprites/spritesmith-main-0.png');
-<<<<<<< HEAD
-  background-position: -1357px -1480px;
-=======
-  background-position: -1592px -1549px;
->>>>>>> 53a15f9f
-  width: 48px;
-  height: 52px;
-}
-.achievement-mindOverMatter2x {
-  background-image: url('~@/assets/images/sprites/spritesmith-main-0.png');
-<<<<<<< HEAD
-  background-position: -840px -1480px;
-=======
-  background-position: -978px -1480px;
->>>>>>> 53a15f9f
-  width: 60px;
-  height: 64px;
-}
-.achievement-monsterMagus2x {
-  background-image: url('~@/assets/images/sprites/spritesmith-main-0.png');
-<<<<<<< HEAD
-  background-position: -1161px -1480px;
-=======
-  background-position: -1218px -1480px;
->>>>>>> 53a15f9f
-  width: 48px;
-  height: 56px;
-}
-.achievement-ninja2x {
-  background-image: url('~@/assets/images/sprites/spritesmith-main-0.png');
-<<<<<<< HEAD
-  background-position: -1298px -1549px;
-=======
-  background-position: -1641px -1549px;
->>>>>>> 53a15f9f
-  width: 48px;
-  height: 52px;
-}
-.achievement-npc2x {
-  background-image: url('~@/assets/images/sprites/spritesmith-main-0.png');
-<<<<<<< HEAD
-  background-position: -1249px -1549px;
-=======
-  background-position: 0px -1628px;
->>>>>>> 53a15f9f
-  width: 48px;
-  height: 52px;
-}
-.achievement-nye2x {
-  background-image: url('~@/assets/images/sprites/spritesmith-main-0.png');
-<<<<<<< HEAD
-  background-position: -1200px -1549px;
-=======
-  background-position: -49px -1628px;
->>>>>>> 53a15f9f
-  width: 48px;
-  height: 52px;
-}
-.achievement-partyOn2x {
-  background-image: url('~@/assets/images/sprites/spritesmith-main-0.png');
-<<<<<<< HEAD
-  background-position: -1151px -1549px;
-=======
-  background-position: -98px -1628px;
->>>>>>> 53a15f9f
-  width: 48px;
-  height: 52px;
-}
-.achievement-partyUp2x {
-  background-image: url('~@/assets/images/sprites/spritesmith-main-0.png');
-<<<<<<< HEAD
-  background-position: -1102px -1549px;
-=======
-  background-position: -147px -1628px;
->>>>>>> 53a15f9f
-  width: 48px;
-  height: 52px;
-}
-.achievement-pearlyPro2x {
-  background-image: url('~@/assets/images/sprites/spritesmith-main-0.png');
-  background-position: -901px -1480px;
+  width: 48px;
+  height: 52px;
+}
+.achievement-ultimate-warrior2x {
+  background-image: url('~@/assets/images/sprites/spritesmith-main-0.png');
+  background-position: -1127px -1628px;
+  width: 48px;
+  height: 52px;
+}
+.achievement-undeadUndertaker2x {
+  background-image: url('~@/assets/images/sprites/spritesmith-main-0.png');
+  background-position: -1096px -1480px;
   width: 64px;
   height: 56px;
 }
-.achievement-perfect2x {
-  background-image: url('~@/assets/images/sprites/spritesmith-main-0.png');
-  background-position: -196px -1628px;
-  width: 48px;
-  height: 52px;
-}
-.achievement-primedForPainting2x {
-  background-image: url('~@/assets/images/sprites/spritesmith-main-0.png');
-  background-position: -1210px -1480px;
-  width: 48px;
-  height: 56px;
-}
-.achievement-rat2x {
-  background-image: url('~@/assets/images/sprites/spritesmith-main-0.png');
-<<<<<<< HEAD
-  background-position: -906px -1549px;
-=======
-  background-position: -245px -1628px;
->>>>>>> 53a15f9f
-  width: 48px;
-  height: 52px;
-}
-.achievement-royally-loyal2x {
-  background-image: url('~@/assets/images/sprites/spritesmith-main-0.png');
-<<<<<<< HEAD
-  background-position: -857px -1549px;
-=======
-  background-position: -294px -1628px;
->>>>>>> 53a15f9f
-  width: 48px;
-  height: 52px;
-}
-.achievement-seafoam2x {
-  background-image: url('~@/assets/images/sprites/spritesmith-main-0.png');
-<<<<<<< HEAD
-  background-position: -808px -1549px;
-=======
-  background-position: -343px -1628px;
->>>>>>> 53a15f9f
-  width: 48px;
-  height: 52px;
-}
-.achievement-shield2x {
-  background-image: url('~@/assets/images/sprites/spritesmith-main-0.png');
-<<<<<<< HEAD
-  background-position: -759px -1549px;
-=======
-  background-position: -392px -1628px;
->>>>>>> 53a15f9f
-  width: 48px;
-  height: 52px;
-}
-.achievement-shinySeed2x {
-  background-image: url('~@/assets/images/sprites/spritesmith-main-0.png');
-<<<<<<< HEAD
-  background-position: -710px -1549px;
-=======
-  background-position: -441px -1628px;
->>>>>>> 53a15f9f
-  width: 48px;
-  height: 52px;
-}
-.achievement-snowball2x {
-  background-image: url('~@/assets/images/sprites/spritesmith-main-0.png');
-<<<<<<< HEAD
-  background-position: -1651px -1480px;
-=======
-  background-position: -490px -1628px;
->>>>>>> 53a15f9f
-  width: 48px;
-  height: 52px;
-}
-.achievement-spookySparkles2x {
-  background-image: url('~@/assets/images/sprites/spritesmith-main-0.png');
-<<<<<<< HEAD
-  background-position: -1602px -1480px;
-=======
-  background-position: -539px -1628px;
->>>>>>> 53a15f9f
-  width: 48px;
-  height: 52px;
-}
-.achievement-stoikalm2x {
-  background-image: url('~@/assets/images/sprites/spritesmith-main-0.png');
-<<<<<<< HEAD
-  background-position: -1553px -1480px;
-=======
-  background-position: -588px -1628px;
->>>>>>> 53a15f9f
-  width: 48px;
-  height: 52px;
-}
-.achievement-sun2x {
-  background-image: url('~@/assets/images/sprites/spritesmith-main-0.png');
-<<<<<<< HEAD
-  background-position: -1504px -1480px;
-=======
-  background-position: -637px -1628px;
->>>>>>> 53a15f9f
-  width: 48px;
-  height: 52px;
-}
-.achievement-sword2x {
-  background-image: url('~@/assets/images/sprites/spritesmith-main-0.png');
-<<<<<<< HEAD
-  background-position: -1455px -1480px;
-=======
-  background-position: -686px -1628px;
->>>>>>> 53a15f9f
-  width: 48px;
-  height: 52px;
-}
-.achievement-thankyou2x {
-  background-image: url('~@/assets/images/sprites/spritesmith-main-0.png');
-<<<<<<< HEAD
-  background-position: -1406px -1480px;
-=======
-  background-position: -735px -1628px;
->>>>>>> 53a15f9f
-  width: 48px;
-  height: 52px;
-}
-.achievement-thermometer2x {
-  background-image: url('~@/assets/images/sprites/spritesmith-main-0.png');
-<<<<<<< HEAD
+.achievement-unearned2x {
+  background-image: url('~@/assets/images/sprites/spritesmith-main-0.png');
+  background-position: -1176px -1628px;
+  width: 48px;
+  height: 52px;
+}
+.achievement-valentine2x {
+  background-image: url('~@/assets/images/sprites/spritesmith-main-0.png');
   background-position: -1225px -1628px;
-=======
-  background-position: -784px -1628px;
->>>>>>> 53a15f9f
-  width: 48px;
-  height: 52px;
-}
-.achievement-tree2x {
-  background-image: url('~@/assets/images/sprites/spritesmith-main-0.png');
-<<<<<<< HEAD
-  background-position: -1127px -1628px;
-=======
-  background-position: -833px -1628px;
->>>>>>> 53a15f9f
-  width: 48px;
-  height: 52px;
-}
-.achievement-triadbingo2x {
-  background-image: url('~@/assets/images/sprites/spritesmith-main-0.png');
-<<<<<<< HEAD
-  background-position: -441px -1628px;
-=======
-  background-position: -882px -1628px;
->>>>>>> 53a15f9f
-  width: 48px;
-  height: 52px;
-}
-.achievement-ultimate-healer2x {
-  background-image: url('~@/assets/images/sprites/spritesmith-main-0.png');
-<<<<<<< HEAD
-  background-position: -1641px -1549px;
-=======
-  background-position: -931px -1628px;
->>>>>>> 53a15f9f
-  width: 48px;
-  height: 52px;
-}
-.achievement-ultimate-mage2x {
-  background-image: url('~@/assets/images/sprites/spritesmith-main-0.png');
-<<<<<<< HEAD
-  background-position: -1543px -1549px;
-=======
-  background-position: -980px -1628px;
->>>>>>> 53a15f9f
-  width: 48px;
-  height: 52px;
-}
-.achievement-ultimate-rogue2x {
-  background-image: url('~@/assets/images/sprites/spritesmith-main-0.png');
-<<<<<<< HEAD
-  background-position: -1494px -1549px;
-=======
-  background-position: -1029px -1628px;
->>>>>>> 53a15f9f
-  width: 48px;
-  height: 52px;
-}
-.achievement-ultimate-warrior2x {
-  background-image: url('~@/assets/images/sprites/spritesmith-main-0.png');
-<<<<<<< HEAD
-  background-position: -1396px -1549px;
-=======
-  background-position: -1078px -1628px;
->>>>>>> 53a15f9f
-  width: 48px;
-  height: 52px;
-}
-.achievement-undeadUndertaker2x {
-  background-image: url('~@/assets/images/sprites/spritesmith-main-0.png');
-<<<<<<< HEAD
-  background-position: -1096px -1480px;
-=======
-  background-position: -1104px -1480px;
->>>>>>> 53a15f9f
-  width: 64px;
-  height: 56px;
-}
-.achievement-unearned2x {
-  background-image: url('~@/assets/images/sprites/spritesmith-main-0.png');
-<<<<<<< HEAD
-  background-position: -1053px -1549px;
-=======
-  background-position: -1127px -1628px;
->>>>>>> 53a15f9f
-  width: 48px;
-  height: 52px;
-}
-.achievement-valentine2x {
-  background-image: url('~@/assets/images/sprites/spritesmith-main-0.png');
-<<<<<<< HEAD
-  background-position: -955px -1549px;
-=======
-  background-position: -1176px -1628px;
->>>>>>> 53a15f9f
   width: 48px;
   height: 52px;
 }
 .achievement-wolf2x {
   background-image: url('~@/assets/images/sprites/spritesmith-main-0.png');
-  background-position: -1225px -1628px;
+  background-position: -1274px -1628px;
   width: 48px;
   height: 52px;
 }
 .background_alpine_slopes {
   background-image: url('~@/assets/images/sprites/spritesmith-main-0.png');
-<<<<<<< HEAD
-  background-position: -568px -1036px;
-=======
   background-position: 0px 0px;
->>>>>>> 53a15f9f
   width: 141px;
   height: 147px;
 }
 .background_amid_ancient_ruins {
   background-image: url('~@/assets/images/sprites/spritesmith-main-0.png');
-<<<<<<< HEAD
-  background-position: -710px -1036px;
-=======
   background-position: -142px 0px;
->>>>>>> 53a15f9f
   width: 141px;
   height: 147px;
 }
 .background_among_giant_anemones {
   background-image: url('~@/assets/images/sprites/spritesmith-main-0.png');
-<<<<<<< HEAD
-  background-position: -852px -1036px;
-=======
   background-position: -284px 0px;
->>>>>>> 53a15f9f
   width: 141px;
   height: 147px;
 }
 .background_apple_picking {
   background-image: url('~@/assets/images/sprites/spritesmith-main-0.png');
-<<<<<<< HEAD
-  background-position: -994px -1036px;
-=======
   background-position: 0px -148px;
->>>>>>> 53a15f9f
   width: 141px;
   height: 147px;
 }
 .background_aquarium {
   background-image: url('~@/assets/images/sprites/spritesmith-main-0.png');
-<<<<<<< HEAD
-  background-position: -1136px -1036px;
-=======
   background-position: -142px -148px;
->>>>>>> 53a15f9f
   width: 141px;
   height: 147px;
 }
 .background_archaeological_dig {
   background-image: url('~@/assets/images/sprites/spritesmith-main-0.png');
-<<<<<<< HEAD
-  background-position: -1278px 0px;
-=======
   background-position: -284px -148px;
->>>>>>> 53a15f9f
   width: 141px;
   height: 147px;
 }
 .background_archery_range {
   background-image: url('~@/assets/images/sprites/spritesmith-main-0.png');
-<<<<<<< HEAD
-  background-position: -1278px -148px;
-=======
   background-position: -426px 0px;
->>>>>>> 53a15f9f
   width: 141px;
   height: 147px;
 }
 .background_at_the_docks {
   background-image: url('~@/assets/images/sprites/spritesmith-main-0.png');
-<<<<<<< HEAD
-  background-position: -1278px -296px;
-=======
   background-position: -426px -148px;
->>>>>>> 53a15f9f
   width: 141px;
   height: 147px;
 }
 .background_aurora {
   background-image: url('~@/assets/images/sprites/spritesmith-main-0.png');
-<<<<<<< HEAD
-  background-position: -1278px -444px;
-=======
   background-position: 0px -296px;
->>>>>>> 53a15f9f
   width: 141px;
   height: 147px;
 }
 .background_autumn_flower_garden {
   background-image: url('~@/assets/images/sprites/spritesmith-main-0.png');
-<<<<<<< HEAD
-  background-position: -1278px -592px;
-=======
   background-position: -142px -296px;
->>>>>>> 53a15f9f
   width: 141px;
   height: 147px;
 }
 .customize-option.background_autumn_flower_garden {
   background-image: url('~@/assets/images/sprites/spritesmith-main-0.png');
-<<<<<<< HEAD
-  background-position: -1303px -607px;
-=======
   background-position: -167px -311px;
->>>>>>> 53a15f9f
   width: 60px;
   height: 60px;
 }
 .background_autumn_forest {
   background-image: url('~@/assets/images/sprites/spritesmith-main-0.png');
-<<<<<<< HEAD
-  background-position: -1278px -740px;
-=======
   background-position: -284px -296px;
->>>>>>> 53a15f9f
   width: 141px;
   height: 147px;
 }
 .background_avalanche {
   background-image: url('~@/assets/images/sprites/spritesmith-main-0.png');
-<<<<<<< HEAD
-  background-position: -1278px -888px;
-=======
   background-position: -426px -296px;
->>>>>>> 53a15f9f
   width: 141px;
   height: 147px;
 }
 .background_back_alley {
   background-image: url('~@/assets/images/sprites/spritesmith-main-0.png');
-<<<<<<< HEAD
-  background-position: -1278px -1036px;
-=======
   background-position: -568px 0px;
->>>>>>> 53a15f9f
   width: 141px;
   height: 147px;
 }
 .background_back_of_giant_beast {
   background-image: url('~@/assets/images/sprites/spritesmith-main-0.png');
-<<<<<<< HEAD
-  background-position: 0px -1184px;
-=======
   background-position: -568px -148px;
->>>>>>> 53a15f9f
   width: 141px;
   height: 147px;
 }
 .background_bamboo_forest {
   background-image: url('~@/assets/images/sprites/spritesmith-main-0.png');
-<<<<<<< HEAD
-  background-position: -142px -1184px;
-=======
   background-position: -568px -296px;
->>>>>>> 53a15f9f
   width: 141px;
   height: 147px;
 }
 .background_bayou {
   background-image: url('~@/assets/images/sprites/spritesmith-main-0.png');
-<<<<<<< HEAD
-  background-position: -284px -1184px;
-=======
   background-position: 0px -444px;
->>>>>>> 53a15f9f
   width: 141px;
   height: 147px;
 }
 .background_beach {
   background-image: url('~@/assets/images/sprites/spritesmith-main-0.png');
-<<<<<<< HEAD
-  background-position: -426px -1184px;
-=======
   background-position: -142px -444px;
->>>>>>> 53a15f9f
   width: 141px;
   height: 147px;
 }
 .background_beehive {
   background-image: url('~@/assets/images/sprites/spritesmith-main-0.png');
-<<<<<<< HEAD
-  background-position: -568px -1184px;
-=======
   background-position: -284px -444px;
->>>>>>> 53a15f9f
   width: 141px;
   height: 147px;
 }
 .background_bell_tower {
   background-image: url('~@/assets/images/sprites/spritesmith-main-0.png');
-<<<<<<< HEAD
-  background-position: -710px -1184px;
-=======
   background-position: -426px -444px;
->>>>>>> 53a15f9f
   width: 141px;
   height: 147px;
 }
 .background_beside_well {
   background-image: url('~@/assets/images/sprites/spritesmith-main-0.png');
-<<<<<<< HEAD
-  background-position: -852px -1184px;
-=======
   background-position: -568px -444px;
->>>>>>> 53a15f9f
   width: 141px;
   height: 147px;
 }
 .background_birch_forest {
   background-image: url('~@/assets/images/sprites/spritesmith-main-0.png');
-<<<<<<< HEAD
-  background-position: -994px -1184px;
-=======
   background-position: -710px 0px;
->>>>>>> 53a15f9f
   width: 141px;
   height: 147px;
 }
 .background_blacksmithy {
   background-image: url('~@/assets/images/sprites/spritesmith-main-0.png');
-<<<<<<< HEAD
-  background-position: -1136px -1184px;
-=======
   background-position: -710px -148px;
->>>>>>> 53a15f9f
   width: 141px;
   height: 147px;
 }
 .background_blizzard {
   background-image: url('~@/assets/images/sprites/spritesmith-main-0.png');
-<<<<<<< HEAD
-  background-position: -1278px -1184px;
-=======
   background-position: -710px -296px;
->>>>>>> 53a15f9f
   width: 141px;
   height: 147px;
 }
 .background_blossoming_desert {
   background-image: url('~@/assets/images/sprites/spritesmith-main-0.png');
-<<<<<<< HEAD
-  background-position: -1420px 0px;
-=======
   background-position: -710px -444px;
->>>>>>> 53a15f9f
   width: 141px;
   height: 147px;
 }
 .background_blue {
   background-image: url('~@/assets/images/sprites/spritesmith-main-0.png');
-<<<<<<< HEAD
-  background-position: -1420px -148px;
-=======
   background-position: 0px -592px;
->>>>>>> 53a15f9f
   width: 141px;
   height: 147px;
 }
 .background_bridge {
   background-image: url('~@/assets/images/sprites/spritesmith-main-0.png');
-<<<<<<< HEAD
-  background-position: -1420px -296px;
-=======
   background-position: -142px -592px;
->>>>>>> 53a15f9f
   width: 141px;
   height: 147px;
 }
 .background_bug_covered_log {
   background-image: url('~@/assets/images/sprites/spritesmith-main-0.png');
-<<<<<<< HEAD
-  background-position: -1420px -444px;
-=======
   background-position: -284px -592px;
->>>>>>> 53a15f9f
   width: 141px;
   height: 147px;
 }
 .background_buried_treasure {
   background-image: url('~@/assets/images/sprites/spritesmith-main-0.png');
-<<<<<<< HEAD
-  background-position: -1420px -592px;
-=======
   background-position: -426px -592px;
->>>>>>> 53a15f9f
   width: 141px;
   height: 147px;
 }
 .background_champions_colosseum {
   background-image: url('~@/assets/images/sprites/spritesmith-main-0.png');
-<<<<<<< HEAD
-  background-position: -1420px -740px;
-=======
   background-position: -568px -592px;
->>>>>>> 53a15f9f
   width: 141px;
   height: 147px;
 }
 .background_cherry_trees {
   background-image: url('~@/assets/images/sprites/spritesmith-main-0.png');
-<<<<<<< HEAD
-  background-position: 0px 0px;
-=======
   background-position: -710px -592px;
->>>>>>> 53a15f9f
   width: 141px;
   height: 147px;
 }
 .background_chessboard_land {
   background-image: url('~@/assets/images/sprites/spritesmith-main-0.png');
-<<<<<<< HEAD
-  background-position: -1420px -1036px;
-=======
   background-position: -852px 0px;
->>>>>>> 53a15f9f
   width: 141px;
   height: 147px;
 }
 .background_clouds {
   background-image: url('~@/assets/images/sprites/spritesmith-main-0.png');
-<<<<<<< HEAD
-  background-position: -1420px -1184px;
-=======
   background-position: -852px -148px;
->>>>>>> 53a15f9f
   width: 141px;
   height: 147px;
 }
 .background_coral_reef {
   background-image: url('~@/assets/images/sprites/spritesmith-main-0.png');
-<<<<<<< HEAD
-  background-position: 0px -1332px;
-=======
   background-position: -852px -296px;
->>>>>>> 53a15f9f
   width: 141px;
   height: 147px;
 }
 .background_cornfields {
   background-image: url('~@/assets/images/sprites/spritesmith-main-0.png');
-<<<<<<< HEAD
-  background-position: -142px -1332px;
-=======
   background-position: -852px -444px;
->>>>>>> 53a15f9f
   width: 141px;
   height: 147px;
 }
 .background_cozy_barn {
   background-image: url('~@/assets/images/sprites/spritesmith-main-0.png');
-<<<<<<< HEAD
-  background-position: -284px -1332px;
-=======
   background-position: -852px -592px;
->>>>>>> 53a15f9f
   width: 141px;
   height: 147px;
 }
 .background_cozy_bedroom {
   background-image: url('~@/assets/images/sprites/spritesmith-main-0.png');
-<<<<<<< HEAD
-  background-position: -426px -1332px;
-=======
   background-position: 0px -740px;
->>>>>>> 53a15f9f
   width: 141px;
   height: 147px;
 }
 .background_cozy_library {
   background-image: url('~@/assets/images/sprites/spritesmith-main-0.png');
-<<<<<<< HEAD
-  background-position: -568px -1332px;
-=======
   background-position: -142px -740px;
->>>>>>> 53a15f9f
   width: 141px;
   height: 147px;
 }
 .background_creepy_castle {
   background-image: url('~@/assets/images/sprites/spritesmith-main-0.png');
-<<<<<<< HEAD
-  background-position: -710px -1332px;
-=======
   background-position: -284px -740px;
->>>>>>> 53a15f9f
   width: 141px;
   height: 147px;
 }
 .background_crosscountry_ski_trail {
   background-image: url('~@/assets/images/sprites/spritesmith-main-0.png');
-<<<<<<< HEAD
-  background-position: -852px -1332px;
-=======
   background-position: -426px -740px;
->>>>>>> 53a15f9f
   width: 141px;
   height: 147px;
 }
 .background_crystal_cave {
   background-image: url('~@/assets/images/sprites/spritesmith-main-0.png');
-<<<<<<< HEAD
-  background-position: -994px -1332px;
-=======
   background-position: -568px -740px;
->>>>>>> 53a15f9f
   width: 141px;
   height: 147px;
 }
 .background_dark_deep {
   background-image: url('~@/assets/images/sprites/spritesmith-main-0.png');
-<<<<<<< HEAD
-  background-position: -1136px -1332px;
-=======
   background-position: -710px -740px;
->>>>>>> 53a15f9f
   width: 141px;
   height: 147px;
 }
 .background_deep_mine {
   background-image: url('~@/assets/images/sprites/spritesmith-main-0.png');
-<<<<<<< HEAD
-  background-position: -1278px -1332px;
-=======
   background-position: -852px -740px;
->>>>>>> 53a15f9f
   width: 141px;
   height: 147px;
 }
 .background_deep_sea {
   background-image: url('~@/assets/images/sprites/spritesmith-main-0.png');
-<<<<<<< HEAD
-  background-position: -1420px -1332px;
-=======
   background-position: -994px 0px;
->>>>>>> 53a15f9f
   width: 141px;
   height: 147px;
 }
 .background_desert_dunes {
   background-image: url('~@/assets/images/sprites/spritesmith-main-0.png');
-<<<<<<< HEAD
-  background-position: -1562px 0px;
-=======
   background-position: -994px -148px;
->>>>>>> 53a15f9f
   width: 141px;
   height: 147px;
 }
 .background_dilatory_castle {
   background-image: url('~@/assets/images/sprites/spritesmith-main-0.png');
-<<<<<<< HEAD
-  background-position: -1562px -148px;
-=======
   background-position: -994px -296px;
->>>>>>> 53a15f9f
   width: 141px;
   height: 147px;
 }
 .background_dilatory_city {
   background-image: url('~@/assets/images/sprites/spritesmith-main-0.png');
-<<<<<<< HEAD
-  background-position: -1562px -296px;
-=======
   background-position: -994px -444px;
->>>>>>> 53a15f9f
   width: 141px;
   height: 147px;
 }
 .background_dilatory_ruins {
   background-image: url('~@/assets/images/sprites/spritesmith-main-0.png');
-<<<<<<< HEAD
-  background-position: -1562px -444px;
-=======
   background-position: -994px -592px;
->>>>>>> 53a15f9f
   width: 141px;
   height: 147px;
 }
 .background_distant_castle {
   background-image: url('~@/assets/images/sprites/spritesmith-main-0.png');
-<<<<<<< HEAD
-  background-position: -1562px -592px;
-=======
   background-position: -994px -740px;
->>>>>>> 53a15f9f
   width: 141px;
   height: 147px;
 }
 .background_dojo {
   background-image: url('~@/assets/images/sprites/spritesmith-main-0.png');
-<<<<<<< HEAD
-  background-position: -1562px -740px;
-=======
   background-position: 0px -888px;
->>>>>>> 53a15f9f
   width: 141px;
   height: 147px;
 }
 .background_drifting_raft {
   background-image: url('~@/assets/images/sprites/spritesmith-main-0.png');
-<<<<<<< HEAD
-  background-position: -1562px -888px;
-=======
   background-position: -142px -888px;
->>>>>>> 53a15f9f
   width: 141px;
   height: 147px;
 }
 .background_driving_a_coach {
   background-image: url('~@/assets/images/sprites/spritesmith-main-0.png');
-<<<<<<< HEAD
-  background-position: -1562px -1036px;
-=======
   background-position: -284px -888px;
->>>>>>> 53a15f9f
   width: 141px;
   height: 147px;
 }
 .background_driving_a_sleigh {
   background-image: url('~@/assets/images/sprites/spritesmith-main-0.png');
-<<<<<<< HEAD
-  background-position: -1562px -1184px;
-=======
   background-position: -426px -888px;
->>>>>>> 53a15f9f
   width: 141px;
   height: 147px;
 }
 .background_duck_pond {
   background-image: url('~@/assets/images/sprites/spritesmith-main-0.png');
-<<<<<<< HEAD
-  background-position: -1562px -1332px;
-=======
   background-position: -568px -888px;
->>>>>>> 53a15f9f
   width: 141px;
   height: 147px;
 }
 .background_dungeon {
   background-image: url('~@/assets/images/sprites/spritesmith-main-0.png');
-<<<<<<< HEAD
-  background-position: 0px -1480px;
-=======
   background-position: -710px -888px;
->>>>>>> 53a15f9f
   width: 141px;
   height: 147px;
 }
 .background_dusty_canyons {
   background-image: url('~@/assets/images/sprites/spritesmith-main-0.png');
-<<<<<<< HEAD
-  background-position: -142px -1480px;
-=======
   background-position: -852px -888px;
->>>>>>> 53a15f9f
   width: 141px;
   height: 147px;
 }
 .background_elegant_balcony {
   background-image: url('~@/assets/images/sprites/spritesmith-main-0.png');
-<<<<<<< HEAD
-  background-position: -284px -1480px;
-=======
   background-position: -994px -888px;
->>>>>>> 53a15f9f
   width: 141px;
   height: 147px;
 }
 .background_fairy_ring {
   background-image: url('~@/assets/images/sprites/spritesmith-main-0.png');
-<<<<<<< HEAD
-  background-position: -426px -1480px;
-=======
   background-position: -1136px 0px;
->>>>>>> 53a15f9f
   width: 141px;
   height: 147px;
 }
 .background_fantastical_shoe_store {
   background-image: url('~@/assets/images/sprites/spritesmith-main-0.png');
-<<<<<<< HEAD
-  background-position: -568px -1480px;
-=======
   background-position: -1136px -148px;
->>>>>>> 53a15f9f
   width: 141px;
   height: 147px;
 }
 .background_farmers_market {
   background-image: url('~@/assets/images/sprites/spritesmith-main-0.png');
-<<<<<<< HEAD
-  background-position: -1420px -888px;
-=======
   background-position: -1136px -296px;
->>>>>>> 53a15f9f
   width: 141px;
   height: 147px;
 }
 .background_farmhouse {
   background-image: url('~@/assets/images/sprites/spritesmith-main-0.png');
-<<<<<<< HEAD
-  background-position: -426px -1036px;
-=======
   background-position: -1136px -444px;
->>>>>>> 53a15f9f
   width: 141px;
   height: 147px;
 }
 .background_fiber_arts_room {
   background-image: url('~@/assets/images/sprites/spritesmith-main-0.png');
-<<<<<<< HEAD
-  background-position: -284px -1036px;
-=======
   background-position: -1136px -592px;
->>>>>>> 53a15f9f
   width: 141px;
   height: 147px;
 }
