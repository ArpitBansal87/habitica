// @TODO: This might become too generic. If so, check the refactor docs
const CONSTANTS = {
  keyConstants: {
    SPELL_DRAWER_STATE: 'spell-drawer-state',
    EQUIPMENT_DRAWER_STATE: 'equipment-drawer-state',
    CURRENT_EQUIPMENT_DRAWER_TAB: 'current-equipment-drawer-tab',
    STABLE_SORT_STATE: 'stable-sort-state',
<<<<<<< HEAD
    ONBOARDING_PANEL_STATE: 'onboarding-panel-state',
=======
    GIFTING_BANNER_DISPLAY: 'gifting-banner-display',
>>>>>>> a4eabc05
  },
  drawerStateValues: {
    DRAWER_CLOSED: 'drawer-closed',
    DRAWER_OPEN: 'drawer-open',
  },
  equipmentDrawerTabValues: {
    COSTUME_TAB: 'costume-tab',
    EQUIPMENT_TAB: 'equipment-tab',
  },
  savedAppStateValues: {
    SAVED_APP_STATE: 'saved-app-state',
  },
  onboardingPanelValues: {
    PANEL_OPENED: 'onboarding-panel-opened',
  },
};

function setLocalSetting (key, value) {
  localStorage.setItem(key, value);
}

function getLocalSetting (key) {
  return localStorage.getItem(key);
}

function removeLocalSetting (key) {
  return localStorage.removeItem(key);
}


export {
  CONSTANTS,
  getLocalSetting,
  setLocalSetting,
  removeLocalSetting,
};<|MERGE_RESOLUTION|>--- conflicted
+++ resolved
@@ -5,11 +5,8 @@
     EQUIPMENT_DRAWER_STATE: 'equipment-drawer-state',
     CURRENT_EQUIPMENT_DRAWER_TAB: 'current-equipment-drawer-tab',
     STABLE_SORT_STATE: 'stable-sort-state',
-<<<<<<< HEAD
     ONBOARDING_PANEL_STATE: 'onboarding-panel-state',
-=======
     GIFTING_BANNER_DISPLAY: 'gifting-banner-display',
->>>>>>> a4eabc05
   },
   drawerStateValues: {
     DRAWER_CLOSED: 'drawer-closed',
