--- conflicted
+++ resolved
@@ -206,23 +206,6 @@
 
   .vdp-datepicker__clear-button {
     background: transparent !important;
-<<<<<<< HEAD
-
-    .input-group-text {
-      background: transparent;
-      border: 0;
-      padding: 0;
-      margin: 0.625rem 0.75rem;
-
-      i {
-        width: 12px;
-      }
-
-      span {
-        font-style: normal;
-        color: $gray-200;
-      }
-=======
     display: block;
     height: 30px;
     cursor: pointer;
@@ -231,7 +214,6 @@
       margin: auto 0.75rem;
       width: 0.75rem;
       height: 30px;
->>>>>>> aa1ea74d
     }
   }
 </style>