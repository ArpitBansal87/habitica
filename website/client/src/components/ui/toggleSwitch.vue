<template>
  <div class="popover-box">
    <div
      class="clearfix toggle-switch-outer"
    >
      <div
        v-if="label"
        class="float-left toggle-switch-description"
        :class="{'bold': boldLabel}"
      >
        <span>{{ label }}</span>
      </div>
      <span
        v-if="hoverText"
        :id="hoverId"
        class="svg-icon inline icon-16  float-left"
        v-html="icons.information"
      >

      </span>
      <div class="toggle-switch float-left">
        <input
          :id="toggleId"
          class="toggle-switch-checkbox"
          type="checkbox"
          :checked="isChecked"
          :value="value"
          @change="handleChange"
        >
        <label
          class="toggle-switch-label"
          :for="toggleId"
        >
          <span class="toggle-switch-inner"></span>
          <span
            class="toggle-switch-switch"
            tabindex="0"
            @focus="handleFocus"
            @blur="handleBlur"
            @keyup.space="handleSpace"
          ></span>
        </label>
      </div>
    </div>
    <b-popover
      v-if="hoverText"
      :target="hoverId"
      triggers="hover"
      placement="top"
    >
      <div class="popover-content-text">
        {{ hoverText }}
      </div>
    </b-popover>
  </div>
</template>

<style lang="scss" scoped>
  @import '~@/assets/scss/colors.scss';

  .toggle-switch-outer {
    display: flex;
    align-items: center;
  }

  .toggle-switch {
    position: relative;
    width: 40px;
    user-select: none;
    margin-left: 0.5rem;
  }

  .toggle-switch-description {
    &.hasPopOver span {
      border-bottom: 1px dashed $gray-200;
    }
  }

  .svg-icon {
    margin: 2px 0.5rem 2px 0.5rem;
  }

  .toggle-switch-checkbox {
    display: none;
  }

  .toggle-switch-label {
    display: block;
    overflow: hidden;
    cursor: pointer;
    border-radius: 100px;
    margin-bottom: 0px;
    margin-top: 2px;
  }

  .toggle-switch-inner {
    display: block;
    width: 200%;
    margin-left: -100%;
    transition: margin 0.3s ease-in 0s;
  }

  .toggle-switch-inner:before, .toggle-switch-inner:after {
    display: block;
    float: left;
    width: 50%;
    height: 16px;
    padding: 0;
  }

  .toggle-switch-inner:before {
    content: "";
    padding-left: 10px;
    background-color: $green-50;
  }

  .toggle-switch-inner:after {
    content: "";
    padding-right: 10px;
    background-color: $gray-300;
    text-align: right;
  }

  .toggle-switch-switch {
    box-shadow: 0 1px 3px 0 rgba($black, 0.12), 0 1px 2px 0 rgba($black, 0.24);
    display: block;
    width: 20px;
    margin: -2px;
    margin-top: 0;
    height: 20px;
    background: $white;
    position: absolute;
    top: 0;
    bottom: 0;
    right: 22px;
    border-radius: 100px;
    transition: all 0.3s ease-in 0s;

    &:focus {
      border: 1px solid $purple-400;
      outline: none;
    }
  }

  .toggle-switch-checkbox:checked + .toggle-switch-label .toggle-switch-inner {
    margin-left: 0;
  }

  .toggle-switch-checkbox:checked + .toggle-switch-label .toggle-switch-switch {
    right: 0px;
  }

  .bold {
    font-weight: bold;
  }
</style>

<script>
import svgInformation from '@/assets/svg/information.svg';

export default {
  model: {
    prop: 'checked',
    event: 'change',
  },
  props: {
    value: {
      default: true,
    },
    label: {
      type: String,
    },
    boldLabel: {
      type: Boolean,
      default: false,
    },
    checked: {
      type: Boolean,
      default: false,
    },
    hoverText: {
      type: String,
    },
  },
  data () {
    return {
      // The toggle requires a unique id to link it to the label
      toggleId: this.generateId(),
      // The container requires a unique id to link it to the pop-over
<<<<<<< HEAD
      hoverId: this.generateId(),

      icons: Object.freeze({
        information: svgInformation,
      }),
=======
      containerId: this.generateId(),
      focused: false,
>>>>>>> ffe144e7
    };
  },
  computed: {
    isChecked () {
      return this.checked === this.value;
    },
  },
  methods: {
    handleBlur () {
      this.focused = false;
    },
    handleChange ({ target: { checked } }) {
      this.$emit('change', checked);
    },
    handleFocus () {
      this.focused = true;
    },
    handleSpace () {
      if (this.focused) {
        document.getElementById(this.toggleId).click();
      }
    },
    generateId () {
      return `id-${Math.random().toString(36).substr(2, 16)}`;
    },
  },
};
</script><|MERGE_RESOLUTION|>--- conflicted
+++ resolved
@@ -187,16 +187,12 @@
       // The toggle requires a unique id to link it to the label
       toggleId: this.generateId(),
       // The container requires a unique id to link it to the pop-over
-<<<<<<< HEAD
-      hoverId: this.generateId(),
+      containerId: this.generateId(),
+      focused: false,
 
       icons: Object.freeze({
         information: svgInformation,
       }),
-=======
-      containerId: this.generateId(),
-      focused: false,
->>>>>>> ffe144e7
     };
   },
   computed: {
