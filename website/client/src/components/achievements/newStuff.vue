--- conflicted
+++ resolved
@@ -27,21 +27,12 @@
         <small>{{ post.credits }}</small>
       </div>
     </div>
-<<<<<<< HEAD
-
-    <div class="modal-footer">
-=======
     <div class="modal-footer d-flex align-items-center pb-0">
->>>>>>> bd3e7832
       <a
         href="http://habitica.fandom.com/wiki/Whats_New"
         target="_blank"
-<<<<<<< HEAD
-      > {{ this.$t('newsArchive') }}</a>
-=======
         class="mr-auto"
       >{{ this.$t('newsArchive') }}</a>
->>>>>>> bd3e7832
       <button
         class="btn btn-secondary ml-auto"
         @click="tellMeLater()"
@@ -49,13 +40,9 @@
         {{ this.$t('tellMeLater') }}
       </button>
       <button
-<<<<<<< HEAD
-        class="btn btn-warning"
-        @click="dismissAlert()"
-=======
+
         class="btn btn-primary"
         @click="dismissAlert();"
->>>>>>> bd3e7832
       >
         {{ this.$t('dismissAlert') }}
       </button>
