--- conflicted
+++ resolved
@@ -177,17 +177,12 @@
       this.task.group.claimedUser = this.user._id;
       this.sync();
     },
-<<<<<<< HEAD
     async unclaim () {
       let taskId = this.task._id;
       // If we are on the user task
       if (this.task.userId) {
         taskId = this.task.group.taskId;
       }
-=======
-    async unassign () {
-      if (!window.confirm(this.$t('confirmUnClaim'))) return; // eslint-disable-line no-alert
->>>>>>> 7eeddcb0
 
       await this.$store.dispatch('tasks:unclaimTask', { taskId });
       this.task.group.claimedUser = null;
@@ -222,10 +217,6 @@
       this.sync();
     },
     needsWork () {
-<<<<<<< HEAD
-=======
-      if (!window.confirm(this.$t('confirmNeedsWork'))) return; // eslint-disable-line no-alert
->>>>>>> 7eeddcb0
       const userIdNeedsMoreWork = this.task.group.assignedUsers[0];
       this.$store.dispatch('tasks:needsWork', {
         taskId: this.task._id,
