<template>
  <div class="task-wrapper">
    <div
      class="task transition"
      :class="[{
                 'groupTask': task.group.id,
                 'task-not-editable': !teamManagerAccess},
               `type_${task.type}`
      ]"
      @click="castEnd($event, task)"
    >
      <approval-header
        v-if="task.group.id"
        :task="task"
        :group="group"
      />
      <div
        class="d-flex"
        :class="{'task-not-scoreable': isUser !== true || task.group.approval.requested
          && !(task.group.approval.approved && task.type === 'habit')}"
      >
        <!-- Habits left side control-->
        <div
          v-if="task.type === 'habit'"
          class="left-control d-flex justify-content-center pt-3"
          :class="[{
            'control-bottom-box': task.group.id,
            'control-top-box': approvalsClass
          }, controlClass.up.bg]"
        >
          <div
            class="task-control habit-control"
            :class="[{
              'habit-control-positive-enabled': task.up && isUser,
              'habit-control-positive-disabled': !task.up && isUser,
              'task-not-scoreable': isUser !== true
                || (task.group.approval.requested && !task.group.approval.approved),
            }, controlClass.up.inner]"
            @click="(isUser && task.up && (!task.group.approval.requested
              || task.group.approval.approved)) ? score('up') : null"
            @keypress.enter="(isUser && task.up && (!task.group.approval.requested
              || task.group.approval.approved)) ? score('up') : null"
            tabindex="0"
          >
            <div
              v-if="!isUser"
              class="svg-icon lock"
              :class="task.up ? controlClass.up.icon : 'positive'"
              v-html="icons.lock"
            ></div>
            <div
              v-else
              class="svg-icon positive"
              v-html="icons.positive"
            ></div>
          </div>
        </div>
        <!-- Dailies and todos left side control-->
        <div
          v-if="task.type === 'daily' || task.type === 'todo'"
          class="left-control d-flex justify-content-center"
          :class="[{
            'control-bottom-box': task.group.id,
            'control-top-box': approvalsClass}, controlClass.bg]"
        >
          <div
            class="task-control daily-todo-control"
            :class="controlClass.inner"
            @click="isUser && !task.group.approval.requested
              ? score(task.completed ? 'down' : 'up' ) : null"
            @keypress.enter="isUser && !task.group.approval.requested
              ? score(task.completed ? 'down' : 'up' ) : null"
            tabindex="0"
          >
            <div
              v-if="!isUser"
              class="svg-icon lock"
              :class="controlClass.icon"
              v-html="icons.lock"
            ></div>
            <div
              v-else
              class="svg-icon check"
              :class="{
                'display-check-icon': task.completed || task.group.approval.requested,
                [controlClass.checkbox]: true,
              }"
              v-html="icons.check"
            ></div>
          </div>
        </div>
        <!-- Task title, description and icons-->
        <div
          class="task-content"
          :class="[{'cursor-auto': !teamManagerAccess}, contentClass]"
        >
          <div
            class="task-clickable-area"
            :class="{'task-clickable-area-user': isUser}"
            @click="edit($event, task)"
            @keypress.enter="edit($event, task)"
            tabindex="0"
          >
            <div class="d-flex justify-content-between">
              <h3
                v-markdown="task.text"
                class="task-title"
                :class="{ 'has-notes': task.notes || (!isUser && task.group.managerNotes)}"
              ></h3>
              <menu-dropdown
                v-if="!isRunningYesterdailies && showOptions"
                ref="taskDropdown"
                v-b-tooltip.hover.top="$t('options')"
                tabindex="0"
                class="task-dropdown"
                :right="task.type === 'reward'"
              >
                <div slot="dropdown-toggle">
                  <div
                    class="svg-icon dropdown-icon"
                    v-html="icons.menu"
                  ></div>
                </div>
                <div slot="dropdown-content">
                  <div
                    v-if="showEdit"
                    ref="editTaskItem"
                    class="dropdown-item edit-task-item"
                    tabindex="0"
                    @keypress.enter="edit($event, task)"
                  >
                    <span class="dropdown-icon-item">
                      <span
                        class="svg-icon inline edit-icon"
                        v-html="icons.edit"
                      ></span>
                      <span class="text">{{ $t('edit') }}</span>
                    </span>
                  </div>
                  <div
                    v-if="isUser"
                    class="dropdown-item"
                    @click="moveToTop"
                    tabindex="0"
                    @keypress.enter="moveToTop"
                  >
                    <span class="dropdown-icon-item">
                      <span
                        class="svg-icon inline push-to-top"
                        v-html="icons.top"
                      ></span>
                      <span class="text">{{ $t('taskToTop') }}</span>
                    </span>
                  </div>
                  <div
                    v-if="isUser"
                    class="dropdown-item"
                    @click="moveToBottom"
                    tabindex="0"
                    @keypress.enter="moveToBottom"
                  >
                    <span class="dropdown-icon-item">
                      <span
                        class="svg-icon inline push-to-bottom"
                        v-html="icons.bottom"
                      ></span>
                      <span class="text">{{ $t('taskToBottom') }}</span>
                    </span>
                  </div>
                  <div
                    v-if="showDelete"
                    class="dropdown-item"
                    @click="destroy"
                    tabindex="0"
                    @keypress.enter="destroy"
                  >
                    <span class="dropdown-icon-item delete-task-item">
                      <span
                        class="svg-icon inline delete"
                        v-html="icons.delete"
                      ></span>
                      <span class="text">{{ $t('delete') }}</span>
                    </span>
                  </div>
                </div>
              </menu-dropdown>
            </div>
            <div
              v-markdown="displayNotes"
              class="task-notes small-text"
              :class="{'has-checklist': task.notes && hasChecklist}"
            ></div>
          </div>
          <div
            v-if="canViewchecklist"
            class="checklist"
            :class="{isOpen: !task.collapseChecklist}"
          >
            <div class="d-inline-flex">
              <div
                v-b-tooltip.hover.right="$t(`${task.collapseChecklist
                  ? 'expand': 'collapse'}Checklist`)"
                class="collapse-checklist mb-2 d-flex align-items-center expand-toggle"
                :class="{open: !task.collapseChecklist}"
                tabindex="0"
                @click="collapseChecklist(task)"
                @keypress.enter="collapseChecklist(task)"
              >
                <div
                  v-once
                  class="svg-icon"
                  v-html="icons.checklist"
                ></div>
                <span>{{ checklistProgress }}</span>
              </div>
            </div>
            <!-- eslint-disable vue/no-use-v-if-with-v-for -->
            <div
              v-for="item in task.checklist"
              v-if="!task.collapseChecklist"
              :key="item.id"
              class="custom-control custom-checkbox checklist-item"
              :class="{'checklist-item-done': item.completed, 'cursor-auto': !isUser}"
            >
              <!-- eslint-enable vue/no-use-v-if-with-v-for -->
              <input
                :id="`checklist-${item.id}-${random}`"
                class="custom-control-input"
                tabindex="0"
                type="checkbox"
                :checked="item.completed"
                :disabled="castingSpell || !isUser"
                @change="toggleChecklistItem(item)"
                @keypress.enter="toggleChecklistItem(item)"
              >
              <label
                v-markdown="item.text"
                class="custom-control-label"
                :for="`checklist-${item.id}-${random}`"
              ></label>
            </div>
          </div>
          <div class="icons small-text d-flex align-items-center">
            <div
              v-if="task.type === 'todo' && task.date"
              class="d-flex align-items-center"
              :class="{'due-overdue': checkIfOverdue() }"
            >
              <div
                v-b-tooltip.hover.bottom="$t('dueDate')"
                class="svg-icon calendar"
                v-html="icons.calendar"
              ></div>
              <span>{{ formatDueDate() }}</span>
            </div>
            <div class="icons-right d-flex justify-content-end">
              <div
                v-if="showStreak"
                class="d-flex align-items-center"
              >
                <div
                  v-b-tooltip.hover.bottom="$t('streakCounter')"
                  class="svg-icon streak"
                  v-html="icons.streak"
                ></div>
                <span v-if="task.type === 'daily'">{{ task.streak }}</span>
                <span v-if="task.type === 'habit'">
                  <span
                    v-if="task.up"
                    class="m-0"
                  >+{{ task.counterUp }}</span>
                  <span
                    v-if="task.up && task.down"
                    class="m-0"
                  >&nbsp;|&nbsp;</span>
                  <span
                    v-if="task.down"
                    class="m-0"
                  >-{{ task.counterDown }}</span>
                </span>
              </div>
              <div
                v-if="task.challenge && task.challenge.id"
                class="d-flex align-items-center"
              >
                <div
                  v-if="!task.challenge.broken"
                  v-b-tooltip.hover.bottom="shortName"
                  class="svg-icon challenge"
                  v-html="icons.challenge"
                ></div>
                <div
                  v-if="task.challenge.broken"
                  v-b-tooltip.hover.bottom="$t('brokenChaLink')"
                  class="svg-icon challenge broken"
                  @click="handleBrokenTask(task)"
                  v-html="icons.brokenChallengeIcon"
                ></div>
              </div>
              <div
                v-if="hasTags"
                :id="`tags-icon-${task._id}`"
                class="d-flex align-items-center"
              >
                <div
                  class="svg-icon tags"
                  v-html="icons.tags"
                ></div>
              </div>
              <b-popover
                v-if="hasTags"
                :target="`tags-icon-${task._id}`"
                triggers="hover"
                placement="bottom"
              >
                <div class="tags-popover">
                  <div class="d-flex align-items-center tags-container">
                    <div
                      v-once
                      class="tags-popover-title"
                    >
                      {{ `${$t('tags')}:` }}
                    </div>
                    <div
                      v-for="tag in getTagsFor(task)"
                      :key="tag"
                      v-markdown="tag"
                      class="tag-label"
                    ></div>
                  </div>
                </div>
              </b-popover>
            </div>
          </div>
        </div>
        <!-- Habits right side control-->
        <div
          v-if="task.type === 'habit'"
          class="right-control d-flex justify-content-center pt-3"
          :class="[{
            'control-bottom-box': task.group.id,
            'control-top-box': approvalsClass}, controlClass.down.bg]"
        >
          <div
            class="task-control habit-control"
            :class="[{
              'habit-control-negative-enabled': task.down && isUser,
              'habit-control-negative-disabled': !task.down && isUser,
              'task-not-scoreable': isUser !== true
                || (task.group.approval.requested && !task.group.approval.approved),
            }, controlClass.down.inner]"
            @click="(isUser && task.down && (!task.group.approval.requested
              || task.group.approval.approved)) ? score('down') : null"
            @keypress.enter="(isUser && task.down && (!task.group.approval.requested
              || task.group.approval.approved)) ? score('down') : null"
            tabindex="0"
          >
            <div
              v-if="!isUser"
              class="svg-icon lock"
              :class="task.down ? controlClass.down.icon : 'negative'"
              v-html="icons.lock"
            ></div>
            <div
              v-else
              class="svg-icon negative"
              v-html="icons.negative"
            ></div>
          </div>
        </div>
        <!-- Rewards right side control-->
        <div
          v-if="task.type === 'reward'"
          class="right-control d-flex align-items-center justify-content-center reward-control"
          :class="controlClass.bg"
          @click="isUser ? score('down') : null"
          @keypress.enter="isUser ? score('down') : null"
          tabindex="0"
        >
          <div
            class="svg-icon"
            v-html="icons.gold"
          ></div>
          <div class="small-text">
            {{ task.value }}
          </div>
        </div>
      </div>
      <approval-footer
        v-if="task.group.id"
        :task="task"
        :group="group"
        @claimRewards="score('up')"
      />
    </div>
  </div>
</template>

<!-- eslint-disable max-len -->
<style lang="scss" scoped>
  @import '~@/assets/scss/colors.scss';
  .task-best-control-inner-habit:focus {
    transition: none;
  }

  *:focus {
    outline: none;
    transition: none;
    border: $purple-400 solid 1px;

    :not(task-best-control-inner-habit) { // round icon
      border-radius: 2px;
    }
  }

  *:focus {
    outline: none;
    border: $purple-400 solid 1px;

    :not(task-best-control-inner-habit) { // round icon
      border-radius: 2px;
    }
  }

  .control-bottom-box {
    border-bottom-left-radius: 0 !important;
    border-bottom-right-radius: 0 !important;
  }

  .control-top-box {
    border-top-left-radius: 0 !important;
    border-top-right-radius: 0 !important;
  }

  .cursor-auto {
    cursor: auto !important;
  }

  .task {
    margin-bottom: 2px;
    box-shadow: 0 2px 2px 0 rgba($black, 0.16), 0 1px 4px 0 rgba($black, 0.12);
    background: white;
    border-radius: 2px;
    position: relative;

    &:hover:not(.task-not-editable),
    &:focus-within:not(.task-not-editable) {
      box-shadow: 0 1px 8px 0 rgba($black, 0.12), 0 4px 4px 0 rgba($black, 0.16);
      z-index: 11;
    }
  }

  .task:not(.groupTask) {
    &:hover,
    &:focus-within {
      .left-control, .right-control, .task-content {
        border-color: $purple-400;
      }
    }
  }

  .task.groupTask {
    &:hover:not(.task-not-editable),
    &:focus-within:not(.task-not-editable) {
      border: $purple-400 solid 1px;
      border-radius: 3px;
      margin: -1px; // to counter the border width
      margin-bottom: 1px;
      transition: none; // with transition, the border color switches from black to $purple-400
    }
  }

  .task-habit-disabled-control-habit:hover {
    cursor: initial;
  }

  .task-title {
    padding-bottom: 8px;
    color: $gray-10;
    font-weight: normal;
    margin-bottom: 0px;
    margin-right: 15px;
    line-height: 1.43;
    font-size: 14px;
    min-width: 0px;
    overflow-wrap: break-word;

    // markdown p-tag, can't find without ::v-deep
    ::v-deep p {
      margin-bottom: 0;
    }

    &.has-notes {
      padding-bottom: 4px;
    }

    /**
    * Fix flex-wrapping for IE 11
    * https://github.com/HabitRPG/habitica/issues/9754
    */
    @media all and (-ms-high-contrast: none), (-ms-high-contrast: active) {
      flex: 1;
    }
  }

  .task-clickable-area {
    padding: 7px 8px;
    padding-bottom: 0px;
    border: transparent solid 1px;

    &-user {
      padding-right: 0px;
    }

    &:focus {
      border-radius: 2px;
<<<<<<< HEAD
      margin: -1px; // to counter the border width
=======
      border: $purple-400 solid 1px;
>>>>>>> 1fc180ee
    }

    &:focus .task-notes:not(:empty) {
      margin-bottom: -4px; // to counter extra height from notes and border
    }
  }

  .task-title + .task-dropdown ::v-deep .dropdown-menu {
    margin-top: 2px !important;
  }

  .dropdown-icon {
    width: 4px;
    height: 16px;
    margin-right: 0px;
    color: $gray-100 !important;
  }

  .task ::v-deep .habitica-menu-dropdown .habitica-menu-dropdown-toggle {
    opacity: 0;
    padding: 0 8px;
    transition: opacity 0.15s ease-in;
  }

  .task:hover ::v-deep .habitica-menu-dropdown .habitica-menu-dropdown-toggle {
    opacity: 1;
  }

  .task:focus-within ::v-deep .habitica-menu-dropdown .habitica-menu-dropdown-toggle {
    opacity: 1;
  }

  .task ::v-deep .habitica-menu-dropdown:focus-within {
    opacity: 1;
<<<<<<< HEAD
    outline: none;
    border: $purple-400 solid 1px;
    border-radius: 2px;
    margin: -1px;
=======
    border: $purple-400 solid 1px;
    border-radius: 2px;
  }

  .task ::v-deep .habitica-menu-dropdown {
    border: transparent solid 1px;
>>>>>>> 1fc180ee
  }

  .task-clickable-area ::v-deep .habitica-menu-dropdown.open .habitica-menu-dropdown-toggle {
    opacity: 1;

    .svg-icon {
      color: $purple-400 !important;
    }
  }

  .task-clickable-area ::v-deep .habitica-menu-dropdown .habitica-menu-dropdown-toggle:hover .svg-icon {
    color: $purple-400 !important;
  }

  .task-clickable-area ::v-deep .habitica-menu-dropdown .habitica-menu-dropdown-toggle:focus-within .svg-icon {
    color: $purple-400 !important;
  }

  .task-dropdown {
    max-height: 18px;
  }

  .task-dropdown ::v-deep .dropdown-menu {
    .dropdown-item {
      cursor: pointer !important;
      transition: none;

      * {
        transition: none;
      }

      &:hover,
      &:focus {
        color: $purple-300;

        .svg-icon.push-to-top, .svg-icon.push-to-bottom {
          * {
            stroke: $purple-300;
          }
        }
      }

      &:focus {
        border-radius: 2px;
<<<<<<< HEAD
        margin: -1px;
=======
>>>>>>> 1fc180ee
      }
    }
  }

  .task-notes {
    color: $gray-100;
    font-style: normal;
    padding-right: 20px;
    min-width: 0px;
    overflow-wrap: break-word;

    &.has-checklist {
      padding-bottom: 2px;
    }
  }

  .task-content {
    padding-top: 0px;
    padding-bottom: 7px;
    flex-grow: 1;
    cursor: pointer;
    background: $white;
    border: 1px solid transparent;
    transition-duration: 0.15;
    min-width: 0px;

    &.no-right-border {
      border-right: none !important;
    }

    &.reward-content {
      border-top-left-radius: 2px;
      border-bottom-left-radius: 2px;
    }
  }

  .checklist {
    &.isOpen {
      margin-bottom: 2px;
    }

    margin-top: -3px;
  }

  .collapse-checklist {
    padding: 2px 6px;
    border-radius: 1px;
    background-color: $gray-600;
    font-size: 10px;
    line-height: 1.2;
    text-align: center;
    color: $gray-200;
    border: transparent solid 1px;

    &:focus {
      border: $purple-400 solid 1px;
    }

    span {
      margin: 0px 4px;
    }

    .svg-icon {
      width: 12px;
      height: 8px;
    }
  }

  .checklist-item {
    color: $gray-50;
    font-size: 14px;
    line-height: 1.43;
    margin-bottom: -3px;
    min-height: 0px;
    width: 100%;
    margin-left: 0;
    padding-right: 20px;
    overflow-wrap: break-word;

    &-done {
      color: $gray-300;
      text-decoration: line-through;
    }

    .custom-control-label::before, .custom-control-label::after {
      margin-top: -2px;
    }

    .custom-control-label {
      margin-left: 6px;
      padding-top: 0px;
      min-width: 0px;
      width: 100%;
    }
  }

  .icons, .checklist {
    padding: 0 8px;
  }

  .icons {
    margin-top: 4px;
    color: $gray-300;
    font-style: normal;

    &-right {
      flex-grow: 1;
    }
  }

  .icons-right .svg-icon {
    margin-left: 8px;
  }

  .icons span {
    margin-left: 4px;
  }

  .svg-icon.streak {
    width: 11.6px;
    height: 7.1px;
  }

  .delete-task-item {
    color: $red-10;
  }

  .edit-task-item span.text {
    margin-left: -3px;
  }

  .svg-icon.edit-icon {
    width: 16px;
    height: 16px;
  }

  .svg-icon.push-to-top, .svg-icon.push-to-bottom {
    width: 10px;
    height: 11px;
    margin-left: 3px;

    svg {
      stroke: $purple-300;
    }
  }

  .svg-icon.delete {
    width: 14px;
    height: 16px;
  }

  .tags.svg-icon, .calendar.svg-icon {
    width: 14px;
    height: 14px;
  }

  .tags:hover {
    color: $purple-500;
  }

  .due-overdue {
    color: $red-50;
  }

  .calendar.svg-icon {
    margin-right: 2px;
    margin-top: -2px;
  }

  .challenge.svg-icon {
    width: 14px;
    height: 12px;
  }

  .check.svg-icon {
    width: 12.3px;
    height: 9.8px;
    margin: 9px 8px;
  }

  .challenge.broken {
    color: $red-50;
  }

  .left-control, .right-control {
    width: 40px;
    flex-shrink: 0;
  }

  .left-control, .right-control, .task-control {
    transition-duration: 0.15s;
    transition-property: border-color, background, color;
    transition-timing-function: ease-in;
    border: transparent solid 1px;

    &:focus {
      border: $purple-400 solid 1px;
    }
  }
  .left-control {
    border-top-left-radius: 2px;
    border-bottom-left-radius: 2px;
    min-height: 60px;
    border: 1px solid transparent;
    border-right: none;

    & + .task-content {
      border-left: none;
    }
  }
  .task:not(.type_habit) {
    .left-control {
      & + .task-content {
        border-top-right-radius: 2px;
        border-bottom-right-radius: 2px;
      }
    }
  }

  .right-control {
    border-top-right-radius: 2px;
    border-bottom-right-radius: 2px;
    min-height: 56px;
    border: 1px solid transparent;
    border-left: none;
  }

  .task-control:not(.task-disabled-habit-control-inner), .reward-control {
    cursor: pointer;
  }

  .task-not-scoreable {
    .task-control, .reward-control {
      cursor: default !important;
    }

    .svg-icon.check:not(.display-check-icon) {
      display: none !important;
    }
  }

  .daily-todo-control {
    margin-top: 16px;
    border-radius: 2px;
    margin-left: -1px;
  }

  .reward-control {
    flex-direction: column;
    padding-top: 8px;
    padding-bottom: 4px;

    .svg-icon {
      width: 24px;
      height: 24px;
    }

    .small-text {
      margin-top: 4px;
      font-style: initial;
      font-weight: bold;
    }
  }

  .tags-popover ::v-deep {
    .tags-container {
      flex-wrap: wrap;
      margin-top: -3px;
      margin-bottom: -3px;
    }

    .tags-popover-title {
      margin-right: 4px;
      display: block;
      float: left;
      margin-top: -3px;
      margin-bottom: -3px;
    }

    .tag-label {
      display: block;
      float: left;
      margin-left: 4px;
      border-radius: 100px;
      background-color: $gray-50;
      padding: 4px 10px;
      color: $gray-300;
      white-space: nowrap;
      margin-top: 3px;
      margin-bottom: 3px;

      // Applies to v-markdown generated p tag.
      p {
        margin-bottom: 0px;
      }
    }
  }
</style>
<!-- eslint-enable max-len -->

<script>
import moment from 'moment';
import { v4 as uuid } from 'uuid';
import isEmpty from 'lodash/isEmpty';
import { mapState, mapGetters, mapActions } from '@/libs/store';

import positiveIcon from '@/assets/svg/positive.svg';
import negativeIcon from '@/assets/svg/negative.svg';
import goldIcon from '@/assets/svg/gold.svg';
import streakIcon from '@/assets/svg/streak.svg';
import calendarIcon from '@/assets/svg/calendar.svg';
import challengeIcon from '@/assets/svg/challenge.svg';
import brokenChallengeIcon from '@/assets/svg/broken-megaphone.svg';
import tagsIcon from '@/assets/svg/tags.svg';
import checkIcon from '@/assets/svg/check.svg';
import editIcon from '@/assets/svg/edit.svg';
import topIcon from '@/assets/svg/top.svg';
import bottomIcon from '@/assets/svg/bottom.svg';
import deleteIcon from '@/assets/svg/delete.svg';
import checklistIcon from '@/assets/svg/checklist.svg';
import lockIcon from '@/assets/svg/lock.svg';
import menuIcon from '@/assets/svg/menu.svg';
import markdownDirective from '@/directives/markdown';
import scoreTask from '@/mixins/scoreTask';
import approvalHeader from './approvalHeader';
import approvalFooter from './approvalFooter';
import MenuDropdown from '../ui/customMenuDropdown';

export default {
  components: {
    approvalFooter,
    approvalHeader,
    MenuDropdown,
  },
  directives: {
    markdown: markdownDirective,
  },
  mixins: [scoreTask],
  // @TODO: maybe we should store the group on state?
  props: {
    task: {},
    isUser: {},
    group: {},
    challenge: {},
    dueDate: {},
    isYesterdaily: {
      type: Boolean,
      default: false,
    },
  },
  data () {
    return {
      random: uuid(), // used to avoid conflicts between checkboxes ids
      icons: Object.freeze({
        positive: positiveIcon,
        negative: negativeIcon,
        gold: goldIcon,
        streak: streakIcon,
        calendar: calendarIcon,
        challenge: challengeIcon,
        brokenChallengeIcon,
        tags: tagsIcon,
        check: checkIcon,
        checklist: checklistIcon,
        delete: deleteIcon,
        edit: editIcon,
        top: topIcon,
        bottom: bottomIcon,
        menu: menuIcon,
        lock: lockIcon,
      }),
    };
  },
  computed: {
    ...mapState({
      user: 'user.data',
      castingSpell: 'spellOptions.castingSpell',
      isRunningYesterdailies: 'isRunningYesterdailies',
    }),
    ...mapGetters({
      getTagsFor: 'tasks:getTagsFor',
      getTaskClasses: 'tasks:getTaskClasses',
      canDelete: 'tasks:canDelete',
      canEdit: 'tasks:canEdit',
    }),
    hasChecklist () {
      return this.task.checklist && this.task.checklist.length > 0;
    },
    canViewchecklist () {
      const userIsTaskUser = this.task.userId ? this.task.userId === this.user._id : true;
      return this.hasChecklist && userIsTaskUser;
    },
    checklistProgress () {
      const totalItems = this.task.checklist.length;
      const completedItems = this.task.checklist
        .reduce((total, item) => (item.completed ? total + 1 : total), 0);
      return `${completedItems}/${totalItems}`;
    },
    leftControl () {
      const { task } = this;
      if (task.type === 'reward') return false;
      return true;
    },
    rightControl () {
      const { task } = this;
      if (task.type === 'reward') return true;
      if (task.type === 'habit') return true;
      return false;
    },
    approvalsClass () {
      return this.group && this.task.approvals && this.task.approvals.length > 0;
    },
    controlClass () {
      return this.getTaskClasses(this.task, 'control', this.dueDate);
    },
    contentClass () {
      const { type } = this.task;

      const classes = [];
      classes.push(this.getTaskClasses(this.task, 'control', this.dueDate).content);

      if (type === 'reward' || type === 'habit') {
        classes.push('no-right-border');
      }

      if (type === 'reward') {
        classes.push('reward-content');
      }

      return classes;
    },
    showStreak () {
      if (!this.task.userId) return false;
      if (this.task.streak !== undefined) return true;
      if (this.task.type === 'habit' && (this.task.up || this.task.down)) return true;
      return false;
    },
    hasTags () {
      return this.task.tags && this.task.tags.length > 0;
    },
    shortName () {
      if (this.task.challenge.broken) return '';

      return this.task.challenge.shortName ? this.task.challenge.shortName.toString() : '';
    },
    isChallengeTask () {
      return !isEmpty(this.task.challenge);
    },
    isGroupTask () {
      return this.task.group.taskId || this.task.group.id;
    },
    taskCategory () {
      let taskCategory = 'default';
      if (this.isGroupTask) taskCategory = 'group';
      else if (this.isChallengeTask) taskCategory = 'challenge';
      return taskCategory;
    },
    showDelete () {
      return this.canDelete(this.task, this.taskCategory, this.isUser, this.group, this.challenge);
    },
    showEdit () {
      return this.canEdit(this.task, this.taskCategory, this.isUser, this.group, this.challenge);
    },
    showOptions () {
      return this.showEdit || this.showDelete || this.isUser;
    },
    teamManagerAccess () {
      if (!this.isGroupTask || !this.group) return true;
      return (this.group.leader._id === this.user._id || this.group.managers[this.user._id]);
    },
    displayNotes () {
      if (this.isGroupTask && !this.isUser) return this.task.group.managerNotes;
      return this.task.notes;
    },
  },
  methods: {
    ...mapActions({
      scoreChecklistItem: 'tasks:scoreChecklistItem',
      collapseChecklist: 'tasks:collapseChecklist',
      destroyTask: 'tasks:destroy',
    }),
    toggleChecklistItem (item) {
      if (this.castingSpell) return;
      item.completed = !item.completed; // @TODO this should go into the action?
      this.scoreChecklistItem({ taskId: this.task._id, itemId: item.id });
    },
    calculateTimeTillDue () {
      const endOfToday = moment().endOf('day');
      const endOfDueDate = moment(this.task.date).endOf('day');

      return moment.duration(endOfDueDate.diff(endOfToday));
    },
    checkIfOverdue () {
      return this.calculateTimeTillDue().asDays() <= 0;
    },
    formatDueDate () {
      const dueIn = this.calculateTimeTillDue().asDays() === 0
        ? this.$t('today')
        : this.calculateTimeTillDue().humanize(true);

      return this.task.date && this.$t('dueIn', { dueIn });
    },
    edit (e, task) {
      if (this.isRunningYesterdailies || !this.showEdit) return;
      const target = e.target || e.srcElement;

      /*
       * Prevent clicking on a link from opening the edit modal
       *
       * Ascend up the ancestors of the click target, up until the node defining the click handler.
       * If any of them is an <a> element, don't open the edit task popup.
       * Needed in case of a link, with a bold and/or italic link description
       */
      for (let element = target; !element.classList.contains('task-clickable-area'); element = element.parentNode) {
        if (element.tagName === 'A') return; // clicked on a link
      }

      const isDropdown = this.$refs.taskDropdown && this.$refs.taskDropdown.$el.contains(target);
      const isEditAction = this.$refs.editTaskItem && this.$refs.editTaskItem.contains(target);

      if (isDropdown && !isEditAction) return;

      if (!this.$store.state.spellOptions.castingSpell) {
        this.$emit('editTask', task);
      }
    },
    moveToTop () {
      this.$emit('moveTo', this.task, 'top');
    },
    moveToBottom () {
      this.$emit('moveTo', this.task, 'bottom');
    },
    destroy () {
      const type = this.$t(this.task.type);
      if (!window.confirm(this.$t('sureDeleteType', { type }))) return; // eslint-disable-line no-alert
      this.destroyTask(this.task);
      this.$emit('taskDestroyed', this.task);
    },
    castEnd (e, task) {
      setTimeout(() => this.$root.$emit('castEnd', task, 'task', e), 0);
    },
    async score (direction) {
      if (this.isYesterdaily === true) {
        await this.beforeTaskScore(this.task);
        this.task.completed = !this.task.completed;
        this.playTaskScoreSound(this.task, direction);
      } else {
        this.taskScore(this.task, direction);
      }
    },
    handleBrokenTask (task) {
      if (this.$store.state.isRunningYesterdailies) return;
      this.$root.$emit('handle-broken-task', task);
    },
  },
};
</script><|MERGE_RESOLUTION|>--- conflicted
+++ resolved
@@ -413,15 +413,6 @@
     }
   }
 
-  *:focus {
-    outline: none;
-    border: $purple-400 solid 1px;
-
-    :not(task-best-control-inner-habit) { // round icon
-      border-radius: 2px;
-    }
-  }
-
   .control-bottom-box {
     border-bottom-left-radius: 0 !important;
     border-bottom-right-radius: 0 !important;
@@ -514,11 +505,7 @@
 
     &:focus {
       border-radius: 2px;
-<<<<<<< HEAD
-      margin: -1px; // to counter the border width
-=======
       border: $purple-400 solid 1px;
->>>>>>> 1fc180ee
     }
 
     &:focus .task-notes:not(:empty) {
@@ -553,19 +540,12 @@
 
   .task ::v-deep .habitica-menu-dropdown:focus-within {
     opacity: 1;
-<<<<<<< HEAD
-    outline: none;
     border: $purple-400 solid 1px;
     border-radius: 2px;
-    margin: -1px;
-=======
-    border: $purple-400 solid 1px;
-    border-radius: 2px;
   }
 
   .task ::v-deep .habitica-menu-dropdown {
     border: transparent solid 1px;
->>>>>>> 1fc180ee
   }
 
   .task-clickable-area ::v-deep .habitica-menu-dropdown.open .habitica-menu-dropdown-toggle {
@@ -610,10 +590,6 @@
 
       &:focus {
         border-radius: 2px;
-<<<<<<< HEAD
-        margin: -1px;
-=======
->>>>>>> 1fc180ee
       }
     }
   }
