<template>
  <div class="task-wrapper">
    <div
      class="task transition"
      :class="[{
                 'groupTask': task.group.id,
                 'task-not-editable': !teamManagerAccess},
               `type_${task.type}`
      ]"
      @click="castEnd($event, task)"
    >
      <approval-header
        v-if="task.group.id"
        :task="task"
        :group="group"
      />
      <div
        class="d-flex"
        :class="{'task-not-scoreable': isUser !== true || task.group.approval.requested
          && !(task.group.approval.approved && task.type === 'habit')}"
      >
        <!-- Habits left side control-->
        <div
          v-if="task.type === 'habit'"
          class="left-control d-flex justify-content-center pt-3"
          :class="[{
            'control-bottom-box': task.group.id,
            'control-top-box': approvalsClass
          }, controlClass.up.bg]"
        >
          <div
            class="task-control habit-control"
            :class="[{
              'habit-control-positive-enabled': task.up && isUser,
              'habit-control-positive-disabled': !task.up && isUser,
              'task-not-scoreable': isUser !== true
                || (task.group.approval.requested && !task.group.approval.approved),
            }, controlClass.up.inner]"
            @click="(isUser && task.up && (!task.group.approval.requested
              || task.group.approval.approved)) ? score('up') : null"
            @keypress.enter="(isUser && task.up && (!task.group.approval.requested
              || task.group.approval.approved)) ? score('up') : null"
            tabindex="0"
          >
            <div
              v-if="!isUser"
              class="svg-icon lock"
              :class="task.up ? controlClass.up.icon : 'positive'"
              v-html="icons.lock"
            ></div>
            <div
              v-else
              class="svg-icon positive"
              v-html="icons.positive"
            ></div>
          </div>
        </div>
        <!-- Dailies and todos left side control-->
        <div
          v-if="task.type === 'daily' || task.type === 'todo'"
          class="left-control d-flex justify-content-center"
          :class="[{
            'control-bottom-box': task.group.id,
            'control-top-box': approvalsClass}, controlClass.bg]"
        >
          <div
            class="task-control daily-todo-control"
            :class="controlClass.inner"
            @click="isUser && !task.group.approval.requested
              ? score(task.completed ? 'down' : 'up' ) : null"
            @keypress.enter="isUser && !task.group.approval.requested
              ? score(task.completed ? 'down' : 'up' ) : null"
            tabindex="0"
          >
            <div
              v-if="!isUser"
              class="svg-icon lock"
              :class="controlClass.icon"
              v-html="icons.lock"
            ></div>
            <div
              v-else
              class="svg-icon check"
              :class="{
                'display-check-icon': task.completed || task.group.approval.requested,
                [controlClass.checkbox]: true,
              }"
              v-html="icons.check"
            ></div>
          </div>
        </div>
        <!-- Task title, description and icons-->
        <div
          class="task-content"
          :class="[{'cursor-auto': !teamManagerAccess}, contentClass]"
        >
          <div
            class="task-clickable-area"
            :class="{'task-clickable-area-user': isUser}"
            @click="edit($event, task)"
            @keypress.enter="edit($event, task)"
            tabindex="0"
          >
            <div class="d-flex justify-content-between">
              <h3
                v-markdown="task.text"
                class="task-title"
                :class="{ 'has-notes': task.notes || (!isUser && task.group.managerNotes)}"
              ></h3>
              <menu-dropdown
                v-if="!isRunningYesterdailies && showOptions"
                ref="taskDropdown"
                v-b-tooltip.hover.top="$t('options')"
                tabindex="0"
                class="task-dropdown"
                :right="task.type === 'reward'"
              >
                <div slot="dropdown-toggle">
                  <div
                    class="svg-icon dropdown-icon"
                    v-html="icons.menu"
                  ></div>
                </div>
                <div slot="dropdown-content">
                  <div
                    v-if="showEdit"
                    ref="editTaskItem"
                    class="dropdown-item edit-task-item"
                    tabindex="0"
                    @keypress.enter="edit($event, task)"
                  >
                    <span class="dropdown-icon-item">
                      <span
                        class="svg-icon inline edit-icon"
                        v-html="icons.edit"
                      ></span>
                      <span class="text">{{ $t('edit') }}</span>
                    </span>
                  </div>
                  <div
                    v-if="isUser"
                    class="dropdown-item"
                    @click="moveToTop"
                    tabindex="0"
                    @keypress.enter="moveToTop"
                  >
                    <span class="dropdown-icon-item">
                      <span
                        class="svg-icon inline push-to-top"
                        v-html="icons.top"
                      ></span>
                      <span class="text">{{ $t('taskToTop') }}</span>
                    </span>
                  </div>
                  <div
                    v-if="isUser"
                    class="dropdown-item"
                    @click="moveToBottom"
                    tabindex="0"
                    @keypress.enter="moveToBottom"
                  >
                    <span class="dropdown-icon-item">
                      <span
                        class="svg-icon inline push-to-bottom"
                        v-html="icons.bottom"
                      ></span>
                      <span class="text">{{ $t('taskToBottom') }}</span>
                    </span>
                  </div>
                  <div
                    v-if="showDelete"
                    class="dropdown-item"
                    @click="destroy"
                    tabindex="0"
                    @keypress.enter="destroy"
                  >
                    <span class="dropdown-icon-item delete-task-item">
                      <span
                        class="svg-icon inline delete"
                        v-html="icons.delete"
                      ></span>
                      <span class="text">{{ $t('delete') }}</span>
                    </span>
                  </div>
                </div>
              </menu-dropdown>
            </div>
            <div
              v-markdown="displayNotes"
              class="task-notes small-text"
              :class="{'has-checklist': task.notes && hasChecklist}"
            ></div>
          </div>
          <div
            v-if="canViewchecklist"
            class="checklist"
            :class="{isOpen: !task.collapseChecklist}"
          >
            <div class="d-inline-flex">
              <div
                v-b-tooltip.hover.right="$t(`${task.collapseChecklist
                  ? 'expand': 'collapse'}Checklist`)"
                class="collapse-checklist mb-2 d-flex align-items-center expand-toggle"
                :class="{open: !task.collapseChecklist}"
                tabindex="0"
                @click="collapseChecklist(task)"
                @keypress.enter="collapseChecklist(task)"
              >
                <div
                  v-once
                  class="svg-icon"
                  v-html="icons.checklist"
                ></div>
                <span>{{ checklistProgress }}</span>
              </div>
            </div>
            <!-- eslint-disable vue/no-use-v-if-with-v-for -->
            <div
              v-for="item in task.checklist"
              v-if="!task.collapseChecklist"
              :key="item.id"
              class="custom-control custom-checkbox checklist-item"
              :class="{'checklist-item-done': item.completed, 'cursor-auto': !isUser}"
            >
              <!-- eslint-enable vue/no-use-v-if-with-v-for -->
              <input
                :id="`checklist-${item.id}-${random}`"
                class="custom-control-input"
                tabindex="0"
                type="checkbox"
                :checked="item.completed"
                :disabled="castingSpell || !isUser"
                @change="toggleChecklistItem(item)"
                @keypress.enter="toggleChecklistItem(item)"
              >
              <label
                v-markdown="item.text"
                class="custom-control-label"
                :for="`checklist-${item.id}-${random}`"
              ></label>
            </div>
          </div>
          <div class="icons small-text d-flex align-items-center">
            <div
              v-if="task.type === 'todo' && task.date"
              class="d-flex align-items-center"
              :class="{'due-overdue': checkIfOverdue() }"
            >
              <div
                v-b-tooltip.hover.bottom="$t('dueDate')"
                class="svg-icon calendar"
                v-html="icons.calendar"
              ></div>
              <span>{{ formatDueDate() }}</span>
            </div>
            <div class="icons-right d-flex justify-content-end">
              <div
                v-if="showStreak"
                class="d-flex align-items-center"
              >
                <div
                  v-b-tooltip.hover.bottom="$t('streakCounter')"
                  class="svg-icon streak"
                  v-html="icons.streak"
                ></div>
                <span v-if="task.type === 'daily'">{{ task.streak }}</span>
                <span v-if="task.type === 'habit'">
                  <span
                    v-if="task.up"
                    class="m-0"
                  >+{{ task.counterUp }}</span>
                  <span
                    v-if="task.up && task.down"
                    class="m-0"
                  >&nbsp;|&nbsp;</span>
                  <span
                    v-if="task.down"
                    class="m-0"
                  >-{{ task.counterDown }}</span>
                </span>
              </div>
              <div
                v-if="task.challenge && task.challenge.id"
                class="d-flex align-items-center"
              >
                <div
                  v-if="!task.challenge.broken"
                  v-b-tooltip.hover.bottom="shortName"
                  class="svg-icon challenge"
                  v-html="icons.challenge"
                ></div>
                <div
                  v-if="task.challenge.broken"
                  v-b-tooltip.hover.bottom="$t('brokenChaLink')"
                  class="svg-icon challenge broken"
                  @click="handleBrokenTask(task)"
                  v-html="icons.brokenChallengeIcon"
                ></div>
              </div>
              <div
                v-if="hasTags"
                :id="`tags-icon-${task._id}`"
                class="d-flex align-items-center"
              >
                <div
                  class="svg-icon tags"
                  v-html="icons.tags"
                ></div>
              </div>
              <b-popover
                v-if="hasTags"
                :target="`tags-icon-${task._id}`"
                triggers="hover"
                placement="bottom"
              >
                <div class="tags-popover">
                  <div class="d-flex align-items-center tags-container">
                    <div
                      v-once
                      class="tags-popover-title"
                    >
                      {{ `${$t('tags')}:` }}
                    </div>
                    <div
                      v-for="tag in getTagsFor(task)"
                      :key="tag"
                      v-markdown="tag"
                      class="tag-label"
                    ></div>
                  </div>
                </div>
              </b-popover>
            </div>
          </div>
        </div>
        <!-- Habits right side control-->
        <div
          v-if="task.type === 'habit'"
          class="right-control d-flex justify-content-center pt-3"
          :class="[{
            'control-bottom-box': task.group.id,
            'control-top-box': approvalsClass}, controlClass.down.bg]"
        >
          <div
            class="task-control habit-control"
            :class="[{
              'habit-control-negative-enabled': task.down && isUser,
              'habit-control-negative-disabled': !task.down && isUser,
              'task-not-scoreable': isUser !== true
                || (task.group.approval.requested && !task.group.approval.approved),
            }, controlClass.down.inner]"
            @click="(isUser && task.down && (!task.group.approval.requested
              || task.group.approval.approved)) ? score('down') : null"
            @keypress.enter="(isUser && task.down && (!task.group.approval.requested
              || task.group.approval.approved)) ? score('down') : null"
            tabindex="0"
          >
            <div
              v-if="!isUser"
              class="svg-icon lock"
              :class="task.down ? controlClass.down.icon : 'negative'"
              v-html="icons.lock"
            ></div>
            <div
              v-else
              class="svg-icon negative"
              v-html="icons.negative"
            ></div>
          </div>
        </div>
        <!-- Rewards right side control-->
        <div
          v-if="task.type === 'reward'"
          class="right-control d-flex align-items-center justify-content-center reward-control"
          :class="controlClass.bg"
          @click="isUser ? score('down') : null"
          @keypress.enter="isUser ? score('down') : null"
          tabindex="0"
        >
          <div
            class="svg-icon"
            v-html="icons.gold"
          ></div>
          <div class="small-text">
            {{ task.value }}
          </div>
        </div>
      </div>
      <approval-footer
        v-if="task.group.id"
        :task="task"
        :group="group"
        @claimRewards="score('up')"
      />
    </div>
  </div>
</template>

<!-- eslint-disable max-len -->
<style lang="scss" scoped>
  @import '~@/assets/scss/colors.scss';
  .task-best-control-inner-habit:focus {
    transition: none;
  }

  *:focus {
    outline: none;
    transition: none;
    border: $purple-400 solid 1px;

    :not(task-best-control-inner-habit) { // round icon
      border-radius: 2px;
    }
  }

  .control-bottom-box {
    border-bottom-left-radius: 0 !important;
    border-bottom-right-radius: 0 !important;
  }

  .control-top-box {
    border-top-left-radius: 0 !important;
    border-top-right-radius: 0 !important;
  }

  .cursor-auto {
    cursor: auto !important;
  }

  .task {
    margin-bottom: 2px;
    box-shadow: 0 2px 2px 0 rgba($black, 0.16), 0 1px 4px 0 rgba($black, 0.12);
    background: white;
    border-radius: 2px;
    position: relative;

    &:hover:not(.task-not-editable),
    &:focus-within:not(.task-not-editable) {
      box-shadow: 0 1px 8px 0 rgba($black, 0.12), 0 4px 4px 0 rgba($black, 0.16);
      z-index: 11;
    }
  }

  .task:not(.groupTask) {
    &:hover,
    &:focus-within {
      .left-control, .right-control, .task-content {
        border-color: $purple-400;
      }
    }
  }

  .task.groupTask {
    &:hover:not(.task-not-editable),
    &:focus-within:not(.task-not-editable) {
      border: $purple-400 solid 1px;
      border-radius: 3px;
      margin: -1px; // to counter the border width
      margin-bottom: 1px;
      transition: none; // with transition, the border color switches from black to $purple-400
    }
  }

  .task-habit-disabled-control-habit:hover {
    cursor: initial;
  }

  .task-title {
    padding-bottom: 8px;
    color: $gray-10;
    font-weight: normal;
    margin-bottom: 0px;
    margin-right: 15px;
    line-height: 1.43;
    font-size: 14px;
    min-width: 0px;
    overflow-wrap: break-word;

    // markdown p-tag, can't find without ::v-deep
    ::v-deep p {
      margin-bottom: 0;
    }

    &.has-notes {
      padding-bottom: 4px;
    }

    /**
    * Fix flex-wrapping for IE 11
    * https://github.com/HabitRPG/habitica/issues/9754
    */
    @media all and (-ms-high-contrast: none), (-ms-high-contrast: active) {
      flex: 1;
    }
  }

  .task-clickable-area {
    padding: 7px 8px;
    padding-bottom: 0px;
    border: transparent solid 1px;

    &-user {
      padding-right: 0px;
    }

    &:focus {
      border-radius: 2px;
      border: $purple-400 solid 1px;
    }
<<<<<<< HEAD

    &:focus .task-notes:not(:empty) {
      margin-bottom: -4px; // to counter extra height from notes and border
    }
=======
>>>>>>> 36f61ba6
  }

  .task-title + .task-dropdown ::v-deep .dropdown-menu {
    margin-top: 2px !important;
  }

  .dropdown-icon {
    width: 4px;
    height: 16px;
    margin-right: 0px;
    color: $gray-100 !important;
  }

  .task ::v-deep .habitica-menu-dropdown .habitica-menu-dropdown-toggle {
    opacity: 0;
    padding: 0 8px;
    transition: opacity 0.15s ease-in;
  }

  .task:hover ::v-deep .habitica-menu-dropdown .habitica-menu-dropdown-toggle {
    opacity: 1;
  }

  .task:focus-within ::v-deep .habitica-menu-dropdown .habitica-menu-dropdown-toggle {
    opacity: 1;
  }

  .task ::v-deep .habitica-menu-dropdown:focus-within {
    opacity: 1;
    border: $purple-400 solid 1px;
    border-radius: 2px;
  }

  .task ::v-deep .habitica-menu-dropdown {
    border: transparent solid 1px;
  }

  .task-clickable-area ::v-deep .habitica-menu-dropdown.open .habitica-menu-dropdown-toggle {
    opacity: 1;

    .svg-icon {
      color: $purple-400 !important;
    }
  }

  .task-clickable-area ::v-deep .habitica-menu-dropdown .habitica-menu-dropdown-toggle:hover .svg-icon {
    color: $purple-400 !important;
  }

  .task-clickable-area ::v-deep .habitica-menu-dropdown .habitica-menu-dropdown-toggle:focus-within .svg-icon {
    color: $purple-400 !important;
  }

  .task-dropdown {
    max-height: 18px;
  }

  .task-dropdown ::v-deep .dropdown-menu {
    .dropdown-item {
      cursor: pointer !important;
      transition: none;
      border: transparent solid 1px;

      * {
        transition: none;
      }

      &:hover,
      &:focus {
        color: $purple-300;

        .svg-icon.push-to-top, .svg-icon.push-to-bottom {
          * {
            stroke: $purple-300;
          }
        }
      }

      &:focus {
        border-radius: 2px;
<<<<<<< HEAD
=======
        border: $purple-400 solid 1px;
>>>>>>> 36f61ba6
      }
    }
  }

  .task-notes {
    color: $gray-100;
    font-style: normal;
    padding-right: 20px;
    min-width: 0px;
    overflow-wrap: break-word;

    &.has-checklist {
      padding-bottom: 2px;
    }
  }

  .task-content {
    padding-top: 0px;
    padding-bottom: 7px;
    flex-grow: 1;
    cursor: pointer;
    background: $white;
    border: 1px solid transparent;
    transition-duration: 0.15;
    min-width: 0px;

    &.no-right-border {
      border-right: none !important;
    }

    &.reward-content {
      border-top-left-radius: 2px;
      border-bottom-left-radius: 2px;
    }
  }

  .checklist.isOpen {
    margin-bottom: 2px;
  }

  .collapse-checklist {
    padding: 2px 6px;
    border-radius: 1px;
    background-color: $gray-600;
    font-size: 10px;
    line-height: 1.2;
    text-align: center;
    color: $gray-200;
    border: transparent solid 1px;

    &:focus {
      border: $purple-400 solid 1px;
    }

    span {
      margin: 0px 4px;
    }

    .svg-icon {
      width: 12px;
      height: 8px;
    }
  }

  .checklist-item {
    color: $gray-50;
    font-size: 14px;
    line-height: 1.43;
    margin-bottom: -3px;
    min-height: 0px;
    width: 100%;
    margin-left: 0;
    padding-right: 20px;
    overflow-wrap: break-word;

    &-done {
      color: $gray-300;
      text-decoration: line-through;
    }

    .custom-control-label::before, .custom-control-label::after {
      margin-top: -2px;
    }

    .custom-control-label {
      margin-left: 6px;
      padding-top: 0px;
      min-width: 0px;
      width: 100%;
    }
  }

  .icons, .checklist {
    padding: 0 8px;
  }

  .icons {
    margin-top: 4px;
    color: $gray-300;
    font-style: normal;

    &-right {
      flex-grow: 1;
    }
  }

  .icons-right .svg-icon {
    margin-left: 8px;
  }

  .icons span {
    margin-left: 4px;
  }

  .svg-icon.streak {
    width: 11.6px;
    height: 7.1px;
  }

  .delete-task-item {
    color: $red-10;
  }

  .edit-task-item span.text {
    margin-left: -3px;
  }

  .svg-icon.edit-icon {
    width: 16px;
    height: 16px;
  }

  .svg-icon.push-to-top, .svg-icon.push-to-bottom {
    width: 10px;
    height: 11px;
    margin-left: 3px;

    svg {
      stroke: $purple-300;
    }
  }

  .svg-icon.delete {
    width: 14px;
    height: 16px;
  }

  .tags.svg-icon, .calendar.svg-icon {
    width: 14px;
    height: 14px;
  }

  .tags:hover {
    color: $purple-500;
  }

  .due-overdue {
    color: $red-50;
  }

  .calendar.svg-icon {
    margin-right: 2px;
    margin-top: -2px;
  }

  .challenge.svg-icon {
    width: 14px;
    height: 12px;
  }

  .check.svg-icon {
    width: 12.3px;
    height: 9.8px;
    margin: 9px 8px;
  }

  .challenge.broken {
    color: $red-50;
  }

  .left-control, .right-control {
    width: 40px;
    flex-shrink: 0;
  }

  .left-control, .right-control, .task-control {
    transition-duration: 0.15s;
    transition-property: border-color, background, color;
    transition-timing-function: ease-in;
    border: transparent solid 1px;

    &:focus {
      border: $purple-400 solid 1px;
    }
  }
  .left-control {
    border-top-left-radius: 2px;
    border-bottom-left-radius: 2px;
    min-height: 60px;
    border: 1px solid transparent;
    border-right: none;

    & + .task-content {
      border-left: none;
    }
  }
  .task:not(.type_habit) {
    .left-control {
      & + .task-content {
        border-top-right-radius: 2px;
        border-bottom-right-radius: 2px;
      }
    }
  }

  .right-control {
    border-top-right-radius: 2px;
    border-bottom-right-radius: 2px;
    min-height: 56px;
    border: 1px solid transparent;
    border-left: none;
  }

  .task-control:not(.task-disabled-habit-control-inner), .reward-control {
    cursor: pointer;
  }

  .task-not-scoreable {
    .task-control, .reward-control {
      cursor: default !important;
    }

    .svg-icon.check:not(.display-check-icon) {
      display: none !important;
    }
  }

  .daily-todo-control {
    margin-top: 16px;
    border-radius: 2px;
    margin-left: -1px;
  }

  .reward-control {
    flex-direction: column;
    padding-top: 8px;
    padding-bottom: 4px;

    .svg-icon {
      width: 24px;
      height: 24px;
    }

    .small-text {
      margin-top: 4px;
      font-style: initial;
      font-weight: bold;
    }
  }

  .tags-popover ::v-deep {
    .tags-container {
      flex-wrap: wrap;
      margin-top: -3px;
      margin-bottom: -3px;
    }

    .tags-popover-title {
      margin-right: 4px;
      display: block;
      float: left;
      margin-top: -3px;
      margin-bottom: -3px;
    }

    .tag-label {
      display: block;
      float: left;
      margin-left: 4px;
      border-radius: 100px;
      background-color: $gray-50;
      padding: 4px 10px;
      color: $gray-300;
      white-space: nowrap;
      margin-top: 3px;
      margin-bottom: 3px;

      // Applies to v-markdown generated p tag.
      p {
        margin-bottom: 0px;
      }
    }
  }
</style>
<!-- eslint-enable max-len -->

<script>
import moment from 'moment';
import { v4 as uuid } from 'uuid';
import isEmpty from 'lodash/isEmpty';
import { mapState, mapGetters, mapActions } from '@/libs/store';

import positiveIcon from '@/assets/svg/positive.svg';
import negativeIcon from '@/assets/svg/negative.svg';
import goldIcon from '@/assets/svg/gold.svg';
import streakIcon from '@/assets/svg/streak.svg';
import calendarIcon from '@/assets/svg/calendar.svg';
import challengeIcon from '@/assets/svg/challenge.svg';
import brokenChallengeIcon from '@/assets/svg/broken-megaphone.svg';
import tagsIcon from '@/assets/svg/tags.svg';
import checkIcon from '@/assets/svg/check.svg';
import editIcon from '@/assets/svg/edit.svg';
import topIcon from '@/assets/svg/top.svg';
import bottomIcon from '@/assets/svg/bottom.svg';
import deleteIcon from '@/assets/svg/delete.svg';
import checklistIcon from '@/assets/svg/checklist.svg';
import lockIcon from '@/assets/svg/lock.svg';
import menuIcon from '@/assets/svg/menu.svg';
import markdownDirective from '@/directives/markdown';
import scoreTask from '@/mixins/scoreTask';
import approvalHeader from './approvalHeader';
import approvalFooter from './approvalFooter';
import MenuDropdown from '../ui/customMenuDropdown';

export default {
  components: {
    approvalFooter,
    approvalHeader,
    MenuDropdown,
  },
  directives: {
    markdown: markdownDirective,
  },
  mixins: [scoreTask],
  // @TODO: maybe we should store the group on state?
  props: {
    task: {},
    isUser: {},
    group: {},
    challenge: {},
    dueDate: {},
    isYesterdaily: {
      type: Boolean,
      default: false,
    },
  },
  data () {
    return {
      random: uuid(), // used to avoid conflicts between checkboxes ids
      icons: Object.freeze({
        positive: positiveIcon,
        negative: negativeIcon,
        gold: goldIcon,
        streak: streakIcon,
        calendar: calendarIcon,
        challenge: challengeIcon,
        brokenChallengeIcon,
        tags: tagsIcon,
        check: checkIcon,
        checklist: checklistIcon,
        delete: deleteIcon,
        edit: editIcon,
        top: topIcon,
        bottom: bottomIcon,
        menu: menuIcon,
        lock: lockIcon,
      }),
    };
  },
  computed: {
    ...mapState({
      user: 'user.data',
      castingSpell: 'spellOptions.castingSpell',
      isRunningYesterdailies: 'isRunningYesterdailies',
    }),
    ...mapGetters({
      getTagsFor: 'tasks:getTagsFor',
      getTaskClasses: 'tasks:getTaskClasses',
      canDelete: 'tasks:canDelete',
      canEdit: 'tasks:canEdit',
    }),
    hasChecklist () {
      return this.task.checklist && this.task.checklist.length > 0;
    },
    canViewchecklist () {
      const userIsTaskUser = this.task.userId ? this.task.userId === this.user._id : true;
      return this.hasChecklist && userIsTaskUser;
    },
    checklistProgress () {
      const totalItems = this.task.checklist.length;
      const completedItems = this.task.checklist
        .reduce((total, item) => (item.completed ? total + 1 : total), 0);
      return `${completedItems}/${totalItems}`;
    },
    leftControl () {
      const { task } = this;
      if (task.type === 'reward') return false;
      return true;
    },
    rightControl () {
      const { task } = this;
      if (task.type === 'reward') return true;
      if (task.type === 'habit') return true;
      return false;
    },
    approvalsClass () {
      return this.group && this.task.approvals && this.task.approvals.length > 0;
    },
    controlClass () {
      return this.getTaskClasses(this.task, 'control', this.dueDate);
    },
    contentClass () {
      const { type } = this.task;

      const classes = [];
      classes.push(this.getTaskClasses(this.task, 'control', this.dueDate).content);

      if (type === 'reward' || type === 'habit') {
        classes.push('no-right-border');
      }

      if (type === 'reward') {
        classes.push('reward-content');
      }

      return classes;
    },
    showStreak () {
      if (!this.task.userId) return false;
      if (this.task.streak !== undefined) return true;
      if (this.task.type === 'habit' && (this.task.up || this.task.down)) return true;
      return false;
    },
    hasTags () {
      return this.task.tags && this.task.tags.length > 0;
    },
    shortName () {
      if (this.task.challenge.broken) return '';

      return this.task.challenge.shortName ? this.task.challenge.shortName.toString() : '';
    },
    isChallengeTask () {
      return !isEmpty(this.task.challenge);
    },
    isGroupTask () {
      return this.task.group.taskId || this.task.group.id;
    },
    taskCategory () {
      let taskCategory = 'default';
      if (this.isGroupTask) taskCategory = 'group';
      else if (this.isChallengeTask) taskCategory = 'challenge';
      return taskCategory;
    },
    showDelete () {
      return this.canDelete(this.task, this.taskCategory, this.isUser, this.group, this.challenge);
    },
    showEdit () {
      return this.canEdit(this.task, this.taskCategory, this.isUser, this.group, this.challenge);
    },
    showOptions () {
      return this.showEdit || this.showDelete || this.isUser;
    },
    teamManagerAccess () {
      if (!this.isGroupTask || !this.group) return true;
      return (this.group.leader._id === this.user._id || this.group.managers[this.user._id]);
    },
    displayNotes () {
      if (this.isGroupTask && !this.isUser) return this.task.group.managerNotes;
      return this.task.notes;
    },
  },
  methods: {
    ...mapActions({
      scoreChecklistItem: 'tasks:scoreChecklistItem',
      collapseChecklist: 'tasks:collapseChecklist',
      destroyTask: 'tasks:destroy',
    }),
    toggleChecklistItem (item) {
      if (this.castingSpell) return;
      item.completed = !item.completed; // @TODO this should go into the action?
      this.scoreChecklistItem({ taskId: this.task._id, itemId: item.id });
    },
    calculateTimeTillDue () {
      const endOfToday = moment().endOf('day');
      const endOfDueDate = moment(this.task.date).endOf('day');

      return moment.duration(endOfDueDate.diff(endOfToday));
    },
    checkIfOverdue () {
      return this.calculateTimeTillDue().asDays() <= 0;
    },
    formatDueDate () {
      const dueIn = this.calculateTimeTillDue().asDays() === 0
        ? this.$t('today')
        : this.calculateTimeTillDue().humanize(true);

      return this.task.date && this.$t('dueIn', { dueIn });
    },
    edit (e, task) {
      if (this.isRunningYesterdailies || !this.showEdit) return;
      const target = e.target || e.srcElement;

      /*
       * Prevent clicking on a link from opening the edit modal
       *
       * Ascend up the ancestors of the click target, up until the node defining the click handler.
       * If any of them is an <a> element, don't open the edit task popup.
       * Needed in case of a link, with a bold and/or italic link description
       */
      for (let element = target; !element.classList.contains('task-clickable-area'); element = element.parentNode) {
        if (element.tagName === 'A') return; // clicked on a link
      }

      const isDropdown = this.$refs.taskDropdown && this.$refs.taskDropdown.$el.contains(target);
      const isEditAction = this.$refs.editTaskItem && this.$refs.editTaskItem.contains(target);

      if (isDropdown && !isEditAction) return;

      if (!this.$store.state.spellOptions.castingSpell) {
        this.$emit('editTask', task);
      }
    },
    moveToTop () {
      this.$emit('moveTo', this.task, 'top');
    },
    moveToBottom () {
      this.$emit('moveTo', this.task, 'bottom');
    },
    destroy () {
      const type = this.$t(this.task.type);
      if (!window.confirm(this.$t('sureDeleteType', { type }))) return; // eslint-disable-line no-alert
      this.destroyTask(this.task);
      this.$emit('taskDestroyed', this.task);
    },
    castEnd (e, task) {
      setTimeout(() => this.$root.$emit('castEnd', task, 'task', e), 0);
    },
    async score (direction) {
      if (this.isYesterdaily === true) {
        await this.beforeTaskScore(this.task);
        this.task.completed = !this.task.completed;
        this.playTaskScoreSound(this.task, direction);
      } else {
        this.taskScore(this.task, direction);
      }
    },
    handleBrokenTask (task) {
      if (this.$store.state.isRunningYesterdailies) return;
      this.$root.$emit('handle-broken-task', task);
    },
  },
};
</script><|MERGE_RESOLUTION|>--- conflicted
+++ resolved
@@ -507,13 +507,6 @@
       border-radius: 2px;
       border: $purple-400 solid 1px;
     }
-<<<<<<< HEAD
-
-    &:focus .task-notes:not(:empty) {
-      margin-bottom: -4px; // to counter extra height from notes and border
-    }
-=======
->>>>>>> 36f61ba6
   }
 
   .task-title + .task-dropdown ::v-deep .dropdown-menu {
@@ -594,10 +587,7 @@
 
       &:focus {
         border-radius: 2px;
-<<<<<<< HEAD
-=======
         border: $purple-400 solid 1px;
->>>>>>> 36f61ba6
       }
     }
   }
