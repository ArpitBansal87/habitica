<template>
  <div class="task-wrapper">
    <div
      class="task transition"
      :class="[{
        'groupTask': task.group.id,
        'task-not-editable': !teamManagerAccess
      }, `type_${task.type}`]"
      @click="castEnd($event, task)"
    >
      <approval-header
        v-if="task.group.id"
        :task="task"
        :group="group"
      />
      <div
        class="d-flex"
        :class="{'task-not-scoreable': taskNotScoreable}"
      >
        <!-- Habits left side control-->
        <div
          v-if="task.type === 'habit'"
          class="left-control d-flex justify-content-center pt-3"
          :class="[{
            'control-bottom-box': task.group.id,
            'control-top-box': approvalsClass
          }, controlClass.up.bg]"
        >
          <div
            class="task-control habit-control"
            :class="[{
              'habit-control-positive-enabled': task.up && !showTaskLockIcon,
              'habit-control-positive-disabled': !task.up && !showTaskLockIcon,
              'task-not-scoreable': taskNotScoreable,
            }, controlClass.up.inner]"
<<<<<<< HEAD
            @click="score('up')"
=======
            @click="(isUser && task.up && (!task.group.approval.requested
              || task.group.approval.approved)) ? score('up') : null"
            @keypress.enter="(isUser && task.up && (!task.group.approval.requested
              || task.group.approval.approved)) ? score('up') : null"
            tabindex="0"
>>>>>>> 8c31f944
          >
            <div
              v-if="showTaskLockIcon"
              class="svg-icon lock"
              :class="task.up ? controlClass.up.icon : 'positive'"
              v-html="icons.lock"
            ></div>
            <div
              v-else
              class="svg-icon positive"
              v-html="icons.positive"
            ></div>
          </div>
        </div>
        <!-- Dailies and todos left side control-->
        <div
          v-if="task.type === 'daily' || task.type === 'todo'"
          class="left-control d-flex justify-content-center"
          :class="[{
            'control-bottom-box': task.group.id,
            'control-top-box': approvalsClass}, controlClass.bg]"
        >
          <div
            class="task-control daily-todo-control"
            :class="controlClass.inner"
<<<<<<< HEAD
            @click="score(task.completed ? 'down' : 'up' )"
=======
            @click="isUser && !task.group.approval.requested
              ? score(task.completed ? 'down' : 'up' ) : null"
            @keypress.enter="isUser && !task.group.approval.requested
              ? score(task.completed ? 'down' : 'up' ) : null"
            tabindex="0"
>>>>>>> 8c31f944
          >
            <div
              v-if="showTaskLockIcon"
              class="svg-icon lock"
              :class="controlClass.icon"
              v-html="icons.lock"
            ></div>
            <div
              v-else
              class="svg-icon check"
              :class="{
                'display-check-icon': task.completed || task.group.approval.requested,
                [controlClass.checkbox]: true,
              }"
              v-html="icons.check"
            ></div>
          </div>
        </div>
        <!-- Task title, description and icons-->
        <div
          class="task-content"
          :class="[{'cursor-auto': !teamManagerAccess}, contentClass]"
        >
          <div
            class="task-clickable-area"
            :class="{'task-clickable-area-user': isUser}"
            @click="edit($event, task)"
            @keypress.enter="edit($event, task)"
            tabindex="0"
          >
            <div class="d-flex justify-content-between">
              <h3
                v-markdown="task.text"
                class="task-title"
                :class="{ 'has-notes': task.notes || (!isUser && task.group.managerNotes)}"
              ></h3>
              <menu-dropdown
                v-if="!isRunningYesterdailies && showOptions"
                ref="taskDropdown"
                v-b-tooltip.hover.top="$t('options')"
                tabindex="0"
                class="task-dropdown"
                :right="task.type === 'reward'"
              >
                <div slot="dropdown-toggle">
                  <div
                    class="svg-icon dropdown-icon"
                    v-html="icons.menu"
                  ></div>
                </div>
                <div slot="dropdown-content">
                  <div
                    v-if="showEdit"
                    ref="editTaskItem"
                    class="dropdown-item edit-task-item"
                    tabindex="0"
                    @keypress.enter="edit($event, task)"
                  >
                    <span class="dropdown-icon-item">
                      <span
                        class="svg-icon inline edit-icon"
                        v-html="icons.edit"
                      ></span>
                      <span class="text">{{ $t('edit') }}</span>
                    </span>
                  </div>
                  <div
                    v-if="isUser"
                    class="dropdown-item"
                    @click="moveToTop"
                    tabindex="0"
                    @keypress.enter="moveToTop"
                  >
                    <span class="dropdown-icon-item">
                      <span
                        class="svg-icon inline push-to-top"
                        v-html="icons.top"
                      ></span>
                      <span class="text">{{ $t('taskToTop') }}</span>
                    </span>
                  </div>
                  <div
                    v-if="isUser"
                    class="dropdown-item"
                    @click="moveToBottom"
                    tabindex="0"
                    @keypress.enter="moveToBottom"
                  >
                    <span class="dropdown-icon-item">
                      <span
                        class="svg-icon inline push-to-bottom"
                        v-html="icons.bottom"
                      ></span>
                      <span class="text">{{ $t('taskToBottom') }}</span>
                    </span>
                  </div>
                  <div
                    v-if="showDelete"
                    class="dropdown-item"
                    @click="destroy"
                    tabindex="0"
                    @keypress.enter="destroy"
                  >
                    <span class="dropdown-icon-item delete-task-item">
                      <span
                        class="svg-icon inline delete"
                        v-html="icons.delete"
                      ></span>
                      <span class="text">{{ $t('delete') }}</span>
                    </span>
                  </div>
                </div>
              </menu-dropdown>
            </div>
            <div
              v-markdown="displayNotes"
              class="task-notes small-text"
              :class="{'has-checklist': task.notes && hasChecklist}"
            ></div>
          </div>
          <div
            v-if="canViewchecklist"
            class="checklist"
            :class="{isOpen: !task.collapseChecklist}"
          >
            <div class="d-inline-flex">
              <div
                v-b-tooltip.hover.right="$t(`${task.collapseChecklist
                  ? 'expand': 'collapse'}Checklist`)"
                class="collapse-checklist mb-2 d-flex align-items-center expand-toggle"
                :class="{open: !task.collapseChecklist}"
                tabindex="0"
                @click="collapseChecklist(task)"
                @keypress.enter="collapseChecklist(task)"
              >
                <div
                  v-once
                  class="svg-icon"
                  v-html="icons.checklist"
                ></div>
                <span>{{ checklistProgress }}</span>
              </div>
            </div>
            <!-- eslint-disable vue/no-use-v-if-with-v-for -->
            <div
              v-for="item in task.checklist"
              v-if="!task.collapseChecklist"
              :key="item.id"
              class="custom-control custom-checkbox checklist-item"
              :class="{'checklist-item-done': item.completed, 'cursor-auto': !isUser}"
            >
              <!-- eslint-enable vue/no-use-v-if-with-v-for -->
              <input
                :id="`checklist-${item.id}-${random}`"
                class="custom-control-input"
                tabindex="0"
                type="checkbox"
                :checked="item.completed"
                :disabled="castingSpell || !isUser"
                @change="toggleChecklistItem(item)"
                @keypress.enter="toggleChecklistItem(item)"
              >
              <label
                v-markdown="item.text"
                class="custom-control-label"
                :for="`checklist-${item.id}-${random}`"
              ></label>
            </div>
          </div>
          <div class="icons small-text d-flex align-items-center">
            <div
              v-if="task.type === 'todo' && task.date"
              class="d-flex align-items-center"
              :class="{'due-overdue': checkIfOverdue() }"
            >
              <div
                v-b-tooltip.hover.bottom="$t('dueDate')"
                class="svg-icon calendar"
                v-html="icons.calendar"
              ></div>
              <span>{{ formatDueDate() }}</span>
            </div>
            <div class="icons-right d-flex justify-content-end">
              <div
                v-if="showStreak"
                class="d-flex align-items-center"
              >
                <div
                  v-b-tooltip.hover.bottom="$t('streakCounter')"
                  class="svg-icon streak"
                  v-html="icons.streak"
                ></div>
                <span v-if="task.type === 'daily'">{{ task.streak }}</span>
                <span v-if="task.type === 'habit'">
                  <span
                    v-if="task.up"
                    class="m-0"
                  >+{{ task.counterUp }}</span>
                  <span
                    v-if="task.up && task.down"
                    class="m-0"
                  >&nbsp;|&nbsp;</span>
                  <span
                    v-if="task.down"
                    class="m-0"
                  >-{{ task.counterDown }}</span>
                </span>
              </div>
              <div
                v-if="task.challenge && task.challenge.id"
                class="d-flex align-items-center"
              >
                <div
                  v-if="!task.challenge.broken"
                  v-b-tooltip.hover.bottom="shortName"
                  class="svg-icon challenge"
                  v-html="icons.challenge"
                ></div>
                <div
                  v-if="task.challenge.broken"
                  v-b-tooltip.hover.bottom="$t('brokenChaLink')"
                  class="svg-icon challenge broken"
                  @click="handleBrokenTask(task)"
                  v-html="icons.brokenChallengeIcon"
                ></div>
              </div>
              <div
                v-if="hasTags"
                :id="`tags-icon-${task._id}`"
                class="d-flex align-items-center"
              >
                <div
                  class="svg-icon tags"
                  v-html="icons.tags"
                ></div>
              </div>
              <b-popover
                v-if="hasTags"
                :target="`tags-icon-${task._id}`"
                triggers="hover"
                placement="bottom"
              >
                <div class="tags-popover">
                  <div class="d-flex align-items-center tags-container">
                    <div
                      v-once
                      class="tags-popover-title"
                    >
                      {{ `${$t('tags')}:` }}
                    </div>
                    <div
                      v-for="tag in getTagsFor(task)"
                      :key="tag"
                      v-markdown="tag"
                      class="tag-label"
                    ></div>
                  </div>
                </div>
              </b-popover>
            </div>
          </div>
        </div>
        <!-- Habits right side control-->
        <div
          v-if="task.type === 'habit'"
          class="right-control d-flex justify-content-center pt-3"
          :class="[{
            'control-bottom-box': task.group.id,
            'control-top-box': approvalsClass}, controlClass.down.bg]"
        >
          <div
            class="task-control habit-control"
            :class="[{
              'habit-control-negative-enabled': task.down && !showTaskLockIcon,
              'habit-control-negative-disabled': !task.down && !showTaskLockIcon,
              'task-not-scoreable': taskNotScoreable,
            }, controlClass.down.inner]"
<<<<<<< HEAD
            @click="score('down')"
=======
            @click="(isUser && task.down && (!task.group.approval.requested
              || task.group.approval.approved)) ? score('down') : null"
            @keypress.enter="(isUser && task.down && (!task.group.approval.requested
              || task.group.approval.approved)) ? score('down') : null"
            tabindex="0"
>>>>>>> 8c31f944
          >
            <div
              v-if="showTaskLockIcon"
              class="svg-icon lock"
              :class="task.down ? controlClass.down.icon : 'negative'"
              v-html="icons.lock"
            ></div>
            <div
              v-else
              class="svg-icon negative"
              v-html="icons.negative"
            ></div>
          </div>
        </div>
        <!-- Rewards right side control-->
        <div
          v-if="task.type === 'reward'"
          class="right-control d-flex align-items-center justify-content-center reward-control"
          :class="controlClass.bg"
<<<<<<< HEAD
          @click="score('down')"
=======
          @click="isUser ? score('down') : null"
          @keypress.enter="isUser ? score('down') : null"
          tabindex="0"
>>>>>>> 8c31f944
        >
          <div
            class="svg-icon"
            v-html="icons.gold"
          ></div>
          <div class="small-text">
            {{ task.value }}
          </div>
        </div>
      </div>
      <approval-footer
        v-if="task.group.id && !isOpenTask"
        :task="task"
        :group="group"
        @claimRewards="score('up')"
      />
    </div>
  </div>
</template>

<!-- eslint-disable max-len -->
<style lang="scss" scoped>
  @import '~@/assets/scss/colors.scss';
  .task-best-control-inner-habit:focus {
    transition: none;
  }

  *:focus {
    outline: none;
    transition: none;
    border: $purple-400 solid 1px;

    :not(task-best-control-inner-habit) { // round icon
      border-radius: 2px;
    }
  }

  .control-bottom-box {
    border-bottom-left-radius: 0 !important;
    border-bottom-right-radius: 0 !important;
  }

  .control-top-box {
    border-top-left-radius: 0 !important;
    border-top-right-radius: 0 !important;
  }

  .cursor-auto {
    cursor: auto !important;
  }

  .task {
    margin-bottom: 2px;
    box-shadow: 0 2px 2px 0 rgba($black, 0.16), 0 1px 4px 0 rgba($black, 0.12);
    background: white;
    border-radius: 2px;
    position: relative;

    &:hover:not(.task-not-editable),
    &:focus-within:not(.task-not-editable) {
      box-shadow: 0 1px 8px 0 rgba($black, 0.12), 0 4px 4px 0 rgba($black, 0.16);
      z-index: 11;
    }
  }

  .task:not(.groupTask) {
    &:hover,
    &:focus-within {
      .left-control, .right-control, .task-content {
        border-color: $purple-400;
      }
    }
  }

  .task.groupTask {
    &:hover:not(.task-not-editable),
    &:focus-within:not(.task-not-editable) {
      border: $purple-400 solid 1px;
      border-radius: 3px;
      margin: -1px; // to counter the border width
      margin-bottom: 1px;
      transition: none; // with transition, the border color switches from black to $purple-400
    }
  }

  .task-habit-disabled-control-habit:hover {
    cursor: initial;
  }

  .task-title {
    padding-bottom: 8px;
    color: $gray-10;
    font-weight: normal;
    margin-bottom: 0px;
    margin-right: 15px;
    line-height: 1.43;
    font-size: 14px;
    min-width: 0px;
    overflow-wrap: break-word;

    // markdown p-tag, can't find without ::v-deep
    ::v-deep p {
      margin-bottom: 0;
    }

    &.has-notes {
      padding-bottom: 4px;
    }

    /**
    * Fix flex-wrapping for IE 11
    * https://github.com/HabitRPG/habitica/issues/9754
    */
    @media all and (-ms-high-contrast: none), (-ms-high-contrast: active) {
      flex: 1;
    }
  }

  .task-clickable-area {
    padding: 7px 8px;
    padding-bottom: 0px;
    border: transparent solid 1px;

    &-user {
      padding-right: 0px;
    }

    &:focus {
      border-radius: 2px;
      border: $purple-400 solid 1px;
    }
  }

  .task-title + .task-dropdown ::v-deep .dropdown-menu {
    margin-top: 2px !important;
  }

  .dropdown-icon {
    width: 4px;
    height: 16px;
    margin-right: 0px;
    color: $gray-100 !important;
  }

  .task ::v-deep .habitica-menu-dropdown .habitica-menu-dropdown-toggle {
    opacity: 0;
    padding: 0 8px;
    transition: opacity 0.15s ease-in;
  }

  .task:hover ::v-deep .habitica-menu-dropdown .habitica-menu-dropdown-toggle {
    opacity: 1;
  }

  .task:focus-within ::v-deep .habitica-menu-dropdown .habitica-menu-dropdown-toggle {
    opacity: 1;
  }

  .task ::v-deep .habitica-menu-dropdown:focus-within {
    opacity: 1;
    border: $purple-400 solid 1px;
    border-radius: 2px;
  }

  .task ::v-deep .habitica-menu-dropdown {
    border: transparent solid 1px;
  }

  .task-clickable-area ::v-deep .habitica-menu-dropdown.open .habitica-menu-dropdown-toggle {
    opacity: 1;

    .svg-icon {
      color: $purple-400 !important;
    }
  }

  .task-clickable-area ::v-deep .habitica-menu-dropdown .habitica-menu-dropdown-toggle:hover .svg-icon {
    color: $purple-400 !important;
  }

  .task-clickable-area ::v-deep .habitica-menu-dropdown .habitica-menu-dropdown-toggle:focus-within .svg-icon {
    color: $purple-400 !important;
  }

  .task-dropdown {
    max-height: 18px;
  }

  .task-dropdown ::v-deep .dropdown-menu {
    .dropdown-item {
      cursor: pointer !important;
      transition: none;
      border: transparent solid 1px;

      * {
        transition: none;
      }

      &:hover,
      &:focus {
        color: $purple-300;

        .svg-icon.push-to-top, .svg-icon.push-to-bottom {
          * {
            stroke: $purple-300;
          }
        }
      }

      &:focus {
        border-radius: 2px;
        border: $purple-400 solid 1px;
      }
    }
  }

  .task-notes {
    color: $gray-100;
    font-style: normal;
    padding-right: 20px;
    min-width: 0px;
    overflow-wrap: break-word;

    &.has-checklist {
      padding-bottom: 2px;
    }
  }

  .task-content {
    padding-top: 0px;
    padding-bottom: 7px;
    flex-grow: 1;
    cursor: pointer;
    background: $white;
    border: 1px solid transparent;
    transition-duration: 0.15;
    min-width: 0px;

    &.no-right-border {
      border-right: none !important;
    }

    &.reward-content {
      border-top-left-radius: 2px;
      border-bottom-left-radius: 2px;
    }
  }

  .checklist.isOpen {
    margin-bottom: 2px;
  }

  .collapse-checklist {
    padding: 2px 6px;
    border-radius: 1px;
    background-color: $gray-600;
    font-size: 10px;
    line-height: 1.2;
    text-align: center;
    color: $gray-200;
    border: transparent solid 1px;

    &:focus {
      border: $purple-400 solid 1px;
    }

    span {
      margin: 0px 4px;
    }

    .svg-icon {
      width: 12px;
      height: 8px;
    }
  }

  .checklist-item {
    color: $gray-50;
    font-size: 14px;
    line-height: 1.43;
    margin-bottom: -3px;
    min-height: 0px;
    width: 100%;
    margin-left: 0;
    padding-right: 20px;
    overflow-wrap: break-word;

    &-done {
      color: $gray-300;
      text-decoration: line-through;
    }

    .custom-control-label::before, .custom-control-label::after {
      margin-top: -2px;
    }

    .custom-control-label {
      margin-left: 6px;
      padding-top: 0px;
      min-width: 0px;
      width: 100%;
    }
  }

  .icons, .checklist {
    padding: 0 8px;
  }

  .icons {
    margin-top: 4px;
    color: $gray-300;
    font-style: normal;

    &-right {
      flex-grow: 1;
    }
  }

  .icons-right .svg-icon {
    margin-left: 8px;
  }

  .icons span {
    margin-left: 4px;
  }

  .svg-icon.streak {
    width: 11.6px;
    height: 7.1px;
  }

  .delete-task-item {
    color: $red-10;
  }

  .edit-task-item span.text {
    margin-left: -3px;
  }

  .svg-icon.edit-icon {
    width: 16px;
    height: 16px;
  }

  .svg-icon.push-to-top, .svg-icon.push-to-bottom {
    width: 10px;
    height: 11px;
    margin-left: 3px;

    svg {
      stroke: $purple-300;
    }
  }

  .svg-icon.delete {
    width: 14px;
    height: 16px;
  }

  .tags.svg-icon, .calendar.svg-icon {
    width: 14px;
    height: 14px;
  }

  .tags:hover {
    color: $purple-500;
  }

  .due-overdue {
    color: $red-50;
  }

  .calendar.svg-icon {
    margin-right: 2px;
    margin-top: -2px;
  }

  .challenge.svg-icon {
    width: 14px;
    height: 12px;
  }

  .check.svg-icon {
    width: 12.3px;
    height: 9.8px;
    margin: 9px 8px;
  }

  .challenge.broken {
    color: $red-50;
  }

  .left-control, .right-control {
    width: 40px;
    flex-shrink: 0;
  }

  .left-control, .right-control, .task-control {
    transition-duration: 0.15s;
    transition-property: border-color, background, color;
    transition-timing-function: ease-in;
    border: transparent solid 1px;

    &:focus {
      border: $purple-400 solid 1px;
    }
  }
  .left-control {
    border-top-left-radius: 2px;
    border-bottom-left-radius: 2px;
    min-height: 60px;
    border: 1px solid transparent;
    border-right: none;

    & + .task-content {
      border-left: none;
    }
  }
  .task:not(.type_habit) {
    .left-control {
      & + .task-content {
        border-top-right-radius: 2px;
        border-bottom-right-radius: 2px;
      }
    }
  }

  .right-control {
    border-top-right-radius: 2px;
    border-bottom-right-radius: 2px;
    min-height: 56px;
    border: 1px solid transparent;
    border-left: none;
  }

  .task-control:not(.task-disabled-habit-control-inner), .reward-control {
    cursor: pointer;
  }

  .task-not-scoreable {
    .task-control, .reward-control {
      cursor: default !important;
    }

    .svg-icon.check:not(.display-check-icon) {
      display: none !important;
    }
  }

  .daily-todo-control {
    margin-top: 16px;
    border-radius: 2px;
    margin-left: -1px;
  }

  .reward-control {
    flex-direction: column;
    padding-top: 8px;
    padding-bottom: 4px;

    .svg-icon {
      width: 24px;
      height: 24px;
    }

    .small-text {
      margin-top: 4px;
      font-style: initial;
      font-weight: bold;
    }
  }

  .tags-popover ::v-deep {
    .tags-container {
      flex-wrap: wrap;
      margin-top: -3px;
      margin-bottom: -3px;
    }

    .tags-popover-title {
      margin-right: 4px;
      display: block;
      float: left;
      margin-top: -3px;
      margin-bottom: -3px;
    }

    .tag-label {
      display: block;
      float: left;
      margin-left: 4px;
      border-radius: 100px;
      background-color: $gray-50;
      padding: 4px 10px;
      color: $gray-300;
      white-space: nowrap;
      margin-top: 3px;
      margin-bottom: 3px;

      // Applies to v-markdown generated p tag.
      p {
        margin-bottom: 0px;
      }
    }
  }
</style>
<!-- eslint-enable max-len -->

<script>
import moment from 'moment';
import { v4 as uuid } from 'uuid';
import isEmpty from 'lodash/isEmpty';
import { mapState, mapGetters, mapActions } from '@/libs/store';

import positiveIcon from '@/assets/svg/positive.svg';
import negativeIcon from '@/assets/svg/negative.svg';
import goldIcon from '@/assets/svg/gold.svg';
import streakIcon from '@/assets/svg/streak.svg';
import calendarIcon from '@/assets/svg/calendar.svg';
import challengeIcon from '@/assets/svg/challenge.svg';
import brokenChallengeIcon from '@/assets/svg/broken-megaphone.svg';
import tagsIcon from '@/assets/svg/tags.svg';
import checkIcon from '@/assets/svg/check.svg';
import editIcon from '@/assets/svg/edit.svg';
import topIcon from '@/assets/svg/top.svg';
import bottomIcon from '@/assets/svg/bottom.svg';
import deleteIcon from '@/assets/svg/delete.svg';
import checklistIcon from '@/assets/svg/checklist.svg';
import lockIcon from '@/assets/svg/lock.svg';
import menuIcon from '@/assets/svg/menu.svg';
import markdownDirective from '@/directives/markdown';
import scoreTask from '@/mixins/scoreTask';
import approvalHeader from './approvalHeader';
import approvalFooter from './approvalFooter';
import MenuDropdown from '../ui/customMenuDropdown';

export default {
  components: {
    approvalFooter,
    approvalHeader,
    MenuDropdown,
  },
  directives: {
    markdown: markdownDirective,
  },
  mixins: [scoreTask],
  // @TODO: maybe we should store the group on state?
  props: {
    task: {},
    isUser: {},
    group: {},
    challenge: {},
    dueDate: {},
    isYesterdaily: {
      type: Boolean,
      default: false,
    },
  },
  data () {
    return {
      random: uuid(), // used to avoid conflicts between checkboxes ids
      icons: Object.freeze({
        positive: positiveIcon,
        negative: negativeIcon,
        gold: goldIcon,
        streak: streakIcon,
        calendar: calendarIcon,
        challenge: challengeIcon,
        brokenChallengeIcon,
        tags: tagsIcon,
        check: checkIcon,
        checklist: checklistIcon,
        delete: deleteIcon,
        edit: editIcon,
        top: topIcon,
        bottom: bottomIcon,
        menu: menuIcon,
        lock: lockIcon,
      }),
    };
  },
  computed: {
    ...mapState({
      user: 'user.data',
      castingSpell: 'spellOptions.castingSpell',
      isRunningYesterdailies: 'isRunningYesterdailies',
    }),
    ...mapGetters({
      getTagsFor: 'tasks:getTagsFor',
      getTaskClasses: 'tasks:getTaskClasses',
      canDelete: 'tasks:canDelete',
      canEdit: 'tasks:canEdit',
    }),
    hasChecklist () {
      return this.task.checklist && this.task.checklist.length > 0;
    },
    canViewchecklist () {
      const userIsTaskUser = this.task.userId ? this.task.userId === this.user._id : true;
      return this.hasChecklist && userIsTaskUser;
    },
    checklistProgress () {
      const totalItems = this.task.checklist.length;
      const completedItems = this.task.checklist
        .reduce((total, item) => (item.completed ? total + 1 : total), 0);
      return `${completedItems}/${totalItems}`;
    },
    leftControl () {
      const { task } = this;
      if (task.type === 'reward') return false;
      return true;
    },
    rightControl () {
      const { task } = this;
      if (task.type === 'reward') return true;
      if (task.type === 'habit') return true;
      return false;
    },
    approvalsClass () {
      return this.group && this.task.approvals && this.task.approvals.length > 0;
    },
    controlClass () {
      return this.getTaskClasses(this.task, 'control', this.dueDate);
    },
    contentClass () {
      const { type } = this.task;

      const classes = [];
      classes.push(this.getTaskClasses(this.task, 'control', this.dueDate).content);

      if (type === 'reward' || type === 'habit') {
        classes.push('no-right-border');
      }

      if (type === 'reward') {
        classes.push('reward-content');
      }

      return classes;
    },
    showStreak () {
      if (!this.task.userId) return false;
      if (this.task.streak !== undefined) return true;
      if (this.task.type === 'habit' && (this.task.up || this.task.down)) return true;
      return false;
    },
    hasTags () {
      return this.task.tags && this.task.tags.length > 0;
    },
    shortName () {
      if (this.task.challenge.broken) return '';

      return this.task.challenge.shortName ? this.task.challenge.shortName.toString() : '';
    },
    isChallengeTask () {
      return !isEmpty(this.task.challenge);
    },
    isGroupTask () {
      return this.task.group.taskId || this.task.group.id;
    },
    taskCategory () {
      let taskCategory = 'default';
      if (this.isGroupTask) taskCategory = 'group';
      else if (this.isChallengeTask) taskCategory = 'challenge';
      return taskCategory;
    },
    showDelete () {
      return this.canDelete(this.task, this.taskCategory, this.isUser, this.group, this.challenge);
    },
    showEdit () {
      return this.canEdit(this.task, this.taskCategory, this.isUser, this.group, this.challenge);
    },
    showOptions () {
      return this.showEdit || this.showDelete || this.isUser;
    },
    teamManagerAccess () {
      if (!this.isGroupTask || !this.group) return true;
      if (!this.group.leader && !this.group.managers) return false;
      return (this.group.leader._id === this.user._id || this.group.managers[this.user._id]);
    },
    displayNotes () {
      if (this.isGroupTask && !this.isUser) return this.task.group.managerNotes;
      return this.task.notes;
    },
    isOpenTask () {
      if (!this.isGroupTask) return false;
      if (this.task.group.claimable) return false;
      if (this.task.group.assignedUsers.length !== 0) return false;
      return true;
    },
    showTaskLockIcon () {
      if (this.isUser) return false;
      if (this.isGroupTask) {
        if (this.isOpenTask) return false;
        if (this.task.group.claimedUser === this.user._id) return false;
        if (this.task.group.assignedUsers.indexOf(this.user._id) !== -1) return false;
      }
      return true;
    },
    taskNotScoreable () {
      if (this.showTaskLockIcon) return true;
      if (this.task.group.approval.requested
        && !(this.task.group.approval.approved && this.task.type === 'habit')) return true;
      return false;
    },
  },
  methods: {
    ...mapActions({
      scoreChecklistItem: 'tasks:scoreChecklistItem',
      collapseChecklist: 'tasks:collapseChecklist',
      destroyTask: 'tasks:destroy',
    }),
    toggleChecklistItem (item) {
      if (this.castingSpell) return;
      item.completed = !item.completed; // @TODO this should go into the action?
      this.scoreChecklistItem({ taskId: this.task._id, itemId: item.id });
    },
    calculateTimeTillDue () {
      const endOfToday = moment().endOf('day');
      const endOfDueDate = moment(this.task.date).endOf('day');

      return moment.duration(endOfDueDate.diff(endOfToday));
    },
    checkIfOverdue () {
      return this.calculateTimeTillDue().asDays() <= 0;
    },
    formatDueDate () {
      const dueIn = this.calculateTimeTillDue().asDays() === 0
        ? this.$t('today')
        : this.calculateTimeTillDue().humanize(true);

      return this.task.date && this.$t('dueIn', { dueIn });
    },
    edit (e, task) {
      if (this.isRunningYesterdailies || !this.showEdit) return;
      const target = e.target || e.srcElement;

      /*
       * Prevent clicking on a link from opening the edit modal
       *
       * Ascend up the ancestors of the click target, up until the node defining the click handler.
       * If any of them is an <a> element, don't open the edit task popup.
       * Needed in case of a link, with a bold and/or italic link description
       */
      for (let element = target; !element.classList.contains('task-clickable-area'); element = element.parentNode) {
        if (element.tagName === 'A') return; // clicked on a link
      }

      const isDropdown = this.$refs.taskDropdown && this.$refs.taskDropdown.$el.contains(target);
      const isEditAction = this.$refs.editTaskItem && this.$refs.editTaskItem.contains(target);

      if (isDropdown && !isEditAction) return;

      if (!this.$store.state.spellOptions.castingSpell) {
        this.$emit('editTask', task);
      }
    },
    moveToTop () {
      this.$emit('moveTo', this.task, 'top');
    },
    moveToBottom () {
      this.$emit('moveTo', this.task, 'bottom');
    },
    destroy () {
      const type = this.$t(this.task.type);
      if (!window.confirm(this.$t('sureDeleteType', { type }))) return; // eslint-disable-line no-alert
      this.destroyTask(this.task);
      this.$emit('taskDestroyed', this.task);
    },
    castEnd (e, task) {
      setTimeout(() => this.$root.$emit('castEnd', task, 'task', e), 0);
    },
    async score (direction) {
      if (this.taskNotScoreable) return;
      if (this.task.type === 'habit') {
        if (!this.task[direction]) return;
      }
      if (this.isYesterdaily === true) {
        await this.beforeTaskScore(this.task);
        this.task.completed = !this.task.completed;
        this.playTaskScoreSound(this.task, direction);
      } else {
        this.taskScore(this.task, direction);
      }
    },
    handleBrokenTask (task) {
      if (this.$store.state.isRunningYesterdailies) return;
      this.$root.$emit('handle-broken-task', task);
    },
  },
};
</script><|MERGE_RESOLUTION|>--- conflicted
+++ resolved
@@ -33,15 +33,8 @@
               'habit-control-positive-disabled': !task.up && !showTaskLockIcon,
               'task-not-scoreable': taskNotScoreable,
             }, controlClass.up.inner]"
-<<<<<<< HEAD
             @click="score('up')"
-=======
-            @click="(isUser && task.up && (!task.group.approval.requested
-              || task.group.approval.approved)) ? score('up') : null"
-            @keypress.enter="(isUser && task.up && (!task.group.approval.requested
-              || task.group.approval.approved)) ? score('up') : null"
             tabindex="0"
->>>>>>> 8c31f944
           >
             <div
               v-if="showTaskLockIcon"
@@ -67,15 +60,8 @@
           <div
             class="task-control daily-todo-control"
             :class="controlClass.inner"
-<<<<<<< HEAD
             @click="score(task.completed ? 'down' : 'up' )"
-=======
-            @click="isUser && !task.group.approval.requested
-              ? score(task.completed ? 'down' : 'up' ) : null"
-            @keypress.enter="isUser && !task.group.approval.requested
-              ? score(task.completed ? 'down' : 'up' ) : null"
             tabindex="0"
->>>>>>> 8c31f944
           >
             <div
               v-if="showTaskLockIcon"
@@ -353,15 +339,8 @@
               'habit-control-negative-disabled': !task.down && !showTaskLockIcon,
               'task-not-scoreable': taskNotScoreable,
             }, controlClass.down.inner]"
-<<<<<<< HEAD
             @click="score('down')"
-=======
-            @click="(isUser && task.down && (!task.group.approval.requested
-              || task.group.approval.approved)) ? score('down') : null"
-            @keypress.enter="(isUser && task.down && (!task.group.approval.requested
-              || task.group.approval.approved)) ? score('down') : null"
             tabindex="0"
->>>>>>> 8c31f944
           >
             <div
               v-if="showTaskLockIcon"
@@ -381,13 +360,8 @@
           v-if="task.type === 'reward'"
           class="right-control d-flex align-items-center justify-content-center reward-control"
           :class="controlClass.bg"
-<<<<<<< HEAD
           @click="score('down')"
-=======
-          @click="isUser ? score('down') : null"
-          @keypress.enter="isUser ? score('down') : null"
           tabindex="0"
->>>>>>> 8c31f944
         >
           <div
             class="svg-icon"
