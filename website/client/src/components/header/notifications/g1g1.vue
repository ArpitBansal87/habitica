--- conflicted
+++ resolved
@@ -2,10 +2,7 @@
   <div
     class="notification d-flex flex-column justify-content-center text-center"
   >
-<<<<<<< HEAD
-    <strong class="mx-auto mb-2"> {{ $t('g1g1Announcement') }} </strong>
-    <p class="mx-4">
-=======
+
     <strong
       v-once
       class="mx-auto mb-2"
@@ -16,21 +13,16 @@
       v-once
       class="mx-4"
     >
->>>>>>> db0009eb
       {{ $t('g1g1Details') }}
     </p>
     <div
       class="btn-secondary mx-auto d-flex"
       @click="showSelectUser()"
     >
-<<<<<<< HEAD
-      <div class="m-auto">
-=======
       <div
         v-once
         class="m-auto"
       >
->>>>>>> db0009eb
         {{ $t('sendGift') }}
       </div>
     </div>
@@ -39,10 +31,7 @@
       @click.stop="remove()"
     >
       <div
-<<<<<<< HEAD
-=======
         v-once
->>>>>>> db0009eb
         class="svg-icon"
         v-html="icons.close"
       ></div>
