--- conflicted
+++ resolved
@@ -173,7 +173,6 @@
   return axios.post(`/api/v4/user/block/${params.uuid}`);
 }
 
-<<<<<<< HEAD
 export function newStuffRead (store) {
   store.state.user.data.flags.newStuff = false;
   return axios.post('/api/v4/news/read');
@@ -181,11 +180,11 @@
 
 export function getNews () {
   return axios.get('/api/v4/news');
-=======
+}
+
 export function markPrivMessagesRead (store) {
   markPMSRead(store.state.user.data);
   return axios.post('/api/v4/user/mark-pms-read');
->>>>>>> db0009eb
 }
 
 export function newPrivateMessageTo (store, params) {
