--- conflicted
+++ resolved
@@ -181,29 +181,15 @@
 };
 
 /**
-<<<<<<< HEAD
- * @api {post} /groups/:groupId/quests/abort Abort the current quest
- * @apiVersion 3.0.0
- * @apiName AbortQuest
-=======
  * @api {post} /groups/:groupId/quests/reject Reject a quest
  * @apiVersion 3.0.0
  * @apiName RejectQuest
->>>>>>> 7d86039a
- * @apiGroup Group
- *
- * @apiParam {string} groupId The group _id (or 'party')
- *
- * @apiSuccess {Object} quest Quest Object
- */
-<<<<<<< HEAD
-api.abortQuest = {
-  method: 'POST',
-  url: '/groups/:groupId/quests/abort',
-  middlewares: [authWithHeaders(), cron],
-  async handler (req, res) {
-    // Abort a quest AFTER it has begun (see questCancel for BEFORE)
-=======
+ * @apiGroup Group
+ *
+ * @apiParam {string} groupId The group _id (or 'party')
+ *
+ * @apiSuccess {Object} quest Quest Object
+ */
 api.rejectQuest = {
   method: 'POST',
   url: '/groups/:groupId/quests/reject',
@@ -270,7 +256,6 @@
     // Cancel a quest BEFORE it has begun (i.e., in the invitation stage)
     // Quest scroll has not yet left quest owner's inventory so no need to return it.
     // Do not wipe quest progress for members because they'll want it to be applied to the next quest that's started.
->>>>>>> 7d86039a
     let user = res.locals.user;
     let groupId = req.params.groupId;
 
@@ -279,7 +264,53 @@
     let validationErrors = req.validationErrors();
     if (validationErrors) throw validationErrors;
 
-<<<<<<< HEAD
+    let group = await Group.getGroup({user, groupId, fields: 'type leader quest'});
+    if (!group) throw new NotFound(res.t('groupNotFound'));
+    if (group.type !== 'party') throw new NotAuthorized(res.t('guildQuestsNotSupported'));
+    if (!group.quest.key) throw new NotFound(res.t('questInvitationDoesNotExist'));
+    if (user._id !== group.leader && group.quest.leader !== user._id) throw new NotAuthorized(res.t('onlyLeaderCancelQuest'));
+    if (group.quest.active) throw new NotAuthorized(res.t('cantCancelActiveQuest'));
+
+    group.quest = Group.cleanGroupQuest();
+    group.markModified('quest');
+
+    let [savedGroup] = await Promise.all([
+      group.save(),
+      User.update(
+        {'party._id': groupId},
+        {$set: {'party.quest': Group.cleanQuestProgress()}},
+        {multi: true}
+      ),
+    ]);
+
+    res.respond(200, savedGroup.quest);
+  },
+};
+
+/**
+ * @api {post} /groups/:groupId/quests/abort Abort the current quest
+ * @apiVersion 3.0.0
+ * @apiName AbortQuest
+ * @apiGroup Group
+ *
+ * @apiParam {string} groupId The group _id (or 'party')
+ *
+ * @apiSuccess {Object} quest Quest Object
+ */
+api.abortQuest = {
+  method: 'POST',
+  url: '/groups/:groupId/quests/abort',
+  middlewares: [authWithHeaders(), cron],
+  async handler (req, res) {
+    // Abort a quest AFTER it has begun (see questCancel for BEFORE)
+    let user = res.locals.user;
+    let groupId = req.params.groupId;
+
+    req.checkParams('groupId', res.t('groupIdRequired')).notEmpty();
+
+    let validationErrors = req.validationErrors();
+    if (validationErrors) throw validationErrors;
+
     let group = await Group.getGroup({user, groupId, fields: 'type quest leader'});
     if (!group) throw new NotFound(res.t('groupNotFound'));
     if (group.type !== 'party') throw new NotAuthorized(res.t('guildQuestsNotSupported'));
@@ -287,14 +318,14 @@
     if (user._id !== group.leader && user._id !== group.quest.leader) throw new NotAuthorized(res.t('onlyLeaderAbortQuest'));
 
     let memberUpdates = User.update({
-      'party._id': groupId
+      'party._id': groupId,
     }, {
-        $set: {'party.quest': Group.cleanQuestProgress()},
-        $inc: {_v: 1}, // TODO update middleware
+      $set: {'party.quest': Group.cleanQuestProgress()},
+      $inc: {_v: 1}, // TODO update middleware
     }, {multi: true}).exec();
 
     let questLeaderUpdate = User.update({
-      _id: group.quest.leader
+      _id: group.quest.leader,
     }, {
       $inc: {
         [`items.quests.${group.quest.key}`]: 1, // give back the quest to the quest leader
@@ -307,26 +338,6 @@
     let [groupSaved] = await Q.all([group.save(), memberUpdates, questLeaderUpdate]);
 
     res.respond(200, groupSaved.quest);
-=======
-    let group = await Group.getGroup({user, groupId, fields: 'type leader quest'});
-    if (!group) throw new NotFound(res.t('groupNotFound'));
-    if (group.type !== 'party') throw new NotAuthorized(res.t('guildQuestsNotSupported'));
-    if (!group.quest.key) throw new NotFound(res.t('questInvitationDoesNotExist'));
-    if (user._id !== group.leader && group.quest.leader !== user._id) throw new NotAuthorized(res.t('onlyLeaderCancelQuest'));
-    if (group.quest.active) throw new NotAuthorized(res.t('cantCancelActiveQuest'));
-
-    group.quest = Group.cleanGroupQuest();
-    group.markModified('quest');
-    await group.save();
-
-    await User.update(
-      {'party._id': groupId},
-      {$set: {'party.quest': Group.cleanQuestProgress()}},
-      {multi: true}
-    );
-
-    res.respond(200, group.quest);
->>>>>>> 7d86039a
   },
 };
 
