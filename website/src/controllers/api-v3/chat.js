import { authWithHeaders } from '../../middlewares/api-v3/auth';
import {
  model as Group,
  TAVERN_ID,
} from '../../models/group';
import { model as User } from '../../models/user';
import {
  NotFound,
  NotAuthorized,
} from '../../libs/api-v3/errors';
import _ from 'lodash';
import { removeFromArray } from '../../libs/api-v3/collectionManipulators';
import { sendTxn } from '../../libs/api-v3/email';
import nconf from 'nconf';
<<<<<<< HEAD
import setupNconf from '../../libs/api-v3/setupNconf';
setupNconf();
=======
import Q from 'q';
>>>>>>> e19130bd

const FLAG_REPORT_EMAILS = nconf.get('FLAG_REPORT_EMAIL').split(',').map((email) => {
  return { email, canSend: true };
});

let api = {};

/**
 * @api {get} /api/v3/groups/:groupId/chat Get chat messages from a group
 * @apiVersion 3.0.0
 * @apiName GetChat
 * @apiGroup Chat
 *
 * @apiParam {string} groupId The group _id ('party' for the user party and 'habitrpg' for tavern are accepted)
 *
 * @apiSuccess {Array} data An array of chat messages
 */
api.getChat = {
  method: 'GET',
  url: '/groups/:groupId/chat',
  middlewares: [authWithHeaders()],
  async handler (req, res) {
    let user = res.locals.user;

    req.checkParams('groupId', res.t('groupIdRequired')).notEmpty();

    let validationErrors = req.validationErrors();
    if (validationErrors) throw validationErrors;

    let group = await Group.getGroup({user, groupId: req.params.groupId, fields: 'chat'});
    if (!group) throw new NotFound(res.t('groupNotFound'));

    res.respond(200, Group.toJSONCleanChat(group, user).chat);
  },
};

/**
 * @api {post} /api/v3/groups/:groupId/chat Post chat message to a group
 * @apiVersion 3.0.0
 * @apiName PostCat
 * @apiGroup Chat
 *
 * @apiParam {UUID} groupId The group _id ('party' for the user party and 'habitrpg' for tavern are accepted)
 * @apiParam {message} Body parameter - message The message to post
 * @apiParam {previousMsg} previousMsg Query parameter - The previous chat message which will force a return of the full group chat
 *
 * @apiSuccess data An array of chat messages if a new message was posted after previousMsg, otherwise the posted message
 */
api.postChat = {
  method: 'POST',
  url: '/groups/:groupId/chat',
  middlewares: [authWithHeaders()],
  async handler (req, res) {
    let user = res.locals.user;
    let groupId = req.params.groupId;
    let chatUpdated;

    req.checkParams('groupId', res.t('groupIdRequired')).notEmpty();
    req.checkBody('message', res.t('messageGroupChatBlankMessage')).notEmpty();

    let validationErrors = req.validationErrors();
    if (validationErrors) throw validationErrors;

    let group = await Group.getGroup({user, groupId});

    if (!group) throw new NotFound(res.t('groupNotFound'));
    if (group.type !== 'party' && user.flags.chatRevoked) {
      throw new NotFound('Your chat privileges have been revoked.');
    }

    let lastClientMsg = req.query.previousMsg;
    chatUpdated = lastClientMsg && group.chat && group.chat[0] && group.chat[0].id !== lastClientMsg ? true : false;

    group.sendChat(req.body.message, user);

    let toSave = [group.save()];

    if (group.type === 'party') {
      user.party.lastMessageSeen = group.chat[0].id;
      toSave.push(user.save());
    }

    let [savedGroup] = await Q.all(toSave);
    if (chatUpdated) {
      res.respond(200, {chat: Group.toJSONCleanChat(savedGroup, user).chat});
    } else {
      res.respond(200, {message: savedGroup.chat[0]});
    }
  },
};

/**
 * @api {post} /api/v3/groups/:groupId/chat/:chatId/like Like a group chat message
 * @apiVersion 3.0.0
 * @apiName LikeChat
 * @apiGroup Chat
 *
 * @apiParam {groupId} groupId The group _id ('party' for the user party and 'habitrpg' for tavern are accepted)
 * @apiParam {chatId} chatId The chat message _id
 *
 * @apiSuccess {Object} data The liked chat message
 */
api.likeChat = {
  method: 'POST',
  url: '/groups/:groupId/chat/:chatId/like',
  middlewares: [authWithHeaders()],
  async handler (req, res) {
    let user = res.locals.user;
    let groupId = req.params.groupId;

    req.checkParams('groupId', res.t('groupIdRequired')).notEmpty();
    req.checkParams('chatId', res.t('chatIdRequired')).notEmpty();

    let validationErrors = req.validationErrors();
    if (validationErrors) throw validationErrors;

    let group = await Group.getGroup({user, groupId});
    if (!group) throw new NotFound(res.t('groupNotFound'));

    let message = _.find(group.chat, {id: req.params.chatId});
    if (!message) throw new NotFound(res.t('messageGroupChatNotFound'));
    if (message.uuid === user._id) throw new NotFound(res.t('messageGroupChatLikeOwnMessage'));

    let update = {$set: {}};

    if (!message.likes) message.likes = {};

    message.likes[user._id] = !message.likes[user._id];
    update.$set[`chat.$.likes.${user._id}`] = message.likes[user._id];

    await Group.update(
      {_id: group._id, 'chat.id': message.id},
      update
    );
    res.respond(200, message); // TODO what if the message is flagged and shouldn't be returned?
  },
};

/**
 * @api {post} /api/v3/groups/:groupId/chat/:chatId/like Like a group chat message
 * @apiVersion 3.0.0
 * @apiName LikeChat
 * @apiGroup Chat
 *
 * @apiParam {groupId} groupId The group _id ('party' for the user party and 'habitrpg' for tavern are accepted)
 * @apiParam {chatId} chatId The chat message id
 *
 * @apiSuccess {object} data The flagged chat message
 */
api.flagChat = {
  method: 'POST',
  url: '/groups/:groupId/chat/:chatId/flag',
  middlewares: [authWithHeaders()],
  async handler (req, res) {
    let user = res.locals.user;
    let groupId = req.params.groupId;

    req.checkParams('groupId', res.t('groupIdRequired')).notEmpty();
    req.checkParams('chatId', res.t('chatIdRequired')).notEmpty();

    let validationErrors = req.validationErrors();
    if (validationErrors) throw validationErrors;

    let group = await Group.getGroup({user, groupId});
    if (!group) throw new NotFound(res.t('groupNotFound'));
    let message = _.find(group.chat, {id: req.params.chatId});

    if (!message) throw new NotFound(res.t('messageGroupChatNotFound'));

    if (message.uuid === user._id) throw new NotFound(res.t('messageGroupChatFlagOwnMessage'));

    let author = await User.findOne({_id: message.uuid}, {auth: 1});

    let update = {$set: {}};

    // Log user ids that have flagged the message
    if (!message.flags) message.flags = {};
    if (message.flags[user._id] && !user.contributor.admin) throw new NotFound(res.t('messageGroupChatFlagAlreadyReported'));
    message.flags[user._id] = true;
    update.$set[`chat.$.flags.${user._id}`] = true;

    // Log total number of flags (publicly viewable)
    if (!message.flagCount) message.flagCount = 0;
    if (user.contributor.admin) {
      // Arbitraty amount, higher than 2
      message.flagCount = 5;
    } else {
      message.flagCount++;
    }
    update.$set['chat.$.flagCount'] = message.flagCount;

    await Group.update(
      {_id: group._id, 'chat.id': message.id},
      update
    );

    let reporterEmailContent;
    if (user.auth.local) {
      reporterEmailContent = user.auth.local.email;
    } else if (user.auth.facebook && user.auth.facebook.emails && user.auth.facebook.emails[0]) {
      reporterEmailContent = user.auth.facebook.emails[0].value;
    }

    let authorEmailContent;
    if (author.auth.local) {
      authorEmailContent = author.auth.local.email;
    } else if (author.auth.facebook && author.auth.facebook.emails && author.auth.facebook.emails[0]) {
      authorEmailContent = author.auth.facebook.emails[0].value;
    }

    let groupUrl;
    if (group._id === TAVERN_ID) {
      groupUrl = '/#/options/groups/tavern';
    } else if (group.type === 'guild') {
      groupUrl = `/#/options/groups/guilds/${group._id}`;
    } else {
      groupUrl = 'party';
    }

    sendTxn(FLAG_REPORT_EMAILS, 'flag-report-to-mods', [
      {name: 'MESSAGE_TIME', content: (new Date(message.timestamp)).toString()},
      {name: 'MESSAGE_TEXT', content: message.text},

      {name: 'REPORTER_USERNAME', content: user.profile.name},
      {name: 'REPORTER_UUID', content: user._id},
      {name: 'REPORTER_EMAIL', content: reporterEmailContent},
      {name: 'REPORTER_MODAL_URL', content: `/static/front/#?memberId=${user._id}`},

      {name: 'AUTHOR_USERNAME', content: message.user},
      {name: 'AUTHOR_UUID', content: message.uuid},
      {name: 'AUTHOR_EMAIL', content: authorEmailContent},
      {name: 'AUTHOR_MODAL_URL', content: `/static/front/#?memberId=${message.uuid}`},

      {name: 'GROUP_NAME', content: group.name},
      {name: 'GROUP_TYPE', content: group.type},
      {name: 'GROUP_ID', content: group._id},
      {name: 'GROUP_URL', content: groupUrl},
    ]);

    res.respond(200, message);
  },
};

/**
 * @api {post} /api/v3/groups/:groupId/chat/:chatId/clear-flags Clear a group chat message's flags
 * @apiDescription Admin-only
 * @apiVersion 3.0.0
 * @apiName ClearFlags
 * @apiGroup Chat
 *
 * @apiParam {groupId} groupId The group _id ('party' for the user party and 'habitrpg' for tavern are accepted)
 * @apiParam {chatId} chatId The chat message id
 *
 * @apiSuccess {Object} data An empty object
 */
api.clearChatFlags = {
  method: 'Post',
  url: '/groups/:groupId/chat/:chatId/clearflags',
  middlewares: [authWithHeaders()],
  async handler (req, res) {
    let user = res.locals.user;
    let groupId = req.params.groupId;
    let chatId = req.params.chatId;

    req.checkParams('groupId', res.t('groupIdRequired')).notEmpty();
    req.checkParams('chatId', res.t('chatIdRequired')).notEmpty();

    let validationErrors = req.validationErrors();
    if (validationErrors) throw validationErrors;

    if (!user.contributor.admin) {
      throw new NotAuthorized(res.t('messageGroupChatAdminClearFlagCount'));
    }

    let group = await Group.getGroup({user, groupId});
    if (!group) throw new NotFound(res.t('groupNotFound'));

    let message = _.find(group.chat, {id: chatId});
    if (!message) throw new NotFound(res.t('messageGroupChatNotFound'));

    message.flagCount = 0;

    await Group.update(
      {_id: group._id, 'chat.id': message.id},
      {$set: {'chat.$.flagCount': message.flagCount}}
    );

    res.respond(200, {});
  },
};

/**
 * @api {post} /api/v3/groups/:groupId/chat/:chatId/seen Seen a group chat message
 * @apiVersion 3.0.0
 * @apiName SeenChat
 * @apiGroup Chat
 *
 * @apiParam {groupId} groupId The group _id ('party' for the user party and 'habitrpg' for tavern are accepted)
 *
 * @apiSuccess {Object} data An empty object
 */
api.seenChat = {
  method: 'POST',
  url: '/groups/:groupId/chat/seen',
  middlewares: [authWithHeaders()],
  async handler (req, res) {
    let user = res.locals.user;
    let groupId = req.params.groupId;

    req.checkParams('groupId', res.t('groupIdRequired')).notEmpty();

    let validationErrors = req.validationErrors();
    if (validationErrors) throw validationErrors;

    let group = await Group.getGroup({user, groupId});
    if (!group) throw new NotFound(res.t('groupNotFound'));

    let update = {$unset: {}};
    update.$unset[`newMessages.${groupId}`] = true;

    await User.update({_id: user._id}, update).exec();
    res.respond(200, {});
  },
};

/**
 * @api {delete} /api/v3/groups/:groupId/chat/:chatId Delete chat message from a group
 * @apiVersion 3.0.0
 * @apiName DeleteChat
 * @apiGroup Chat
 *
 * @apiParam {string} previousMsg Query parameter - The last message fetched by the client so that the whole chat will be returned only if new messages have been posted in the meantime
 * @apiParam {string} groupId The group _id ('party' for the user party and 'habitrpg' for tavern are accepted)
 * @apiParam {string} chatId The chat message id
 *
 * @apiSuccess data The updated chat array or an empty object if no message was posted after previousMsg
 * @apiSuccess {Object} data An empty object when the previous message was deleted
 */
api.deleteChat = {
  method: 'DELETE',
  url: '/groups/:groupId/chat/:chatId',
  middlewares: [authWithHeaders()],
  async handler (req, res) {
    let user = res.locals.user;
    let groupId = req.params.groupId;
    let chatId = req.params.chatId;

    req.checkParams('groupId', res.t('groupIdRequired')).notEmpty();
    req.checkParams('chatId', res.t('chatIdRequired')).notEmpty();

    let validationErrors = req.validationErrors();
    if (validationErrors) throw validationErrors;

    let group = await Group.getGroup({user, groupId, fields: 'chat'});
    if (!group) throw new NotFound(res.t('groupNotFound'));

    let message = _.find(group.chat, {id: chatId});
    if (!message) throw new NotFound(res.t('messageGroupChatNotFound'));

    if (user._id !== message.uuid && !user.contributor.admin) {
      throw new NotAuthorized(res.t('onlyCreatorOrAdminCanDeleteChat'));
    }

    let lastClientMsg = req.query.previousMsg;
    let chatUpdated = lastClientMsg && group.chat && group.chat[0] && group.chat[0].id !== lastClientMsg ? true : false;

    await Group.update(
      {_id: group._id},
      {$pull: {chat: {id: chatId}}}
    );

    if (chatUpdated) {
      let chatRes = Group.toJSONCleanChat(group, user).chat;
      removeFromArray(chatRes, {id: chatId});
      res.respond(200, chatRes);
    } else {
      res.respond(200, {});
    }
  },
};

module.exports = api;<|MERGE_RESOLUTION|>--- conflicted
+++ resolved
@@ -12,12 +12,10 @@
 import { removeFromArray } from '../../libs/api-v3/collectionManipulators';
 import { sendTxn } from '../../libs/api-v3/email';
 import nconf from 'nconf';
-<<<<<<< HEAD
+import Q from 'q';
+
 import setupNconf from '../../libs/api-v3/setupNconf';
 setupNconf();
-=======
-import Q from 'q';
->>>>>>> e19130bd
 
 const FLAG_REPORT_EMAILS = nconf.get('FLAG_REPORT_EMAIL').split(',').map((email) => {
   return { email, canSend: true };
