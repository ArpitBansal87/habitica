import { authWithHeaders } from '../../middlewares/api-v3/auth';
import cron from '../../middlewares/api-v3/cron';
import common from '../../../../common';
import {
  NotFound,
  BadRequest,
  NotAuthorized,
} from '../../libs/api-v3/errors';
import * as Tasks from '../../models/task';
import {
  basicFields as basicGroupFields,
  model as Group,
} from '../../models/group';
import { model as User } from '../../models/user';
import Q from 'q';
import _ from 'lodash';
import * as firebase from '../../libs/api-v3/firebase';
import * as passwordUtils from '../../libs/api-v3/password';

let api = {};

/**
 * @api {get} /user Get the authenticated user's profile
 * @apiVersion 3.0.0
 * @apiName UserGet
 * @apiGroup User
 *
 * @apiSuccess {Object} user The user object
 */
api.getUser = {
  method: 'GET',
  middlewares: [authWithHeaders(), cron],
  url: '/user',
  async handler (req, res) {
    let user = res.locals.user.toJSON();

    // Remove apiToken from response TODO make it private at the user level? returned in signup/login
    delete user.apiToken;

    // TODO move to model (maybe virtuals, maybe in toJSON)
    user.stats.toNextLevel = common.tnl(user.stats.lvl);
    user.stats.maxHealth = common.maxHealth;
    user.stats.maxMP = res.locals.user._statsComputed.maxMP;

    return res.respond(200, user);
  },
};

/**
 * @api {get} /user/inventory/buy Get the gear items available for purchase for the current user
 * @apiVersion 3.0.0
 * @apiName UserGetBuyList
 * @apiGroup User
 *
 * @apiSuccess {Object} list The buy list
 */
api.getBuyList = {
  method: 'GET',
  middlewares: [authWithHeaders(), cron],
  url: '/user/inventory/buy',
  async handler (req, res) {
    let list = _.cloneDeep(common.updateStore(res.locals.user));

    // return text and notes strings
    _.each(list, item => {
      _.each(item, (itemPropVal, itemPropKey) => {
        if (_.isFunction(itemPropVal) && itemPropVal.i18nLangFunc) item[itemPropKey] = itemPropVal(req.language);
      });
    });

    res.respond(200, list);
  },
};

let updatablePaths = [
  'flags.customizationsNotification',
  'flags.showTour',
  'flags.tour',
  'flags.tutorial',
  'flags.communityGuidelinesAccepted',
  'flags.welcomed',
  'flags.cardReceived',
  'flags.warnedLowHealth',

  'achievements',

  'party.order',
  'party.orderAscending',
  'party.quest.completed',
  'party.quest.RSVPNeeded',

  'preferences',
  'profile',
  'stats',
  'inbox.optOut',
];

// This tells us for which paths users can call `PUT /user`.
// The trick here is to only accept leaf paths, not root/intermediate paths (see http://goo.gl/OEzkAs)
let acceptablePUTPaths = _.reduce(require('./../../models/user').schema.paths, (accumulator, val, leaf) => {
  let found = _.find(updatablePaths, (rootPath) => {
    return leaf.indexOf(rootPath) === 0;
  });

  if (found) accumulator[leaf] = true;

  return accumulator;
}, {});

let restrictedPUTSubPaths = [
  'stats.class',

  'preferences.sleep',
  'preferences.webhooks',
];

_.each(restrictedPUTSubPaths, (removePath) => {
  delete acceptablePUTPaths[removePath];
});

let requiresPurchase = {
  'preferences.background': 'background',
  'preferences.shirt': 'shirt',
  'preferences.size': 'size',
  'preferences.skin': 'skin',
  'preferences.hair.bangs': 'hair.bangs',
  'preferences.hair.base': 'hair.base',
  'preferences.hair.beard': 'hair.beard',
  'preferences.hair.color': 'hair.color',
  'preferences.hair.flower': 'hair.flower',
  'preferences.hair.mustache': 'hair.mustache',
};

let checkPreferencePurchase = (user, path, item) => {
  let itemPath = `${path}.${item}`;
  let appearance = _.get(common.content.appearances, itemPath);
  if (!appearance) return false;
  if (appearance.price === 0) return true;

  return _.get(user.purchased, itemPath);
};

/**
 * @api {put} /user Update the user. Example body: {'stats.hp':50, 'preferences.background': 'beach'}
 * @apiVersion 3.0.0
 * @apiName UserUpdate
 * @apiGroup User
 *
 * @apiSuccess user object The updated user object
 */
api.updateUser = {
  method: 'PUT',
  middlewares: [authWithHeaders(), cron],
  url: '/user',
  async handler (req, res) {
    let user = res.locals.user;

    _.each(req.body, (val, key) => {
      let purchasable = requiresPurchase[key];

      if (purchasable && !checkPreferencePurchase(user, purchasable, val)) {
        throw new NotAuthorized(res.t(`mustPurchaseToSet`, { val, key }));
      }

      if (acceptablePUTPaths[key]) {
        _.set(user, key, val);
      } else {
        throw new NotAuthorized(res.t('messageUserOperationProtected', { operation: key }));
      }
    });

    await user.save();
    return res.respond(200, user);
  },
};

/**
 * @api {delete} /user DELETE an authenticated user's profile
 * @apiVersion 3.0.0
 * @apiName UserDelete
 * @apiGroup User
 *
 * @apiParam {string} password The user's password unless it's a Facebook account
 *
 * @apiSuccess {} object An empty object
 */
api.deleteUser = {
  method: 'DELETE',
  middlewares: [authWithHeaders(), cron],
  url: '/user',
  async handler (req, res) {
    let user = res.locals.user;
    let plan = user.purchased.plan;

    req.checkBody({
      password: {
        notEmpty: {errorMessage: res.t('missingPassword')},
      },
    });

    let validationErrors = req.validationErrors();
    if (validationErrors) throw validationErrors;

    let oldPassword = passwordUtils.encrypt(req.body.password, user.auth.local.salt);
    if (oldPassword !== user.auth.local.hashed_password) throw new NotAuthorized(res.t('wrongPassword'));

    if (plan && plan.customerId && !plan.dateTerminated) {
      throw new NotAuthorized(res.t('cannotDeleteActiveAccount'));
    }

    let types = ['party', 'publicGuilds', 'privateGuilds'];
    let groupFields = basicGroupFields.concat(' leader memberCount');

    let groupsUserIsMemberOf = await Group.getGroups({user, types, groupFields});

    let groupLeavePromises = groupsUserIsMemberOf.map((group) => {
      return group.leave(user, 'remove-all');
    });

    await Q.all(groupLeavePromises);

    await user.remove();

    res.respond(200, {});

    firebase.deleteUser(user._id);
  },
};

function _cleanChecklist (task) {
  _.forEach(task.checklist, (c, i) => {
    c.text = `item ${i}`;
  });
}

/**
 * @api {get} /user/anonymized
 * @apiVersion 3.0.0
 * @apiName UserGetAnonymized
 * @apiGroup User
 * @apiSuccess {Object} object The object { user, tasks }
 **/
api.getUserAnonymized = {
  method: 'GET',
  middlewares: [authWithHeaders(), cron],
  url: '/user/anonymized',
  async handler (req, res) {
    let user = res.locals.user.toJSON();
    user.stats.toNextLevel = common.tnl(user.stats.lvl);
    user.stats.maxHealth = common.maxHealth;
    user.stats.maxMP = res.locals.user._statsComputed.maxMP;

    delete user.apiToken;
    if (user.auth) {
      delete user.auth.local;
      delete user.auth.facebook;
    }
    delete user.newMessages;
    delete user.profile;
    delete user.purchased.plan;
    delete user.contributor;
    delete user.invitations;
    delete user.items.special.nyeReceived;
    delete user.items.special.valentineReceived;
    delete user.webhooks;
    delete user.achievements.challenges;

    _.forEach(user.inbox.messages, (msg) => {
      msg.text = 'inbox message text';
    });
    _.forEach(user.tags, (tag) => {
      tag.name = 'tag';
      tag.challenge = 'challenge';
    });

    let query = {
      userId: user._id,
      $or: [
        { type: 'todo', completed: false },
        { type: { $in: ['habit', 'daily', 'reward'] } },
      ],
    };
    let tasks = await Tasks.Task.find(query).exec();

    _.forEach(tasks, (task) => {
      task.text = 'task text';
      task.notes = 'task notes';
      if (task.type === 'todo' || task.type === 'daily') {
        _cleanChecklist(task);
      }
    });

    return res.respond(200, { user, tasks });
  },
};

const partyMembersFields = 'profile.name stats achievements items.special';

/**
 * @api {post} /user/class/cast/:spellId Cast a spell on a target.
 * @apiVersion 3.0.0
 * @apiName UserCast
 * @apiGroup User
 *
 * @apiParam {string} spellId The spell to cast.
 * @apiParam {UUID} targetId Optional query parameter, the id of the target when casting a spell on a party member or a task.
 *
 * @apiSuccess {Object|Array} mixed Will return the modified targets. For party members only the necessary fields will be populated.
 */
api.castSpell = {
  method: 'POST',
  middlewares: [authWithHeaders(), cron],
  url: '/user/class/cast/:spellId',
  async handler (req, res) {
    let user = res.locals.user;
    let spellId = req.params.spellId;
    let targetId = req.query.targetId;

    // optional because not required by all targetTypes, presence is checked later if necessary
    req.checkQuery('targetId', res.t('targetIdUUID')).optional().isUUID();

    let reqValidationErrors = req.validationErrors();
    if (reqValidationErrors) throw reqValidationErrors;

    let klass = common.content.spells.special[spellId] ? 'special' : user.stats.class;
    let spell = common.content.spells[klass][spellId];

    if (!spell) throw new NotFound(res.t('spellNotFound', {spellId}));
    if (spell.mana > user.stats.mp) throw new NotAuthorized(res.t('notEnoughMana'));
    if (spell.value > user.stats.gp && !spell.previousPurchase) throw new NotAuthorized(res.t('messageNotEnoughGold'));
    if (spell.lvl > user.stats.lvl) throw new NotAuthorized(res.t('spellLevelTooHigh', {level: spell.lvl}));

    let targetType = spell.target;

    if (targetType === 'task') {
      if (!targetId) throw new BadRequest(res.t('targetIdUUID'));

      let task = await Tasks.Task.findOne({
        _id: targetId,
        userId: user._id,
      }).exec();
      if (!task) throw new NotFound(res.t('taskNotFound'));
      if (task.challenge.id) throw new BadRequest(res.t('challengeTasksNoCast'));

      spell.cast(user, task, req);
      await task.save();
      res.respond(200, task);
    } else if (targetType === 'self') {
      spell.cast(user, null, req);
      await user.save();
      res.respond(200, user);
    } else if (targetType === 'tasks') { // new target type when all the user's tasks are necessary
      let tasks = await Tasks.Task.find({
        userId: user._id,
        'challenge.id': {$exists: false}, // exclude challenge tasks
        $or: [ // Exclude completed todos
          {type: 'todo', completed: false},
          {type: {$in: ['habit', 'daily', 'reward']}},
        ],
      }).exec();

      spell.cast(user, tasks, req);

      let toSave = tasks.filter(t => t.isModified());
      let isUserModified = user.isModified();
      toSave.unshift(user.save());
      let saved = await Q.all(toSave);

      let response = {
        tasks: isUserModified ? _.rest(saved) : saved,
      };
      if (isUserModified) res.user = user;
      res.respond(200, response);
    } else if (targetType === 'party' || targetType === 'user') {
      let party = await Group.getGroup({groupId: 'party', user});
      // arrays of users when targetType is 'party' otherwise single users
      let partyMembers;

      if (targetType === 'party') {
        if (!party) {
          partyMembers = [user]; // Act as solo party
        } else {
          partyMembers = await User.find({'party._id': party._id}).select(partyMembersFields).exec();
        }

        spell.cast(user, partyMembers, req);
        await Q.all(partyMembers.map(m => m.save()));
      } else {
        if (!party && (!targetId || user._id === targetId)) {
          partyMembers = user;
        } else {
          if (!targetId) throw new BadRequest(res.t('targetIdUUID'));
          if (!party) throw new NotFound(res.t('partyNotFound'));
          partyMembers = await User.findOne({_id: targetId, 'party._id': party._id}).select(partyMembersFields).exec();
        }

        if (!partyMembers) throw new NotFound(res.t('userWithIDNotFound', {userId: targetId}));
        spell.cast(user, partyMembers, req);
        await partyMembers.save();
      }
      res.respond(200, partyMembers);

      if (party && !spell.silent) {
        let message = `\`${user.profile.name} casts ${spell.text()}${targetType === 'user' ? ` on ${partyMembers.profile.name}` : ' for the party'}.\``;
        party.sendChat(message);
        await party.save();
      }
    }
  },
};

/**
 * @api {post} /user/sleep Put the user in the inn.
 * @apiVersion 3.0.0
 * @apiName UserSleep
 * @apiGroup User
 *
 * @apiSuccess {Object} Will return an object with the new `user.preferences.sleep` value. Example `{preferences: {sleep: true}}`
 */
api.sleep = {
  method: 'POST',
  middlewares: [authWithHeaders(), cron],
  url: '/user/sleep',
  async handler (req, res) {
    let user = res.locals.user;
    let sleepRes = common.ops.sleep(user);
    await user.save();
    res.respond(200, sleepRes);
  },
};

/**
 * @api {post} /user/allocate Allocate an attribute point.
 * @apiVersion 3.0.0
 * @apiName UserAllocate
 * @apiGroup User
 *
 * @apiSuccess {Object} Returs `user.stats`
 */
api.allocate = {
  method: 'POST',
  middlewares: [authWithHeaders(), cron],
  url: '/user/allocate',
  async handler (req, res) {
    let user = res.locals.user;
    let allocateRes = common.ops.allocate(user, req);
    await user.save();
    res.respond(200, allocateRes);
  },
};

/**
 * @api {post} /user/allocate-now Allocate all attribute points.
 * @apiVersion 3.0.0
 * @apiName UserAllocateNow
 * @apiGroup User
 *
 * @apiSuccess {Object} data `stats`
 */
api.allocateNow = {
  method: 'POST',
  middlewares: [authWithHeaders(), cron],
  url: '/user/allocate-now',
  async handler (req, res) {
    let user = res.locals.user;
    let allocateNowRes = common.ops.allocateNow(user, req);
    await user.save();
    res.respond(200, allocateNowRes);
  },
};

/**
 * @api {post} /user/buy/:key Buy a content item.
 * @apiVersion 3.0.0
 * @apiName UserBuy
 * @apiGroup User
 *
 * @apiParam {string} key The item to buy.
 *
 * @apiSuccess {Object} data `items, achievements, stats, flags`
 * @apiSuccess {object} armoireResp Optional extra item given by the armoire
 * @apiSuccess {string} message
 */
api.buy = {
  method: 'POST',
  middlewares: [authWithHeaders(), cron],
  url: '/user/buy/:key',
  async handler (req, res) {
    let user = res.locals.user;
    let buyRes = common.ops.buy(user, req, res.analytics);
    await user.save();
    res.respond(200, buyRes);
  },
};

/**
 * @api {post} /user/buy-mystery-set/:key Buy a mystery set.
 * @apiVersion 3.0.0
 * @apiName UserBuyMysterySet
 * @apiGroup User
 *
 * @apiParam {string} key The mystery set to buy.
 *
 * @apiSuccess {Object} data `items, purchased.plan.consecutive`
 * @apiSuccess {string} message
 */
api.buyMysterySet = {
  method: 'POST',
  middlewares: [authWithHeaders(), cron],
  url: '/user/buy-mystery-set/:key',
  async handler (req, res) {
    let user = res.locals.user;
    let buyMysterySetRes = common.ops.buyMysterySet(user, req, res.analytics);
    await user.save();
    res.respond(200, buyMysterySetRes);
  },
};

/**
 * @api {post} /user/buy-quest/:key Buy a quest with gold.
 * @apiVersion 3.0.0
 * @apiName UserBuyQuest
 * @apiGroup User
 *
 * @apiParam {string} key The quest spell to buy.
 *
 * @apiSuccess {Object} data `items.quests`
 * @apiSuccess {string} message
 */
api.buyQuest = {
  method: 'POST',
  middlewares: [authWithHeaders(), cron],
  url: '/user/buy-quest/:key',
  async handler (req, res) {
    let user = res.locals.user;
    let buyQuestRes = common.ops.buyQuest(user, req, res.analytics);
    await user.save();
    res.respond(200, buyQuestRes);
  },
};

/**
 * @api {post} /user/buy-special-spell/:key Buy special spell.
 * @apiVersion 3.0.0
 * @apiName UserBuySpecialSpell
 * @apiGroup User
 *
 * @apiParam {string} key The special spell to buy.
 *
 * @apiSuccess {Object} data `items, stats`
 * @apiSuccess {string} message
 */
api.buySpecialSpell = {
  method: 'POST',
  middlewares: [authWithHeaders(), cron],
  url: '/user/buy-special-spell/:key',
  async handler (req, res) {
    let user = res.locals.user;
    let buySpecialSpellRes = common.ops.buySpecialSpell(user, req);
    await user.save();
    res.respond(200, buySpecialSpellRes);
  },
};

/**
 * @api {post} /user/hatch/:egg/:hatchingPotion Hatch a pet.
 * @apiVersion 3.0.0
 * @apiName UserHatch
 * @apiGroup User
 *
 * @apiParam {string} egg The egg to use.
 * @apiParam {string} hatchingPotion The hatching potion to use.
 *
 * @apiSuccess {Object} data `user.items`
 * @apiSuccess {string} message
 */
api.hatch = {
  method: 'POST',
  middlewares: [authWithHeaders(), cron],
  url: '/user/hatch/:egg/:hatchingPotion',
  async handler (req, res) {
    let user = res.locals.user;
    let hatchRes = common.ops.hatch(user, req);
    await user.save();
    res.respond(200, hatchRes);
  },
};

/**
 * @api {post} /user/equip/:type/:key Equip an item
 * @apiVersion 3.0.0
 * @apiName UserEquip
 * @apiGroup User
 *
 * @apiParam {string} type
 * @apiParam {string} key
 *
 * @apiSuccess {Object} data `user.items`
 * @apiSuccess {string} message Optional
 */
api.equip = {
  method: 'POST',
  middlewares: [authWithHeaders(), cron],
  url: '/user/equip/:type/:key',
  async handler (req, res) {
    let user = res.locals.user;
    let equipRes = common.ops.equip(user, req);
    await user.save();
    res.respond(200, equipRes);
  },
};

/**
 * @api {post} /user/equip/:pet/:food Feed a pet
 * @apiVersion 3.0.0
 * @apiName UserFeed
 * @apiGroup User
 *
 * @apiParam {string} pet
 * @apiParam {string} food
 *
 * @apiSuccess {Object} data The fed pet
 * @apiSuccess {string} message
 */
api.feed = {
  method: 'POST',
  middlewares: [authWithHeaders(), cron],
  url: '/user/feed/:pet/:food',
  async handler (req, res) {
    let user = res.locals.user;
    let feedRes = common.ops.feed(user, req);
    await user.save();
    res.respond(200, feedRes);
  },
};

/**
* @api {post} /user/change-class Change class.
* @apiVersion 3.0.0
* @apiName UserChangeClass
* @apiGroup User
*
* @apiParam {string} class ?class={warrior|rogue|wizard|healer}. If missing will
*
* @apiSuccess {Object} data `stats flags items preferences`
*/
api.changeClass = {
  method: 'POST',
  middlewares: [authWithHeaders(), cron],
  url: '/user/change-class',
  async handler (req, res) {
    let user = res.locals.user;
    let changeClassRes = common.ops.changeClass(user, req, res.analytics);
    await user.save();
    res.respond(200, changeClassRes);
  },
};

/**
* @api {post} /user/disable-classes Disable classes.
* @apiVersion 3.0.0
* @apiName UserDisableClasses
* @apiGroup User
*
* @apiSuccess {Object} data `stats flags preferences`
*/
api.disableClasses = {
  method: 'POST',
  middlewares: [authWithHeaders(), cron],
  url: '/user/disable-classes',
  async handler (req, res) {
    let user = res.locals.user;
    let disableClassesRes = common.ops.disableClasses(user, req);
    await user.save();
    res.respond(200, disableClassesRes);
  },
};

/**
<<<<<<< HEAD
* @api {post} /user/purchase/:type/:key Purchase Gem Items.
* @apiVersion 3.0.0
* @apiName UserPurchase
* @apiGroup User
*
* @apiParam {string} type Type of item to purchase
* @apiParam {string} key Item's key
*
* @apiSuccess {Object} data `items balance`
*/
api.purchase = {
  method: 'POST',
  middlewares: [authWithHeaders(), cron],
  url: '/user/purchase/:type/:key',
  async handler (req, res) {
    let user = res.locals.user;
    let purchaseResponse = common.ops.purchase(user, req, res.analytics);
    await user.save();
    res.respond(200, purchaseResponse);
=======
* @api {post} /user/purchase-hourglass/:type/:key Purchase Hourglass.
* @apiVersion 3.0.0
* @apiName UserPurchaseHourglass
* @apiGroup User
*
* @apiParam {string} type {pets|mounts}. The type of item to purchase
* @apiParam {string} key Ex: {MantisShrimp-Base}. The key for the mount/pet
*
* @apiSuccess {Object} data `items purchased.plan.consecutive`
*/
api.userPurchaseHourglass = {
  method: 'POST',
  middlewares: [authWithHeaders(), cron],
  url: '/user/purchase-hourglass/:type/:key',
  async handler (req, res) {
    let user = res.locals.user;
    let purchaseHourglassResponse = common.ops.purchaseHourglass(user, req, res.analytics);
    await user.save();
    res.respond(200, purchaseHourglassResponse);
>>>>>>> dd124431
  },
};

module.exports = api;<|MERGE_RESOLUTION|>--- conflicted
+++ resolved
@@ -677,7 +677,6 @@
 };
 
 /**
-<<<<<<< HEAD
 * @api {post} /user/purchase/:type/:key Purchase Gem Items.
 * @apiVersion 3.0.0
 * @apiName UserPurchase
@@ -697,7 +696,10 @@
     let purchaseResponse = common.ops.purchase(user, req, res.analytics);
     await user.save();
     res.respond(200, purchaseResponse);
-=======
+  },
+};
+
+/**
 * @api {post} /user/purchase-hourglass/:type/:key Purchase Hourglass.
 * @apiVersion 3.0.0
 * @apiName UserPurchaseHourglass
@@ -717,7 +719,6 @@
     let purchaseHourglassResponse = common.ops.purchaseHourglass(user, req, res.analytics);
     await user.save();
     res.respond(200, purchaseHourglassResponse);
->>>>>>> dd124431
   },
 };
 
