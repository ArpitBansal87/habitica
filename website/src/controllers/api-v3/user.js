import { authWithHeaders } from '../../middlewares/api-v3/auth';
import cron from '../../middlewares/api-v3/cron';
import common from '../../../../common';
import {
  NotFound,
  BadRequest,
  NotAuthorized,
} from '../../libs/api-v3/errors';
import * as Tasks from '../../models/task';
import {
  basicFields as basicGroupFields,
  model as Group,
} from '../../models/group';
import { model as User } from '../../models/user';
import Q from 'q';
import _ from 'lodash';
import * as firebase from '../../libs/api-v3/firebase';
import * as passwordUtils from '../../libs/api-v3/password';

let api = {};

/**
 * @api {get} /user Get the authenticated user's profile
 * @apiVersion 3.0.0
 * @apiName UserGet
 * @apiGroup User
 *
 * @apiSuccess {Object} user The user object
 */
api.getUser = {
  method: 'GET',
  middlewares: [authWithHeaders(), cron],
  url: '/user',
  async handler (req, res) {
    let user = res.locals.user.toJSON();

    // Remove apiToken from response TODO make it private at the user level? returned in signup/login
    delete user.apiToken;

    // TODO move to model (maybe virtuals, maybe in toJSON)
    user.stats.toNextLevel = common.tnl(user.stats.lvl);
    user.stats.maxHealth = common.maxHealth;
    user.stats.maxMP = res.locals.user._statsComputed.maxMP;

    return res.respond(200, user);
  },
};

/**
 * @api {get} /user/inventory/buy Get the gear items available for purchase for the current user
 * @apiVersion 3.0.0
 * @apiName UserGetBuyList
 * @apiGroup User
 *
 * @apiSuccess {Object} list The buy list
 */
api.getBuyList = {
  method: 'GET',
  middlewares: [authWithHeaders(), cron],
  url: '/user/inventory/buy',
  async handler (req, res) {
    let list = _.cloneDeep(common.updateStore(res.locals.user));

    // return text and notes strings
    _.each(list, item => {
      _.each(item, (itemPropVal, itemPropKey) => {
        if (_.isFunction(itemPropVal) && itemPropVal.i18nLangFunc) item[itemPropKey] = itemPropVal(req.language);
      });
    });

    res.respond(200, list);
  },
};

let updatablePaths = [
  'flags.customizationsNotification',
  'flags.showTour',
  'flags.tour',
  'flags.tutorial',
  'flags.communityGuidelinesAccepted',
  'flags.welcomed',
  'flags.cardReceived',
  'flags.warnedLowHealth',

  'achievements',

  'party.order',
  'party.orderAscending',
  'party.quest.completed',
  'party.quest.RSVPNeeded',

  'preferences',
  'profile',
  'stats',
  'inbox.optOut',
];

// This tells us for which paths users can call `PUT /user`.
// The trick here is to only accept leaf paths, not root/intermediate paths (see http://goo.gl/OEzkAs)
let acceptablePUTPaths = _.reduce(require('./../../models/user').schema.paths, (accumulator, val, leaf) => {
  let found = _.find(updatablePaths, (rootPath) => {
    return leaf.indexOf(rootPath) === 0;
  });

  if (found) accumulator[leaf] = true;

  return accumulator;
}, {});

let restrictedPUTSubPaths = [
  'stats.class',

  'preferences.sleep',
  'preferences.webhooks',
];

_.each(restrictedPUTSubPaths, (removePath) => {
  delete acceptablePUTPaths[removePath];
});

let requiresPurchase = {
  'preferences.background': 'background',
  'preferences.shirt': 'shirt',
  'preferences.size': 'size',
  'preferences.skin': 'skin',
  'preferences.hair.bangs': 'hair.bangs',
  'preferences.hair.base': 'hair.base',
  'preferences.hair.beard': 'hair.beard',
  'preferences.hair.color': 'hair.color',
  'preferences.hair.flower': 'hair.flower',
  'preferences.hair.mustache': 'hair.mustache',
};

let checkPreferencePurchase = (user, path, item) => {
  let itemPath = `${path}.${item}`;
  let appearance = _.get(common.content.appearances, itemPath);
  if (!appearance) return false;
  if (appearance.price === 0) return true;

  return _.get(user.purchased, itemPath);
};

/**
 * @api {put} /user Update the user. Example body: {'stats.hp':50, 'preferences.background': 'beach'}
 * @apiVersion 3.0.0
 * @apiName UserUpdate
 * @apiGroup User
 *
 * @apiSuccess user object The updated user object
 */
api.updateUser = {
  method: 'PUT',
  middlewares: [authWithHeaders(), cron],
  url: '/user',
  async handler (req, res) {
    let user = res.locals.user;

    _.each(req.body, (val, key) => {
      let purchasable = requiresPurchase[key];

      if (purchasable && !checkPreferencePurchase(user, purchasable, val)) {
        throw new NotAuthorized(res.t(`mustPurchaseToSet`, { val, key }));
      }

      if (acceptablePUTPaths[key]) {
        _.set(user, key, val);
      } else {
        throw new NotAuthorized(res.t('messageUserOperationProtected', { operation: key }));
      }
    });

    await user.save();
    return res.respond(200, user);
  },
};

/**
 * @api {delete} /user DELETE an authenticated user's profile
 * @apiVersion 3.0.0
 * @apiName UserDelete
 * @apiGroup User
 *
 * @apiParam {string} password The user's password unless it's a Facebook account
 *
 * @apiSuccess {} object An empty object
 */
api.deleteUser = {
  method: 'DELETE',
  middlewares: [authWithHeaders(), cron],
  url: '/user',
  async handler (req, res) {
    let user = res.locals.user;
    let plan = user.purchased.plan;

    req.checkBody({
      password: {
        notEmpty: {errorMessage: res.t('missingPassword')},
      },
    });

    let validationErrors = req.validationErrors();
    if (validationErrors) throw validationErrors;

    let oldPassword = passwordUtils.encrypt(req.body.password, user.auth.local.salt);
    if (oldPassword !== user.auth.local.hashed_password) throw new NotAuthorized(res.t('wrongPassword'));

    if (plan && plan.customerId && !plan.dateTerminated) {
      throw new NotAuthorized(res.t('cannotDeleteActiveAccount'));
    }

    let types = ['party', 'publicGuilds', 'privateGuilds'];
    let groupFields = basicGroupFields.concat(' leader memberCount');

    let groupsUserIsMemberOf = await Group.getGroups({user, types, groupFields});

    let groupLeavePromises = groupsUserIsMemberOf.map((group) => {
      return group.leave(user, 'remove-all');
    });

    await Q.all(groupLeavePromises);

    await Tasks.Task.remove({
      userId: user._id,
    }).exec();

    await user.remove();

    res.respond(200, {});

    firebase.deleteUser(user._id);
  },
};

function _cleanChecklist (task) {
  _.forEach(task.checklist, (c, i) => {
    c.text = `item ${i}`;
  });
}

/**
 * @api {get} /user/anonymized
 * @apiVersion 3.0.0
 * @apiName UserGetAnonymized
 * @apiGroup User
 * @apiSuccess {Object} object The object { user, tasks }
 **/
api.getUserAnonymized = {
  method: 'GET',
  middlewares: [authWithHeaders(), cron],
  url: '/user/anonymized',
  async handler (req, res) {
    let user = res.locals.user.toJSON();
    user.stats.toNextLevel = common.tnl(user.stats.lvl);
    user.stats.maxHealth = common.maxHealth;
    user.stats.maxMP = res.locals.user._statsComputed.maxMP;

    delete user.apiToken;
    if (user.auth) {
      delete user.auth.local;
      delete user.auth.facebook;
    }
    delete user.newMessages;
    delete user.profile;
    delete user.purchased.plan;
    delete user.contributor;
    delete user.invitations;
    delete user.items.special.nyeReceived;
    delete user.items.special.valentineReceived;
    delete user.webhooks;
    delete user.achievements.challenges;

    _.forEach(user.inbox.messages, (msg) => {
      msg.text = 'inbox message text';
    });
    _.forEach(user.tags, (tag) => {
      tag.name = 'tag';
      tag.challenge = 'challenge';
    });

    let query = {
      userId: user._id,
      $or: [
        { type: 'todo', completed: false },
        { type: { $in: ['habit', 'daily', 'reward'] } },
      ],
    };
    let tasks = await Tasks.Task.find(query).exec();

    _.forEach(tasks, (task) => {
      task.text = 'task text';
      task.notes = 'task notes';
      if (task.type === 'todo' || task.type === 'daily') {
        _cleanChecklist(task);
      }
    });

    return res.respond(200, { user, tasks });
  },
};

const partyMembersFields = 'profile.name stats achievements items.special';

/**
 * @api {post} /user/class/cast/:spellId Cast a spell on a target.
 * @apiVersion 3.0.0
 * @apiName UserCast
 * @apiGroup User
 *
 * @apiParam {string} spellId The spell to cast.
 * @apiParam {UUID} targetId Optional query parameter, the id of the target when casting a spell on a party member or a task.
 *
 * @apiSuccess {Object|Array} mixed Will return the modified targets. For party members only the necessary fields will be populated.
 */
api.castSpell = {
  method: 'POST',
  middlewares: [authWithHeaders(), cron],
  url: '/user/class/cast/:spellId',
  async handler (req, res) {
    let user = res.locals.user;
    let spellId = req.params.spellId;
    let targetId = req.query.targetId;

    // optional because not required by all targetTypes, presence is checked later if necessary
    req.checkQuery('targetId', res.t('targetIdUUID')).optional().isUUID();

    let reqValidationErrors = req.validationErrors();
    if (reqValidationErrors) throw reqValidationErrors;

    let klass = common.content.spells.special[spellId] ? 'special' : user.stats.class;
    let spell = common.content.spells[klass][spellId];

    if (!spell) throw new NotFound(res.t('spellNotFound', {spellId}));
    if (spell.mana > user.stats.mp) throw new NotAuthorized(res.t('notEnoughMana'));
    if (spell.value > user.stats.gp && !spell.previousPurchase) throw new NotAuthorized(res.t('messageNotEnoughGold'));
    if (spell.lvl > user.stats.lvl) throw new NotAuthorized(res.t('spellLevelTooHigh', {level: spell.lvl}));

    let targetType = spell.target;

    if (targetType === 'task') {
      if (!targetId) throw new BadRequest(res.t('targetIdUUID'));

      let task = await Tasks.Task.findOne({
        _id: targetId,
        userId: user._id,
      }).exec();
      if (!task) throw new NotFound(res.t('taskNotFound'));
      if (task.challenge.id) throw new BadRequest(res.t('challengeTasksNoCast'));

      spell.cast(user, task, req);
      await task.save();
      res.respond(200, task);
    } else if (targetType === 'self') {
      spell.cast(user, null, req);
      await user.save();
      res.respond(200, user);
    } else if (targetType === 'tasks') { // new target type when all the user's tasks are necessary
      let tasks = await Tasks.Task.find({
        userId: user._id,
        'challenge.id': {$exists: false}, // exclude challenge tasks
        $or: [ // Exclude completed todos
          {type: 'todo', completed: false},
          {type: {$in: ['habit', 'daily', 'reward']}},
        ],
      }).exec();

      spell.cast(user, tasks, req);

      let toSave = tasks.filter(t => t.isModified());
      let isUserModified = user.isModified();
      toSave.unshift(user.save());
      let saved = await Q.all(toSave);

      let response = {
        tasks: isUserModified ? _.rest(saved) : saved,
      };
      if (isUserModified) res.user = user;
      res.respond(200, response);
    } else if (targetType === 'party' || targetType === 'user') {
      let party = await Group.getGroup({groupId: 'party', user});
      // arrays of users when targetType is 'party' otherwise single users
      let partyMembers;

      if (targetType === 'party') {
        if (!party) {
          partyMembers = [user]; // Act as solo party
        } else {
          partyMembers = await User.find({'party._id': party._id}).select(partyMembersFields).exec();
        }

        spell.cast(user, partyMembers, req);
        await Q.all(partyMembers.map(m => m.save()));
      } else {
        if (!party && (!targetId || user._id === targetId)) {
          partyMembers = user;
        } else {
          if (!targetId) throw new BadRequest(res.t('targetIdUUID'));
          if (!party) throw new NotFound(res.t('partyNotFound'));
          partyMembers = await User.findOne({_id: targetId, 'party._id': party._id}).select(partyMembersFields).exec();
        }

        if (!partyMembers) throw new NotFound(res.t('userWithIDNotFound', {userId: targetId}));
        spell.cast(user, partyMembers, req);
        await partyMembers.save();
      }
      res.respond(200, partyMembers);

      if (party && !spell.silent) {
        let message = `\`${user.profile.name} casts ${spell.text()}${targetType === 'user' ? ` on ${partyMembers.profile.name}` : ' for the party'}.\``;
        party.sendChat(message);
        await party.save();
      }
    }
  },
};

/**
 * @api {post} /user/sleep Put the user in the inn.
 * @apiVersion 3.0.0
 * @apiName UserSleep
 * @apiGroup User
 *
 * @apiSuccess {Object} Will return an object with the new `user.preferences.sleep` value. Example `{preferences: {sleep: true}}`
 */
api.sleep = {
  method: 'POST',
  middlewares: [authWithHeaders(), cron],
  url: '/user/sleep',
  async handler (req, res) {
    let user = res.locals.user;
    let sleepRes = common.ops.sleep(user);
    await user.save();
    res.respond(200, sleepRes);
  },
};

/**
 * @api {post} /user/allocate Allocate an attribute point.
 * @apiVersion 3.0.0
 * @apiName UserAllocate
 * @apiGroup User
 *
 * @apiSuccess {Object} Returs `user.stats`
 */
api.allocate = {
  method: 'POST',
  middlewares: [authWithHeaders(), cron],
  url: '/user/allocate',
  async handler (req, res) {
    let user = res.locals.user;
    let allocateRes = common.ops.allocate(user, req);
    await user.save();
    res.respond(200, allocateRes);
  },
};

/**
 * @api {post} /user/allocate-now Allocate all attribute points.
 * @apiVersion 3.0.0
 * @apiName UserAllocateNow
 * @apiGroup User
 *
 * @apiSuccess {Object} data `stats`
 */
api.allocateNow = {
  method: 'POST',
  middlewares: [authWithHeaders(), cron],
  url: '/user/allocate-now',
  async handler (req, res) {
    let user = res.locals.user;
    let allocateNowRes = common.ops.allocateNow(user, req);
    await user.save();
    res.respond(200, allocateNowRes);
  },
};

/**
 * @api {post} /user/buy/:key Buy a content item.
 * @apiVersion 3.0.0
 * @apiName UserBuy
 * @apiGroup User
 *
 * @apiParam {string} key The item to buy.
 *
 * @apiSuccess {Object} data `items, achievements, stats, flags`
 * @apiSuccess {object} armoireResp Optional extra item given by the armoire
 * @apiSuccess {string} message
 */
api.buy = {
  method: 'POST',
  middlewares: [authWithHeaders(), cron],
  url: '/user/buy/:key',
  async handler (req, res) {
    let user = res.locals.user;
    let buyRes = common.ops.buy(user, req, res.analytics);
    await user.save();
    res.respond(200, buyRes);
  },
};

/**
 * @api {post} /user/buy-mystery-set/:key Buy a mystery set.
 * @apiVersion 3.0.0
 * @apiName UserBuyMysterySet
 * @apiGroup User
 *
 * @apiParam {string} key The mystery set to buy.
 *
 * @apiSuccess {Object} data `items, purchased.plan.consecutive`
 * @apiSuccess {string} message
 */
api.buyMysterySet = {
  method: 'POST',
  middlewares: [authWithHeaders(), cron],
  url: '/user/buy-mystery-set/:key',
  async handler (req, res) {
    let user = res.locals.user;
    let buyMysterySetRes = common.ops.buyMysterySet(user, req, res.analytics);
    await user.save();
    res.respond(200, buyMysterySetRes);
  },
};

/**
 * @api {post} /user/buy-quest/:key Buy a quest with gold.
 * @apiVersion 3.0.0
 * @apiName UserBuyQuest
 * @apiGroup User
 *
 * @apiParam {string} key The quest spell to buy.
 *
 * @apiSuccess {Object} data `items.quests`
 * @apiSuccess {string} message
 */
api.buyQuest = {
  method: 'POST',
  middlewares: [authWithHeaders(), cron],
  url: '/user/buy-quest/:key',
  async handler (req, res) {
    let user = res.locals.user;
    let buyQuestRes = common.ops.buyQuest(user, req, res.analytics);
    await user.save();
    res.respond(200, buyQuestRes);
  },
};

/**
 * @api {post} /user/buy-special-spell/:key Buy special spell.
 * @apiVersion 3.0.0
 * @apiName UserBuySpecialSpell
 * @apiGroup User
 *
 * @apiParam {string} key The special spell to buy.
 *
 * @apiSuccess {Object} data `items, stats`
 * @apiSuccess {string} message
 */
api.buySpecialSpell = {
  method: 'POST',
  middlewares: [authWithHeaders(), cron],
  url: '/user/buy-special-spell/:key',
  async handler (req, res) {
    let user = res.locals.user;
    let buySpecialSpellRes = common.ops.buySpecialSpell(user, req);
    await user.save();
    res.respond(200, buySpecialSpellRes);
  },
};

/**
 * @api {post} /user/hatch/:egg/:hatchingPotion Hatch a pet.
 * @apiVersion 3.0.0
 * @apiName UserHatch
 * @apiGroup User
 *
 * @apiParam {string} egg The egg to use.
 * @apiParam {string} hatchingPotion The hatching potion to use.
 *
 * @apiSuccess {Object} data `user.items`
 * @apiSuccess {string} message
 */
api.hatch = {
  method: 'POST',
  middlewares: [authWithHeaders(), cron],
  url: '/user/hatch/:egg/:hatchingPotion',
  async handler (req, res) {
    let user = res.locals.user;
    let hatchRes = common.ops.hatch(user, req);
    await user.save();
    res.respond(200, hatchRes);
  },
};

/**
 * @api {post} /user/equip/:type/:key Equip an item
 * @apiVersion 3.0.0
 * @apiName UserEquip
 * @apiGroup User
 *
 * @apiParam {string} type
 * @apiParam {string} key
 *
 * @apiSuccess {Object} data `user.items`
 * @apiSuccess {string} message Optional
 */
api.equip = {
  method: 'POST',
  middlewares: [authWithHeaders(), cron],
  url: '/user/equip/:type/:key',
  async handler (req, res) {
    let user = res.locals.user;
    let equipRes = common.ops.equip(user, req);
    await user.save();
    res.respond(200, equipRes);
  },
};

/**
 * @api {post} /user/equip/:pet/:food Feed a pet
 * @apiVersion 3.0.0
 * @apiName UserFeed
 * @apiGroup User
 *
 * @apiParam {string} pet
 * @apiParam {string} food
 *
 * @apiSuccess {Object} data The fed pet
 * @apiSuccess {string} message
 */
api.feed = {
  method: 'POST',
  middlewares: [authWithHeaders(), cron],
  url: '/user/feed/:pet/:food',
  async handler (req, res) {
    let user = res.locals.user;
    let feedRes = common.ops.feed(user, req);
    await user.save();
    res.respond(200, feedRes);
  },
};

/**
* @api {post} /user/change-class Change class.
* @apiVersion 3.0.0
* @apiName UserChangeClass
* @apiGroup User
*
* @apiParam {string} class ?class={warrior|rogue|wizard|healer}. If missing will
*
* @apiSuccess {Object} data `stats flags items preferences`
*/
api.changeClass = {
  method: 'POST',
  middlewares: [authWithHeaders(), cron],
  url: '/user/change-class',
  async handler (req, res) {
    let user = res.locals.user;
    let changeClassRes = common.ops.changeClass(user, req, res.analytics);
    await user.save();
    res.respond(200, changeClassRes);
  },
};

/**
* @api {post} /user/disable-classes Disable classes.
* @apiVersion 3.0.0
* @apiName UserDisableClasses
* @apiGroup User
*
* @apiSuccess {Object} data `stats flags preferences`
*/
api.disableClasses = {
  method: 'POST',
  middlewares: [authWithHeaders(), cron],
  url: '/user/disable-classes',
  async handler (req, res) {
    let user = res.locals.user;
    let disableClassesRes = common.ops.disableClasses(user, req);
    await user.save();
    res.respond(200, disableClassesRes);
  },
};

/**
* @api {post} /user/purchase/:type/:key Purchase Gem Items.
* @apiVersion 3.0.0
* @apiName UserPurchase
* @apiGroup User
*
* @apiParam {string} type Type of item to purchase
* @apiParam {string} key Item's key
*
* @apiSuccess {Object} data `items balance`
*/
api.purchase = {
  method: 'POST',
  middlewares: [authWithHeaders(), cron],
  url: '/user/purchase/:type/:key',
  async handler (req, res) {
    let user = res.locals.user;
    let purchaseResponse = common.ops.purchase(user, req, res.analytics);
    await user.save();
    res.respond(200, purchaseResponse);
  },
};

/**
* @api {post} /user/purchase-hourglass/:type/:key Purchase Hourglass.
* @apiVersion 3.0.0
* @apiName UserPurchaseHourglass
* @apiGroup User
*
* @apiParam {string} type {pets|mounts}. The type of item to purchase
* @apiParam {string} key Ex: {MantisShrimp-Base}. The key for the mount/pet
*
* @apiSuccess {Object} data `items purchased.plan.consecutive`
*/
api.userPurchaseHourglass = {
  method: 'POST',
  middlewares: [authWithHeaders(), cron],
  url: '/user/purchase-hourglass/:type/:key',
  async handler (req, res) {
    let user = res.locals.user;
    let purchaseHourglassResponse = common.ops.purchaseHourglass(user, req, res.analytics);
    await user.save();
    res.respond(200, purchaseHourglassResponse);
  },
};

/**
* @api {post} /user/read-card/:cardType Reads a card.
* @apiVersion 3.0.0
* @apiName UserReadCard
* @apiGroup User
*
* @apiParam {string} cardType Type of card to read
*
* @apiSuccess {Object} data `items.special flags.cardReceived`
*/
api.readCard = {
  method: 'POST',
  middlewares: [authWithHeaders(), cron],
  url: '/user/read-card/:cardType',
  async handler (req, res) {
    let user = res.locals.user;
    let readCardResponse = common.ops.readCard(user, req);
    await user.save();
    res.respond(200, readCardResponse);
  },
};

/**
* @api {post} /user/open-mystery-item Open the mystery item.
* @apiVersion 3.0.0
* @apiName UserOpenMysteryItem
* @apiGroup User
*
* @apiSuccess {Object} data `user.items.gear.owned`
*/
api.userOpenMysteryItem = {
  method: 'POST',
  middlewares: [authWithHeaders(), cron],
  url: '/user/open-mystery-item',
  async handler (req, res) {
    let user = res.locals.user;
    let openMysteryItemResponse = common.ops.openMysteryItem(user, req, res.analytics);
    await user.save();
    res.respond(200, openMysteryItemResponse);
  },
};

/**
* @api {post} /user/release-pets Releases pets.
* @apiVersion 3.0.0
* @apiName UserReleasePets
* @apiGroup User
*
* @apiSuccess {Object} data `user.items.pets`
*/
api.userReleasePets = {
  method: 'POST',
  middlewares: [authWithHeaders(), cron],
  url: '/user/release-pets',
  async handler (req, res) {
    let user = res.locals.user;
    let releasePetsResponse = common.ops.releasePets(user, req, res.analytics);
    await user.save();
    res.respond(200, releasePetsResponse);
  },
};

/*
* @api {post} /user/release-both Releases Pets and Mounts and grants Triad Bingo.
* @apiVersion 3.0.0
* @apiName UserReleaseBoth
* @apiGroup User
*
* @apiSuccess {Object} data `user.items.gear.owned`
*/
api.userReleaseBoth = {
  method: 'POST',
  middlewares: [authWithHeaders(), cron],
  url: '/user/release-both',
  async handler (req, res) {
    let user = res.locals.user;
    let releaseBothResponse = common.ops.releaseBoth(user, req, res.analytics);
    await user.save();
    res.respond(200, releaseBothResponse);
  },
};

/*
* @api {post} /user/release-mounts Released mounts.
* @apiVersion 3.0.0
* @apiName UserReleaseMounts
* @apiGroup User
*
* @apiSuccess {Object} data `mounts`
*/
api.userReleaseMounts = {
  method: 'POST',
  middlewares: [authWithHeaders(), cron],
  url: '/user/release-mounts',
  async handler (req, res) {
    let user = res.locals.user;
    let releaseMountsResponse = common.ops.releaseMounts(user, req, res.analytics);
    await user.save();
    res.respond(200, releaseMountsResponse);
  },
};

/*
* @api {post} /user/sell/:type/:key Sells user's items.
* @apiVersion 3.0.0
* @apiName UserSell
* @apiGroup User
*
* @apiSuccess {Object} data `stats items`
*/
api.userSell = {
  method: 'POST',
  middlewares: [authWithHeaders(), cron],
  url: '/user/sell/:type/:key',
  async handler (req, res) {
    let user = res.locals.user;
    let sellResponse = common.ops.sell(user, req);
    await user.save();
    res.respond(200, sellResponse);
  },
};

<<<<<<< HEAD
/*
* @api {post} /user/unlock Unlocks items by purchase.
* @apiVersion 3.0.0
* @apiName UserUnlock
* @apiGroup User
*
* @apiSuccess {Object} data `purchased preferences items`
*/
api.userUnlock = {
  method: 'POST',
  middlewares: [authWithHeaders(), cron],
  url: '/user/unlock',
  async handler (req, res) {
    let user = res.locals.user;
    let unlockResponse = common.ops.unlock(user, req);
    await user.save();
    res.respond(200, unlockResponse);
=======
/**
* @api {post} /user/revive Revives user from death.
* @apiVersion 3.0.0
* @apiName UserRevive
* @apiGroup User
*
* @apiSuccess {Object} data `user.items`
*/
api.userRevive = {
  method: 'POST',
  middlewares: [authWithHeaders(), cron],
  url: '/user/revive',
  async handler (req, res) {
    let user = res.locals.user;
    let reviveResponse = common.ops.revive(user, req, res.analytics);
    await user.save();
    res.respond(200, reviveResponse);
>>>>>>> 621bf960
  },
};

module.exports = api;<|MERGE_RESOLUTION|>--- conflicted
+++ resolved
@@ -848,7 +848,6 @@
   },
 };
 
-<<<<<<< HEAD
 /*
 * @api {post} /user/unlock Unlocks items by purchase.
 * @apiVersion 3.0.0
@@ -866,7 +865,9 @@
     let unlockResponse = common.ops.unlock(user, req);
     await user.save();
     res.respond(200, unlockResponse);
-=======
+  },
+};
+
 /**
 * @api {post} /user/revive Revives user from death.
 * @apiVersion 3.0.0
@@ -884,7 +885,6 @@
     let reviveResponse = common.ops.revive(user, req, res.analytics);
     await user.save();
     res.respond(200, reviveResponse);
->>>>>>> 621bf960
   },
 };
 
