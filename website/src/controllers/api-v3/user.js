import { authWithHeaders } from '../../middlewares/api-v3/auth';
import cron from '../../middlewares/api-v3/cron';
import common from '../../../../common';
import {
  NotFound,
  BadRequest,
  NotAuthorized,
} from '../../libs/api-v3/errors';
import * as Tasks from '../../models/task';
import { model as Group } from '../../models/group';
import { model as User } from '../../models/user';
import Q from 'q';
import _ from 'lodash';

let api = {};

/**
 * @api {get} /user Get the authenticated user's profile
 * @apiVersion 3.0.0
 * @apiName UserGet
 * @apiGroup User
 *
 * @apiSuccess {Object} user The user object
 */
api.getUser = {
  method: 'GET',
  middlewares: [authWithHeaders(), cron],
  url: '/user',
  async handler (req, res) {
    let user = res.locals.user.toJSON();

    // Remove apiToken from response TODO make it private at the user level? returned in signup/login
    delete user.apiToken;

    // TODO move to model (maybe virtuals, maybe in toJSON)
    user.stats.toNextLevel = common.tnl(user.stats.lvl);
    user.stats.maxHealth = common.maxHealth;
    user.stats.maxMP = res.locals.user._statsComputed.maxMP;

    return res.respond(200, user);
  },
};

const partyMembersFields = 'profile.name stats achievements items.special';

/**
 * @api {post} /user/class/cast/:spellId Cast a spell on a target.
 * @apiVersion 3.0.0
 * @apiName UserCast
 * @apiGroup User
 *
 * @apiParam {string} spellId The spell to cast.
 * @apiParam {UUID} targetId Optional query parameter, the id of the target when casting a spell on a party member or a task.
 *
 * @apiSuccess {Object|Array} mixed Will return the modified targets. For party members only the necessary fields will be populated.
 */
api.castSpell = {
  method: 'POST',
  middlewares: [authWithHeaders(), cron],
  url: '/user/class/cast/:spellId',
  async handler (req, res) {
    let user = res.locals.user;
    let spellId = req.params.spellId;
    let targetId = req.query.targetId;

    // optional because not required by all targetTypes, presence is checked later if necessary
    req.checkQuery('targetId', res.t('targetIdUUID')).optional().isUUID();

    let reqValidationErrors = req.validationErrors();
    if (reqValidationErrors) throw reqValidationErrors;

    let klass = common.content.spells.special[spellId] ? 'special' : user.stats.class;
    let spell = common.content.spells[klass][spellId];

    if (!spell) throw new NotFound(res.t('spellNotFound', {spellId}));
    if (spell.mana > user.stats.mp) throw new NotAuthorized(res.t('notEnoughMana'));
    if (spell.value > user.stats.gp && !spell.previousPurchase) throw new NotAuthorized(res.t('messageNotEnoughGold'));
    if (spell.lvl > user.stats.lvl) throw new NotAuthorized(res.t('spellLevelTooHigh', {level: spell.lvl}));

    let targetType = spell.target;

    if (targetType === 'task') {
      if (!targetId) throw new BadRequest(res.t('targetIdUUID'));

      let task = await Tasks.Task.findOne({
        _id: targetId,
        userId: user._id,
      }).exec();
      if (!task) throw new NotFound(res.t('taskNotFound'));
      if (task.challenge.id) throw new BadRequest(res.t('challengeTasksNoCast'));

      spell.cast(user, task, req);
      await task.save();
      res.respond(200, task);
    } else if (targetType === 'self') {
      spell.cast(user, null, req);
      await user.save();
      res.respond(200, user);
    } else if (targetType === 'tasks') { // new target type when all the user's tasks are necessary
      let tasks = await Tasks.Task.find({
        userId: user._id,
        'challenge.id': {$exists: false}, // exclude challenge tasks
        $or: [ // Exclude completed todos
          {type: 'todo', completed: false},
          {type: {$in: ['habit', 'daily', 'reward']}},
        ],
      }).exec();

      spell.cast(user, tasks, req);

      let toSave = tasks.filter(t => t.isModified());
      let isUserModified = user.isModified();
      toSave.unshift(user.save());
      let saved = await Q.all(toSave);

      let response = {
        tasks: isUserModified ? _.rest(saved) : saved,
      };
      if (isUserModified) res.user = user;
      res.respond(200, response);
    } else if (targetType === 'party' || targetType === 'user') {
      let party = await Group.getGroup({groupId: 'party', user});
      // arrays of users when targetType is 'party' otherwise single users
      let partyMembers;

      if (targetType === 'party') {
        if (!party) {
          partyMembers = [user]; // Act as solo party
        } else {
          partyMembers = await User.find({'party._id': party._id}).select(partyMembersFields).exec();
        }

        spell.cast(user, partyMembers, req);
        await Q.all(partyMembers.map(m => m.save()));
      } else {
        if (!party && (!targetId || user._id === targetId)) {
          partyMembers = user;
        } else {
          if (!targetId) throw new BadRequest(res.t('targetIdUUID'));
          if (!party) throw new NotFound(res.t('partyNotFound'));
          partyMembers = await User.findOne({_id: targetId, 'party._id': party._id}).select(partyMembersFields).exec();
        }

        if (!partyMembers) throw new NotFound(res.t('userWithIDNotFound', {userId: targetId}));
        spell.cast(user, partyMembers, req);
        await partyMembers.save();
      }
      res.respond(200, partyMembers);

      if (party && !spell.silent) {
        let message = `\`${user.profile.name} casts ${spell.text()}${targetType === 'user' ? ` on ${partyMembers.profile.name}` : ' for the party'}.\``;
        party.sendChat(message);
        await party.save();
      }
    }
  },
};

/**
 * @api {post} /user/sleep Put the user in the inn.
 * @apiVersion 3.0.0
 * @apiName UserSleep
 * @apiGroup User
 *
 * @apiSuccess {Object} Will return an object with the new `user.preferences.sleep` value. Example `{preferences: {sleep: true}}`
 */
api.sleep = {
  method: 'POST',
  middlewares: [authWithHeaders(), cron],
  url: '/user/sleep',
  async handler (req, res) {
    let user = res.locals.user;
    let sleepRes = common.ops.sleep(user);
    await user.save();
    res.respond(200, sleepRes);
  },
};

/**
 * @api {post} /user/allocate Allocate an attribute point.
 * @apiVersion 3.0.0
 * @apiName UserAllocate
 * @apiGroup User
 *
 * @apiSuccess {Object} Returs `user.stats`
 */
api.allocate = {
  method: 'POST',
  middlewares: [authWithHeaders(), cron],
  url: '/user/allocate',
  async handler (req, res) {
    let user = res.locals.user;
    let allocateRes = common.ops.allocate(user, req);
    await user.save();
    res.respond(200, allocateRes);
  },
};

/**
 * @api {post} /user/allocate-now Allocate all attribute points.
 * @apiVersion 3.0.0
 * @apiName UserAllocateNow
 * @apiGroup User
 *
 * @apiSuccess {Object} data `stats`
 */
api.allocateNow = {
  method: 'POST',
  middlewares: [authWithHeaders(), cron],
  url: '/user/allocate-now',
  async handler (req, res) {
    let user = res.locals.user;
    let allocateNowRes = common.ops.allocateNow(user, req);
    await user.save();
    res.respond(200, allocateNowRes);
  },
};

/**
 * @api {post} /user/buy/:key Buy a content item.
 * @apiVersion 3.0.0
 * @apiName UserBuy
 * @apiGroup User
 *
 * @apiParam {string} key The item to buy.
 *
 * @apiSuccess {Object} data `items, achievements, stats, flags`
 * @apiSuccess {object} armoireResp Optional extra item given by the armoire
 * @apiSuccess {string} message
 */
api.buy = {
  method: 'POST',
  middlewares: [authWithHeaders(), cron],
  url: '/user/buy/:key',
  async handler (req, res) {
    let user = res.locals.user;
    let buyRes = common.ops.buy(user, req, res.analytics);
    await user.save();
    res.respond(200, buyRes);
  },
};

/**
 * @api {post} /user/buy-mystery-set/:key Buy a mystery set.
 * @apiVersion 3.0.0
 * @apiName UserBuyMysterySet
 * @apiGroup User
 *
 * @apiParam {string} key The mystery set to buy.
 *
 * @apiSuccess {Object} data `items, purchased.plan.consecutive`
 * @apiSuccess {string} message
 */
api.buyMysterySet = {
  method: 'POST',
  middlewares: [authWithHeaders(), cron],
  url: '/user/buy-mystery-set/:key',
  async handler (req, res) {
    let user = res.locals.user;
    let buyMysterySetRes = common.ops.buyMysterySet(user, req, res.analytics);
    await user.save();
    res.respond(200, buyMysterySetRes);
  },
};

/**
 * @api {post} /user/buy-quest/:key Buy a quest with gold.
 * @apiVersion 3.0.0
 * @apiName UserBuyQuest
 * @apiGroup User
 *
 * @apiParam {string} key The quest spell to buy.
 *
 * @apiSuccess {Object} data `items.quests`
 * @apiSuccess {string} message
 */
api.buyQuest = {
  method: 'POST',
  middlewares: [authWithHeaders(), cron],
  url: '/user/buy-quest/:key',
  async handler (req, res) {
    let user = res.locals.user;
    let buyQuestRes = common.ops.buyQuest(user, req, res.analytics);
    await user.save();
    res.respond(200, buyQuestRes);
  },
};

/**
 * @api {post} /user/buy-special-spell/:key Buy special spell.
 * @apiVersion 3.0.0
 * @apiName UserBuySpecialSpell
 * @apiGroup User
 *
 * @apiParam {string} key The special spell to buy.
 *
 * @apiSuccess {Object} data `items, stats`
 * @apiSuccess {string} message
 */
api.buySpecialSpell = {
  method: 'POST',
  middlewares: [authWithHeaders(), cron],
  url: '/user/buy-special-spell/:key',
  async handler (req, res) {
    let user = res.locals.user;
    let buySpecialSpellRes = common.ops.buySpecialSpell(user, req);
    await user.save();
    res.respond(200, buySpecialSpellRes);
  },
};

/**
<<<<<<< HEAD
 * @api {post} /user/hatch/:egg/:hatchingPotion Hatch a pet.
 * @apiVersion 3.0.0
 * @apiName UserHatch
 * @apiGroup User
 *
 * @apiParam {string} egg The egg to use.
 * @apiParam {string} hatchingPotion The hatching potion to use.
 *
 * @apiSuccess {Object} data `user.items`
 * @apiSuccess {string} message
 */
api.hatch = {
  method: 'POST',
  middlewares: [authWithHeaders(), cron],
  url: '/user/hatch/:egg/:hatchingPotion',
  async handler (req, res) {
    let user = res.locals.user;
    let hatchRes = common.ops.hatch(user, req);
    await user.save();
    res.respond(200, hatchRes);
  },
};

/**
 * @api {post} /user/equip/:type/:key Equip an item
 * @apiVersion 3.0.0
 * @apiName UserEquip
 * @apiGroup User
 *
 * @apiParam {string} type
 * @apiParam {string} key
 *
 * @apiSuccess {Object} data `user.items`
 * @apiSuccess {string} message Optional
 */
api.equip = {
  method: 'POST',
  middlewares: [authWithHeaders(), cron],
  url: '/user/equip/:type/:key',
  async handler (req, res) {
    let user = res.locals.user;
    let equipRes = common.ops.equip(user, req);
    await user.save();
    res.respond(200, equipRes);
  },
};

/**
 * @api {post} /user/equip/:pet/:food Feed a pet
 * @apiVersion 3.0.0
 * @apiName UserFeed
 * @apiGroup User
 *
 * @apiParam {string} pet
 * @apiParam {string} food
 *
 * @apiSuccess {Object} data The fed pet
 * @apiSuccess {string} message
 */
api.feed = {
  method: 'POST',
  middlewares: [authWithHeaders(), cron],
  url: '/user/feed/:pet/:food',
  async handler (req, res) {
    let user = res.locals.user;
    let feedRes = common.ops.feed(user, req);
    await user.save();
    res.respond(200, feedRes);
=======
 * @api {post} /user/change-class Change class.
 * @apiVersion 3.0.0
 * @apiName UserChangeClass
 * @apiGroup User
 *
 * @apiParam {string} class ?class={warrior|rogue|wizard|healer}. If missing will
 *
 * @apiSuccess {Object} data `stats flags items preferences`
 */
api.changeClass = {
  method: 'POST',
  middlewares: [authWithHeaders(), cron],
  url: '/user/change-class',
  async handler (req, res) {
    let user = res.locals.user;
    let changeClassRes = common.ops.changeClass(user, req, res.analytics);
    await user.save();
    res.respond(200, changeClassRes);
  },
};

/**
 * @api {post} /user/disable-classes Disable classes.
 * @apiVersion 3.0.0
 * @apiName UserDisableClasses
 * @apiGroup User
 *
 * @apiSuccess {Object} data `stats flags preferences`
 */
api.disableClasses = {
  method: 'POST',
  middlewares: [authWithHeaders(), cron],
  url: '/user/disable-classes',
  async handler (req, res) {
    let user = res.locals.user;
    let disableClassesRes = common.ops.disableClasses(user, req);
    await user.save();
    res.respond(200, disableClassesRes);
>>>>>>> 9452fd31
  },
};

module.exports = api;<|MERGE_RESOLUTION|>--- conflicted
+++ resolved
@@ -310,7 +310,6 @@
 };
 
 /**
-<<<<<<< HEAD
  * @api {post} /user/hatch/:egg/:hatchingPotion Hatch a pet.
  * @apiVersion 3.0.0
  * @apiName UserHatch
@@ -379,16 +378,19 @@
     let feedRes = common.ops.feed(user, req);
     await user.save();
     res.respond(200, feedRes);
-=======
- * @api {post} /user/change-class Change class.
- * @apiVersion 3.0.0
- * @apiName UserChangeClass
- * @apiGroup User
- *
- * @apiParam {string} class ?class={warrior|rogue|wizard|healer}. If missing will
- *
- * @apiSuccess {Object} data `stats flags items preferences`
- */
+  },
+};
+
+/**
+* @api {post} /user/change-class Change class.
+* @apiVersion 3.0.0
+* @apiName UserChangeClass
+* @apiGroup User
+*
+* @apiParam {string} class ?class={warrior|rogue|wizard|healer}. If missing will
+*
+* @apiSuccess {Object} data `stats flags items preferences`
+*/
 api.changeClass = {
   method: 'POST',
   middlewares: [authWithHeaders(), cron],
@@ -402,13 +404,13 @@
 };
 
 /**
- * @api {post} /user/disable-classes Disable classes.
- * @apiVersion 3.0.0
- * @apiName UserDisableClasses
- * @apiGroup User
- *
- * @apiSuccess {Object} data `stats flags preferences`
- */
+* @api {post} /user/disable-classes Disable classes.
+* @apiVersion 3.0.0
+* @apiName UserDisableClasses
+* @apiGroup User
+*
+* @apiSuccess {Object} data `stats flags preferences`
+*/
 api.disableClasses = {
   method: 'POST',
   middlewares: [authWithHeaders(), cron],
@@ -418,7 +420,6 @@
     let disableClassesRes = common.ops.disableClasses(user, req);
     await user.save();
     res.respond(200, disableClassesRes);
->>>>>>> 9452fd31
   },
 };
 
