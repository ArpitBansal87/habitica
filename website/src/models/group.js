import mongoose from 'mongoose';
import {
  model as User,
  nameFields,
} from './user';
import shared from '../../../common';
import _  from 'lodash';
import { model as Challenge} from './challenge';
import validator from 'validator';
import { removeFromArray } from '../libs/api-v3/collectionManipulators';
import { InternalServerError } from '../libs/api-v3/errors';
import * as firebase from '../libs/api-v2/firebase';
import baseModel from '../libs/api-v3/baseModel';
import { sendTxn as sendTxnEmail } from '../libs/api-v3/email';
import { quests as questScrolls } from '../../../common/script/content';
import Q from 'q';
import nconf from 'nconf';

let Schema = mongoose.Schema;

// NOTE once Firebase is enabled any change to groups' members in MongoDB will have to be run through the API
// changes made directly to the db will cause Firebase to get out of sync
export let schema = new Schema({
  // TODO don't break validation on _id === 'habitrpg'
  name: {type: String, required: true},
  description: String,
  leader: {type: String, ref: 'User', validate: [validator.isUUID, 'Invalid uuid.'], required: true},
  type: {type: String, enum: ['guild', 'party'], required: true},
  privacy: {type: String, enum: ['private', 'public'], default: 'private', required: true},
  // _v: {type: Number,'default': 0}, // TODO ?
  chat: Array, // TODO ?
  /*
  #    [{
  #      timestamp: Date
  #      user: String
  #      text: String
  #      contributor: String
  #      uuid: String
  #      id: String
  #    }]
  */
  leaderOnly: { // restrict group actions to leader (members can't do them)
    challenges: {type: Boolean, default: false, required: true},
    // invites: {type:Boolean, 'default':false} // TODO ?
  },
  memberCount: {type: Number, default: 1},
  challengeCount: {type: Number, default: 0},
  balance: {type: Number, default: 0},
  logo: String,
  leaderMessage: String,
  quest: {
    key: String,
    active: {type: Boolean, default: false},
    leader: {type: String, ref: 'User'},
    progress: {
      hp: Number,
      collect: {type: Schema.Types.Mixed, default: () => {
        return {};
      }}, // {feather: 5, ingot: 3}
      rage: Number, // limit break / "energy stored in shell", for explosion-attacks
    },

    // Shows boolean for each party-member who has accepted the quest. Eg {UUID: true, UUID: false}. Once all users click
    // 'Accept', the quest begins. If a false user waits too long, probably a good sign to prod them or boot them.
    // TODO when booting user, remove from .joined and check again if we can now start the quest
    // TODO as long as quests are party only we can keep it here
    // TODO are we sure we need this type of default for this to work?
    members: {type: Schema.Types.Mixed, default: () => {
      return {};
    }},
    extra: {type: Schema.Types.Mixed, default: () => {
      return {};
    }},
  },
}, {
  strict: true,
  minimize: false, // So empty objects are returned
});

schema.plugin(baseModel, {
  noSet: ['_id', 'balance', 'quest', 'memberCount', 'chat', 'challengeCount'],
});

// A list of additional fields that cannot be updated (but can be set on creation)
let noUpdate = ['privacy', 'type'];
schema.statics.sanitizeUpdate = function sanitizeUpdate (updateObj) {
  return this.sanitize(updateObj, noUpdate);
};

// Basic fields to fetch for populating a group info
export let basicFields = 'name type privacy';

// TODO migration
/**
 * Derby duplicated stuff. This is a temporary solution, once we're completely off derby we'll run an mongo migration
 * to remove duplicates, then take these fucntions out
 */
/* function removeDuplicates(doc){
  // Remove duplicate members
  if (doc.members) {
    var uniqMembers = _.uniq(doc.members);
    if (uniqMembers.length != doc.members.length) {
      doc.members = uniqMembers;
    }
  }
}*/

// TODO test
schema.pre('remove', true, async function preRemoveGroup (next, done) {
  next();
  try {
    await this.removeGroupInvitations();
    done();
  } catch (err) {
    done(err);
  }
});

schema.post('remove', function postRemoveGroup (group) {
  firebase.deleteGroup(group._id);
});

schema.statics.getGroup = function getGroup (options = {}) {
  let {user, groupId, fields, optionalMembership = false, populateLeader = false} = options;
  let query;

  // When optionalMembership is true it's not required for the user to be a member of the group
  if (groupId === 'party' || user.party._id === groupId) {
    query = {type: 'party', _id: user.party._id};
  } else if (optionalMembership === true) {
    query = {_id: groupId};
  } else if (user.guilds.indexOf(groupId) !== -1) {
    query = {type: 'guild', _id: groupId};
  } else {
    query = {type: 'guild', privacy: 'public', _id: groupId};
  }

  let mQuery = this.findOne(query);
  if (fields) mQuery.select(fields);
  if (populateLeader === true) mQuery.populate('leader', nameFields);
  return mQuery.exec();
};

// When converting to json remove chat messages with more than 1 flag and remove all flags info
// unless the user is an admin
// Not putting into toJSON because there we can't access user
schema.statics.toJSONCleanChat = function groupToJSONCleanChat (group, user) {
  let toJSON = group.toJSON();
  if (!user.contributor.admin) {
    _.remove(toJSON.chat, chatMsg => {
      chatMsg.flags = {};
      return chatMsg.flagCount >= 2;
    });
  }
  return toJSON;
};

schema.methods.removeGroupInvitations = async function removeGroupInvitations () {
  let group = this;

  let usersToRemoveInvitationsFrom = await User.find({
    // TODO id -> _id ?
    [`invitations.${group.type}${group.type === 'guild' ? 's' : ''}.id`]: group._id,
  }).exec();

  let userUpdates = usersToRemoveInvitationsFrom.map(user => {
    if (group.type === 'party') {
      user.invitations.party = {}; // TODO mark modified
    } else {
      removeFromArray(user.invitations.guilds, { id: group._id });
    }
    return user.save();
  });

  return Q.all(userUpdates);
};

// Return true if user is a member of the group
schema.methods.isMember = function isGroupMember (user) {
  if (this._id === 'habitrpg') {
    return true; // everyone is considered part of the tavern
  } else if (this.type === 'party') {
    return user.party._id === this._id ? true : false;
  } else { // guilds
    return user.guilds.indexOf(this._id) !== -1;
  }
};

export function chatDefaults (msg, user) {
  let message = {
    id: shared.uuid(),
    text: msg,
    timestamp: Number(new Date()),
    likes: {},
    flags: {},
    flagCount: 0,
  };

  if (user) {
    _.defaults(message, {
      uuid: user._id,
      contributor: user.contributor && user.contributor.toObject(),
      backer: user.backer && user.backer.toObject(),
      user: user.profile.name,
    });
  } else {
    message.uuid = 'system';
  }

  return message;
}

<<<<<<< HEAD
schema.methods.sendChat = function sendChat (message, user) {
  this.chat.unshift(chatDefaults(message, user));
  this.chat.splice(200);

  // Kick off chat notifications in the background. // TODO refactor
  let lastSeenUpdate = {$set: {}, $inc: {_v: 1}};
  lastSeenUpdate.$set[`newMessages.${this._id}`] = {name: this.name, value: true};

  if (this._id === 'habitrpg') {
=======
var NO_CHAT_NOTIFICATIONS = ['habitrpg']

GroupSchema.methods.sendChat = function(message, user){
  var group = this;
  group.chat.unshift(chatDefaults(message,user));
  group.chat.splice(200);
  // Kick off chat notifications in the background.
  var lastSeenUpdate = {$set:{}, $inc:{_v:1}};
  lastSeenUpdate['$set']['newMessages.'+group._id] = {name:group.name,value:true};
  if (NO_CHAT_NOTIFICATIONS.indexOf(group._id) !== -1 || group.memberCount > 5000) {
>>>>>>> 00f98d90
    // TODO For Tavern, only notify them if their name was mentioned
    // var profileNames = [] // get usernames from regex of @xyz. how to handle space-delimited profile names?
    // User.update({'profile.name':{$in:profileNames}},lastSeenUpdate,{multi:true}).exec();
  } else {
    let query = {};

    if (this.type === 'party') {
      query['party._id'] = this._id;
    } else {
      query.guilds = this._id;
    }

    query._id = { $ne: user ? user._id : ''};

    User.update(query, lastSeenUpdate, {multi: true}).exec();
  }
};

schema.methods.startQuest = async function startQuest (user) {
  // not using i18n strings because these errors are meant for devs who forgot to pass some parameters
  if (this.type !== 'party') throw new InternalServerError('Must be a party to use this method');
  if (!this.quest.key) throw new InternalServerError('Party does not have a pending quest');
  if (this.quest.active) throw new InternalServerError('Quest is already active');

  let userIsParticipating = this.quest.members[user._id];
  let quest = questScrolls[this.quest.key];
  let collected = {};
  if (quest.collect) {
    collected = _.transform(quest.collect, (result, n, itemToCollect) => {
      result[itemToCollect] = 0;
    });
  }

  this.markModified('quest');
  this.quest.active = true;
  if (quest.boss) {
    this.quest.progress.hp = quest.boss.hp;
    if (quest.boss.rage) this.quest.progress.rage = 0;
  } else if (quest.collect) {
    this.quest.progress.collect = collected;
  }

  // Changes quest.members to only include participating members
  // TODO: is that important? What does it matter if the non-participating members
  // are still on the object?
  // TODO: is it important to run clean quest progress on non-members like we did in v2?
  this.quest.members = _.pick(this.quest.members, _.identity);
  let nonUserQuestMembers = _.keys(this.quest.members);
  removeFromArray(nonUserQuestMembers, user._id);

  if (userIsParticipating) {
    user.party.quest.key = this.quest.key;
    user.party.quest.progress.down = 0;
    user.party.quest.collect = collected;
    user.party.quest.completed = null;
    user.markModified('party.quest');
  }

  // Remove the quest from the quest leader items (if they are the current user)
  if (this.quest.leader === user._id) {
    user.items.quests[this.quest.key] -= 1;
    user.markModified('items.quests');
  } else { // another user is starting the quest, update the leader separately
    await User.update({_id: this.quest.leader}, {
      $inc: {
        [`items.quests.${this.quest.key}`]: -1,
      },
    }).exec();
  }

  // update the remaining users
  await User.update({
    _id: { $in: nonUserQuestMembers },
  }, {
    $set: {
      'party.quest.key': this.quest.key,
      'party.quest.progress.down': 0,
      'party.quest.collect': collected,
      'party.quest.completed': null,
    },
  }, { multi: true }).exec();

  // send notifications in the background without blocking
  User.find(
    { _id: { $in: nonUserQuestMembers } },
    'party.quest items.quests auth.facebook auth.local preferences.emailNotifications profile.name',
  ).exec().then(membersToEmail => {
    membersToEmail = _.filter(membersToEmail, (member) => {
      return member.preferences.emailNotifications.questStarted !== false &&
        member._id !== user._id;
    });
    sendTxnEmail(membersToEmail, 'quest-started', [
      { name: 'PARTY_URL', content: '/#/options/groups/party' },
    ]);
  });
};

// return a clean object for user.quest
function _cleanQuestProgress (merge) {
  let clean = {
    key: null,
    progress: {
      up: 0,
      down: 0,
      collect: {},
    },
    completed: null,
    RSVPNeeded: false,
  };

  if (merge) {
    _.merge(clean, _.omit(merge, 'progress'));
    if (merge.progress) _.merge(clean.progress, merge.progress);
  }

  return clean;
}

// TODO move to User.cleanQuestProgress?
schema.statics.cleanQuestProgress = _cleanQuestProgress;

// returns a clean object for group.quest
schema.statics.cleanGroupQuest = function cleanGroupQuest () {
  return {
    key: null,
    active: false,
    leader: null,
    progress: {
      collect: {},
    },
    members: {},
  };
};

// Participants: Grant rewards & achievements, finish quest
// Returns the promise from update().exec()
schema.methods.finishQuest = function finishQuest (quest) {
  let questK = quest.key;
  let updates = {$inc: {}, $set: {}};

  updates.$inc[`achievements.quests.${questK}`] = 1;
  updates.$inc['stats.gp'] = Number(quest.drop.gp); // TODO are this castings necessary?
  updates.$inc['stats.exp'] = Number(quest.drop.exp);
  updates.$inc._v = 1;

  if (this._id === 'habitrpg') {
    updates.$set['party.quest.completed'] = questK; // Just show the notif
  } else {
    updates.$set['party.quest'] = _cleanQuestProgress({completed: questK}); // clear quest progress
  }

  _.each(quest.drop.items, (item) => {
    let dropK = item.key;

    switch (item.type) {
      case 'gear':
        // TODO This means they can lose their new gear on death, is that what we want?
        updates.$set[`items.gear.owned.${dropK}`] = true;
        break;
      case 'eggs':
      case 'food':
      case 'hatchingPotions':
      case 'quests':
        updates.$inc[`items.${item.type}.${dropK}`] = _.where(quest.drop.items, {type: item.type, key: item.key}).length;
        break;
      case 'pets':
        updates.$set[`items.pets.${dropK}`] = 5;
        break;
      case 'mounts':
        updates.$set[`items.mounts.${dropK}`] = true;
        break;
    }
  });

  let q = this._id === 'habitrpg' ? {} : {_id: {$in: _.keys(this.quest.members)}};
  this.quest = {};
  this.markModified('quest');
  return User.update(q, updates, {multi: true}).exec();
};

function _isOnQuest (user, progress, group) {
  return group && progress && group.quest && group.quest.active && group.quest.members[user._id] === true;
}

// Returns a promise
schema.statics.collectQuest = async function collectQuest (user, progress) {
  let group = await this.getGroup({user, groupId: 'party'});

  if (!_isOnQuest(user, progress, group)) return;
  let quest = shared.content.quests[group.quest.key];

  _.each(progress.collect, (v, k) => {
    group.quest.progress.collect[k] += v;
  });

  let foundText = _.reduce(progress.collect, (m, v, k) => {
    m.push(`${v} ${quest.collect[k].text('en')}`);
    return m;
  }, []);

  foundText = foundText ? foundText.join(', ') : 'nothing';
  group.sendChat(`\`${user.profile.name} found ${foundText}.\``);
  group.markModified('quest.progress.collect');

  // Still needs completing
  if (_.find(shared.content.quests[group.quest.key].collect, (v, k) => {
    return group.quest.progress.collect[k] < v.count;
  })) return group.save();

  await group.finishQuest(quest);
  group.sendChat('`All items found! Party has received their rewards.`');
  return group.save();
};

schema.statics.bossQuest = async function bossQuest (user, progress) {
  let group = await this.getGroup({user, groupId: 'party'});
  if (!_isOnQuest(user, progress, group)) return;

  let quest = shared.content.quests[group.quest.key];
  if (!progress || !quest) return; // FIXME why is this ever happening, progress should be defined at this point, log?

  let down = progress.down * quest.boss.str; // multiply by boss strength

  group.quest.progress.hp -= progress.up;
  // TODO Create a party preferred language option so emits like this can be localized
  group.sendChat(`\`${user.profile.name} attacks ${quest.boss.name('en')} for ${progress.up.toFixed(1)} damage, ${quest.boss.name('en')} attacks party for ${Math.abs(down).toFixed(1)} damage.\``);

  // If boss has Rage, increment Rage as well
  if (quest.boss.rage) {
    group.quest.progress.rage += Math.abs(down);
    if (group.quest.progress.rage >= quest.boss.rage.value) {
      group.sendChat(quest.boss.rage.effect('en'));
      group.quest.progress.rage = 0;

      // TODO To make Rage effects more expandable, let's turn these into functions in quest.boss.rage
      if (quest.boss.rage.healing) group.quest.progress.hp += group.quest.progress.hp * quest.boss.rage.healing;
      if (group.quest.progress.hp > quest.boss.hp) group.quest.progress.hp = quest.boss.hp;
    }
  }

  // Everyone takes damage
  await User.update({
    _id: {$in: _.keys(group.quest.members)},
  }, {
    $inc: {'stats.hp': down, _v: 1},
  }, {multi: true}).exec();
  // Apply changes the currently cronning user locally so we don't have to reload it to get the updated state
  // TODO how to mark not modified? https://github.com/Automattic/mongoose/pull/1167
  // must be notModified or otherwise could overwrite future changes
  // if (down) user.stats.hp += down;

  // Boss slain, finish quest
  if (group.quest.progress.hp <= 0) {
    group.sendChat(`\`You defeated ${quest.boss.name('en')}! Questing party members receive the rewards of victory.\``);

    // Participants: Grant rewards & achievements, finish quest
    await group.finishQuest(shared.content.quests[group.quest.key]);
    return group.save();
  }

  return group.save();
};

// to set a boss: `db.groups.update({_id:'habitrpg'},{$set:{quest:{key:'dilatory',active:true,progress:{hp:1000,rage:1500}}}})`
// we export an empty object that is then populated with the query-returned data
export let tavernQuest = {};
let tavernQ = {_id: 'habitrpg', 'quest.key': {$ne: null}};

// we use process.nextTick because at this point the model is not yet avalaible
process.nextTick(() => {
  model // eslint-disable-line no-use-before-define
  .findOne(tavernQ).exec()
  .then(tavern => {
    if (!tavern) return; // No tavern quest

    // Using _assign so we don't lose the reference to the exported tavernQuest
    _.assign(tavernQuest, tavern.quest.toObject());
  })
  .catch(err => {
    throw err;
  });
});

// returns a promise
schema.statics.tavernBoss = async function tavernBoss (user, progress) {
  if (!progress) return;

  // hack: prevent crazy damage to world boss
  let dmg = Math.min(900, Math.abs(progress.up || 0));
  let rage = -Math.min(900, Math.abs(progress.down || 0));

  let tavern = await this.findOne(tavernQ).exec();
  if (!(tavern && tavern.quest && tavern.quest.key)) return;

  let quest = shared.content.quests[tavern.quest.key];

  if (tavern.quest.progress.hp <= 0) {
    tavern.sendChat(quest.completionChat('en'));
    await tavern.finishQuest(quest);
    _.assign(tavernQuest, {extra: null});
    return tavern.save();
  } else {
    // Deal damage. Note a couple things here, str & def are calculated. If str/def are defined in the database,
    // use those first - which allows us to update the boss on the go if things are too easy/hard.
    if (!tavern.quest.extra) tavern.quest.extra = {};
    tavern.quest.progress.hp -= dmg / (tavern.quest.extra.def || quest.boss.def);
    tavern.quest.progress.rage -= rage * (tavern.quest.extra.str || quest.boss.str);

    if (tavern.quest.progress.rage >= quest.boss.rage.value) {
      if (!tavern.quest.extra.worldDmg) tavern.quest.extra.worldDmg = {};

      let wd = tavern.quest.extra.worldDmg;
      // Burnout attacks Ian, Seasonal Sorceress, tavern
      let scene = wd.quests ? wd.seasonalShop ? wd.tavern ? false : 'tavern' : 'seasonalShop' : 'quests'; // eslint-disable-line no-nested-ternary

      if (!scene) {
        tavern.sendChat(`\`${quest.boss.name('en')} tries to unleash ${quest.boss.rage.title('en')} but is too tired.\``);
        tavern.quest.progress.rage = 0; // quest.boss.rage.value;
      } else {
        tavern.sendChat(quest.boss.rage[scene]('en'));
        tavern.quest.extra.worldDmg[scene] = true;
        tavern.quest.extra.worldDmg.recent = scene;
        tavern.markModified('quest.extra.worldDmg');
        tavern.quest.progress.rage = 0;
        if (quest.boss.rage.healing) {
          tavern.quest.progress.hp += quest.boss.rage.healing * tavern.quest.progress.hp;
        }
      }
    }

    if (quest.boss.desperation && tavern.quest.progress.hp < quest.boss.desperation.threshold && !tavern.quest.extra.desperate) {
      tavern.sendChat(quest.boss.desperation.text('en'));
      tavern.quest.extra.desperate = true;
      tavern.quest.extra.def = quest.boss.desperation.def;
      tavern.quest.extra.str = quest.boss.desperation.str;
      tavern.markModified('quest.extra');
    }

    _.assign(tavernQuest, tavern.quest.toObject());
    return tavern.save();
  }
  // TODO catch
};

schema.methods.leave = async function leaveGroup (user, keep = 'keep-all') {
  let group = this;

  let challenges = await Challenge.find({
    _id: {$in: user.challenges},
    group: group._id,
  });

  let challengesToRemoveUserFrom = challenges.map(chal => {
    return user.unlinkChallengeTasks(chal._id, keep);
  });
  await Q.all(challengesToRemoveUserFrom);

  let promises = [];

  // If user is the last one in group and group is private, delete it
  if (group.memberCount <= 1 && group.privacy === 'private') {
    return await group.remove();
  }

  // otherwise just remove a member TODO create User.methods.removeFromGroup?
  if (group.type === 'guild') {
    promises.push(User.update({_id: user._id}, {$pull: {guilds: group._id } }).exec());
  } else {
    promises.push(User.update({_id: user._id}, {$set: {party: {} } }).exec());
  }

  // If the leader is leaving (or if the leader previously left, and this wasn't accounted for)
  let update = { memberCount: group.memberCount - 1 };
  if (group.leader === user._id) {
    let query = group.type === 'party' ? {'party._id': group._id} : {guilds: group._id};
    query._id = {$ne: user._id};
    let seniorMember = await User.findOne(query).select('_id').exec();

    // could be missing in case of public guild (that can have 0 members) with 1 member who is leaving
    if (seniorMember) update.$set = {leader: seniorMember._id};
  }
  promises.push(group.update(update).exec());
  firebase.removeUserFromGroup(group._id, user._id);

  return Q.all(promises);
};

export const INVITES_LIMIT = 100;
export let model = mongoose.model('Group', schema);

// initialize tavern if !exists (fresh installs)
// do not run when testing as it's handled by the tests and can easily cause a race condition
if (!nconf.get('IS_TEST')) {
  model.count({_id: 'habitrpg'}, (err, ct) => {
    if (err) throw err;
    if (ct > 0) return;
    new model({ // eslint-disable-line babel/new-cap
      _id: 'habitrpg',
      leader: '9', // TODO change this user id
      name: 'HabitRPG',
      type: 'guild',
      privacy: 'public',
    }).save({
      validateBeforeSave: false, // _id = 'habitrpg' would not be valid otherwise
    }); // TODO catch/log?
  });
}<|MERGE_RESOLUTION|>--- conflicted
+++ resolved
@@ -210,7 +210,7 @@
   return message;
 }
 
-<<<<<<< HEAD
+const NO_CHAT_NOTIFICATIONS = ['habitrpg'];
 schema.methods.sendChat = function sendChat (message, user) {
   this.chat.unshift(chatDefaults(message, user));
   this.chat.splice(200);
@@ -219,19 +219,8 @@
   let lastSeenUpdate = {$set: {}, $inc: {_v: 1}};
   lastSeenUpdate.$set[`newMessages.${this._id}`] = {name: this.name, value: true};
 
-  if (this._id === 'habitrpg') {
-=======
-var NO_CHAT_NOTIFICATIONS = ['habitrpg']
-
-GroupSchema.methods.sendChat = function(message, user){
-  var group = this;
-  group.chat.unshift(chatDefaults(message,user));
-  group.chat.splice(200);
-  // Kick off chat notifications in the background.
-  var lastSeenUpdate = {$set:{}, $inc:{_v:1}};
-  lastSeenUpdate['$set']['newMessages.'+group._id] = {name:group.name,value:true};
-  if (NO_CHAT_NOTIFICATIONS.indexOf(group._id) !== -1 || group.memberCount > 5000) {
->>>>>>> 00f98d90
+  // do not send notifications for guilds with more than 5000 users and for the tavern
+  if (NO_CHAT_NOTIFICATIONS.indexOf(this._id) !== -1 || this.memberCount > 5000) {
     // TODO For Tavern, only notify them if their name was mentioned
     // var profileNames = [] // get usernames from regex of @xyz. how to handle space-delimited profile names?
     // User.update({'profile.name':{$in:profileNames}},lastSeenUpdate,{multi:true}).exec();
