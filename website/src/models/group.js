--- conflicted
+++ resolved
@@ -591,13 +591,13 @@
 
       let wd = tavern.quest.extra.worldDmg;
       // Burnout attacks Ian, Seasonal Sorceress, tavern
-      let scene = wd.quests ? wd.seasonalShop ? wd.tavern ? false : 'tavern' : 'seasonalShop' : 'quests'; // eslint-disable-line no-nested-ternary
+      // Be-Wilder attacks Alex, Matt, Bailey
+      let scene = wd.market ? wd.stables ? wd.bailey ? false : 'bailey' : 'stables' : 'market'; // eslint-disable-line no-nested-ternary
 
       if (!scene) {
         tavern.sendChat(`\`${quest.boss.name('en')} tries to unleash ${quest.boss.rage.title('en')} but is too tired.\``);
         tavern.quest.progress.rage = 0; // quest.boss.rage.value;
       } else {
-<<<<<<< HEAD
         tavern.sendChat(quest.boss.rage[scene]('en'));
         tavern.quest.extra.worldDmg[scene] = true;
         tavern.quest.extra.worldDmg.recent = scene;
@@ -605,30 +605,6 @@
         tavern.quest.progress.rage = 0;
         if (quest.boss.rage.healing) {
           tavern.quest.progress.hp += quest.boss.rage.healing * tavern.quest.progress.hp;
-=======
-        // Deal damage. Note a couple things here, str & def are calculated. If str/def are defined in the database,
-        // use those first - which allows us to update the boss on the go if things are too easy/hard.
-        if (!tavern.quest.extra) tavern.quest.extra = {};
-        tavern.quest.progress.hp -= dmg / (tavern.quest.extra.def || quest.boss.def);
-        tavern.quest.progress.rage -= rage * (tavern.quest.extra.str || quest.boss.str);
-        if (tavern.quest.progress.rage >= quest.boss.rage.value) {
-          if (!tavern.quest.extra.worldDmg) tavern.quest.extra.worldDmg = {};
-          var wd = tavern.quest.extra.worldDmg;
-          var scene = wd.market ? wd.stables ? wd.bailey ? false : 'bailey' : 'stables' : 'market'; // Be-Wilder attacks Alex, Matt, Bailey
-          if (!scene) {
-            tavern.sendChat('`'+quest.boss.name('en')+' tries to unleash '+quest.boss.rage.title('en')+', but is too tired.`');
-            tavern.quest.progress.rage = 0 //quest.boss.rage.value;
-          } else {
-            tavern.sendChat(quest.boss.rage[scene]('en'));
-            tavern.quest.extra.worldDmg[scene] = true;
-            tavern.quest.extra.worldDmg.recent = scene;
-            tavern.markModified('quest.extra.worldDmg');
-            tavern.quest.progress.rage = 0;
-            if (quest.boss.rage.healing) {
-              tavern.quest.progress.hp += (quest.boss.rage.healing * tavern.quest.progress.hp);
-            }
-          }
->>>>>>> 41b3ee1d
         }
       }
     }
