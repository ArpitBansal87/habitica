--- conflicted
+++ resolved
@@ -688,11 +688,6 @@
   .then((foundMods) => {
     // Using push to maintain the reference to mods
     mods.push(...foundMods);
-<<<<<<< HEAD
-  }, (err) => {
-    // @TODO convert this to a catch
-=======
   }, (err) => { // TODO replace with .catch which for some reason was throwing an error
->>>>>>> 1489b41f
     throw err; // TODO ?
   });