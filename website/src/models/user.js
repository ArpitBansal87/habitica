--- conflicted
+++ resolved
@@ -434,17 +434,10 @@
       weeklyRecaps: {type: Boolean, default: true},
     },
     suppressModals: {
-<<<<<<< HEAD
       levelUp: {type: Boolean, default: false},
       hatchPet: {type: Boolean, default: false},
       raisePet: {type: Boolean, default: false},
       streak: {type: Boolean, default: false},
-    },
-=======
-      levelUp: {type: Boolean, 'default': false},
-      hatchPet: {type: Boolean, 'default': false},
-      raisePet: {type: Boolean, 'default': false},
-      streak: {type: Boolean, 'default': false}
     },
     improvementCategories: {
       type: Array,
@@ -452,8 +445,8 @@
         const validCategories = ['work', 'exercise', 'healthWellness', 'school', 'teams', 'chores', 'creativity'];
         let isValidCategory = categories.every(category => validCategories.indexOf(category) !== -1);
         return isValidCategory;
-    }}
->>>>>>> a9c9d6d1
+      },
+    },
   },
   profile: {
     blurb: String,
