var express = require('express');
<<<<<<< HEAD
var router = new express.Router();
var nconf = require('nconf');
=======
var router = express.Router();
var _ = require('lodash');
var async = require('async');
var icalendar = require('icalendar');
var api = require('./../controllers/api-v2/user');
var auth = require('./../controllers/api-v2/auth');
var logging = require('./../libs/logging');
var i18n = require('./../libs/i18n');
var forceRefresh = require('../middlewares/forceRefresh').middleware;
>>>>>>> f4b43f55

/* ---------- Deprecated API ------------*/

router.all('*', function deprecated(req, res, next) {
  res.json(404, {
    err: 'API v1 is no longer supported, please use API v2 instead ' + nconf.get('BASE_URL') + '/static/api'
  });
});

module.exports = router;<|MERGE_RESOLUTION|>--- conflicted
+++ resolved
@@ -1,18 +1,6 @@
 var express = require('express');
-<<<<<<< HEAD
-var router = new express.Router();
+var router = express.Router();
 var nconf = require('nconf');
-=======
-var router = express.Router();
-var _ = require('lodash');
-var async = require('async');
-var icalendar = require('icalendar');
-var api = require('./../controllers/api-v2/user');
-var auth = require('./../controllers/api-v2/auth');
-var logging = require('./../libs/logging');
-var i18n = require('./../libs/i18n');
-var forceRefresh = require('../middlewares/forceRefresh').middleware;
->>>>>>> f4b43f55
 
 /* ---------- Deprecated API ------------*/
 
