--- conflicted
+++ resolved
@@ -1,11 +1,6 @@
 var express = require('express');
-<<<<<<< HEAD
-var router = new express.Router();
+var router = express.Router();
 var dataexport = require('../controllers/api-v2/dataexport');
-=======
-var router = express.Router();
-var dataexport = require('../controllers/dataexport');
->>>>>>> f4b43f55
 var auth = require('../controllers/api-v2/auth');
 var nconf = require('nconf');
 var i18n = require('../libs/api-v2/i18n');
