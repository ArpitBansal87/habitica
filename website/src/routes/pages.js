var nconf = require('nconf');
var express = require('express');
var router = new express.Router();
var _ = require('lodash');
var locals = require('../middlewares/locals');
var i18n = require('../libs/i18n');

// -------- App --------
router.get('/', i18n.getUserLanguage, locals, function(req, res) {
  if (!req.headers['x-api-user'] && !req.headers['x-api-key'] && !(req.session && req.session.userId))
    return res.redirect('/static/front');

  return res.render('index', {
    title: 'Habitica | Your Life The Role Playing Game',
    env: res.locals.habitrpg
  });
});

// -------- Marketing --------

<<<<<<< HEAD
var pages = ['front', 'privacy', 'terms', 'api', 'features', 'videos', 'contact', 'plans', 'new-stuff', 'community-guidelines', 'old-news', 'press-kit', 'faq', 'overview'];
=======
var pages = ['front', 'privacy', 'terms', 'api', 'features', 'videos', 'contact', 'plans', 'new-stuff', 'community-guidelines', 'old-news', 'press-kit', 'faq', 'apps'];
>>>>>>> 9cf3c720

_.each(pages, function(name){
  router.get('/static/' + name, i18n.getUserLanguage, locals, function(req, res) {
    res.render( 'static/' + name, {
      env: res.locals.habitrpg,
      marked: require('marked')
    });
  });
});

// --------- Redirects --------

router.get('/static/extensions', function(req, res) {
  res.redirect('http://habitica.wikia.com/wiki/App_and_Extension_Integrations');
});

module.exports = router;<|MERGE_RESOLUTION|>--- conflicted
+++ resolved
@@ -18,11 +18,7 @@
 
 // -------- Marketing --------
 
-<<<<<<< HEAD
-var pages = ['front', 'privacy', 'terms', 'api', 'features', 'videos', 'contact', 'plans', 'new-stuff', 'community-guidelines', 'old-news', 'press-kit', 'faq', 'overview'];
-=======
-var pages = ['front', 'privacy', 'terms', 'api', 'features', 'videos', 'contact', 'plans', 'new-stuff', 'community-guidelines', 'old-news', 'press-kit', 'faq', 'apps'];
->>>>>>> 9cf3c720
+var pages = ['front', 'privacy', 'terms', 'api', 'features', 'videos', 'contact', 'plans', 'new-stuff', 'community-guidelines', 'old-news', 'press-kit', 'faq', 'overview', 'apps'];
 
 _.each(pages, function(name){
   router.get('/static/' + name, i18n.getUserLanguage, locals, function(req, res) {
