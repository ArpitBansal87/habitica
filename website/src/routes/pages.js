--- conflicted
+++ resolved
@@ -2,16 +2,9 @@
 var express = require('express');
 var router = express.Router();
 var _ = require('lodash');
-<<<<<<< HEAD
 var locals = require('../middlewares/api-v2/locals');
 var i18n = require('../libs/api-v2/i18n');
-var Remarkable = require('remarkable');
-var md = new Remarkable({
-=======
-var locals = require('../middlewares/locals');
-var i18n = require('../libs/i18n');
 var md = require('markdown-it')({
->>>>>>> 590e185e
   html: true,
 });
 
