"use strict";

habitrpg.controller("TasksCtrl", ['$scope', '$rootScope', '$location', 'User','Notification', '$http', 'ApiUrl', '$timeout', 'Shared', 'Guide',
  function($scope, $rootScope, $location, User, Notification, $http, ApiUrl, $timeout, Shared, Guide) {
    $scope.obj = User.user; // used for task-lists
    $scope.user = User.user;
<<<<<<< HEAD
=======
    $scope.armoireCount = function(gear) {
      return Shared.countArmoire(gear);
    };

>>>>>>> 488919d5
    $scope.score = function(task, direction) {
      switch (task.type) {
          case 'reward':
              $rootScope.playSound('Reward');
              break;
          case 'daily':
              $rootScope.playSound('Daily');
              break;
          case 'todo':
              $rootScope.playSound('ToDo');
              break;
          default:
              if (direction === 'down') $rootScope.playSound('Minus_Habit');
              else if (direction === 'up') $rootScope.playSound('Plus_Habit');
      }
      User.user.ops.score({params:{id: task.id, direction:direction}});
      mixpanel.register({'Gold':Math.floor(User.user.stats.gp),'Health':Math.ceil(User.user.stats.hp),'Experience':Math.floor(User.user.stats.exp),'Level':User.user.stats.lvl,'Mana':Math.floor(User.user.stats.mp),'Class':User.user.stats.class,'subscription':User.user.purchased.plan.planId,'contributorLevel':User.user.contributor.level,'UUID':User.user._id});
      mixpanel.track('Score Task',{'taskType':task.type,'direction':direction});
    };

    function addTask(addTo, listDef, task) {
      var newTask = {
        text: task,
        type: listDef.type,
        tags: _.transform(User.user.filters, function(m,v,k){
          if (v) m[k]=v;
        })
      };
      User.user.ops.addTask({body:newTask});
    }

    $scope.addTask = function(addTo, listDef) {
      if (listDef.bulk) {
        var tasks = listDef.newTask.split(/[\n\r]+/);
        //Reverse the order of tasks so the tasks will appear in the order the user entered them
        tasks.reverse();
        _.each(tasks, function(t) {
          addTask(addTo, listDef, t);
        });
        listDef.bulk = false;
      } else {
        addTask(addTo, listDef, listDef.newTask);
      }
      delete listDef.newTask;
      delete listDef.focus;
      if (listDef.type=='daily') Guide.goto('intro', 2);
    };

    $scope.toggleBulk = function(list) {
      if (typeof list.bulk === 'undefined') {
        list.bulk = false;
      }
      list.bulk = !list.bulk;
      list.focus = true;
    };

    /**
     * Add the new task to the actions log
     */
    $scope.clearDoneTodos = function() {};

    /**
     * Pushes task to top or bottom of list
     */
    $scope.pushTask = function(task, index, location) {
      var to = (location === 'bottom') ? -1 : 0;
      User.user.ops.sortTask({params:{id:task.id},query:{from:index, to:to}})
    };

    /**
     * This is calculated post-change, so task.completed=true if they just checked it
     */
    $scope.changeCheck = function(task) {
      if (task.completed) {
        $scope.score(task, "up");
      } else {
        $scope.score(task, "down");
      }
    };

    $scope.removeTask = function(task) {
      if (!confirm(window.env.t('sureDelete'))) return;
      User.user.ops.deleteTask({params:{id:task.id}})
    };

    $scope.saveTask = function(task, stayOpen, isSaveAndClose) {
      if (task.checklist)
        task.checklist = _.filter(task.checklist,function(i){return !!i.text});
      User.user.ops.updateTask({params:{id:task.id},body:task});
      if (!stayOpen) task._editing = false;
      if (isSaveAndClose)
        $("#task-" + task.id).parent().children('.popover').removeClass('in');
      if (task.type == 'habit') Guide.goto('intro', 3);
    };

    /**
     * Reset $scope.task to $scope.originalTask
     */
    $scope.cancel = function() {
      var key;
      for (key in $scope.task) {
        $scope.task[key] = $scope.originalTask[key];
      }
      $scope.originalTask = null;
      $scope.editedTask = null;
      $scope.editing = false;
    };

    $scope.unlink = function(task, keep) {
      // TODO move this to userServices, turn userSerivces.user into ng-resource
      $http.post(ApiUrl.get() + '/api/v2/user/tasks/' + task.id + '/unlink?keep=' + keep)
        .success(function(){
          User.log({});
        });
    };

    /*
     ------------------------
     To-Dos
     ------------------------
     */
    $scope._today = moment().add({days: 1});

    /*
     ------------------------
     Dailies
     ------------------------
     */
    $scope.updateTaskStartDate = function(task) {
      /*
       Keep startDate and _tempDateForPicker in sync. The reason for having both instead
       of having startDate be the ngmodel for datePicker is that datePicker initializes with
       an incorrect format when given a Date for an ngmodel; instead we initialize _tempDate
       to be a string that datePicker then converts to a Date, which lets us control the format.
       */
      task.startDate = task._tempDateForPicker;
    };

    $scope.openDatePicker = function($event, task) {
      $event.stopPropagation();
      task._isDatePickerOpen = !task._isDatePickerOpen;
    }


    /*
     ------------------------
     Checklists
     ------------------------
     */
    function focusChecklist(task,index) {
      window.setTimeout(function(){
        $('#task-'+task.id+' .checklist-form input[type="text"]')[index].focus();
      });
    }
    $scope.addChecklist = function(task) {
      task.checklist = [{completed:false,text:""}];
      focusChecklist(task,0);
    }
    $scope.addChecklistItem = function(task,$event,$index) {
      if (!task.checklist[$index].text) {
        // Don't allow creation of an empty checklist item
        // TODO Provide UI feedback that this item is still blank
      } else if ($index == task.checklist.length-1){
        User.user.ops.updateTask({params:{id:task.id},body:task}); // don't preen the new empty item
        task.checklist.push({completed:false,text:''});
        focusChecklist(task,task.checklist.length-1);
      } else {
        $scope.saveTask(task,true);
        focusChecklist(task,$index+1);
      }
    }
    $scope.removeChecklistItem = function(task,$event,$index,force){
      // Remove item if clicked on trash icon
      if (force) {
        task.checklist.splice($index,1);
        $scope.saveTask(task,true);
      } else if (!task.checklist[$index].text) {
        // User deleted all the text and is now wishing to delete the item
        // saveTask will prune the empty item
        $scope.saveTask(task,true);
        // Move focus if the list is still non-empty
        if ($index > 0)
          focusChecklist(task,$index-1);
        // Don't allow the backspace key to navigate back now that the field is gone
        $event.preventDefault();
      }
    }
    $scope.swapChecklistItems = function(task, oldIndex, newIndex) {
      var toSwap = task.checklist.splice(oldIndex, 1)[0];
      task.checklist.splice(newIndex, 0, toSwap);
      $scope.saveTask(task, true);
    }
    $scope.navigateChecklist = function(task,$index,$event){
      focusChecklist(task, $event.keyCode == '40' ? $index+1 : $index-1);
    }
    $scope.checklistCompletion = function(checklist){
      return _.reduce(checklist,function(m,i){return m+(i.completed ? 1 : 0);},0)
    }
    $scope.collapseChecklist = function(task) {
      task.collapseChecklist = !task.collapseChecklist;
      $scope.saveTask(task,true);
    }

    /*
     ------------------------
     Items
     ------------------------
     */

    $scope.$watchGroup(['user.items.gear.owned', 'user.flags.armoireEnabled'], function(){
      $scope.itemStore = Shared.updateStore(User.user);
    },true);

    $scope.buy = function(item) {
      User.user.ops.buy({params:{key:item.key}});
      $rootScope.playSound('Reward');
      Guide.goto('intro', 4);
    };


    /*
     ------------------------
     Hiding Tasks
     ------------------------
     */

    $scope.shouldShow = function(task, list, prefs){
      if (task._editing) // never hide a task while being edited
        return true;
      var shouldDo = task.type == 'daily' ? habitrpgShared.shouldDo(new Date, task, prefs) : true;
      switch (list.view) {
        case "yellowred":  // Habits
          return task.value < 1;
        case "greenblue":  // Habits
          return task.value >= 1;
        case "remaining":  // Dailies and To-Dos
          return !task.completed && shouldDo;
        case "complete":   // Dailies and To-Dos
          return task.completed || !shouldDo;
        case "dated":  // To-Dos
          return !task.completed && task.date;
        case "ingamerewards":   // All skills/rewards except the user's own
          return false; // Because "rewards" list includes only the user's own
        case "all":
          return true;
      }
    }
  }]);<|MERGE_RESOLUTION|>--- conflicted
+++ resolved
@@ -4,13 +4,11 @@
   function($scope, $rootScope, $location, User, Notification, $http, ApiUrl, $timeout, Shared, Guide) {
     $scope.obj = User.user; // used for task-lists
     $scope.user = User.user;
-<<<<<<< HEAD
-=======
+
     $scope.armoireCount = function(gear) {
       return Shared.countArmoire(gear);
     };
 
->>>>>>> 488919d5
     $scope.score = function(task, direction) {
       switch (task.type) {
           case 'reward':
